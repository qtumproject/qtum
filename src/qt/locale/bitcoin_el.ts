<TS language="el" version="2.1">
<context>
    <name>AddressBookPage</name>
    <message>
        <source>Right-click to edit address or label</source>
        <translation>Δεξί-κλικ για επεξεργασία της διεύθυνσης ή της ετικέτας</translation>
    </message>
    <message>
        <source>Create a new address</source>
        <translation>Δημιουργία νέας διεύθυνσης</translation>
    </message>
    <message>
        <source>&amp;New</source>
        <translation>&amp;Νέo</translation>
    </message>
    <message>
        <source>Copy the currently selected address to the system clipboard</source>
        <translation>Αντιγράψτε την επιλεγμένη διεύθυνση στο πρόχειρο του συστήματος</translation>
    </message>
    <message>
        <source>&amp;Copy</source>
        <translation>&amp;Αντιγραφή</translation>
    </message>
    <message>
        <source>C&amp;lose</source>
        <translation>Κ&amp;λείσιμο</translation>
    </message>
    <message>
        <source>Delete the currently selected address from the list</source>
        <translation>Διαγραφή της επιλεγμένης διεύθυνσης από τη λίστα</translation>
    </message>
    <message>
        <source>Enter address or label to search</source>
        <translation>Αναζήτηση με βάση τη διεύθυνση ή την επιγραφή</translation>
    </message>
    <message>
        <source>Export the data in the current tab to a file</source>
        <translation>Εξαγωγή δεδομένων καρτέλας σε αρχείο</translation>
    </message>
    <message>
        <source>&amp;Export</source>
        <translation>&amp;Εξαγωγή</translation>
    </message>
    <message>
        <source>&amp;Delete</source>
        <translation>&amp;Διαγραφή</translation>
    </message>
    <message>
        <source>Choose the address to send coins to</source>
        <translation>Επιλέξτε διεύθυνση αποστολής των νομισμάτων σας</translation>
    </message>
    <message>
        <source>Choose the address to receive coins with</source>
        <translation>Επιλέξτε διεύθυνση παραλαβής νομισμάτων</translation>
    </message>
    <message>
        <source>C&amp;hoose</source>
        <translation>Ε&amp;πιλογή</translation>
    </message>
    <message>
        <source>Sending addresses</source>
        <translation>Διευθύνσεις αποστολής</translation>
    </message>
    <message>
        <source>Receiving addresses</source>
        <translation>Διευθύνσεις λήψης</translation>
    </message>
    <message>
        <source>These are your Qtum addresses for sending payments. Always check the amount and the receiving address before sending coins.</source>
        <translation>Αυτές είναι οι Qtum διευθύνσεις σας για να στέλνετε πληρωμές. Να ελέγχετε πάντα το ποσό, καθώς και τη διεύθυνση παραλήπτη πριν στείλετε νομίσματα.</translation>
<<<<<<< HEAD
    </message>
    <message>
        <source>These are your Qtum addresses for receiving payments. Use the 'Create new receiving address' button in the receive tab to create new addresses.</source>
        <translation>Αυτές είναι οι Qtum διευθύνσεις για την λήψη πληρωμών. Χρησιμοποιήσε το κουμπί  'Δημιουργία νέας διεύθυνσης λήψεων' στο παράθυρο λήψεων για την δημιουργία νέας διεύθυνσης  </translation>
=======
>>>>>>> da23532c
    </message>
    <message>
        <source>&amp;Copy Address</source>
        <translation>&amp;Αντιγραφή Διεύθυνσης</translation>
    </message>
    <message>
        <source>Copy &amp;Label</source>
        <translation>Αντιγραφή&amp;Ετικέτα</translation>
    </message>
    <message>
        <source>&amp;Edit</source>
        <translation>&amp;Διόρθωση</translation>
    </message>
    <message>
        <source>Export Address List</source>
        <translation>Εξαγωγή Λίστας Διευθύνσεων</translation>
    </message>
    <message>
        <source>Comma separated file (*.csv)</source>
        <translation>Αρχείο οριοθετημένο με κόμματα (*.csv)</translation>
    </message>
    <message>
        <source>Exporting Failed</source>
        <translation>Αποτυχία Εξαγωγής</translation>
    </message>
    <message>
        <source>There was an error trying to save the address list to %1. Please try again.</source>
        <translation>Σφάλμα κατά την προσπάθεια αποθήκευσης της λίστας διευθύνσεων στο %1. Παρακαλώ δοκιμάστε ξανά.</translation>
    </message>
</context>
<context>
    <name>AddressTableModel</name>
    <message>
        <source>Label</source>
        <translation>Ετικέτα</translation>
    </message>
    <message>
        <source>Address</source>
        <translation>Διεύθυνση</translation>
    </message>
    <message>
        <source>(no label)</source>
        <translation>(χωρίς ετικέτα)</translation>
    </message>
</context>
<context>
    <name>AskPassphraseDialog</name>
    <message>
        <source>Passphrase Dialog</source>
        <translation>Φράση πρόσβασης</translation>
    </message>
    <message>
        <source>Enter passphrase</source>
        <translation>Βάλτε κωδικό πρόσβασης</translation>
    </message>
    <message>
        <source>New passphrase</source>
        <translation>&amp;Αλλαγή κωδικού</translation>
    </message>
    <message>
        <source>Repeat new passphrase</source>
        <translation>Επανέλαβε τον νέο κωδικό πρόσβασης</translation>
    </message>
    <message>
        <source>Show passphrase</source>
        <translation>Εμφάνισε τον κωδικό πρόσβασης</translation>
    </message>
    <message>
        <source>Encrypt wallet</source>
        <translation>&amp;Κρυπτογράφηση πορτοφολιού</translation>
    </message>
    <message>
        <source>This operation needs your wallet passphrase to unlock the wallet.</source>
        <translation>Αυτή η ενέργεια χρειάζεται τον κωδικό του πορτοφολιού για να ξεκλειδώσει το πορτοφόλι.</translation>
    </message>
    <message>
        <source>Unlock wallet</source>
        <translation>Ξεκλείδωσε το πορτοφόλι</translation>
    </message>
    <message>
        <source>This operation needs your wallet passphrase to decrypt the wallet.</source>
        <translation>Αυτή η ενέργεια χρειάζεται τον κωδικό του πορτοφολιού για να αποκρυπτογραφήσει το πορτοφόλι.</translation>
    </message>
    <message>
        <source>Decrypt wallet</source>
        <translation>Αποκρυπτογράφησε το πορτοφόλι</translation>
    </message>
    <message>
        <source>Change passphrase</source>
        <translation>Αλλάξτε Φράση Πρόσβασης</translation>
    </message>
    <message>
        <source>Confirm wallet encryption</source>
        <translation>Επιβεβαίωσε κρυπτογράφηση πορτοφολιού</translation>
    </message>
    <message>
        <source>Warning: If you encrypt your wallet and lose your passphrase, you will &lt;b&gt;LOSE ALL OF YOUR QTUMS&lt;/b&gt;!</source>
        <translation>Προσόχη! Εάν κρυπτογραφήσεις το πορτοφόλι σου και χάσεις τη φράση αποκατάστασης, θα &lt;b&gt; ΧΑΣΕΙΣ ΟΛΑ ΣΟΥ ΤΑ QTUM &lt;/b&gt;!</translation>
    </message>
    <message>
        <source>Are you sure you wish to encrypt your wallet?</source>
        <translation>Είστε σίγουρος/η ότι θέλετε να κρυπτογραφήσετε το πορτοφόλι σας;</translation>
    </message>
    <message>
        <source>Wallet encrypted</source>
        <translation>Πορτοφόλι κρυπτογραφήθηκε</translation>
    </message>
    <message>
        <source>Enter the new passphrase for the wallet.&lt;br/&gt;Please use a passphrase of &lt;b&gt;ten or more random characters&lt;/b&gt;, or &lt;b&gt;eight or more words&lt;/b&gt;.</source>
        <translation>Εισαγάγετε τη νέα φράση πρόσβασης για το πορτοφόλι. &lt;br/&gt;Παρακαλώ χρησιμοποιήστε μια φράση πρόσβασης &lt;b&gt;δέκα ή περισσότερων τυχαίων χαρακτήρων &lt;/b&gt;, ή &lt;b&gt;οκτώ ή περισσότερες λέξεις&lt;/b&gt;.</translation>
    </message>
    <message>
        <source>Enter the old passphrase and new passphrase for the wallet.</source>
        <translation>Πληκτρολόγησε τον παλιό κωδικό πρόσβασής σου και τον νέο κωδικό πρόσβασής σου για το πορτοφόλι</translation>
    </message>
    <message>
        <source>Remember that encrypting your wallet cannot fully protect your qtums from being stolen by malware infecting your computer.</source>
        <translation>Θυμίσου ότι το να κρυπτογραφείς το πορτοφόλι σου δεν μπορεί να προστατέψει πλήρως τα qtums σου από κλοπή από  κακόβουλο λογισμικό που έχει μολύνει τον υπολογιστή σου</translation>
    </message>
    <message>
        <source>Wallet to be encrypted</source>
        <translation>To πορτοφόλι θα κρυπτογραφηθεί</translation>
    </message>
    <message>
        <source>Your wallet is about to be encrypted. </source>
        <translation>Το πορτοφόλι σου πρόκειται να κρυπτογραφηθεί</translation>
    </message>
    <message>
        <source>Your wallet is now encrypted. </source>
        <translation>Το πορτοφόλι σου έχει κρυπτογραφηθεί τώρα</translation>
    </message>
    <message>
        <source>IMPORTANT: Any previous backups you have made of your wallet file should be replaced with the newly generated, encrypted wallet file. For security reasons, previous backups of the unencrypted wallet file will become useless as soon as you start using the new, encrypted wallet.</source>
        <translation>ΣΗΜΑΝΤΙΚΟ: Τα προηγούμενα αντίγραφα ασφαλείας που έχετε κάνει από το αρχείο του πορτοφόλιου σας θα πρέπει να αντικατασταθουν με το νέο που δημιουργείται, κρυπτογραφημένο αρχείο πορτοφόλιου. Για λόγους ασφαλείας, τα προηγούμενα αντίγραφα ασφαλείας του μη κρυπτογραφημένου αρχείου πορτοφόλιου θα καταστουν άχρηστα μόλις αρχίσετε να χρησιμοποιείτε το νέο κρυπτογραφημένο πορτοφόλι.</translation>
    </message>
    <message>
        <source>Wallet encryption failed</source>
        <translation>Η κρυπτογράφηση του πορτοφολιού απέτυχε</translation>
    </message>
    <message>
        <source>Wallet encryption failed due to an internal error. Your wallet was not encrypted.</source>
        <translation>Η κρυπτογράφηση του πορτοφολιού απέτυχε λογω εσωτερικού σφάλματος. Το πορτοφολι δεν κρυπτογραφηθηκε.</translation>
    </message>
    <message>
        <source>The supplied passphrases do not match.</source>
        <translation>Οι εισαχθέντες κωδικοί δεν ταιριάζουν.</translation>
    </message>
    <message>
        <source>Wallet unlock failed</source>
        <translation>Το ξεκλείδωμα του πορτοφολιού απέτυχε</translation>
    </message>
    <message>
        <source>The passphrase entered for the wallet decryption was incorrect.</source>
        <translation>Ο κωδικος που εισήχθη για την αποκρυπτογραφηση του πορτοφολιού ήταν λαθος.</translation>
    </message>
    <message>
        <source>Wallet decryption failed</source>
        <translation>Η αποκρυπτογράφηση του πορτοφολιού απέτυχε</translation>
    </message>
    <message>
        <source>Wallet passphrase was successfully changed.</source>
        <translation>Η φράση πρόσβασης άλλαξε επιτυχώς</translation>
    </message>
    <message>
        <source>Warning: The Caps Lock key is on!</source>
        <translation>Προσοχη: το πλήκτρο Caps Lock είναι ενεργο.</translation>
    </message>
</context>
<context>
    <name>BanTableModel</name>
    <message>
        <source>IP/Netmask</source>
        <translation>IP/Netmask</translation>
    </message>
    <message>
        <source>Banned Until</source>
        <translation>Απαγορευμένο έως</translation>
    </message>
</context>
<context>
    <name>QtumGUI</name>
    <message>
        <source>Sign &amp;message...</source>
        <translation>Υπογραφή &amp;μηνύματος...</translation>
    </message>
    <message>
        <source>Synchronizing with network...</source>
        <translation>Συγχρονισμός με το δίκτυο...</translation>
    </message>
    <message>
        <source>&amp;Overview</source>
        <translation>&amp;Επισκόπηση</translation>
    </message>
    <message>
        <source>Show general overview of wallet</source>
        <translation>Εμφάνισε τη γενική εικόνα του πορτοφολιού</translation>
    </message>
    <message>
        <source>&amp;Transactions</source>
        <translation>&amp;Συναλλαγές</translation>
    </message>
    <message>
        <source>Browse transaction history</source>
        <translation>Περιήγηση στο ιστορικό συναλλαγών</translation>
    </message>
    <message>
        <source>E&amp;xit</source>
        <translation>Έ&amp;ξοδος</translation>
    </message>
    <message>
        <source>Quit application</source>
        <translation>Έξοδος από την εφαρμογή</translation>
    </message>
    <message>
        <source>&amp;About %1</source>
        <translation>&amp;Περί %1</translation>
    </message>
    <message>
        <source>Show information about %1</source>
        <translation>Εμφάνισε πληροφορίες σχετικά με %1</translation>
    </message>
    <message>
        <source>About &amp;Qt</source>
        <translation>Σχετικά με &amp;Qt</translation>
    </message>
    <message>
        <source>Show information about Qt</source>
        <translation>Εμφάνισε πληροφορίες σχετικά με Qt</translation>
    </message>
    <message>
        <source>&amp;Options...</source>
        <translation>&amp;Επιλογές...</translation>
    </message>
    <message>
        <source>Modify configuration options for %1</source>
        <translation>Επεργασία ρυθμισεων επιλογών για το %1</translation>
    </message>
    <message>
        <source>&amp;Encrypt Wallet...</source>
        <translation>&amp;Κρυπτογράφησε το πορτοφόλι</translation>
    </message>
    <message>
        <source>&amp;Backup Wallet...</source>
        <translation>&amp;Αντίγραφο ασφαλείας του πορτοφολιού</translation>
    </message>
    <message>
        <source>&amp;Change Passphrase...</source>
        <translation>&amp;Άλλαξε Φράση Πρόσβασης</translation>
    </message>
    <message>
        <source>Open &amp;URI...</source>
        <translation>'Ανοιγμα &amp;URI</translation>
    </message>
    <message>
        <source>Create Wallet...</source>
        <translation>Δημιουργία Πορτοφολιού</translation>
    </message>
    <message>
        <source>Create a new wallet</source>
        <translation>Δημιουργία νέου Πορτοφολιού</translation>
    </message>
    <message>
        <source>Wallet:</source>
        <translation>Πορτοφόλι</translation>
    </message>
    <message>
        <source>Click to disable network activity.</source>
        <translation>Κάντε κλικ για να απενεργοποιήσετε το δίκτυο.</translation>
    </message>
    <message>
        <source>Network activity disabled.</source>
        <translation>Η δραστηριότητα δικτύου είναι απενεργοποιημένη.</translation>
    </message>
    <message>
        <source>Click to enable network activity again.</source>
        <translation>Κάντε κλικ για να ενεργοποιήσετε τo δίκτυο ξανά.</translation>
    </message>
    <message>
        <source>Syncing Headers (%1%)...</source>
        <translation>Συγχρονισμός Επικεφαλίδων (%1%)...</translation>
    </message>
    <message>
        <source>Reindexing blocks on disk...</source>
        <translation>Φόρτωση ευρετηρίου μπλοκ στον σκληρό δίσκο...</translation>
    </message>
    <message>
        <source>Proxy is &lt;b&gt;enabled&lt;/b&gt;: %1</source>
        <translation>Proxy είναι&lt;b&gt;ενεργοποιημένος&lt;/b&gt;:%1 </translation>
    </message>
    <message>
        <source>Send coins to a Qtum address</source>
        <translation>Στείλε νομίσματα σε μια διεύθυνση qtum</translation>
    </message>
    <message>
        <source>Backup wallet to another location</source>
        <translation>Δημιουργία αντιγράφου ασφαλείας πορτοφολιού σε άλλη τοποθεσία</translation>
    </message>
    <message>
        <source>Change the passphrase used for wallet encryption</source>
        <translation>Αλλαγή του κωδικού κρυπτογράφησης του πορτοφολιού</translation>
    </message>
    <message>
        <source>&amp;Verify message...</source>
        <translation>&amp;Επιβεβαίωση μηνύματος</translation>
    </message>
    <message>
        <source>&amp;Send</source>
        <translation>&amp;Αποστολή</translation>
    </message>
    <message>
        <source>&amp;Receive</source>
        <translation>&amp;Παραλαβή</translation>
    </message>
    <message>
        <source>&amp;Show / Hide</source>
        <translation>&amp;Εμφάνισε/Κρύψε</translation>
    </message>
    <message>
        <source>Show or hide the main Window</source>
        <translation>Εμφάνιση ή απόκρυψη του κεντρικού παραθύρου</translation>
    </message>
    <message>
        <source>Encrypt the private keys that belong to your wallet</source>
        <translation>Κρυπτογραφήστε τα ιδιωτικά κλειδιά που ανήκουν στο πορτοφόλι σας</translation>
    </message>
    <message>
        <source>Sign messages with your Qtum addresses to prove you own them</source>
        <translation>Υπογράψτε ένα μήνυμα για να βεβαιώσετε πως είστε ο κάτοχος αυτής της διεύθυνσης</translation>
    </message>
    <message>
        <source>Verify messages to ensure they were signed with specified Qtum addresses</source>
        <translation>Υπογράψτε ένα μήνυμα για ν' αποδείξετε πως ανήκει μια συγκεκριμένη διεύθυνση Qtum</translation>
    </message>
    <message>
        <source>&amp;File</source>
        <translation>&amp;Αρχείο</translation>
    </message>
    <message>
        <source>&amp;Settings</source>
        <translation>&amp;Ρυθμίσεις</translation>
    </message>
    <message>
        <source>&amp;Help</source>
        <translation>&amp;Βοήθεια</translation>
    </message>
    <message>
        <source>Tabs toolbar</source>
        <translation>Εργαλειοθήκη καρτελών</translation>
    </message>
    <message>
        <source>Request payments (generates QR codes and qtum: URIs)</source>
        <translation>Αίτηση πληρωμών (δημιουργεί QR codes και διευθύνσεις qtum: )</translation>
    </message>
    <message>
        <source>Show the list of used sending addresses and labels</source>
        <translation>Προβολή της λίστας των χρησιμοποιημένων διευθύνσεων και ετικετών αποστολής</translation>
    </message>
    <message>
        <source>Show the list of used receiving addresses and labels</source>
        <translation>Προβολή της λίστας των χρησιμοποιημένων διευθύνσεων και ετικετών λήψεως</translation>
    </message>
    <message>
        <source>&amp;Command-line options</source>
        <translation>&amp;Επιλογές γραμμής εντολών</translation>
    </message>
    <message numerus="yes">
        <source>%n active connection(s) to Qtum network</source>
        <translation><numerusform>%n ενεργές συνδέσεις στο δίκτυο Qtum</numerusform><numerusform>%n ενεργές συνδέσεις στο δίκτυο Qtum</numerusform></translation>
    </message>
    <message>
        <source>Indexing blocks on disk...</source>
        <translation>Φόρτωση ευρετηρίου μπλοκ στον σκληρο δισκο...</translation>
    </message>
    <message>
        <source>Processing blocks on disk...</source>
        <translation>Φόρτωση ευρετηρίου μπλοκ στον σκληρο δισκο...</translation>
    </message>
    <message numerus="yes">
        <source>Processed %n block(s) of transaction history.</source>
        <translation><numerusform>Επεξεργασμένα %n μπλοκ ιστορικού συναλλαγών.</numerusform><numerusform>Επεξεργασμένα %n μπλοκ ιστορικού συναλλαγών.</numerusform></translation>
    </message>
    <message>
        <source>%1 behind</source>
        <translation>%1 πίσω</translation>
    </message>
    <message>
        <source>Last received block was generated %1 ago.</source>
        <translation>Το τελευταίο μπλοκ που ελήφθη δημιουργήθηκε %1 πριν.</translation>
    </message>
    <message>
        <source>Transactions after this will not yet be visible.</source>
        <translation>Οι συναλλαγές μετά από αυτό δεν θα είναι ακόμη ορατές.</translation>
    </message>
    <message>
        <source>Error</source>
        <translation>Σφάλμα</translation>
    </message>
    <message>
        <source>Warning</source>
        <translation>Προειδοποίηση</translation>
    </message>
    <message>
        <source>Information</source>
        <translation>Πληροφορία</translation>
    </message>
    <message>
        <source>Up to date</source>
        <translation>Ενημερωμένο</translation>
    </message>
    <message>
        <source>Node window</source>
        <translation>Κόμβος παράθυρο</translation>
    </message>
    <message>
        <source>Open node debugging and diagnostic console</source>
        <translation>Ανοίξτε τον κόμβο εντοπισμού σφαλμάτων και τη διαγνωστική κονσόλα</translation>
    </message>
    <message>
        <source>&amp;Sending addresses</source>
        <translation>&amp;Αποστολή διεύθυνσης</translation>
    </message>
    <message>
        <source>&amp;Receiving addresses</source>
        <translation>&amp;Λήψη διευθύνσεων</translation>
    </message>
    <message>
        <source>Open a qtum: URI</source>
        <translation>Ανοίξτε ένα qtum: URI</translation>
    </message>
    <message>
        <source>Open Wallet</source>
        <translation>Άνοιγμα Πορτοφολιού</translation>
    </message>
    <message>
        <source>Open a wallet</source>
        <translation>Άνοιγμα ενός πορτοφολιού</translation>
    </message>
    <message>
        <source>Close Wallet...</source>
        <translation>Κλείσιμο Πορτοφολιού</translation>
    </message>
    <message>
        <source>Close wallet</source>
        <translation>Κλείσιμο πορτοφολιού</translation>
    </message>
    <message>
<<<<<<< HEAD
=======
        <source>Close All Wallets...</source>
        <translation>Κλείσιμο όλων των πορτοφολιών...</translation>
    </message>
    <message>
        <source>Close all wallets</source>
        <translation>Κλείσιμο όλων των πορτοφολιών</translation>
    </message>
    <message>
>>>>>>> da23532c
        <source>Show the %1 help message to get a list with possible Qtum command-line options</source>
        <translation>Εμφάνισε το %1 βοηθητικό μήνυμα για λήψη μιας λίστας με διαθέσιμες επιλογές για Qtum εντολές </translation>
    </message>
    <message>
        <source>default wallet</source>
        <translation>Προεπιλεγμένο πορτοφόλι</translation>
    </message>
    <message>
        <source>No wallets available</source>
        <translation>Κανένα πορτοφόλι διαθέσιμο</translation>
    </message>
    <message>
        <source>&amp;Window</source>
        <translation>&amp;Παράθυρο</translation>
    </message>
    <message>
        <source>Minimize</source>
        <translation>Ελαχιστοποίηση</translation>
    </message>
    <message>
        <source>Zoom</source>
        <translation>Μεγέθυνση</translation>
    </message>
    <message>
        <source>Main Window</source>
        <translation>Κυρίως Παράθυρο</translation>
    </message>
    <message>
        <source>%1 client</source>
        <translation>%1 πελάτης</translation>
    </message>
    <message>
        <source>Connecting to peers...</source>
        <translation>Σύνδεση στους σύντροφους...</translation>
    </message>
    <message>
        <source>Catching up...</source>
        <translation>Ενημέρωση...</translation>
    </message>
    <message>
        <source>Error: %1</source>
        <translation>Σφάλμα: %1</translation>
    </message>
    <message>
        <source>Warning: %1</source>
        <translation>Προειδοποίηση: %1</translation>
    </message>
    <message>
        <source>Date: %1
</source>
        <translation>Ημερομηνία: %1
</translation>
    </message>
    <message>
        <source>Amount: %1
</source>
        <translation>Ποσό: %1
</translation>
    </message>
    <message>
        <source>Wallet: %1
</source>
        <translation>Πορτοφόλι: %1
</translation>
    </message>
    <message>
        <source>Type: %1
</source>
        <translation>Τύπος: %1
</translation>
    </message>
    <message>
        <source>Label: %1
</source>
        <translation>Ετικέτα: %1
</translation>
    </message>
    <message>
        <source>Address: %1
</source>
        <translation>Διεύθυνση: %1
</translation>
    </message>
    <message>
        <source>Sent transaction</source>
        <translation>Η συναλλαγή απεστάλη</translation>
    </message>
    <message>
        <source>Incoming transaction</source>
        <translation>Εισερχόμενη συναλλαγή</translation>
    </message>
    <message>
        <source>HD key generation is &lt;b&gt;enabled&lt;/b&gt;</source>
        <translation>Δημιουργία πλήκτρων HD είναι &lt;b&gt;ενεργοποιημένη&lt;/b&gt;</translation>
    </message>
    <message>
        <source>HD key generation is &lt;b&gt;disabled&lt;/b&gt;</source>
        <translation>Δημιουργία πλήκτρων HD είναι &lt;b&gt;απενεργοποιημένη&lt;/b&gt;</translation>
    </message>
    <message>
        <source>Private key &lt;b&gt;disabled&lt;/b&gt;</source>
        <translation>Ιδιωτικό κλειδί &lt;b&gt;απενεργοποιημένο&lt;/b&gt;</translation>
    </message>
    <message>
        <source>Wallet is &lt;b&gt;encrypted&lt;/b&gt; and currently &lt;b&gt;unlocked&lt;/b&gt;</source>
        <translation>Το πορτοφόλι είναι &lt;b&gt;κρυπτογραφημένο&lt;/b&gt; και &lt;b&gt;ξεκλείδωτο&lt;/b&gt;</translation>
    </message>
    <message>
        <source>Wallet is &lt;b&gt;encrypted&lt;/b&gt; and currently &lt;b&gt;locked&lt;/b&gt;</source>
        <translation>Το πορτοφόλι είναι &lt;b&gt;κρυπτογραφημένο&lt;/b&gt; και &lt;b&gt;κλειδωμένο&lt;/b&gt;</translation>
    </message>
    <message>
<<<<<<< HEAD
        <source>A fatal error occurred. Qtum can no longer continue safely and will quit.</source>
        <translation>Εμφανίστηκε ένα μοιραίο σφάλμα. Το Qtum δεν μπορεί πλέον να συνεχίσει με ασφάλεια και θα σταματήσει.</translation>
=======
        <source>Original message:</source>
        <translation>Αρχικό Μήνυμα:</translation>
    </message>
    <message>
        <source>A fatal error occurred. %1 can no longer continue safely and will quit.</source>
        <translation>Συνέβη ενα μοιραίο σφάλμα. %1 δε μπορεί να συνεχιστεί με ασφάλεια και θα σταματήσει</translation>
>>>>>>> da23532c
    </message>
</context>
<context>
    <name>CoinControlDialog</name>
    <message>
        <source>Coin Selection</source>
        <translation>Επιλογή κερμάτων</translation>
    </message>
    <message>
        <source>Quantity:</source>
        <translation>Ποσότητα:</translation>
    </message>
    <message>
        <source>Bytes:</source>
        <translation>Bytes:</translation>
    </message>
    <message>
        <source>Amount:</source>
        <translation>Ποσό:</translation>
    </message>
    <message>
        <source>Fee:</source>
        <translation>Τέλη:</translation>
    </message>
    <message>
        <source>Dust:</source>
        <translation>Σκόνη:</translation>
    </message>
    <message>
        <source>After Fee:</source>
        <translation>Τέλη αλλαγής:</translation>
    </message>
    <message>
        <source>Change:</source>
        <translation>Ρέστα:</translation>
    </message>
    <message>
        <source>(un)select all</source>
        <translation>(από)επιλογή όλων</translation>
    </message>
    <message>
        <source>Tree mode</source>
        <translation>Εμφάνιση τύπου δέντρο</translation>
    </message>
    <message>
        <source>List mode</source>
        <translation>Λίστα εντολών</translation>
    </message>
    <message>
        <source>Amount</source>
        <translation>Ποσό</translation>
    </message>
    <message>
        <source>Received with label</source>
        <translation>Παραλήφθηκε με επιγραφή</translation>
    </message>
    <message>
        <source>Received with address</source>
        <translation>Παραλείφθηκε με την εξής διεύθυνση</translation>
    </message>
    <message>
        <source>Date</source>
        <translation>Ημερομηνία</translation>
    </message>
    <message>
        <source>Confirmations</source>
        <translation>Επικυρώσεις</translation>
    </message>
    <message>
        <source>Confirmed</source>
        <translation>Επικυρωμένες</translation>
    </message>
    <message>
        <source>Copy address</source>
        <translation>Αντιγραφή διεύθυνσης</translation>
    </message>
    <message>
        <source>Copy label</source>
        <translation>Αντιγραφή ετικέτας</translation>
    </message>
    <message>
        <source>Copy amount</source>
        <translation>Αντιγραφή ποσού</translation>
    </message>
    <message>
        <source>Copy transaction ID</source>
        <translation>Αντιγραφή ταυτότητας συναλλαγής</translation>
    </message>
    <message>
        <source>Lock unspent</source>
        <translation>Κλείδωμα μη δαπανημένου</translation>
    </message>
    <message>
        <source>Unlock unspent</source>
        <translation>Ξεκλείδωμα μη δαπανημένου</translation>
    </message>
    <message>
        <source>Copy quantity</source>
        <translation>Αντιγραφή ποσότητας</translation>
    </message>
    <message>
        <source>Copy fee</source>
        <translation>Αντιγραφή τελών</translation>
    </message>
    <message>
        <source>Copy after fee</source>
        <translation>Αντιγραφή μετά τα έξοδα</translation>
    </message>
    <message>
        <source>Copy bytes</source>
        <translation>Αντιγραφή των bytes</translation>
    </message>
    <message>
        <source>Copy dust</source>
        <translation>Αντιγραφή σκόνης</translation>
    </message>
    <message>
        <source>Copy change</source>
        <translation>Αντιγραφή αλλαγής</translation>
    </message>
    <message>
        <source>(%1 locked)</source>
        <translation>(%1 κλειδωμένο)</translation>
    </message>
    <message>
        <source>yes</source>
        <translation>ναι</translation>
    </message>
    <message>
        <source>no</source>
        <translation>όχι</translation>
    </message>
    <message>
        <source>This label turns red if any recipient receives an amount smaller than the current dust threshold.</source>
        <translation>Αυτή η ετικέτα γίνεται κόκκινη εάν οποιοσδήποτε παραλήπτης λάβει ένα ποσό μικρότερο από το τρέχον όριο σκόνης.</translation>
    </message>
    <message>
        <source>Can vary +/- %1 satoshi(s) per input.</source>
        <translation>Μπορεί να ποικίλει +/- %1 satoshi(s) ανά είσοδο.</translation>
    </message>
    <message>
        <source>(no label)</source>
        <translation>(χωρίς ετικέτα)</translation>
    </message>
    <message>
        <source>change from %1 (%2)</source>
        <translation>αλλαγή από %1(%2)</translation>
    </message>
    <message>
        <source>(change)</source>
        <translation>(αλλαγή)</translation>
    </message>
</context>
<context>
    <name>CreateWalletActivity</name>
    <message>
        <source>Creating Wallet &lt;b&gt;%1&lt;/b&gt;...</source>
        <translation>Δημιουργία Πορτοφολιού &lt;b&gt;%1&lt;/b&gt;...</translation>
    </message>
    <message>
        <source>Create wallet failed</source>
        <translation>Δημιουργία πορτοφολιού απέτυχε</translation>
    </message>
    <message>
        <source>Create wallet warning</source>
        <translation>Προειδοποίηση δημιουργίας πορτοφολιού</translation>
    </message>
</context>
<context>
    <name>CreateWalletDialog</name>
    <message>
        <source>Create Wallet</source>
        <translation>Δημιουργία Πορτοφολιού</translation>
    </message>
    <message>
        <source>Wallet Name</source>
        <translation>Όνομα Πορτοφολιού</translation>
    </message>
    <message>
        <source>Encrypt the wallet. The wallet will be encrypted with a passphrase of your choice.</source>
        <translation>Κρυπτογράφηση του πορτοφολιού. Το πορτοφόλι θα κρυπτογραφηθεί με μια φράση πρόσβασης της επιλογής σας.</translation>
    </message>
    <message>
        <source>Encrypt Wallet</source>
        <translation>Κρυπτογράφηση Πορτοφολιού</translation>
    </message>
    <message>
        <source>Disable private keys for this wallet. Wallets with private keys disabled will have no private keys and cannot have an HD seed or imported private keys. This is ideal for watch-only wallets.</source>
        <translation>Απενεργοποιήστε τα ιδιωτικά κλειδιά για αυτό το πορτοφόλι. Τα πορτοφόλια που έχουν απενεργοποιημένα ιδιωτικά κλειδιά δεν έχουν ιδιωτικά κλειδιά και δεν μπορούν να έχουν σπόρους HD ή εισαγόμενα ιδιωτικά κλειδιά. Αυτό είναι ιδανικό για πορτοφόλια μόνο για ρολόγια.</translation>
    </message>
    <message>
        <source>Disable Private Keys</source>
        <translation>Απενεργοποίηση Ιδιωτικών Κλειδιών</translation>
    </message>
    <message>
        <source>Make a blank wallet. Blank wallets do not initially have private keys or scripts. Private keys and addresses can be imported, or an HD seed can be set, at a later time.</source>
        <translation>Κάντε ένα κενό πορτοφόλι. Τα κενά πορτοφόλια δεν έχουν αρχικά ιδιωτικά κλειδιά ή σενάρια. Τα ιδιωτικά κλειδιά και οι διευθύνσεις μπορούν να εισαχθούν ή μπορεί να οριστεί ένας σπόρος HD αργότερα.</translation>
    </message>
    <message>
        <source>Make Blank Wallet</source>
        <translation>Δημιουργία Άδειου Πορτοφολιού</translation>
    </message>
    <message>
        <source>Create</source>
        <translation>Δημιουργία</translation>
    </message>
    <message>
        <source>Compiled without sqlite support (required for descriptor wallets)</source>
        <translation>Μεταγλωτίστηκε χωρίς την υποστήριξη sqlite (απαραίτητη για περιγραφικά πορτοφόλια )</translation>
    </message>
</context>
<context>
    <name>EditAddressDialog</name>
    <message>
        <source>Edit Address</source>
        <translation>Επεξεργασία Διεύθυνσης</translation>
    </message>
    <message>
        <source>&amp;Label</source>
        <translation>&amp;Επιγραφή</translation>
    </message>
    <message>
        <source>The label associated with this address list entry</source>
        <translation>Η ετικέτα που συνδέεται με αυτήν την καταχώρηση στο βιβλίο διευθύνσεων</translation>
    </message>
    <message>
        <source>The address associated with this address list entry. This can only be modified for sending addresses.</source>
        <translation>Η διεύθυνση σχετίζεται με αυτή την καταχώρηση του βιβλίου διευθύνσεων. Μπορεί να τροποποιηθεί μόνο για τις διευθύνσεις αποστολής.</translation>
    </message>
    <message>
        <source>&amp;Address</source>
        <translation>&amp;Διεύθυνση</translation>
    </message>
    <message>
        <source>New sending address</source>
        <translation>Νέα Διεύθυνση Αποστολής</translation>
    </message>
    <message>
        <source>Edit receiving address</source>
        <translation>Διόρθωση Διεύθυνσης Λήψης</translation>
    </message>
    <message>
        <source>Edit sending address</source>
        <translation>Επεξεργασία διεύθυνσης αποστολής</translation>
    </message>
    <message>
        <source>The entered address "%1" is not a valid Qtum address.</source>
        <translation>Η διεύθυνση "%1" δεν είναι έγκυρη Qtum διεύθυνση.</translation>
    </message>
    <message>
        <source>Address "%1" already exists as a receiving address with label "%2" and so cannot be added as a sending address.</source>
        <translation>Η διεύθυνση "%1"  υπάρχει ήδη ως διεύθυνσης λήψης με ετικέτα "%2" και γιαυτό τον λόγο δεν μπορεί να προστεθεί ως διεύθυνση αποστολής.</translation>
    </message>
    <message>
        <source>The entered address "%1" is already in the address book with label "%2".</source>
        <translation>Η διεύθυνση "%1" βρίσκεται ήδη στο βιβλίο διευθύνσεων με ετικέτα "%2".</translation>
    </message>
    <message>
        <source>Could not unlock wallet.</source>
        <translation>Δεν είναι δυνατό το ξεκλείδωμα του πορτοφολιού.</translation>
    </message>
    <message>
        <source>New key generation failed.</source>
        <translation>Η δημιουργία νέου κλειδιού απέτυχε.</translation>
    </message>
</context>
<context>
    <name>FreespaceChecker</name>
    <message>
        <source>A new data directory will be created.</source>
        <translation>Θα δημιουργηθεί ένας νέος φάκελος δεδομένων.</translation>
    </message>
    <message>
        <source>name</source>
        <translation>όνομα</translation>
    </message>
    <message>
        <source>Directory already exists. Add %1 if you intend to create a new directory here.</source>
        <translation>Κατάλογος ήδη υπάρχει. Προσθήκη %1, αν σκοπεύετε να δημιουργήσετε έναν νέο κατάλογο εδώ.</translation>
    </message>
    <message>
        <source>Path already exists, and is not a directory.</source>
        <translation>Η διαδρομή υπάρχει ήδη αλλά δεν είναι φάκελος</translation>
    </message>
    <message>
        <source>Cannot create data directory here.</source>
        <translation>Δεν μπορεί να δημιουργηθεί φάκελος δεδομένων εδώ.</translation>
    </message>
</context>
<context>
    <name>HelpMessageDialog</name>
    <message>
        <source>version</source>
        <translation>έκδοση</translation>
    </message>
    <message>
        <source>About %1</source>
        <translation>Σχετικά %1</translation>
    </message>
    <message>
        <source>Command-line options</source>
        <translation>Επιλογές γραμμής εντολών</translation>
    </message>
</context>
<context>
    <name>Intro</name>
    <message>
        <source>Welcome</source>
        <translation>Καλώς ήρθατε</translation>
    </message>
    <message>
        <source>Welcome to %1.</source>
        <translation>Καλωσήρθες στο %1.</translation>
    </message>
    <message>
        <source>Reverting this setting requires re-downloading the entire blockchain. It is faster to download the full chain first and prune it later. Disables some advanced features.</source>
        <translation>Η επαναφορά αυτής της ρύθμισης απαιτεί εκ νέου λήψη ολόκληρου του μπλοκ αλυσίδας. Είναι πιο γρήγορο να κατεβάσετε πρώτα την πλήρη αλυσίδα και να την κλαδέψετε αργότερα. Απενεργοποιεί ορισμένες προηγμένες λειτουργίες.</translation>
    </message>
    <message>
        <source>This initial synchronisation is very demanding, and may expose hardware problems with your computer that had previously gone unnoticed. Each time you run %1, it will continue downloading where it left off.</source>
        <translation>Αυτός ο αρχικός συγχρονισμός είναι πολύ απαιτητικός και μπορεί να εκθέσει προβλήματα υλικού με τον υπολογιστή σας, τα οποία προηγουμένως είχαν περάσει απαρατήρητα. Κάθε φορά που θα εκτελέσετε το %1, θα συνεχίσει να κατεβαίνει εκεί όπου έχει σταματήσει.</translation>
    </message>
    <message>
        <source>If you have chosen to limit block chain storage (pruning), the historical data must still be downloaded and processed, but will be deleted afterward to keep your disk usage low.</source>
        <translation>Αν έχετε επιλέξει να περιορίσετε την αποθήκευση της αλυσίδας μπλοκ (κλάδεμα), τα ιστορικά δεδομένα θα πρέπει ακόμα να κατεβάσετε και να επεξεργαστείτε, αλλά θα διαγραφούν αργότερα για να διατηρήσετε τη χρήση του δίσκου σας χαμηλή.</translation>
    </message>
    <message>
        <source>Use the default data directory</source>
        <translation>Χρήση του προεπιλεγμένου φακέλου δεδομένων</translation>
    </message>
    <message>
        <source>Use a custom data directory:</source>
        <translation>Προσαρμογή του φακέλου δεδομένων:</translation>
    </message>
    <message>
        <source>Qtum</source>
        <translation>Qtum</translation>
    </message>
    <message>
        <source>At least %1 GB of data will be stored in this directory, and it will grow over time.</source>
        <translation>Τουλάχιστον %1 GB δεδομένων θα αποθηκευτούν σε αυτόν τον κατάλογο και θα αυξηθεί με την πάροδο του χρόνου.</translation>
    </message>
    <message>
        <source>Approximately %1 GB of data will be stored in this directory.</source>
        <translation>Περίπου %1 GB δεδομένων θα αποθηκεύονται σε αυτόν τον κατάλογο.</translation>
    </message>
    <message>
        <source>%1 will download and store a copy of the Qtum block chain.</source>
        <translation>Το %1 θα κατεβάσει και θα αποθηκεύσει ένα αντίγραφο της αλυσίδας μπλοκ Qtum.</translation>
    </message>
    <message>
        <source>The wallet will also be stored in this directory.</source>
        <translation>Το πορτοφόλι θα αποθηκευτεί επίσης σε αυτό το ευρετήριο</translation>
    </message>
    <message>
        <source>Error: Specified data directory "%1" cannot be created.</source>
        <translation>Σφάλμα: Ο καθορισμένος φάκελος δεδομένων "%1" δεν μπορεί να δημιουργηθεί.</translation>
    </message>
    <message>
        <source>Error</source>
        <translation>Σφάλμα</translation>
    </message>
    <message numerus="yes">
        <source>%n GB of free space available</source>
        <translation><numerusform>%n GB ελεύθερου χώρου διαθέσιμα</numerusform><numerusform>%n GB ελεύθερου χώρου διαθέσιμα</numerusform></translation>
    </message>
    <message numerus="yes">
        <source>(of %n GB needed)</source>
        <translation><numerusform>(από το %n GB που απαιτείται)</numerusform><numerusform>(από τα %n GB που απαιτούνται)</numerusform></translation>
    </message>
    <message numerus="yes">
        <source>(%n GB needed for full chain)</source>
        <translation><numerusform>(%n GB απαιτούνται για την πλήρη αλυσίδα)</numerusform><numerusform>(%n GB απαιτούνται για την πλήρη αλυσίδα)</numerusform></translation>
    </message>
</context>
<context>
    <name>ModalOverlay</name>
    <message>
        <source>Form</source>
        <translation>Φόρμα</translation>
    </message>
    <message>
        <source>Recent transactions may not yet be visible, and therefore your wallet's balance might be incorrect. This information will be correct once your wallet has finished synchronizing with the qtum network, as detailed below.</source>
        <translation>Οι πρόσφατες συναλλαγές ενδέχεται να μην είναι ακόμα ορατές και επομένως η ισορροπία του πορτοφολιού σας μπορεί να είναι εσφαλμένη. Αυτές οι πληροφορίες θα είναι σωστές όταν ολοκληρωθεί το συγχρονισμό του πορτοφολιού σας με το δίκτυο Qtum, όπως περιγράφεται παρακάτω.</translation>
    </message>
    <message>
        <source>Attempting to spend qtums that are affected by not-yet-displayed transactions will not be accepted by the network.</source>
        <translation>Η προσπάθεια να δαπανήσετε qtums που επηρεάζονται από τις μη εμφανιζόμενες ακόμη συναλλαγές δεν θα γίνει αποδεκτή από το δίκτυο.</translation>
    </message>
    <message>
        <source>Number of blocks left</source>
        <translation>Αριθμός των εναπομείνων κομματιών</translation>
    </message>
    <message>
        <source>Unknown...</source>
        <translation>Άγνωστο...</translation>
    </message>
    <message>
        <source>Last block time</source>
        <translation>Χρόνος τελευταίου μπλοκ</translation>
    </message>
    <message>
        <source>Progress</source>
        <translation>Πρόοδος</translation>
    </message>
    <message>
        <source>Progress increase per hour</source>
        <translation>Αύξηση προόδου ανά ώρα</translation>
    </message>
    <message>
        <source>calculating...</source>
        <translation>Υπολογισμός...</translation>
    </message>
    <message>
        <source>Estimated time left until synced</source>
        <translation>Εκτιμώμενος χρόνος μέχρι να συγχρονιστεί</translation>
    </message>
    <message>
        <source>Hide</source>
        <translation>Απόκρυψη</translation>
    </message>
    <message>
        <source>Esc</source>
        <translation>Πλήκτρο Esc</translation>
    </message>
    <message>
        <source>%1 is currently syncing.  It will download headers and blocks from peers and validate them until reaching the tip of the block chain.</source>
        <translation>Το %1 συγχρονίζεται αυτήν τη στιγμή. Θα κατεβάσει κεφαλίδες και μπλοκ από τους συντρόφους και θα τους επικυρώσει μέχρι να φτάσουν στην άκρη της αλυσίδας μπλοκ.</translation>
    </message>
    <message>
        <source>Unknown. Syncing Headers (%1, %2%)...</source>
        <translation>Αγνωστος. Συγχρονισμός κεφαλίδων (%1, %2%)...</translation>
    </message>
</context>
<context>
    <name>OpenURIDialog</name>
    <message>
        <source>Open qtum URI</source>
        <translation>Ανοίξτε το qtum URI</translation>
    </message>
    <message>
        <source>URI:</source>
        <translation>URI:</translation>
    </message>
</context>
<context>
    <name>OpenWalletActivity</name>
    <message>
        <source>Open wallet failed</source>
        <translation>Άνοιγμα πορτοφολιού απέτυχε</translation>
    </message>
    <message>
        <source>Open wallet warning</source>
        <translation>Άνοιγμα πορτοφολιού προειδοποίηση</translation>
    </message>
    <message>
        <source>default wallet</source>
        <translation>Προεπιλεγμένο πορτοφόλι</translation>
    </message>
    <message>
        <source>Opening Wallet &lt;b&gt;%1&lt;/b&gt;...</source>
        <translation>Άνοιγμα Πορτοφολιού &lt;b&gt;%1&lt;/b&gt;...</translation>
    </message>
</context>
<context>
    <name>OptionsDialog</name>
    <message>
        <source>Options</source>
        <translation>Ρυθμίσεις</translation>
    </message>
    <message>
        <source>&amp;Main</source>
        <translation>&amp;Κύριο</translation>
    </message>
    <message>
        <source>Automatically start %1 after logging in to the system.</source>
        <translation>Αυτόματη εκκίνηση του %1 μετά τη σύνδεση στο σύστημα.</translation>
    </message>
    <message>
        <source>&amp;Start %1 on system login</source>
        <translation>&amp;Έναρξη %1 στο σύστημα σύνδεσης</translation>
    </message>
    <message>
        <source>Size of &amp;database cache</source>
        <translation>Μέγεθος κρυφής μνήμης βάσης δεδομένων.</translation>
    </message>
    <message>
        <source>Number of script &amp;verification threads</source>
        <translation>Αριθμός script και γραμμές επαλήθευσης</translation>
    </message>
    <message>
        <source>IP address of the proxy (e.g. IPv4: 127.0.0.1 / IPv6: ::1)</source>
        <translation>Διεύθυνση IP του διαμεσολαβητή (π.χ. 127.0.0.1  / IPv6: ::1)</translation>
    </message>
    <message>
        <source>Shows if the supplied default SOCKS5 proxy is used to reach peers via this network type.</source>
        <translation>Εμφανίζει αν ο προεπιλεγμένος διακομιστής μεσολάβησης SOCKS5 χρησιμοποιείται για την προσέγγιση χρηστών μέσω αυτού του τύπου δικτύου.</translation>
    </message>
    <message>
        <source>Hide the icon from the system tray.</source>
        <translation>Απόκρυψη του εικονιδίου από το συρτάρι του συστήματος.</translation>
    </message>
    <message>
        <source>&amp;Hide tray icon</source>
        <translation>&amp; Απόκρυψη εικονιδίου δίσκου</translation>
    </message>
    <message>
        <source>Minimize instead of exit the application when the window is closed. When this option is enabled, the application will be closed only after selecting Exit in the menu.</source>
        <translation>Ελαχιστοποίηση αντί για έξοδο κατά το κλείσιμο του παραθύρου. Όταν αυτή η επιλογή είναι ενεργοποιημένη, η εφαρμογή θα κλείνει μόνο αν επιλεχθεί η Έξοδος στο μενού.</translation>
    </message>
    <message>
        <source>Third party URLs (e.g. a block explorer) that appear in the transactions tab as context menu items. %s in the URL is replaced by transaction hash. Multiple URLs are separated by vertical bar |.</source>
        <translation>URLs από τρίτους (π.χ. ένας εξερευνητής μπλοκ) τα οποία εμφανίζονται στην καρτέλα συναλλαγών ως στοιχεία μενού. Το %s στα URL αντικαθίσταται από την τιμή της κατατεμαχισμένης συναλλαγής.</translation>
    </message>
    <message>
        <source>Open the %1 configuration file from the working directory.</source>
        <translation>Ανοίξτε το %1 αρχείο διαμόρφωσης από τον κατάλογο εργασίας.</translation>
    </message>
    <message>
        <source>Open Configuration File</source>
        <translation>Άνοιγμα Αρχείου Ρυθμίσεων</translation>
    </message>
    <message>
        <source>Reset all client options to default.</source>
        <translation>Επαναφορά όλων των επιλογών του πελάτη στις αρχικές.</translation>
    </message>
    <message>
        <source>&amp;Reset Options</source>
        <translation>Επαναφορά ρυθμίσεων</translation>
    </message>
    <message>
        <source>&amp;Network</source>
        <translation>&amp;Δίκτυο</translation>
    </message>
    <message>
        <source>Disables some advanced features but all blocks will still be fully validated. Reverting this setting requires re-downloading the entire blockchain. Actual disk usage may be somewhat higher.</source>
        <translation>Απενεργοποιεί ορισμένες προηγμένες λειτουργίες, αλλά όλα τα μπλοκ θα εξακολουθούν να είναι πλήρως επικυρωμένα. Η επαναφορά αυτής της ρύθμισης απαιτεί εκ νέου λήψη ολόκληρου του μπλοκ αλυσίδας. Η πραγματική χρήση δίσκου μπορεί να είναι κάπως υψηλότερη.</translation>
    </message>
    <message>
        <source>Prune &amp;block storage to</source>
        <translation>Αποκοπή &amp;αποκλεισμός αποθήκευσης στο</translation>
    </message>
    <message>
        <source>GB</source>
        <translation>GB</translation>
    </message>
    <message>
        <source>Reverting this setting requires re-downloading the entire blockchain.</source>
        <translation>Η επαναφορά αυτής της ρύθμισης απαιτεί εκ νέου λήψη ολόκληρου του μπλοκ αλυσίδας.</translation>
    </message>
    <message>
        <source>MiB</source>
        <translation>MebiBytes</translation>
    </message>
    <message>
        <source>(0 = auto, &lt;0 = leave that many cores free)</source>
        <translation>(0 = αυτόματο, &lt;0 = ελεύθεροι πυρήνες)</translation>
    </message>
    <message>
        <source>W&amp;allet</source>
        <translation>Π&amp;ορτοφόλι</translation>
    </message>
    <message>
        <source>Expert</source>
        <translation>Έμπειρος</translation>
    </message>
    <message>
        <source>Enable coin &amp;control features</source>
        <translation>Ενεργοποίηση δυνατοτήτων ελέγχου κερμάτων</translation>
    </message>
    <message>
        <source>If you disable the spending of unconfirmed change, the change from a transaction cannot be used until that transaction has at least one confirmation. This also affects how your balance is computed.</source>
        <translation>Εάν απενεργοποιήσετε το ξόδεμα μη επικυρωμένων ρέστων, τα ρέστα από μια συναλλαγή δεν μπορούν να χρησιμοποιηθούν έως ότου αυτή η συναλλαγή έχει έστω μια επικύρωση. Αυτό επίσης επηρεάζει το πως υπολογίζεται το υπόλοιπό σας.</translation>
    </message>
    <message>
        <source>&amp;Spend unconfirmed change</source>
        <translation>&amp;Ξόδεμα μη επικυρωμένων ρέστων</translation>
    </message>
    <message>
        <source>Automatically open the Qtum client port on the router. This only works when your router supports UPnP and it is enabled.</source>
        <translation>Αυτόματο άνοιγμα των θυρών Qtum στον δρομολογητή. Λειτουργεί μόνο αν ο δρομολογητής σας υποστηρίζει τη λειτουργία UPnP.</translation>
    </message>
    <message>
        <source>Map port using &amp;UPnP</source>
        <translation>Απόδοση θυρών με χρήστη &amp;UPnP</translation>
    </message>
    <message>
        <source>Accept connections from outside.</source>
        <translation>Αποδοχή εξωτερικών συνδέσεων</translation>
    </message>
    <message>
        <source>Allow incomin&amp;g connections</source>
        <translation>Επιτρέπονται εισερχόμενες συνδέσεις</translation>
    </message>
    <message>
        <source>Connect to the Qtum network through a SOCKS5 proxy.</source>
        <translation>Σύνδεση στο δίκτυο Qtum μέσω διαμεσολαβητή SOCKS5 (π.χ. για σύνδεση μέσω Tor)</translation>
    </message>
    <message>
        <source>&amp;Connect through SOCKS5 proxy (default proxy):</source>
        <translation>&amp;Σύνδεση μέσω διαμεσολαβητή SOCKS5 (προεπιλεγμένος)</translation>
    </message>
    <message>
        <source>Proxy &amp;IP:</source>
        <translation>&amp;IP διαμεσολαβητή:</translation>
    </message>
    <message>
        <source>&amp;Port:</source>
        <translation>&amp;Θύρα:</translation>
    </message>
    <message>
        <source>Port of the proxy (e.g. 9050)</source>
        <translation>Θύρα διαμεσολαβητή</translation>
    </message>
    <message>
        <source>Used for reaching peers via:</source>
        <translation>Χρησιμοποιείται για να φτάσεις στους σύντροφους μέσω:</translation>
    </message>
    <message>
        <source>IPv4</source>
        <translation>IPv4</translation>
    </message>
    <message>
        <source>IPv6</source>
        <translation>IPv6</translation>
    </message>
    <message>
        <source>Tor</source>
        <translation>Tor</translation>
    </message>
    <message>
<<<<<<< HEAD
        <source>Connect to the Qtum network through a separate SOCKS5 proxy for Tor hidden services.</source>
        <translation>Συνδεθείτε στο δίκτυο Qtum μέσω ενός ξεχωριστού διακομιστή μεσολάβησης SOCKS5 για κρυφές υπηρεσίες Tor.</translation>
    </message>
    <message>
=======
>>>>>>> da23532c
        <source>&amp;Window</source>
        <translation>&amp;Παράθυρο</translation>
    </message>
    <message>
        <source>Show only a tray icon after minimizing the window.</source>
        <translation>Εμφάνιση μόνο εικονιδίου στην περιοχή ειδοποιήσεων κατά την ελαχιστοποίηση.</translation>
    </message>
    <message>
        <source>&amp;Minimize to the tray instead of the taskbar</source>
        <translation>&amp;Ελαχιστοποίηση στην περιοχή ειδοποιήσεων αντί της γραμμής εργασιών</translation>
    </message>
    <message>
        <source>M&amp;inimize on close</source>
        <translation>Ε&amp;λαχιστοποίηση κατά το κλείσιμο</translation>
    </message>
    <message>
        <source>&amp;Display</source>
        <translation>&amp;Απεικόνιση</translation>
    </message>
    <message>
        <source>User Interface &amp;language:</source>
        <translation>Γλώσσα περιβάλλοντος εργασίας:</translation>
    </message>
    <message>
        <source>The user interface language can be set here. This setting will take effect after restarting %1.</source>
        <translation>Η γλώσσα διεπαφής χρήστη μπορεί να οριστεί εδώ. Αυτή η ρύθμιση θα τεθεί σε ισχύ μετά την επανεκκίνηση του %1.</translation>
    </message>
    <message>
        <source>&amp;Unit to show amounts in:</source>
        <translation>&amp;Μονάδα μέτρησης:</translation>
    </message>
    <message>
        <source>Choose the default subdivision unit to show in the interface and when sending coins.</source>
        <translation>Διαλέξτε την προεπιλεγμένη υποδιαίρεση που θα εμφανίζεται όταν στέλνετε νομίσματα.</translation>
    </message>
    <message>
        <source>Whether to show coin control features or not.</source>
        <translation>Επιλογή κατά πόσο να αναδείχνονται οι δυνατότητες ελέγχου κερμάτων.</translation>
    </message>
    <message>
        <source>Options set in this dialog are overridden by the command line or in the configuration file:</source>
        <translation>Οι επιλογές που έχουν οριστεί σε αυτό το παράθυρο διαλόγου παραβλέπονται από τη γραμμή εντολών ή από το αρχείο διαμόρφωσης:</translation>
    </message>
    <message>
        <source>&amp;OK</source>
        <translation>&amp;ΟΚ</translation>
    </message>
    <message>
        <source>&amp;Cancel</source>
        <translation>&amp;Ακύρωση</translation>
    </message>
    <message>
        <source>default</source>
        <translation>προεπιλογή</translation>
    </message>
    <message>
        <source>none</source>
        <translation>κανένα</translation>
    </message>
    <message>
        <source>Confirm options reset</source>
        <translation>Επιβεβαίωση των επιλογών επαναφοράς</translation>
    </message>
    <message>
        <source>Client restart required to activate changes.</source>
        <translation>Χρειάζεται επανεκκίνηση του προγράμματος για να ενεργοποιηθούν οι αλλαγές.</translation>
    </message>
    <message>
        <source>Client will be shut down. Do you want to proceed?</source>
        <translation>Ο πελάτης θα τερματιστεί. Θέλετε να συνεχίσετε?</translation>
    </message>
    <message>
        <source>Configuration options</source>
        <translation> 
Επιλογές διαμόρφωσης</translation>
    </message>
    <message>
        <source>The configuration file is used to specify advanced user options which override GUI settings. Additionally, any command-line options will override this configuration file.</source>
        <translation>Το αρχείο ρυθμίσεων χρησιμοποιείται για τον προσδιορισμό των προχωρημένων επιλογών χρηστών που παρακάμπτουν τις ρυθμίσεις GUI. Επιπλέον, όλες οι επιλογές γραμμής εντολών θα αντικαταστήσουν αυτό το αρχείο ρυθμίσεων.</translation>
    </message>
    <message>
        <source>Error</source>
        <translation>Σφάλμα</translation>
    </message>
    <message>
        <source>The configuration file could not be opened.</source>
        <translation>Το αρχείο διαμόρφωσης δεν ήταν δυνατό να ανοιχτεί.</translation>
    </message>
    <message>
        <source>This change would require a client restart.</source>
        <translation>Η αλλαγή αυτή θα χρειαστεί επανεκκίνηση του προγράμματος</translation>
    </message>
    <message>
        <source>The supplied proxy address is invalid.</source>
        <translation>Δεν είναι έγκυρη η διεύθυνση διαμεσολαβητή</translation>
    </message>
</context>
<context>
    <name>OverviewPage</name>
    <message>
        <source>Form</source>
        <translation>Φόρμα</translation>
    </message>
    <message>
        <source>The displayed information may be out of date. Your wallet automatically synchronizes with the Qtum network after a connection is established, but this process has not completed yet.</source>
        <translation>Οι πληροφορίες που εμφανίζονται μπορεί να είναι ξεπερασμένες. Το πορτοφόλι σας συγχρονίζεται αυτόματα με το δίκτυο Qtum μετά από μια σύνδεση, αλλά αυτή η διαδικασία δεν έχει ακόμη ολοκληρωθεί.</translation>
    </message>
    <message>
        <source>Watch-only:</source>
        <translation>Επίβλεψη μόνο:</translation>
    </message>
    <message>
        <source>Available:</source>
        <translation>Διαθέσιμο:</translation>
    </message>
    <message>
        <source>Your current spendable balance</source>
        <translation>Το τρέχον διαθέσιμο υπόλοιπο</translation>
    </message>
    <message>
        <source>Pending:</source>
        <translation>Εκκρεμούν:</translation>
    </message>
    <message>
        <source>Total of transactions that have yet to be confirmed, and do not yet count toward the spendable balance</source>
        <translation>Το άθροισμα των συναλλαγών που δεν έχουν ακόμα επιβεβαιωθεί και δεν προσμετρώνται στο τρέχον διαθέσιμο υπόλοιπό σας</translation>
    </message>
    <message>
        <source>Immature:</source>
        <translation>Ανώριμος</translation>
    </message>
    <message>
        <source>Mined balance that has not yet matured</source>
        <translation>Εξορυγμένο υπόλοιπο που δεν έχει ακόμα ωριμάσει</translation>
    </message>
    <message>
        <source>Balances</source>
        <translation>Υπόλοιπο:</translation>
    </message>
    <message>
        <source>Total:</source>
        <translation>Σύνολο:</translation>
    </message>
    <message>
        <source>Your current total balance</source>
        <translation>Το τρέχον συνολικό υπόλοιπο</translation>
    </message>
    <message>
        <source>Your current balance in watch-only addresses</source>
        <translation>Το τρέχον υπόλοιπο σας σε διευθύνσεις παρακολούθησης μόνο</translation>
    </message>
    <message>
        <source>Spendable:</source>
        <translation>Ξοδεμένα:</translation>
    </message>
    <message>
        <source>Recent transactions</source>
        <translation>Πρόσφατες συναλλαγές</translation>
    </message>
    <message>
        <source>Unconfirmed transactions to watch-only addresses</source>
        <translation>Μη επικυρωμένες συναλλαγές σε διευθύνσεις παρακολούθησης μόνο</translation>
    </message>
    <message>
        <source>Mined balance in watch-only addresses that has not yet matured</source>
        <translation>Εξορυγμένο υπόλοιπο σε διευθύνσεις παρακολούθησης μόνο που δεν έχει ωριμάσει ακόμα</translation>
    </message>
    <message>
        <source>Current total balance in watch-only addresses</source>
        <translation>Το τρέχον συνολικό υπόλοιπο σε διευθύνσεις παρακολούθησης μόνο</translation>
    </message>
    </context>
<context>
    <name>PSBTOperationsDialog</name>
    <message>
        <source>Dialog</source>
        <translation>Διάλογος</translation>
    </message>
    <message>
        <source>Copy to Clipboard</source>
        <translation>Αντιγραφή στο Πρόχειρο</translation>
    </message>
    <message>
        <source>Save...</source>
        <translation>Αποθήκευση...</translation>
    </message>
    <message>
        <source>Close</source>
        <translation>Κλείσιμο</translation>
    </message>
    <message>
        <source>Failed to load transaction: %1</source>
        <translation>Αποτυχία φόρτωσης μεταφοράς: %1</translation>
    </message>
    <message>
        <source>Failed to sign transaction: %1</source>
        <translation>Αποτυχία εκπλήρωσης συναλλαγής: %1</translation>
    </message>
    <message>
        <source>Signed transaction successfully. Transaction is ready to broadcast.</source>
        <translation>Η συναλλαγή υπογράφηκε με επιτυχία. Η συναλλαγή είναι έτοιμη για μετάδοση.</translation>
    </message>
    <message>
        <source>Unknown error processing transaction.</source>
        <translation>Άγνωστο λάθος  επεξεργασίας μεταφοράς.</translation>
    </message>
    <message>
        <source>Transaction broadcast successfully! Transaction ID: %1</source>
        <translation>Έγινε επιτυχής αναμετάδοση της συναλλαγής! 
ID Συναλλαγής: %1</translation>
    </message>
    <message>
        <source>Transaction broadcast failed: %1</source>
        <translation>Η αναμετάδοση της συναλαγής απέτυχε: %1</translation>
    </message>
    <message>
        <source>PSBT copied to clipboard.</source>
        <translation>PSBT αντιγράφηκε στο πρόχειρο.</translation>
    </message>
    <message>
        <source>Save Transaction Data</source>
        <translation>Αποθήκευση Δεδομένων Συναλλαγής</translation>
    </message>
    <message>
        <source>PSBT saved to disk.</source>
        <translation>PSBT αποθηκεύτηκε στο δίσκο.</translation>
    </message>
    <message>
        <source> * Sends %1 to %2</source>
        <translation>* Στέλνει %1 προς  %2</translation>
    </message>
    <message>
        <source>Pays transaction fee: </source>
        <translation>Πληρωμή τέλους συναλλαγής:</translation>
    </message>
    <message>
        <source>Total Amount</source>
        <translation>Συνολικό Ποσό</translation>
    </message>
    <message>
        <source>or</source>
        <translation>ή</translation>
    </message>
    <message>
        <source>Transaction status is unknown.</source>
        <translation>Η κατάσταση της συναλλαγής είναι άγνωστη.</translation>
    </message>
</context>
<context>
    <name>PaymentServer</name>
    <message>
        <source>Payment request error</source>
        <translation>Σφάλμα αίτησης πληρωμής</translation>
    </message>
    <message>
        <source>Cannot start qtum: click-to-pay handler</source>
        <translation>Δεν είναι δυνατή η εκκίνηση του qtum: χειριστής click-to-pay</translation>
    </message>
    <message>
        <source>URI handling</source>
        <translation>URI χειριστής</translation>
    </message>
    <message>
        <source>'qtum://' is not a valid URI. Use 'qtum:' instead.</source>
        <translation>'qtum: //' δεν είναι έγκυρο URI. Χρησιμοποιήστε το "qtum:" αντ 'αυτού.</translation>
    </message>
    <message>
        <source>Cannot process payment request because BIP70 is not supported.</source>
        <translation>Δεν είναι δυνατή η επεξεργασία της αίτησης πληρωμής, επειδή δεν υποστηρίζεται το BIP70.</translation>
    </message>
    <message>
        <source>Due to widespread security flaws in BIP70 it's strongly recommended that any merchant instructions to switch wallets be ignored.</source>
        <translation>Λόγω εκτεταμένων αδυναμιών ασφαλείας στο BIP70 συνιστάται ανεπιφύλακτα να αγνοούνται οι οδηγίες του εμπόρου για την αλλαγή πορτοφολιών.</translation>
    </message>
    <message>
        <source>If you are receiving this error you should request the merchant provide a BIP21 compatible URI.</source>
        <translation>Αν λαμβάνετε αυτό το σφάλμα, θα πρέπει να ζητήσετε από τον έμπορο να παράσχει URI συμβατό με BIP21.</translation>
    </message>
    <message>
        <source>Invalid payment address %1</source>
        <translation>Μη έγκυρη διεύθυνση πληρωμής %1</translation>
    </message>
    <message>
        <source>URI cannot be parsed! This can be caused by an invalid Qtum address or malformed URI parameters.</source>
        <translation>Δεν είναι δυνατή η ανάλυση του URI! Αυτό μπορεί να προκληθεί από μη έγκυρη διεύθυνση Qtum ή παραμορφωμένες παραμέτρους URI.</translation>
    </message>
    <message>
        <source>Payment request file handling</source>
        <translation>Επεξεργασία αρχείου αίτησης πληρωμής</translation>
    </message>
</context>
<context>
    <name>PeerTableModel</name>
    <message>
        <source>User Agent</source>
        <translation>Agent χρήστη</translation>
    </message>
    <message>
        <source>Node/Service</source>
        <translation>Κόμβος / Υπηρεσία</translation>
    </message>
    <message>
        <source>NodeId</source>
        <translation>Ταυτότητα Κόμβου</translation>
    </message>
    <message>
        <source>Ping</source>
        <translation>Ping</translation>
    </message>
    <message>
        <source>Sent</source>
        <translation>Αποστολή</translation>
    </message>
    <message>
        <source>Received</source>
        <translation>Παραλήφθησαν</translation>
    </message>
</context>
<context>
    <name>QObject</name>
    <message>
        <source>Amount</source>
        <translation>Ποσό</translation>
    </message>
    <message>
        <source>Enter a Qtum address (e.g. %1)</source>
        <translation>Εισάγετε μια διεύθυνση Qtum (π.χ. %1)</translation>
    </message>
    <message>
        <source>%1 d</source>
        <translation>%1 d</translation>
    </message>
    <message>
        <source>%1 h</source>
        <translation>%1 h</translation>
    </message>
    <message>
        <source>%1 m</source>
        <translation>%1 m</translation>
    </message>
    <message>
        <source>%1 s</source>
        <translation>%1 s</translation>
    </message>
    <message>
        <source>None</source>
        <translation>Κανένα</translation>
    </message>
    <message>
        <source>N/A</source>
        <translation>Μη διαθέσιμο</translation>
    </message>
    <message>
        <source>%1 ms</source>
        <translation>%1 ms</translation>
    </message>
    <message numerus="yes">
        <source>%n second(s)</source>
        <translation><numerusform>%n δευτερόλεπτα</numerusform><numerusform>%n δευτερόλεπτα</numerusform></translation>
    </message>
    <message numerus="yes">
        <source>%n minute(s)</source>
        <translation><numerusform>%n λεπτά</numerusform><numerusform>%n λεπτά</numerusform></translation>
    </message>
    <message numerus="yes">
        <source>%n hour(s)</source>
        <translation><numerusform>%n ώρες</numerusform><numerusform>%n ώρες</numerusform></translation>
    </message>
    <message numerus="yes">
        <source>%n day(s)</source>
        <translation><numerusform>%n ημέρες</numerusform><numerusform>%n ημέρες</numerusform></translation>
    </message>
    <message numerus="yes">
        <source>%n week(s)</source>
        <translation><numerusform>%n εβδομάδες</numerusform><numerusform>%n εβδομάδες</numerusform></translation>
    </message>
    <message>
        <source>%1 and %2</source>
        <translation>%1 και %2</translation>
    </message>
    <message numerus="yes">
        <source>%n year(s)</source>
        <translation><numerusform>%n χρόνια</numerusform><numerusform>%n χρόνια</numerusform></translation>
    </message>
    <message>
        <source>%1 B</source>
        <translation>%1 B</translation>
    </message>
    <message>
        <source>%1 KB</source>
        <translation>%1 KB</translation>
    </message>
    <message>
        <source>%1 MB</source>
        <translation>%1 MB</translation>
    </message>
    <message>
        <source>%1 GB</source>
        <translation>%1 GB</translation>
    </message>
    <message>
        <source>Error: Specified data directory "%1" does not exist.</source>
        <translation>Σφάλμα: Ο καθορισμένος κατάλογος δεδομένων "%1" δεν υπάρχει.</translation>
    </message>
    <message>
        <source>Error: Cannot parse configuration file: %1.</source>
        <translation>Σφάλμα: Δεν είναι δυνατή η ανάλυση αρχείου ρυθμίσεων: %1.</translation>
    </message>
    <message>
        <source>Error: %1</source>
        <translation>Σφάλμα: %1</translation>
    </message>
    <message>
        <source>%1 didn't yet exit safely...</source>
        <translation> Το %1 δεν έφυγε ακόμα με ασφάλεια...</translation>
    </message>
    <message>
        <source>unknown</source>
        <translation>Άγνωστο</translation>
    </message>
</context>
<context>
    <name>QRImageWidget</name>
    <message>
        <source>&amp;Save Image...</source>
        <translation>&amp;Αποθήκευση εικόνας...</translation>
    </message>
    <message>
        <source>&amp;Copy Image</source>
        <translation>&amp;Αντιγραφή Εικόνας</translation>
    </message>
    <message>
        <source>Resulting URI too long, try to reduce the text for label / message.</source>
        <translation>Το προκύπτον URI είναι πολύ μεγάλο, προσπαθήστε να μειώσετε το κείμενο για ετικέτα / μήνυμα.</translation>
    </message>
    <message>
        <source>Error encoding URI into QR Code.</source>
        <translation>Σφάλμα κωδικοποίησης του URI σε κώδικα QR.</translation>
    </message>
    <message>
        <source>QR code support not available.</source>
        <translation>Η υποστήριξη QR code δεν είναι διαθέσιμη.</translation>
    </message>
    <message>
        <source>Save QR Code</source>
        <translation>Αποθήκευση κωδικού QR</translation>
    </message>
    <message>
        <source>PNG Image (*.png)</source>
        <translation>PNG Εικόνα (*.png)</translation>
    </message>
</context>
<context>
    <name>RPCConsole</name>
    <message>
        <source>N/A</source>
        <translation>Μη διαθέσιμο</translation>
    </message>
    <message>
        <source>Client version</source>
        <translation>Έκδοση Πελάτη</translation>
    </message>
    <message>
        <source>&amp;Information</source>
        <translation>&amp;Πληροφορία</translation>
    </message>
    <message>
        <source>General</source>
        <translation>Γενικά</translation>
    </message>
    <message>
        <source>Using BerkeleyDB version</source>
        <translation>Χρήση BerkeleyDB έκδοσης</translation>
    </message>
    <message>
        <source>Datadir</source>
        <translation>Κατάλογος Δεδομένων</translation>
    </message>
    <message>
        <source>Blocksdir</source>
        <translation>Κατάλογος των Μπλοκς</translation>
    </message>
    <message>
        <source>To specify a non-default location of the blocks directory use the '%1' option.</source>
        <translation>Για να καθορίσετε μια μη προεπιλεγμένη θέση του καταλόγου μπλοκ, χρησιμοποιήστε την επιλογή '%1'.</translation>
    </message>
    <message>
        <source>Startup time</source>
        <translation>Χρόνος εκκίνησης</translation>
    </message>
    <message>
        <source>Network</source>
        <translation>Δίκτυο</translation>
    </message>
    <message>
        <source>Name</source>
        <translation>Όνομα</translation>
    </message>
    <message>
        <source>Number of connections</source>
        <translation>Αριθμός συνδέσεων</translation>
    </message>
    <message>
        <source>Block chain</source>
        <translation>Αλυσίδα μπλοκ</translation>
    </message>
    <message>
        <source>Memory Pool</source>
        <translation>Πισίνα μνήμης</translation>
    </message>
    <message>
        <source>Current number of transactions</source>
        <translation>Τρέχων αριθμός συναλλαγών</translation>
    </message>
    <message>
        <source>Memory usage</source>
        <translation>χρήση Μνήμης</translation>
    </message>
    <message>
        <source>Wallet: </source>
        <translation>Πορτοφόλι:</translation>
    </message>
    <message>
        <source>(none)</source>
        <translation>(κενό)</translation>
    </message>
    <message>
        <source>&amp;Reset</source>
        <translation>&amp;Επαναφορά</translation>
    </message>
    <message>
        <source>Received</source>
        <translation>Παραλήφθησαν</translation>
    </message>
    <message>
        <source>Sent</source>
        <translation>Αποστολή</translation>
    </message>
    <message>
        <source>&amp;Peers</source>
        <translation>&amp;Χρήστες</translation>
    </message>
    <message>
        <source>Banned peers</source>
        <translation>Αποκλεισμένοι σύντροφοι</translation>
    </message>
    <message>
        <source>Select a peer to view detailed information.</source>
        <translation>Επιλέξτε ένα χρήστη για να δείτε αναλυτικές πληροφορίες.</translation>
    </message>
    <message>
        <source>Direction</source>
        <translation>Κατεύθυνση</translation>
    </message>
    <message>
        <source>Version</source>
        <translation>Έκδοση</translation>
    </message>
    <message>
        <source>Starting Block</source>
        <translation>Αρχικό Μπλοκ</translation>
    </message>
    <message>
        <source>Synced Headers</source>
        <translation>Συγχρονισμένες Κεφαλίδες</translation>
    </message>
    <message>
        <source>Synced Blocks</source>
        <translation>Συγχρονισμένα Μπλοκς</translation>
    </message>
    <message>
        <source>The mapped Autonomous System used for diversifying peer selection.</source>
        <translation>Το χαρτογραφημένο Αυτόνομο Σύστημα που χρησιμοποιείται για τη διαφοροποίηση της επιλογής ομοτίμων.</translation>
    </message>
    <message>
        <source>Mapped AS</source>
        <translation>Χαρτογραφημένο ως</translation>
    </message>
    <message>
        <source>User Agent</source>
        <translation>Agent χρήστη</translation>
    </message>
    <message>
        <source>Node window</source>
        <translation>Κόμβος παράθυρο</translation>
    </message>
    <message>
        <source>Current block height</source>
        <translation>Τωρινό ύψος block</translation>
    </message>
    <message>
        <source>Open the %1 debug log file from the current data directory. This can take a few seconds for large log files.</source>
        <translation>Ανοίξτε το αρχείο καταγραφής εντοπισμού σφαλμάτων %1 από τον τρέχοντα κατάλογο δεδομένων. Αυτό μπορεί να διαρκέσει μερικά δευτερόλεπτα για τα μεγάλα αρχεία καταγραφής.</translation>
    </message>
    <message>
        <source>Decrease font size</source>
        <translation>Μείωση μεγέθους γραμματοσειράς</translation>
    </message>
    <message>
        <source>Increase font size</source>
        <translation>Αύξηση μεγέθους γραμματοσειράς</translation>
    </message>
    <message>
        <source>Permissions</source>
        <translation>Αδειες</translation>
    </message>
    <message>
        <source>Services</source>
        <translation>Υπηρεσίες</translation>
    </message>
    <message>
        <source>Connection Time</source>
        <translation>Χρόνος σύνδεσης</translation>
    </message>
    <message>
        <source>Last Send</source>
        <translation>Τελευταία αποστολή</translation>
    </message>
    <message>
        <source>Last Receive</source>
        <translation>Τελευταία λήψη</translation>
    </message>
    <message>
        <source>Ping Time</source>
        <translation>Χρόνος καθυστέρησης</translation>
    </message>
    <message>
        <source>The duration of a currently outstanding ping.</source>
        <translation>Η διάρκεια ενός τρέχοντος ping.</translation>
    </message>
    <message>
        <source>Ping Wait</source>
        <translation>Ping Αναμονή</translation>
    </message>
    <message>
        <source>Min Ping</source>
        <translation>Ελάχιστο Min</translation>
    </message>
    <message>
        <source>Time Offset</source>
        <translation>Χρονική αντιστάθμιση</translation>
    </message>
    <message>
        <source>Last block time</source>
        <translation>Χρόνος τελευταίου μπλοκ</translation>
    </message>
    <message>
        <source>&amp;Open</source>
        <translation>&amp;Άνοιγμα</translation>
    </message>
    <message>
        <source>&amp;Console</source>
        <translation>&amp;Κονσόλα</translation>
    </message>
    <message>
        <source>&amp;Network Traffic</source>
        <translation>&amp;Κίνηση δικτύου</translation>
    </message>
    <message>
        <source>Totals</source>
        <translation>Σύνολα</translation>
    </message>
    <message>
        <source>In:</source>
        <translation>Εισερχόμενα:</translation>
    </message>
    <message>
        <source>Out:</source>
        <translation>Εξερχόμενα:</translation>
    </message>
    <message>
        <source>Debug log file</source>
        <translation>Αρχείο καταγραφής εντοπισμού σφαλμάτων</translation>
    </message>
    <message>
        <source>Clear console</source>
        <translation>Καθαρισμός κονσόλας</translation>
    </message>
    <message>
        <source>1 &amp;hour</source>
        <translation>1 &amp;ώρα</translation>
    </message>
    <message>
        <source>1 &amp;day</source>
        <translation>1 &amp;μέρα</translation>
    </message>
    <message>
        <source>1 &amp;week</source>
        <translation>1 &amp;εβδομάδα</translation>
    </message>
    <message>
        <source>1 &amp;year</source>
        <translation>1 &amp;χρόνος</translation>
    </message>
    <message>
        <source>&amp;Disconnect</source>
        <translation>&amp;Αποσύνδεση</translation>
    </message>
    <message>
        <source>Ban for</source>
        <translation>Απαγόρευση για</translation>
    </message>
    <message>
        <source>&amp;Unban</source>
        <translation>&amp;Ακύρωση Απαγόρευσης</translation>
    </message>
    <message>
        <source>Welcome to the %1 RPC console.</source>
        <translation>Καλώς ήρθατε στην κονσόλα %1 RPC.</translation>
    </message>
    <message>
        <source>Use up and down arrows to navigate history, and %1 to clear screen.</source>
        <translation>Χρησιμοποιήστε τα βέλη πάνω και κάτω για να περιηγηθείτε στο ιστορικό και το %1 για να καθαρίσετε την οθόνη.</translation>
    </message>
    <message>
        <source>Type %1 for an overview of available commands.</source>
        <translation>Πληκτρολογήστε %1 για μια επισκόπηση των διαθέσιμων εντολών.</translation>
    </message>
    <message>
        <source>For more information on using this console type %1.</source>
        <translation>Για περισσότερες πληροφορίες σχετικά με τη χρήση αυτού του τύπου κονσόλας %1.</translation>
    </message>
    <message>
        <source>WARNING: Scammers have been active, telling users to type commands here, stealing their wallet contents. Do not use this console without fully understanding the ramifications of a command.</source>
        <translation>ΠΡΟΕΙΔΟΠΟΙΗΣΗ: Οι απατεώνες είναι ενεργοί, λέγοντας στους χρήστες να πληκτρολογούν εντολές εδώ, κλέβοντας τα περιεχόμενα του πορτοφολιού τους. Μην χρησιμοποιείτε αυτήν την κονσόλα χωρίς να κατανοείτε πλήρως τις συνέπειες μιας εντολής.</translation>
    </message>
    <message>
        <source>Network activity disabled</source>
        <translation>Η δραστηριότητα δικτύου είναι απενεργοποιημένη</translation>
    </message>
    <message>
        <source>Executing command without any wallet</source>
        <translation>Εκτέλεση εντολής χωρίς πορτοφόλι</translation>
    </message>
    <message>
        <source>Executing command using "%1" wallet</source>
        <translation> 
Εκτελέστε εντολή χρησιμοποιώντας το πορτοφόλι "%1"</translation>
    </message>
    <message>
        <source>(node id: %1)</source>
        <translation>(αναγνωριστικό κόμβου: %1)</translation>
    </message>
    <message>
        <source>via %1</source>
        <translation>μέσω %1</translation>
    </message>
    <message>
        <source>never</source>
        <translation>ποτέ</translation>
    </message>
    <message>
        <source>Inbound</source>
        <translation>Εισερχόμενα</translation>
    </message>
    <message>
        <source>Outbound</source>
        <translation>Εξερχόμενα</translation>
    </message>
    <message>
        <source>Unknown</source>
        <translation>Άγνωστο(α)</translation>
    </message>
</context>
<context>
    <name>ReceiveCoinsDialog</name>
    <message>
        <source>&amp;Amount:</source>
        <translation>&amp;Ποσό:</translation>
    </message>
    <message>
        <source>&amp;Label:</source>
        <translation>&amp;Επιγραφή</translation>
    </message>
    <message>
        <source>&amp;Message:</source>
        <translation>&amp;Μήνυμα:</translation>
    </message>
    <message>
        <source>An optional message to attach to the payment request, which will be displayed when the request is opened. Note: The message will not be sent with the payment over the Qtum network.</source>
        <translation>Ένα προαιρετικό μήνυμα που επισυνάπτεται στο αίτημα πληρωμής, το οποίο θα εμφανιστεί όταν το αίτημα ανοίξει. Σημείωση: Το μήνυμα δεν θα αποσταλεί με την πληρωμή μέσω του δικτύου Qtum.</translation>
    </message>
    <message>
        <source>An optional label to associate with the new receiving address.</source>
        <translation>Μια προαιρετική ετικέτα για να συσχετιστεί με τη νέα διεύθυνση λήψης.</translation>
    </message>
    <message>
        <source>Use this form to request payments. All fields are &lt;b&gt;optional&lt;/b&gt;.</source>
        <translation>Χρησιμοποιήστε αυτήν τη φόρμα για να ζητήσετε πληρωμές. Όλα τα πεδία είναι &lt;b&gt;προαιρετικά&lt;/b&gt;.</translation>
    </message>
    <message>
        <source>An optional amount to request. Leave this empty or zero to not request a specific amount.</source>
        <translation>Ένα προαιρετικό ποσό για να ζητήσετε. Αφήστε αυτό το κενό ή το μηδέν για να μην ζητήσετε ένα συγκεκριμένο ποσό.</translation>
    </message>
    <message>
        <source>An optional label to associate with the new receiving address (used by you to identify an invoice).  It is also attached to the payment request.</source>
        <translation>Μια προαιρετική ετικέτα για σύνδεση με τη νέα διεύθυνση λήψης (που χρησιμοποιείται από εσάς για την αναγνώριση τιμολογίου). Επισυνάπτεται επίσης στην αίτηση πληρωμής.</translation>
    </message>
    <message>
        <source>An optional message that is attached to the payment request and may be displayed to the sender.</source>
        <translation>Ένα προαιρετικό μήνυμα που επισυνάπτεται στην αίτηση πληρωμής και μπορεί να εμφανιστεί στον αποστολέα.</translation>
    </message>
    <message>
        <source>&amp;Create new receiving address</source>
        <translation>&amp;Δημιουργία νέας διεύθυνσης λήψης</translation>
    </message>
    <message>
        <source>Clear all fields of the form.</source>
        <translation>Καθαρισμός όλων των πεδίων της φόρμας.</translation>
    </message>
    <message>
        <source>Clear</source>
        <translation>Καθαρισμός</translation>
    </message>
    <message>
        <source>Native segwit addresses (aka Bech32 or BIP-173) reduce your transaction fees later on and offer better protection against typos, but old wallets don't support them. When unchecked, an address compatible with older wallets will be created instead.</source>
        <translation>Οι εγγενείς διευθύνσεις αλληλογραφίας (aka Bech32 ή BIP-173) μειώνουν αργότερα τις αμοιβές συναλλαγών σας και προσφέρουν καλύτερη προστασία από τυπογραφικά λάθη, αλλά τα παλιά πορτοφόλια δεν τα υποστηρίζουν. Όταν δεν έχει επιλεγεί, θα δημιουργηθεί μια διεύθυνση συμβατή με παλιότερα πορτοφόλια.</translation>
    </message>
    <message>
        <source>Generate native segwit (Bech32) address</source>
        <translation>Δημιουργήστε τη διεύθυνση native segwit (Bech32)</translation>
    </message>
    <message>
        <source>Requested payments history</source>
        <translation> Ιστορικό πληρωμών που ζητήσατε</translation>
    </message>
    <message>
        <source>Show the selected request (does the same as double clicking an entry)</source>
        <translation> Εμφάνιση της επιλεγμένης αίτησης (κάνει το ίδιο με το διπλό κλικ σε μια καταχώρηση)</translation>
    </message>
    <message>
        <source>Show</source>
        <translation>Εμφάνιση</translation>
    </message>
    <message>
        <source>Remove the selected entries from the list</source>
        <translation>Αφαίρεση επιλεγμένων καταχωρίσεων από τη λίστα</translation>
    </message>
    <message>
        <source>Remove</source>
        <translation>Αφαίρεση</translation>
    </message>
    <message>
        <source>Copy URI</source>
        <translation>Αντιγραφή της επιλεγμένης διεύθυνσης στο πρόχειρο του συστήματος</translation>
    </message>
    <message>
        <source>Copy label</source>
        <translation>Αντιγραφή ετικέτας</translation>
    </message>
    <message>
        <source>Copy message</source>
        <translation>Αντιγραφή μηνύματος</translation>
    </message>
    <message>
        <source>Copy amount</source>
        <translation>Αντιγραφή ποσού</translation>
    </message>
    <message>
        <source>Could not unlock wallet.</source>
        <translation>Δεν είναι δυνατό το ξεκλείδωμα του πορτοφολιού.</translation>
    </message>
    </context>
<context>
    <name>ReceiveRequestDialog</name>
    <message>
        <source>Request payment to ...</source>
        <translation>Αίτημα πληρωμής προς ...</translation>
    </message>
    <message>
        <source>Address:</source>
        <translation>Διεύθυνση:</translation>
    </message>
    <message>
        <source>Amount:</source>
        <translation>Ποσό:</translation>
    </message>
    <message>
        <source>Message:</source>
        <translation>Μήνυμα:</translation>
    </message>
    <message>
        <source>Wallet:</source>
        <translation>Πορτοφόλι</translation>
    </message>
    <message>
        <source>Copy &amp;URI</source>
        <translation>Αντιγραφή της επιλεγμένης διεύθυνσης στο πρόχειρο του συστήματος</translation>
    </message>
    <message>
        <source>Copy &amp;Address</source>
        <translation>Αντιγραφή &amp;Διεύθυνσης</translation>
    </message>
    <message>
        <source>&amp;Save Image...</source>
        <translation>&amp;Αποθήκευση εικόνας...</translation>
    </message>
    <message>
        <source>Request payment to %1</source>
        <translation>Αίτημα πληρωμής στο %1</translation>
    </message>
    <message>
        <source>Payment information</source>
        <translation>Πληροφορίες πληρωμής</translation>
    </message>
</context>
<context>
    <name>RecentRequestsTableModel</name>
    <message>
        <source>Date</source>
        <translation>Ημερομηνία</translation>
    </message>
    <message>
        <source>Label</source>
        <translation>Ετικέτα</translation>
    </message>
    <message>
        <source>Message</source>
        <translation>Μήνυμα</translation>
    </message>
    <message>
        <source>(no label)</source>
        <translation>(χωρίς ετικέτα)</translation>
    </message>
    <message>
        <source>(no message)</source>
        <translation>(κανένα μήνυμα)</translation>
    </message>
    <message>
        <source>(no amount requested)</source>
        <translation>(δεν ζητήθηκε ποσό)</translation>
    </message>
    <message>
        <source>Requested</source>
        <translation>Ζητείται</translation>
    </message>
</context>
<context>
    <name>SendCoinsDialog</name>
    <message>
        <source>Send Coins</source>
        <translation>Αποστολή νομισμάτων</translation>
    </message>
    <message>
        <source>Coin Control Features</source>
        <translation>Χαρακτηριστικά επιλογής κερμάτων</translation>
    </message>
    <message>
        <source>Inputs...</source>
        <translation>Εισροές...</translation>
    </message>
    <message>
        <source>automatically selected</source>
        <translation>επιλεγμένο αυτόματα</translation>
    </message>
    <message>
        <source>Insufficient funds!</source>
        <translation>Ανεπαρκές κεφάλαιο!</translation>
    </message>
    <message>
        <source>Quantity:</source>
        <translation>Ποσότητα:</translation>
    </message>
    <message>
        <source>Bytes:</source>
        <translation>Bytes:</translation>
    </message>
    <message>
        <source>Amount:</source>
        <translation>Ποσό:</translation>
    </message>
    <message>
        <source>Fee:</source>
        <translation>Ταρίφα:</translation>
    </message>
    <message>
        <source>After Fee:</source>
        <translation>Ταρίφα αλλαγής:</translation>
    </message>
    <message>
        <source>Change:</source>
        <translation>Ρέστα:</translation>
    </message>
    <message>
        <source>If this is activated, but the change address is empty or invalid, change will be sent to a newly generated address.</source>
        <translation>Όταν ενεργό, αλλά η διεύθυνση ρέστων είναι κενή ή άκυρη, τα ρέστα θα σταλούν σε μία πρόσφατα δημιουργημένη διεύθυνση.</translation>
    </message>
    <message>
        <source>Custom change address</source>
        <translation>Προσαρμοσμένη διεύθυνση ρέστων</translation>
    </message>
    <message>
        <source>Transaction Fee:</source>
        <translation>Τέλος συναλλαγής:</translation>
    </message>
    <message>
        <source>Choose...</source>
        <translation>Επιλογή...</translation>
    </message>
    <message>
        <source>Using the fallbackfee can result in sending a transaction that will take several hours or days (or never) to confirm. Consider choosing your fee manually or wait until you have validated the complete chain.</source>
        <translation>Η χρήση του fallbackfee μπορεί να έχει ως αποτέλεσμα την αποστολή μιας συναλλαγής που θα χρειαστεί αρκετές ώρες ή ημέρες (ή ποτέ) για επιβεβαίωση. Εξετάστε το ενδεχόμενο να επιλέξετε τη χρέωση σας με μη αυτόματο τρόπο ή να περιμένετε έως ότου επικυρώσετε την πλήρη αλυσίδα.</translation>
    </message>
    <message>
        <source>Warning: Fee estimation is currently not possible.</source>
        <translation> 
Προειδοποίηση: Προς το παρόν δεν είναι δυνατή η εκτίμηση των εξόδων..</translation>
    </message>
    <message>
        <source>Specify a custom fee per kB (1,000 bytes) of the transaction's virtual size.

Note:  Since the fee is calculated on a per-byte basis, a fee of "100 satoshis per kB" for a transaction size of 500 bytes (half of 1 kB) would ultimately yield a fee of only 50 satoshis.</source>
        <translation>Καθορίστε μια προσαρμοσμένη χρέωση ανά kB (1.000 bytes) του εικονικού μεγέθους της συναλλαγής.

Σημείωση: Δεδομένου ότι η χρέωση υπολογίζεται ανά βάση, η αμοιβή "100 satoshis ανά kB" για ένα μέγεθος συναλλαγής 500 bytes (το μισό του 1 kB) θα αποφέρει τέλος μόνο 50 satoshis.</translation>
    </message>
    <message>
        <source>per kilobyte</source>
        <translation>ανά kilobyte</translation>
    </message>
    <message>
        <source>Hide</source>
        <translation>Απόκρυψη</translation>
    </message>
    <message>
        <source>Recommended:</source>
        <translation>Προτεινόμενο:</translation>
    </message>
    <message>
        <source>Custom:</source>
        <translation>Προσαρμογή:</translation>
    </message>
    <message>
        <source>(Smart fee not initialized yet. This usually takes a few blocks...)</source>
        <translation>(Η έξυπνη αμοιβή δεν έχει αρχικοποιηθεί ακόμη, συνήθως χρειάζεται λίγα τετράγωνα...)</translation>
    </message>
    <message>
        <source>Send to multiple recipients at once</source>
        <translation>Αποστολή σε πολλούς αποδέκτες ταυτόχρονα</translation>
    </message>
    <message>
        <source>Add &amp;Recipient</source>
        <translation>&amp;Προσθήκη αποδέκτη</translation>
    </message>
    <message>
        <source>Clear all fields of the form.</source>
        <translation>Καθαρισμός όλων των πεδίων της φόρμας.</translation>
    </message>
    <message>
        <source>Dust:</source>
        <translation>Σκόνη:</translation>
    </message>
    <message>
        <source>Hide transaction fee settings</source>
        <translation>Απόκρυψη ρυθμίσεων αμοιβής συναλλαγής</translation>
    </message>
    <message>
        <source>When there is less transaction volume than space in the blocks, miners as well as relaying nodes may enforce a minimum fee. Paying only this minimum fee is just fine, but be aware that this can result in a never confirming transaction once there is more demand for qtum transactions than the network can process.</source>
        <translation>Όταν υπάρχει λιγότερος όγκος συναλλαγών από το χώρο στα μπλοκ, οι ανθρακωρύχοι καθώς και οι κόμβοι αναμετάδοσης μπορούν να επιβάλουν ένα ελάχιστο τέλος. Η πληρωμή μόνο αυτού του ελάχιστου τέλους είναι μια χαρά, αλλά γνωρίζετε ότι αυτό μπορεί να οδηγήσει σε μια συναλλαγή που δεν επιβεβαιώνει ποτέ τη στιγμή που υπάρχει μεγαλύτερη ζήτηση για συναλλαγές qtum από ό, τι μπορεί να επεξεργαστεί το δίκτυο.</translation>
    </message>
    <message>
        <source>A too low fee might result in a never confirming transaction (read the tooltip)</source>
        <translation>Μια πολύ χαμηλή χρέωση μπορεί να οδηγήσει σε μια συναλλαγή που δεν επιβεβαιώνει ποτέ (διαβάστε την επεξήγηση εργαλείου)</translation>
    </message>
    <message>
        <source>Confirmation time target:</source>
        <translation>Επιβεβαίωση χρονικού στόχου :</translation>
    </message>
    <message>
        <source>Enable Replace-By-Fee</source>
        <translation>Ενεργοποίηση Αντικατάστασης-Aπό-Έξοδα</translation>
    </message>
    <message>
        <source>With Replace-By-Fee (BIP-125) you can increase a transaction's fee after it is sent. Without this, a higher fee may be recommended to compensate for increased transaction delay risk.</source>
        <translation>Με την υπηρεσία αντικατάστασης-πληρωμής (BIP-125) μπορείτε να αυξήσετε το τέλος μιας συναλλαγής μετά την αποστολή. Χωρίς αυτό, μπορεί να συνιστάται υψηλότερη αμοιβή για την αντιστάθμιση του αυξημένου κινδύνου καθυστέρησης της συναλλαγής.</translation>
    </message>
    <message>
        <source>Clear &amp;All</source>
        <translation>Καθαρισμός &amp;Όλων</translation>
    </message>
    <message>
        <source>Balance:</source>
        <translation>Υπόλοιπο:</translation>
    </message>
    <message>
        <source>Confirm the send action</source>
        <translation>Επιβεβαίωση αποστολής</translation>
    </message>
    <message>
        <source>S&amp;end</source>
        <translation>Αποστολή</translation>
    </message>
    <message>
        <source>Copy quantity</source>
        <translation>Αντιγραφή ποσότητας</translation>
    </message>
    <message>
        <source>Copy amount</source>
        <translation>Αντιγραφή ποσού</translation>
    </message>
    <message>
        <source>Copy fee</source>
        <translation>Αντιγραφή τελών</translation>
    </message>
    <message>
        <source>Copy after fee</source>
        <translation>Αντιγραφή μετά τα έξοδα</translation>
    </message>
    <message>
        <source>Copy bytes</source>
        <translation>Αντιγραφή των bytes</translation>
    </message>
    <message>
        <source>Copy dust</source>
        <translation>Αντιγραφή σκόνης</translation>
    </message>
    <message>
        <source>Copy change</source>
        <translation>Αντιγραφή αλλαγής</translation>
    </message>
    <message>
        <source>%1 (%2 blocks)</source>
        <translation>%1 (%2 μπλοκς)</translation>
    </message>
    <message>
        <source>Cr&amp;eate Unsigned</source>
        <translation>Δη&amp;μιουργία Ανυπόγραφου</translation>
    </message>
    <message>
        <source> from wallet '%1'</source>
        <translation>από πορτοφόλι '%1'</translation>
    </message>
    <message>
        <source>%1 to '%2'</source>
        <translation>%1 προς το '%2'</translation>
    </message>
    <message>
        <source>%1 to %2</source>
        <translation>%1 προς το %2</translation>
    </message>
    <message>
        <source>Do you want to draft this transaction?</source>
        <translation>Θέλετε να σχεδιάσετε αυτήν τη συναλλαγή;</translation>
    </message>
    <message>
        <source>Are you sure you want to send?</source>
        <translation>Είστε βέβαιοι ότι θέλετε να στείλετε;</translation>
    </message>
    <message>
<<<<<<< HEAD
        <source>Please, review your transaction proposal. This will produce a Partially Signed Qtum Transaction (PSBT) which you can copy and then sign with e.g. an offline %1 wallet, or a PSBT-compatible hardware wallet.</source>
        <translation>Παρακαλώ ελέγξτε την πρόταση συναλλαγής. Αυτό θα παράγει μια συναλλαγή Qtum με μερική υπογραφή (PSBT), την οποία μπορείτε να αντιγράψετε και στη συνέχεια να υπογράψετε με π.χ. ένα πορτοφόλι %1 εκτός σύνδεσης ή ένα πορτοφόλι υλικού συμβατό με το PSBT.</translation>
=======
        <source>Save Transaction Data</source>
        <translation>Αποθήκευση Δεδομένων Συναλλαγής</translation>
>>>>>>> da23532c
    </message>
    <message>
        <source>or</source>
        <translation>ή</translation>
    </message>
    <message>
        <source>You can increase the fee later (signals Replace-By-Fee, BIP-125).</source>
        <translation> Μπορείτε να αυξήσετε αργότερα την αμοιβή (σήματα Αντικατάσταση-By-Fee, BIP-125).</translation>
    </message>
    <message>
        <source>Please, review your transaction.</source>
        <translation>Παρακαλούμε, ελέγξτε τη συναλλαγή σας.</translation>
    </message>
    <message>
        <source>Transaction fee</source>
        <translation>Κόστος συναλλαγής</translation>
    </message>
    <message>
        <source>Not signalling Replace-By-Fee, BIP-125.</source>
        <translation> 
Δεν σηματοδοτεί την Aντικατάσταση-Aπό-Έξοδο, BIP-125.</translation>
    </message>
    <message>
        <source>Total Amount</source>
        <translation>Συνολικό Ποσό</translation>
    </message>
    <message>
        <source>To review recipient list click "Show Details..."</source>
        <translation>Για να ελέγξετε τη λίστα παραληπτών, κάντε κλικ στην επιλογή "Εμφάνιση Λεπτομερειών..."</translation>
    </message>
    <message>
        <source>Confirm send coins</source>
        <translation> Επιβεβαιώστε την αποστολή νομισμάτων</translation>
    </message>
    <message>
        <source>Confirm transaction proposal</source>
        <translation> Επιβεβαιώστε την πρόταση συναλλαγής</translation>
    </message>
    <message>
        <source>Send</source>
        <translation>Αποστολή</translation>
    </message>
    <message>
        <source>Watch-only balance:</source>
        <translation>Παρακολούθηση μόνο ισορροπίας:</translation>
    </message>
    <message>
        <source>The recipient address is not valid. Please recheck.</source>
        <translation>Η διεύθυση παραλήπτη δεν είναι έγκυρη. Ελέγξτε ξανά.</translation>
    </message>
    <message>
        <source>The amount to pay must be larger than 0.</source>
        <translation>Το ποσό που πρέπει να πληρώσει πρέπει να είναι μεγαλύτερο από το 0.</translation>
    </message>
    <message>
        <source>The amount exceeds your balance.</source>
        <translation>Το ποσό υπερβαίνει το υπόλοιπό σας.</translation>
    </message>
    <message>
        <source>The total exceeds your balance when the %1 transaction fee is included.</source>
        <translation> Το σύνολο υπερβαίνει το υπόλοιπό σας όταν περιλαμβάνεται το τέλος συναλλαγής %1.</translation>
    </message>
    <message>
        <source>Duplicate address found: addresses should only be used once each.</source>
        <translation>Βρέθηκε διπλή διεύθυνση: οι διευθύνσεις θα πρέπει να χρησιμοποιούνται μόνο μία φορά.</translation>
    </message>
    <message>
        <source>Transaction creation failed!</source>
        <translation>Η δημιουργία της συναλλαγής απέτυχε!</translation>
    </message>
    <message>
        <source>A fee higher than %1 is considered an absurdly high fee.</source>
        <translation>Ένα τέλος υψηλότερο από το %1 θεωρείται ένα παράλογο υψηλό έξοδο.</translation>
    </message>
    <message>
        <source>Payment request expired.</source>
        <translation>Η αίτηση πληρωμής έληξε.</translation>
    </message>
    <message numerus="yes">
        <source>Estimated to begin confirmation within %n block(s).</source>
        <translation><numerusform>Εκτιμάται η έναρξη επιβεβαίωσης εντός %n μπλοκ.</numerusform><numerusform>Εκτιμάται η έναρξη επιβεβαίωσης εντός %n μπλοκ.</numerusform></translation>
    </message>
    <message>
        <source>Warning: Invalid Qtum address</source>
        <translation>Προειδοποίηση: Μη έγκυρη διεύθυνση Qtum</translation>
    </message>
    <message>
        <source>Warning: Unknown change address</source>
        <translation>Προειδοποίηση: Άγνωστη διεύθυνση αλλαγής</translation>
    </message>
    <message>
        <source>Confirm custom change address</source>
        <translation>Επιβεβαιώστε τη διεύθυνση προσαρμοσμένης αλλαγής</translation>
    </message>
    <message>
        <source>The address you selected for change is not part of this wallet. Any or all funds in your wallet may be sent to this address. Are you sure?</source>
        <translation>Η διεύθυνση που επιλέξατε για αλλαγή δεν αποτελεί μέρος αυτού του πορτοφολιού. Οποιαδήποτε ή όλα τα κεφάλαια στο πορτοφόλι σας μπορούν να σταλούν σε αυτή τη διεύθυνση. Είσαι σίγουρος?</translation>
    </message>
    <message>
        <source>(no label)</source>
        <translation>(χωρίς ετικέτα)</translation>
    </message>
</context>
<context>
    <name>SendCoinsEntry</name>
    <message>
        <source>A&amp;mount:</source>
        <translation>&amp;Ποσό:</translation>
    </message>
    <message>
        <source>Pay &amp;To:</source>
        <translation>Πληρωμή &amp;σε:</translation>
    </message>
    <message>
        <source>&amp;Label:</source>
        <translation>&amp;Επιγραφή</translation>
    </message>
    <message>
        <source>Choose previously used address</source>
        <translation>Επιλογή διεύθυνσης που έχει ήδη χρησιμοποιηθεί</translation>
    </message>
    <message>
        <source>The Qtum address to send the payment to</source>
        <translation>Η διεύθυνση Qtum που θα σταλεί η πληρωμή</translation>
    </message>
    <message>
        <source>Alt+A</source>
        <translation>Alt+A</translation>
    </message>
    <message>
        <source>Paste address from clipboard</source>
        <translation>Επικόλληση διεύθυνσης από το βιβλίο διευθύνσεων</translation>
    </message>
    <message>
        <source>Alt+P</source>
        <translation>Alt+P</translation>
    </message>
    <message>
        <source>Remove this entry</source>
        <translation>Αφαίρεση αυτής της καταχώρησης</translation>
    </message>
    <message>
        <source>The amount to send in the selected unit</source>
        <translation>Το ποσό που θα αποσταλεί στην επιλεγμένη μονάδα</translation>
    </message>
    <message>
        <source>The fee will be deducted from the amount being sent. The recipient will receive less qtums than you enter in the amount field. If multiple recipients are selected, the fee is split equally.</source>
        <translation>Το τέλος θα αφαιρεθεί από το ποσό που αποστέλλεται. Ο παραλήπτης θα λάβει λιγότερα qtums από ό,τι εισάγετε στο πεδίο ποσό. Εάν επιλεγούν πολλοί παραλήπτες, το έξοδο διαιρείται εξίσου.</translation>
    </message>
    <message>
        <source>Use available balance</source>
        <translation>Χρησιμοποιήστε το διαθέσιμο υπόλοιπο</translation>
    </message>
    <message>
        <source>Message:</source>
        <translation>Μήνυμα:</translation>
    </message>
    <message>
        <source>This is an unauthenticated payment request.</source>
        <translation>Πρόκειται για αίτημα πληρωμής χωρίς έλεγχο ταυτότητας.</translation>
    </message>
    <message>
        <source>This is an authenticated payment request.</source>
        <translation>Πρόκειται για ένα πιστοποιημένο αίτημα πληρωμής.</translation>
    </message>
    <message>
        <source>Enter a label for this address to add it to the list of used addresses</source>
        <translation>Εισάγετε μία ετικέτα για αυτή την διεύθυνση για να προστεθεί στη λίστα με τις χρησιμοποιημένες διευθύνσεις</translation>
    </message>
    <message>
        <source>A message that was attached to the qtum: URI which will be stored with the transaction for your reference. Note: This message will not be sent over the Qtum network.</source>
        <translation>Ένα μήνυμα που επισυνάφθηκε στο qtum: URI το οποίο θα αποθηκευτεί με τη συναλλαγή για αναφορά. Σημείωση: Αυτό το μήνυμα δεν θα σταλεί μέσω του δικτύου Qtum.</translation>
    </message>
    <message>
        <source>Pay To:</source>
        <translation>Πληρωμή σε:</translation>
    </message>
    <message>
        <source>Memo:</source>
        <translation>Σημείωση:</translation>
    </message>
</context>
<context>
    <name>ShutdownWindow</name>
    <message>
        <source>%1 is shutting down...</source>
        <translation>Το %1 τερματίζεται ...</translation>
    </message>
    <message>
        <source>Do not shut down the computer until this window disappears.</source>
        <translation>Μην απενεργοποιήσετε τον υπολογιστή μέχρι να κλείσει αυτό το παράθυρο.</translation>
    </message>
</context>
<context>
    <name>SignVerifyMessageDialog</name>
    <message>
        <source>Signatures - Sign / Verify a Message</source>
        <translation>Υπογραφές - Είσοδος / Επαλήθευση Mηνύματος</translation>
    </message>
    <message>
        <source>&amp;Sign Message</source>
        <translation>&amp;Υπογραφή Μηνύματος</translation>
    </message>
    <message>
        <source>You can sign messages/agreements with your addresses to prove you can receive qtums sent to them. Be careful not to sign anything vague or random, as phishing attacks may try to trick you into signing your identity over to them. Only sign fully-detailed statements you agree to.</source>
        <translation>Μπορείτε να υπογράψετε μηνύματα/συμφωνίες με τις διευθύνσεις σας για να αποδείξετε ότι μπορείτε να λάβετε τα qtums που τους αποστέλλονται. Προσέξτε να μην υπογράψετε τίποτα ασαφές ή τυχαίο, καθώς οι επιθέσεις ηλεκτρονικού "ψαρέματος" ενδέχεται να σας εξαπατήσουν να υπογράψετε την ταυτότητά σας σε αυτούς. Υπογράψτε μόνο πλήρως λεπτομερείς δηλώσεις που συμφωνείτε.</translation>
    </message>
    <message>
        <source>The Qtum address to sign the message with</source>
        <translation>Διεύθυνση Qtum που θα σταλεί το μήνυμα</translation>
    </message>
    <message>
        <source>Choose previously used address</source>
        <translation>Επιλογή διεύθυνσης που έχει ήδη χρησιμοποιηθεί</translation>
    </message>
    <message>
        <source>Alt+A</source>
        <translation>Alt+A</translation>
    </message>
    <message>
        <source>Paste address from clipboard</source>
        <translation>Επικόλληση διεύθυνσης από το βιβλίο διευθύνσεων</translation>
    </message>
    <message>
        <source>Alt+P</source>
        <translation>Alt+P</translation>
    </message>
    <message>
        <source>Enter the message you want to sign here</source>
        <translation>Εισάγετε εδώ το μήνυμα που θέλετε να υπογράψετε</translation>
    </message>
    <message>
        <source>Signature</source>
        <translation>Υπογραφή</translation>
    </message>
    <message>
        <source>Copy the current signature to the system clipboard</source>
        <translation>Αντιγραφή της επιλεγμένης υπογραφής στο πρόχειρο του συστήματος</translation>
    </message>
    <message>
        <source>Sign the message to prove you own this Qtum address</source>
        <translation>Υπογράψτε το μήνυμα για να αποδείξετε πως σας ανήκει η συγκεκριμένη διεύθυνση Qtum</translation>
    </message>
    <message>
        <source>Sign &amp;Message</source>
        <translation>Υπογραφη μήνυματος</translation>
    </message>
    <message>
        <source>Reset all sign message fields</source>
        <translation>Επαναφορά όλων των πεδίων μήνυματος</translation>
    </message>
    <message>
        <source>Clear &amp;All</source>
        <translation>Καθαρισμός &amp;Όλων</translation>
    </message>
    <message>
        <source>&amp;Verify Message</source>
        <translation>&amp;Επιβεβαίωση Mηνύματος</translation>
    </message>
    <message>
        <source>Enter the receiver's address, message (ensure you copy line breaks, spaces, tabs, etc. exactly) and signature below to verify the message. Be careful not to read more into the signature than what is in the signed message itself, to avoid being tricked by a man-in-the-middle attack. Note that this only proves the signing party receives with the address, it cannot prove sendership of any transaction!</source>
        <translation>Εισαγάγετε τη διεύθυνση του παραλήπτη, το μήνυμα (βεβαιωθείτε ότι αντιγράφετε σωστά τα διαλείμματα γραμμής, τα κενά, τις καρτέλες κλπ.) Και την υπογραφή παρακάτω για να επαληθεύσετε το μήνυμα. Προσέξτε να μην διαβάσετε περισσότερα στην υπογραφή από ό,τι είναι στο ίδιο το υπογεγραμμένο μήνυμα, για να αποφύγετε να εξαπατήσετε από μια επίθεση στον άνθρωπο στη μέση. Σημειώστε ότι αυτό αποδεικνύει μόνο ότι η υπογραφή συμβαλλόμενο μέρος λαμβάνει με τη διεύθυνση, δεν μπορεί να αποδειχθεί αποστολή οποιασδήποτε συναλλαγής!</translation>
    </message>
    <message>
        <source>The Qtum address the message was signed with</source>
        <translation>Διεύθυνση Qtum με την οποία έχει υπογραφεί το μήνυμα</translation>
    </message>
    <message>
        <source>The signed message to verify</source>
        <translation>The signed message to verify</translation>
    </message>
    <message>
        <source>The signature given when the message was signed</source>
        <translation>Η υπογραφή που δόθηκε όταν υπογράφηκε το μήνυμα</translation>
    </message>
    <message>
        <source>Verify the message to ensure it was signed with the specified Qtum address</source>
        <translation>Επαληθεύστε το μήνυμα για να αποδείξετε πως υπογράφθηκε από τη συγκεκριμένη διεύθυνση Qtum</translation>
    </message>
    <message>
        <source>Verify &amp;Message</source>
        <translation>Επιβεβαίωση Mηνύματος</translation>
    </message>
    <message>
        <source>Reset all verify message fields</source>
        <translation>Επαναφορά όλων των πεδίων επαλήθευσης μηνύματος</translation>
    </message>
    <message>
        <source>Click "Sign Message" to generate signature</source>
        <translation>Κάντε κλικ στην επιλογή "Υπογραφή μηνύματος" για να δημιουργήσετε υπογραφή</translation>
    </message>
    <message>
        <source>The entered address is invalid.</source>
        <translation>Η καταχωρημένη διεύθυνση δεν είναι έγκυρη.</translation>
    </message>
    <message>
        <source>Please check the address and try again.</source>
        <translation>Ελέγξτε τη διεύθυνση και δοκιμάστε ξανά.</translation>
    </message>
    <message>
        <source>The entered address does not refer to a key.</source>
        <translation>Η καταχωρημένη διεύθυνση δεν αναφέρεται σε ένα κλειδί.</translation>
    </message>
    <message>
        <source>Wallet unlock was cancelled.</source>
        <translation>Το ξεκλείδωμα του Πορτοφολιού ακυρώθηκε.</translation>
    </message>
    <message>
        <source>No error</source>
        <translation>Κανένα σφάλμα</translation>
    </message>
    <message>
        <source>Private key for the entered address is not available.</source>
        <translation>Το ιδιωτικό κλειδί για την καταχωρημένη διεύθυνση δεν είναι διαθέσιμο.</translation>
    </message>
    <message>
        <source>Message signing failed.</source>
        <translation>Η υπογραφή μηνυμάτων απέτυχε.</translation>
    </message>
    <message>
        <source>Message signed.</source>
        <translation>Το μήνυμα υπογράφτηκε. </translation>
    </message>
    <message>
        <source>The signature could not be decoded.</source>
        <translation>Δεν ήταν δυνατή η αποκωδικοποίηση της υπογραφής.</translation>
    </message>
    <message>
        <source>Please check the signature and try again.</source>
        <translation>Ελέγξτε την υπογραφή και δοκιμάστε ξανά.</translation>
    </message>
    <message>
        <source>The signature did not match the message digest.</source>
        <translation>Η υπογραφή δεν ταιριάζει με το μήνυμα digest.</translation>
    </message>
    <message>
        <source>Message verification failed.</source>
        <translation>Επαλήθευση μηνύματος απέτυχε</translation>
    </message>
    <message>
        <source>Message verified.</source>
        <translation>Το μήνυμα επαληθεύτηκε.</translation>
    </message>
</context>
<context>
    <name>TrafficGraphWidget</name>
    <message>
        <source>KB/s</source>
        <translation>KB/s</translation>
    </message>
</context>
<context>
    <name>TransactionDesc</name>
    <message numerus="yes">
        <source>Open for %n more block(s)</source>
        <translation><numerusform>Ανοίξτε για %n περισσότερα μπλοκ</numerusform><numerusform>Ανοίξτε για %n περισσότερα μπλοκ</numerusform></translation>
    </message>
    <message>
        <source>Open until %1</source>
        <translation>Ανοιχτό μέχρι %1</translation>
    </message>
    <message>
        <source>conflicted with a transaction with %1 confirmations</source>
        <translation>σε σύγκρουση με μια συναλλαγή με %1 επιβεβαιώσεις</translation>
    </message>
    <message>
        <source>0/unconfirmed, %1</source>
        <translation>0/ανεπιβεβαίωτο, %1</translation>
    </message>
    <message>
        <source>in memory pool</source>
        <translation>στην πισίνα μνήμης</translation>
    </message>
    <message>
        <source>not in memory pool</source>
        <translation>όχι στην πισίνα μνήμης</translation>
    </message>
    <message>
        <source>abandoned</source>
        <translation>εγκαταλελειμμένος</translation>
    </message>
    <message>
        <source>%1/unconfirmed</source>
        <translation>%1/μη επιβεβαιωμένο</translation>
    </message>
    <message>
        <source>%1 confirmations</source>
        <translation>%1 επιβεβαιώσεις</translation>
    </message>
    <message>
        <source>Status</source>
        <translation>Κατάσταση</translation>
    </message>
    <message>
        <source>Date</source>
        <translation>Ημερομηνία</translation>
    </message>
    <message>
        <source>Source</source>
        <translation>Πηγή</translation>
    </message>
    <message>
        <source>Generated</source>
        <translation>Παράχθηκε</translation>
    </message>
    <message>
        <source>From</source>
        <translation>Από</translation>
    </message>
    <message>
        <source>unknown</source>
        <translation>Άγνωστο</translation>
    </message>
    <message>
        <source>To</source>
        <translation>Προς</translation>
    </message>
    <message>
        <source>own address</source>
        <translation>δική σας διεύθυνση</translation>
    </message>
    <message>
        <source>watch-only</source>
        <translation>παρακολούθηση-μόνο</translation>
    </message>
    <message>
        <source>label</source>
        <translation>ετικέτα</translation>
    </message>
    <message>
        <source>Credit</source>
        <translation>Πίστωση</translation>
    </message>
    <message numerus="yes">
        <source>matures in %n more block(s)</source>
        <translation><numerusform>ωριμάζει σε %n περισσότερα μπλοκ</numerusform><numerusform>ωριμάζει σε %n περισσότερα κομμάτια</numerusform></translation>
    </message>
    <message>
        <source>not accepted</source>
        <translation>μη έγκυρο</translation>
    </message>
    <message>
        <source>Debit</source>
        <translation>Χρέωση</translation>
    </message>
    <message>
        <source>Total debit</source>
        <translation>Συνολική χρέωση</translation>
    </message>
    <message>
        <source>Total credit</source>
        <translation>Συνολική πίστωση</translation>
    </message>
    <message>
        <source>Transaction fee</source>
        <translation>Κόστος συναλλαγής</translation>
    </message>
    <message>
        <source>Net amount</source>
        <translation>Καθαρό ποσό</translation>
    </message>
    <message>
        <source>Message</source>
        <translation>Μήνυμα</translation>
    </message>
    <message>
        <source>Comment</source>
        <translation>Σχόλιο</translation>
    </message>
    <message>
        <source>Transaction ID</source>
        <translation>Ταυτότητα συναλλαγής</translation>
    </message>
    <message>
        <source>Transaction total size</source>
        <translation>Συνολικό μέγεθος συναλλαγής</translation>
    </message>
    <message>
        <source>Transaction virtual size</source>
        <translation>Εικονικό μέγεθος συναλλαγής</translation>
    </message>
    <message>
        <source>Output index</source>
        <translation>Δείκτης εξόδου</translation>
    </message>
    <message>
        <source> (Certificate was not verified)</source>
        <translation>(Το πιστοποιητικό δεν επαληθεύτηκε)</translation>
    </message>
    <message>
        <source>Merchant</source>
        <translation>Έμπορος</translation>
    </message>
    <message>
        <source>Generated coins must mature %1 blocks before they can be spent. When you generated this block, it was broadcast to the network to be added to the block chain. If it fails to get into the chain, its state will change to "not accepted" and it won't be spendable. This may occasionally happen if another node generates a block within a few seconds of yours.</source>
        <translation>Τα δημιουργημένα κέρματα πρέπει να ωριμάσουν σε %1 μπλοκ πριν να ξοδευτούν. Όταν δημιουργήσατε αυτό το μπλοκ, μεταδόθηκε στο δίκτυο για να προστεθεί στην αλυσίδα μπλοκ. Εάν αποτύχει να εισέλθει στην αλυσίδα, η κατάσταση της θα αλλάξει σε "μη αποδεκτή" και δεν θα είναι δαπανηρή. Αυτό μπορεί περιστασιακά να συμβεί εάν ένας άλλος κόμβος παράγει ένα μπλοκ μέσα σε λίγα δευτερόλεπτα από το δικό σας.</translation>
    </message>
    <message>
        <source>Debug information</source>
        <translation>Πληροφορίες σφαλμάτων</translation>
    </message>
    <message>
        <source>Transaction</source>
        <translation>Συναλλαγή</translation>
    </message>
    <message>
        <source>Inputs</source>
        <translation>Είσοδοι</translation>
    </message>
    <message>
        <source>Amount</source>
        <translation>Ποσό</translation>
    </message>
    <message>
        <source>true</source>
        <translation>αληθής</translation>
    </message>
    <message>
        <source>false</source>
        <translation>ψευδής</translation>
    </message>
</context>
<context>
    <name>TransactionDescDialog</name>
    <message>
        <source>This pane shows a detailed description of the transaction</source>
        <translation>Αυτό το παράθυρο δείχνει μια λεπτομερή περιγραφή της συναλλαγής</translation>
    </message>
    <message>
        <source>Details for %1</source>
        <translation>Λεπτομέρειες για %1</translation>
    </message>
</context>
<context>
    <name>TransactionTableModel</name>
    <message>
        <source>Date</source>
        <translation>Ημερομηνία</translation>
    </message>
    <message>
        <source>Type</source>
        <translation>Τύπος</translation>
    </message>
    <message>
        <source>Label</source>
        <translation>Ετικέτα</translation>
    </message>
    <message numerus="yes">
        <source>Open for %n more block(s)</source>
        <translation><numerusform>Ανοίξτε για %n περισσότερα μπλοκ</numerusform><numerusform>Ανοίξτε για %n περισσότερα μπλοκ</numerusform></translation>
    </message>
    <message>
        <source>Open until %1</source>
        <translation>Ανοιχτό μέχρι %1</translation>
    </message>
    <message>
        <source>Unconfirmed</source>
        <translation>Ανεξακρίβωτος</translation>
    </message>
    <message>
        <source>Abandoned</source>
        <translation>εγκαταλελειμμένος</translation>
    </message>
    <message>
        <source>Confirming (%1 of %2 recommended confirmations)</source>
        <translation>Επιβεβαίωση (%1 από %2 συνιστώμενες επιβεβαιώσεις)</translation>
    </message>
    <message>
        <source>Confirmed (%1 confirmations)</source>
        <translation>Επιβεβαίωση (%1 επιβεβαιώσεις)</translation>
    </message>
    <message>
        <source>Conflicted</source>
        <translation>Συγκρούεται</translation>
    </message>
    <message>
        <source>Immature (%1 confirmations, will be available after %2)</source>
        <translation>Άτομο (%1 επιβεβαιώσεις, θα είναι διαθέσιμες μετά το %2)</translation>
    </message>
    <message>
        <source>Generated but not accepted</source>
        <translation>Δημιουργήθηκε αλλά δεν έγινε αποδεκτή</translation>
    </message>
    <message>
        <source>Received with</source>
        <translation>Λήψη με</translation>
    </message>
    <message>
        <source>Received from</source>
        <translation>Λήψη από</translation>
    </message>
    <message>
        <source>Sent to</source>
        <translation>Αποστέλλονται</translation>
    </message>
    <message>
        <source>Payment to yourself</source>
        <translation>Πληρωμή στον εαυτό σας</translation>
    </message>
    <message>
        <source>Mined</source>
        <translation>Εξόρυξη</translation>
    </message>
    <message>
        <source>watch-only</source>
        <translation>παρακολούθηση-μόνο</translation>
    </message>
    <message>
        <source>(n/a)</source>
        <translation>(μη διαθέσιμο)</translation>
    </message>
    <message>
        <source>(no label)</source>
        <translation>(χωρίς ετικέτα)</translation>
    </message>
    <message>
        <source>Transaction status. Hover over this field to show number of confirmations.</source>
        <translation>Κατάσταση συναλλαγής. Τοποθετήστε το δείκτη του ποντικιού πάνω από αυτό το πεδίο για να δείτε τον αριθμό των επιβεβαιώσεων.</translation>
    </message>
    <message>
        <source>Date and time that the transaction was received.</source>
        <translation>Ημερομηνία και ώρα λήψης της συναλλαγής.</translation>
    </message>
    <message>
        <source>Type of transaction.</source>
        <translation>Είδος συναλλαγής.</translation>
    </message>
    <message>
        <source>Whether or not a watch-only address is involved in this transaction.</source>
        <translation>Είτε πρόκειται για μια διεύθυνση μόνο για ρολόι, είτε όχι, σε αυτήν τη συναλλαγή.</translation>
    </message>
    <message>
        <source>User-defined intent/purpose of the transaction.</source>
        <translation>Καθορισμένος από τον χρήστη σκοπός / σκοπός της συναλλαγής.</translation>
    </message>
    <message>
        <source>Amount removed from or added to balance.</source>
        <translation>Ποσό που αφαιρέθηκε ή προστέθηκε στην ισορροπία.</translation>
    </message>
</context>
<context>
    <name>TransactionView</name>
    <message>
        <source>All</source>
        <translation>Όλα</translation>
    </message>
    <message>
        <source>Today</source>
        <translation>Σήμερα</translation>
    </message>
    <message>
        <source>This week</source>
        <translation>Αυτή την εβδομάδα</translation>
    </message>
    <message>
        <source>This month</source>
        <translation>Αυτό τον μήνα</translation>
    </message>
    <message>
        <source>Last month</source>
        <translation>Τον προηγούμενο μήνα</translation>
    </message>
    <message>
        <source>This year</source>
        <translation>Αυτή την χρονιά</translation>
    </message>
    <message>
        <source>Range...</source>
        <translation>Πεδίο...</translation>
    </message>
    <message>
        <source>Received with</source>
        <translation>Λήψη με</translation>
    </message>
    <message>
        <source>Sent to</source>
        <translation>Αποστέλλονται προς</translation>
    </message>
    <message>
        <source>To yourself</source>
        <translation>Στον εαυτό σου</translation>
    </message>
    <message>
        <source>Mined</source>
        <translation>Εξόρυξη</translation>
    </message>
    <message>
        <source>Other</source>
        <translation>Άλλα</translation>
    </message>
    <message>
        <source>Enter address, transaction id, or label to search</source>
        <translation>Εισαγάγετε τη διεύθυνση, το αναγνωριστικό συναλλαγής ή την ετικέτα για αναζήτηση</translation>
    </message>
    <message>
        <source>Min amount</source>
        <translation>Ελάχιστο ποσό</translation>
    </message>
    <message>
        <source>Abandon transaction</source>
        <translation>Απαλλαγή συναλλαγής</translation>
    </message>
    <message>
        <source>Increase transaction fee</source>
        <translation>Αύξηση του τέλους συναλλαγής</translation>
    </message>
    <message>
        <source>Copy address</source>
        <translation>Αντιγραφή διεύθυνσης</translation>
    </message>
    <message>
        <source>Copy label</source>
        <translation>Αντιγραφή ετικέτας</translation>
    </message>
    <message>
        <source>Copy amount</source>
        <translation>Αντιγραφή ποσού</translation>
    </message>
    <message>
        <source>Copy transaction ID</source>
        <translation>Αντιγραφή ταυτότητας συναλλαγής</translation>
    </message>
    <message>
        <source>Copy raw transaction</source>
        <translation>Αντιγραφή ανεπεξέργαστης συναλλαγής</translation>
    </message>
    <message>
        <source>Copy full transaction details</source>
        <translation>Αντιγράψτε τις πλήρεις λεπτομέρειες της συναλλαγής</translation>
    </message>
    <message>
        <source>Edit label</source>
        <translation>Επεξεργασία ετικέτας</translation>
    </message>
    <message>
        <source>Show transaction details</source>
        <translation>Εμφάνιση λεπτομερειών συναλλαγής</translation>
    </message>
    <message>
        <source>Export Transaction History</source>
        <translation>Εξαγωγή ιστορικού συναλλαγών</translation>
    </message>
    <message>
        <source>Comma separated file (*.csv)</source>
        <translation>Αρχείο οριοθετημένο με κόμματα (*.csv)</translation>
    </message>
    <message>
        <source>Confirmed</source>
        <translation>Επικυρωμένες</translation>
    </message>
    <message>
        <source>Watch-only</source>
        <translation>Παρακολουθήστε μόνο</translation>
    </message>
    <message>
        <source>Date</source>
        <translation>Ημερομηνία</translation>
    </message>
    <message>
        <source>Type</source>
        <translation>Τύπος</translation>
    </message>
    <message>
        <source>Label</source>
        <translation>Ετικέτα</translation>
    </message>
    <message>
        <source>Address</source>
        <translation>Διεύθυνση</translation>
    </message>
    <message>
        <source>ID</source>
        <translation>ταυτότητα</translation>
    </message>
    <message>
        <source>Exporting Failed</source>
        <translation>Αποτυχία Εξαγωγής</translation>
    </message>
    <message>
        <source>There was an error trying to save the transaction history to %1.</source>
        <translation>Παρουσιάστηκε σφάλμα κατά την προσπάθεια αποθήκευσης του ιστορικού συναλλαγών στο %1.</translation>
    </message>
    <message>
        <source>Exporting Successful</source>
        <translation>Η εξαγωγή ήταν επιτυχής</translation>
    </message>
    <message>
        <source>The transaction history was successfully saved to %1.</source>
        <translation>Το ιστορικό συναλλαγών αποθηκεύτηκε επιτυχώς στο %1.</translation>
    </message>
    <message>
        <source>Range:</source>
        <translation>Πεδίο:</translation>
    </message>
    <message>
        <source>to</source>
        <translation>προς</translation>
    </message>
</context>
<context>
    <name>UnitDisplayStatusBarControl</name>
    <message>
        <source>Unit to show amounts in. Click to select another unit.</source>
        <translation>Μονάδα μέτρησης προβολής ποσών. Κάντε κλικ για επιλογή άλλης μονάδας.</translation>
    </message>
</context>
<context>
    <name>WalletController</name>
    <message>
        <source>Close wallet</source>
        <translation>Κλείσιμο πορτοφολιού</translation>
    </message>
    <message>
        <source>Are you sure you wish to close the wallet &lt;i&gt;%1&lt;/i&gt;?</source>
        <translation>Είσαι σίγουρος/η ότι επιθυμείς να κλείσεις το πορτοφόλι &lt;i&gt;%1&lt;/i&gt;;</translation>
    </message>
    <message>
        <source>Closing the wallet for too long can result in having to resync the entire chain if pruning is enabled.</source>
        <translation>Το κλείσιμο του πορτοφολιού για πολύ μεγάλο χρονικό διάστημα μπορεί να οδηγήσει στην επανασύνδεση ολόκληρης της αλυσίδας αν είναι ενεργοποιημένη η περικοπή.</translation>
    </message>
    <message>
        <source>Close all wallets</source>
        <translation>Κλείσιμο όλων των πορτοφολιών</translation>
    </message>
    </context>
<context>
    <name>WalletFrame</name>
    <message>
        <source>Create a new wallet</source>
        <translation>Δημιουργία νέου Πορτοφολιού</translation>
    </message>
</context>
<context>
    <name>WalletModel</name>
    <message>
        <source>Send Coins</source>
        <translation>Αποστολή νομισμάτων</translation>
    </message>
    <message>
        <source>Fee bump error</source>
        <translation>Σφάλμα πρόσκρουσης τέλους</translation>
    </message>
    <message>
        <source>Increasing transaction fee failed</source>
        <translation>Η αύξηση του τέλους συναλλαγής απέτυχε</translation>
    </message>
    <message>
        <source>Do you want to increase the fee?</source>
        <translation>Θέλετε να αυξήσετε το τέλος;</translation>
    </message>
    <message>
        <source>Do you want to draft a transaction with fee increase?</source>
        <translation>Θέλετε να σχεδιάσετε μια συναλλαγή με αύξηση των τελών;</translation>
    </message>
    <message>
        <source>Current fee:</source>
        <translation>Τρέχουσα χρέωση:</translation>
    </message>
    <message>
        <source>Increase:</source>
        <translation>Αύξηση:</translation>
    </message>
    <message>
        <source>New fee:</source>
        <translation>Νέο έξοδο:</translation>
    </message>
    <message>
        <source>Confirm fee bump</source>
        <translation>Επιβεβαίωση χρέωσης εξόδων</translation>
    </message>
    <message>
        <source>Can't draft transaction.</source>
        <translation>Δεν είναι δυνατή η σύνταξη συναλλαγής.</translation>
    </message>
    <message>
        <source>PSBT copied</source>
        <translation>PSBT αντιγράφηκε</translation>
    </message>
    <message>
        <source>Can't sign transaction.</source>
        <translation>Δεν είναι δυνατή η υπογραφή συναλλαγής.</translation>
    </message>
    <message>
        <source>Could not commit transaction</source>
        <translation>Δεν ήταν δυνατή η ανάληψη συναλλαγής</translation>
    </message>
    <message>
        <source>default wallet</source>
        <translation>Προεπιλεγμένο πορτοφόλι</translation>
    </message>
</context>
<context>
    <name>WalletView</name>
    <message>
        <source>&amp;Export</source>
        <translation>&amp;Εξαγωγή</translation>
    </message>
    <message>
        <source>Export the data in the current tab to a file</source>
        <translation>Εξαγωγή δεδομένων καρτέλας σε αρχείο</translation>
    </message>
    <message>
        <source>Error</source>
        <translation>Σφάλμα</translation>
    </message>
    <message>
        <source>Load Transaction Data</source>
        <translation>Φόρτωση δεδομένων συναλλαγής</translation>
    </message>
    <message>
        <source>Backup Wallet</source>
        <translation>Αντίγραφο ασφαλείας Πορτοφολιού</translation>
    </message>
    <message>
        <source>Wallet Data (*.dat)</source>
        <translation> Στοιχεία πορτοφολιού (*.dat)</translation>
    </message>
    <message>
        <source>Backup Failed</source>
        <translation>Αποτυχία δημιουργίας αντίγραφου ασφαλείας</translation>
    </message>
    <message>
        <source>There was an error trying to save the wallet data to %1.</source>
        <translation>Παρουσιάστηκε σφάλμα κατά την προσπάθεια αποθήκευσης των δεδομένων πορτοφολιού στο %1.</translation>
    </message>
    <message>
        <source>Backup Successful</source>
        <translation>Η δημιουργία αντιγράφων ασφαλείας ήταν επιτυχής</translation>
    </message>
    <message>
        <source>The wallet data was successfully saved to %1.</source>
        <translation>Τα δεδομένα πορτοφολιού αποθηκεύτηκαν επιτυχώς στο %1.</translation>
    </message>
    <message>
        <source>Cancel</source>
        <translation>Ακύρωση</translation>
    </message>
</context>
<context>
    <name>qtum-core</name>
    <message>
        <source>Distributed under the MIT software license, see the accompanying file %s or %s</source>
        <translation>Διανέμεται υπό την άδεια χρήσης του λογισμικού MIT, δείτε το συνοδευτικό αρχείο %s ή %s</translation>
    </message>
    <message>
        <source>Prune configured below the minimum of %d MiB.  Please use a higher number.</source>
        <translation>Ο δακτύλιος έχει διαμορφωθεί κάτω από το ελάχιστο %d MiB. Χρησιμοποιήστε έναν υψηλότερο αριθμό.</translation>
    </message>
    <message>
        <source>Prune: last wallet synchronisation goes beyond pruned data. You need to -reindex (download the whole blockchain again in case of pruned node)</source>
        <translation>Κλάδεμα: ο τελευταίος συγχρονισμός πορτοφολιού ξεπερνά τα κλαδεμένα δεδομένα. Πρέπει να κάνετε -reindex (κατεβάστε ολόκληρο το blockchain και πάλι σε περίπτωση κλαδέματος κόμβου)</translation>
    </message>
    <message>
        <source>Pruning blockstore...</source>
        <translation>Κλάδεμα blockstore...</translation>
    </message>
    <message>
        <source>Unable to start HTTP server. See debug log for details.</source>
        <translation>Δεν είναι δυνατή η εκκίνηση του διακομιστή HTTP. Δείτε το αρχείο εντοπισμού σφαλμάτων για λεπτομέρειες.</translation>
    </message>
    <message>
        <source>The %s developers</source>
        <translation>Οι προγραμματιστές %s</translation>
    </message>
    <message>
        <source>Cannot obtain a lock on data directory %s. %s is probably already running.</source>
        <translation>Δεν είναι δυνατή η λήψη κλειδώματος στον κατάλογο δεδομένων %s. Το %s πιθανώς ήδη εκτελείται.</translation>
    </message>
    <message>
        <source>Cannot provide specific connections and have addrman find outgoing connections at the same.</source>
        <translation>Δεν είναι δυνατή η παροχή συγκεκριμένων συνδέσεων και η προσπέλαση των εξερχόμενων συνδέσεων στο ίδιο σημείο.</translation>
    </message>
    <message>
        <source>Error reading %s! All keys read correctly, but transaction data or address book entries might be missing or incorrect.</source>
        <translation>Σφάλμα κατά την ανάγνωση %s! Όλα τα κλειδιά διαβάζονται σωστά, αλλά τα δεδομένα των συναλλαγών ή οι καταχωρίσεις του βιβλίου διευθύνσεων ενδέχεται να λείπουν ή να είναι εσφαλμένα.</translation>
    </message>
    <message>
        <source>Please check that your computer's date and time are correct! If your clock is wrong, %s will not work properly.</source>
        <translation>Ελέγξτε ότι η ημερομηνία και η ώρα του υπολογιστή σας είναι σωστές! Αν το ρολόι σας είναι λάθος, το %s δεν θα λειτουργήσει σωστά.</translation>
    </message>
    <message>
        <source>Please contribute if you find %s useful. Visit %s for further information about the software.</source>
        <translation>Παρακαλώ συμβάλλετε αν βρείτε %s χρήσιμο. Επισκεφθείτε το %s για περισσότερες πληροφορίες σχετικά με το λογισμικό.</translation>
    </message>
    <message>
        <source>The block database contains a block which appears to be from the future. This may be due to your computer's date and time being set incorrectly. Only rebuild the block database if you are sure that your computer's date and time are correct</source>
        <translation>Η βάση δεδομένων μπλοκ περιέχει ένα μπλοκ που φαίνεται να είναι από το μέλλον. Αυτό μπορεί να οφείλεται στην εσφαλμένη ρύθμιση της ημερομηνίας και της ώρας του υπολογιστή σας. Αποκαταστήστε μόνο τη βάση δεδομένων μπλοκ αν είστε βέβαιοι ότι η ημερομηνία και η ώρα του υπολογιστή σας είναι σωστές</translation>
    </message>
    <message>
        <source>This is a pre-release test build - use at your own risk - do not use for mining or merchant applications</source>
        <translation>Πρόκειται για δοκιμή πριν από την αποδέσμευση - χρησιμοποιήστε με δική σας ευθύνη - μην χρησιμοποιείτε για εξόρυξη ή εμπορικές εφαρμογές</translation>
    </message>
    <message>
        <source>This is the transaction fee you may discard if change is smaller than dust at this level</source>
        <translation>Αυτή είναι η αμοιβή συναλλαγής που μπορείτε να απορρίψετε εάν η αλλαγή είναι μικρότερη από τη σκόνη σε αυτό το επίπεδο</translation>
    </message>
    <message>
        <source>Unable to replay blocks. You will need to rebuild the database using -reindex-chainstate.</source>
        <translation>Δεν είναι δυνατή η επανάληψη των μπλοκ. Θα χρειαστεί να ξαναφτιάξετε τη βάση δεδομένων χρησιμοποιώντας το -reindex-chainstate.</translation>
    </message>
    <message>
        <source>Unable to rewind the database to a pre-fork state. You will need to redownload the blockchain</source>
        <translation>Δεν είναι δυνατή η γρήγορη επαναφορά της βάσης δεδομένων σε κατάσταση προ-πιρουνιού. Θα χρειαστεί να επαναλάβετε την φόρτωση του blockchain</translation>
    </message>
    <message>
        <source>Warning: The network does not appear to fully agree! Some miners appear to be experiencing issues.</source>
        <translation>Προειδοποίηση: Το δίκτυο δεν φαίνεται να συμφωνεί απόλυτα! Ορισμένοι ανθρακωρύχοι φαίνεται να αντιμετωπίζουν προβλήματα.</translation>
    </message>
    <message>
        <source>Warning: We do not appear to fully agree with our peers! You may need to upgrade, or other nodes may need to upgrade.</source>
        <translation>Προειδοποίηση: Δεν φαίνεται να συμφωνούμε πλήρως με τους συμμαθητές μας! Ίσως χρειαστεί να κάνετε αναβάθμιση ή ίσως χρειαστεί να αναβαθμίσετε άλλους κόμβους.</translation>
    </message>
    <message>
        <source>-maxmempool must be at least %d MB</source>
        <translation>-maxmempool πρέπει να είναι τουλάχιστον %d MB</translation>
    </message>
    <message>
        <source>Cannot resolve -%s address: '%s'</source>
        <translation>Δεν είναι δυνατή η επίλυση -%s διεύθυνση: '%s'</translation>
    </message>
    <message>
        <source>Change index out of range</source>
        <translation>Αλλάξτε τον δείκτη εκτός εμβέλειας</translation>
    </message>
    <message>
        <source>Config setting for %s only applied on %s network when in [%s] section.</source>
        <translation>Η ρύθμιση Config για το %s εφαρμόστηκε μόνο στο δίκτυο %s όταν βρίσκεται στην ενότητα [%s].</translation>
    </message>
    <message>
        <source>Copyright (C) %i-%i</source>
        <translation>Πνευματικά δικαιώματα (C) %i-%i</translation>
    </message>
    <message>
        <source>Corrupted block database detected</source>
        <translation>Εντοπίσθηκε διεφθαρμένη βάση δεδομένων των μπλοκ</translation>
    </message>
    <message>
        <source>Could not find asmap file %s</source>
        <translation>Δεν ήταν δυνατή η εύρεση του αρχείου asmap %s</translation>
    </message>
    <message>
        <source>Could not parse asmap file %s</source>
        <translation>Δεν ήταν δυνατή η ανάλυση του αρχείου asmap %s</translation>
    </message>
    <message>
        <source>Do you want to rebuild the block database now?</source>
        <translation>Θέλετε να δημιουργηθεί τώρα η βάση δεδομένων των μπλοκ;</translation>
    </message>
    <message>
        <source>Error initializing block database</source>
        <translation>Σφάλμα κατά την ενεργοποίηση της βάσης δεδομένων των μπλοκ</translation>
    </message>
    <message>
        <source>Error initializing wallet database environment %s!</source>
        <translation>Σφάλμα κατά την ενεργοποίηση της βάσης δεδομένων πορτοφολιού %s!</translation>
    </message>
    <message>
        <source>Error loading %s</source>
        <translation>Σφάλμα κατά τη φόρτωση %s</translation>
    </message>
    <message>
        <source>Error loading %s: Private keys can only be disabled during creation</source>
        <translation>Σφάλμα κατά τη φόρτωση %s: Τα ιδιωτικά κλειδιά μπορούν να απενεργοποιηθούν μόνο κατά τη δημιουργία</translation>
    </message>
    <message>
        <source>Error loading %s: Wallet corrupted</source>
        <translation>Σφάλμα κατά τη φόρτωση %s: Κατεστραμμένο Πορτοφόλι</translation>
    </message>
    <message>
        <source>Error loading %s: Wallet requires newer version of %s</source>
        <translation>Σφάλμα κατά τη φόρτωση %s: Το Πορτοφόλι απαιτεί νεότερη έκδοση του %s</translation>
    </message>
    <message>
        <source>Error loading block database</source>
        <translation>Σφάλμα φόρτωσης της βάσης δεδομένων των μπλοκ</translation>
    </message>
    <message>
        <source>Error opening block database</source>
        <translation>Σφάλμα φόρτωσης της βάσης δεδομένων των μπλοκ</translation>
    </message>
    <message>
        <source>Failed to listen on any port. Use -listen=0 if you want this.</source>
        <translation>Αποτυχία παρακολούθησης σε οποιαδήποτε θύρα. Χρησιμοποιήστε -listen=0 αν θέλετε αυτό.</translation>
    </message>
    <message>
        <source>Failed to rescan the wallet during initialization</source>
        <translation>Αποτυχία επανεγγραφής του πορτοφολιού κατά την αρχικοποίηση</translation>
    </message>
    <message>
        <source>Importing...</source>
        <translation>Εισαγωγή...</translation>
    </message>
    <message>
        <source>Incorrect or no genesis block found. Wrong datadir for network?</source>
        <translation>Ανακαλύφθηκε λάθος ή δεν βρέθηκε μπλοκ γενετικής. Λάθος δεδομένων για το δίκτυο;</translation>
    </message>
    <message>
        <source>Initialization sanity check failed. %s is shutting down.</source>
        <translation> Ο έλεγχος ευελιξίας εκκίνησης απέτυχε. Το %s τερματίζεται.</translation>
    </message>
    <message>
        <source>Invalid P2P permission: '%s'</source>
        <translation>Μη έγκυρη άδεια P2P: '%s'</translation>
    </message>
    <message>
        <source>Invalid amount for -discardfee=&lt;amount&gt;: '%s'</source>
        <translation>Μη έγκυρο ποσό για το -discardfee =&lt;amount&gt;: '%s'</translation>
    </message>
    <message>
        <source>Invalid amount for -fallbackfee=&lt;amount&gt;: '%s'</source>
        <translation>Μη έγκυρο ποσό για το -fallbackfee =&lt;amount&gt;: '%s'</translation>
    </message>
    <message>
        <source>Specified blocks directory "%s" does not exist.</source>
        <translation>Δεν υπάρχει κατάλογος καθορισμένων μπλοκ "%s".</translation>
    </message>
    <message>
        <source>Unknown address type '%s'</source>
        <translation>Άγνωστος τύπος διεύθυνσης '%s'</translation>
    </message>
    <message>
        <source>Upgrading txindex database</source>
        <translation>Αναβάθμιση της βάσης δεδομένων txindex</translation>
    </message>
    <message>
        <source>Loading P2P addresses...</source>
        <translation>Φόρτωση P2P διευθύνσεων...</translation>
    </message>
    <message>
        <source>Loading banlist...</source>
        <translation>Φόρτωση λίστα απαγόρευσης...</translation>
    </message>
    <message>
        <source>Not enough file descriptors available.</source>
        <translation>Δεν υπάρχουν αρκετοί περιγραφείς αρχείων διαθέσιμοι.</translation>
    </message>
    <message>
        <source>Prune cannot be configured with a negative value.</source>
        <translation>Ο δακτύλιος δεν μπορεί να ρυθμιστεί με αρνητική τιμή.</translation>
    </message>
    <message>
        <source>Prune mode is incompatible with -txindex.</source>
        <translation>Η λειτουργία κοπής δεν είναι συμβατή με το -txindex.</translation>
    </message>
    <message>
        <source>Replaying blocks...</source>
        <translation>Αναπαραγωγή μπλοκ...</translation>
    </message>
    <message>
        <source>Rewinding blocks...</source>
        <translation>Αναδίπλωση μπλοκ...</translation>
    </message>
    <message>
        <source>The source code is available from %s.</source>
        <translation> Ο πηγαίος κώδικας είναι διαθέσιμος από το %s.</translation>
    </message>
    <message>
        <source>Transaction fee and change calculation failed</source>
        <translation>Ο υπολογισμός των τελών συναλλαγής και της αλλαγής απέτυχε</translation>
    </message>
    <message>
        <source>Unable to bind to %s on this computer. %s is probably already running.</source>
        <translation>Δεν είναι δυνατή η δέσμευση του %s σε αυτόν τον υπολογιστή. Το %s πιθανώς ήδη εκτελείται.</translation>
    </message>
    <message>
        <source>Unable to generate keys</source>
        <translation>Δεν είναι δυνατή η δημιουργία κλειδιών</translation>
    </message>
    <message>
        <source>Unsupported logging category %s=%s.</source>
        <translation>Μη υποστηριζόμενη κατηγορία καταγραφής %s=%s.</translation>
    </message>
    <message>
        <source>Upgrading UTXO database</source>
        <translation>Αναβάθμιση της βάσης δεδομένων UTXO</translation>
    </message>
    <message>
        <source>User Agent comment (%s) contains unsafe characters.</source>
        <translation>Το σχόλιο του παράγοντα χρήστη (%s) περιέχει μη ασφαλείς χαρακτήρες.</translation>
    </message>
    <message>
        <source>Verifying blocks...</source>
        <translation>Επαλήθευση των μπλοκ...</translation>
    </message>
    <message>
        <source>Wallet needed to be rewritten: restart %s to complete</source>
        <translation>Το πορτοφόλι χρειάζεται να ξαναγραφεί: κάντε επανεκκίνηση του %s για να ολοκληρώσετε</translation>
    </message>
    <message>
        <source>Error: Listening for incoming connections failed (listen returned error %s)</source>
        <translation>Σφάλμα: Η ακρόαση για εισερχόμενες συνδέσεις απέτυχε (ακούστε επιστραμμένο σφάλμα %s)</translation>
    </message>
    <message>
        <source>Invalid amount for -maxtxfee=&lt;amount&gt;: '%s' (must be at least the minrelay fee of %s to prevent stuck transactions)</source>
        <translation>Μη έγκυρο ποσό για το -maxtxfee =: '%s' (πρέπει να είναι τουλάχιστον το minrelay έξοδο του %s για την αποφυγή κολλημένων συναλλαγών)</translation>
    </message>
    <message>
        <source>The transaction amount is too small to send after the fee has been deducted</source>
        <translation>Το ποσό της συναλλαγής είναι πολύ μικρό για να στείλει μετά την αφαίρεση του τέλους</translation>
    </message>
    <message>
        <source>You need to rebuild the database using -reindex to go back to unpruned mode.  This will redownload the entire blockchain</source>
        <translation>Πρέπει να ξαναφτιάξετε τη βάση δεδομένων χρησιμοποιώντας το -reindex για να επιστρέψετε στη λειτουργία χωρίς εκτύπωση. Αυτό θα ξαναφορτώσει ολόκληρο το blockchain</translation>
    </message>
    <message>
        <source>Disk space is too low!</source>
        <translation>Αποθηκευτικός χώρος πολύ μικρός!</translation>
    </message>
    <message>
        <source>Error reading from database, shutting down.</source>
        <translation>Σφάλμα ανάγνωσης από τη βάση δεδομένων, γίνεται τερματισμός.</translation>
    </message>
    <message>
        <source>Error upgrading chainstate database</source>
        <translation>Σφάλμα κατά την αναβάθμιση της βάσης δεδομένων chainstate</translation>
    </message>
    <message>
        <source>Error: Disk space is low for %s</source>
        <translation>Σφάλμα: Ο χώρος στο δίσκο είναι χαμηλός για %s</translation>
    </message>
    <message>
        <source>Invalid -onion address or hostname: '%s'</source>
        <translation>Μη έγκυρη διεύθυνση μητρώου ή όνομα κεντρικού υπολογιστή: '%s'</translation>
    </message>
    <message>
        <source>Invalid -proxy address or hostname: '%s'</source>
        <translation>Μη έγκυρη διεύθυνση -proxy ή όνομα κεντρικού υπολογιστή: '%s'</translation>
    </message>
    <message>
        <source>Invalid amount for -paytxfee=&lt;amount&gt;: '%s' (must be at least %s)</source>
        <translation>Μη έγκυρο ποσό για το -paytxfee =&lt;amount&gt;: '%s' (πρέπει να είναι τουλάχιστον %s)</translation>
    </message>
    <message>
        <source>Invalid netmask specified in -whitelist: '%s'</source>
        <translation>Μη έγκυρη μάσκα δικτύου που καθορίζεται στο -whitelist: '%s'</translation>
    </message>
    <message>
        <source>Need to specify a port with -whitebind: '%s'</source>
        <translation>Πρέπει να καθορίσετε μια θύρα με -whitebind: '%s'</translation>
    </message>
    <message>
        <source>Prune mode is incompatible with -blockfilterindex.</source>
        <translation>Η λειτουργία Prune είναι ασύμβατη με το -blokfilterindex.</translation>
    </message>
    <message>
        <source>Reducing -maxconnections from %d to %d, because of system limitations.</source>
        <translation>Μείωση -maxconnections από %d σε %d, λόγω των περιορισμών του συστήματος.</translation>
    </message>
    <message>
        <source>Section [%s] is not recognized.</source>
        <translation>Το τμήμα [%s] δεν αναγνωρίζεται.</translation>
    </message>
    <message>
        <source>Signing transaction failed</source>
        <translation>Η υπογραφή συναλλαγής απέτυχε</translation>
    </message>
    <message>
        <source>Specified -walletdir "%s" does not exist</source>
        <translation>Δεν υπάρχει καθορισμένο "%s"</translation>
    </message>
    <message>
        <source>Specified -walletdir "%s" is a relative path</source>
        <translation>Το συγκεκριμένο -walletdir "%s" είναι μια σχετική διαδρομή</translation>
    </message>
    <message>
        <source>Specified -walletdir "%s" is not a directory</source>
        <translation>Το συγκεκριμένο -walletdir "%s" δεν είναι κατάλογος</translation>
    </message>
    <message>
        <source>The specified config file %s does not exist
</source>
        <translation>Το καθορισμένο αρχείο ρυθμίσεων %s δεν υπάρχει
</translation>
    </message>
    <message>
        <source>The transaction amount is too small to pay the fee</source>
        <translation>Το ποσό της συναλλαγής είναι πολύ μικρό για να πληρώσει το έξοδο</translation>
    </message>
    <message>
        <source>This is experimental software.</source>
        <translation>Η εφαρμογή είναι σε πειραματικό στάδιο.</translation>
    </message>
    <message>
        <source>Transaction amount too small</source>
        <translation>Το ποσό της συναλλαγής είναι πολύ μικρό</translation>
    </message>
    <message>
        <source>Transaction too large</source>
        <translation>Η συναλλαγή είναι πολύ μεγάλη</translation>
    </message>
    <message>
        <source>Unable to bind to %s on this computer (bind returned error %s)</source>
        <translation> Δεν είναι δυνατή η δέσμευση του %s σε αυτόν τον υπολογιστή (δεσμεύει το επιστρεφόμενο σφάλμα %s)</translation>
    </message>
    <message>
        <source>Unable to create the PID file '%s': %s</source>
        <translation>Δεν είναι δυνατή η δημιουργία του PID αρχείου '%s': %s</translation>
    </message>
    <message>
        <source>Unable to generate initial keys</source>
        <translation>Δεν είναι δυνατή η δημιουργία αρχικών κλειδιών</translation>
    </message>
    <message>
        <source>Unknown -blockfilterindex value %s.</source>
        <translation> Άγνωστη -blockfilterindex τιμή %s.</translation>
    </message>
    <message>
        <source>Verifying wallet(s)...</source>
        <translation>Επαλήθευση πορτοφολιού(ιών)...</translation>
    </message>
    <message>
        <source>Warning: unknown new rules activated (versionbit %i)</source>
        <translation>Προειδοποίηση: Άγνωστοι νέοι κανόνες ενεργοποιήθηκαν (έκδοσηbit %i)</translation>
    </message>
    <message>
        <source>-maxtxfee is set very high! Fees this large could be paid on a single transaction.</source>
        <translation> -maxtxfee είναι καταχωρημένο πολύ υψηλά! Έξοδα τόσο υψηλά μπορούν να πληρωθούν σε μια ενιαία συναλλαγή.</translation>
    </message>
    <message>
        <source>This is the transaction fee you may pay when fee estimates are not available.</source>
        <translation>Αυτό είναι το τέλος συναλλαγής που μπορείτε να πληρώσετε όταν δεν υπάρχουν εκτιμήσεις τελών.</translation>
    </message>
    <message>
        <source>Starting network threads...</source>
        <translation>Ξεκινώντας τα νήματα δικτύου ...</translation>
    </message>
    <message>
        <source>The wallet will avoid paying less than the minimum relay fee.</source>
        <translation>Το πορτοφόλι θα αποφύγει να πληρώσει λιγότερο από το ελάχιστο έξοδο αναμετάδοσης.</translation>
    </message>
    <message>
        <source>This is the minimum transaction fee you pay on every transaction.</source>
        <translation>Αυτή είναι η ελάχιστη χρέωση συναλλαγής που πληρώνετε για κάθε συναλλαγή.</translation>
    </message>
    <message>
        <source>This is the transaction fee you will pay if you send a transaction.</source>
        <translation>Αυτή είναι η χρέωση συναλλαγής που θα πληρώσετε εάν στείλετε μια συναλλαγή.</translation>
    </message>
    <message>
        <source>Transaction amounts must not be negative</source>
        <translation>Τα ποσά των συναλλαγών δεν πρέπει να είναι αρνητικά</translation>
    </message>
    <message>
        <source>Transaction has too long of a mempool chain</source>
        <translation>Η συναλλαγή έχει μια μακρά αλυσίδα mempool</translation>
    </message>
    <message>
        <source>Transaction must have at least one recipient</source>
        <translation>Η συναλλαγή πρέπει να έχει τουλάχιστον έναν παραλήπτη</translation>
    </message>
    <message>
        <source>Unknown network specified in -onlynet: '%s'</source>
        <translation>Έχει οριστεί άγνωστo δίκτυο στο -onlynet: '%s'</translation>
    </message>
    <message>
        <source>Insufficient funds</source>
        <translation>Ανεπαρκές κεφάλαιο</translation>
    </message>
    <message>
        <source>Fee estimation failed. Fallbackfee is disabled. Wait a few blocks or enable -fallbackfee.</source>
        <translation>Η αποτίμηση του τέλους απέτυχε. Το Fallbackfee είναι απενεργοποιημένο. Περιμένετε λίγα τετράγωνα ή ενεργοποιήστε το -fallbackfee.</translation>
    </message>
    <message>
        <source>Cannot write to data directory '%s'; check permissions.</source>
        <translation>Δεν είναι δυνατή η εγγραφή στον κατάλογο δεδομένων '%s'. ελέγξτε τα δικαιώματα.</translation>
    </message>
    <message>
        <source>Loading block index...</source>
        <translation>Φόρτωση ευρετηρίου μπλοκ...</translation>
    </message>
    <message>
        <source>Loading wallet...</source>
        <translation>Φόρτωση πορτοφολιού...</translation>
    </message>
    <message>
        <source>Cannot downgrade wallet</source>
        <translation>Δεν μπορώ να υποβαθμίσω το πορτοφόλι</translation>
    </message>
    <message>
        <source>Rescanning...</source>
        <translation>Ανίχνευση...</translation>
    </message>
    <message>
        <source>Done loading</source>
        <translation>Η φόρτωση ολοκληρώθηκε</translation>
    </message>
</context>
</TS><|MERGE_RESOLUTION|>--- conflicted
+++ resolved
@@ -68,13 +68,6 @@
     <message>
         <source>These are your Qtum addresses for sending payments. Always check the amount and the receiving address before sending coins.</source>
         <translation>Αυτές είναι οι Qtum διευθύνσεις σας για να στέλνετε πληρωμές. Να ελέγχετε πάντα το ποσό, καθώς και τη διεύθυνση παραλήπτη πριν στείλετε νομίσματα.</translation>
-<<<<<<< HEAD
-    </message>
-    <message>
-        <source>These are your Qtum addresses for receiving payments. Use the 'Create new receiving address' button in the receive tab to create new addresses.</source>
-        <translation>Αυτές είναι οι Qtum διευθύνσεις για την λήψη πληρωμών. Χρησιμοποιήσε το κουμπί  'Δημιουργία νέας διεύθυνσης λήψεων' στο παράθυρο λήψεων για την δημιουργία νέας διεύθυνσης  </translation>
-=======
->>>>>>> da23532c
     </message>
     <message>
         <source>&amp;Copy Address</source>
@@ -521,8 +514,6 @@
         <translation>Κλείσιμο πορτοφολιού</translation>
     </message>
     <message>
-<<<<<<< HEAD
-=======
         <source>Close All Wallets...</source>
         <translation>Κλείσιμο όλων των πορτοφολιών...</translation>
     </message>
@@ -531,7 +522,6 @@
         <translation>Κλείσιμο όλων των πορτοφολιών</translation>
     </message>
     <message>
->>>>>>> da23532c
         <source>Show the %1 help message to get a list with possible Qtum command-line options</source>
         <translation>Εμφάνισε το %1 βοηθητικό μήνυμα για λήψη μιας λίστας με διαθέσιμες επιλογές για Qtum εντολές </translation>
     </message>
@@ -644,17 +634,12 @@
         <translation>Το πορτοφόλι είναι &lt;b&gt;κρυπτογραφημένο&lt;/b&gt; και &lt;b&gt;κλειδωμένο&lt;/b&gt;</translation>
     </message>
     <message>
-<<<<<<< HEAD
-        <source>A fatal error occurred. Qtum can no longer continue safely and will quit.</source>
-        <translation>Εμφανίστηκε ένα μοιραίο σφάλμα. Το Qtum δεν μπορεί πλέον να συνεχίσει με ασφάλεια και θα σταματήσει.</translation>
-=======
         <source>Original message:</source>
         <translation>Αρχικό Μήνυμα:</translation>
     </message>
     <message>
         <source>A fatal error occurred. %1 can no longer continue safely and will quit.</source>
         <translation>Συνέβη ενα μοιραίο σφάλμα. %1 δε μπορεί να συνεχιστεί με ασφάλεια και θα σταματήσει</translation>
->>>>>>> da23532c
     </message>
 </context>
 <context>
@@ -1286,13 +1271,6 @@
         <translation>Tor</translation>
     </message>
     <message>
-<<<<<<< HEAD
-        <source>Connect to the Qtum network through a separate SOCKS5 proxy for Tor hidden services.</source>
-        <translation>Συνδεθείτε στο δίκτυο Qtum μέσω ενός ξεχωριστού διακομιστή μεσολάβησης SOCKS5 για κρυφές υπηρεσίες Tor.</translation>
-    </message>
-    <message>
-=======
->>>>>>> da23532c
         <source>&amp;Window</source>
         <translation>&amp;Παράθυρο</translation>
     </message>
@@ -2442,13 +2420,8 @@
         <translation>Είστε βέβαιοι ότι θέλετε να στείλετε;</translation>
     </message>
     <message>
-<<<<<<< HEAD
-        <source>Please, review your transaction proposal. This will produce a Partially Signed Qtum Transaction (PSBT) which you can copy and then sign with e.g. an offline %1 wallet, or a PSBT-compatible hardware wallet.</source>
-        <translation>Παρακαλώ ελέγξτε την πρόταση συναλλαγής. Αυτό θα παράγει μια συναλλαγή Qtum με μερική υπογραφή (PSBT), την οποία μπορείτε να αντιγράψετε και στη συνέχεια να υπογράψετε με π.χ. ένα πορτοφόλι %1 εκτός σύνδεσης ή ένα πορτοφόλι υλικού συμβατό με το PSBT.</translation>
-=======
         <source>Save Transaction Data</source>
         <translation>Αποθήκευση Δεδομένων Συναλλαγής</translation>
->>>>>>> da23532c
     </message>
     <message>
         <source>or</source>
