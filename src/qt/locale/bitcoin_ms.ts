<TS version="2.1" language="ms">
<context>
    <name>AddressBookPage</name>
    <message>
        <source>Right-click to edit address or label</source>
        <translation type="unfinished">Klik-kanan untuk edit alamat ataupun label</translation>
    </message>
    <message>
        <source>Create a new address</source>
        <translation type="unfinished">Cipta alamat baru</translation>
    </message>
    <message>
        <source>&amp;New</source>
        <translation type="unfinished">&amp;Baru</translation>
    </message>
    <message>
        <source>Copy the currently selected address to the system clipboard</source>
        <translation type="unfinished">Salin alamat terpilih ke dalam sistem papan klip</translation>
    </message>
    <message>
        <source>&amp;Copy</source>
        <translation type="unfinished">&amp;Salin</translation>
    </message>
    <message>
        <source>C&amp;lose</source>
        <translation type="unfinished">&amp;Tutup</translation>
    </message>
    <message>
        <source>Delete the currently selected address from the list</source>
        <translation type="unfinished">Padam alamat semasa yang dipilih dari senarai yang tersedia</translation>
    </message>
    <message>
        <source>Enter address or label to search</source>
        <translation type="unfinished">Masukkan alamat atau label untuk memulakan pencarian
</translation>
    </message>
    <message>
        <source>Export the data in the current tab to a file</source>
        <translation type="unfinished">
Alihkan fail data ke dalam tab semasa</translation>
    </message>
    <message>
        <source>&amp;Export</source>
        <translation type="unfinished">&amp;Eksport</translation>
    </message>
    <message>
        <source>&amp;Delete</source>
        <translation type="unfinished">&amp;Padam</translation>
    </message>
    <message>
        <source>Choose the address to send coins to</source>
        <translation type="unfinished">Pilih alamat untuk hantar koin kepada</translation>
    </message>
    <message>
        <source>Choose the address to receive coins with</source>
        <translation type="unfinished">Pilih alamat untuk menerima koin dengan</translation>
    </message>
    <message>
        <source>C&amp;hoose</source>
        <translation type="unfinished">&amp;Pilih</translation>
    </message>
    <message>
<<<<<<< HEAD
        <source>Sending addresses</source>
        <translation type="unfinished">alamat-alamat penghantaran</translation>
    </message>
    <message>
        <source>Receiving addresses</source>
        <translation type="unfinished">alamat-alamat penerimaan</translation>
    </message>
    <message>
=======
>>>>>>> 86d0551a
        <source>These are your Qtum addresses for sending payments. Always check the amount and the receiving address before sending coins.</source>
        <translation type="unfinished">Ini adalah alamat Qtum anda untuk pembayaran. Periksa jumlah dan alamat penerima sebelum membuat penghantaran koin sentiasa.</translation>
    </message>
    <message>
        <source>&amp;Copy Address</source>
        <translation type="unfinished">&amp;Salin Aamat</translation>
    </message>
    <message>
        <source>Copy &amp;Label</source>
        <translation type="unfinished">Salin &amp; Label</translation>
    </message>
    <message>
        <source>Export Address List</source>
        <translation type="unfinished">Eskport Senarai Alamat</translation>
    </message>
    <message>
        <source>There was an error trying to save the address list to %1. Please try again.</source>
        <extracomment>An error message. %1 is a stand-in argument for the name of the file we attempted to save to.</extracomment>
        <translation type="unfinished">Terdapat ralat semasa cubaan menyimpan senarai alamat kepada %1. Sila cuba lagi.</translation>
    </message>
    <message>
        <source>Exporting Failed</source>
        <translation type="unfinished">Mengeksport Gagal</translation>
    </message>
</context>
<context>
    <name>AddressTableModel</name>
    <message>
        <source>Address</source>
        <translation type="unfinished">Alamat</translation>
    </message>
    <message>
        <source>(no label)</source>
        <translation type="unfinished">(tiada label)</translation>
    </message>
</context>
<context>
    <name>AskPassphraseDialog</name>
    <message>
        <source>Passphrase Dialog</source>
        <translation type="unfinished">Dialog frasa laluan</translation>
    </message>
    <message>
        <source>Enter passphrase</source>
        <translation type="unfinished">memasukkan frasa laluan</translation>
    </message>
    <message>
        <source>New passphrase</source>
        <translation type="unfinished">Frasa laluan baru</translation>
    </message>
    <message>
        <source>Repeat new passphrase</source>
        <translation type="unfinished">Ulangi frasa laluan baru</translation>
    </message>
    <message>
        <source>Encrypt wallet</source>
        <translation type="unfinished">Dompet encrypt</translation>
    </message>
    <message>
        <source>This operation needs your wallet passphrase to unlock the wallet.</source>
        <translation type="unfinished">Operasi ini perlukan frasa laluan dompet anda untuk membuka kunci dompet.</translation>
    </message>
    <message>
        <source>Unlock wallet</source>
        <translation type="unfinished">Membuka kunci dompet</translation>
    </message>
    <message>
        <source>Change passphrase</source>
        <translation type="unfinished">Menukar frasa laluan</translation>
    </message>
    <message>
        <source>Confirm wallet encryption</source>
        <translation type="unfinished">Mengesahkan enkripsi dompet</translation>
    </message>
    <message>
        <source>Warning: If you encrypt your wallet and lose your passphrase, you will &lt;b&gt;LOSE ALL OF YOUR QTUMS&lt;/b&gt;!</source>
<<<<<<< HEAD
        <translation type="unfinished">Amaran: Jika anda enkripkan dompet anda dan hilangkan frasa laluan, anda akan &lt;b&gt;ANDA AKAN HILANGKAN SEMUA QTUM ANDA&lt;/b&gt;!</translation> 
   </message>
=======
        <translation type="unfinished">Amaran: Jika anda enkripkan dompet anda dan hilangkan frasa laluan, anda akan &lt;b&gt;ANDA AKAN HILANGKAN SEMUA QTUM ANDA&lt;/b&gt;!</translation>
    </message>
>>>>>>> 86d0551a
    <message>
        <source>Are you sure you wish to encrypt your wallet?</source>
        <translation type="unfinished">Anda pasti untuk membuat enkripsi dompet anda?</translation>
    </message>
    <message>
        <source>Wallet encrypted</source>
        <translation type="unfinished">Dompet dienkripsi</translation>
    </message>
    <message>
        <source>IMPORTANT: Any previous backups you have made of your wallet file should be replaced with the newly generated, encrypted wallet file. For security reasons, previous backups of the unencrypted wallet file will become useless as soon as you start using the new, encrypted wallet.</source>
        <translation type="unfinished">PENTING: Apa-apa sandaran yang anda buat sebelum ini untuk fail dompet anda hendaklah digantikan dengan fail dompet enkripsi yang dijana baru. Untuk sebab-sebab keselamatan , sandaran fail dompet yang belum dibuat enkripsi sebelum ini akan menjadi tidak berguna secepat anda mula guna dompet enkripsi baru.</translation>
    </message>
    <message>
        <source>Wallet encryption failed</source>
        <translation type="unfinished">Enkripsi dompet gagal</translation>
    </message>
    <message>
        <source>Wallet encryption failed due to an internal error. Your wallet was not encrypted.</source>
        <translation type="unfinished">Enkripsi dompet gagal kerana ralat dalaman. Dompet anda tidak dienkripkan.</translation>
    </message>
    <message>
        <source>The supplied passphrases do not match.</source>
        <translation type="unfinished">Frasa laluan yang dibekalkan tidak sepadan.</translation>
    </message>
    <message>
        <source>Wallet unlock failed</source>
        <translation type="unfinished">Pembukaan kunci dompet gagal</translation>
    </message>
    <message>
        <source>The passphrase entered for the wallet decryption was incorrect.</source>
        <translation type="unfinished">Frasa laluan dimasukki untuk dekripsi dompet adalah tidak betul.</translation>
    </message>
    <message>
        <source>Wallet passphrase was successfully changed.</source>
        <translation type="unfinished">Frasa laluan dompet berjaya ditukar.</translation>
    </message>
    <message>
        <source>Warning: The Caps Lock key is on!</source>
        <translation type="unfinished">Amaran: Kunci Caps Lock buka!</translation>
    </message>
</context>
<context>
    <name>BanTableModel</name>
    <message>
        <source>Banned Until</source>
        <translation type="unfinished">Diharamkan sehingga</translation>
    </message>
</context>
<context>
    <name>QObject</name>
    <message numerus="yes">
        <source>%n second(s)</source>
        <translation type="unfinished">
            <numerusform />
        </translation>
    </message>
    <message numerus="yes">
        <source>%n minute(s)</source>
        <translation type="unfinished">
            <numerusform />
        </translation>
    </message>
    <message numerus="yes">
        <source>%n hour(s)</source>
        <translation type="unfinished">
            <numerusform />
        </translation>
    </message>
    <message numerus="yes">
        <source>%n day(s)</source>
        <translation type="unfinished">
            <numerusform />
        </translation>
    </message>
    <message numerus="yes">
        <source>%n week(s)</source>
        <translation type="unfinished">
            <numerusform />
        </translation>
    </message>
    <message numerus="yes">
        <source>%n year(s)</source>
        <translation type="unfinished">
            <numerusform />
        </translation>
    </message>
    </context>
<context>
    <name>BitcoinGUI</name>
    <message>
        <source>&amp;Overview</source>
        <translation type="unfinished">&amp;Gambaran Keseluruhan</translation>
    </message>
    <message>
        <source>Show general overview of wallet</source>
        <translation type="unfinished">Tunjuk gambaran keseluruhan umum dompet</translation>
    </message>
    <message>
        <source>&amp;Transactions</source>
        <translation type="unfinished">&amp;Transaksi</translation>
    </message>
    <message>
        <source>Browse transaction history</source>
        <translation type="unfinished">Menyemak imbas sejarah transaksi</translation>
    </message>
    <message>
        <source>E&amp;xit</source>
        <translation type="unfinished">&amp;Keluar</translation>
    </message>
    <message>
        <source>Quit application</source>
        <translation type="unfinished">Berhenti aplikasi</translation>
    </message>
    <message>
        <source>&amp;About %1</source>
        <translation type="unfinished">&amp;Mengenai%1</translation>
    </message>
    <message>
        <source>Show information about %1</source>
        <translation type="unfinished">Menunjuk informasi mengenai%1</translation>
    </message>
    <message>
        <source>About &amp;Qt</source>
        <translation type="unfinished">Mengenai &amp;Qt</translation>
    </message>
    <message>
        <source>Show information about Qt</source>
        <translation type="unfinished">Menunjuk informasi megenai Qt</translation>
    </message>
    <message>
        <source>Modify configuration options for %1</source>
        <translation type="unfinished">Mengubah suai pilihan konfigurasi untuk %1</translation>
    </message>
    <message>
        <source>Wallet:</source>
        <translation type="unfinished">dompet</translation>
    </message>
    <message>
        <source>Network activity disabled.</source>
        <extracomment>A substring of the tooltip.</extracomment>
        <translation type="unfinished">Aktiviti rangkaian dilumpuhkan</translation>
    </message>
    <message>
        <source>Send coins to a Qtum address</source>
        <translation type="unfinished">Menghantar koin kepada alamat Qtum</translation>
<<<<<<< HEAD
   </message>
=======
    </message>
>>>>>>> 86d0551a
    <message>
        <source>Backup wallet to another location</source>
        <translation type="unfinished">Wallet sandaran ke lokasi lain</translation>
    </message>
    <message>
        <source>Change the passphrase used for wallet encryption</source>
        <translation type="unfinished">Tukar kata laluan untuk dompet disulitkan</translation>
    </message>
    <message>
        <source>&amp;Send</source>
        <translation type="unfinished">hantar</translation>
    </message>
    <message>
        <source>&amp;Receive</source>
        <translation type="unfinished">terima</translation>
    </message>
    <message>
        <source>Encrypt the private keys that belong to your wallet</source>
        <translation type="unfinished">sulitkan kata laluan milik peribadi anda</translation>
    </message>
    <message>
        <source>Sign messages with your Qtum addresses to prove you own them</source>
        <translation type="unfinished">sahkan mesej bersama alamat qtum anda untuk menunjukkan alamat ini anda punya</translation>
    </message>
    <message>
        <source>Verify messages to ensure they were signed with specified Qtum addresses</source>
        <translation type="unfinished">Sahkan mesej untuk memastikan mereka telah ditandatangani dengan alamat Qtum yang ditentukan</translation>
    </message>
    <message>
        <source>&amp;File</source>
        <translation type="unfinished">fail</translation>
    </message>
    <message>
        <source>&amp;Settings</source>
        <translation type="unfinished">tetapan</translation>
    </message>
    <message>
        <source>&amp;Help</source>
        <translation type="unfinished">tolong</translation>
    </message>
    <message>
        <source>Tabs toolbar</source>
        <translation type="unfinished">Bar alat tab
</translation>
    </message>
    <message>
        <source>Request payments (generates QR codes and qtum: URIs)</source>
        <translation type="unfinished">Request payments (generates QR codes and qtum: URIs)
</translation>
    </message>
    <message>
        <source>Show the list of used sending addresses and labels</source>
        <translation type="unfinished">Tunjukkan senarai alamat dan label yang digunakan
</translation>
    </message>
    <message numerus="yes">
        <source>Processed %n block(s) of transaction history.</source>
        <translation type="unfinished">
            <numerusform />
        </translation>
    </message>
    <message>
        <source>Error</source>
        <translation type="unfinished">Ralat</translation>
    </message>
    <message>
        <source>Warning</source>
        <translation type="unfinished">Amaran</translation>
    </message>
    <message>
        <source>Information</source>
        <translation type="unfinished">Notis</translation>
    </message>
    <message>
        <source>Up to date</source>
        <translation type="unfinished">Terkini</translation>
    </message>
    <message>
        <source>Open Wallet</source>
        <translation type="unfinished">Buka Wallet</translation>
    </message>
    <message>
        <source>Close wallet</source>
        <translation type="unfinished">Tutup Wallet</translation>
    </message>
    <message>
        <source>default wallet</source>
        <translation type="unfinished">dompet lalai
</translation>
    </message>
    <message numerus="yes">
        <source>%n active connection(s) to Qtum network.</source>
        <extracomment>A substring of the tooltip.</extracomment>
        <translation type="unfinished">
            <numerusform />
        </translation>
    </message>
    </context>
<context>
    <name>CoinControlDialog</name>
    <message>
        <source>(no label)</source>
        <translation type="unfinished">(tiada label)</translation>
    </message>
    </context>
<context>
    <name>OpenWalletActivity</name>
    <message>
        <source>default wallet</source>
        <translation type="unfinished">dompet lalai
</translation>
    </message>
    <message>
        <source>Open Wallet</source>
        <extracomment>Title of window indicating the progress of opening of a wallet.</extracomment>
        <translation type="unfinished">Buka Wallet</translation>
    </message>
    </context>
<context>
    <name>WalletController</name>
    <message>
        <source>Close wallet</source>
        <translation type="unfinished">Tutup Wallet</translation>
    </message>
    </context>
<context>
    <name>CreateWalletDialog</name>
    <message>
        <source>Wallet</source>
        <translation type="unfinished">dompet</translation>
    </message>
    </context>
<context>
    <name>EditAddressDialog</name>
    <message>
        <source>Edit Address</source>
        <translation type="unfinished">Alamat</translation>
    </message>
    <message>
        <source>&amp;Address</source>
        <translation type="unfinished">Alamat</translation>
    </message>
    </context>
<context>
    <name>Intro</name>
    <message numerus="yes">
        <source>%n GB of space available</source>
        <translation type="unfinished">
            <numerusform />
        </translation>
    </message>
    <message numerus="yes">
        <source>(of %n GB needed)</source>
        <translation type="unfinished">
            <numerusform>(of %n GB needed)</numerusform>
        </translation>
    </message>
    <message numerus="yes">
        <source>(%n GB needed for full chain)</source>
        <translation type="unfinished">
            <numerusform>(%n GB needed for full chain)</numerusform>
        </translation>
    </message>
    <message numerus="yes">
        <source>(sufficient to restore backups %n day(s) old)</source>
        <extracomment>Explanatory text on the capability of the current prune target.</extracomment>
        <translation type="unfinished">
            <numerusform />
        </translation>
    </message>
    <message>
        <source>Error</source>
        <translation type="unfinished">Ralat</translation>
    </message>
    </context>
<context>
    <name>OptionsDialog</name>
    <message>
        <source>Error</source>
        <translation type="unfinished">Ralat</translation>
    </message>
    </context>
<context>
    <name>PeerTableModel</name>
    <message>
        <source>Address</source>
        <extracomment>Title of Peers Table column which contains the IP/Onion/I2P address of the connected peer.</extracomment>
        <translation type="unfinished">Alamat</translation>
    </message>
    </context>
<context>
    <name>ReceiveRequestDialog</name>
    <message>
        <source>Wallet:</source>
        <translation type="unfinished">dompet</translation>
    </message>
    <message>
        <source>Copy &amp;Address</source>
        <translation type="unfinished">&amp;Salin Alamat</translation>
    </message>
    </context>
<context>
    <name>RecentRequestsTableModel</name>
    <message>
        <source>(no label)</source>
        <translation type="unfinished">(tiada label)</translation>
    </message>
    </context>
<context>
    <name>SendCoinsDialog</name>
    <message>
        <source>Balance:</source>
        <translation type="unfinished">Baki</translation>
    </message>
    <message numerus="yes">
        <source>Estimated to begin confirmation within %n block(s).</source>
        <translation type="unfinished">
            <numerusform />
        </translation>
    </message>
    <message>
        <source>(no label)</source>
        <translation type="unfinished">(tiada label)</translation>
    </message>
</context>
<context>
    <name>TransactionDesc</name>
    <message numerus="yes">
        <source>matures in %n more block(s)</source>
        <translation type="unfinished">
            <numerusform />
        </translation>
    </message>
    </context>
<context>
    <name>TransactionTableModel</name>
    <message>
        <source>(no label)</source>
        <translation type="unfinished">(tiada label)</translation>
    </message>
    </context>
<context>
    <name>TransactionView</name>
    <message>
        <source>Address</source>
        <translation type="unfinished">Alamat</translation>
    </message>
    <message>
        <source>Exporting Failed</source>
        <translation type="unfinished">Mengeksport Gagal</translation>
    </message>
    </context>
<context>
    <name>WalletFrame</name>
    <message>
        <source>Error</source>
        <translation type="unfinished">Ralat</translation>
    </message>
    </context>
<context>
    <name>WalletModel</name>
    <message>
        <source>default wallet</source>
        <translation type="unfinished">dompet lalai
</translation>
    </message>
</context>
<context>
    <name>WalletView</name>
    <message>
        <source>&amp;Export</source>
        <translation type="unfinished">&amp;Eksport</translation>
    </message>
    <message>
        <source>Export the data in the current tab to a file</source>
        <translation type="unfinished">
Alihkan fail data ke dalam tab semasa</translation>
    </message>
    </context>
<context>
    <name>bitcoin-core</name>
    <message>
        <source>Done loading</source>
        <translation type="unfinished">Baca Selesai</translation>
    </message>
    </context>
</TS><|MERGE_RESOLUTION|>--- conflicted
+++ resolved
@@ -60,17 +60,6 @@
         <translation type="unfinished">&amp;Pilih</translation>
     </message>
     <message>
-<<<<<<< HEAD
-        <source>Sending addresses</source>
-        <translation type="unfinished">alamat-alamat penghantaran</translation>
-    </message>
-    <message>
-        <source>Receiving addresses</source>
-        <translation type="unfinished">alamat-alamat penerimaan</translation>
-    </message>
-    <message>
-=======
->>>>>>> 86d0551a
         <source>These are your Qtum addresses for sending payments. Always check the amount and the receiving address before sending coins.</source>
         <translation type="unfinished">Ini adalah alamat Qtum anda untuk pembayaran. Periksa jumlah dan alamat penerima sebelum membuat penghantaran koin sentiasa.</translation>
     </message>
@@ -147,13 +136,8 @@
     </message>
     <message>
         <source>Warning: If you encrypt your wallet and lose your passphrase, you will &lt;b&gt;LOSE ALL OF YOUR QTUMS&lt;/b&gt;!</source>
-<<<<<<< HEAD
-        <translation type="unfinished">Amaran: Jika anda enkripkan dompet anda dan hilangkan frasa laluan, anda akan &lt;b&gt;ANDA AKAN HILANGKAN SEMUA QTUM ANDA&lt;/b&gt;!</translation> 
-   </message>
-=======
         <translation type="unfinished">Amaran: Jika anda enkripkan dompet anda dan hilangkan frasa laluan, anda akan &lt;b&gt;ANDA AKAN HILANGKAN SEMUA QTUM ANDA&lt;/b&gt;!</translation>
     </message>
->>>>>>> 86d0551a
     <message>
         <source>Are you sure you wish to encrypt your wallet?</source>
         <translation type="unfinished">Anda pasti untuk membuat enkripsi dompet anda?</translation>
@@ -299,11 +283,7 @@
     <message>
         <source>Send coins to a Qtum address</source>
         <translation type="unfinished">Menghantar koin kepada alamat Qtum</translation>
-<<<<<<< HEAD
-   </message>
-=======
-    </message>
->>>>>>> 86d0551a
+    </message>
     <message>
         <source>Backup wallet to another location</source>
         <translation type="unfinished">Wallet sandaran ke lokasi lain</translation>
