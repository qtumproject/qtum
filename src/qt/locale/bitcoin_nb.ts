--- conflicted
+++ resolved
@@ -398,13 +398,6 @@
         <translation>Vis lista over brukte mottakeradresser og merkelapper</translation>
     </message>
     <message>
-<<<<<<< HEAD
-        <source>Open a qtum: URI or payment request</source>
-        <translation>Åpne en qtum: URI eller betalingsforespørsel</translation>
-    </message>
-    <message>
-=======
->>>>>>> ee8ca219
         <source>&amp;Command-line options</source>
         <translation>&amp;Kommandolinjealternativer</translation>
     </message>
@@ -827,13 +820,6 @@
         <translation>versjon</translation>
     </message>
     <message>
-<<<<<<< HEAD
-        <source>(%1-bit)</source>
-        <translation>(%1-bit)</translation>
-    </message>
-    <message>
-=======
->>>>>>> ee8ca219
         <source>About %1</source>
         <translation>Om %1</translation>
     </message>
@@ -2222,13 +2208,6 @@
         <translation>Velg tidligere brukt adresse</translation>
     </message>
     <message>
-<<<<<<< HEAD
-        <source>This is a normal payment.</source>
-        <translation>Dette er en normal betaling.</translation>
-    </message>
-    <message>
-=======
->>>>>>> ee8ca219
         <source>The Qtum address to send the payment to</source>
         <translation>Qtum-adressen betalingen skal sendes til</translation>
     </message>
