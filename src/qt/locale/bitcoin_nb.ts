<TS language="nb" version="2.1">
<context>
    <name>AddressBookPage</name>
    <message>
        <source>Right-click to edit address or label</source>
        <translation>Høyreklikk for å redigere adressen eller beskrivelsen</translation>
    </message>
    <message>
        <source>Create a new address</source>
        <translation>Opprett en ny adresse</translation>
    </message>
    <message>
        <source>&amp;New</source>
        <translation>&amp;Ny</translation>
    </message>
    <message>
        <source>Copy the currently selected address to the system clipboard</source>
        <translation>Kopier den valgte adressen til utklippstavlen</translation>
    </message>
    <message>
        <source>&amp;Copy</source>
        <translation>&amp;Kopier</translation>
    </message>
    <message>
        <source>C&amp;lose</source>
        <translation>&amp;Lukk</translation>
    </message>
    <message>
        <source>Delete the currently selected address from the list</source>
        <translation>Slett den valgte adressen fra listen</translation>
    </message>
    <message>
        <source>Enter address or label to search</source>
        <translation>Oppgi adresse, eller stikkord, for å søke</translation>
    </message>
    <message>
        <source>Export the data in the current tab to a file</source>
        <translation>Eksporter data i den valgte fliken til en fil</translation>
    </message>
    <message>
        <source>&amp;Export</source>
        <translation>&amp;Eksport</translation>
    </message>
    <message>
        <source>&amp;Delete</source>
        <translation>&amp;Slett</translation>
    </message>
    <message>
        <source>Choose the address to send coins to</source>
        <translation>Velg en adresse å sende mynter til</translation>
    </message>
    <message>
        <source>Choose the address to receive coins with</source>
        <translation>Velg adressen som skal motta myntene</translation>
    </message>
    <message>
        <source>C&amp;hoose</source>
        <translation>&amp;Velg</translation>
    </message>
    <message>
        <source>Sending addresses</source>
        <translation>Avsender adresser</translation>
    </message>
    <message>
        <source>Receiving addresses</source>
        <translation>Mottager adresser</translation>
    </message>
    <message>
        <source>These are your Qtum addresses for sending payments. Always check the amount and the receiving address before sending coins.</source>
        <translation>Dette er dine Qtum adresser for å sende  å sende betalinger. Husk å sjekke beløp og mottager adresser før du sender mynter.</translation>
    </message>
    <message>
<<<<<<< HEAD
        <source>These are your Bitcoin addresses for receiving payments. Use the 'Create new receiving address' button in the receive tab to create new addresses.</source>
        <translation>Dette er dine Bitcoin adresse for å betalinger. Det er anbefalt å bruke en my mottager adresse for hver transakjon.</translation>
=======
        <source>These are your Qtum addresses for receiving payments. Use the 'Create new receiving address' button in the receive tab to create new addresses.
Signing is only possible with addresses of the type 'legacy'.</source>
        <translation>Dette er dine Qtum adresser for å motta betalinger. Bruk 'Lag ny mottaksadresse' knappen i motta tabben for å lage nye adresser. Signering er bare mulig for adresser av typen 'legacy'.</translation>
>>>>>>> da23532c
    </message>
    <message>
        <source>&amp;Copy Address</source>
        <translation>&amp;Kopier adresse</translation>
    </message>
    <message>
        <source>Copy &amp;Label</source>
        <translation>Kopier &amp;beskrivelse</translation>
    </message>
    <message>
        <source>&amp;Edit</source>
        <translation>R&amp;ediger</translation>
    </message>
    <message>
        <source>Export Address List</source>
        <translation>Eksporter adresse listen</translation>
    </message>
    <message>
        <source>Comma separated file (*.csv)</source>
        <translation>Komma separert fil (*.csv)</translation>
    </message>
    <message>
        <source>Exporting Failed</source>
        <translation>Eksporten feilet</translation>
    </message>
    <message>
        <source>There was an error trying to save the address list to %1. Please try again.</source>
        <translation>Fet oppstod en feil ved lagring av adresselisten til %1. Vennligst prøv igjen.</translation>
    </message>
</context>
<context>
    <name>AddressTableModel</name>
    <message>
        <source>Label</source>
        <translation>Beskrivelse</translation>
    </message>
    <message>
        <source>Address</source>
        <translation>Adresse</translation>
    </message>
    <message>
        <source>(no label)</source>
        <translation>(ingen beskrivelse)</translation>
    </message>
</context>
<context>
    <name>AskPassphraseDialog</name>
    <message>
        <source>Passphrase Dialog</source>
        <translation>Passord dialog</translation>
    </message>
    <message>
        <source>Enter passphrase</source>
        <translation>Oppgi passord setning</translation>
    </message>
    <message>
        <source>New passphrase</source>
        <translation>Ny passord setning</translation>
    </message>
    <message>
        <source>Repeat new passphrase</source>
        <translation>Repeter passorsetningen</translation>
    </message>
    <message>
        <source>Show passphrase</source>
        <translation>Vis adgangsfrase</translation>
    </message>
    <message>
        <source>Encrypt wallet</source>
        <translation>Krypter lommeboken</translation>
    </message>
    <message>
        <source>This operation needs your wallet passphrase to unlock the wallet.</source>
        <translation>Denne operasjonen krever passordsetningen for å låse opp lommeboken.</translation>
    </message>
    <message>
        <source>Unlock wallet</source>
        <translation>Lås opp lommeboken</translation>
    </message>
    <message>
        <source>This operation needs your wallet passphrase to decrypt the wallet.</source>
        <translation>Denne operasjonen krever passordsetningen for å dekryptere lommeboken.</translation>
    </message>
    <message>
        <source>Decrypt wallet</source>
        <translation>Dekrypter lommeboken</translation>
    </message>
    <message>
        <source>Change passphrase</source>
        <translation>Endre passordsetningen</translation>
    </message>
    <message>
        <source>Confirm wallet encryption</source>
        <translation>Bekreft kryptering av lommeboken</translation>
    </message>
    <message>
        <source>Warning: If you encrypt your wallet and lose your passphrase, you will &lt;b&gt;LOSE ALL OF YOUR QTUMS&lt;/b&gt;!</source>
        <translation>Advarsel: Dersom du krypterer lommeboken og mister passordsetningen vil du &lt;b&gt;MISTE ALLE DINE QTUM&lt;/b&gt;!</translation>
    </message>
    <message>
        <source>Are you sure you wish to encrypt your wallet?</source>
        <translation>Er du sikker på at du vil kryptere lommeboken?</translation>
    </message>
    <message>
        <source>Wallet encrypted</source>
        <translation>Lommeboken er kryptert</translation>
    </message>
    <message>
        <source>Enter the new passphrase for the wallet.&lt;br/&gt;Please use a passphrase of &lt;b&gt;ten or more random characters&lt;/b&gt;, or &lt;b&gt;eight or more words&lt;/b&gt;.</source>
        <translation>Angi den nye passordfrasen for lommeboken.&lt;br/&gt; Vennglist du bruker en passordfrase &lt;b&gt; ti eller tilfeldige tegn &lt;/b&gt;, eller &lt;b&gt; åtte eller flere ord.</translation>
    </message>
    <message>
        <source>Enter the old passphrase and new passphrase for the wallet.</source>
        <translation>Svriv inn den gamle passfrasen og den nye passordfrasen for lommeboken.</translation>
    </message>
    <message>
        <source>Remember that encrypting your wallet cannot fully protect your qtums from being stolen by malware infecting your computer.</source>
        <translation>Husk at å kryptere lommeboken ikke vil beskytte dine qtums fullstendig fra å bli stjålet av skadevare som infiserer datamaskinen din.</translation>
    </message>
    <message>
        <source>Wallet to be encrypted</source>
        <translation>Lommebok som skal bli kryptert</translation>
    </message>
    <message>
        <source>Your wallet is about to be encrypted. </source>
        <translation>Din lommebok er i ferd med å bli kryptert.</translation>
    </message>
    <message>
        <source>Your wallet is now encrypted. </source>
        <translation>Din lommebok er nå kryptert.</translation>
    </message>
    <message>
        <source>IMPORTANT: Any previous backups you have made of your wallet file should be replaced with the newly generated, encrypted wallet file. For security reasons, previous backups of the unencrypted wallet file will become useless as soon as you start using the new, encrypted wallet.</source>
        <translation>VIKTIG: Alle tidligere sikkerhetskopier du har tatt av lommebokfilen bør erstattes med den nye krypterte lommebokfilen. Av sikkerhetsgrunner vil tidligere sikkerhetskopier av lommebokfilen bli ubrukelige når du begynner å bruke den ny kypterte lommeboken.</translation>
    </message>
    <message>
        <source>Wallet encryption failed</source>
        <translation>Kryptering av lommeboken feilet</translation>
    </message>
    <message>
        <source>Wallet encryption failed due to an internal error. Your wallet was not encrypted.</source>
        <translation>Lommebokkrypteringen feilet pga. en intern feil. Lommeboken din ble ikke kryptert.</translation>
    </message>
    <message>
        <source>The supplied passphrases do not match.</source>
        <translation>De oppgitte passordsetningene er forskjellige.</translation>
    </message>
    <message>
        <source>Wallet unlock failed</source>
        <translation>Opplåsing av lommeboken feilet</translation>
    </message>
    <message>
        <source>The passphrase entered for the wallet decryption was incorrect.</source>
        <translation>Passordsetningen som ble oppgitt for å dekryptere lommeboken var feil.</translation>
    </message>
    <message>
        <source>Wallet decryption failed</source>
        <translation>Dekryptering av lommeboken feilet</translation>
    </message>
    <message>
        <source>Wallet passphrase was successfully changed.</source>
        <translation>Passordsetningen for lommeboken ble endret</translation>
    </message>
    <message>
        <source>Warning: The Caps Lock key is on!</source>
        <translation>Advarsel: Caps Lock er på!</translation>
    </message>
</context>
<context>
    <name>BanTableModel</name>
    <message>
        <source>IP/Netmask</source>
        <translation>IP/Nettmaske</translation>
    </message>
    <message>
        <source>Banned Until</source>
        <translation>Utestengt Til</translation>
    </message>
</context>
<context>
    <name>QtumGUI</name>
    <message>
        <source>Sign &amp;message...</source>
        <translation>Signer &amp;melding</translation>
    </message>
    <message>
        <source>Synchronizing with network...</source>
        <translation>Synkroniserer med nettverket</translation>
    </message>
    <message>
        <source>&amp;Overview</source>
        <translation>&amp;Oversikt</translation>
    </message>
    <message>
        <source>Show general overview of wallet</source>
        <translation>Vis generell oversikt over lommeboken</translation>
    </message>
    <message>
        <source>&amp;Transactions</source>
        <translation>&amp;Transaksjoner</translation>
    </message>
    <message>
        <source>Browse transaction history</source>
        <translation>Bla gjennom transaksjoner</translation>
    </message>
    <message>
        <source>E&amp;xit</source>
        <translation>&amp;Avslutt</translation>
    </message>
    <message>
        <source>Quit application</source>
        <translation>Avslutt program</translation>
    </message>
    <message>
        <source>&amp;About %1</source>
        <translation>&amp;Om %1</translation>
    </message>
    <message>
        <source>Show information about %1</source>
        <translation>Vis informasjon om %1</translation>
    </message>
    <message>
        <source>About &amp;Qt</source>
        <translation>Om &amp;Qt</translation>
    </message>
    <message>
        <source>Show information about Qt</source>
        <translation>Vis informasjon om Qt</translation>
    </message>
    <message>
        <source>&amp;Options...</source>
        <translation>&amp;Alternativer</translation>
    </message>
    <message>
        <source>Modify configuration options for %1</source>
        <translation>Endre konfigurasjonsalternativer for %1</translation>
    </message>
    <message>
        <source>&amp;Encrypt Wallet...</source>
        <translation>&amp;Krypter lommebok...</translation>
    </message>
    <message>
        <source>&amp;Backup Wallet...</source>
        <translation>&amp;Sikkerhetskopier lommebok</translation>
    </message>
    <message>
        <source>&amp;Change Passphrase...</source>
        <translation>&amp;Endre passordsetning</translation>
    </message>
    <message>
        <source>Open &amp;URI...</source>
        <translation>Åpne &amp;URI</translation>
    </message>
    <message>
        <source>Create Wallet...</source>
        <translation>Lag lommebok...</translation>
    </message>
    <message>
        <source>Create a new wallet</source>
        <translation>Lag en ny lommebok</translation>
    </message>
    <message>
        <source>Wallet:</source>
        <translation>Lommebok:</translation>
    </message>
    <message>
        <source>Click to disable network activity.</source>
        <translation>Klikk for å slå av nettverksaktivitet.</translation>
    </message>
    <message>
        <source>Network activity disabled.</source>
        <translation>Nettverksaktivitet er slått av</translation>
    </message>
    <message>
        <source>Click to enable network activity again.</source>
        <translation>Klikk for å slå på nettverksaktivitet igjen.</translation>
    </message>
    <message>
        <source>Syncing Headers (%1%)...</source>
        <translation>Synkroniserer Headers (%1%)...</translation>
    </message>
    <message>
        <source>Reindexing blocks on disk...</source>
        <translation>Reindekserer blokker på disken</translation>
    </message>
    <message>
        <source>Proxy is &lt;b&gt;enabled&lt;/b&gt;: %1</source>
        <translation>Proxy er &lt;b&gt;slått på&lt;/b&gt;: %1</translation>
    </message>
    <message>
        <source>Send coins to a Qtum address</source>
        <translation>Send mynter til en Qtum adresse</translation>
    </message>
    <message>
        <source>Backup wallet to another location</source>
        <translation>Sikkerhetskopier lommeboken til en annen lokasjon</translation>
    </message>
    <message>
        <source>Change the passphrase used for wallet encryption</source>
        <translation>Endre passordsetningen for kryptering av lommeboken</translation>
    </message>
    <message>
        <source>&amp;Verify message...</source>
        <translation>&amp;Verifiser meldingen...</translation>
    </message>
    <message>
        <source>&amp;Send</source>
        <translation>&amp;Sende</translation>
    </message>
    <message>
        <source>&amp;Receive</source>
        <translation>&amp;Motta</translation>
    </message>
    <message>
        <source>&amp;Show / Hide</source>
        <translation>Vi&amp;s / Skjul</translation>
    </message>
    <message>
        <source>Show or hide the main Window</source>
        <translation>Vis, eller skjul, hovedvinduet</translation>
    </message>
    <message>
        <source>Encrypt the private keys that belong to your wallet</source>
        <translation>Krypter de private nøklene som tilhører lommeboken din</translation>
    </message>
    <message>
        <source>Sign messages with your Qtum addresses to prove you own them</source>
        <translation>Signer meldingene med Qtum adresse for å bevise at diu eier dem</translation>
    </message>
    <message>
        <source>Verify messages to ensure they were signed with specified Qtum addresses</source>
        <translation>Verifiser meldinger for å sikre at de ble signert med en angitt Qtum adresse</translation>
    </message>
    <message>
        <source>&amp;File</source>
        <translation>&amp;Fil</translation>
    </message>
    <message>
        <source>&amp;Settings</source>
        <translation>Inn&amp;stillinger</translation>
    </message>
    <message>
        <source>&amp;Help</source>
        <translation>&amp;Hjelp</translation>
    </message>
    <message>
        <source>Tabs toolbar</source>
        <translation>Hjelpelinje for fliker</translation>
    </message>
    <message>
        <source>Request payments (generates QR codes and qtum: URIs)</source>
        <translation>Be om betalinger (genererer QR-koder og qtum-URIer)</translation>
    </message>
    <message>
        <source>Show the list of used sending addresses and labels</source>
        <translation>Vis lista over brukte sendeadresser og merkelapper</translation>
    </message>
    <message>
        <source>Show the list of used receiving addresses and labels</source>
        <translation>Vis lista over brukte mottakeradresser og merkelapper</translation>
    </message>
    <message>
        <source>&amp;Command-line options</source>
        <translation>&amp;Kommandolinjealternativer</translation>
    </message>
    <message numerus="yes">
        <source>%n active connection(s) to Qtum network</source>
        <translation><numerusform>%n aktiv tilkobling til Qtum nettverket</numerusform><numerusform>%n aktive tilkoblinger til Qtum nettverket</numerusform></translation>
    </message>
    <message>
        <source>Indexing blocks on disk...</source>
        <translation>Indekserer blokker på disken...</translation>
    </message>
    <message>
        <source>Processing blocks on disk...</source>
        <translation>Behandler blokker på disken…</translation>
    </message>
    <message numerus="yes">
        <source>Processed %n block(s) of transaction history.</source>
        <translation><numerusform>Har prosessert %n blokk av transaksjonshistorien</numerusform><numerusform>Har prosessert %n blokker av transaksjonshistorien</numerusform></translation>
    </message>
    <message>
        <source>%1 behind</source>
        <translation>%1 bak</translation>
    </message>
    <message>
        <source>Last received block was generated %1 ago.</source>
        <translation>Siste mottatte blokk ble generert for %1 siden.</translation>
    </message>
    <message>
        <source>Transactions after this will not yet be visible.</source>
        <translation>Transaksjoner etter dette vil ikke være synlige ennå.</translation>
    </message>
    <message>
        <source>Error</source>
        <translation>Feilmelding</translation>
    </message>
    <message>
        <source>Warning</source>
        <translation>Advarsel</translation>
    </message>
    <message>
        <source>Information</source>
        <translation>Informasjon</translation>
    </message>
    <message>
        <source>Up to date</source>
        <translation>Oppdatert</translation>
    </message>
    <message>
<<<<<<< HEAD
=======
        <source>&amp;Load PSBT from file...</source>
        <translation>&amp;Last PSBT fra fil...</translation>
    </message>
    <message>
        <source>Load Partially Signed Qtum Transaction</source>
        <translation>Last delvis signert Qtum transaksjon</translation>
    </message>
    <message>
        <source>Load PSBT from clipboard...</source>
        <translation>Last PSBT fra utklippstavlen...</translation>
    </message>
    <message>
        <source>Load Partially Signed Qtum Transaction from clipboard</source>
        <translation>Last Delvis Signert Qtum Transaksjon fra utklippstavle</translation>
    </message>
    <message>
>>>>>>> da23532c
        <source>Node window</source>
        <translation>Nodevindu</translation>
    </message>
    <message>
        <source>Open node debugging and diagnostic console</source>
        <translation>Åpne nodens konsoll for feilsøk og diagnostikk</translation>
    </message>
    <message>
        <source>&amp;Sending addresses</source>
        <translation>&amp;Avsender adresser</translation>
    </message>
    <message>
        <source>&amp;Receiving addresses</source>
        <translation>&amp;Mottaker adresser</translation>
    </message>
    <message>
<<<<<<< HEAD
        <source>Open a bitcoin: URI</source>
        <translation>Åpne en bitcoin: URI</translation>
=======
        <source>Open a qtum: URI</source>
        <translation>Åpne en qtum: URI</translation>
>>>>>>> da23532c
    </message>
    <message>
        <source>Open Wallet</source>
        <translation>Åpne Lommebok</translation>
    </message>
    <message>
        <source>Open a wallet</source>
        <translation>Åpne en lommebok</translation>
    </message>
    <message>
        <source>Close Wallet...</source>
        <translation>Lukk Lommebok...</translation>
    </message>
    <message>
        <source>Close wallet</source>
        <translation>Lukk lommebok</translation>
    </message>
    <message>
<<<<<<< HEAD
        <source>Show the %1 help message to get a list with possible Qtum command-line options</source>
        <translation>Vis %1-hjelpemeldingen for å få en liste over mulige Qtum-kommandolinjealternativer</translation>
=======
        <source>Close All Wallets...</source>
        <translation>Lukk alle lommebøker...</translation>
    </message>
    <message>
        <source>Close all wallets</source>
        <translation>Lukk alle lommebøker</translation>
    </message>
    <message>
        <source>Show the %1 help message to get a list with possible Qtum command-line options</source>
        <translation>Vis %1-hjelpemeldingen for å få en liste over mulige Qtum-kommandolinjealternativer</translation>
    </message>
    <message>
        <source>&amp;Mask values</source>
        <translation>&amp;Masker verdier</translation>
    </message>
    <message>
        <source>Mask the values in the Overview tab</source>
        <translation>Masker verdiene i oversiktstabben</translation>
>>>>>>> da23532c
    </message>
    <message>
        <source>default wallet</source>
        <translation>standard lommebok</translation>
    </message>
    <message>
        <source>No wallets available</source>
        <translation>Ingen lommebøker tilgjengelig</translation>
    </message>
    <message>
        <source>&amp;Window</source>
        <translation>&amp;Vindu</translation>
    </message>
    <message>
        <source>Minimize</source>
        <translation>Minimer</translation>
    </message>
    <message>
        <source>Zoom</source>
        <translation>Zoom</translation>
    </message>
    <message>
        <source>Main Window</source>
        <translation>Hovedvindu</translation>
    </message>
    <message>
        <source>%1 client</source>
        <translation>%1-klient</translation>
    </message>
    <message>
        <source>Connecting to peers...</source>
        <translation>Kobler til peers...</translation>
    </message>
    <message>
        <source>Catching up...</source>
        <translation>Tar igjen…</translation>
    </message>
    <message>
        <source>Error: %1</source>
        <translation>Feil: %1</translation>
    </message>
    <message>
        <source>Warning: %1</source>
        <translation>Advarsel: %1</translation>
    </message>
    <message>
        <source>Date: %1
</source>
        <translation>Dato: %1
</translation>
    </message>
    <message>
        <source>Amount: %1
</source>
        <translation>Mengde: %1
</translation>
    </message>
    <message>
        <source>Wallet: %1
</source>
        <translation>Lommeboik: %1
</translation>
    </message>
    <message>
        <source>Type: %1
</source>
        <translation>Type: %1
</translation>
    </message>
    <message>
        <source>Label: %1
</source>
        <translation>Merkelapp: %1
</translation>
    </message>
    <message>
        <source>Address: %1
</source>
        <translation>Adresse: %1
</translation>
    </message>
    <message>
        <source>Sent transaction</source>
        <translation>Sendt transaksjon</translation>
    </message>
    <message>
        <source>Incoming transaction</source>
        <translation>Innkommende transaksjon</translation>
    </message>
    <message>
        <source>HD key generation is &lt;b&gt;enabled&lt;/b&gt;</source>
        <translation>HD nøkkel generering er &lt;b&gt;slått på&lt;/b&gt;</translation>
    </message>
    <message>
        <source>HD key generation is &lt;b&gt;disabled&lt;/b&gt;</source>
        <translation>HD nøkkel generering er &lt;b&gt;slått av&lt;/b&gt;</translation>
    </message>
    <message>
        <source>Private key &lt;b&gt;disabled&lt;/b&gt;</source>
        <translation>Privat nøkkel &lt;b&gt;deaktivert&lt;/b&gt;</translation>
    </message>
    <message>
        <source>Wallet is &lt;b&gt;encrypted&lt;/b&gt; and currently &lt;b&gt;unlocked&lt;/b&gt;</source>
        <translation>Lommeboken er &lt;b&gt;kryptert&lt;/b&gt; og for tiden &lt;b&gt;låst opp&lt;/b&gt;</translation>
    </message>
    <message>
        <source>Wallet is &lt;b&gt;encrypted&lt;/b&gt; and currently &lt;b&gt;locked&lt;/b&gt;</source>
        <translation>Lommeboken er &lt;b&gt;kryptert&lt;/b&gt; og for tiden &lt;b&gt;låst&lt;/b&gt;</translation>
    </message>
    <message>
<<<<<<< HEAD
        <source>A fatal error occurred. Qtum can no longer continue safely and will quit.</source>
        <translation>En fatal feil har inntruffet. Qtum kan ikke lenger trygt fortsette, og må derfor avslutte.</translation>
=======
        <source>Original message:</source>
        <translation>Opprinnelig melding</translation>
    </message>
    <message>
        <source>A fatal error occurred. %1 can no longer continue safely and will quit.</source>
        <translation>En fatal feil har skjedd. %1 kan ikke lenger trygt fortsette og kommer til å avslutte.</translation>
>>>>>>> da23532c
    </message>
</context>
<context>
    <name>CoinControlDialog</name>
    <message>
        <source>Coin Selection</source>
        <translation>Mynt Valg</translation>
    </message>
    <message>
        <source>Quantity:</source>
        <translation>Mengde:</translation>
    </message>
    <message>
        <source>Bytes:</source>
        <translation>Bytes:</translation>
    </message>
    <message>
        <source>Amount:</source>
        <translation>Beløp:</translation>
    </message>
    <message>
        <source>Fee:</source>
        <translation>Avgift:</translation>
    </message>
    <message>
        <source>Dust:</source>
        <translation>Støv:</translation>
    </message>
    <message>
        <source>After Fee:</source>
        <translation>Totalt:</translation>
    </message>
    <message>
        <source>Change:</source>
        <translation>Veksel:</translation>
    </message>
    <message>
        <source>(un)select all</source>
        <translation>velg (fjern) alle</translation>
    </message>
    <message>
        <source>Tree mode</source>
        <translation>Trevisning</translation>
    </message>
    <message>
        <source>List mode</source>
        <translation>Listevisning</translation>
    </message>
    <message>
        <source>Amount</source>
        <translation>Beløp</translation>
    </message>
    <message>
        <source>Received with label</source>
        <translation>Mottatt med merkelapp</translation>
    </message>
    <message>
        <source>Received with address</source>
        <translation>Mottatt med adresse</translation>
    </message>
    <message>
        <source>Date</source>
        <translation>Dato</translation>
    </message>
    <message>
        <source>Confirmations</source>
        <translation>Bekreftelser</translation>
    </message>
    <message>
        <source>Confirmed</source>
        <translation>Bekreftet</translation>
    </message>
    <message>
        <source>Copy address</source>
        <translation>Kopiér adresse</translation>
    </message>
    <message>
        <source>Copy label</source>
        <translation>Kopiér merkelapp</translation>
    </message>
    <message>
        <source>Copy amount</source>
        <translation>Kopiér beløp</translation>
    </message>
    <message>
        <source>Copy transaction ID</source>
        <translation>Kopier transaksjons-ID</translation>
    </message>
    <message>
        <source>Lock unspent</source>
        <translation>Lås ubrukte</translation>
    </message>
    <message>
        <source>Unlock unspent</source>
        <translation>Lås opp ubrukte</translation>
    </message>
    <message>
        <source>Copy quantity</source>
        <translation>Kopiér mengde</translation>
    </message>
    <message>
        <source>Copy fee</source>
        <translation>Kopiér gebyr</translation>
    </message>
    <message>
        <source>Copy after fee</source>
        <translation>Kopiér totalt</translation>
    </message>
    <message>
        <source>Copy bytes</source>
        <translation>Kopiér bytes</translation>
    </message>
    <message>
        <source>Copy dust</source>
        <translation>Kopiér støv</translation>
    </message>
    <message>
        <source>Copy change</source>
        <translation>Kopier veksel</translation>
    </message>
    <message>
        <source>(%1 locked)</source>
        <translation>(%1 låst)</translation>
    </message>
    <message>
        <source>yes</source>
        <translation>ja</translation>
    </message>
    <message>
        <source>no</source>
        <translation>nei</translation>
    </message>
    <message>
        <source>This label turns red if any recipient receives an amount smaller than the current dust threshold.</source>
        <translation>Denne merkelappen blir rød hvis en mottaker får mindre enn gjeldende støvterskel.</translation>
    </message>
    <message>
        <source>Can vary +/- %1 satoshi(s) per input.</source>
        <translation>Kan variere +/- %1 satoshi(er) per input.</translation>
    </message>
    <message>
        <source>(no label)</source>
        <translation>(ingen beskrivelse)</translation>
    </message>
    <message>
        <source>change from %1 (%2)</source>
        <translation>veksel fra %1 (%2)</translation>
    </message>
    <message>
        <source>(change)</source>
        <translation>(veksel)</translation>
    </message>
</context>
<context>
    <name>CreateWalletActivity</name>
    <message>
        <source>Creating Wallet &lt;b&gt;%1&lt;/b&gt;...</source>
        <translation>Lager lommebok &lt;b&gt;%1&lt;b&gt;...</translation>
    </message>
    <message>
        <source>Create wallet failed</source>
        <translation>Lage lommebok feilet</translation>
    </message>
    <message>
        <source>Create wallet warning</source>
        <translation>Lag lommebokvarsel</translation>
    </message>
</context>
<context>
    <name>CreateWalletDialog</name>
    <message>
        <source>Create Wallet</source>
        <translation>Lag lommebok</translation>
    </message>
    <message>
        <source>Wallet Name</source>
        <translation>Lommeboknavn</translation>
    </message>
    <message>
        <source>Encrypt the wallet. The wallet will be encrypted with a passphrase of your choice.</source>
        <translation>Krypter lommeboken. Lommeboken blir kryptert med en passordfrase du velger.</translation>
    </message>
    <message>
        <source>Encrypt Wallet</source>
        <translation>Krypter Lommebok</translation>
    </message>
    <message>
        <source>Disable private keys for this wallet. Wallets with private keys disabled will have no private keys and cannot have an HD seed or imported private keys. This is ideal for watch-only wallets.</source>
        <translation>Deaktiver private nøkler for denne lommeboken. Lommebøker med private nøkler er deaktivert vil ikke ha noen private nøkler og kan ikke ha en HD seed eller importerte private nøkler. Dette er ideelt for loomebøker som kun er klokker.</translation>
    </message>
    <message>
        <source>Disable Private Keys</source>
        <translation>Deaktiver Private Nøkler</translation>
    </message>
    <message>
        <source>Make a blank wallet. Blank wallets do not initially have private keys or scripts. Private keys and addresses can be imported, or an HD seed can be set, at a later time.</source>
        <translation>Lag en tom lommebok. Tomme lommebøker har i utgangspunktet ikke private nøkler eller skript. Private nøkler og adresser kan importeres, eller et HD- frø kan angis på et senere tidspunkt.</translation>
    </message>
    <message>
        <source>Make Blank Wallet</source>
        <translation>Lag Tom Lommebok</translation>
    </message>
    <message>
<<<<<<< HEAD
        <source>Create</source>
        <translation>Opprett</translation>
    </message>
=======
        <source>Use descriptors for scriptPubKey management</source>
        <translation>Bruk deskriptorer for scriptPubKey styring</translation>
    </message>
    <message>
        <source>Descriptor Wallet</source>
        <translation>Deskriptor lommebok</translation>
    </message>
    <message>
        <source>Create</source>
        <translation>Opprett</translation>
    </message>
    <message>
        <source>Compiled without sqlite support (required for descriptor wallets)</source>
        <translation>Kompilert uten sqlite støtte (kreves for deskriptor lommebok)</translation>
    </message>
>>>>>>> da23532c
</context>
<context>
    <name>EditAddressDialog</name>
    <message>
        <source>Edit Address</source>
        <translation>Rediger adresse</translation>
    </message>
    <message>
        <source>&amp;Label</source>
        <translation>&amp;Merkelapp</translation>
    </message>
    <message>
        <source>The label associated with this address list entry</source>
        <translation>Merkelappen koblet til denne adresseliste oppføringen</translation>
    </message>
    <message>
        <source>The address associated with this address list entry. This can only be modified for sending addresses.</source>
        <translation>Adressen til denne oppføringen i adresseboken. Denne kan kun endres for utsendingsadresser.</translation>
    </message>
    <message>
        <source>&amp;Address</source>
        <translation>&amp;Adresse</translation>
    </message>
    <message>
        <source>New sending address</source>
        <translation>Ny utsendingsadresse</translation>
    </message>
    <message>
        <source>Edit receiving address</source>
        <translation>Rediger mottaksadresse</translation>
    </message>
    <message>
        <source>Edit sending address</source>
        <translation>Rediger utsendingsadresse</translation>
    </message>
    <message>
        <source>The entered address "%1" is not a valid Qtum address.</source>
        <translation>Den angitte adressen "%1" er ikke en gyldig Qtum-adresse.</translation>
    </message>
    <message>
        <source>Address "%1" already exists as a receiving address with label "%2" and so cannot be added as a sending address.</source>
        <translation>Adresse "%1" eksisterer allerede som en mottaksadresse merket "%2" og kan derfor ikke bli lagt til som en sendingsadresse.</translation>
    </message>
    <message>
        <source>The entered address "%1" is already in the address book with label "%2".</source>
        <translation>Den oppgitte adressen ''%1'' er allerede i adresseboken med etiketten ''%2''.</translation>
    </message>
    <message>
        <source>Could not unlock wallet.</source>
        <translation>Kunne ikke låse opp lommebok.</translation>
    </message>
    <message>
        <source>New key generation failed.</source>
        <translation>Generering av ny nøkkel feilet.</translation>
    </message>
</context>
<context>
    <name>FreespaceChecker</name>
    <message>
        <source>A new data directory will be created.</source>
        <translation>En ny datamappe vil bli laget.</translation>
    </message>
    <message>
        <source>name</source>
        <translation>navn</translation>
    </message>
    <message>
        <source>Directory already exists. Add %1 if you intend to create a new directory here.</source>
        <translation>Mappe finnes allerede. Legg til %1 hvis du vil lage en ny mappe her.</translation>
    </message>
    <message>
        <source>Path already exists, and is not a directory.</source>
        <translation>Snarvei finnes allerede, og er ikke en mappe.</translation>
    </message>
    <message>
        <source>Cannot create data directory here.</source>
        <translation>Kan ikke lage datamappe her.</translation>
    </message>
</context>
<context>
    <name>HelpMessageDialog</name>
    <message>
        <source>version</source>
        <translation>versjon</translation>
    </message>
    <message>
        <source>About %1</source>
        <translation>Om %1</translation>
    </message>
    <message>
        <source>Command-line options</source>
        <translation>Kommandolinjevalg</translation>
    </message>
</context>
<context>
    <name>Intro</name>
    <message>
        <source>Welcome</source>
        <translation>Velkommen</translation>
    </message>
    <message>
        <source>Welcome to %1.</source>
        <translation>Velkommen til %1.</translation>
    </message>
    <message>
        <source>As this is the first time the program is launched, you can choose where %1 will store its data.</source>
        <translation>Siden dette er første gang programmet starter, kan du nå velge hvor %1 skal lagre sine data.</translation>
    </message>
    <message>
        <source>When you click OK, %1 will begin to download and process the full %4 block chain (%2GB) starting with the earliest transactions in %3 when %4 initially launched.</source>
        <translation>Når du klikker OK, vil %1 starte nedlasting og behandle hele den %4 blokkjeden (%2GB) fra de eldste transaksjonene i %3 når %4 først startet.</translation>
    </message>
    <message>
        <source>Reverting this setting requires re-downloading the entire blockchain. It is faster to download the full chain first and prune it later. Disables some advanced features.</source>
        <translation>Gjenoppretting av denne innstillingen krever at du laster ned hele blockchain på nytt. Det er raskere å laste ned hele kjeden først og beskjære den senere Deaktiver noen avanserte funksjoner.</translation>
    </message>
    <message>
        <source>This initial synchronisation is very demanding, and may expose hardware problems with your computer that had previously gone unnoticed. Each time you run %1, it will continue downloading where it left off.</source>
        <translation>Den initielle synkroniseringen er svært krevende, og kan forårsake problemer med maskinvaren i datamaskinen din som du tidligere ikke merket. Hver gang du kjører %1 vil den fortsette nedlastingen der den sluttet.</translation>
    </message>
    <message>
        <source>If you have chosen to limit block chain storage (pruning), the historical data must still be downloaded and processed, but will be deleted afterward to keep your disk usage low.</source>
        <translation>Hvis du har valgt å begrense blokkjedelagring (beskjæring), må historiske data fortsatt lastes ned og behandles, men de vil bli slettet etterpå for å holde bruken av lagringsplass lav.</translation>
    </message>
    <message>
        <source>Use the default data directory</source>
        <translation>Bruk standard datamappe</translation>
    </message>
    <message>
        <source>Use a custom data directory:</source>
        <translation>Bruk en egendefinert datamappe:</translation>
    </message>
    <message>
        <source>Qtum</source>
        <translation>Qtum</translation>
    </message>
    <message>
        <source>Discard blocks after verification, except most recent %1 GB (prune)</source>
        <translation>Kast blokker etter bekreftelse, bortsett fra de siste %1 GB (sviske)</translation>
    </message>
    <message>
        <source>At least %1 GB of data will be stored in this directory, and it will grow over time.</source>
        <translation>Minst %1 GB data vil bli lagret i denne mappen og den vil vokse over tid.</translation>
    </message>
    <message>
        <source>Approximately %1 GB of data will be stored in this directory.</source>
        <translation>Omtrent %1GB data vil bli lagret i denne mappen.</translation>
    </message>
    <message>
        <source>%1 will download and store a copy of the Qtum block chain.</source>
        <translation>%1 vil laste ned og lagre en kopi av Qtum blokkjeden.</translation>
    </message>
    <message>
        <source>The wallet will also be stored in this directory.</source>
        <translation>Lommeboken vil også bli lagret i denne mappen.</translation>
    </message>
    <message>
        <source>Error: Specified data directory "%1" cannot be created.</source>
        <translation>Feil: Den oppgitte datamappen "%1" kan ikke opprettes.</translation>
    </message>
    <message>
        <source>Error</source>
        <translation>Feilmelding</translation>
    </message>
    <message numerus="yes">
        <source>%n GB of free space available</source>
        <translation><numerusform>%n GB med ledig lagringsplass</numerusform><numerusform>%n GB med ledig lagringsplass</numerusform></translation>
    </message>
    <message numerus="yes">
        <source>(of %n GB needed)</source>
        <translation><numerusform>(av %n GB som trengs)</numerusform><numerusform>(av %n GB som trengs)</numerusform></translation>
    </message>
    </context>
<context>
    <name>ModalOverlay</name>
    <message>
        <source>Form</source>
        <translation>Skjema</translation>
    </message>
    <message>
        <source>Recent transactions may not yet be visible, and therefore your wallet's balance might be incorrect. This information will be correct once your wallet has finished synchronizing with the qtum network, as detailed below.</source>
        <translation>Det kan hende nylige transaksjoner ikke vises enda, og at lommeboksaldoen dermed blir uriktig. Denne informasjonen vil rette seg når synkronisering av lommeboka mot qtum-nettverket er fullført, som anvist nedenfor.</translation>
    </message>
    <message>
        <source>Attempting to spend qtums that are affected by not-yet-displayed transactions will not be accepted by the network.</source>
        <translation>Forsøk på å bruke qtum som er påvirket av transaksjoner som ikke er vist enda godtas ikke av nettverket.</translation>
    </message>
    <message>
        <source>Number of blocks left</source>
        <translation>Antall gjenværende blokker</translation>
    </message>
    <message>
        <source>Unknown...</source>
        <translation>Ukjent...</translation>
    </message>
    <message>
        <source>Last block time</source>
        <translation>Tidspunkt for siste blokk</translation>
    </message>
    <message>
        <source>Progress</source>
        <translation>Fremgang</translation>
    </message>
    <message>
        <source>Progress increase per hour</source>
        <translation>Fremgangen stiger hver time</translation>
    </message>
    <message>
        <source>calculating...</source>
        <translation>kalkulerer...</translation>
    </message>
    <message>
        <source>Estimated time left until synced</source>
        <translation>Estimert gjenstående tid før ferdig synkronisert</translation>
    </message>
    <message>
        <source>Hide</source>
        <translation>Skjul</translation>
    </message>
    <message>
        <source>Esc</source>
        <translation>Esc</translation>
    </message>
    <message>
        <source>%1 is currently syncing.  It will download headers and blocks from peers and validate them until reaching the tip of the block chain.</source>
        <translation>%1 synkroniseres for øyeblikket. Den vil laste ned overskrifter og blokker fra jevnaldrende og validere dem til de når spissen av blokkjeden.</translation>
    </message>
    <message>
        <source>Unknown. Syncing Headers (%1, %2%)...</source>
        <translation>Ukjent.Synkroniser overskrifter (%1,%2%)...</translation>
    </message>
</context>
<context>
    <name>OpenURIDialog</name>
    <message>
<<<<<<< HEAD
        <source>Open bitcoin URI</source>
        <translation>Åpne bitcoin URI</translation>
=======
        <source>Open qtum URI</source>
        <translation>Åpne qtum URI</translation>
>>>>>>> da23532c
    </message>
    <message>
        <source>URI:</source>
        <translation>URI:</translation>
    </message>
</context>
<context>
    <name>OpenWalletActivity</name>
    <message>
        <source>Open wallet failed</source>
        <translation>Åpne lommebok feilet</translation>
    </message>
    <message>
        <source>Open wallet warning</source>
        <translation>Advasel om åpen lommebok.</translation>
    </message>
    <message>
        <source>default wallet</source>
        <translation>standard lommebok</translation>
    </message>
    <message>
        <source>Opening Wallet &lt;b&gt;%1&lt;/b&gt;...</source>
        <translation>Åpner Lommebok &lt;b&gt;%1&lt;/b&gt;...</translation>
    </message>
</context>
<context>
    <name>OptionsDialog</name>
    <message>
        <source>Options</source>
        <translation>Innstillinger</translation>
    </message>
    <message>
        <source>&amp;Main</source>
        <translation>&amp;Hoved</translation>
    </message>
    <message>
        <source>Automatically start %1 after logging in to the system.</source>
        <translation>Start %1 automatisk etter å ha logget inn på systemet.</translation>
    </message>
    <message>
        <source>&amp;Start %1 on system login</source>
        <translation>&amp;Start %1 ved systeminnlogging</translation>
    </message>
    <message>
        <source>Size of &amp;database cache</source>
        <translation>Størrelse på &amp;database hurtigbuffer</translation>
    </message>
    <message>
        <source>Number of script &amp;verification threads</source>
        <translation>Antall script &amp;verifikasjonstråder</translation>
    </message>
    <message>
        <source>IP address of the proxy (e.g. IPv4: 127.0.0.1 / IPv6: ::1)</source>
        <translation>IP-adressen til proxyen (f.eks. IPv4: 127.0.0.1 / IPv6: ::1)</translation>
    </message>
    <message>
        <source>Shows if the supplied default SOCKS5 proxy is used to reach peers via this network type.</source>
        <translation>Viser hvorvidt angitt SOCKS5-mellomtjener blir brukt for å nå noder via denne nettverkstypen.</translation>
    </message>
    <message>
        <source>Hide the icon from the system tray.</source>
        <translation>Skjul ikonet fra systemkurven.</translation>
    </message>
    <message>
        <source>&amp;Hide tray icon</source>
        <translation>&amp;Skjul systemkurvsikon</translation>
    </message>
    <message>
        <source>Minimize instead of exit the application when the window is closed. When this option is enabled, the application will be closed only after selecting Exit in the menu.</source>
        <translation>Minimer i stedet for å avslutte applikasjonen når vinduet lukkes. Når dette er valgt, vil applikasjonen avsluttes kun etter at Avslutte er valgt i menyen.</translation>
    </message>
    <message>
        <source>Third party URLs (e.g. a block explorer) that appear in the transactions tab as context menu items. %s in the URL is replaced by transaction hash. Multiple URLs are separated by vertical bar |.</source>
        <translation>Tredjepart URLer (f. eks. en blokkutforsker) som dukker opp i transaksjonsfanen som kontekst meny elementer. %s i URLen er erstattet med transaksjonen sin hash. Flere URLer er separert av en vertikal linje |.</translation>
    </message>
    <message>
        <source>Open the %1 configuration file from the working directory.</source>
        <translation>Åpne %1-oppsettsfila fra arbeidsmappen.</translation>
    </message>
    <message>
        <source>Open Configuration File</source>
        <translation>Åpne oppsettsfil</translation>
    </message>
    <message>
        <source>Reset all client options to default.</source>
        <translation>Tilbakestill alle klient valg til standard</translation>
    </message>
    <message>
        <source>&amp;Reset Options</source>
        <translation>&amp;Tilbakestill Instillinger</translation>
    </message>
    <message>
        <source>&amp;Network</source>
        <translation>&amp;Nettverk</translation>
    </message>
    <message>
        <source>Disables some advanced features but all blocks will still be fully validated. Reverting this setting requires re-downloading the entire blockchain. Actual disk usage may be somewhat higher.</source>
        <translation>Deaktiver noen avanserte funksjoner, men alle blokker vil fortsatt være fullglyldig. Gjenoppretting av denne innstillingen krever at du laster ned hele blockchain på nytt. Faktisk diskbruk kan være noe høvere.</translation>
    </message>
    <message>
        <source>Prune &amp;block storage to</source>
        <translation>Beskjær og blokker lagring til</translation>
    </message>
    <message>
        <source>GB</source>
        <translation>GB</translation>
    </message>
    <message>
        <source>Reverting this setting requires re-downloading the entire blockchain.</source>
        <translation>Gjenoppretting av denne innstillingen krever at du laster ned hele blockchain på nytt</translation>
    </message>
    <message>
        <source>MiB</source>
        <translation>MiB</translation>
    </message>
    <message>
        <source>(0 = auto, &lt;0 = leave that many cores free)</source>
        <translation>(0 = automatisk, &lt;0 = la så mange kjerner være ledig)</translation>
    </message>
    <message>
        <source>W&amp;allet</source>
        <translation>L&amp;ommebok</translation>
    </message>
    <message>
        <source>Expert</source>
        <translation>Ekspert</translation>
    </message>
    <message>
        <source>Enable coin &amp;control features</source>
        <translation>Aktiver &amp;myntkontroll funksjoner</translation>
    </message>
    <message>
        <source>If you disable the spending of unconfirmed change, the change from a transaction cannot be used until that transaction has at least one confirmation. This also affects how your balance is computed.</source>
        <translation>Hvis du sperrer for bruk av ubekreftet veksel, kan ikke vekselen fra transaksjonen bli brukt før transaksjonen har minimum en bekreftelse. Dette påvirker også hvordan balansen din blir beregnet.</translation>
    </message>
    <message>
        <source>&amp;Spend unconfirmed change</source>
        <translation>&amp;Bruk ubekreftet veksel</translation>
    </message>
    <message>
        <source>Automatically open the Qtum client port on the router. This only works when your router supports UPnP and it is enabled.</source>
        <translation>Åpne automatisk Qtum klientporten på ruteren. Dette virker kun om din ruter støtter UPnP og dette er påslått.</translation>
    </message>
    <message>
        <source>Map port using &amp;UPnP</source>
        <translation>Sett opp port ved hjelp av &amp;UPnP</translation>
    </message>
    <message>
        <source>Accept connections from outside.</source>
        <translation>Tillat tilkoblinger fra utsiden</translation>
    </message>
    <message>
        <source>Allow incomin&amp;g connections</source>
        <translation>Tillatt innkommend&amp;e tilkoblinger</translation>
    </message>
    <message>
        <source>Connect to the Qtum network through a SOCKS5 proxy.</source>
        <translation>Koble til Qtum-nettverket gjennom en SOCKS5 proxy.</translation>
    </message>
    <message>
        <source>&amp;Connect through SOCKS5 proxy (default proxy):</source>
        <translation>&amp;Koble til gjennom SOCKS5 proxy (standardvalg proxy):</translation>
    </message>
    <message>
        <source>Proxy &amp;IP:</source>
        <translation>Proxy &amp;IP:</translation>
    </message>
    <message>
        <source>&amp;Port:</source>
        <translation>&amp;Port:</translation>
    </message>
    <message>
        <source>Port of the proxy (e.g. 9050)</source>
        <translation>Proxyens port (f.eks. 9050)</translation>
    </message>
    <message>
        <source>Used for reaching peers via:</source>
        <translation>Brukt for å nå noder via:</translation>
    </message>
    <message>
        <source>IPv4</source>
        <translation>IPv4</translation>
    </message>
    <message>
        <source>IPv6</source>
        <translation>IPv6</translation>
    </message>
    <message>
        <source>Tor</source>
        <translation>Tor</translation>
    </message>
    <message>
<<<<<<< HEAD
        <source>Connect to the Qtum network through a separate SOCKS5 proxy for Tor hidden services.</source>
        <translation>Koble til Qtum-nettverket gjennom en separat SOCKS5 mellomtjener for Tor skjulte tjenester.</translation>
    </message>
    <message>
=======
>>>>>>> da23532c
        <source>&amp;Window</source>
        <translation>&amp;Vindu</translation>
    </message>
    <message>
        <source>Show only a tray icon after minimizing the window.</source>
        <translation>Vis kun ikon i systemkurv etter minimering av vinduet.</translation>
    </message>
    <message>
        <source>&amp;Minimize to the tray instead of the taskbar</source>
        <translation>&amp;Minimer til systemkurv istedenfor oppgavelinjen</translation>
    </message>
    <message>
        <source>M&amp;inimize on close</source>
        <translation>M&amp;inimer ved lukking</translation>
    </message>
    <message>
        <source>&amp;Display</source>
        <translation>&amp;Visning</translation>
    </message>
    <message>
        <source>User Interface &amp;language:</source>
        <translation>&amp;Språk for brukergrensesnitt</translation>
    </message>
    <message>
        <source>The user interface language can be set here. This setting will take effect after restarting %1.</source>
        <translation>Brukergrensesnittspråket kan endres her. Denne innstillingen trer i kraft etter omstart av %1.</translation>
    </message>
    <message>
        <source>&amp;Unit to show amounts in:</source>
        <translation>&amp;Enhet for visning av beløper:</translation>
    </message>
    <message>
        <source>Choose the default subdivision unit to show in the interface and when sending coins.</source>
        <translation>Velg standard delt enhet for visning i grensesnittet og for sending av qtums.</translation>
    </message>
    <message>
        <source>Whether to show coin control features or not.</source>
        <translation>Skal myntkontroll funksjoner vises eller ikke.</translation>
    </message>
    <message>
        <source>Connect to the Qtum network through a separate SOCKS5 proxy for Tor onion services.</source>
        <translation>Kobl til Qtum nettverket gjennom en separat SOCKS5 proxy for Tor onion tjenester. </translation>
    </message>
    <message>
        <source>Use separate SOCKS&amp;5 proxy to reach peers via Tor onion services:</source>
        <translation>Bruk separate SOCKS&amp;5 proxy for å nå peers via Tor onion tjenester:</translation>
    </message>
    <message>
        <source>&amp;Third party transaction URLs</source>
        <translation>Tredjepart transaksjon URLer</translation>
    </message>
    <message>
        <source>Options set in this dialog are overridden by the command line or in the configuration file:</source>
        <translation>Alternativer som er satt i denne dialogboksen overstyres av kommandolinjen eller i konfigurasjonsfilen:</translation>
    </message>
    <message>
        <source>&amp;OK</source>
        <translation>&amp;OK</translation>
    </message>
    <message>
        <source>&amp;Cancel</source>
        <translation>&amp;Avbryt</translation>
    </message>
    <message>
        <source>default</source>
        <translation>standardverdi</translation>
    </message>
    <message>
        <source>none</source>
        <translation>ingen</translation>
    </message>
    <message>
        <source>Confirm options reset</source>
        <translation>Bekreft tilbakestilling av innstillinger</translation>
    </message>
    <message>
        <source>Client restart required to activate changes.</source>
        <translation>Omstart av klienten er nødvendig for å aktivere endringene.</translation>
    </message>
    <message>
        <source>Client will be shut down. Do you want to proceed?</source>
        <translation>Klienten vil bli lukket. Ønsker du å gå videre?</translation>
    </message>
    <message>
        <source>Configuration options</source>
        <translation>Oppsettsvalg</translation>
    </message>
    <message>
        <source>The configuration file is used to specify advanced user options which override GUI settings. Additionally, any command-line options will override this configuration file.</source>
        <translation>Oppsettsfil brukt for å angi avanserte brukervalg som overstyrer innstillinger gjort i grafisk brukergrensesnitt. I tillegg vil enhver handling utført på kommandolinjen overstyre denne oppsettsfila.</translation>
    </message>
    <message>
        <source>Error</source>
        <translation>Feilmelding</translation>
    </message>
    <message>
        <source>The configuration file could not be opened.</source>
        <translation>Kunne ikke åpne oppsettsfila.</translation>
    </message>
    <message>
        <source>This change would require a client restart.</source>
        <translation>Denne endringen krever omstart av klienten.</translation>
    </message>
    <message>
        <source>The supplied proxy address is invalid.</source>
        <translation>Angitt proxyadresse er ugyldig.</translation>
    </message>
</context>
<context>
    <name>OverviewPage</name>
    <message>
        <source>Form</source>
        <translation>Skjema</translation>
    </message>
    <message>
        <source>The displayed information may be out of date. Your wallet automatically synchronizes with the Qtum network after a connection is established, but this process has not completed yet.</source>
        <translation>Informasjonen som vises kan være foreldet. Din lommebok synkroniseres automatisk med Qtum-nettverket etter at tilkobling er opprettet, men denne prosessen er ikke ferdig enda.</translation>
    </message>
    <message>
        <source>Watch-only:</source>
        <translation>Kun observerbar:</translation>
    </message>
    <message>
        <source>Available:</source>
        <translation>Tilgjengelig:</translation>
    </message>
    <message>
        <source>Your current spendable balance</source>
        <translation>Din nåværende saldo</translation>
    </message>
    <message>
        <source>Pending:</source>
        <translation>Under behandling:</translation>
    </message>
    <message>
        <source>Total of transactions that have yet to be confirmed, and do not yet count toward the spendable balance</source>
        <translation>Totalt antall ubekreftede transaksjoner som ikke teller med i saldo</translation>
    </message>
    <message>
        <source>Immature:</source>
        <translation>Umoden:</translation>
    </message>
    <message>
        <source>Mined balance that has not yet matured</source>
        <translation>Minet saldo har ikke modnet enda</translation>
    </message>
    <message>
        <source>Balances</source>
        <translation>Saldoer</translation>
    </message>
    <message>
        <source>Total:</source>
        <translation>Totalt:</translation>
    </message>
    <message>
        <source>Your current total balance</source>
        <translation>Din nåværende saldo</translation>
    </message>
    <message>
        <source>Your current balance in watch-only addresses</source>
        <translation>Din nåværende balanse i kun observerbare adresser</translation>
    </message>
    <message>
        <source>Spendable:</source>
        <translation>Kan brukes:</translation>
    </message>
    <message>
        <source>Recent transactions</source>
        <translation>Nylige transaksjoner</translation>
    </message>
    <message>
        <source>Unconfirmed transactions to watch-only addresses</source>
        <translation>Ubekreftede transaksjoner til kun observerbare adresser</translation>
    </message>
    <message>
        <source>Mined balance in watch-only addresses that has not yet matured</source>
        <translation>Utvunnet balanse i kun observerbare adresser som ennå ikke har modnet</translation>
    </message>
    <message>
        <source>Current total balance in watch-only addresses</source>
        <translation>Nåværende totale balanse i kun observerbare adresser</translation>
    </message>
    <message>
        <source>Privacy mode activated for the Overview tab. To unmask the values, uncheck Settings-&gt;Mask values.</source>
        <translation>Privat mode er aktivert for oversiktstabben. For å se verdier, uncheck innstillinger-&gt;Masker verdier</translation>
    </message>
</context>
<context>
    <name>PSBTOperationsDialog</name>
    <message>
        <source>Dialog</source>
        <translation>Dialog</translation>
    </message>
    <message>
        <source>Sign Tx</source>
        <translation>Signer Tx</translation>
    </message>
    <message>
        <source>Broadcast Tx</source>
        <translation>Kringkast Tx</translation>
    </message>
    <message>
        <source>Copy to Clipboard</source>
        <translation>Kopier til utklippstavle</translation>
    </message>
    <message>
        <source>Save...</source>
        <translation>Lagre...</translation>
    </message>
    <message>
        <source>Close</source>
        <translation>Lukk</translation>
    </message>
    <message>
        <source>Failed to load transaction: %1</source>
        <translation>Lasting av transaksjon: %1 feilet</translation>
    </message>
    <message>
        <source>Failed to sign transaction: %1</source>
        <translation>Signering av transaksjon: %1 feilet</translation>
    </message>
    <message>
        <source>Could not sign any more inputs.</source>
        <translation>Kunne ikke signere flere inputs.</translation>
    </message>
    <message>
        <source>Signed %1 inputs, but more signatures are still required.</source>
        <translation>Signerte %1 inputs, men flere signaturer kreves.</translation>
    </message>
    <message>
        <source>Signed transaction successfully. Transaction is ready to broadcast.</source>
        <translation>Signering av transaksjon var vellykket. Transaksjon er klar til å kringkastes.</translation>
    </message>
    <message>
        <source>Unknown error processing transaction.</source>
        <translation>Ukjent feil når den prossesserte transaksjonen.</translation>
    </message>
    <message>
        <source>Transaction broadcast successfully! Transaction ID: %1</source>
        <translation>Kringkasting av transaksjon var vellykket! Transaksjon ID: %1</translation>
    </message>
    <message>
        <source>Transaction broadcast failed: %1</source>
        <translation>Kringkasting av transaksjon feilet: %1</translation>
    </message>
    <message>
        <source>PSBT copied to clipboard.</source>
        <translation>PSBT kopiert til utklippstavle.</translation>
    </message>
    <message>
        <source>Save Transaction Data</source>
        <translation>Lagre Transaksjonsdata</translation>
    </message>
    <message>
        <source>Partially Signed Transaction (Binary) (*.psbt)</source>
        <translation>Delvis Signert Transaksjon (Binær) (*.psbt)</translation>
    </message>
    <message>
        <source>PSBT saved to disk.</source>
        <translation>PSBT lagret til disk.</translation>
    </message>
    <message>
        <source> * Sends %1 to %2</source>
        <translation>* Sender %1 til %2</translation>
    </message>
    <message>
        <source>Unable to calculate transaction fee or total transaction amount.</source>
        <translation>Klarte ikke å kalkulere transaksjonsavgift eller totalt transaksjonsbeløp.</translation>
    </message>
    <message>
        <source>Pays transaction fee: </source>
        <translation>Betaler transasjonsavgift:</translation>
    </message>
    <message>
        <source>Total Amount</source>
        <translation>Totalbeløp</translation>
    </message>
    <message>
        <source>or</source>
        <translation>eller</translation>
    </message>
    <message>
        <source>Transaction has %1 unsigned inputs.</source>
        <translation>Transaksjon har %1 usignert inputs.</translation>
    </message>
    <message>
        <source>Transaction is missing some information about inputs.</source>
        <translation>Transaksjonen mangler noe informasjon om inputs.</translation>
    </message>
    <message>
        <source>Transaction still needs signature(s).</source>
        <translation>Transaksjonen trenger signatur(er).</translation>
    </message>
    <message>
        <source>(But this wallet cannot sign transactions.)</source>
        <translation>(Men denne lommeboken kan ikke signere transaksjoner.)</translation>
    </message>
    <message>
        <source>(But this wallet does not have the right keys.)</source>
        <translation>(Men denne lommeboken har ikke de rette nøkklene.)</translation>
    </message>
    <message>
        <source>Transaction is fully signed and ready for broadcast.</source>
        <translation>Transaksjonen er signert og klar til kringkasting.</translation>
    </message>
    <message>
        <source>Transaction status is unknown.</source>
        <translation>Transaksjonsstatus er ukjent.</translation>
    </message>
</context>
<context>
    <name>PaymentServer</name>
    <message>
        <source>Payment request error</source>
        <translation>Feil ved betalingsforespørsel</translation>
    </message>
    <message>
        <source>Cannot start qtum: click-to-pay handler</source>
        <translation>Kan ikke starte qtum: Klikk-og-betal håndterer</translation>
    </message>
    <message>
        <source>URI handling</source>
        <translation>URI-håndtering</translation>
    </message>
    <message>
<<<<<<< HEAD
        <source>'bitcoin://' is not a valid URI. Use 'bitcoin:' instead.</source>
        <translation>'bitcoin: //' er ikke en gyldig URI. Bruk 'bitcoin:' i stedet.</translation>
=======
        <source>'qtum://' is not a valid URI. Use 'qtum:' instead.</source>
        <translation>'qtum: //' er ikke en gyldig URI. Bruk 'qtum:' i stedet.</translation>
>>>>>>> da23532c
    </message>
    <message>
        <source>Cannot process payment request because BIP70 is not supported.</source>
        <translation>Kan ikke behandle betalingsforespørsel fordi BIP70 ikke støttes.</translation>
    </message>
    <message>
        <source>Due to widespread security flaws in BIP70 it's strongly recommended that any merchant instructions to switch wallets be ignored.</source>
        <translation>På grunn av utbredte sikkerhetsfeil i BIP70 anbefales det på det sterkeste at alle selgerinstruksjoner for å bytte lommebok ignoreres.</translation>
    </message>
    <message>
        <source>If you are receiving this error you should request the merchant provide a BIP21 compatible URI.</source>
        <translation>Hvis du mottar denne feilen, bør du be selgeren gi en BIP21-kompatibel URI.</translation>
    </message>
    <message>
        <source>Invalid payment address %1</source>
        <translation>Ugyldig betalingsadresse %1</translation>
    </message>
    <message>
        <source>URI cannot be parsed! This can be caused by an invalid Qtum address or malformed URI parameters.</source>
        <translation>URI kan ikke fortolkes! Dette kan være forårsaket av en ugyldig qtum-adresse eller feilformede URI-parametre.</translation>
    </message>
    <message>
        <source>Payment request file handling</source>
        <translation>Håndtering av betalingsforespørselsfil</translation>
    </message>
</context>
<context>
    <name>PeerTableModel</name>
    <message>
        <source>User Agent</source>
        <translation>Brukeragent</translation>
    </message>
    <message>
        <source>Node/Service</source>
        <translation>Node/Tjeneste</translation>
    </message>
    <message>
        <source>NodeId</source>
        <translation>NodeId</translation>
    </message>
    <message>
        <source>Ping</source>
        <translation>Nettverkssvarkall</translation>
    </message>
    <message>
        <source>Sent</source>
        <translation>Sendt</translation>
    </message>
    <message>
        <source>Received</source>
        <translation>Mottatt</translation>
    </message>
</context>
<context>
    <name>QObject</name>
    <message>
        <source>Amount</source>
        <translation>Beløp</translation>
    </message>
    <message>
        <source>Enter a Qtum address (e.g. %1)</source>
        <translation>Oppgi en Qtum-adresse (f.eks. %1)</translation>
    </message>
    <message>
        <source>%1 d</source>
        <translation>%1 d</translation>
    </message>
    <message>
        <source>%1 h</source>
        <translation>%1 t</translation>
    </message>
    <message>
        <source>%1 m</source>
        <translation>%1 m</translation>
    </message>
    <message>
        <source>%1 s</source>
        <translation>%1 s</translation>
    </message>
    <message>
        <source>None</source>
        <translation>Ingen</translation>
    </message>
    <message>
        <source>N/A</source>
        <translation>-</translation>
    </message>
    <message>
        <source>%1 ms</source>
        <translation>%1 ms</translation>
    </message>
    <message numerus="yes">
        <source>%n second(s)</source>
        <translation><numerusform>%n sekund</numerusform><numerusform>%n sekunder</numerusform></translation>
    </message>
    <message numerus="yes">
        <source>%n minute(s)</source>
        <translation><numerusform>%n minutt</numerusform><numerusform>%n minutter</numerusform></translation>
    </message>
    <message numerus="yes">
        <source>%n hour(s)</source>
        <translation><numerusform>%n time</numerusform><numerusform>%n timer</numerusform></translation>
    </message>
    <message numerus="yes">
        <source>%n day(s)</source>
        <translation><numerusform>%n dag</numerusform><numerusform>%n dager</numerusform></translation>
    </message>
    <message numerus="yes">
        <source>%n week(s)</source>
        <translation><numerusform>%n uke</numerusform><numerusform>%n uker</numerusform></translation>
    </message>
    <message>
        <source>%1 and %2</source>
        <translation>%1 og %2</translation>
    </message>
    <message numerus="yes">
        <source>%n year(s)</source>
        <translation><numerusform>%n år</numerusform><numerusform>%n år</numerusform></translation>
    </message>
    <message>
        <source>%1 B</source>
        <translation>%1 B</translation>
    </message>
    <message>
        <source>%1 KB</source>
        <translation>%1 KB</translation>
    </message>
    <message>
        <source>%1 MB</source>
        <translation>%1 MB</translation>
    </message>
    <message>
        <source>%1 GB</source>
        <translation>%1 GB</translation>
    </message>
    <message>
        <source>Error: Specified data directory "%1" does not exist.</source>
        <translation>Feil: Den spesifiserte datamappen "%1" finnes ikke.</translation>
    </message>
    <message>
        <source>Error: %1</source>
        <translation>Feil: %1</translation>
    </message>
    <message>
        <source>Error initializing settings: %1</source>
        <translation>Initialisering av innstillinger feilet: %1</translation>
    </message>
    <message>
        <source>%1 didn't yet exit safely...</source>
        <translation>%1 har ikke avsluttet trygt enda…</translation>
    </message>
    <message>
        <source>unknown</source>
        <translation>ukjent</translation>
    </message>
</context>
<context>
    <name>QRImageWidget</name>
    <message>
        <source>&amp;Save Image...</source>
        <translation>&amp;Lagre bilde...</translation>
    </message>
    <message>
        <source>&amp;Copy Image</source>
        <translation>&amp;Kopier bilde</translation>
    </message>
    <message>
        <source>Resulting URI too long, try to reduce the text for label / message.</source>
        <translation>Resulterende URI er for lang, prøv å redusere teksten for merkelapp / melding.</translation>
    </message>
    <message>
        <source>Error encoding URI into QR Code.</source>
        <translation>Feil ved koding av URI til QR-kode.</translation>
    </message>
    <message>
        <source>QR code support not available.</source>
        <translation>Støtte for QR kode ikke tilgjengelig.</translation>
    </message>
    <message>
        <source>Save QR Code</source>
        <translation>Lagre QR-kode</translation>
    </message>
    <message>
        <source>PNG Image (*.png)</source>
        <translation>PNG-bilde (*.png)</translation>
    </message>
</context>
<context>
    <name>RPCConsole</name>
    <message>
        <source>N/A</source>
        <translation>-</translation>
    </message>
    <message>
        <source>Client version</source>
        <translation>Klientversjon</translation>
    </message>
    <message>
        <source>&amp;Information</source>
        <translation>&amp;Informasjon</translation>
    </message>
    <message>
        <source>General</source>
        <translation>Generelt</translation>
    </message>
    <message>
        <source>Using BerkeleyDB version</source>
        <translation>Bruker BerkeleyDB versjon</translation>
    </message>
    <message>
        <source>Datadir</source>
        <translation>Datamappe</translation>
    </message>
    <message>
        <source>Blocksdir</source>
        <translation>Blocksdir</translation>
    </message>
    <message>
        <source>Startup time</source>
        <translation>Oppstartstidspunkt</translation>
    </message>
    <message>
        <source>Network</source>
        <translation>Nettverk</translation>
    </message>
    <message>
        <source>Name</source>
        <translation>Navn</translation>
    </message>
    <message>
        <source>Number of connections</source>
        <translation>Antall tilkoblinger</translation>
    </message>
    <message>
        <source>Block chain</source>
        <translation>Blokkjeden</translation>
    </message>
    <message>
        <source>Memory Pool</source>
        <translation>Hukommelsespulje</translation>
    </message>
    <message>
        <source>Current number of transactions</source>
        <translation>Nåværende antall transaksjoner</translation>
    </message>
    <message>
        <source>Memory usage</source>
        <translation>Minnebruk</translation>
    </message>
    <message>
        <source>Wallet: </source>
        <translation>Lommebok:</translation>
    </message>
    <message>
        <source>(none)</source>
        <translation>(ingen)</translation>
    </message>
    <message>
        <source>&amp;Reset</source>
        <translation>&amp;Tilbakestill</translation>
    </message>
    <message>
        <source>Received</source>
        <translation>Mottatt</translation>
    </message>
    <message>
        <source>Sent</source>
        <translation>Sendt</translation>
    </message>
    <message>
        <source>&amp;Peers</source>
        <translation>&amp;Noder</translation>
    </message>
    <message>
        <source>Banned peers</source>
        <translation>Utestengte noder</translation>
    </message>
    <message>
        <source>Select a peer to view detailed information.</source>
        <translation>Velg en node for å vise detaljert informasjon.</translation>
    </message>
    <message>
        <source>Direction</source>
        <translation>Retning</translation>
    </message>
    <message>
        <source>Version</source>
        <translation>Versjon</translation>
    </message>
    <message>
        <source>Starting Block</source>
        <translation>Startblokk</translation>
    </message>
    <message>
        <source>Synced Headers</source>
        <translation>Synkroniserte Blokkhoder</translation>
    </message>
    <message>
        <source>Synced Blocks</source>
        <translation>Synkroniserte Blokker</translation>
    </message>
    <message>
        <source>The mapped Autonomous System used for diversifying peer selection.</source>
        <translation>Det kartlagte autonome systemet som brukes til å diversifisere valg av fagfeller.</translation>
    </message>
    <message>
        <source>Mapped AS</source>
        <translation>Kartlagt AS</translation>
    </message>
    <message>
        <source>User Agent</source>
        <translation>Brukeragent</translation>
    </message>
    <message>
        <source>Node window</source>
        <translation>Nodevindu</translation>
    </message>
    <message>
<<<<<<< HEAD
=======
        <source>Current block height</source>
        <translation>Nåværende blokkhøyde</translation>
    </message>
    <message>
>>>>>>> da23532c
        <source>Open the %1 debug log file from the current data directory. This can take a few seconds for large log files.</source>
        <translation>Åpne %1-feilrettingsloggfila fra gjeldende datamappe. Dette kan ta et par sekunder for store loggfiler.</translation>
    </message>
    <message>
        <source>Decrease font size</source>
        <translation>Forminsk font størrelsen</translation>
    </message>
    <message>
        <source>Increase font size</source>
        <translation>Forstørr font størrelse</translation>
    </message>
    <message>
        <source>Permissions</source>
        <translation>Rettigheter</translation>
    </message>
    <message>
        <source>Services</source>
        <translation>Tjenester</translation>
    </message>
    <message>
        <source>Connection Time</source>
        <translation>Tilkoblingstid</translation>
    </message>
    <message>
        <source>Last Send</source>
        <translation>Siste Sendte</translation>
    </message>
    <message>
        <source>Last Receive</source>
        <translation>Siste Mottatte</translation>
    </message>
    <message>
        <source>Ping Time</source>
        <translation>Ping-tid</translation>
    </message>
    <message>
        <source>The duration of a currently outstanding ping.</source>
        <translation>Tidsforløp for utestående ping.</translation>
    </message>
    <message>
        <source>Ping Wait</source>
        <translation>Ping Tid</translation>
    </message>
    <message>
        <source>Min Ping</source>
        <translation>Minimalt nettverkssvarkall</translation>
    </message>
    <message>
        <source>Time Offset</source>
        <translation>Tidsforskyvning</translation>
    </message>
    <message>
        <source>Last block time</source>
        <translation>Tidspunkt for siste blokk</translation>
    </message>
    <message>
        <source>&amp;Open</source>
        <translation>&amp;Åpne</translation>
    </message>
    <message>
        <source>&amp;Console</source>
        <translation>&amp;Konsoll</translation>
    </message>
    <message>
        <source>&amp;Network Traffic</source>
        <translation>&amp;Nettverkstrafikk</translation>
    </message>
    <message>
        <source>Totals</source>
        <translation>Totalt</translation>
    </message>
    <message>
        <source>In:</source>
        <translation>Inn:</translation>
    </message>
    <message>
        <source>Out:</source>
        <translation>Ut:</translation>
    </message>
    <message>
        <source>Debug log file</source>
        <translation>Loggfil for feilsøk</translation>
    </message>
    <message>
        <source>Clear console</source>
        <translation>Tøm konsoll</translation>
    </message>
    <message>
        <source>1 &amp;hour</source>
        <translation>1 &amp;time</translation>
    </message>
    <message>
        <source>1 &amp;day</source>
        <translation>1 &amp;dag</translation>
    </message>
    <message>
        <source>1 &amp;week</source>
        <translation>1 &amp;uke</translation>
    </message>
    <message>
        <source>1 &amp;year</source>
        <translation>1 &amp;år</translation>
    </message>
    <message>
        <source>&amp;Disconnect</source>
        <translation>&amp;Koble fra</translation>
    </message>
    <message>
        <source>Ban for</source>
        <translation>Bannlys i</translation>
    </message>
    <message>
        <source>&amp;Unban</source>
        <translation>&amp;Opphev bannlysning</translation>
    </message>
    <message>
        <source>Welcome to the %1 RPC console.</source>
        <translation>Velkommen til %1 RPC-konsoll.</translation>
    </message>
    <message>
        <source>Use up and down arrows to navigate history, and %1 to clear screen.</source>
        <translation>Bruk ↑ og ↓ til å navigere historikk, og %1 for å tømme skjermen.</translation>
    </message>
    <message>
        <source>Type %1 for an overview of available commands.</source>
        <translation>Skriv %1 for en oversikt over tilgjengelige kommandoer.</translation>
    </message>
    <message>
        <source>For more information on using this console type %1.</source>
        <translation>For mer informasjon om hvordan konsollet brukes skriv %1.</translation>
    </message>
    <message>
        <source>WARNING: Scammers have been active, telling users to type commands here, stealing their wallet contents. Do not use this console without fully understanding the ramifications of a command.</source>
        <translation>Advarsel: Svindlere har vært på ferde, i oppfordringen om å skrive kommandoer her, for å stjele lommebokinnhold. Ikke bruk konsollen uten at du forstår alle ringvirkningene av en kommando.</translation>
    </message>
    <message>
        <source>Network activity disabled</source>
        <translation>Nettverksaktivitet avskrudd</translation>
    </message>
    <message>
        <source>Executing command without any wallet</source>
        <translation>Utfør kommando uten noen lommebok</translation>
    </message>
    <message>
        <source>Executing command using "%1" wallet</source>
        <translation>Utfør kommando med lommebok "%1"</translation>
    </message>
    <message>
        <source>(node id: %1)</source>
        <translation>(node id: %1)</translation>
    </message>
    <message>
        <source>via %1</source>
        <translation>via %1</translation>
    </message>
    <message>
        <source>never</source>
        <translation>aldri</translation>
    </message>
    <message>
        <source>Inbound</source>
        <translation>Innkommende</translation>
    </message>
    <message>
        <source>Outbound</source>
        <translation>Utgående</translation>
    </message>
    <message>
        <source>Unknown</source>
        <translation>Ukjent</translation>
    </message>
</context>
<context>
    <name>ReceiveCoinsDialog</name>
    <message>
        <source>&amp;Amount:</source>
        <translation>&amp;Beløp:</translation>
    </message>
    <message>
        <source>&amp;Label:</source>
        <translation>&amp;Merkelapp:</translation>
    </message>
    <message>
        <source>&amp;Message:</source>
        <translation>&amp;Melding:</translation>
    </message>
    <message>
        <source>An optional message to attach to the payment request, which will be displayed when the request is opened. Note: The message will not be sent with the payment over the Qtum network.</source>
        <translation>En valgfri melding å tilknytte betalingsetterspørringen, som vil bli vist når forespørselen er åpnet. Meldingen vil ikke bli sendt med betalingen over Qtum-nettverket.</translation>
    </message>
    <message>
        <source>An optional label to associate with the new receiving address.</source>
        <translation>En valgfri merkelapp å tilknytte den nye mottakeradressen.</translation>
    </message>
    <message>
        <source>Use this form to request payments. All fields are &lt;b&gt;optional&lt;/b&gt;.</source>
        <translation>Bruk dette skjemaet til betalingsforespørsler. Alle felt er &lt;b&gt;valgfrie&lt;/b&gt;.</translation>
    </message>
    <message>
        <source>An optional amount to request. Leave this empty or zero to not request a specific amount.</source>
        <translation>Et valgfritt beløp å etterspørre. La stå tomt eller null for ikke å etterspørre et spesifikt beløp.</translation>
    </message>
    <message>
        <source>An optional label to associate with the new receiving address (used by you to identify an invoice).  It is also attached to the payment request.</source>
        <translation>En valgfri etikett for å knytte til den nye mottaksadressen (brukt av deg for å identifisere en faktura). Det er også knyttet til betalingsforespørselen.</translation>
    </message>
    <message>
        <source>An optional message that is attached to the payment request and may be displayed to the sender.</source>
        <translation>En valgfri melding som er knyttet til betalingsforespørselen og kan vises til avsenderen.</translation>
    </message>
    <message>
        <source>&amp;Create new receiving address</source>
        <translation>&amp;Lag ny mottakeradresse</translation>
    </message>
    <message>
        <source>Clear all fields of the form.</source>
        <translation>Fjern alle felter fra skjemaet.</translation>
    </message>
    <message>
        <source>Clear</source>
        <translation>Fjern</translation>
    </message>
    <message>
        <source>Native segwit addresses (aka Bech32 or BIP-173) reduce your transaction fees later on and offer better protection against typos, but old wallets don't support them. When unchecked, an address compatible with older wallets will be created instead.</source>
        <translation>Innfødte segwit-adresser (også kalt Bech32 eller BIP-173) reduserer transaksjonsgebyrene senere og gir bedre beskyttelse mot skrivefeil, men gamle lommebøker støtter dem ikke. Når du ikke har merket av, opprettes en adresse som er kompatibel med eldre lommebøker.</translation>
    </message>
    <message>
        <source>Generate native segwit (Bech32) address</source>
        <translation>Generer nativ segwit (Bech32) adresse</translation>
    </message>
    <message>
        <source>Requested payments history</source>
        <translation>Etterspurt betalingshistorikk</translation>
    </message>
    <message>
        <source>Show the selected request (does the same as double clicking an entry)</source>
        <translation>Vis den valgte etterspørringen (gjør det samme som å dobbelklikke på en oppføring)</translation>
    </message>
    <message>
        <source>Show</source>
        <translation>Vis</translation>
    </message>
    <message>
        <source>Remove the selected entries from the list</source>
        <translation>Fjern de valgte oppføringene fra listen</translation>
    </message>
    <message>
        <source>Remove</source>
        <translation>Fjern</translation>
    </message>
    <message>
        <source>Copy URI</source>
        <translation>Kopier URI</translation>
    </message>
    <message>
        <source>Copy label</source>
        <translation>Kopiér merkelapp</translation>
    </message>
    <message>
        <source>Copy message</source>
        <translation>Kopier melding</translation>
    </message>
    <message>
        <source>Copy amount</source>
        <translation>Kopier beløp</translation>
    </message>
    <message>
        <source>Could not unlock wallet.</source>
        <translation>Kunne ikke låse opp lommebok.</translation>
    </message>
    <message>
        <source>Could not generate new %1 address</source>
        <translation>Kunne ikke generere ny %1 adresse </translation>
    </message>
</context>
<context>
    <name>ReceiveRequestDialog</name>
    <message>
        <source>Request payment to ...</source>
        <translation>Be om betaling til...</translation>
    </message>
    <message>
        <source>Address:</source>
        <translation>Adresse:</translation>
    </message>
    <message>
        <source>Amount:</source>
        <translation>Beløp:</translation>
    </message>
    <message>
        <source>Label:</source>
        <translation>Merkelapp:</translation>
    </message>
    <message>
        <source>Message:</source>
        <translation>Melding:</translation>
    </message>
    <message>
        <source>Wallet:</source>
        <translation>Lommebok:</translation>
    </message>
    <message>
        <source>Copy &amp;URI</source>
        <translation>Kopier &amp;URI</translation>
    </message>
    <message>
        <source>Copy &amp;Address</source>
        <translation>Kopier &amp;Adresse</translation>
    </message>
    <message>
        <source>&amp;Save Image...</source>
        <translation>&amp;Lagre Bilde...</translation>
    </message>
    <message>
        <source>Request payment to %1</source>
        <translation>Forespør betaling til %1</translation>
    </message>
    <message>
        <source>Payment information</source>
        <translation>Betalingsinformasjon</translation>
    </message>
</context>
<context>
    <name>RecentRequestsTableModel</name>
    <message>
        <source>Date</source>
        <translation>Dato</translation>
    </message>
    <message>
        <source>Label</source>
        <translation>Beskrivelse</translation>
    </message>
    <message>
        <source>Message</source>
        <translation>Melding</translation>
    </message>
    <message>
        <source>(no label)</source>
        <translation>(ingen beskrivelse)</translation>
    </message>
    <message>
        <source>(no message)</source>
        <translation>(ingen melding)</translation>
    </message>
    <message>
        <source>(no amount requested)</source>
        <translation>(inget beløp forespurt)</translation>
    </message>
    <message>
        <source>Requested</source>
        <translation>Forespurt</translation>
    </message>
</context>
<context>
    <name>SendCoinsDialog</name>
    <message>
        <source>Send Coins</source>
        <translation>Send Qtums</translation>
    </message>
    <message>
        <source>Coin Control Features</source>
        <translation>Myntkontroll Funksjoner</translation>
    </message>
    <message>
        <source>Inputs...</source>
        <translation>Inndata...</translation>
    </message>
    <message>
        <source>automatically selected</source>
        <translation>automatisk valgte</translation>
    </message>
    <message>
        <source>Insufficient funds!</source>
        <translation>Utilstrekkelige midler!</translation>
    </message>
    <message>
        <source>Quantity:</source>
        <translation>Mengde:</translation>
    </message>
    <message>
        <source>Bytes:</source>
        <translation>Bytes:</translation>
    </message>
    <message>
        <source>Amount:</source>
        <translation>Beløp:</translation>
    </message>
    <message>
        <source>Fee:</source>
        <translation>Gebyr:</translation>
    </message>
    <message>
        <source>After Fee:</source>
        <translation>Etter Gebyr:</translation>
    </message>
    <message>
        <source>Change:</source>
        <translation>Veksel:</translation>
    </message>
    <message>
        <source>If this is activated, but the change address is empty or invalid, change will be sent to a newly generated address.</source>
        <translation>Hvis dette er aktivert, men adressen for veksel er tom eller ugyldig, vil veksel bli sendt til en nylig generert adresse.</translation>
    </message>
    <message>
        <source>Custom change address</source>
        <translation>Egendefinert adresse for veksel</translation>
    </message>
    <message>
        <source>Transaction Fee:</source>
        <translation>Transaksjonsgebyr:</translation>
    </message>
    <message>
        <source>Choose...</source>
        <translation>Velg...</translation>
    </message>
    <message>
        <source>Using the fallbackfee can result in sending a transaction that will take several hours or days (or never) to confirm. Consider choosing your fee manually or wait until you have validated the complete chain.</source>
        <translation>Bruk av tilbakefallsgebyr kan medføre at en transaksjon tar flere timer eller dager, å fullføre, eller aldri gjør det. Overvei å velge et gebyr manuelt, eller vent til du har bekreftet hele kjeden.</translation>
    </message>
    <message>
        <source>Warning: Fee estimation is currently not possible.</source>
        <translation>Advarsel: Gebyroverslag er ikke tilgjengelig for tiden.</translation>
    </message>
    <message>
        <source>Specify a custom fee per kB (1,000 bytes) of the transaction's virtual size.

Note:  Since the fee is calculated on a per-byte basis, a fee of "100 satoshis per kB" for a transaction size of 500 bytes (half of 1 kB) would ultimately yield a fee of only 50 satoshis.</source>
        <translation>Spesifiser en tilpasset avgift per kB (1000 byte) av transaksjonens virtuelle størrelse.

Merk: Siden avgiften er beregnet per byte-basis, vil et gebyr på "100 satoshis per kB" for en transaksjonsstørrelse på 500 byte (halvparten av 1 kB) til slutt gi et gebyr på bare 50 satoshis.</translation>
    </message>
    <message>
        <source>per kilobyte</source>
        <translation>per kilobyte</translation>
    </message>
    <message>
        <source>Hide</source>
        <translation>Skjul</translation>
    </message>
    <message>
        <source>Recommended:</source>
        <translation>Anbefalt:</translation>
    </message>
    <message>
        <source>Custom:</source>
        <translation>Egendefinert:</translation>
    </message>
    <message>
        <source>(Smart fee not initialized yet. This usually takes a few blocks...)</source>
        <translation>(Smartgebyr ikke innført ennå. Dette tar vanligvis noen blokker...)</translation>
    </message>
    <message>
        <source>Send to multiple recipients at once</source>
        <translation>Send til flere enn en mottaker</translation>
    </message>
    <message>
        <source>Add &amp;Recipient</source>
        <translation>Legg til &amp;Mottaker</translation>
    </message>
    <message>
        <source>Clear all fields of the form.</source>
        <translation>Fjern alle felter fra skjemaet.</translation>
    </message>
    <message>
        <source>Dust:</source>
        <translation>Støv:</translation>
    </message>
    <message>
        <source>Hide transaction fee settings</source>
        <translation>Skjul innstillinger for transaksjonsgebyr</translation>
    </message>
    <message>
<<<<<<< HEAD
        <source>When there is less transaction volume than space in the blocks, miners as well as relaying nodes may enforce a minimum fee. Paying only this minimum fee is just fine, but be aware that this can result in a never confirming transaction once there is more demand for bitcoin transactions than the network can process.</source>
        <translation>Når det er mindre transaksjonsvolum enn plass i blokkene, kan gruvearbeidere så vel som videresende noder håndheve et minimumsgebyr. Å betale bare denne minsteavgiften er helt greit, men vær klar over at dette kan resultere i en aldri bekreftende transaksjon når det er større etterspørsel etter bitcoin-transaksjoner enn nettverket kan behandle.</translation>
=======
        <source>When there is less transaction volume than space in the blocks, miners as well as relaying nodes may enforce a minimum fee. Paying only this minimum fee is just fine, but be aware that this can result in a never confirming transaction once there is more demand for qtum transactions than the network can process.</source>
        <translation>Når det er mindre transaksjonsvolum enn plass i blokkene, kan gruvearbeidere så vel som videresende noder håndheve et minimumsgebyr. Å betale bare denne minsteavgiften er helt greit, men vær klar over at dette kan resultere i en aldri bekreftende transaksjon når det er større etterspørsel etter qtum-transaksjoner enn nettverket kan behandle.</translation>
>>>>>>> da23532c
    </message>
    <message>
        <source>A too low fee might result in a never confirming transaction (read the tooltip)</source>
        <translation>For lavt gebyr kan føre til en transaksjon som aldri bekreftes (les verktøytips)</translation>
    </message>
    <message>
        <source>Confirmation time target:</source>
        <translation>Bekreftelsestidsmål:</translation>
    </message>
    <message>
        <source>Enable Replace-By-Fee</source>
        <translation>Aktiver Replace-By-Fee</translation>
    </message>
    <message>
        <source>With Replace-By-Fee (BIP-125) you can increase a transaction's fee after it is sent. Without this, a higher fee may be recommended to compensate for increased transaction delay risk.</source>
        <translation>Med Replace-By-Fee (BIP-125) kan du øke transaksjonens gebyr etter at den er sendt. Uten dette aktivert anbefales et høyere gebyr for å kompensere for risikoen for at transaksjonen blir forsinket.</translation>
    </message>
    <message>
        <source>Clear &amp;All</source>
        <translation>Fjern &amp;Alt</translation>
    </message>
    <message>
        <source>Balance:</source>
        <translation>Saldo:</translation>
    </message>
    <message>
        <source>Confirm the send action</source>
        <translation>Bekreft sending</translation>
    </message>
    <message>
        <source>S&amp;end</source>
        <translation>S&amp;end</translation>
    </message>
    <message>
        <source>Copy quantity</source>
        <translation>Kopier mengde</translation>
    </message>
    <message>
        <source>Copy amount</source>
        <translation>Kopier beløp</translation>
    </message>
    <message>
        <source>Copy fee</source>
        <translation>Kopier gebyr</translation>
    </message>
    <message>
        <source>Copy after fee</source>
        <translation>Kopiér totalt</translation>
    </message>
    <message>
        <source>Copy bytes</source>
        <translation>Kopiér bytes</translation>
    </message>
    <message>
        <source>Copy dust</source>
        <translation>Kopiér støv</translation>
    </message>
    <message>
        <source>Copy change</source>
        <translation>Kopier veksel</translation>
    </message>
    <message>
        <source>%1 (%2 blocks)</source>
        <translation>%1 (%2 blokker)</translation>
    </message>
    <message>
        <source>Cr&amp;eate Unsigned</source>
        <translation>Cr &amp; eate Usignert</translation>
    </message>
    <message>
        <source>%1 to %2</source>
        <translation>%1 til %2</translation>
    </message>
    <message>
        <source>Do you want to draft this transaction?</source>
        <translation>Vil du utarbeide denne transaksjonen?</translation>
    </message>
    <message>
        <source>Are you sure you want to send?</source>
        <translation>Er du sikker på at du vil sende?</translation>
    </message>
    <message>
        <source>Create Unsigned</source>
        <translation>Lag usignert</translation>
    </message>
    <message>
        <source>Save Transaction Data</source>
        <translation>Lagre Transaksjonsdata</translation>
    </message>
    <message>
        <source>Partially Signed Transaction (Binary) (*.psbt)</source>
        <translation>Delvis Signert Transaksjon (Binær) (*.psbt)</translation>
    </message>
    <message>
        <source>PSBT saved</source>
        <translation>PSBT lagret</translation>
    </message>
    <message>
        <source>or</source>
        <translation>eller</translation>
    </message>
    <message>
        <source>You can increase the fee later (signals Replace-By-Fee, BIP-125).</source>
        <translation>Du kan øke gebyret senere (signaliserer Replace-By-Fee, BIP-125).</translation>
    </message>
    <message>
        <source>Please, review your transaction proposal. This will produce a Partially Signed Qtum Transaction (PSBT) which you can save or copy and then sign with e.g. an offline %1 wallet, or a PSBT-compatible hardware wallet.</source>
        <translation>Se over ditt transaksjonsforslag. Dette kommer til å produsere en Delvis Signert Qtum Transaksjon (PSBT) som du kan lagre eller kopiere og så signere med f.eks. en offline %1 lommebok, eller en PSBT kompatibel hardware lommebok.</translation>
    </message>
    <message>
        <source>Please, review your transaction.</source>
        <translation>Vennligst se over transaksjonen din.</translation>
    </message>
    <message>
        <source>Transaction fee</source>
        <translation>Transaksjonsgebyr</translation>
    </message>
    <message>
        <source>Not signalling Replace-By-Fee, BIP-125.</source>
        <translation>Signaliserer ikke Replace-By-Fee, BIP-125</translation>
    </message>
    <message>
        <source>Total Amount</source>
        <translation>Totalbeløp</translation>
    </message>
    <message>
        <source>To review recipient list click "Show Details..."</source>
        <translation>For å se gjennom mottakerlisten, klikk "Vis detaljer ..."</translation>
    </message>
    <message>
        <source>Confirm send coins</source>
        <translation>Bekreft forsendelse av mynter</translation>
    </message>
    <message>
        <source>Confirm transaction proposal</source>
        <translation>Bekreft transaksjonsforslaget</translation>
    </message>
    <message>
<<<<<<< HEAD
        <source>Copy PSBT to clipboard</source>
        <translation>Kopier PSBT til utklippstavlen</translation>
    </message>
    <message>
=======
>>>>>>> da23532c
        <source>Send</source>
        <translation>Send</translation>
    </message>
    <message>
<<<<<<< HEAD
        <source>PSBT copied</source>
        <translation>PSBT kopiert</translation>
    </message>
    <message>
=======
>>>>>>> da23532c
        <source>Watch-only balance:</source>
        <translation>Kun-observer balanse:</translation>
    </message>
    <message>
        <source>The recipient address is not valid. Please recheck.</source>
        <translation>Mottakeradressen er ikke gyldig. Sjekk den igjen.</translation>
    </message>
    <message>
        <source>The amount to pay must be larger than 0.</source>
        <translation>Betalingsbeløpet må være høyere enn 0.</translation>
    </message>
    <message>
        <source>The amount exceeds your balance.</source>
        <translation>Beløper overstiger saldo.</translation>
    </message>
    <message>
        <source>The total exceeds your balance when the %1 transaction fee is included.</source>
        <translation>Totalbeløpet overstiger saldo etter at %1-transaksjonsgebyret er lagt til.</translation>
    </message>
    <message>
        <source>Duplicate address found: addresses should only be used once each.</source>
        <translation>Gjenbruk av adresse funnet: Adresser skal kun brukes én gang hver.</translation>
    </message>
    <message>
        <source>Transaction creation failed!</source>
        <translation>Opprettelse av transaksjon mislyktes!</translation>
    </message>
    <message>
        <source>A fee higher than %1 is considered an absurdly high fee.</source>
        <translation>Et gebyr høyere enn %1 anses som absurd høyt.</translation>
    </message>
    <message>
        <source>Payment request expired.</source>
        <translation>Tidsavbrudd for betalingsforespørsel</translation>
    </message>
    <message numerus="yes">
        <source>Estimated to begin confirmation within %n block(s).</source>
        <translation><numerusform>Antatt bekreftelsesbegynnelse innen %n blokk.</numerusform><numerusform>Antatt bekreftelsesbegynnelse innen %n blokker.</numerusform></translation>
    </message>
    <message>
        <source>Warning: Invalid Qtum address</source>
        <translation>Advarsel Ugyldig qtum-adresse</translation>
    </message>
    <message>
        <source>Warning: Unknown change address</source>
        <translation>Advarsel: Ukjent vekslingsadresse</translation>
    </message>
    <message>
        <source>Confirm custom change address</source>
        <translation>Bekreft egendefinert vekslingsadresse</translation>
    </message>
    <message>
        <source>The address you selected for change is not part of this wallet. Any or all funds in your wallet may be sent to this address. Are you sure?</source>
        <translation>Adressen du valgte for veksling er ikke en del av denne lommeboka. Alle verdiene i din lommebok vil bli sendt til denne adressen. Er du sikker?</translation>
    </message>
    <message>
        <source>(no label)</source>
        <translation>(ingen beskrivelse)</translation>
    </message>
</context>
<context>
    <name>SendCoinsEntry</name>
    <message>
        <source>A&amp;mount:</source>
        <translation>&amp;Beløp:</translation>
    </message>
    <message>
        <source>Pay &amp;To:</source>
        <translation>Betal &amp;Til:</translation>
    </message>
    <message>
        <source>&amp;Label:</source>
        <translation>&amp;Merkelapp:</translation>
    </message>
    <message>
        <source>Choose previously used address</source>
        <translation>Velg tidligere brukt adresse</translation>
    </message>
    <message>
        <source>The Qtum address to send the payment to</source>
        <translation>Qtum-adressen betalingen skal sendes til</translation>
    </message>
    <message>
        <source>Alt+A</source>
        <translation>Alt+A</translation>
    </message>
    <message>
        <source>Paste address from clipboard</source>
        <translation>Lim inn adresse fra utklippstavlen</translation>
    </message>
    <message>
        <source>Alt+P</source>
        <translation>Alt+P</translation>
    </message>
    <message>
        <source>Remove this entry</source>
        <translation>Fjern denne oppføringen</translation>
    </message>
    <message>
        <source>The amount to send in the selected unit</source>
        <translation>beløpet som skal sendes inn den valgte enheten.</translation>
    </message>
    <message>
        <source>The fee will be deducted from the amount being sent. The recipient will receive less qtums than you enter in the amount field. If multiple recipients are selected, the fee is split equally.</source>
        <translation>Gebyret vil bli trukket fra beløpet som blir sendt. Mottakeren vil motta mindre qtums enn det du skriver inn i beløpsfeltet. Hvis det er valgt flere mottakere, deles gebyret likt.</translation>
    </message>
    <message>
        <source>S&amp;ubtract fee from amount</source>
        <translation>T&amp;rekk fra gebyr fra beløp</translation>
    </message>
    <message>
        <source>Use available balance</source>
        <translation>Bruk tilgjengelig saldo</translation>
    </message>
    <message>
        <source>Message:</source>
        <translation>Melding:</translation>
    </message>
    <message>
        <source>This is an unauthenticated payment request.</source>
        <translation>Dette er en uautorisert betalingsetterspørring.</translation>
    </message>
    <message>
        <source>This is an authenticated payment request.</source>
        <translation>Dette er en autorisert betalingsetterspørring.</translation>
    </message>
    <message>
        <source>Enter a label for this address to add it to the list of used addresses</source>
        <translation>Skriv inn en merkelapp for denne adressen for å legge den til listen av brukte adresser</translation>
    </message>
    <message>
        <source>A message that was attached to the qtum: URI which will be stored with the transaction for your reference. Note: This message will not be sent over the Qtum network.</source>
        <translation>En melding som var tilknyttet qtumen: URI vil bli lagret med transaksjonen for din oversikt. Denne meldingen vil ikke bli sendt over Qtum-nettverket.</translation>
    </message>
    <message>
        <source>Pay To:</source>
        <translation>Betal Til:</translation>
    </message>
    <message>
        <source>Memo:</source>
        <translation>Memo:</translation>
    </message>
</context>
<context>
    <name>ShutdownWindow</name>
    <message>
        <source>%1 is shutting down...</source>
        <translation>%1 lukker...</translation>
    </message>
    <message>
        <source>Do not shut down the computer until this window disappears.</source>
        <translation>Slå ikke av datamaskinen før dette vinduet forsvinner.</translation>
    </message>
</context>
<context>
    <name>SignVerifyMessageDialog</name>
    <message>
        <source>Signatures - Sign / Verify a Message</source>
        <translation>Signaturer - Signer / Verifiser en Melding</translation>
    </message>
    <message>
        <source>&amp;Sign Message</source>
        <translation>&amp;Signer Melding</translation>
    </message>
    <message>
        <source>You can sign messages/agreements with your addresses to prove you can receive qtums sent to them. Be careful not to sign anything vague or random, as phishing attacks may try to trick you into signing your identity over to them. Only sign fully-detailed statements you agree to.</source>
        <translation>Du kan signere meldinger/avtaler med adresser for å bevise at du kan motta qtums sendt til dem. Vær forsiktig med å signere noe vagt eller tilfeldig, siden phishing-angrep kan prøve å lure deg til å signere din identitet over til dem. Bare signer fullt detaljerte utsagn som du er enig i.</translation>
    </message>
    <message>
        <source>The Qtum address to sign the message with</source>
        <translation>Qtum-adressen meldingen skal signeres med</translation>
    </message>
    <message>
        <source>Choose previously used address</source>
        <translation>Velg tidligere brukt adresse</translation>
    </message>
    <message>
        <source>Alt+A</source>
        <translation>Alt+A</translation>
    </message>
    <message>
        <source>Paste address from clipboard</source>
        <translation>Lim inn adresse fra utklippstavlen</translation>
    </message>
    <message>
        <source>Alt+P</source>
        <translation>Alt+P</translation>
    </message>
    <message>
        <source>Enter the message you want to sign here</source>
        <translation>Skriv inn meldingen du vil signere her</translation>
    </message>
    <message>
        <source>Signature</source>
        <translation>Signatur</translation>
    </message>
    <message>
        <source>Copy the current signature to the system clipboard</source>
        <translation>Kopier valgt signatur til utklippstavle</translation>
    </message>
    <message>
        <source>Sign the message to prove you own this Qtum address</source>
        <translation>Signer meldingen for å bevise at du eier denne Qtum-adressen</translation>
    </message>
    <message>
        <source>Sign &amp;Message</source>
        <translation>Signer &amp;Melding</translation>
    </message>
    <message>
        <source>Reset all sign message fields</source>
        <translation>Tilbakestill alle felter for meldingssignering</translation>
    </message>
    <message>
        <source>Clear &amp;All</source>
        <translation>Fjern &amp;Alt</translation>
    </message>
    <message>
        <source>&amp;Verify Message</source>
        <translation>&amp;Verifiser Melding</translation>
    </message>
    <message>
        <source>Enter the receiver's address, message (ensure you copy line breaks, spaces, tabs, etc. exactly) and signature below to verify the message. Be careful not to read more into the signature than what is in the signed message itself, to avoid being tricked by a man-in-the-middle attack. Note that this only proves the signing party receives with the address, it cannot prove sendership of any transaction!</source>
        <translation>Skriv inn mottakerens adresse, melding (forsikre deg om at du kopier linjeskift, mellomrom, faner osv. nøyaktig) og underskrift nedenfor for å bekrefte meldingen. Vær forsiktig så du ikke leser mer ut av signaturen enn hva som er i den signerte meldingen i seg selv, for å unngå å bli lurt av et man-in-the-middle-angrep. Merk at dette bare beviser at den som signerer kan motta med adressen, dette beviser ikke hvem som har sendt transaksjoner!</translation>
    </message>
    <message>
        <source>The Qtum address the message was signed with</source>
        <translation>Qtum-adressen meldingen ble signert med</translation>
    </message>
    <message>
        <source>The signed message to verify</source>
        <translation>Den signerte meldingen for å bekfrefte</translation>
    </message>
    <message>
        <source>The signature given when the message was signed</source>
        <translation>signaturen som ble gitt da meldingen ble signert</translation>
    </message>
    <message>
        <source>Verify the message to ensure it was signed with the specified Qtum address</source>
        <translation>Verifiser meldingen for å være sikker på at den ble signert av den angitte Qtum-adressen</translation>
    </message>
    <message>
        <source>Verify &amp;Message</source>
        <translation>Verifiser &amp;Melding</translation>
    </message>
    <message>
        <source>Reset all verify message fields</source>
        <translation>Tilbakestill alle felter for meldingsverifikasjon</translation>
    </message>
    <message>
        <source>Click "Sign Message" to generate signature</source>
        <translation>Klikk "Signer melding" for å generere signatur</translation>
    </message>
    <message>
        <source>The entered address is invalid.</source>
        <translation>Innskrevet adresse er ugyldig.</translation>
    </message>
    <message>
        <source>Please check the address and try again.</source>
        <translation>Sjekk adressen og prøv igjen.</translation>
    </message>
    <message>
        <source>The entered address does not refer to a key.</source>
        <translation>Innskrevet adresse refererer ikke til noen nøkkel.</translation>
    </message>
    <message>
        <source>Wallet unlock was cancelled.</source>
        <translation>Opplåsning av lommebok ble avbrutt.</translation>
    </message>
    <message>
        <source>No error</source>
        <translation>Ingen feil</translation>
    </message>
    <message>
        <source>Private key for the entered address is not available.</source>
        <translation>Privat nøkkel for den angitte adressen er ikke tilgjengelig.</translation>
    </message>
    <message>
        <source>Message signing failed.</source>
        <translation>Signering av melding feilet.</translation>
    </message>
    <message>
        <source>Message signed.</source>
        <translation>Melding signert.</translation>
    </message>
    <message>
        <source>The signature could not be decoded.</source>
        <translation>Signaturen kunne ikke dekodes.</translation>
    </message>
    <message>
        <source>Please check the signature and try again.</source>
        <translation>Sjekk signaturen og prøv igjen.</translation>
    </message>
    <message>
        <source>The signature did not match the message digest.</source>
        <translation>Signaturen samsvarer ikke med meldingsporteføljen.</translation>
    </message>
    <message>
        <source>Message verification failed.</source>
        <translation>Meldingsverifiseringen mislyktes.</translation>
    </message>
    <message>
        <source>Message verified.</source>
        <translation>Melding bekreftet.</translation>
    </message>
</context>
<context>
    <name>TrafficGraphWidget</name>
    <message>
        <source>KB/s</source>
        <translation>KB/s</translation>
    </message>
</context>
<context>
    <name>TransactionDesc</name>
    <message numerus="yes">
        <source>Open for %n more block(s)</source>
        <translation><numerusform>Åpen for %n blokk til</numerusform><numerusform>Åpen for %n flere blokker</numerusform></translation>
    </message>
    <message>
        <source>Open until %1</source>
        <translation>Åpen til %1</translation>
    </message>
    <message>
        <source>conflicted with a transaction with %1 confirmations</source>
        <translation>gikk ikke overens med en transaksjon med %1 bekreftelser</translation>
    </message>
    <message>
        <source>0/unconfirmed, %1</source>
        <translation>0/ubekreftet, %1</translation>
    </message>
    <message>
        <source>in memory pool</source>
        <translation>i hukommelsespulje</translation>
    </message>
    <message>
        <source>not in memory pool</source>
        <translation>ikke i hukommelsespulje</translation>
    </message>
    <message>
        <source>abandoned</source>
        <translation>forlatt</translation>
    </message>
    <message>
        <source>%1/unconfirmed</source>
        <translation>%1/ubekreftet</translation>
    </message>
    <message>
        <source>%1 confirmations</source>
        <translation>%1 bekreftelser</translation>
    </message>
    <message>
        <source>Status</source>
        <translation>Status</translation>
    </message>
    <message>
        <source>Date</source>
        <translation>Dato</translation>
    </message>
    <message>
        <source>Source</source>
        <translation>Kilde</translation>
    </message>
    <message>
        <source>Generated</source>
        <translation>Generert</translation>
    </message>
    <message>
        <source>From</source>
        <translation>Fra</translation>
    </message>
    <message>
        <source>unknown</source>
        <translation>ukjent</translation>
    </message>
    <message>
        <source>To</source>
        <translation>Til</translation>
    </message>
    <message>
        <source>own address</source>
        <translation>egen adresse</translation>
    </message>
    <message>
        <source>watch-only</source>
        <translation>kun oppsyn</translation>
    </message>
    <message>
        <source>label</source>
        <translation>merkelapp</translation>
    </message>
    <message>
        <source>Credit</source>
        <translation>Kreditt</translation>
    </message>
    <message numerus="yes">
        <source>matures in %n more block(s)</source>
        <translation><numerusform>modner om %n blokk</numerusform><numerusform>modner om %n blokker</numerusform></translation>
    </message>
    <message>
        <source>not accepted</source>
        <translation>ikke akseptert</translation>
    </message>
    <message>
        <source>Debit</source>
        <translation>Debet</translation>
    </message>
    <message>
        <source>Total debit</source>
        <translation>Total debet</translation>
    </message>
    <message>
        <source>Total credit</source>
        <translation>Total kreditt</translation>
    </message>
    <message>
        <source>Transaction fee</source>
        <translation>Transaksjonsgebyr</translation>
    </message>
    <message>
        <source>Net amount</source>
        <translation>Nettobeløp</translation>
    </message>
    <message>
        <source>Message</source>
        <translation>Melding</translation>
    </message>
    <message>
        <source>Comment</source>
        <translation>Kommentar</translation>
    </message>
    <message>
        <source>Transaction ID</source>
        <translation>Transaksjons-ID</translation>
    </message>
    <message>
        <source>Transaction total size</source>
        <translation>Total transaksjonsstørrelse</translation>
    </message>
    <message>
        <source>Transaction virtual size</source>
        <translation>Virtuell transaksjonsstørrelse</translation>
    </message>
    <message>
        <source>Output index</source>
        <translation>Utdatainndeks</translation>
    </message>
    <message>
        <source> (Certificate was not verified)</source>
        <translation>(sertifikatet ble ikke bekreftet)</translation>
    </message>
    <message>
        <source>Merchant</source>
        <translation>Forretningsdrivende</translation>
    </message>
    <message>
        <source>Generated coins must mature %1 blocks before they can be spent. When you generated this block, it was broadcast to the network to be added to the block chain. If it fails to get into the chain, its state will change to "not accepted" and it won't be spendable. This may occasionally happen if another node generates a block within a few seconds of yours.</source>
        <translation>Genererte qtums må modne %1 blokker før de kan brukes. Da du genererte denne blokken ble den kringkastet på nettverket for å bli lagt til i kjeden av blokker. Hvis den ikke kommer med i kjeden vil den endre seg til "ikke akseptert", og vil ikke kunne brukes. Dette vil noen ganger skje hvis en annen node genererer en blokk innen noen sekunder av din.</translation>
    </message>
    <message>
        <source>Debug information</source>
        <translation>Feilrettingsinformasjon</translation>
    </message>
    <message>
        <source>Transaction</source>
        <translation>Transaksjon</translation>
    </message>
    <message>
        <source>Inputs</source>
        <translation>Inndata</translation>
    </message>
    <message>
        <source>Amount</source>
        <translation>Beløp</translation>
    </message>
    <message>
        <source>true</source>
        <translation>sant</translation>
    </message>
    <message>
        <source>false</source>
        <translation>usant</translation>
    </message>
</context>
<context>
    <name>TransactionDescDialog</name>
    <message>
        <source>This pane shows a detailed description of the transaction</source>
        <translation>Her vises en detaljert beskrivelse av transaksjonen</translation>
    </message>
    <message>
        <source>Details for %1</source>
        <translation>Detaljer for %1</translation>
    </message>
</context>
<context>
    <name>TransactionTableModel</name>
    <message>
        <source>Date</source>
        <translation>Dato</translation>
    </message>
    <message>
        <source>Type</source>
        <translation>Type</translation>
    </message>
    <message>
        <source>Label</source>
        <translation>Beskrivelse</translation>
    </message>
    <message numerus="yes">
        <source>Open for %n more block(s)</source>
        <translation><numerusform>Åpen for én blokk til</numerusform><numerusform>Åpen for %n blokker til</numerusform></translation>
    </message>
    <message>
        <source>Open until %1</source>
        <translation>Åpen til %1</translation>
    </message>
    <message>
        <source>Unconfirmed</source>
        <translation>Ubekreftet</translation>
    </message>
    <message>
        <source>Abandoned</source>
        <translation>Forlatt</translation>
    </message>
    <message>
        <source>Confirming (%1 of %2 recommended confirmations)</source>
        <translation>Bekrefter (%1 av %2 anbefalte bekreftelser)</translation>
    </message>
    <message>
        <source>Confirmed (%1 confirmations)</source>
        <translation>Bekreftet (%1 bekreftelser)</translation>
    </message>
    <message>
        <source>Conflicted</source>
        <translation>Gikk ikke overens</translation>
    </message>
    <message>
        <source>Immature (%1 confirmations, will be available after %2)</source>
        <translation>Umoden (%1 bekreftelser, vil være tilgjengelig etter %2)</translation>
    </message>
    <message>
        <source>Generated but not accepted</source>
        <translation>Generert, men ikke akseptert</translation>
    </message>
    <message>
        <source>Received with</source>
        <translation>Mottatt med</translation>
    </message>
    <message>
        <source>Received from</source>
        <translation>Mottatt fra</translation>
    </message>
    <message>
        <source>Sent to</source>
        <translation>Sendt til</translation>
    </message>
    <message>
        <source>Payment to yourself</source>
        <translation>Betaling til deg selv</translation>
    </message>
    <message>
        <source>Mined</source>
        <translation>Utvunnet</translation>
    </message>
    <message>
        <source>watch-only</source>
        <translation>kun oppsyn</translation>
    </message>
    <message>
        <source>(n/a)</source>
        <translation>(i/t)</translation>
    </message>
    <message>
        <source>(no label)</source>
        <translation>(ingen beskrivelse)</translation>
    </message>
    <message>
        <source>Transaction status. Hover over this field to show number of confirmations.</source>
        <translation>Transaksjonsstatus. Hold pekeren over dette feltet for å se antall bekreftelser.</translation>
    </message>
    <message>
        <source>Date and time that the transaction was received.</source>
        <translation>Dato og tid for mottak av transaksjonen.</translation>
    </message>
    <message>
        <source>Type of transaction.</source>
        <translation>Transaksjonstype.</translation>
    </message>
    <message>
        <source>Whether or not a watch-only address is involved in this transaction.</source>
        <translation>Hvorvidt en oppsynsadresse er involvert i denne transaksjonen.</translation>
    </message>
    <message>
        <source>User-defined intent/purpose of the transaction.</source>
        <translation>Brukerdefinert intensjon/hensikt med transaksjonen.</translation>
    </message>
    <message>
        <source>Amount removed from or added to balance.</source>
        <translation>Beløp fjernet eller lagt til saldo.</translation>
    </message>
</context>
<context>
    <name>TransactionView</name>
    <message>
        <source>All</source>
        <translation>Alt</translation>
    </message>
    <message>
        <source>Today</source>
        <translation>I dag</translation>
    </message>
    <message>
        <source>This week</source>
        <translation>Denne uka</translation>
    </message>
    <message>
        <source>This month</source>
        <translation>Denne måneden</translation>
    </message>
    <message>
        <source>Last month</source>
        <translation>Forrige måned</translation>
    </message>
    <message>
        <source>This year</source>
        <translation>Dette året</translation>
    </message>
    <message>
        <source>Range...</source>
        <translation>Rekkevidde…</translation>
    </message>
    <message>
        <source>Received with</source>
        <translation>Mottatt med</translation>
    </message>
    <message>
        <source>Sent to</source>
        <translation>Sendt til</translation>
    </message>
    <message>
        <source>To yourself</source>
        <translation>Til deg selv</translation>
    </message>
    <message>
        <source>Mined</source>
        <translation>Utvunnet</translation>
    </message>
    <message>
        <source>Other</source>
        <translation>Andre</translation>
    </message>
    <message>
        <source>Enter address, transaction id, or label to search</source>
        <translation>Oppgi adresse, transaksjons-ID eller merkelapp for å søke</translation>
    </message>
    <message>
        <source>Min amount</source>
        <translation>Minimumsbeløp</translation>
    </message>
    <message>
        <source>Abandon transaction</source>
        <translation>Avbryt transaksjon</translation>
    </message>
    <message>
        <source>Increase transaction fee</source>
        <translation>Øk overføringsgebyret</translation>
    </message>
    <message>
        <source>Copy address</source>
        <translation>Kopier adresse</translation>
    </message>
    <message>
        <source>Copy label</source>
        <translation>Kopiér merkelapp</translation>
    </message>
    <message>
        <source>Copy amount</source>
        <translation>Kopier beløp</translation>
    </message>
    <message>
        <source>Copy transaction ID</source>
        <translation>Kopier transaksjons-ID</translation>
    </message>
    <message>
        <source>Copy raw transaction</source>
        <translation>Kopier råtransaksjon</translation>
    </message>
    <message>
        <source>Copy full transaction details</source>
        <translation>Kopier helhetlig transaksjonsdetaljering</translation>
    </message>
    <message>
        <source>Edit label</source>
        <translation>Rediger merkelapp</translation>
    </message>
    <message>
        <source>Show transaction details</source>
        <translation>Vis transaksjonsdetaljer</translation>
    </message>
    <message>
        <source>Export Transaction History</source>
        <translation>Eksporter transaksjonshistorikk</translation>
    </message>
    <message>
        <source>Comma separated file (*.csv)</source>
        <translation>Komma separert fil (*.csv)</translation>
    </message>
    <message>
        <source>Confirmed</source>
        <translation>Bekreftet</translation>
    </message>
    <message>
        <source>Watch-only</source>
        <translation>Kun oppsyn</translation>
    </message>
    <message>
        <source>Date</source>
        <translation>Dato</translation>
    </message>
    <message>
        <source>Type</source>
        <translation>Type</translation>
    </message>
    <message>
        <source>Label</source>
        <translation>Beskrivelse</translation>
    </message>
    <message>
        <source>Address</source>
        <translation>Adresse</translation>
    </message>
    <message>
        <source>ID</source>
        <translation>ID</translation>
    </message>
    <message>
        <source>Exporting Failed</source>
        <translation>Eksporten feilet</translation>
    </message>
    <message>
        <source>There was an error trying to save the transaction history to %1.</source>
        <translation>En feil oppstod ved lagring av transaksjonshistorikk til %1.</translation>
    </message>
    <message>
        <source>Exporting Successful</source>
        <translation>Eksportert</translation>
    </message>
    <message>
        <source>The transaction history was successfully saved to %1.</source>
        <translation>Transaksjonshistorikken ble lagret til %1.</translation>
    </message>
    <message>
        <source>Range:</source>
        <translation>Rekkevidde:</translation>
    </message>
    <message>
        <source>to</source>
        <translation>til</translation>
    </message>
</context>
<context>
    <name>UnitDisplayStatusBarControl</name>
    <message>
        <source>Unit to show amounts in. Click to select another unit.</source>
        <translation>Enhet å vise beløper i. Klikk for å velge en annen enhet.</translation>
    </message>
</context>
<context>
    <name>WalletController</name>
    <message>
        <source>Close wallet</source>
        <translation>Lukk lommebok</translation>
    </message>
    <message>
        <source>Closing the wallet for too long can result in having to resync the entire chain if pruning is enabled.</source>
        <translation>Å lukke lommeboken for lenge kan føre til at du må synkronisere hele kjeden hvis beskjæring er aktivert.</translation>
    </message>
<<<<<<< HEAD
=======
    <message>
        <source>Close all wallets</source>
        <translation>Lukk alle lommebøker</translation>
    </message>
    <message>
        <source>Are you sure you wish to close all wallets?</source>
        <translation>Er du sikker på at du vil lukke alle lommebøker?</translation>
    </message>
>>>>>>> da23532c
</context>
<context>
    <name>WalletFrame</name>
    <message>
        <source>No wallet has been loaded.
Go to File &gt; Open Wallet to load a wallet.
- OR -</source>
        <translation>Ingen lommebok har blitt lastet.
Gå til Fil &gt; Åpne lommebok for å laste en lommebok.
- ELLER -</translation>
    </message>
    <message>
        <source>Create a new wallet</source>
        <translation>Lag en ny lommebok</translation>
    </message>
</context>
<context>
    <name>WalletModel</name>
    <message>
        <source>Send Coins</source>
        <translation>Send mynter</translation>
    </message>
    <message>
        <source>Fee bump error</source>
        <translation>Gebyrforhøyelsesfeil</translation>
    </message>
    <message>
        <source>Increasing transaction fee failed</source>
        <translation>Økning av transaksjonsgebyr mislyktes</translation>
    </message>
    <message>
        <source>Do you want to increase the fee?</source>
        <translation>Ønsker du å øke gebyret?</translation>
    </message>
    <message>
        <source>Do you want to draft a transaction with fee increase?</source>
        <translation>Vil du utarbeide en transaksjon med gebyrøkning?</translation>
    </message>
    <message>
        <source>Current fee:</source>
        <translation>Nåværede gebyr:</translation>
    </message>
    <message>
        <source>Increase:</source>
        <translation>Økning:</translation>
    </message>
    <message>
        <source>New fee:</source>
        <translation>Nytt gebyr:</translation>
    </message>
    <message>
        <source>Confirm fee bump</source>
        <translation>Bekreft gebyrøkning</translation>
    </message>
    <message>
        <source>Can't draft transaction.</source>
        <translation>Kan ikke utarbeide transaksjon.</translation>
    </message>
    <message>
        <source>PSBT copied</source>
        <translation>PSBT kopiert</translation>
    </message>
    <message>
        <source>Can't sign transaction.</source>
        <translation>Kan ikke signere transaksjon</translation>
    </message>
    <message>
        <source>Could not commit transaction</source>
        <translation>Kunne ikke sende inn transaksjon</translation>
    </message>
    <message>
        <source>default wallet</source>
        <translation>standard lommebok</translation>
    </message>
</context>
<context>
    <name>WalletView</name>
    <message>
        <source>&amp;Export</source>
        <translation>&amp;Eksport</translation>
    </message>
    <message>
        <source>Export the data in the current tab to a file</source>
        <translation>Eksporter data i den valgte fliken til en fil</translation>
    </message>
    <message>
        <source>Error</source>
        <translation>Feilmelding</translation>
    </message>
    <message>
        <source>Unable to decode PSBT from clipboard (invalid base64)</source>
        <translation>Klarte ikke å dekode PSBT fra utklippstavle (ugyldig base64)</translation>
    </message>
    <message>
        <source>Load Transaction Data</source>
        <translation>Last transaksjonsdata</translation>
    </message>
    <message>
        <source>Partially Signed Transaction (*.psbt)</source>
        <translation>Delvis signert transaksjon (*.psbt)</translation>
    </message>
    <message>
        <source>PSBT file must be smaller than 100 MiB</source>
        <translation>PSBT-fil må være mindre enn 100 MiB</translation>
    </message>
    <message>
        <source>Unable to decode PSBT</source>
        <translation>Klarte ikke å dekode PSBT</translation>
    </message>
    <message>
        <source>Backup Wallet</source>
        <translation>Sikkerhetskopier lommebok</translation>
    </message>
    <message>
        <source>Wallet Data (*.dat)</source>
        <translation>Lommeboksdata (*.dat)</translation>
    </message>
    <message>
        <source>Backup Failed</source>
        <translation>Sikkerhetskopiering mislyktes</translation>
    </message>
    <message>
        <source>There was an error trying to save the wallet data to %1.</source>
        <translation>Feil under forsøk på lagring av lommebokdata til %1</translation>
    </message>
    <message>
        <source>Backup Successful</source>
        <translation>Sikkerhetskopiert</translation>
    </message>
    <message>
        <source>The wallet data was successfully saved to %1.</source>
        <translation>Lommebokdata lagret til %1.</translation>
    </message>
    <message>
        <source>Cancel</source>
        <translation>Avbryt</translation>
    </message>
</context>
<context>
    <name>qtum-core</name>
    <message>
        <source>Distributed under the MIT software license, see the accompanying file %s or %s</source>
        <translation>Lisensiert MIT. Se tilhørende fil %s eller %s</translation>
    </message>
    <message>
        <source>Prune configured below the minimum of %d MiB.  Please use a higher number.</source>
        <translation>Beskjæringsmodus er konfigurert under minimum på %d MiB. Vennligst bruk et høyere nummer.</translation>
    </message>
    <message>
        <source>Prune: last wallet synchronisation goes beyond pruned data. You need to -reindex (download the whole blockchain again in case of pruned node)</source>
        <translation>Beskjæring: siste lommeboksynkronisering går utenfor beskjærte data. Du må bruke -reindex (laster ned hele blokkjeden igjen for beskjærte noder)</translation>
    </message>
    <message>
        <source>Pruning blockstore...</source>
        <translation>Beskjærer blokklageret...</translation>
    </message>
    <message>
        <source>Unable to start HTTP server. See debug log for details.</source>
        <translation>Kunne ikke starte HTTP-tjener. Se feilrettingslogg for detaljer.</translation>
    </message>
    <message>
        <source>The %s developers</source>
        <translation>%s-utviklerne</translation>
    </message>
    <message>
        <source>Can't generate a change-address key. No keys in the internal keypool and can't generate any keys.</source>
        <translation>Kan ikke generere en ledelse-nøkkel. Ingen taster i den interne tasten og kan ikke generere noen nøkler.</translation>
    </message>
    <message>
        <source>Cannot obtain a lock on data directory %s. %s is probably already running.</source>
        <translation>Kan ikke låse datamappen %s. %s kjører antagelig allerede.</translation>
    </message>
    <message>
        <source>Cannot provide specific connections and have addrman find outgoing connections at the same.</source>
        <translation>Kan ikke angi spesifikke tilkoblinger og ha addrman til å finne utgående tilkoblinger samtidig.</translation>
    </message>
    <message>
        <source>Error reading %s! All keys read correctly, but transaction data or address book entries might be missing or incorrect.</source>
        <translation>Feil under lesing av %s! Alle nøkler har blitt lest rett, men transaksjonsdata eller adressebokoppføringer kan mangle eller være uriktige.</translation>
    </message>
    <message>
        <source>More than one onion bind address is provided. Using %s for the automatically created Tor onion service.</source>
        <translation>Mer enn en onion adresse har blitt gitt. Bruker %s for den automatisk lagde Tor onion tjenesten.</translation>
    </message>
    <message>
        <source>Please check that your computer's date and time are correct! If your clock is wrong, %s will not work properly.</source>
        <translation>Sjekk at din datamaskins dato og klokke er stilt rett! Hvis klokka er feil, vil ikke %s fungere ordentlig.</translation>
    </message>
    <message>
        <source>Please contribute if you find %s useful. Visit %s for further information about the software.</source>
        <translation>Bidra hvis du finner %s nyttig. Besøk %s for mer informasjon om programvaren.</translation>
    </message>
    <message>
        <source>The block database contains a block which appears to be from the future. This may be due to your computer's date and time being set incorrectly. Only rebuild the block database if you are sure that your computer's date and time are correct</source>
        <translation>Blokkdatabasen inneholder en blokk som ser ut til å være fra fremtiden. Dette kan være fordi dato og tid på din datamaskin er satt feil. Gjenopprett kun blokkdatabasen når du er sikker på at dato og tid er satt riktig.</translation>
    </message>
    <message>
        <source>This is a pre-release test build - use at your own risk - do not use for mining or merchant applications</source>
        <translation>Dette er en testversjon i påvente av utgivelse - bruk på egen risiko - ikke for bruk til blokkutvinning eller i forretningsøyemed</translation>
    </message>
    <message>
        <source>This is the transaction fee you may discard if change is smaller than dust at this level</source>
        <translation>Dette er transaksjonsgebyret du kan se bort fra hvis vekslepengene utgjør mindre enn støv på dette nivået</translation>
    </message>
    <message>
        <source>Unable to replay blocks. You will need to rebuild the database using -reindex-chainstate.</source>
        <translation>Kan ikke spille av blokker igjen. Du må bygge opp igjen databasen ved bruk av -reindex-chainstate.</translation>
    </message>
    <message>
        <source>Unable to rewind the database to a pre-fork state. You will need to redownload the blockchain</source>
        <translation>Kan ikke spole tilbake databasen til en tilstand før forgreiningen. Du må laste ned blokkjeden igjen</translation>
    </message>
    <message>
        <source>Warning: The network does not appear to fully agree! Some miners appear to be experiencing issues.</source>
        <translation>Advarsel: Nettverket ser ikke ut til å være i overenstemmelse! Noen utvinnere ser ut til å ha problemer.</translation>
    </message>
    <message>
        <source>Warning: We do not appear to fully agree with our peers! You may need to upgrade, or other nodes may need to upgrade.</source>
        <translation>Advarsel: Vi ser ikke ut til å være i full overenstemmelse med våre likemenn! Du kan trenge å oppgradere, eller andre noder kan trenge å oppgradere.</translation>
    </message>
    <message>
        <source>-maxmempool must be at least %d MB</source>
        <translation>-maxmempool må være minst %d MB</translation>
    </message>
    <message>
        <source>Cannot resolve -%s address: '%s'</source>
        <translation>Kunne ikke slå opp -%s-adresse: "%s"</translation>
    </message>
    <message>
        <source>Change index out of range</source>
        <translation>Kjedeindeks utenfor rekkevidde</translation>
    </message>
    <message>
        <source>Copyright (C) %i-%i</source>
        <translation>Kopirett © %i-%i</translation>
    </message>
    <message>
        <source>Corrupted block database detected</source>
        <translation>Oppdaget korrupt blokkdatabase</translation>
    </message>
    <message>
        <source>Could not find asmap file %s</source>
        <translation>Kunne ikke finne asmap filen %s</translation>
    </message>
    <message>
        <source>Could not parse asmap file %s</source>
        <translation>Kunne ikke analysere asmap filen %s</translation>
    </message>
    <message>
        <source>Do you want to rebuild the block database now?</source>
        <translation>Ønsker du å gjenopprette blokkdatabasen nå?</translation>
    </message>
    <message>
        <source>Error initializing block database</source>
        <translation>Feil under initialisering av blokkdatabase</translation>
    </message>
    <message>
        <source>Error initializing wallet database environment %s!</source>
        <translation>Feil under oppstart av lommeboken sitt databasemiljø %s!</translation>
    </message>
    <message>
        <source>Error loading %s</source>
        <translation>Feil ved lasting av %s</translation>
    </message>
    <message>
        <source>Error loading %s: Wallet corrupted</source>
        <translation>Feil under innlasting av %s: Skadet lommebok</translation>
    </message>
    <message>
        <source>Error loading %s: Wallet requires newer version of %s</source>
        <translation>Feil under innlasting av %s: Lommeboka krever nyere versjon av %s</translation>
    </message>
    <message>
        <source>Error loading block database</source>
        <translation>Feil ved lasting av blokkdatabase</translation>
    </message>
    <message>
        <source>Error opening block database</source>
        <translation>Feil under åpning av blokkdatabase</translation>
    </message>
    <message>
        <source>Failed to listen on any port. Use -listen=0 if you want this.</source>
        <translation>Kunne ikke lytte på noen port. Bruk -listen=0 hvis det er dette du vil.</translation>
    </message>
    <message>
        <source>Failed to rescan the wallet during initialization</source>
        <translation>Klarte ikke gå igjennom lommeboken under oppstart</translation>
    </message>
    <message>
        <source>Failed to verify database</source>
        <translation>Verifisering av database feilet</translation>
    </message>
    <message>
        <source>Ignoring duplicate -wallet %s.</source>
        <translation>Ignorerer dupliserte -wallet %s.</translation>
    </message>
    <message>
        <source>Importing...</source>
        <translation>Importerer...</translation>
    </message>
    <message>
        <source>Incorrect or no genesis block found. Wrong datadir for network?</source>
        <translation>Ugyldig eller ingen skaperblokk funnet. Feil datamappe for nettverk?</translation>
    </message>
    <message>
        <source>Initialization sanity check failed. %s is shutting down.</source>
        <translation>Sunnhetssjekk ved oppstart mislyktes. %s skrus av.</translation>
    </message>
    <message>
        <source>Invalid amount for -%s=&lt;amount&gt;: '%s'</source>
        <translation>Ugyldig beløp for -%s=&lt;amount&gt;: "%s"</translation>
    </message>
    <message>
        <source>Invalid amount for -discardfee=&lt;amount&gt;: '%s'</source>
        <translation>Ugyldig beløp for -discardfee=&lt;amount&gt;: "%s"</translation>
    </message>
    <message>
        <source>Invalid amount for -fallbackfee=&lt;amount&gt;: '%s'</source>
        <translation>Ugyldig beløp for -fallbackfee=&lt;amount&gt;: "%s"</translation>
    </message>
    <message>
        <source>Upgrading txindex database</source>
        <translation>Oppgraderer txindex databasen</translation>
    </message>
    <message>
        <source>Loading P2P addresses...</source>
        <translation>Laster maskin-til-maskin -adresser…</translation>
    </message>
    <message>
        <source>Error: Disk space is too low!</source>
        <translation>Feil: For lite diskplass!</translation>
    </message>
    <message>
        <source>Loading banlist...</source>
        <translation>Laster inn bannlysningsliste…</translation>
    </message>
    <message>
        <source>Not enough file descriptors available.</source>
        <translation>For få fildeskriptorer tilgjengelig.</translation>
    </message>
    <message>
        <source>Prune cannot be configured with a negative value.</source>
        <translation>Beskjæringsmodus kan ikke konfigureres med en negativ verdi.</translation>
    </message>
    <message>
        <source>Prune mode is incompatible with -txindex.</source>
        <translation>Beskjæringsmodus er ikke kompatibel med -txindex.</translation>
    </message>
    <message>
        <source>Replaying blocks...</source>
        <translation>Spiller av blokker igjen…</translation>
    </message>
    <message>
        <source>Rewinding blocks...</source>
        <translation>Spoler tilbake blokker…</translation>
    </message>
    <message>
        <source>The source code is available from %s.</source>
        <translation>Kildekoden er tilgjengelig fra %s.</translation>
    </message>
    <message>
        <source>Transaction fee and change calculation failed</source>
        <translation>Transaksjonsgebyr og vekslingsutregning mislyktes</translation>
    </message>
    <message>
        <source>Unable to bind to %s on this computer. %s is probably already running.</source>
        <translation>Kan ikke binde til %s på denne datamaskinen. Sannsynligvis kjører %s allerede.</translation>
    </message>
    <message>
        <source>Unable to generate keys</source>
        <translation>Klarte ikke å lage nøkkel</translation>
    </message>
    <message>
        <source>Unsupported logging category %s=%s.</source>
        <translation>Ustøttet loggingskategori %s=%s.</translation>
    </message>
    <message>
        <source>Upgrading UTXO database</source>
        <translation>Oppgraderer UTXO-database</translation>
    </message>
    <message>
        <source>User Agent comment (%s) contains unsafe characters.</source>
        <translation>User Agent kommentar (%s) inneholder utrygge tegn.</translation>
    </message>
    <message>
        <source>Verifying blocks...</source>
        <translation>Verifiserer blokker...</translation>
    </message>
    <message>
        <source>Wallet needed to be rewritten: restart %s to complete</source>
        <translation>Lommeboka må skrives om: Start %s på nytt for å fullføre</translation>
    </message>
    <message>
        <source>Error: Listening for incoming connections failed (listen returned error %s)</source>
        <translation>Feil: Lytting etter innkommende tilkoblinger feilet (lytting returnerte feil %s)</translation>
    </message>
    <message>
        <source>%s corrupt. Try using the wallet tool qtum-wallet to salvage or restoring a backup.</source>
        <translation>%s korrupt. Prøv å bruk lommebokverktøyet qtum-wallet til å fikse det eller laste en backup.</translation>
    </message>
    <message>
        <source>Invalid amount for -maxtxfee=&lt;amount&gt;: '%s' (must be at least the minrelay fee of %s to prevent stuck transactions)</source>
        <translation>Ugyldig beløp for -maxtxfee=&lt;amount&gt;: '%s' (må være minst minimum relé gebyr på %s for å hindre fastlåste transaksjoner)</translation>
    </message>
    <message>
        <source>The transaction amount is too small to send after the fee has been deducted</source>
        <translation>Transaksjonsbeløpet er for lite til å sendes etter at gebyret er fratrukket</translation>
    </message>
    <message>
        <source>This error could occur if this wallet was not shutdown cleanly and was last loaded using a build with a newer version of Berkeley DB. If so, please use the software that last loaded this wallet</source>
        <translation>Denne feilen kan oppstå hvis denne lommeboken ikke ble avsluttet skikkelig og var sist lastet med en build som hadde en nyere versjon av Berkeley DB. Hvis det har skjedd, vær så snill å bruk softwaren som sist lastet denne lommeboken.</translation>
    </message>
    <message>
        <source>This is the maximum transaction fee you pay (in addition to the normal fee) to prioritize partial spend avoidance over regular coin selection.</source>
        <translation>Dette er maksimum transaksjonsavgift du betaler (i tillegg til den normale avgiften) for å prioritere delvis betaling unngåelse over normal mynt seleksjon.</translation>
    </message>
    <message>
        <source>Transaction needs a change address, but we can't generate it. Please call keypoolrefill first.</source>
        <translation>Transaksjon trenger en veksel adresse, men vi kan ikke generere den. Kall keypoolrefill først.</translation>
    </message>
    <message>
        <source>You need to rebuild the database using -reindex to go back to unpruned mode.  This will redownload the entire blockchain</source>
        <translation>Du må gjenoppbygge databasen ved hjelp av -reindex for å gå tilbake til ubeskåret modus. Dette vil laste ned hele blokkjeden på nytt.</translation>
    </message>
    <message>
        <source>A fatal internal error occurred, see debug.log for details</source>
        <translation>En fatal intern feil oppstod, se debug.log for detaljer.</translation>
    </message>
    <message>
        <source>Cannot set -peerblockfilters without -blockfilterindex.</source>
        <translation>Kan ikke sette -peerblockfilters uten -blockfilterindex</translation>
    </message>
    <message>
        <source>Disk space is too low!</source>
        <translation>For lite diskplass!</translation>
    </message>
    <message>
        <source>Error reading from database, shutting down.</source>
        <translation>Feil ved lesing fra database, stenger ned.</translation>
    </message>
    <message>
        <source>Error upgrading chainstate database</source>
        <translation>Feil ved oppgradering av kjedetilstandsdatabase</translation>
    </message>
    <message>
        <source>Error: Disk space is low for %s</source>
        <translation>Feil: Ikke nok ledig diskplass for %s</translation>
    </message>
    <message>
        <source>Error: Keypool ran out, please call keypoolrefill first</source>
        <translation>Feil: Keypool gikk tom, kall keypoolrefill først.</translation>
    </message>
    <message>
        <source>Fee rate (%s) is lower than the minimum fee rate setting (%s)</source>
        <translation>Avgiftsrate (%s) er lavere enn den minimume avgiftsrate innstillingen (%s)</translation>
    </message>
    <message>
        <source>Invalid -onion address or hostname: '%s'</source>
        <translation>Ugyldig -onion adresse eller vertsnavn: "%s"</translation>
    </message>
    <message>
        <source>Invalid -proxy address or hostname: '%s'</source>
        <translation>Ugyldig -mellomtjeneradresse eller vertsnavn: "%s"</translation>
    </message>
    <message>
        <source>Invalid amount for -paytxfee=&lt;amount&gt;: '%s' (must be at least %s)</source>
        <translation>Ugyldig beløp for -paytxfee=&lt;amount&gt;: '%s' (må være minst %s)</translation>
    </message>
    <message>
        <source>Invalid netmask specified in -whitelist: '%s'</source>
        <translation>Ugyldig nettmaske spesifisert i -whitelist: '%s'</translation>
    </message>
    <message>
        <source>Need to specify a port with -whitebind: '%s'</source>
        <translation>Må oppgi en port med -whitebind: '%s'</translation>
    </message>
    <message>
<<<<<<< HEAD
=======
        <source>No proxy server specified. Use -proxy=&lt;ip&gt; or -proxy=&lt;ip:port&gt;.</source>
        <translation>Ingen proxyserver er spesifisert. Bruk -proxy=&lt;ip&gt; eller -proxy=&lt;ip:port&gt;.</translation>
    </message>
    <message>
>>>>>>> da23532c
        <source>Prune mode is incompatible with -blockfilterindex.</source>
        <translation>Beskjæringsmodus er inkompatibel med -blokkfilterindex.</translation>
    </message>
    <message>
        <source>Reducing -maxconnections from %d to %d, because of system limitations.</source>
        <translation>Reduserer -maxconnections fra %d til %d, pga. systembegrensninger.</translation>
    </message>
    <message>
        <source>Signing transaction failed</source>
        <translation>Signering av transaksjon feilet</translation>
    </message>
    <message>
        <source>Specified -walletdir "%s" does not exist</source>
        <translation>Oppgitt -walletdir "%s" eksisterer ikke</translation>
    </message>
    <message>
        <source>Specified -walletdir "%s" is a relative path</source>
        <translation>Oppgitt -walletdir "%s" er en relativ sti</translation>
    </message>
    <message>
        <source>Specified -walletdir "%s" is not a directory</source>
        <translation>Oppgitt -walletdir "%s" er ikke en katalog</translation>
    </message>
    <message>
        <source>The specified config file %s does not exist
</source>
        <translation>Konfigurasjonsfilen %s eksisterer ikke
</translation>
    </message>
    <message>
        <source>The transaction amount is too small to pay the fee</source>
        <translation>Transaksjonsbeløpet er for lite til å betale gebyr</translation>
    </message>
    <message>
        <source>This is experimental software.</source>
        <translation>Dette er eksperimentell programvare.</translation>
    </message>
    <message>
        <source>Transaction amount too small</source>
        <translation>Transaksjonen er for liten</translation>
    </message>
    <message>
        <source>Transaction too large</source>
        <translation>Transaksjonen er for stor</translation>
    </message>
    <message>
        <source>Unable to bind to %s on this computer (bind returned error %s)</source>
        <translation>Kan ikke binde til %s på denne datamaskinen (binding returnerte feilen %s)</translation>
    </message>
    <message>
        <source>Unable to generate initial keys</source>
        <translation>Klarte ikke lage første nøkkel</translation>
    </message>
    <message>
        <source>Verifying wallet(s)...</source>
        <translation>Lommebokbekreftelse pågår…</translation>
    </message>
    <message>
        <source>Warning: unknown new rules activated (versionbit %i)</source>
        <translation>Advarsel: Ukjente nye regler aktivert (versionbit %i)</translation>
    </message>
    <message>
        <source>-maxtxfee is set very high! Fees this large could be paid on a single transaction.</source>
        <translation>-maxtxfee er satt veldig høyt! Så stort gebyr kan bli betalt ved en enkelt transaksjon.</translation>
    </message>
    <message>
        <source>This is the transaction fee you may pay when fee estimates are not available.</source>
        <translation>Dette er transaksjonsgebyret du kan betale når gebyranslag ikke er tilgjengelige.</translation>
    </message>
    <message>
        <source>Total length of network version string (%i) exceeds maximum length (%i). Reduce the number or size of uacomments.</source>
        <translation>Total lengde av nettverks-versionstreng (%i) er over maks lengde (%i). Reduser tallet eller størrelsen av uacomments.</translation>
    </message>
    <message>
        <source>%s is set very high!</source>
        <translation>%s er satt veldig høyt!</translation>
    </message>
    <message>
        <source>Starting network threads...</source>
        <translation>Starter nettverkstråder…</translation>
    </message>
    <message>
        <source>The wallet will avoid paying less than the minimum relay fee.</source>
        <translation>Lommeboka vil unngå å betale mindre enn minimumsstafettgebyret.</translation>
    </message>
    <message>
        <source>This is the minimum transaction fee you pay on every transaction.</source>
        <translation>Dette er minimumsgebyret du betaler for hver transaksjon.</translation>
    </message>
    <message>
        <source>This is the transaction fee you will pay if you send a transaction.</source>
        <translation>Dette er transaksjonsgebyret du betaler som forsender av transaksjon.</translation>
    </message>
    <message>
        <source>Transaction amounts must not be negative</source>
        <translation>Transaksjonsbeløpet kan ikke være negativt</translation>
    </message>
    <message>
        <source>Transaction has too long of a mempool chain</source>
        <translation>Transaksjonen har for lang hukommelsespuljekjede</translation>
    </message>
    <message>
        <source>Transaction must have at least one recipient</source>
        <translation>Transaksjonen må ha minst én mottaker</translation>
    </message>
    <message>
        <source>Unknown network specified in -onlynet: '%s'</source>
        <translation>Ukjent nettverk angitt i -onlynet '%s'</translation>
    </message>
    <message>
        <source>Insufficient funds</source>
        <translation>Utilstrekkelige midler</translation>
    </message>
    <message>
<<<<<<< HEAD
        <source>Cannot upgrade a non HD split wallet without upgrading to support pre split keypool. Please use -upgradewallet=169900 or -upgradewallet with no version specified.</source>
        <translation>Kan ikke oppgradere en delt lommebok uten HD uten å oppgradere til støtte for forhåndsdelt tastatur. Bruk -upgradewallet = 169900 eller -upgradewallet uten versjon spesifisert.</translation>
    </message>
    <message>
=======
>>>>>>> da23532c
        <source>Fee estimation failed. Fallbackfee is disabled. Wait a few blocks or enable -fallbackfee.</source>
        <translation>Avgiftsberegning mislyktes. Fallbackfee er deaktivert. Vent et par blokker eller aktiver -fallbackfee.</translation>
    </message>
    <message>
        <source>Loading block index...</source>
        <translation>Laster blokkindeks...</translation>
    </message>
    <message>
        <source>Loading wallet...</source>
        <translation>Laster lommebok...</translation>
    </message>
    <message>
        <source>Cannot downgrade wallet</source>
        <translation>Kan ikke nedgradere lommebok</translation>
    </message>
    <message>
        <source>Rescanning...</source>
        <translation>Leser gjennom...</translation>
    </message>
    <message>
        <source>Done loading</source>
        <translation>Ferdig med lasting</translation>
    </message>
</context>
</TS><|MERGE_RESOLUTION|>--- conflicted
+++ resolved
@@ -70,14 +70,9 @@
         <translation>Dette er dine Qtum adresser for å sende  å sende betalinger. Husk å sjekke beløp og mottager adresser før du sender mynter.</translation>
     </message>
     <message>
-<<<<<<< HEAD
-        <source>These are your Bitcoin addresses for receiving payments. Use the 'Create new receiving address' button in the receive tab to create new addresses.</source>
-        <translation>Dette er dine Bitcoin adresse for å betalinger. Det er anbefalt å bruke en my mottager adresse for hver transakjon.</translation>
-=======
         <source>These are your Qtum addresses for receiving payments. Use the 'Create new receiving address' button in the receive tab to create new addresses.
 Signing is only possible with addresses of the type 'legacy'.</source>
         <translation>Dette er dine Qtum adresser for å motta betalinger. Bruk 'Lag ny mottaksadresse' knappen i motta tabben for å lage nye adresser. Signering er bare mulig for adresser av typen 'legacy'.</translation>
->>>>>>> da23532c
     </message>
     <message>
         <source>&amp;Copy Address</source>
@@ -488,8 +483,6 @@
         <translation>Oppdatert</translation>
     </message>
     <message>
-<<<<<<< HEAD
-=======
         <source>&amp;Load PSBT from file...</source>
         <translation>&amp;Last PSBT fra fil...</translation>
     </message>
@@ -506,7 +499,6 @@
         <translation>Last Delvis Signert Qtum Transaksjon fra utklippstavle</translation>
     </message>
     <message>
->>>>>>> da23532c
         <source>Node window</source>
         <translation>Nodevindu</translation>
     </message>
@@ -523,13 +515,8 @@
         <translation>&amp;Mottaker adresser</translation>
     </message>
     <message>
-<<<<<<< HEAD
-        <source>Open a bitcoin: URI</source>
-        <translation>Åpne en bitcoin: URI</translation>
-=======
         <source>Open a qtum: URI</source>
         <translation>Åpne en qtum: URI</translation>
->>>>>>> da23532c
     </message>
     <message>
         <source>Open Wallet</source>
@@ -548,20 +535,16 @@
         <translation>Lukk lommebok</translation>
     </message>
     <message>
-<<<<<<< HEAD
+        <source>Close All Wallets...</source>
+        <translation>Lukk alle lommebøker...</translation>
+    </message>
+    <message>
+        <source>Close all wallets</source>
+        <translation>Lukk alle lommebøker</translation>
+    </message>
+    <message>
         <source>Show the %1 help message to get a list with possible Qtum command-line options</source>
         <translation>Vis %1-hjelpemeldingen for å få en liste over mulige Qtum-kommandolinjealternativer</translation>
-=======
-        <source>Close All Wallets...</source>
-        <translation>Lukk alle lommebøker...</translation>
-    </message>
-    <message>
-        <source>Close all wallets</source>
-        <translation>Lukk alle lommebøker</translation>
-    </message>
-    <message>
-        <source>Show the %1 help message to get a list with possible Qtum command-line options</source>
-        <translation>Vis %1-hjelpemeldingen for å få en liste over mulige Qtum-kommandolinjealternativer</translation>
     </message>
     <message>
         <source>&amp;Mask values</source>
@@ -570,7 +553,6 @@
     <message>
         <source>Mask the values in the Overview tab</source>
         <translation>Masker verdiene i oversiktstabben</translation>
->>>>>>> da23532c
     </message>
     <message>
         <source>default wallet</source>
@@ -681,17 +663,12 @@
         <translation>Lommeboken er &lt;b&gt;kryptert&lt;/b&gt; og for tiden &lt;b&gt;låst&lt;/b&gt;</translation>
     </message>
     <message>
-<<<<<<< HEAD
-        <source>A fatal error occurred. Qtum can no longer continue safely and will quit.</source>
-        <translation>En fatal feil har inntruffet. Qtum kan ikke lenger trygt fortsette, og må derfor avslutte.</translation>
-=======
         <source>Original message:</source>
         <translation>Opprinnelig melding</translation>
     </message>
     <message>
         <source>A fatal error occurred. %1 can no longer continue safely and will quit.</source>
         <translation>En fatal feil har skjedd. %1 kan ikke lenger trygt fortsette og kommer til å avslutte.</translation>
->>>>>>> da23532c
     </message>
 </context>
 <context>
@@ -895,27 +872,21 @@
         <translation>Lag Tom Lommebok</translation>
     </message>
     <message>
-<<<<<<< HEAD
+        <source>Use descriptors for scriptPubKey management</source>
+        <translation>Bruk deskriptorer for scriptPubKey styring</translation>
+    </message>
+    <message>
+        <source>Descriptor Wallet</source>
+        <translation>Deskriptor lommebok</translation>
+    </message>
+    <message>
         <source>Create</source>
         <translation>Opprett</translation>
     </message>
-=======
-        <source>Use descriptors for scriptPubKey management</source>
-        <translation>Bruk deskriptorer for scriptPubKey styring</translation>
-    </message>
-    <message>
-        <source>Descriptor Wallet</source>
-        <translation>Deskriptor lommebok</translation>
-    </message>
-    <message>
-        <source>Create</source>
-        <translation>Opprett</translation>
-    </message>
     <message>
         <source>Compiled without sqlite support (required for descriptor wallets)</source>
         <translation>Kompilert uten sqlite støtte (kreves for deskriptor lommebok)</translation>
     </message>
->>>>>>> da23532c
 </context>
 <context>
     <name>EditAddressDialog</name>
@@ -1151,13 +1122,8 @@
 <context>
     <name>OpenURIDialog</name>
     <message>
-<<<<<<< HEAD
-        <source>Open bitcoin URI</source>
-        <translation>Åpne bitcoin URI</translation>
-=======
         <source>Open qtum URI</source>
         <translation>Åpne qtum URI</translation>
->>>>>>> da23532c
     </message>
     <message>
         <source>URI:</source>
@@ -1350,13 +1316,6 @@
         <translation>Tor</translation>
     </message>
     <message>
-<<<<<<< HEAD
-        <source>Connect to the Qtum network through a separate SOCKS5 proxy for Tor hidden services.</source>
-        <translation>Koble til Qtum-nettverket gjennom en separat SOCKS5 mellomtjener for Tor skjulte tjenester.</translation>
-    </message>
-    <message>
-=======
->>>>>>> da23532c
         <source>&amp;Window</source>
         <translation>&amp;Vindu</translation>
     </message>
@@ -1682,13 +1641,8 @@
         <translation>URI-håndtering</translation>
     </message>
     <message>
-<<<<<<< HEAD
-        <source>'bitcoin://' is not a valid URI. Use 'bitcoin:' instead.</source>
-        <translation>'bitcoin: //' er ikke en gyldig URI. Bruk 'bitcoin:' i stedet.</translation>
-=======
         <source>'qtum://' is not a valid URI. Use 'qtum:' instead.</source>
         <translation>'qtum: //' er ikke en gyldig URI. Bruk 'qtum:' i stedet.</translation>
->>>>>>> da23532c
     </message>
     <message>
         <source>Cannot process payment request because BIP70 is not supported.</source>
@@ -2007,13 +1961,10 @@
         <translation>Nodevindu</translation>
     </message>
     <message>
-<<<<<<< HEAD
-=======
         <source>Current block height</source>
         <translation>Nåværende blokkhøyde</translation>
     </message>
     <message>
->>>>>>> da23532c
         <source>Open the %1 debug log file from the current data directory. This can take a few seconds for large log files.</source>
         <translation>Åpne %1-feilrettingsloggfila fra gjeldende datamappe. Dette kan ta et par sekunder for store loggfiler.</translation>
     </message>
@@ -2486,13 +2437,8 @@
         <translation>Skjul innstillinger for transaksjonsgebyr</translation>
     </message>
     <message>
-<<<<<<< HEAD
-        <source>When there is less transaction volume than space in the blocks, miners as well as relaying nodes may enforce a minimum fee. Paying only this minimum fee is just fine, but be aware that this can result in a never confirming transaction once there is more demand for bitcoin transactions than the network can process.</source>
-        <translation>Når det er mindre transaksjonsvolum enn plass i blokkene, kan gruvearbeidere så vel som videresende noder håndheve et minimumsgebyr. Å betale bare denne minsteavgiften er helt greit, men vær klar over at dette kan resultere i en aldri bekreftende transaksjon når det er større etterspørsel etter bitcoin-transaksjoner enn nettverket kan behandle.</translation>
-=======
         <source>When there is less transaction volume than space in the blocks, miners as well as relaying nodes may enforce a minimum fee. Paying only this minimum fee is just fine, but be aware that this can result in a never confirming transaction once there is more demand for qtum transactions than the network can process.</source>
         <translation>Når det er mindre transaksjonsvolum enn plass i blokkene, kan gruvearbeidere så vel som videresende noder håndheve et minimumsgebyr. Å betale bare denne minsteavgiften er helt greit, men vær klar over at dette kan resultere i en aldri bekreftende transaksjon når det er større etterspørsel etter qtum-transaksjoner enn nettverket kan behandle.</translation>
->>>>>>> da23532c
     </message>
     <message>
         <source>A too low fee might result in a never confirming transaction (read the tooltip)</source>
@@ -2631,24 +2577,10 @@
         <translation>Bekreft transaksjonsforslaget</translation>
     </message>
     <message>
-<<<<<<< HEAD
-        <source>Copy PSBT to clipboard</source>
-        <translation>Kopier PSBT til utklippstavlen</translation>
-    </message>
-    <message>
-=======
->>>>>>> da23532c
         <source>Send</source>
         <translation>Send</translation>
     </message>
     <message>
-<<<<<<< HEAD
-        <source>PSBT copied</source>
-        <translation>PSBT kopiert</translation>
-    </message>
-    <message>
-=======
->>>>>>> da23532c
         <source>Watch-only balance:</source>
         <translation>Kun-observer balanse:</translation>
     </message>
@@ -3426,8 +3358,6 @@
         <source>Closing the wallet for too long can result in having to resync the entire chain if pruning is enabled.</source>
         <translation>Å lukke lommeboken for lenge kan føre til at du må synkronisere hele kjeden hvis beskjæring er aktivert.</translation>
     </message>
-<<<<<<< HEAD
-=======
     <message>
         <source>Close all wallets</source>
         <translation>Lukk alle lommebøker</translation>
@@ -3436,7 +3366,6 @@
         <source>Are you sure you wish to close all wallets?</source>
         <translation>Er du sikker på at du vil lukke alle lommebøker?</translation>
     </message>
->>>>>>> da23532c
 </context>
 <context>
     <name>WalletFrame</name>
@@ -3602,10 +3531,6 @@
         <translation>%s-utviklerne</translation>
     </message>
     <message>
-        <source>Can't generate a change-address key. No keys in the internal keypool and can't generate any keys.</source>
-        <translation>Kan ikke generere en ledelse-nøkkel. Ingen taster i den interne tasten og kan ikke generere noen nøkler.</translation>
-    </message>
-    <message>
         <source>Cannot obtain a lock on data directory %s. %s is probably already running.</source>
         <translation>Kan ikke låse datamappen %s. %s kjører antagelig allerede.</translation>
     </message>
@@ -3766,10 +3691,6 @@
         <translation>Laster maskin-til-maskin -adresser…</translation>
     </message>
     <message>
-        <source>Error: Disk space is too low!</source>
-        <translation>Feil: For lite diskplass!</translation>
-    </message>
-    <message>
         <source>Loading banlist...</source>
         <translation>Laster inn bannlysningsliste…</translation>
     </message>
@@ -3914,13 +3835,10 @@
         <translation>Må oppgi en port med -whitebind: '%s'</translation>
     </message>
     <message>
-<<<<<<< HEAD
-=======
         <source>No proxy server specified. Use -proxy=&lt;ip&gt; or -proxy=&lt;ip:port&gt;.</source>
         <translation>Ingen proxyserver er spesifisert. Bruk -proxy=&lt;ip&gt; eller -proxy=&lt;ip:port&gt;.</translation>
     </message>
     <message>
->>>>>>> da23532c
         <source>Prune mode is incompatible with -blockfilterindex.</source>
         <translation>Beskjæringsmodus er inkompatibel med -blokkfilterindex.</translation>
     </message>
@@ -4035,13 +3953,6 @@
         <translation>Utilstrekkelige midler</translation>
     </message>
     <message>
-<<<<<<< HEAD
-        <source>Cannot upgrade a non HD split wallet without upgrading to support pre split keypool. Please use -upgradewallet=169900 or -upgradewallet with no version specified.</source>
-        <translation>Kan ikke oppgradere en delt lommebok uten HD uten å oppgradere til støtte for forhåndsdelt tastatur. Bruk -upgradewallet = 169900 eller -upgradewallet uten versjon spesifisert.</translation>
-    </message>
-    <message>
-=======
->>>>>>> da23532c
         <source>Fee estimation failed. Fallbackfee is disabled. Wait a few blocks or enable -fallbackfee.</source>
         <translation>Avgiftsberegning mislyktes. Fallbackfee er deaktivert. Vent et par blokker eller aktiver -fallbackfee.</translation>
     </message>
