--- conflicted
+++ resolved
@@ -70,14 +70,9 @@
         <translation>Berikut ialah alamat-alamat Qtum Anda yang digunakan untuk mengirimkan pembayaran. Selalu periksa jumlah dan alamat penerima sebelum mengirimkan koin.</translation>
     </message>
     <message>
-<<<<<<< HEAD
-        <source>These are your Qtum addresses for receiving payments. Use the 'Create new receiving address' button in the receive tab to create new addresses.</source>
-        <translation>Ini adalah alamat Qtum untuk menerima pembayaran. Gunakan tombol 'Buat alamat penerima baru' di tab terima untuk membuat alamat baru.</translation>
-=======
         <source>These are your Qtum addresses for receiving payments. Use the 'Create new receiving address' button in the receive tab to create new addresses.
 Signing is only possible with addresses of the type 'legacy'.</source>
         <translation>Ini adalah alamat-alamat qtummu untuk menerima pembayaran. Gunakan tombol 'Buat alamat penerima baru' di atas tab menerima untuk membuat alamat baru. Tanda tangan hanya bisa digunakan dengan tipe alamat 'Lama'</translation>
->>>>>>> da23532c
     </message>
     <message>
         <source>&amp;Copy Address</source>
@@ -488,8 +483,6 @@
         <translation>Terbaru</translation>
     </message>
     <message>
-<<<<<<< HEAD
-=======
         <source>&amp;Load PSBT from file...</source>
         <translation>&amp;Muat PSBT dari file...</translation>
     </message>
@@ -506,7 +499,6 @@
         <translation>Muat transaksi Qtum yang ditandatangani seperapat dari clipboard</translation>
     </message>
     <message>
->>>>>>> da23532c
         <source>Node window</source>
         <translation>Jendela Node</translation>
     </message>
@@ -543,20 +535,16 @@
         <translation>Tutup wallet</translation>
     </message>
     <message>
-<<<<<<< HEAD
+        <source>Close All Wallets...</source>
+        <translation>Tutup semua dompet...</translation>
+    </message>
+    <message>
+        <source>Close all wallets</source>
+        <translation>Tutup semua dompet</translation>
+    </message>
+    <message>
         <source>Show the %1 help message to get a list with possible Qtum command-line options</source>
         <translation>Tampilkan %1 pesan bantuan untuk mendapatkan daftar opsi baris perintah Qtum yang memungkinkan</translation>
-=======
-        <source>Close All Wallets...</source>
-        <translation>Tutup semua dompet...</translation>
-    </message>
-    <message>
-        <source>Close all wallets</source>
-        <translation>Tutup semua dompet</translation>
-    </message>
-    <message>
-        <source>Show the %1 help message to get a list with possible Qtum command-line options</source>
-        <translation>Tampilkan %1 pesan bantuan untuk mendapatkan daftar opsi baris perintah Qtum yang memungkinkan</translation>
     </message>
     <message>
         <source>&amp;Mask values</source>
@@ -565,7 +553,6 @@
     <message>
         <source>Mask the values in the Overview tab</source>
         <translation>Mask nilai yang ada di tab Overview</translation>
->>>>>>> da23532c
     </message>
     <message>
         <source>default wallet</source>
@@ -676,17 +663,12 @@
         <translation>Dompet saat ini &lt;b&gt;terenkripsi&lt;/b&gt; dan &lt;b&gt;terkunci&lt;/b&gt;</translation>
     </message>
     <message>
-<<<<<<< HEAD
-        <source>A fatal error occurred. Qtum can no longer continue safely and will quit.</source>
-        <translation>Terjadi Kesalahan Fatal. Qtum Tidak Dapat Melanjutkan Dengan Aman Dan Akan Keluar</translation>
-=======
         <source>Original message:</source>
         <translation>Pesan original:</translation>
     </message>
     <message>
         <source>A fatal error occurred. %1 can no longer continue safely and will quit.</source>
         <translation>Error yang fatal telah terjadi. %1 tidak bisa berlanjut dengan selamat dan akan keluar.</translation>
->>>>>>> da23532c
     </message>
 </context>
 <context>
@@ -1338,13 +1320,6 @@
         <translation>Tor</translation>
     </message>
     <message>
-<<<<<<< HEAD
-        <source>Connect to the Qtum network through a separate SOCKS5 proxy for Tor hidden services.</source>
-        <translation>Koneksi ke jaringan qtum melalui proxy SOCKS5 yang berbeda untuk layanan Tor tersembunyi.</translation>
-    </message>
-    <message>
-=======
->>>>>>> da23532c
         <source>&amp;Window</source>
         <translation>&amp;Jendela</translation>
     </message>
@@ -2000,13 +1975,10 @@
         <translation>Jendela Node</translation>
     </message>
     <message>
-<<<<<<< HEAD
-=======
         <source>Current block height</source>
         <translation>Tinggi blok saat ini</translation>
     </message>
     <message>
->>>>>>> da23532c
         <source>Open the %1 debug log file from the current data directory. This can take a few seconds for large log files.</source>
         <translation>Buka file log debug %1 dari direktori data saat ini. Dapat memakan waktu beberapa detik untuk file log besar.</translation>
     </message>
@@ -2623,24 +2595,10 @@
         <translation>Konfirmasi proposal transaksi</translation>
     </message>
     <message>
-<<<<<<< HEAD
-        <source>Copy PSBT to clipboard</source>
-        <translation>Salin PSBT ke papan klip</translation>
-    </message>
-    <message>
-=======
->>>>>>> da23532c
         <source>Send</source>
         <translation>Kirim</translation>
     </message>
     <message>
-<<<<<<< HEAD
-        <source>PSBT copied</source>
-        <translation>PSBT disalin</translation>
-    </message>
-    <message>
-=======
->>>>>>> da23532c
         <source>Watch-only balance:</source>
         <translation>Saldo (hanya lihat):</translation>
     </message>
@@ -2866,13 +2824,10 @@
         <translation>Pesan yang ditandatangani untuk diverifikasi</translation>
     </message>
     <message>
-<<<<<<< HEAD
-=======
         <source>The signature given when the message was signed</source>
         <translation> Tanda tangan diberikan saat pesan telah ditandatangani</translation>
     </message>
     <message>
->>>>>>> da23532c
         <source>Verify the message to ensure it was signed with the specified Qtum address</source>
         <translation>Verifikasi pesan untuk memastikannya ditandatangani dengan alamat Qtum tersebut</translation>
     </message>
@@ -2975,13 +2930,10 @@
         <translation>Tidak dalam pool memory</translation>
     </message>
     <message>
-<<<<<<< HEAD
-=======
         <source>abandoned</source>
         <translation>ditinggalkan</translation>
     </message>
     <message>
->>>>>>> da23532c
         <source>%1/unconfirmed</source>
         <translation>%1/belum dikonfirmasi</translation>
     </message>
@@ -3156,7 +3108,10 @@
         <translation>Belum dikonfirmasi</translation>
     </message>
     <message>
-<<<<<<< HEAD
+        <source>Abandoned</source>
+        <translation>yang ditelantarkan</translation>
+    </message>
+    <message>
         <source>Confirmed (%1 confirmations)</source>
         <translation>Dikonfirmasi (%1 konfirmasi)</translation>
     </message>
@@ -3165,38 +3120,16 @@
         <translation>Bertentangan</translation>
     </message>
     <message>
+        <source>Immature (%1 confirmations, will be available after %2)</source>
+        <translation>Belum matang (%1 konfirmasi, akan tersedia setelah %2)</translation>
+    </message>
+    <message>
         <source>Generated but not accepted</source>
         <translation>Dihasilkan tapi tidak diterima</translation>
     </message>
     <message>
         <source>Received with</source>
         <translation>Diterima dengan</translation>
-=======
-        <source>Abandoned</source>
-        <translation>yang ditelantarkan</translation>
->>>>>>> da23532c
-    </message>
-    <message>
-        <source>Confirmed (%1 confirmations)</source>
-        <translation>Dikonfirmasi (%1 konfirmasi)</translation>
-    </message>
-    <message>
-        <source>Conflicted</source>
-        <translation>Bertentangan</translation>
-    </message>
-    <message>
-<<<<<<< HEAD
-=======
-        <source>Immature (%1 confirmations, will be available after %2)</source>
-        <translation>Belum matang (%1 konfirmasi, akan tersedia setelah %2)</translation>
-    </message>
-    <message>
-        <source>Generated but not accepted</source>
-        <translation>Dihasilkan tapi tidak diterima</translation>
-    </message>
-    <message>
-        <source>Received with</source>
-        <translation>Diterima dengan</translation>
     </message>
     <message>
         <source>Received from</source>
@@ -3207,7 +3140,6 @@
         <translation>Dikirim ke</translation>
     </message>
     <message>
->>>>>>> da23532c
         <source>Payment to yourself</source>
         <translation>Pembayaran untuk diri sendiri</translation>
     </message>
@@ -3220,13 +3152,10 @@
         <translation>hanya-melihat</translation>
     </message>
     <message>
-<<<<<<< HEAD
-=======
         <source>(n/a)</source>
         <translation>(n/a)</translation>
     </message>
     <message>
->>>>>>> da23532c
         <source>(no label)</source>
         <translation>(tidak ada label)</translation>
     </message>
@@ -3435,8 +3364,6 @@
         <source>Closing the wallet for too long can result in having to resync the entire chain if pruning is enabled.</source>
         <translation>Menutup dompet terlalu lama dapat menyebabkan harus menyinkron ulang seluruh rantai jika pemangkasan diaktifkan.</translation>
     </message>
-<<<<<<< HEAD
-=======
     <message>
         <source>Close all wallets</source>
         <translation>Tutup semua dompet</translation>
@@ -3445,15 +3372,10 @@
         <source>Are you sure you wish to close all wallets?</source>
         <translation>Apakah anda yakin ingin menutup seluruh dompet ?</translation>
     </message>
->>>>>>> da23532c
 </context>
 <context>
     <name>WalletFrame</name>
     <message>
-<<<<<<< HEAD
-        <source>No wallet has been loaded.</source>
-        <translation>Tidak ada dompent yang dimuat.</translation>
-=======
         <source>No wallet has been loaded.
 Go to File &gt; Open Wallet to load a wallet.
 - OR -</source>
@@ -3464,7 +3386,6 @@
     <message>
         <source>Create a new wallet</source>
         <translation>Bikin dompet baru</translation>
->>>>>>> da23532c
     </message>
 </context>
 <context>
@@ -3537,8 +3458,6 @@
         <translation>Ekspor data dalam tab sekarang ke sebuah berkas</translation>
     </message>
     <message>
-<<<<<<< HEAD
-=======
         <source>Error</source>
         <translation>Kesalahan</translation>
     </message>
@@ -3563,7 +3482,6 @@
         <translation>Tidak dapat membaca kode PSBT</translation>
     </message>
     <message>
->>>>>>> da23532c
         <source>Backup Wallet</source>
         <translation>Cadangkan Dompet</translation>
     </message>
@@ -3607,13 +3525,6 @@
         <translation>Pemangkasan: sinkronisasi dompet terakhir melampaui data yang sudah dipangkas. Anda perlu -reindex (unduh seluruh blockchain lagi jika terjadi node pemangkasan)</translation>
     </message>
     <message>
-<<<<<<< HEAD
-        <source>Error: A fatal internal error occurred, see debug.log for details</source>
-        <translation>Error: Kesalahan internal fatal terjadi, lihat debug.log untuk detailnya</translation>
-    </message>
-    <message>
-=======
->>>>>>> da23532c
         <source>Pruning blockstore...</source>
         <translation>Memangkas blockstore...</translation>
     </message>
@@ -3630,24 +3541,18 @@
         <translation>Tidak dapat memperoleh kunci pada direktori data %s. %s mungkin sudah berjalan.</translation>
     </message>
     <message>
-<<<<<<< HEAD
-=======
         <source>Cannot provide specific connections and have addrman find outgoing connections at the same.</source>
         <translation>Tidak bisa menyediakan koneksi-koneksi spesifik dan memiliki addrman untuk mencari koneksi-koneksi yang terbuka di sama.</translation>
     </message>
     <message>
->>>>>>> da23532c
         <source>Error reading %s! All keys read correctly, but transaction data or address book entries might be missing or incorrect.</source>
         <translation>Kesalahan membaca %s! Semua kunci dibaca dengan benar, tetapi data transaksi atau entri buku alamat mungkin hilang atau salah.</translation>
     </message>
     <message>
-<<<<<<< HEAD
-=======
         <source>More than one onion bind address is provided. Using %s for the automatically created Tor onion service.</source>
         <translation>Lebih dari satu alamat Onion Bind tersedia. Menggunakan %s untuk membuat Tor onion secara otomatis.</translation>
     </message>
     <message>
->>>>>>> da23532c
         <source>Please check that your computer's date and time are correct! If your clock is wrong, %s will not work properly.</source>
         <translation>Periksa apakah tanggal dan waktu komputer anda benar! Jika jam anda salah, %s tidak akan berfungsi dengan baik.</translation>
     </message>
@@ -3656,8 +3561,6 @@
         <translation>Silakan berkontribusi jika %s berguna. Kunjungi %s untuk informasi lebih lanjut tentang perangkat lunak.</translation>
     </message>
     <message>
-<<<<<<< HEAD
-=======
         <source>SQLiteDatabase: Failed to prepare the statement to fetch sqlite wallet schema version: %s</source>
         <translation>SQLiteDatabase: Gagal menyiapkan pernyataan untuk mengambil versi skema dompet sqlite: %s</translation>
     </message>
@@ -3670,7 +3573,6 @@
         <translation>SQLiteDatabase: Versi skema dompet sqlite tidak diketahui %d. Hanya versi %d yang didukung</translation>
     </message>
     <message>
->>>>>>> da23532c
         <source>The block database contains a block which appears to be from the future. This may be due to your computer's date and time being set incorrectly. Only rebuild the block database if you are sure that your computer's date and time are correct</source>
         <translation>Blok basis data berisi blok yang tampaknya berasal dari masa depan. Ini mungkin karena tanggal dan waktu komputer anda diatur secara tidak benar. Bangun kembali blok basis data jika anda yakin tanggal dan waktu komputer anda benar</translation>
     </message>
@@ -3679,8 +3581,6 @@
         <translation>Ini adalah uji coba pra-rilis - gunakan dengan risiko anda sendiri - jangan digunakan untuk aplikasi penambangan atau penjual</translation>
     </message>
     <message>
-<<<<<<< HEAD
-=======
         <source>This is the transaction fee you may discard if change is smaller than dust at this level</source>
         <translation>Ini adalah biaya transaksi, kamu boleh menutup kalau uang kembali lebih kecil daripada debu di level ini</translation>
     </message>
@@ -3693,7 +3593,6 @@
         <translation>tidak bisa memundur database ke status pre-fork. Kamu harus mengunduh ulang blockchain</translation>
     </message>
     <message>
->>>>>>> da23532c
         <source>Warning: The network does not appear to fully agree! Some miners appear to be experiencing issues.</source>
         <translation>Peringatan: Jaringan tampaknya tidak sepenuhnya setuju! Beberapa penambang tampaknya mengalami masalah.</translation>
     </message>
@@ -3701,8 +3600,6 @@
         <source>Warning: We do not appear to fully agree with our peers! You may need to upgrade, or other nodes may need to upgrade.</source>
         <translation>Peringatan: Kami tampaknya tidak sepenuhnya setuju dengan peers kami! Anda mungkin perlu memutakhirkan, atau nodes lain mungkin perlu dimutakhirkan.</translation>
     </message>
-<<<<<<< HEAD
-=======
     <message>
         <source>-maxmempool must be at least %d MB</source>
         <translation>-maxmempool harus paling sedikit %d MB</translation>
@@ -3723,7 +3620,6 @@
         <source>Copyright (C) %i-%i</source>
         <translation>Copyright (C) %i-%i</translation>
     </message>
->>>>>>> da23532c
     <message>
         <source>Corrupted block database detected</source>
         <translation>Menemukan database blok yang rusak</translation>
@@ -3797,8 +3693,6 @@
         <translation>Tidak bisa cari blok pertama, atau blok pertama salah. Salah direktori untuk jaringan?</translation>
     </message>
     <message>
-<<<<<<< HEAD
-=======
         <source>Initialization sanity check failed. %s is shutting down.</source>
         <translation>Inisialisasi pemeriksa kewarasan gagal. %s sedang dimatikan.</translation>
     </message>
@@ -3855,22 +3749,12 @@
         <translation>Meningkatkan database txindex</translation>
     </message>
     <message>
->>>>>>> da23532c
         <source>Loading P2P addresses...</source>
         <translation>Memuat alamat P2P....</translation>
     </message>
     <message>
-<<<<<<< HEAD
-        <source>Error: Disk space is too low!</source>
-        <translation>Eror: Kapasitas penyimpanan penuh!</translation>
-=======
         <source>Loading banlist...</source>
         <translation>Memuat banlist...</translation>
->>>>>>> da23532c
-    </message>
-    <message>
-        <source>Loading banlist...</source>
-        <translation>Memuat banlist...</translation>
     </message>
     <message>
         <source>Not enough file descriptors available.</source>
@@ -3881,8 +3765,6 @@
         <translation>Pemangkasan tidak dapat dikonfigurasi dengan nilai negatif.</translation>
     </message>
     <message>
-<<<<<<< HEAD
-=======
         <source>Prune mode is incompatible with -txindex.</source>
         <translation>Mode prune tidak kompatibel dengan -txindex</translation>
     </message>
@@ -3895,7 +3777,6 @@
         <translation>Memutar blok ...</translation>
     </message>
     <message>
->>>>>>> da23532c
         <source>The source code is available from %s.</source>
         <translation>Kode sumber tersedia dari %s.</translation>
     </message>
@@ -3936,19 +3817,14 @@
         <translation>Error: Mendengarkan koneksi yang masuk gagal (dengarkan kesalahan yang dikembalikan %s)</translation>
     </message>
     <message>
-<<<<<<< HEAD
-=======
         <source>Cannot upgrade a non HD split wallet without upgrading to support pre split keypool. Please use version 169900 or no version specified.</source>
         <translation>Tidak dapat mengupgrade dompet split non HD tanpa mengupgrade untuk mendukung keypool pra-split. Harap gunakan versi 169900 atau bukan versi yang ditentukan.</translation>
     </message>
     <message>
->>>>>>> da23532c
         <source>The transaction amount is too small to send after the fee has been deducted</source>
         <translation>Jumlah transaksi terlalu kecil untuk dikirim setelah biaya dikurangi</translation>
     </message>
     <message>
-<<<<<<< HEAD
-=======
         <source>This error could occur if this wallet was not shutdown cleanly and was last loaded using a build with a newer version of Berkeley DB. If so, please use the software that last loaded this wallet</source>
         <translation>Kesalahan ini dapat terjadi jika dompet ini tidak dimatikan dengan bersih dan terakhir dimuat menggunakan build dengan versi Berkeley DB yang lebih baru. Jika demikian, silakan gunakan perangkat lunak yang terakhir memuat dompet ini</translation>
     </message>
@@ -3961,13 +3837,10 @@
         <translation>Transaksi membutuhkan alamat perubahan, tetapi kami tidak dapat membuatnya. Silahkan hubungi keypoolrefill terlebih dahulu.</translation>
     </message>
     <message>
->>>>>>> da23532c
         <source>You need to rebuild the database using -reindex to go back to unpruned mode.  This will redownload the entire blockchain</source>
         <translation>Anda perlu membangun kembali basis data menggunakan -reindex untuk kembali ke mode tidak dipangkas. Ini akan mengunduh ulang seluruh blockchain</translation>
     </message>
     <message>
-<<<<<<< HEAD
-=======
         <source>A fatal internal error occurred, see debug.log for details</source>
         <translation>Terjadi kesalahan internal yang fatal, lihat debug.log untuk mengetahui detailnya</translation>
     </message>
@@ -3980,7 +3853,6 @@
         <translation>Ruang disk terlalu sedikit!</translation>
     </message>
     <message>
->>>>>>> da23532c
         <source>Error reading from database, shutting down.</source>
         <translation>Kesalahan membaca dari basis data, mematikan.</translation>
     </message>
@@ -3993,8 +3865,6 @@
         <translation>Eror: Kapasitas penyimpanan penuh untuk %s</translation>
     </message>
     <message>
-<<<<<<< HEAD
-=======
         <source>Error: Keypool ran out, please call keypoolrefill first</source>
         <translation>Error: Keypool habis, harap panggil keypoolrefill terlebih dahulu</translation>
     </message>
@@ -4003,7 +3873,6 @@
         <translation>Tarif biaya (%s) lebih rendah dari pengaturan tarif biaya minimum (%s)</translation>
     </message>
     <message>
->>>>>>> da23532c
         <source>Invalid -onion address or hostname: '%s'</source>
         <translation>Alamat -onion atau hostname tidak valid: '%s'</translation>
     </message>
@@ -4012,13 +3881,10 @@
         <translation>Alamat proxy atau hostname tidak valid: '%s'</translation>
     </message>
     <message>
-<<<<<<< HEAD
-=======
         <source>Invalid amount for -paytxfee=&lt;amount&gt;: '%s' (must be at least %s)</source>
         <translation>Jumlah yang tidak sah untuk -paytxfee=&lt;amount&gt;: '%s' (Paling sedikit harus %s)</translation>
     </message>
     <message>
->>>>>>> da23532c
         <source>Invalid netmask specified in -whitelist: '%s'</source>
         <translation>Netmask tidak valid yang ditentukan di -whitelist: '%s'</translation>
     </message>
@@ -4027,24 +3893,18 @@
         <translation>Perlu menentukan port dengan -whitebind: '%s'</translation>
     </message>
     <message>
-<<<<<<< HEAD
-=======
         <source>No proxy server specified. Use -proxy=&lt;ip&gt; or -proxy=&lt;ip:port&gt;.</source>
         <translation>Tidak ada server proxy yang ditentukan. Gunakan -proxy=&lt;ip&gt; atau -proxy=&lt;ip:port&gt;.</translation>
     </message>
     <message>
->>>>>>> da23532c
         <source>Prune mode is incompatible with -blockfilterindex.</source>
         <translation>Mode pemangkasan tidak kompatibel dengan -blockfilterindex.</translation>
     </message>
     <message>
-<<<<<<< HEAD
-=======
         <source>Reducing -maxconnections from %d to %d, because of system limitations.</source>
         <translation>Mengurangi -maxconnections dari %d ke %d, karena limitasi sistem.</translation>
     </message>
     <message>
->>>>>>> da23532c
         <source>Section [%s] is not recognized.</source>
         <translation>Bagian [%s] tidak dikenali.</translation>
     </message>
@@ -4053,8 +3913,6 @@
         <translation>Tandatangani transaksi tergagal</translation>
     </message>
     <message>
-<<<<<<< HEAD
-=======
         <source>Specified -walletdir "%s" does not exist</source>
         <translation>-walletdir yang sudah dispesifikasi "%s" tidak ada.</translation>
     </message>
@@ -4067,7 +3925,6 @@
         <translation>-walletdir yang dispesifikasi "%s" bukan direktori</translation>
     </message>
     <message>
->>>>>>> da23532c
         <source>The specified config file %s does not exist
 </source>
         <translation>Berkas konfigurasi %s yang ditentukan tidak ada
@@ -4090,8 +3947,6 @@
         <translation>Transaksi terlalu besar</translation>
     </message>
     <message>
-<<<<<<< HEAD
-=======
         <source>Unable to bind to %s on this computer (bind returned error %s)</source>
         <translation>Tidak bisa menghubungkan %s di komputer (Penghubung menghasilkan error %s)</translation>
     </message>
@@ -4108,15 +3963,10 @@
         <translation>Jumlah -blockfilterindex yang tidak diketahui %s</translation>
     </message>
     <message>
->>>>>>> da23532c
         <source>Verifying wallet(s)...</source>
         <translation>Memverifikasi dompet...</translation>
     </message>
     <message>
-<<<<<<< HEAD
-        <source>Zapping all transactions from wallet...</source>
-        <translation>Setiap transaksi dalam dompet sedang di-'Zap'...</translation>
-=======
         <source>Warning: unknown new rules activated (versionbit %i)</source>
         <translation>Peringatan: Aturan baru yang tidak diketahui diaktifkan (versionbit %i)</translation>
     </message>
@@ -4163,35 +4013,6 @@
     <message>
         <source>Transaction must have at least one recipient</source>
         <translation>Transaksi harus mempunyai paling tidak satu penerima</translation>
->>>>>>> da23532c
-    </message>
-    <message>
-        <source>%s is set very high!</source>
-        <translation>%s diset sangat tinggi!</translation>
-    </message>
-    <message>
-        <source>The wallet will avoid paying less than the minimum relay fee.</source>
-        <translation>Dompet akan menghindari pembayaran kurang dari biaya minimum ongkos relay.</translation>
-    </message>
-    <message>
-        <source>This is the minimum transaction fee you pay on every transaction.</source>
-        <translation>Ini adalah ongkos transaksi minimum yang anda bayarkan untuk setiap transaksi.</translation>
-    </message>
-    <message>
-        <source>This is the transaction fee you will pay if you send a transaction.</source>
-        <translation>Ini adalah ongkos transaksi yang akan anda bayarkan jika anda mengirim transaksi.</translation>
-    </message>
-    <message>
-        <source>Transaction amounts must not be negative</source>
-        <translation>Jumlah transaksi tidak boleh negatif</translation>
-    </message>
-    <message>
-        <source>Transaction has too long of a mempool chain</source>
-        <translation>Transaksi mempunyai rantai mempool yang terlalu panjang</translation>
-    </message>
-    <message>
-        <source>Transaction must have at least one recipient</source>
-        <translation>Transaksi harus mempunyai paling tidak satu penerima</translation>
     </message>
     <message>
         <source>Unknown network specified in -onlynet: '%s'</source>
@@ -4202,13 +4023,10 @@
         <translation>Saldo tidak mencukupi</translation>
     </message>
     <message>
-<<<<<<< HEAD
-=======
         <source>Fee estimation failed. Fallbackfee is disabled. Wait a few blocks or enable -fallbackfee.</source>
         <translation>Estimasi biaya gagal. Biaya fallback dimatikan. Tunggu beberapa blocks atau nyalakan -fallbackfee</translation>
     </message>
     <message>
->>>>>>> da23532c
         <source>Warning: Private keys detected in wallet {%s} with disabled private keys</source>
         <translation>Peringatan: Kunci pribadi terdeteksi di dompet {%s} dengan kunci pribadi yang dinonaktifkan</translation>
     </message>
