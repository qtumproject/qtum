<TS version="2.1" language="id">
<context>
    <name>AddressBookPage</name>
    <message>
        <source>Right-click to edit address or label</source>
        <translation type="unfinished">Klik kanan untuk mengedit alamat atau label</translation>
    </message>
    <message>
        <source>Create a new address</source>
        <translation type="unfinished">Membuat alamat baru</translation>
    </message>
    <message>
        <source>Copy the currently selected address to the system clipboard</source>
        <translation type="unfinished">Salin alamat terpilih ke papan klip</translation>
    </message>
    <message>
        <source>C&amp;lose</source>
        <translation type="unfinished">&amp;Tutup</translation>
    </message>
    <message>
        <source>Delete the currently selected address from the list</source>
        <translation type="unfinished">Hapus alamat yang saat ini dipilih dari daftar</translation>
    </message>
    <message>
        <source>Enter address or label to search</source>
        <translation type="unfinished">Masukkan alamat atau label untuk mencari</translation>
    </message>
    <message>
        <source>Export the data in the current tab to a file</source>
        <translation type="unfinished">Ekspor data di tab saat ini ke sebuah file</translation>
    </message>
    <message>
        <source>&amp;Export</source>
        <translation type="unfinished">&amp;Ekspor
wallet</translation>
    </message>
    <message>
<<<<<<< HEAD
=======
        <source>&amp;Delete</source>
        <translation type="unfinished">&amp;Hapus</translation>
    </message>
    <message>
        <source>Choose the address to send coins to</source>
        <translation type="unfinished">Pilih alamat tujuan pengiriman koin</translation>
    </message>
    <message>
>>>>>>> 258457a4
        <source>C&amp;hoose</source>
        <translation type="unfinished">&amp;Choose</translation>
    </message>
    <message>
        <source>These are your Qtum addresses for sending payments. Always check the amount and the receiving address before sending coins.</source>
        <translation type="unfinished">Ini adalah alamat Qtum Anda untuk mengirim pembayaran. Selalu periksa jumlah dan alamat penerima sebelum mengirim koin.</translation>
    </message>
    <message>
        <source>These are your Qtum addresses for receiving payments. Use the 'Create new receiving address' button in the receive tab to create new addresses.
Signing is only possible with addresses of the type 'legacy'.</source>
        <translation type="unfinished">Berikut ini adalah alamat-alamat qtummu untuk menerima pembayaran. Gunakan tombol 'Buat alamat penerima baru' di tab menerima untuk membuat alamat baru.
Tanda tangan hanya bisa digunakan dengan tipe alamat 'warisan'</translation>
    </message>
    <message>
        <source>&amp;Copy Address</source>
        <translation type="unfinished">&amp;Salin Alamat</translation>
    </message>
    <message>
        <source>Copy &amp;Label</source>
        <translation type="unfinished">Salin &amp;Label</translation>
    </message>
    <message>
        <source>Export Address List</source>
        <translation type="unfinished">Daftar Alamat Ekspor</translation>
    </message>
    <message>
        <source>Comma separated file</source>
        <extracomment>Expanded name of the CSV file format. See: https://en.wikipedia.org/wiki/Comma-separated_values.</extracomment>
        <translation type="unfinished">File yang dipisahkan koma</translation>
    </message>
    <message>
        <source>There was an error trying to save the address list to %1. Please try again.</source>
        <extracomment>An error message. %1 is a stand-in argument for the name of the file we attempted to save to.</extracomment>
        <translation type="unfinished">Terjadi sebuah kesalahan saat mencoba menyimpan daftar alamat ke %1. Silakan coba lagi.</translation>
    </message>
    <message>
        <source>Exporting Failed</source>
        <translation type="unfinished">Gagal Mengekspor</translation>
    </message>
</context>
<context>
    <name>AddressTableModel</name>
    <message>
        <source>Address</source>
        <translation type="unfinished">Alamat</translation>
    </message>
    <message>
        <source>(no label)</source>
        <translation type="unfinished">(tidak ada label)</translation>
    </message>
</context>
<context>
    <name>AskPassphraseDialog</name>
    <message>
        <source>Passphrase Dialog</source>
        <translation type="unfinished">Dialog frasa sandi</translation>
    </message>
    <message>
        <source>Enter passphrase</source>
        <translation type="unfinished">Masukan frasa sandi</translation>
    </message>
    <message>
        <source>New passphrase</source>
        <translation type="unfinished">Frasa sandi baru</translation>
    </message>
    <message>
        <source>Repeat new passphrase</source>
        <translation type="unfinished">Ulangi frasa sandi baru</translation>
    </message>
    <message>
        <source>Show passphrase</source>
        <translation type="unfinished">Tampilkan frasa sandi</translation>
    </message>
    <message>
        <source>Encrypt wallet</source>
        <translation type="unfinished">Enkripsi dompet</translation>
    </message>
    <message>
        <source>This operation needs your wallet passphrase to unlock the wallet.</source>
        <translation type="unfinished">Operasi ini memerlukan passphrase dompet Anda untuk membuka dompet.</translation>
    </message>
    <message>
        <source>Unlock wallet</source>
        <translation type="unfinished">Buka dompet</translation>
    </message>
    <message>
        <source>Change passphrase</source>
        <translation type="unfinished">Ganti passphrase</translation>
    </message>
    <message>
        <source>Confirm wallet encryption</source>
        <translation type="unfinished">Konfirmasi pengenkripsian dompet</translation>
    </message>
    <message>
        <source>Warning: If you encrypt your wallet and lose your passphrase, you will &lt;b&gt;LOSE ALL OF YOUR QTUMS&lt;/b&gt;!</source>
        <translation type="unfinished">Peringatan: Jika Anda mengenkripsi dompet Anda dan lupa kata sandi Anda, Anda akan &lt;b&gt;KEHILANGAN SEMUA QTUM ANDA&lt;/b&gt;!</translation>
    </message>
    <message>
        <source>Are you sure you wish to encrypt your wallet?</source>
        <translation type="unfinished">Apa Anda yakin ingin mengenkripsi dompet Anda?</translation>
    </message>
    <message>
        <source>Wallet encrypted</source>
        <translation type="unfinished">Dompet terenkripsi</translation>
    </message>
    <message>
        <source>Enter the new passphrase for the wallet.&lt;br/&gt;Please use a passphrase of &lt;b&gt;ten or more random characters&lt;/b&gt;, or &lt;b&gt;eight or more words&lt;/b&gt;.</source>
        <translation type="unfinished">Masukkan passphrase baru ke dompet.&lt;br/&gt;Harap gunakan passphrase dari &lt;b&gt;sepuluh atau lebih karakter acak&lt;/b&gt;, or &lt;b&gt;delapan atau lebih kata&lt;/b&gt;.</translation>
    </message>
    <message>
        <source>Enter the old passphrase and new passphrase for the wallet.</source>
        <translation type="unfinished">Masukan passphrase lama dan passphrase baru ke dompet.</translation>
    </message>
    <message>
        <source>Remember that encrypting your wallet cannot fully protect your qtums from being stolen by malware infecting your computer.</source>
        <translation type="unfinished">Ingat mengenkripsi dompet Anda tidak dapat sepenuhnya melindungi qtum Anda dari pencurian oleh malware yang menginfeksi komputer Anda.</translation>
    </message>
    <message>
        <source>Wallet to be encrypted</source>
        <translation type="unfinished">Dompet yang akan dienkripsi</translation>
    </message>
    <message>
        <source>Your wallet is about to be encrypted. </source>
        <translation type="unfinished">Dompet anda akan dienkripsi.</translation>
    </message>
    <message>
        <source>Your wallet is now encrypted. </source>
        <translation type="unfinished">Dompet anda sudah dienkripsi.</translation>
    </message>
    <message>
        <source>IMPORTANT: Any previous backups you have made of your wallet file should be replaced with the newly generated, encrypted wallet file. For security reasons, previous backups of the unencrypted wallet file will become useless as soon as you start using the new, encrypted wallet.</source>
        <translation type="unfinished">PENTING: Backup sebelumnya yang Anda buat dari file dompet Anda harus diganti dengan file dompet terenkripsi yang baru dibuat. Demi keamanan, backup file dompet sebelumnya yang tidak dienkripsi sebelumnya akan menjadi tidak berguna begitu Anda mulai menggunakan dompet terenkripsi yang baru.</translation>
    </message>
    <message>
        <source>Wallet encryption failed</source>
        <translation type="unfinished">Pengenkripsian dompet gagal</translation>
    </message>
    <message>
        <source>Wallet encryption failed due to an internal error. Your wallet was not encrypted.</source>
        <translation type="unfinished">Pengenkripsian dompet gagal karena kesalahan internal. Dompet Anda tidak dienkripsi.</translation>
    </message>
    <message>
        <source>The supplied passphrases do not match.</source>
        <translation type="unfinished">Passphrase yang dimasukan tidak sesuai.</translation>
    </message>
    <message>
        <source>Wallet unlock failed</source>
        <translation type="unfinished">Gagal membuka dompet</translation>
    </message>
    <message>
        <source>The passphrase entered for the wallet decryption was incorrect.</source>
        <translation type="unfinished">Passphrase yang dimasukan untuk dekripsi dompet salah</translation>
    </message>
    <message>
        <source>The passphrase entered for the wallet decryption is incorrect. It contains a null character (ie - a zero byte). If the passphrase was set with a version of this software prior to 25.0, please try again with only the characters up to — but not including — the first null character. If this is successful, please set a new passphrase to avoid this issue in the future.</source>
        <translation type="unfinished">Frasa sandi yang dimasukkan untuk membuka dompet salah. Mengandung karakter kosong (contoh - sebuah bit kosong). Apabila frasa sandi di atur menggunakan piranti lunak sebelum versi 25.0, silahkan coba kembali dengan karakter hanya sampai dengan - tetapi tidak termasuk - karakter kosong yang pertama. Jika hal ini berhasil, silahkan atur frasa sandi yang baru untuk menghindari masalah yang sama di kemudian hari.</translation>
    </message>
    <message>
        <source>Wallet passphrase was successfully changed.</source>
        <translation type="unfinished">Kata sandi berhasil diganti.</translation>
    </message>
    <message>
        <source>Passphrase change failed</source>
        <translation type="unfinished">Penggantian frasa sandi gagal</translation>
    </message>
    <message>
        <source>The old passphrase entered for the wallet decryption is incorrect. It contains a null character (ie - a zero byte). If the passphrase was set with a version of this software prior to 25.0, please try again with only the characters up to — but not including — the first null character.</source>
        <translation type="unfinished">Frasa sandi lama yang dimasukkan untuk membuka dompet salah. Mengandung karakter kosong (contoh - sebuah bit kosong). Apabila frasa sandi di atur menggunakan piranti lunak sebelum versi 25.0, silahkan coba kembali  dengan karakter hanya sampai dengan - tetapi tidak termasuk - karakter kosong yang pertama.</translation>
    </message>
    <message>
        <source>Warning: The Caps Lock key is on!</source>
        <translation type="unfinished">Peringatan: Tombol Caps Lock aktif!</translation>
    </message>
</context>
<context>
    <name>BanTableModel</name>
    <message>
        <source>Banned Until</source>
        <translation type="unfinished">Di banned sampai</translation>
    </message>
</context>
<context>
    <name>BitcoinApplication</name>
    <message>
        <source>Settings file %1 might be corrupt or invalid.</source>
        <translation type="unfinished">File pengaturan %1 mungkin rusak atau tidak valid.</translation>
    </message>
    <message>
        <source>Runaway exception</source>
        <translation type="unfinished">Pengecualian pelarian</translation>
    </message>
    <message>
        <source>A fatal error occurred. %1 can no longer continue safely and will quit.</source>
        <translation type="unfinished">Error yang fatal telah terjadi. %1 tidak bisa berlanjut dengan selamat dan akan keluar.</translation>
    </message>
    <message>
        <source>Internal error</source>
        <translation type="unfinished">Kesalahan internal</translation>
    </message>
    <message>
        <source>An internal error occurred. %1 will attempt to continue safely. This is an unexpected bug which can be reported as described below.</source>
        <translation type="unfinished">Terjadi kesalahan. %1 akan mencoba melanjutkan secara aman. Ini adalah bug yang tidak terduga yang dapat dilaporkan seperti penjelasan di bawah ini.</translation>
    </message>
</context>
<context>
    <name>QObject</name>
    <message>
        <source>Do you want to reset settings to default values, or to abort without making changes?</source>
        <extracomment>Explanatory text shown on startup when the settings file cannot be read. Prompts user to make a choice between resetting or aborting.</extracomment>
        <translation type="unfinished">Apakah Anda ingin mereset pengaturan ke nilai default, atau membatalkan tanpa membuat perubahan?</translation>
    </message>
    <message>
        <source>A fatal error occurred. Check that settings file is writable, or try running with -nosettings.</source>
        <extracomment>Explanatory text shown on startup when the settings file could not be written. Prompts user to check that we have the ability to write to the file. Explains that the user has the option of running without a settings file.</extracomment>
        <translation type="unfinished">Error yang fatal telah terjadi. Periksa bahwa file pengaturan dapat ditulis atau coba jalankan dengan -nosettings</translation>
    </message>
    <message numerus="yes">
        <source>%n second(s)</source>
        <translation type="unfinished">
            <numerusform>%n second(s)</numerusform>
        </translation>
    </message>
    <message numerus="yes">
        <source>%n minute(s)</source>
        <translation type="unfinished">
            <numerusform>%n minute(s)</numerusform>
        </translation>
    </message>
    <message numerus="yes">
        <source>%n hour(s)</source>
        <translation type="unfinished">
            <numerusform>%n hour(s)</numerusform>
        </translation>
    </message>
    <message numerus="yes">
        <source>%n day(s)</source>
        <translation type="unfinished">
            <numerusform>%n day(s)</numerusform>
        </translation>
    </message>
    <message numerus="yes">
        <source>%n week(s)</source>
        <translation type="unfinished">
            <numerusform>%n week(s)</numerusform>
        </translation>
    </message>
    <message numerus="yes">
        <source>%n year(s)</source>
        <translation type="unfinished">
            <numerusform>%n year(s)</numerusform>
        </translation>
    </message>
    </context>
<context>
    <name>BitcoinGUI</name>
    <message>
        <source>Connecting to peers…</source>
        <translation type="unfinished">Menghubungkan ke peers...</translation>
    </message>
    <message>
        <source>Request payments (generates QR codes and qtum: URIs)</source>
        <translation type="unfinished">Permintaan pembayaran (membuat kode QR dan qtum: URIs)</translation>
    </message>
    <message>
        <source>Show the list of used sending addresses and labels</source>
        <translation type="unfinished">Tampilkan daftar alamat dan label yang terkirim</translation>
    </message>
    <message>
        <source>Show the list of used receiving addresses and labels</source>
        <translation type="unfinished">Tampilkan daftar alamat dan label yang diterima</translation>
    </message>
    <message>
        <source>&amp;Command-line options</source>
        <translation type="unfinished">&amp;pilihan Command-line</translation>
    </message>
    <message numerus="yes">
        <source>Processed %n block(s) of transaction history.</source>
        <translation type="unfinished">
            <numerusform>Processed %n block(s) of transaction history.</numerusform>
        </translation>
    </message>
    <message>
        <source>%1 behind</source>
        <translation type="unfinished">kurang %1</translation>
    </message>
    <message>
        <source>Catching up…</source>
        <translation type="unfinished">Menyusul...</translation>
    </message>
    <message>
        <source>Last received block was generated %1 ago.</source>
        <translation type="unfinished">Blok terakhir yang diterima %1 lalu.</translation>
    </message>
    <message>
        <source>Transactions after this will not yet be visible.</source>
        <translation type="unfinished">Transaksi setelah ini belum akan terlihat.</translation>
    </message>
    <message>
        <source>Error</source>
        <translation type="unfinished">Terjadi sebuah kesalahan</translation>
    </message>
    <message>
        <source>Warning</source>
        <translation type="unfinished">Peringatan</translation>
    </message>
    <message>
        <source>Information</source>
        <translation type="unfinished">Informasi</translation>
    </message>
    <message>
        <source>Up to date</source>
        <translation type="unfinished">Terbaru</translation>
    </message>
    <message>
        <source>Restore Wallet…</source>
        <extracomment>Name of the menu item that restores wallet from a backup file.</extracomment>
        <translation type="unfinished">Pulihkan Dompet…</translation>
    </message>
    <message>
        <source>Restore a wallet from a backup file</source>
        <extracomment>Status tip for Restore Wallet menu item</extracomment>
        <translation type="unfinished">Pulihkan dompet dari file cadangan</translation>
    </message>
    <message>
        <source>Close all wallets</source>
        <translation type="unfinished">Tutup semua dompet</translation>
    </message>
    <message>
        <source>Migrate Wallet</source>
        <translation type="unfinished">Migrasi dompet</translation>
    </message>
    <message>
        <source>Migrate a wallet</source>
        <translation type="unfinished">Migrasi sebuah dompet</translation>
    </message>
    <message>
        <source>Show the %1 help message to get a list with possible Qtum command-line options</source>
        <translation type="unfinished">Tampilkan %1 pesan bantuan untuk mendapatkan daftar opsi baris perintah Qtum yang memungkinkan</translation>
    </message>
    <message>
        <source>&amp;Mask values</source>
        <translation type="unfinished">&amp;Nilai masker</translation>
    </message>
    <message>
        <source>Mask the values in the Overview tab</source>
        <translation type="unfinished">Mask nilai yang ada di tab Overview</translation>
    </message>
    <message>
        <source>default wallet</source>
        <translation type="unfinished">wallet default</translation>
    </message>
    <message>
        <source>No wallets available</source>
        <translation type="unfinished">Tidak ada wallet tersedia</translation>
    </message>
    <message>
        <source>Wallet Data</source>
        <extracomment>Name of the wallet data file format.</extracomment>
        <translation type="unfinished">Data Dompet</translation>
    </message>
    <message>
        <source>Load Wallet Backup</source>
        <extracomment>The title for Restore Wallet File Windows</extracomment>
        <translation type="unfinished">Muat Pencadangan Dompet</translation>
    </message>
    <message>
        <source>Restore Wallet</source>
        <extracomment>Title of pop-up window shown when the user is attempting to restore a wallet.</extracomment>
        <translation type="unfinished">Pulihkan Dompet</translation>
    </message>
    <message>
        <source>Wallet Name</source>
        <extracomment>Label of the input field where the name of the wallet is entered.</extracomment>
        <translation type="unfinished">Nama Dompet</translation>
    </message>
    <message>
        <source>&amp;Window</source>
        <translation type="unfinished">&amp;Jendela</translation>
    </message>
    <message>
        <source>Main Window</source>
        <translation type="unfinished">Jendela Utama</translation>
    </message>
    <message>
        <source>%1 client</source>
        <translation type="unfinished">%1 klien</translation>
    </message>
    <message>
        <source>&amp;Hide</source>
        <translation type="unfinished">Sembunyi</translation>
    </message>
    <message>
        <source>S&amp;how</source>
        <translation type="unfinished">Tampilkan</translation>
    </message>
    <message numerus="yes">
        <source>%n active connection(s) to Qtum network.</source>
        <extracomment>A substring of the tooltip.</extracomment>
        <translation type="unfinished">
            <numerusform>%n koneksi yang aktif ke jaringan Qtum</numerusform>
        </translation>
    </message>
    <message>
        <source>Click for more actions.</source>
        <extracomment>A substring of the tooltip. "More actions" are available via the context menu.</extracomment>
        <translation type="unfinished">Klik untuk tindakan lainnya</translation>
    </message>
    <message>
        <source>Show Peers tab</source>
        <extracomment>A context menu item. The "Peers tab" is an element of the "Node window".</extracomment>
        <translation type="unfinished">Tampilkan tab Rekan</translation>
    </message>
    <message>
        <source>Disable network activity</source>
        <extracomment>A context menu item.</extracomment>
        <translation type="unfinished">nonaktifkan aktivitas jaringan</translation>
    </message>
    <message>
        <source>Enable network activity</source>
        <extracomment>A context menu item. The network activity was disabled previously.</extracomment>
        <translation type="unfinished">aktifkan aktivitas jaringan</translation>
    </message>
    <message>
        <source>Pre-syncing Headers (%1%)…</source>
        <translation type="unfinished">Pra-Singkronisasi Header (%1%)...</translation>
    </message>
    <message>
        <source>Error creating wallet</source>
        <translation type="unfinished">Gagal saat membuat dompet</translation>
    </message>
    <message>
        <source>Cannot create new wallet, the software was compiled without sqlite support (required for descriptor wallets)</source>
        <translation type="unfinished">Tidak bisa membuat dompet baru, perangkat lunak dikompilasi tanpa dukungan sqlite (yang diperlukan untuk dompet deskriptor)</translation>
    </message>
    </context>
<context>
    <name>CoinControlDialog</name>
    <message>
        <source>Copy change</source>
        <translation type="unfinished">Salin Perubahan</translation>
    </message>
    <message>
        <source>(%1 locked)</source>
        <translation type="unfinished">(%1 terkunci)</translation>
    </message>
    <message>
        <source>(no label)</source>
        <translation type="unfinished">(tidak ada label)</translation>
    </message>
    </context>
<context>
    <name>CreateWalletActivity</name>
    <message>
        <source>Create Wallet</source>
        <extracomment>Title of window indicating the progress of creation of a new wallet.</extracomment>
        <translation type="unfinished">Bikin dompet</translation>
    </message>
    <message>
        <source>Too many external signers found</source>
        <translation type="unfinished">Terlalu banyak penanda tangan eksternal ditemukan</translation>
    </message>
</context>
<context>
    <name>LoadWalletsActivity</name>
    <message>
        <source>Load Wallets</source>
        <extracomment>Title of progress window which is displayed when wallets are being loaded.</extracomment>
        <translation type="unfinished">Tampilkan Dompet</translation>
    </message>
    <message>
        <source>Loading wallets…</source>
        <extracomment>Descriptive text of the load wallets progress window which indicates to the user that wallets are currently being loaded.</extracomment>
        <translation type="unfinished">Memuat wallet</translation>
    </message>
</context>
<context>
    <name>MigrateWalletActivity</name>
    <message>
        <source>Migrate wallet</source>
        <translation type="unfinished">Migrasi dompet</translation>
    </message>
    <message>
        <source>Migrating the wallet will convert this wallet to one or more descriptor wallets. A new wallet backup will need to be made.
If this wallet contains any watchonly scripts, a new wallet will be created which contains those watchonly scripts.
If this wallet contains any solvable but not watched scripts, a different and new wallet will be created which contains those scripts.

The migration process will create a backup of the wallet before migrating. This backup file will be named &lt;wallet name&gt;-&lt;timestamp&gt;.legacy.bak and can be found in the directory for this wallet. In the event of an incorrect migration, the backup can be restored with the "Restore Wallet" functionality.</source>
        <translation type="unfinished">Memindahkan dompet akan mengubah dompet ini menjadi satu atau beberapa dompet deskriptor. Cadangan dompet baru perlu dibuat.
Jika dompet ini berisi skrip yang hanya bisa dilihat, dompet baru akan dibuat yang berisi skrip tersebut.
Jika dompet ini berisi skrip yang dapat dipecahkan tetapi tidak dapat ditonton, dompet yang berbeda dan baru akan dibuat yang berisi skrip tersebut.

Proses migrasi akan mencadangkan dompet sebelum melakukan pemindahan. Fail cadangan ini akan diberi nama -.legacy.bak dan dapat ditemukan di direktori untuk dompet ini. Jika terjadi gagal pemindahan, cadangan dapat dipulihkan dengan fungsi "Pulihkan Dompet".</translation>
    </message>
    <message>
        <source>Migrate Wallet</source>
        <translation type="unfinished">Migrasi dompet</translation>
    </message>
    <message>
        <source>Migrating Wallet &lt;b&gt;%1&lt;/b&gt;…</source>
        <translation type="unfinished">Memindahkan Dompet &lt;b&gt;%1&lt;/b&gt;…</translation>
    </message>
    <message>
        <source>The wallet '%1' was migrated successfully.</source>
        <translation type="unfinished">Dompet '%1' berhasil dipindahkan.</translation>
    </message>
    <message>
<<<<<<< HEAD
        <source> Watchonly scripts have been migrated to a new wallet named '%1'.</source>
        <translation type="unfinished">Skrip Watchonly sudah dipindahkan ke dompet baru bernama '%1'.</translation>
=======
        <source>Watchonly scripts have been migrated to a new wallet named '%1'.</source>
        <translation type="unfinished">Skrip hanya lihat telah dimigrasikan ke dompet yang baru '%1'.</translation>
>>>>>>> 258457a4
    </message>
    <message>
        <source>Migration failed</source>
        <translation type="unfinished">Migrasi gagal</translation>
    </message>
    <message>
        <source>Migration Successful</source>
        <translation type="unfinished">Migrasi berhasil</translation>
    </message>
</context>
<context>
    <name>OpenWalletActivity</name>
    <message>
        <source>Open wallet failed</source>
        <translation type="unfinished">Gagal membuka wallet</translation>
    </message>
    <message>
        <source>Open wallet warning</source>
        <translation type="unfinished">Peringatan membuka wallet</translation>
    </message>
    <message>
        <source>default wallet</source>
        <translation type="unfinished">wallet default</translation>
    </message>
    <message>
        <source>Opening Wallet &lt;b&gt;%1&lt;/b&gt;…</source>
        <extracomment>Descriptive text of the open wallet progress window which indicates to the user which wallet is currently being opened.</extracomment>
        <translation type="unfinished">Membuka Wallet &lt;b&gt;%1&lt;/b&gt;...</translation>
    </message>
</context>
<context>
    <name>RestoreWalletActivity</name>
    <message>
        <source>Restore Wallet</source>
        <extracomment>Title of progress window which is displayed when wallets are being restored.</extracomment>
        <translation type="unfinished">Pulihkan Dompet</translation>
    </message>
    <message>
        <source>Restoring Wallet &lt;b&gt;%1&lt;/b&gt;…</source>
        <extracomment>Descriptive text of the restore wallets progress window which indicates to the user that wallets are currently being restored.</extracomment>
        <translation type="unfinished">Memulihkan Dompet &lt;b&gt;%1&lt;/b&gt;…</translation>
    </message>
    <message>
        <source>Restore wallet failed</source>
        <extracomment>Title of message box which is displayed when the wallet could not be restored.</extracomment>
        <translation type="unfinished">Pemulihan dompet gagal</translation>
    </message>
    <message>
        <source>Restore wallet warning</source>
        <extracomment>Title of message box which is displayed when the wallet is restored with some warning.</extracomment>
        <translation type="unfinished">Peringatan pemulihan dompet</translation>
    </message>
    <message>
        <source>Restore wallet message</source>
        <extracomment>Title of message box which is displayed when the wallet is successfully restored.</extracomment>
        <translation type="unfinished">Pesan pemulihan dompet</translation>
    </message>
</context>
<context>
    <name>WalletController</name>
    <message>
        <source>Are you sure you wish to close the wallet &lt;i&gt;%1&lt;/i&gt;?</source>
        <translation type="unfinished">Apakah anda yakin ingin menutup dompet &lt;i&gt;%1&lt;/i&gt;?</translation>
    </message>
    <message>
        <source>Closing the wallet for too long can result in having to resync the entire chain if pruning is enabled.</source>
        <translation type="unfinished">Menutup dompet terlalu lama dapat menyebabkan harus menyinkron ulang seluruh rantai jika pemangkasan diaktifkan.</translation>
    </message>
    <message>
        <source>Close all wallets</source>
        <translation type="unfinished">Tutup semua dompet</translation>
    </message>
    <message>
        <source>Are you sure you wish to close all wallets?</source>
        <translation type="unfinished">Apakah anda yakin ingin menutup seluruh dompet ?</translation>
    </message>
</context>
<context>
    <name>CreateWalletDialog</name>
    <message>
        <source>Create Wallet</source>
        <translation type="unfinished">Bikin dompet</translation>
    </message>
    <message>
        <source>You are one step away from creating your new wallet!</source>
        <translation type="unfinished">Anda hanya selangkah lagi untuk membuat dompet baru anda!</translation>
    </message>
    <message>
        <source>Please provide a name and, if desired, enable any advanced options</source>
        <translation type="unfinished">Mohon sertakan nama, dan jika diinginkan, aktifkan pilihan lanjut apapun</translation>
    </message>
    <message>
        <source>Wallet Name</source>
        <translation type="unfinished">Nama Dompet</translation>
    </message>
    <message>
        <source>Wallet</source>
        <translation type="unfinished">Dompet</translation>
    </message>
    <message>
        <source>Encrypt the wallet. The wallet will be encrypted with a passphrase of your choice.</source>
        <translation type="unfinished">Enkripsi dompet. Dompet akan dienkripsi dengan passphrase pilihan Anda.</translation>
    </message>
    <message>
        <source>Encrypt Wallet</source>
        <translation type="unfinished">Enkripsi Dompet</translation>
    </message>
    <message>
        <source>Advanced Options</source>
        <translation type="unfinished">Opsi Lanjutan</translation>
    </message>
    <message>
        <source>Disable private keys for this wallet. Wallets with private keys disabled will have no private keys and cannot have an HD seed or imported private keys. This is ideal for watch-only wallets.</source>
        <translation type="unfinished">Nonaktifkan private keys dompet ini. Dompet dengan private keys nonaktif tidak akan memiliki private keys dan tidak dapat memiliki seed HD atau private keys impor. Ini sangat ideal untuk dompet watch-only.</translation>
    </message>
    <message>
        <source>Disable Private Keys</source>
        <translation type="unfinished">Nonaktifkan private keys</translation>
    </message>
    <message>
        <source>Make a blank wallet. Blank wallets do not initially have private keys or scripts. Private keys and addresses can be imported, or an HD seed can be set, at a later time.</source>
        <translation type="unfinished">Buat dompet kosong. Dompet kosong pada awalnya tidak memiliki private keys atau skrip pribadi. Private keys dan alamat pribadi dapat diimpor, atau seed HD dapat diatur di kemudian hari.</translation>
    </message>
    <message>
        <source>Make Blank Wallet</source>
        <translation type="unfinished">Buat dompet kosong</translation>
    </message>
    <message>
        <source>Use an external signing device such as a hardware wallet. Configure the external signer script in wallet preferences first.</source>
        <translation type="unfinished">Gunakan perangkat penandatanganan eksternal seperti dompet perangkat keras. Konfigurasikan skrip penandatangan eksternal di preferensi dompet terlebih dahulu.</translation>
    </message>
    <message>
        <source>External signer</source>
        <translation type="unfinished">Penandatangan eksternal</translation>
    </message>
    <message>
        <source>Create</source>
        <translation type="unfinished">Membuat</translation>
    </message>
    <message>
        <source>Compiled without external signing support (required for external signing)</source>
        <extracomment>"External signing" means using devices such as hardware wallets.</extracomment>
        <translation type="unfinished">Dikompilasi tanpa dukungan penandatanganan eksternal (diperlukan untuk penandatanganan eksternal)</translation>
    </message>
</context>
<context>
    <name>EditAddressDialog</name>
    <message>
        <source>Edit Address</source>
        <translation type="unfinished">Ubah Alamat</translation>
    </message>
    <message>
        <source>The label associated with this address list entry</source>
        <translation type="unfinished">Label yang terkait dengan daftar alamat</translation>
    </message>
    <message>
        <source>The address associated with this address list entry. This can only be modified for sending addresses.</source>
        <translation type="unfinished">Alamat yang terkait dengan daftar alamat. Hanya dapat diubah untuk alamat pengirim.</translation>
    </message>
    <message>
        <source>&amp;Address</source>
        <translation type="unfinished">&amp;Alamat</translation>
    </message>
    <message>
        <source>New sending address</source>
        <translation type="unfinished">Alamat pengirim baru</translation>
    </message>
    <message>
        <source>Edit receiving address</source>
        <translation type="unfinished">Ubah alamat penerima</translation>
    </message>
    <message>
        <source>Edit sending address</source>
        <translation type="unfinished">Ubah alamat pengirim</translation>
    </message>
    <message>
        <source>The entered address "%1" is not a valid Qtum address.</source>
        <translation type="unfinished">Alamat yang dimasukkan "%1" bukanlah alamat Qtum yang valid.</translation>
    </message>
    <message>
        <source>Address "%1" already exists as a receiving address with label "%2" and so cannot be added as a sending address.</source>
        <translation type="unfinished">Alamat "%1" sudah ada sebagai alamat penerimaan dengan label "%2" sehingga tidak bisa ditambah sebagai alamat pengiriman.</translation>
    </message>
    <message>
        <source>The entered address "%1" is already in the address book with label "%2".</source>
        <translation type="unfinished">Alamat "%1" yang dimasukkan sudah ada di dalam buku alamat dengan label "%2".</translation>
    </message>
    <message>
        <source>Could not unlock wallet.</source>
        <translation type="unfinished">Tidak dapat membuka dompet.</translation>
    </message>
    <message>
        <source>New key generation failed.</source>
        <translation type="unfinished">Pembuatan kunci baru gagal.</translation>
    </message>
</context>
<context>
    <name>FreespaceChecker</name>
    <message>
        <source>A new data directory will be created.</source>
        <translation type="unfinished">Sebuah data direktori baru telah dibuat.</translation>
    </message>
    <message>
        <source>name</source>
        <translation type="unfinished">nama</translation>
    </message>
    <message>
        <source>Directory already exists. Add %1 if you intend to create a new directory here.</source>
        <translation type="unfinished">Direktori masih ada. Tambahlah %1 apabila Anda ingin membuat direktori baru disini.</translation>
    </message>
    <message>
        <source>Path already exists, and is not a directory.</source>
        <translation type="unfinished">Sudah ada path, dan itu bukan direktori.</translation>
    </message>
    <message>
        <source>Cannot create data directory here.</source>
        <translation type="unfinished">Tidak bisa membuat direktori data disini.</translation>
    </message>
</context>
<context>
    <name>Intro</name>
    <message numerus="yes">
        <source>%n GB of space available</source>
        <translation type="unfinished">
            <numerusform>%n GB ruang tersedia</numerusform>
        </translation>
    </message>
    <message numerus="yes">
        <source>(of %n GB needed)</source>
        <translation type="unfinished">
            <numerusform>(dari %n GB yang dibutuhkan)</numerusform>
        </translation>
    </message>
    <message numerus="yes">
        <source>(%n GB needed for full chain)</source>
        <translation type="unfinished">
            <numerusform>(%n GB dibutuhkan untuk rantai penuh)</numerusform>
        </translation>
    </message>
    <message>
        <source>Choose data directory</source>
        <translation type="unfinished">Pilih direktori data</translation>
    </message>
    <message>
        <source>At least %1 GB of data will be stored in this directory, and it will grow over time.</source>
        <translation type="unfinished">Setidaknya %1 GB data akan disimpan di direktori ini dan akan berkembang seiring berjalannya waktu.</translation>
    </message>
    <message>
        <source>Approximately %1 GB of data will be stored in this directory.</source>
        <translation type="unfinished">%1 GB data akan disimpan di direktori ini.</translation>
    </message>
    <message numerus="yes">
        <source>(sufficient to restore backups %n day(s) old)</source>
        <extracomment>Explanatory text on the capability of the current prune target.</extracomment>
        <translation type="unfinished">
            <numerusform>(sufficient to restore backups %n day(s) old)</numerusform>
        </translation>
    </message>
    <message>
        <source>%1 will download and store a copy of the Qtum block chain.</source>
        <translation type="unfinished">%1 akan mengunduh dan menyimpan salinan rantai blok Qtum.</translation>
    </message>
    <message>
        <source>The wallet will also be stored in this directory.</source>
        <translation type="unfinished">Dompet juga akan disimpan di direktori ini.</translation>
    </message>
    <message>
        <source>Error: Specified data directory "%1" cannot be created.</source>
        <translation type="unfinished">Kesalahan: Direktori data "%1" tidak dapat dibuat.</translation>
    </message>
    <message>
        <source>Error</source>
        <translation type="unfinished">Terjadi sebuah kesalahan</translation>
    </message>
    <message>
        <source>Welcome</source>
        <translation type="unfinished">Selamat Datang</translation>
    </message>
    <message>
        <source>Welcome to %1.</source>
        <translation type="unfinished">Selamat Datang di %1.</translation>
    </message>
    <message>
        <source>As this is the first time the program is launched, you can choose where %1 will store its data.</source>
        <translation type="unfinished">Karena ini adalah pertama kalinya program dijalankan, Anda dapat memilih lokasi %1 akan menyimpan data.</translation>
    </message>
    <message>
        <source>Limit block chain storage to</source>
        <translation type="unfinished">Batasi penyimpanan rantai blok menjadi </translation>
    </message>
    <message>
        <source>Reverting this setting requires re-downloading the entire blockchain. It is faster to download the full chain first and prune it later. Disables some advanced features.</source>
        <translation type="unfinished">Mengembalikan pengaturan perlu mengunduh ulang seluruh blockchain. Lebih cepat mengunduh rantai penuh terlebih dahulu dan memangkasnya kemudian. Menonaktifkan beberapa fitur lanjutan.</translation>
    </message>
    <message>
        <source> GB</source>
        <translation type="unfinished">GB</translation>
    </message>
    <message>
        <source>This initial synchronisation is very demanding, and may expose hardware problems with your computer that had previously gone unnoticed. Each time you run %1, it will continue downloading where it left off.</source>
        <translation type="unfinished">Sinkronisasi awal sangat berat dan mungkin akan menunjukkan permasalahan pada perangkat keras komputer Anda yang sebelumnya tidak tampak. Setiap kali Anda menjalankan %1, aplikasi ini akan melanjutkan pengunduhan dari posisi terakhir.</translation>
    </message>
    <message>
        <source>When you click OK, %1 will begin to download and process the full %4 block chain (%2 GB) starting with the earliest transactions in %3 when %4 initially launched.</source>
        <translation type="unfinished">Ketika Anda mengklik OK, %1 akan mulai mengunduh dan memproses %4 block chain penuh (%2 GB) dimulai dari transaksi-transaksi awal di %3 saat %4 diluncurkan pertama kali.</translation>
    </message>
    <message>
        <source>If you have chosen to limit block chain storage (pruning), the historical data must still be downloaded and processed, but will be deleted afterward to keep your disk usage low.</source>
        <translation type="unfinished">Apabila Anda memilih untuk membatasi penyimpanan block chain (pruning), data historis tetap akan diunduh dan diproses. Namun, data akan dihapus setelahnya untuk menjaga pemakaian disk agar tetap sedikit.</translation>
    </message>
    <message>
        <source>Use the default data directory</source>
        <translation type="unfinished">Gunakan direktori data default.</translation>
    </message>
    <message>
        <source>Use a custom data directory:</source>
        <translation type="unfinished">Gunakan direktori pilihan Anda:</translation>
    </message>
</context>
<context>
    <name>HelpMessageDialog</name>
    <message>
        <source>version</source>
        <translation type="unfinished">versi</translation>
    </message>
    <message>
        <source>About %1</source>
        <translation type="unfinished">Tentang %1</translation>
    </message>
    <message>
        <source>Command-line options</source>
        <translation type="unfinished">Pilihan Command-line</translation>
    </message>
</context>
<context>
    <name>ShutdownWindow</name>
    <message>
        <source>Do not shut down the computer until this window disappears.</source>
        <translation type="unfinished">Kamu tidak dapat mematikan komputer sebelum jendela ini tertutup sendiri.</translation>
    </message>
</context>
<context>
    <name>ModalOverlay</name>
    <message>
        <source>Form</source>
        <translation type="unfinished">Formulir</translation>
    </message>
    <message>
        <source>Recent transactions may not yet be visible, and therefore your wallet's balance might be incorrect. This information will be correct once your wallet has finished synchronizing with the qtum network, as detailed below.</source>
        <translation type="unfinished">Transaksi-transaksi terkini mungkin belum terlihat dan oleh karenanya, saldo dompet Anda mungkin tidak tepat. Informasi ini akan akurat ketika dompet Anda tersinkronisasi dengan jaringan Qtum, seperti rincian berikut.</translation>
    </message>
    <message>
        <source>Attempting to spend qtums that are affected by not-yet-displayed transactions will not be accepted by the network.</source>
        <translation type="unfinished">Usaha untuk menggunakan qtum yang dipengaruhi oleh transaksi yang belum terlihat tidak akan diterima oleh jaringan.</translation>
    </message>
    <message>
        <source>Number of blocks left</source>
        <translation type="unfinished">Jumlah blok tersisa</translation>
    </message>
    <message>
        <source>Unknown…</source>
        <translation type="unfinished">Tidak diketahui...</translation>
    </message>
    <message>
        <source>calculating…</source>
        <translation type="unfinished">menghitung...</translation>
    </message>
    <message>
        <source>Last block time</source>
        <translation type="unfinished">Waktu blok terakhir</translation>
    </message>
    <message>
        <source>Progress</source>
        <translation type="unfinished">Perkembangan</translation>
    </message>
    <message>
        <source>Progress increase per hour</source>
        <translation type="unfinished">Peningkatan perkembangan per jam</translation>
    </message>
    <message>
        <source>Estimated time left until synced</source>
        <translation type="unfinished">Estimasi waktu tersisa sampai tersinkronisasi</translation>
    </message>
    <message>
        <source>Hide</source>
        <translation type="unfinished">Sembunyikan</translation>
    </message>
    <message>
        <source>Esc</source>
        <translation type="unfinished">Keluar</translation>
    </message>
    <message>
        <source>%1 is currently syncing.  It will download headers and blocks from peers and validate them until reaching the tip of the block chain.</source>
        <translation type="unfinished">%1 menyinkronkan. Program ini akan mengunduh header dan blok dari rekan dan memvalidasi sampai blok terbaru.</translation>
    </message>
    <message>
        <source>Unknown. Syncing Headers (%1, %2%)…</source>
        <translation type="unfinished">Tidak diketahui. Sinkronisasi Header (%1, %2%)...</translation>
    </message>
    <message>
        <source>Unknown. Pre-syncing Headers (%1, %2%)…</source>
        <translation type="unfinished">Tidak diketahui. Pra-sinkronisasi Header (%1, %2%)...</translation>
    </message>
</context>
<context>
    <name>OptionsDialog</name>
    <message>
        <source>Full path to a %1 compatible script (e.g. C:\Downloads\hwi.exe or /Users/you/Downloads/hwi.py). Beware: malware can steal your coins!</source>
        <translation type="unfinished">Alamat lengkap untuk script kompatibel %1 (Contoh C:\Downloads\hwi.exe atau /Users/you/Downloads/hwi.py). HATI-HATI: piranti lunak jahat dapat mencuri koin Anda!</translation>
    </message>
    <message>
        <source>IP address of the proxy (e.g. IPv4: 127.0.0.1 / IPv6: ::1)</source>
        <translation type="unfinished">Alamat IP proxy (cth. IPv4: 127.0.0.1 / IPv6: ::1)</translation>
    </message>
    <message>
        <source>Shows if the supplied default SOCKS5 proxy is used to reach peers via this network type.</source>
        <translation type="unfinished">Perlihatkan apabila proxy SOCKS5 default digunakan untuk berhungan dengan orang lain lewat tipe jaringan ini.</translation>
    </message>
    <message>
        <source>Minimize instead of exit the application when the window is closed. When this option is enabled, the application will be closed only after selecting Exit in the menu.</source>
        <translation type="unfinished">Minimalisasi aplikasi ketika jendela ditutup. Ketika pilihan ini dipilih, aplikasi akan menutup seluruhnya jika anda memilih Keluar di menu yang tersedia.</translation>
    </message>
    <message>
        <source>Options set in this dialog are overridden by the command line:</source>
        <translation type="unfinished">Set opsi pengaturan pada jendela dialog ini tertutup oleh baris perintah:</translation>
    </message>
    <message>
        <source>Open the %1 configuration file from the working directory.</source>
        <translation type="unfinished">Buka file konfigurasi %1 dari direktori kerja.</translation>
    </message>
    <message>
        <source>Open Configuration File</source>
        <translation type="unfinished">Buka Berkas Konfigurasi</translation>
    </message>
    <message>
        <source>Reset all client options to default.</source>
        <translation type="unfinished">Kembalikan semua pengaturan ke awal.</translation>
    </message>
    <message>
        <source>&amp;Reset Options</source>
        <translation type="unfinished">&amp;Reset Pilihan</translation>
    </message>
    <message>
        <source>&amp;Network</source>
        <translation type="unfinished">&amp;Jaringan</translation>
    </message>
    <message>
        <source>Prune &amp;block storage to</source>
        <translation type="unfinished">Prune &amp;ruang penyimpan block ke</translation>
    </message>
    <message>
        <source>Reverting this setting requires re-downloading the entire blockchain.</source>
        <translation type="unfinished">Mengembalikan pengaturan ini membutuhkan pengunduhan seluruh blockchain lagi.</translation>
    </message>
    <message>
        <source>Maximum database cache size. A larger cache can contribute to faster sync, after which the benefit is less pronounced for most use cases. Lowering the cache size will reduce memory usage. Unused mempool memory is shared for this cache.</source>
        <extracomment>Tooltip text for Options window setting that sets the size of the database cache. Explains the corresponding effects of increasing/decreasing this value.</extracomment>
        <translation type="unfinished">Ukuran maksimum cache database. Semakin besar cache membuat proses sync lebih cepat, setelah itu manfaatnya berkurang bagi sebagian besar pengguna. Mengurangi ukuran cache dapat  menurunkan penggunaan memory yang juga digunakan untuk cache ini.</translation>
    </message>
    <message>
        <source>Set the number of script verification threads. Negative values correspond to the number of cores you want to leave free to the system.</source>
        <extracomment>Tooltip text for Options window setting that sets the number of script verification threads. Explains that negative values mean to leave these many cores free to the system.</extracomment>
        <translation type="unfinished">Set nomor thread script verifikasi. Nilai negatif sesuai dengan core yang tidak ingin digunakan di dalam system.</translation>
    </message>
    <message>
        <source>This allows you or a third party tool to communicate with the node through command-line and JSON-RPC commands.</source>
        <extracomment>Tooltip text for Options window setting that enables the RPC server.</extracomment>
        <translation type="unfinished">Ini memungkinkan Anda atau alat pihak ketiga untuk berkomunikasi dengan node melalui perintah baris perintah dan JSON-RPC.</translation>
    </message>
    <message>
        <source>Enable R&amp;PC server</source>
        <extracomment>An Options window setting to enable the RPC server.</extracomment>
        <translation type="unfinished">Aktifkan server R&amp;PC</translation>
    </message>
    <message>
        <source>W&amp;allet</source>
        <translation type="unfinished">D&amp;ompet</translation>
    </message>
    <message>
        <source>Whether to set subtract fee from amount as default or not.</source>
        <extracomment>Tooltip text for Options window setting that sets subtracting the fee from a sending amount as default.</extracomment>
        <translation type="unfinished">Apakah akan menetapkan biaya pengurangan dari jumlah sebagai default atau tidak.</translation>
    </message>
    <message>
        <source>Subtract &amp;fee from amount by default</source>
        <extracomment>An Options window setting to set subtracting the fee from a sending amount as default.</extracomment>
        <translation type="unfinished">Kurangi biaya dari jumlah secara default</translation>
    </message>
    <message>
        <source>Expert</source>
        <translation type="unfinished">Ahli</translation>
    </message>
    <message>
        <source>Enable coin &amp;control features</source>
        <translation type="unfinished">Perbolehkan fitur &amp;pengaturan koin</translation>
    </message>
    <message>
        <source>If you disable the spending of unconfirmed change, the change from a transaction cannot be used until that transaction has at least one confirmation. This also affects how your balance is computed.</source>
        <translation type="unfinished">Jika Anda menonaktifkan perubahan saldo untuk transaksi yang belum dikonfirmasi, perubahan dari transaksi tidak dapat dilakukan sampai transaksi memiliki setidaknya satu konfirmasi. Hal ini juga mempengaruhi bagaimana saldo Anda dihitung.</translation>
    </message>
    <message>
        <source>&amp;Spend unconfirmed change</source>
        <translation type="unfinished">&amp;Perubahan saldo untuk transaksi yang belum dikonfirmasi</translation>
    </message>
    <message>
        <source>Enable &amp;PSBT controls</source>
        <extracomment>An options window setting to enable PSBT controls.</extracomment>
        <translation type="unfinished">Aktifkan kontrol &amp;PSBT</translation>
    </message>
    <message>
        <source>Whether to show PSBT controls.</source>
        <extracomment>Tooltip text for options window setting that enables PSBT controls.</extracomment>
        <translation type="unfinished">Apakah akan menampilkan kontrol PSBT.</translation>
    </message>
    <message>
        <source>External Signer (e.g. hardware wallet)</source>
        <translation type="unfinished">Penandatangan eksternal (seperti dompet perangkat keras)</translation>
    </message>
    <message>
        <source>&amp;External signer script path</source>
        <translation type="unfinished">&amp;Jalur skrip penanda tangan eksternal</translation>
    </message>
    <message>
        <source>&amp;Window</source>
        <translation type="unfinished">&amp;Jendela</translation>
    </message>
    <message>
        <source>Compiled without external signing support (required for external signing)</source>
        <extracomment>"External signing" means using devices such as hardware wallets.</extracomment>
        <translation type="unfinished">Dikompilasi tanpa dukungan penandatanganan eksternal (diperlukan untuk penandatanganan eksternal)</translation>
    </message>
    <message>
        <source>Current settings will be backed up at "%1".</source>
        <extracomment>Text explaining to the user that the client's current settings will be backed up at a specific location. %1 is a stand-in argument for the backup location's path.</extracomment>
        <translation type="unfinished">Pengaturan saat ini akan dicadangkan di "%1".</translation>
    </message>
    <message>
        <source>Error</source>
        <translation type="unfinished">Terjadi sebuah kesalahan</translation>
    </message>
    </context>
<context>
    <name>OptionsModel</name>
    <message>
        <source>Could not read setting "%1", %2.</source>
        <translation type="unfinished">Tidak dapat membaca setelan "%1", %2.</translation>
    </message>
</context>
<context>
    <name>OverviewPage</name>
    <message>
        <source>Form</source>
        <translation type="unfinished">Formulir</translation>
    </message>
    </context>
<context>
    <name>PSBTOperationsDialog</name>
    <message>
        <source>PSBT Operations</source>
        <translation type="unfinished">Operasi PBST</translation>
    </message>
    </context>
<context>
    <name>PeerTableModel</name>
    <message>
        <source>Age</source>
        <extracomment>Title of Peers Table column which indicates the duration (length of time) since the peer connection started.</extracomment>
        <translation type="unfinished">Umur</translation>
    </message>
    <message>
<<<<<<< HEAD
=======
        <source>Received</source>
        <extracomment>Title of Peers Table column which indicates the total amount of network information we have received from the peer.</extracomment>
        <translation type="unfinished">Diterima</translation>
    </message>
    <message>
>>>>>>> 258457a4
        <source>Address</source>
        <extracomment>Title of Peers Table column which contains the IP/Onion/I2P address of the connected peer.</extracomment>
        <translation type="unfinished">Alamat</translation>
    </message>
    </context>
<context>
    <name>RPCConsole</name>
    <message>
        <source>Current number of transactions</source>
        <translation type="unfinished">Jumlah transaksi saat ini</translation>
    </message>
    <message>
        <source>Memory usage</source>
        <translation type="unfinished">Penggunaan memori</translation>
    </message>
    <message>
        <source>Received</source>
        <translation type="unfinished">Diterima</translation>
    </message>
    <message>
<<<<<<< HEAD
        <source>Sent</source>
        <translation type="unfinished">Terkirim</translation>
=======
        <source>The transport layer version: %1</source>
        <translation type="unfinished">Versi lapisan transportasi: %1</translation>
>>>>>>> 258457a4
    </message>
    <message>
        <source>Transport</source>
        <translation type="unfinished">Transpor</translation>
    </message>
    <message>
        <source>The BIP324 session ID string in hex, if any.</source>
        <translation type="unfinished">String ID sesi BIP324 dalam heksadesimal, jika ada.</translation>
    </message>
    <message>
        <source>Session ID</source>
        <translation type="unfinished">ID sesi</translation>
    </message>
    <message>
        <source>Version</source>
        <translation type="unfinished">Versi</translation>
    </message>
    <message>
        <source>Whether we relay transactions to this peer.</source>
        <translation type="unfinished">Apakah kita merelay transaksi ke peer ini.</translation>
    </message>
    <message>
        <source>Transaction Relay</source>
        <translation type="unfinished">Relay Transaksi</translation>
    </message>
    <message>
        <source>The total number of addresses received from this peer that were processed (excludes addresses that were dropped due to rate-limiting).</source>
        <extracomment>Tooltip text for the Addresses Processed field in the peer details area, which displays the total number of addresses received from this peer that were processed (excludes addresses that were dropped due to rate-limiting).</extracomment>
        <translation type="unfinished">Jumlah total alamat yang diterima dari rekan ini yang diproses (tidak termasuk alamat yang dihapus karena pembatasan tarif).</translation>
    </message>
    <message>
        <source>The total number of addresses received from this peer that were dropped (not processed) due to rate-limiting.</source>
        <extracomment>Tooltip text for the Addresses Rate-Limited field in the peer details area, which displays the total number of addresses received from this peer that were dropped (not processed) due to rate-limiting.</extracomment>
        <translation type="unfinished">Jumlah total alamat yang diterima dari rekan ini yang dihapus (tidak diproses) karena pembatasan tarif.</translation>
    </message>
    <message>
        <source>Last block time</source>
        <translation type="unfinished">Waktu blok terakhir</translation>
    </message>
    <message>
        <source>detecting: peer could be v1 or v2</source>
        <extracomment>Explanatory text for "detecting" transport type.</extracomment>
        <translation type="unfinished">mendeteksi: peer bisa jadi v1 atau v2</translation>
    </message>
    <message>
        <source>v1: unencrypted, plaintext transport protocol</source>
        <extracomment>Explanatory text for v1 transport type.</extracomment>
        <translation type="unfinished">v1: protokol transportasi teks biasa tanpa enkripsi</translation>
    </message>
    <message>
        <source>v2: BIP324 encrypted transport protocol</source>
        <extracomment>Explanatory text for v2 transport type.</extracomment>
        <translation type="unfinished">v2: BIP324 protokol transportasi terenkripsi</translation>
    </message>
    </context>
<context>
    <name>ReceiveCoinsDialog</name>
    <message>
        <source>Not recommended due to higher fees and less protection against typos.</source>
        <translation type="unfinished">Tidak direkomendasikan karena tingginya biaya dan kurang perlindungan terhadap salah ketik.</translation>
    </message>
    <message>
        <source>Generates an address compatible with older wallets.</source>
        <translation type="unfinished">Menghasilkan sebuah alamat yang kompatibel dengan dompet lama.</translation>
    </message>
    <message>
        <source>Generates a native segwit address (BIP-173). Some old wallets don't support it.</source>
        <translation type="unfinished">Menghasilkan alamat segwit asli (BIP-173). Beberapa dompet lama tidak mendukungnya. </translation>
    </message>
    <message>
        <source>Bech32m (BIP-350) is an upgrade to Bech32, wallet support is still limited.</source>
        <translation type="unfinished">Bech32m (BIP-350) adalah peningkatan terhadap Bech32, dukungan dompet masih terbatas.</translation>
    </message>
    <message>
        <source>Could not unlock wallet.</source>
        <translation type="unfinished">Tidak dapat membuka dompet.</translation>
    </message>
    </context>
<context>
    <name>RecentRequestsTableModel</name>
    <message>
        <source>(no label)</source>
        <translation type="unfinished">(tidak ada label)</translation>
    </message>
    </context>
<context>
    <name>SendCoinsDialog</name>
    <message>
        <source>Hide</source>
        <translation type="unfinished">Sembunyikan</translation>
    </message>
    <message>
        <source>Copy change</source>
        <translation type="unfinished">Salin Perubahan</translation>
    </message>
    <message>
        <source>Unsigned Transaction</source>
        <comment>PSBT copied</comment>
        <extracomment>Caption of "PSBT has been copied" messagebox</extracomment>
        <translation type="unfinished">Transaksi tidak Tertandatangani</translation>
    </message>
    <message>
        <source>The PSBT has been copied to the clipboard. You can also save it.</source>
        <translation type="unfinished">PSBT telah disalin ke clipboard. Anda juga dapat menyimpannya.</translation>
    </message>
    <message>
        <source>PSBT saved to disk</source>
        <translation type="unfinished">PSBT disimpan ke disk.</translation>
    </message>
    <message numerus="yes">
        <source>Estimated to begin confirmation within %n block(s).</source>
        <translation type="unfinished">
            <numerusform>Estimated to begin confirmation within %n block(s).</numerusform>
        </translation>
    </message>
    <message>
        <source>(no label)</source>
        <translation type="unfinished">(tidak ada label)</translation>
    </message>
</context>
<context>
    <name>TransactionDesc</name>
    <message>
        <source>0/unconfirmed, in memory pool</source>
        <extracomment>Text explaining the current status of a transaction, shown in the status field of the details window for this transaction. This status represents an unconfirmed transaction that is in the memory pool.</extracomment>
        <translation type="unfinished">0/belum dikonfirmasi, di kumpulan memori</translation>
    </message>
    <message>
        <source>0/unconfirmed, not in memory pool</source>
        <extracomment>Text explaining the current status of a transaction, shown in the status field of the details window for this transaction. This status represents an unconfirmed transaction that is not in the memory pool.</extracomment>
        <translation type="unfinished">0/belum dikonfirmasi, tidak di kumpulan memori</translation>
    </message>
    <message numerus="yes">
        <source>matures in %n more block(s)</source>
        <translation type="unfinished">
            <numerusform>matures in %n more block(s)</numerusform>
        </translation>
    </message>
    </context>
<context>
    <name>TransactionTableModel</name>
    <message>
        <source>(no label)</source>
        <translation type="unfinished">(tidak ada label)</translation>
    </message>
    </context>
<context>
    <name>TransactionView</name>
    <message>
        <source>Comma separated file</source>
        <extracomment>Expanded name of the CSV file format. See: https://en.wikipedia.org/wiki/Comma-separated_values.</extracomment>
        <translation type="unfinished">File yang dipisahkan koma</translation>
    </message>
    <message>
        <source>Address</source>
        <translation type="unfinished">Alamat</translation>
    </message>
    <message>
        <source>Exporting Failed</source>
        <translation type="unfinished">Gagal Mengekspor</translation>
    </message>
    </context>
<context>
    <name>WalletFrame</name>
    <message>
        <source>Error</source>
        <translation type="unfinished">Terjadi sebuah kesalahan</translation>
    </message>
    </context>
<context>
    <name>WalletModel</name>
    <message>
        <source>Copied to clipboard</source>
        <comment>Fee-bump PSBT saved</comment>
        <translation type="unfinished">Disalin ke clipboard</translation>
    </message>
    <message>
        <source>default wallet</source>
        <translation type="unfinished">wallet default</translation>
    </message>
</context>
<context>
    <name>WalletView</name>
    <message>
        <source>&amp;Export</source>
        <translation type="unfinished">&amp;Ekspor
wallet</translation>
    </message>
    <message>
        <source>Export the data in the current tab to a file</source>
        <translation type="unfinished">Ekspor data di tab saat ini ke sebuah file</translation>
    </message>
    <message>
        <source>Wallet Data</source>
        <extracomment>Name of the wallet data file format.</extracomment>
        <translation type="unfinished">Data Dompet</translation>
    </message>
    </context>
<context>
    <name>bitcoin-core</name>
    <message>
        <source>%s failed to validate the -assumeutxo snapshot state. This indicates a hardware problem, or a bug in the software, or a bad software modification that allowed an invalid snapshot to be loaded. As a result of this, the node will shut down and stop using any state that was built on the snapshot, resetting the chain height from %d to %d. On the next restart, the node will resume syncing from %d without using any snapshot data. Please report this incident to %s, including how you obtained the snapshot. The invalid snapshot chainstate will be left on disk in case it is helpful in diagnosing the issue that caused this error.</source>
        <translation type="unfinished">%s gagal memvalidasi status snapshot -assumeutxo. Ini mengindikasikan masalah perangkat keras, atau bug pada perangkat lunak, atau modifikasi perangkat lunak yang buruk yang memungkinkan snapshot yang tidak valid dimuat. Sebagai akibatnya, node akan dimatikan dan berhenti menggunakan status apa pun yang dibangun di atas snapshot, mengatur ulang tinggi rantai dari %d ke %d. Pada restart berikutnya, node akan melanjutkan sinkronisasi dari %d tanpa menggunakan data snapshot apa pun. Silakan laporkan kejadian ini ke %s, termasuk bagaimana Anda mendapatkan snapshot tersebut. Chainstate snapshot yang tidak valid akan dibiarkan di disk jika hal itu membantu dalam mendiagnosis masalah yang menyebabkan kesalahan ini.</translation>
    </message>
    <message>
        <source>%s request to listen on port %u. This port is considered "bad" and thus it is unlikely that any peer will connect to it. See doc/p2p-bad-ports.md for details and a full list.</source>
        <translation type="unfinished">%s meminta mendengarkan di port %u. Port ini dianggap "buruk" dan oleh karena itu tidak mungkin peer lain akan terhubung kesini. Lihat doc/p2p-bad-ports.md untuk detail dan daftar lengkap.</translation>
    </message>
    <message>
        <source>Disk space for %s may not accommodate the block files. Approximately %u GB of data will be stored in this directory.</source>
        <translation type="unfinished">Ruang penyimpanan %s mungkin tidak mengakomodasi berkas blok. Perkiraan %u GB data akan disimpan di direktori ini.</translation>
    </message>
    <message>
        <source>Error loading wallet. Wallet requires blocks to be downloaded, and software does not currently support loading wallets while blocks are being downloaded out of order when using assumeutxo snapshots. Wallet should be able to load successfully after node sync reaches height %s</source>
        <translation type="unfinished">Eror saat membuka dompet. Dompet memerlukan blok untuk diunduh, dan piranti lunak saat ini tidak mendukung membuka dompet saat blok yang diunduh tidak tersedia saat memakai snapshot utxo yang diasumsikan. Dompet seharusnya dapat berhasil dibuka sesudah sinkronisasi node mencapai ketinggian %s</translation>
    </message>
    <message>
        <source>Error: Unable to produce descriptors for this legacy wallet. Make sure to provide the wallet's passphrase if it is encrypted.</source>
        <translation type="unfinished">Eror: Tidak dapat membuat deskriptor untuk dompet legasi ini. Pastikan untuk menyertakan frasa sandi dompet apabila dienkripsi.</translation>
    </message>
    <message>
        <source>Prune mode is incompatible with -reindex-chainstate. Use full -reindex instead.</source>
        <translation type="unfinished">Mode pangkas tidak kompatibel dengan -reindex-chainstate. Gunakan full -reindex sebagai gantinya.</translation>
    </message>
    <message>
        <source>Rename of '%s' -&gt; '%s' failed. You should resolve this by manually moving or deleting the invalid snapshot directory %s, otherwise you will encounter the same error again on the next startup.</source>
        <translation type="unfinished">Penggantian nama '%s' -&gt; '%s' gagal. Anda harus menyelesaikannya dengan memindahkan atau menghapus secara manual direktori snapshot %s yang tidak valid, jika tidak, Anda akan menemukan kesalahan yang sama lagi pada startup berikutnya.</translation>
    </message>
    <message>
        <source>This is the maximum transaction fee you pay (in addition to the normal fee) to prioritize partial spend avoidance over regular coin selection.</source>
        <translation type="unfinished">Ini adalah biaya transaksi maksimum yang Anda bayarkan (selain biaya normal) untuk memprioritaskan penghindaran pengeluaran sebagian daripada pemilihan koin biasa.</translation>
    </message>
    <message>
        <source>Unsupported category-specific logging level %1$s=%2$s. Expected %1$s=&lt;category&gt;:&lt;loglevel&gt;. Valid categories: %3$s. Valid loglevels: %4$s.</source>
        <translation type="unfinished">Tingkat penebangan khusus kategori yang tidak didukung %1$s=%2$s. Diharapkan %1$s=&lt;kategori&gt;:&lt;loglevel&gt;. Kategori yang valid: %3$s. Tingkat pencatatan yang valid: %4$s.</translation>
    </message>
    <message>
        <source>Unsupported chainstate database format found. Please restart with -reindex-chainstate. This will rebuild the chainstate database.</source>
        <translation type="unfinished">Ditemukan format database chainstate yang tidak didukung. Silakan mulai ulang dengan -reindex-chainstate. Ini akan membangun kembali database chainstate.</translation>
    </message>
    <message>
        <source>Wallet created successfully. The legacy wallet type is being deprecated and support for creating and opening legacy wallets will be removed in the future.</source>
        <translation type="unfinished">Dompet berhasil dibuat. Jenis dompet lama tidak digunakan lagi dan dukungan untuk membuat dan membuka dompet lama akan dihapus di masa mendatang.</translation>
    </message>
    <message>
        <source>Wallet loaded successfully. The legacy wallet type is being deprecated and support for creating and opening legacy wallets will be removed in the future. Legacy wallets can be migrated to a descriptor wallet with migratewallet.</source>
        <translation type="unfinished">Dompet berhasil dimuat. Tipe dompet lama akan ditinggalkan dan dukungan untuk membuat dan membuka dompet ini akan dihapus di masa depan. Dompet lama dapat dimigrasikan ke dompet deskriptor dengan migratewallet.</translation>
<<<<<<< HEAD
=======
    </message>
    <message>
        <source>%s is set very high! Fees this large could be paid on a single transaction.</source>
        <translation type="unfinished">%s ditetapkan sangat tinggi! Biaya sebesar ini dapat dibayarkan dalam satu transaksi.</translation>
    </message>
    <message>
        <source>Error reading %s! All keys read correctly, but transaction data or address metadata may be missing or incorrect.</source>
        <translation type="unfinished">Kesalahan membaca %s! Semua kunci dibaca dengan benar, tetapi data transaksi atau metadata alamat mungkin hilang atau salah.</translation>
>>>>>>> 258457a4
    </message>
    <message>
        <source>Error: Address book data in wallet cannot be identified to belong to migrated wallets</source>
        <translation type="unfinished">Kesalahan: Data buku alamat di dompet tidak dapat diidentifikasi sebagai dompet yang dimigrasikan</translation>
    </message>
    <message>
        <source>Error: Duplicate descriptors created during migration. Your wallet may be corrupted.</source>
        <translation type="unfinished">Kesalahan: Deskriptor duplikat dibuat selama migrasi. Dompet Anda mungkin rusak.</translation>
    </message>
    <message>
        <source>Error: Transaction %s in wallet cannot be identified to belong to migrated wallets</source>
        <translation type="unfinished">Kesalahan: %s transaksi di dompet tidak dapat diidentifikasi sebagai dompet yang dimigrasikan</translation>
    </message>
    <message>
        <source>Failed to calculate bump fees, because unconfirmed UTXOs depend on enormous cluster of unconfirmed transactions.</source>
        <translation type="unfinished">Gagal menghitung biaya peningkatan, karena UTXO yang belum dikonfirmasi bergantung pada kelompok besar transaksi yang belum dikonfirmasi.</translation>
    </message>
    <message>
<<<<<<< HEAD
=======
        <source>Fee estimation failed. Fallbackfee is disabled. Wait a few blocks or enable %s.</source>
        <translation type="unfinished">Estimasi biaya gagal. Fallbackfee dinonaktifkan. Tunggu beberapa blok atau aktifkan %s.</translation>
    </message>
    <message>
>>>>>>> 258457a4
        <source>Incompatible options: -dnsseed=1 was explicitly specified, but -onlynet forbids connections to IPv4/IPv6</source>
        <translation type="unfinished">Opsi yang tidak kompatibel: -dnsseed=1 secara eksplisit ditentukan, tetapi -onlynet melarang koneksi ke IPv4/IPv6</translation>
    </message>
    <message>
        <source>Invalid amount for %s=&lt;amount&gt;: '%s' (must be at least the minrelay fee of %s to prevent stuck transactions)</source>
        <translation type="unfinished">Jumlah yang tidak valid untuk %s=&lt;jumlah&gt;: '%s' (harus setidaknya biaya minrelay sebesar %s untuk mencegah transaksi macet)</translation>
    </message>
    <message>
        <source>Outbound connections restricted to CJDNS (-onlynet=cjdns) but -cjdnsreachable is not provided</source>
        <translation type="unfinished">Koneksi keluar dibatasi untuk CJDNS (-onlynet=cjdns) tetapi -cjdnsreachable tidak disertakan</translation>
    </message>
    <message>
        <source>Outbound connections restricted to Tor (-onlynet=onion) but the proxy for reaching the Tor network is explicitly forbidden: -onion=0</source>
        <translation type="unfinished">Koneksi keluar dibatasi untuk Tor (-onlynet=onion) tetapi proxy untuk mencapai jaringan Tor secara eksplisit dilarang: -onion=0</translation>
    </message>
    <message>
        <source>Outbound connections restricted to Tor (-onlynet=onion) but the proxy for reaching the Tor network is not provided: none of -proxy, -onion or -listenonion is given</source>
        <translation type="unfinished">Koneksi keluar dibatasi untuk Tor (-onlynet=onion) tetapi proxy untuk mencapai jaringan Tor tidak disediakan: tidak ada -proxy, -onion atau -listenonion yang diberikan</translation>
    </message>
    <message>
        <source>Outbound connections restricted to i2p (-onlynet=i2p) but -i2psam is not provided</source>
        <translation type="unfinished">Koneksi keluar dibatasi untuk i2p (-onlynet=i2p) tetapi -i2psam tidak disertakan</translation>
    </message>
    <message>
        <source>The inputs size exceeds the maximum weight. Please try sending a smaller amount or manually consolidating your wallet's UTXOs</source>
        <translation type="unfinished">Ukuran input melebihi batas maksimal berat. Silahkan coba kirim jumlah yang lebih kecil atau mengkonsolidasi secara manual UTXO dompet Anda</translation>
    </message>
    <message>
        <source>The preselected coins total amount does not cover the transaction target. Please allow other inputs to be automatically selected or include more coins manually</source>
        <translation type="unfinished">Jumlah total koin yang dipilih tidak menutupi transaksi target. Silahkan izinkan input yang lain untuk secara otomatis dipilih atau masukkan lebih banyak koin secara manual.</translation>
    </message>
    <message>
<<<<<<< HEAD
=======
        <source>Transaction requires one destination of non-0 value, a non-0 feerate, or a pre-selected input</source>
        <translation type="unfinished">Transaksi membutuhkan satu tujuan dengan nilai non-0, feerate non-0, atau input yang telah dipilih sebelumnya</translation>
    </message>
    <message>
>>>>>>> 258457a4
        <source>UTXO snapshot failed to validate. Restart to resume normal initial block download, or try loading a different snapshot.</source>
        <translation type="unfinished">Snapshot UTXO gagal divalidasi. Mulai ulang untuk melanjutkan pengunduhan blok awal normal, atau coba muat snapshot yang berbeda.</translation>
    </message>
    <message>
        <source>Unconfirmed UTXOs are available, but spending them creates a chain of transactions that will be rejected by the mempool</source>
        <translation type="unfinished">UTXO yang belum dikonfirmasi tersedia, tetapi menghabiskannya menciptakan rantai transaksi yang akan ditolak oleh mempool</translation>
    </message>
    <message>
        <source>Unexpected legacy entry in descriptor wallet found. Loading wallet %s

The wallet might have been tampered with or created with malicious intent.
</source>
        <translation type="unfinished">Masukan yang tidak diharapkan dalam deskriptor dompet legasi telah ditemukan. Memuat dompet %s

Dompet kemungkinan telah dibobol dengan atau dibuat dengan tujuan jahat.
</translation>
    </message>
    <message>
        <source>Unrecognized descriptor found. Loading wallet %s

The wallet might had been created on a newer version.
Please try running the latest software version.
</source>
        <translation type="unfinished">Ditemukan deskriptor yang tidak dikenal. Memuat dompet %s

Dompet mungkin telah dibuat pada versi yang lebih baru.
Silakan coba jalankan versi perangkat lunak terbaru.
</translation>
    </message>
    <message>
        <source>
Unable to cleanup failed migration</source>
        <translation type="unfinished">
Tidak dapat membersihkan migrasi yang gagal</translation>
    </message>
    <message>
        <source>
Unable to restore backup of wallet.</source>
        <translation type="unfinished">
Tidak dapat memulihkan cadangan dompet..</translation>
    </message>
    <message>
        <source>Block verification was interrupted</source>
        <translation type="unfinished">Verifikasi Blok terganggu</translation>
<<<<<<< HEAD
    </message>
    <message>
        <source>Error: Cannot extract destination from the generated scriptpubkey</source>
        <translation type="unfinished">Eror: Tidak dapat mengekstrak destinasi dari scriptpubkey yang dibuat</translation>
=======
>>>>>>> 258457a4
    </message>
    <message>
        <source>Error reading configuration file: %s</source>
        <translation type="unfinished">Kesalahan membaca file konfigurasi: %s</translation>
    </message>
    <message>
        <source>Error: Cannot extract destination from the generated scriptpubkey</source>
        <translation type="unfinished">Eror: Tidak dapat mengekstrak destinasi dari scriptpubkey yang dibuat</translation>
    </message>
    <message>
        <source>Error: Failed to create new watchonly wallet</source>
        <translation type="unfinished">Kesalahan: Gagal membuat dompet baru yang hanya dilihat</translation>
    </message>
    <message>
        <source>Error: This wallet already uses SQLite</source>
        <translation type="unfinished">Kesalahan: Dompet ini sudah menggunakan SQLite</translation>
    </message>
    <message>
        <source>Error: This wallet is already a descriptor wallet</source>
        <translation type="unfinished">Kesalahan: Dompet ini sudah menjadi dompet deskriptor</translation>
    </message>
    <message>
        <source>Error: Unable to begin reading all records in the database</source>
        <translation type="unfinished">Kesalahan: Tidak dapat mulai membaca semua catatan dalam database</translation>
    </message>
    <message>
        <source>Error: Unable to make a backup of your wallet</source>
        <translation type="unfinished">Kesalahan: Tidak dapat membuat cadangan dompet Anda</translation>
    </message>
    <message>
        <source>Error: Unable to read all records in the database</source>
        <translation type="unfinished">Kesalahan: Tidak dapat membaca semua catatan dalam database</translation>
    </message>
    <message>
        <source>Error: Unable to remove watchonly address book data</source>
        <translation type="unfinished">Kesalahan: Tidak dapat menghapus data buku alamat yang hanya dilihat</translation>
    </message>
    <message>
        <source>Failed to start indexes, shutting down..</source>
        <translation type="unfinished">Gagal memulai indeks, mematikan..</translation>
    </message>
    <message>
        <source>Insufficient dbcache for block verification</source>
        <translation type="unfinished">Kekurangan dbcache untuk verifikasi blok</translation>
    </message>
    <message>
        <source>Invalid amount for %s=&lt;amount&gt;: '%s' (must be at least %s)</source>
        <translation type="unfinished">Jumlah yang tidak valid untuk %s=&lt;jumlah&gt;: '%s' (harus minimal %s)</translation>
    </message>
    <message>
        <source>Invalid amount for %s=&lt;amount&gt;: '%s'</source>
        <translation type="unfinished">Jumlah yang tidak valid untuk %s=&lt;amount&gt;: '%s'</translation>
    </message>
    <message>
        <source>Invalid port specified in %s: '%s'</source>
        <translation type="unfinished">Port tidak valid dalam %s:'%s'</translation>
    </message>
    <message>
        <source>Invalid pre-selected input %s</source>
        <translation type="unfinished">Input yang dipilih tidak valid %s</translation>
    </message>
    <message>
        <source>Listening for incoming connections failed (listen returned error %s)</source>
        <translation type="unfinished">Mendengarkan koneksi masuk gagal (mendengarkan kesalahan yang dikembalikan %s)</translation>
    </message>
    <message>
        <source>Not found pre-selected input %s</source>
        <translation type="unfinished">Tidak ditemukan input yang dipilih %s</translation>
    </message>
    <message>
        <source>Not solvable pre-selected input %s</source>
        <translation type="unfinished">Tidak dapat diselesaikan input yang dipilih %s</translation>
    </message>
    <message>
        <source>Specified data directory "%s" does not exist.</source>
        <translation type="unfinished">Direktori data yang ditentukan "%s" tidak ada.</translation>
    </message>
    <message>
        <source>Unable to allocate memory for -maxsigcachesize: '%s' MiB</source>
        <translation type="unfinished">Tidak dapat mengalokasikan memori untuk -maxsigcachesize: '%s' MiB</translation>
    </message>
    <message>
        <source>Unable to find UTXO for external input</source>
        <translation type="unfinished">Tidak dapat menemukan UTXO untuk input eksternal</translation>
    </message>
    <message>
        <source>Unable to unload the wallet before migrating</source>
        <translation type="unfinished">Tidak dapat membongkar dompet sebelum bermigrasi</translation>
    </message>
<<<<<<< HEAD
=======
    <message>
        <source>Unsupported global logging level %s=%s. Valid values: %s.</source>
        <translation type="unfinished">Tingkat penebangan global yang tidak didukung %s = %s. Nilai yang valid: %s.</translation>
    </message>
    <message>
        <source>acceptstalefeeestimates is not supported on %s chain.</source>
        <translation type="unfinished">menerima estimasi biaya basi tidak didukung pada %s rantai.</translation>
    </message>
>>>>>>> 258457a4
    </context>
</TS><|MERGE_RESOLUTION|>--- conflicted
+++ resolved
@@ -35,8 +35,6 @@
 wallet</translation>
     </message>
     <message>
-<<<<<<< HEAD
-=======
         <source>&amp;Delete</source>
         <translation type="unfinished">&amp;Hapus</translation>
     </message>
@@ -45,7 +43,6 @@
         <translation type="unfinished">Pilih alamat tujuan pengiriman koin</translation>
     </message>
     <message>
->>>>>>> 258457a4
         <source>C&amp;hoose</source>
         <translation type="unfinished">&amp;Choose</translation>
     </message>
@@ -552,13 +549,8 @@
         <translation type="unfinished">Dompet '%1' berhasil dipindahkan.</translation>
     </message>
     <message>
-<<<<<<< HEAD
-        <source> Watchonly scripts have been migrated to a new wallet named '%1'.</source>
-        <translation type="unfinished">Skrip Watchonly sudah dipindahkan ke dompet baru bernama '%1'.</translation>
-=======
         <source>Watchonly scripts have been migrated to a new wallet named '%1'.</source>
         <translation type="unfinished">Skrip hanya lihat telah dimigrasikan ke dompet yang baru '%1'.</translation>
->>>>>>> 258457a4
     </message>
     <message>
         <source>Migration failed</source>
@@ -1129,14 +1121,11 @@
         <translation type="unfinished">Umur</translation>
     </message>
     <message>
-<<<<<<< HEAD
-=======
         <source>Received</source>
         <extracomment>Title of Peers Table column which indicates the total amount of network information we have received from the peer.</extracomment>
         <translation type="unfinished">Diterima</translation>
     </message>
     <message>
->>>>>>> 258457a4
         <source>Address</source>
         <extracomment>Title of Peers Table column which contains the IP/Onion/I2P address of the connected peer.</extracomment>
         <translation type="unfinished">Alamat</translation>
@@ -1157,13 +1146,8 @@
         <translation type="unfinished">Diterima</translation>
     </message>
     <message>
-<<<<<<< HEAD
-        <source>Sent</source>
-        <translation type="unfinished">Terkirim</translation>
-=======
         <source>The transport layer version: %1</source>
         <translation type="unfinished">Versi lapisan transportasi: %1</translation>
->>>>>>> 258457a4
     </message>
     <message>
         <source>Transport</source>
@@ -1411,8 +1395,6 @@
     <message>
         <source>Wallet loaded successfully. The legacy wallet type is being deprecated and support for creating and opening legacy wallets will be removed in the future. Legacy wallets can be migrated to a descriptor wallet with migratewallet.</source>
         <translation type="unfinished">Dompet berhasil dimuat. Tipe dompet lama akan ditinggalkan dan dukungan untuk membuat dan membuka dompet ini akan dihapus di masa depan. Dompet lama dapat dimigrasikan ke dompet deskriptor dengan migratewallet.</translation>
-<<<<<<< HEAD
-=======
     </message>
     <message>
         <source>%s is set very high! Fees this large could be paid on a single transaction.</source>
@@ -1421,7 +1403,6 @@
     <message>
         <source>Error reading %s! All keys read correctly, but transaction data or address metadata may be missing or incorrect.</source>
         <translation type="unfinished">Kesalahan membaca %s! Semua kunci dibaca dengan benar, tetapi data transaksi atau metadata alamat mungkin hilang atau salah.</translation>
->>>>>>> 258457a4
     </message>
     <message>
         <source>Error: Address book data in wallet cannot be identified to belong to migrated wallets</source>
@@ -1440,13 +1421,10 @@
         <translation type="unfinished">Gagal menghitung biaya peningkatan, karena UTXO yang belum dikonfirmasi bergantung pada kelompok besar transaksi yang belum dikonfirmasi.</translation>
     </message>
     <message>
-<<<<<<< HEAD
-=======
         <source>Fee estimation failed. Fallbackfee is disabled. Wait a few blocks or enable %s.</source>
         <translation type="unfinished">Estimasi biaya gagal. Fallbackfee dinonaktifkan. Tunggu beberapa blok atau aktifkan %s.</translation>
     </message>
     <message>
->>>>>>> 258457a4
         <source>Incompatible options: -dnsseed=1 was explicitly specified, but -onlynet forbids connections to IPv4/IPv6</source>
         <translation type="unfinished">Opsi yang tidak kompatibel: -dnsseed=1 secara eksplisit ditentukan, tetapi -onlynet melarang koneksi ke IPv4/IPv6</translation>
     </message>
@@ -1479,13 +1457,10 @@
         <translation type="unfinished">Jumlah total koin yang dipilih tidak menutupi transaksi target. Silahkan izinkan input yang lain untuk secara otomatis dipilih atau masukkan lebih banyak koin secara manual.</translation>
     </message>
     <message>
-<<<<<<< HEAD
-=======
         <source>Transaction requires one destination of non-0 value, a non-0 feerate, or a pre-selected input</source>
         <translation type="unfinished">Transaksi membutuhkan satu tujuan dengan nilai non-0, feerate non-0, atau input yang telah dipilih sebelumnya</translation>
     </message>
     <message>
->>>>>>> 258457a4
         <source>UTXO snapshot failed to validate. Restart to resume normal initial block download, or try loading a different snapshot.</source>
         <translation type="unfinished">Snapshot UTXO gagal divalidasi. Mulai ulang untuk melanjutkan pengunduhan blok awal normal, atau coba muat snapshot yang berbeda.</translation>
     </message>
@@ -1530,21 +1505,14 @@
     <message>
         <source>Block verification was interrupted</source>
         <translation type="unfinished">Verifikasi Blok terganggu</translation>
-<<<<<<< HEAD
+    </message>
+    <message>
+        <source>Error reading configuration file: %s</source>
+        <translation type="unfinished">Kesalahan membaca file konfigurasi: %s</translation>
     </message>
     <message>
         <source>Error: Cannot extract destination from the generated scriptpubkey</source>
         <translation type="unfinished">Eror: Tidak dapat mengekstrak destinasi dari scriptpubkey yang dibuat</translation>
-=======
->>>>>>> 258457a4
-    </message>
-    <message>
-        <source>Error reading configuration file: %s</source>
-        <translation type="unfinished">Kesalahan membaca file konfigurasi: %s</translation>
-    </message>
-    <message>
-        <source>Error: Cannot extract destination from the generated scriptpubkey</source>
-        <translation type="unfinished">Eror: Tidak dapat mengekstrak destinasi dari scriptpubkey yang dibuat</translation>
     </message>
     <message>
         <source>Error: Failed to create new watchonly wallet</source>
@@ -1626,8 +1594,6 @@
         <source>Unable to unload the wallet before migrating</source>
         <translation type="unfinished">Tidak dapat membongkar dompet sebelum bermigrasi</translation>
     </message>
-<<<<<<< HEAD
-=======
     <message>
         <source>Unsupported global logging level %s=%s. Valid values: %s.</source>
         <translation type="unfinished">Tingkat penebangan global yang tidak didukung %s = %s. Nilai yang valid: %s.</translation>
@@ -1636,6 +1602,5 @@
         <source>acceptstalefeeestimates is not supported on %s chain.</source>
         <translation type="unfinished">menerima estimasi biaya basi tidak didukung pada %s rantai.</translation>
     </message>
->>>>>>> 258457a4
     </context>
 </TS>