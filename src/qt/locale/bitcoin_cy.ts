--- conflicted
+++ resolved
@@ -216,11 +216,7 @@
     </message>
     <message numerus="yes">
         <source>%n second(s)</source>
-<<<<<<< HEAD
-        <translation>
-=======
         <translation type="unfinished">
->>>>>>> ec86f1e9
             <numerusform />
             <numerusform />
             <numerusform />
@@ -230,11 +226,7 @@
     </message>
     <message numerus="yes">
         <source>%n minute(s)</source>
-<<<<<<< HEAD
-        <translation>
-=======
         <translation type="unfinished">
->>>>>>> ec86f1e9
             <numerusform />
             <numerusform />
             <numerusform />
@@ -275,7 +267,6 @@
     <message>
         <source>%1 and %2</source>
         <translation type="unfinished">%1 a %2</translation>
-<<<<<<< HEAD
     </message>
     <message numerus="yes">
         <source>%n year(s)</source>
@@ -289,23 +280,7 @@
     </message>
     </context>
 <context>
-    <name>QtumGUI</name>
-=======
-    </message>
-    <message numerus="yes">
-        <source>%n year(s)</source>
-        <translation type="unfinished">
-            <numerusform />
-            <numerusform />
-            <numerusform />
-            <numerusform />
-            <numerusform />
-        </translation>
-    </message>
-    </context>
-<context>
     <name>BitcoinGUI</name>
->>>>>>> ec86f1e9
     <message>
         <source>&amp;Overview</source>
         <translation type="unfinished">&amp;Trosolwg</translation>
@@ -344,11 +319,7 @@
     </message>
     <message>
         <source>Show information about Qt</source>
-<<<<<<< HEAD
-        <translation>Dangos gwybodaeth am Qt</translation>
-=======
         <translation type="unfinished">Dangos gwybodaeth am Qt</translation>
->>>>>>> ec86f1e9
     </message>
     <message>
         <source>Modify configuration options for %1</source>
@@ -365,11 +336,7 @@
     </message>
     <message>
         <source>Send coins to a Qtum address</source>
-<<<<<<< HEAD
-        <translation>Anfon arian i gyfeiriad Qtum</translation>
-=======
         <translation type="unfinished">Anfon arian i gyfeiriad Qtum</translation>
->>>>>>> ec86f1e9
     </message>
     <message>
         <source>Backup wallet to another location</source>
@@ -377,11 +344,7 @@
     </message>
     <message>
         <source>Change the passphrase used for wallet encryption</source>
-<<<<<<< HEAD
-        <translation>Newid y cyfrinair ddefnyddiwyd ar gyfer amgryptio'r waled</translation>
-=======
         <translation type="unfinished">Newid y cyfrinair ddefnyddiwyd ar gyfer amgryptio'r waled</translation>
->>>>>>> ec86f1e9
     </message>
     <message>
         <source>&amp;Send</source>
@@ -397,19 +360,11 @@
     </message>
     <message>
         <source>Sign messages with your Qtum addresses to prove you own them</source>
-<<<<<<< HEAD
-        <translation>Arwyddo negeseuon gyda eich cyfeiriadau Qtum i brofi mae chi sy'n berchen arnynt</translation>
-    </message>
-    <message>
-        <source>Verify messages to ensure they were signed with specified Qtum addresses</source>
-        <translation>Gwirio negeseuon i sicrhau eu bod wedi eu harwyddo gyda cyfeiriadau Qtum penodol</translation>
-=======
         <translation type="unfinished">Arwyddo negeseuon gyda eich cyfeiriadau Qtum i brofi mae chi sy'n berchen arnynt</translation>
     </message>
     <message>
         <source>Verify messages to ensure they were signed with specified Qtum addresses</source>
         <translation type="unfinished">Gwirio negeseuon i sicrhau eu bod wedi eu harwyddo gyda cyfeiriadau Qtum penodol</translation>
->>>>>>> ec86f1e9
     </message>
     <message>
         <source>&amp;File</source>
@@ -445,11 +400,7 @@
     </message>
     <message numerus="yes">
         <source>Processed %n block(s) of transaction history.</source>
-<<<<<<< HEAD
-        <translation>
-=======
         <translation type="unfinished">
->>>>>>> ec86f1e9
             <numerusform />
             <numerusform />
             <numerusform />
@@ -647,8 +598,6 @@
     </message>
 </context>
 <context>
-<<<<<<< HEAD
-=======
     <name>OpenWalletActivity</name>
     <message>
         <source>Open Wallet</source>
@@ -657,7 +606,6 @@
     </message>
     </context>
 <context>
->>>>>>> ec86f1e9
     <name>WalletController</name>
     <message>
         <source>Close wallet</source>
@@ -675,11 +623,7 @@
     <name>EditAddressDialog</name>
     <message>
         <source>Edit Address</source>
-<<<<<<< HEAD
-        <translation>Golygu'r cyfeiriad</translation>
-=======
         <translation type="unfinished">Golygu'r cyfeiriad</translation>
->>>>>>> ec86f1e9
     </message>
     <message>
         <source>&amp;Address</source>
@@ -725,22 +669,15 @@
             <numerusform />
             <numerusform />
         </translation>
-<<<<<<< HEAD
-=======
     </message>
     <message>
         <source>Error</source>
         <translation type="unfinished">Gwall</translation>
->>>>>>> ec86f1e9
     </message>
     <message>
         <source>Welcome</source>
         <translation type="unfinished">Croeso</translation>
     </message>
-    <message>
-        <source>Welcome</source>
-        <translation>Croeso</translation>
-    </message>
     </context>
 <context>
     <name>ModalOverlay</name>
@@ -750,8 +687,6 @@
     </message>
     </context>
 <context>
-<<<<<<< HEAD
-=======
     <name>OpenURIDialog</name>
     <message>
         <source>Paste address from clipboard</source>
@@ -760,7 +695,6 @@
     </message>
 </context>
 <context>
->>>>>>> ec86f1e9
     <name>OptionsDialog</name>
     <message>
         <source>Options</source>
@@ -811,11 +745,7 @@
         <extracomment>Title of Peers Table column which states the network the peer connected through.</extracomment>
         <translation type="unfinished">Rhwydwaith</translation>
     </message>
-<<<<<<< HEAD
-</context>
-=======
-    </context>
->>>>>>> ec86f1e9
+    </context>
 <context>
     <name>RPCConsole</name>
     <message>
@@ -928,11 +858,7 @@
     </message>
     <message numerus="yes">
         <source>Estimated to begin confirmation within %n block(s).</source>
-<<<<<<< HEAD
-        <translation>
-=======
         <translation type="unfinished">
->>>>>>> ec86f1e9
             <numerusform />
             <numerusform />
             <numerusform />
@@ -949,19 +875,11 @@
     <name>SendCoinsEntry</name>
     <message>
         <source>A&amp;mount:</source>
-<<<<<<< HEAD
-        <translation>&amp;Maint</translation>
-    </message>
-    <message>
-        <source>Paste address from clipboard</source>
-        <translation>Gludo cyfeiriad o'r glipfwrdd</translation>
-=======
         <translation type="unfinished">&amp;Maint</translation>
     </message>
     <message>
         <source>Paste address from clipboard</source>
         <translation type="unfinished">Gludo cyfeiriad o'r glipfwrdd</translation>
->>>>>>> ec86f1e9
     </message>
     <message>
         <source>Message:</source>
@@ -972,43 +890,18 @@
     <name>SignVerifyMessageDialog</name>
     <message>
         <source>Paste address from clipboard</source>
-<<<<<<< HEAD
-        <translation>Gludo cyfeiriad o'r glipfwrdd</translation>
-=======
         <translation type="unfinished">Gludo cyfeiriad o'r glipfwrdd</translation>
->>>>>>> ec86f1e9
     </message>
     </context>
 <context>
     <name>TransactionDesc</name>
-    <message numerus="yes">
-        <source>Open for %n more block(s)</source>
-        <translation>
-            <numerusform />
-            <numerusform />
-            <numerusform />
-            <numerusform />
-            <numerusform />
-        </translation>
-    </message>
-    <message>
-<<<<<<< HEAD
-        <source>Open until %1</source>
-        <translation type="unfinished">Agor tan %1</translation>
-    </message>
-    <message>
-=======
->>>>>>> ec86f1e9
+    <message>
         <source>Date</source>
         <translation type="unfinished">Dyddiad</translation>
     </message>
     <message numerus="yes">
         <source>matures in %n more block(s)</source>
-<<<<<<< HEAD
-        <translation>
-=======
         <translation type="unfinished">
->>>>>>> ec86f1e9
             <numerusform />
             <numerusform />
             <numerusform />
@@ -1034,23 +927,6 @@
     <message>
         <source>Type</source>
         <translation type="unfinished">Math</translation>
-<<<<<<< HEAD
-    </message>
-    <message numerus="yes">
-        <source>Open for %n more block(s)</source>
-        <translation>
-            <numerusform />
-            <numerusform />
-            <numerusform />
-            <numerusform />
-            <numerusform />
-        </translation>
-    </message>
-    <message>
-        <source>Open until %1</source>
-        <translation type="unfinished">Agor tan %1</translation>
-=======
->>>>>>> ec86f1e9
     </message>
     <message>
         <source>(no label)</source>
@@ -1098,8 +974,6 @@
     <message>
         <source>Exporting Failed</source>
         <translation type="unfinished">Methu Allforio</translation>
-<<<<<<< HEAD
-=======
     </message>
     </context>
 <context>
@@ -1107,7 +981,6 @@
     <message>
         <source>Error</source>
         <translation type="unfinished">Gwall</translation>
->>>>>>> ec86f1e9
     </message>
     </context>
 <context>
@@ -1139,12 +1012,5 @@
         <source>Export the data in the current tab to a file</source>
         <translation type="unfinished">Allforio'r data yn y tab presennol i ffeil</translation>
     </message>
-<<<<<<< HEAD
-    <message>
-        <source>Error</source>
-        <translation type="unfinished">Gwall</translation>
-    </message>
-=======
->>>>>>> ec86f1e9
     </context>
 </TS>