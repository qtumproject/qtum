<TS language="cy" version="2.1">
<context>
    <name>AddressBookPage</name>
    <message>
        <source>Right-click to edit address or label</source>
        <translation>Clic-dde i olygu cyfeiriad neu label</translation>
    </message>
    <message>
        <source>Create a new address</source>
        <translation>Creu cyfeiriad newydd</translation>
    </message>
    <message>
        <source>&amp;New</source>
        <translation>&amp;Newydd</translation>
    </message>
    <message>
        <source>Copy the currently selected address to the system clipboard</source>
        <translation>Copio'r cyfeiriad sydd wedi'i ddewis i'r clipfwrdd system</translation>
    </message>
    <message>
        <source>&amp;Copy</source>
        <translation>&amp;Copïo</translation>
    </message>
    <message>
        <source>C&amp;lose</source>
        <translation>C&amp;au</translation>
    </message>
    <message>
        <source>Delete the currently selected address from the list</source>
        <translation>Dileu'r cyfeiriad presennol wedi ei ddewis o'r rhestr</translation>
    </message>
    <message>
        <source>Enter address or label to search</source>
        <translation>Cyfeiriad neu label i chwilio</translation>
    </message>
    <message>
        <source>Export the data in the current tab to a file</source>
        <translation>Allforio'r data yn y tab presennol i ffeil</translation>
    </message>
    <message>
        <source>&amp;Export</source>
        <translation>&amp;Allforio</translation>
    </message>
    <message>
        <source>&amp;Delete</source>
        <translation>&amp;Dileu</translation>
    </message>
    <message>
        <source>Choose the address to send coins to</source>
        <translation>Dewis y cyfeiriad i yrru'r arian</translation>
    </message>
    <message>
        <source>Choose the address to receive coins with</source>
        <translation>Dewis y cyfeiriad i dderbyn arian</translation>
    </message>
    <message>
        <source>C&amp;hoose</source>
        <translation>D&amp;ewis</translation>
    </message>
    <message>
        <source>Sending addresses</source>
        <translation>Anfon cyfeiriadau</translation>
    </message>
    <message>
        <source>Receiving addresses</source>
        <translation>Derbyn cyfeiriadau</translation>
    </message>
    <message>
        <source>These are your Qtum addresses for sending payments. Always check the amount and the receiving address before sending coins.</source>
        <translation>Rhain ydi eich cyfeiriadau Qtum ar gyfer gyrru taliadau. Gwnewch yn sicr o'r swm a'r cyfeiriad derbyn cyn gyrru arian.</translation>
    </message>
    <message>
        <source>&amp;Copy Address</source>
        <translation>&amp;Copïo Cyfeiriad</translation>
    </message>
    <message>
        <source>Copy &amp;Label</source>
        <translation>Copïo &amp;Label</translation>
    </message>
    <message>
        <source>&amp;Edit</source>
        <translation>&amp;Golygu</translation>
    </message>
    <message>
        <source>Export Address List</source>
        <translation>Allforio Rhestr Cyfeiriadau</translation>
    </message>
    <message>
        <source>Exporting Failed</source>
        <translation>Methiant Allforio</translation>
    </message>
    <message>
        <source>There was an error trying to save the address list to %1. Please try again.</source>
        <translation>Roedd camgymeriad yn trïo safio'r rhestr gyfeiriadau i'r %1. Triwch eto os gwelwch yn dda.</translation>
    </message>
</context>
<context>
    <name>AddressTableModel</name>
    <message>
        <source>Label</source>
        <translation>Label</translation>
    </message>
    <message>
        <source>Address</source>
        <translation>Cyfeiriad</translation>
    </message>
    <message>
        <source>(no label)</source>
        <translation>(dim label)</translation>
    </message>
</context>
<context>
    <name>AskPassphraseDialog</name>
    <message>
        <source>Passphrase Dialog</source>
        <translation>Deialog Cyfrinair</translation>
    </message>
    <message>
        <source>Enter passphrase</source>
        <translation>Teipiwch gyfrinymadrodd</translation>
    </message>
    <message>
        <source>New passphrase</source>
        <translation>Cyfrinymadrodd newydd</translation>
    </message>
    <message>
        <source>Repeat new passphrase</source>
        <translation>Ailadroddwch gyfrinymadrodd newydd</translation>
    </message>
    <message>
        <source>Encrypt wallet</source>
        <translation>Amgryptio'r Waled</translation>
    </message>
    <message>
        <source>This operation needs your wallet passphrase to unlock the wallet.</source>
        <translation>Mae'r weithred hon angen eich cyfrinair waled i ddatgloi'r waled.</translation>
    </message>
    <message>
        <source>Unlock wallet</source>
        <translation>Datgloi'r waled</translation>
    </message>
    <message>
        <source>This operation needs your wallet passphrase to decrypt the wallet.</source>
        <translation>Mae'r weithred hon angen eich cyfrinair waled i ddatgryptio'r waled.</translation>
    </message>
    <message>
        <source>Decrypt wallet</source>
        <translation>Datgryptio waled</translation>
    </message>
    <message>
        <source>Change passphrase</source>
        <translation>Newid cyfrinair</translation>
    </message>
    <message>
        <source>Confirm wallet encryption</source>
        <translation>Cadarnhau amgryptio'r waled</translation>
    </message>
    <message>
        <source>Warning: If you encrypt your wallet and lose your passphrase, you will &lt;b&gt;LOSE ALL OF YOUR QTUMS&lt;/b&gt;!</source>
        <translation>Rhybudd: Os ydych yn amgryptio'r waled ag yn colli'r cyfrinair, byddwch yn &lt;b&gt; COLLI EICH QTUMS I GYD &lt;b&gt; !</translation>
    </message>
    <message>
        <source>Are you sure you wish to encrypt your wallet?</source>
        <translation>Ydych yn siwr eich bod eisiau amgryptio eich waled?</translation>
    </message>
    <message>
        <source>Wallet encrypted</source>
        <translation>Waled wedi amgryptio</translation>
    </message>
    <message>
        <source>Wallet to be encrypted</source>
        <translation>Waled i'w amgryptio</translation>
    </message>
    <message>
        <source>IMPORTANT: Any previous backups you have made of your wallet file should be replaced with the newly generated, encrypted wallet file. For security reasons, previous backups of the unencrypted wallet file will become useless as soon as you start using the new, encrypted wallet.</source>
        <translation>PWYSIG: Mi ddylai unrhyw back ups blaenorol rydych wedi ei wneud o ffeil eich waled gael ei ddiweddaru efo'r ffeil amgryptiedig newydd ei chreu. Am resymau diogelwch, bydd back ups blaenorol o ffeil y walet heb amgryptio yn ddiwerth mor fuan ac yr ydych yn dechrau defnyddio'r waled amgryptiedig newydd.</translation>
    </message>
    <message>
        <source>Wallet encryption failed</source>
        <translation>Amgryptio waled wedi methu</translation>
    </message>
    <message>
        <source>Wallet encryption failed due to an internal error. Your wallet was not encrypted.</source>
        <translation>Amgryptio waled wedi methu oherwydd gwall mewnol. Dydi eich waled heb amgryptio.</translation>
    </message>
    <message>
        <source>The supplied passphrases do not match.</source>
        <translation>Nid ydi'r cyfrineiriau a gyflenwyd yn cyfateb.</translation>
    </message>
    <message>
        <source>Wallet unlock failed</source>
        <translation>Dadgloi waled wedi methu</translation>
    </message>
    <message>
        <source>The passphrase entered for the wallet decryption was incorrect.</source>
        <translation>Mae'r cyfrinair ysgrifennwyd ar gyfer datgryptio'r waled yn anghywir.</translation>
    </message>
    <message>
        <source>Wallet decryption failed</source>
        <translation>Amgryptio waled wedi methu</translation>
    </message>
    <message>
        <source>Wallet passphrase was successfully changed.</source>
        <translation>Newid cyfrinair waled yn llwyddiannus.</translation>
    </message>
    <message>
        <source>Warning: The Caps Lock key is on!</source>
        <translation>Rhybudd: Mae allwedd Caps Lock ymlaen!</translation>
    </message>
</context>
<context>
    <name>BanTableModel</name>
    <message>
        <source>IP/Netmask</source>
        <translation>IP/Rhwydfwgwd</translation>
    </message>
    <message>
        <source>Banned Until</source>
        <translation>Gwaharddwyd Nes</translation>
    </message>
</context>
<context>
    <name>QtumGUI</name>
    <message>
        <source>Sign &amp;message...</source>
        <translation>Arwyddo &amp;neges...</translation>
    </message>
    <message>
        <source>Synchronizing with network...</source>
        <translation>Cysoni â'r rhwydwaith...</translation>
    </message>
    <message>
        <source>&amp;Overview</source>
        <translation>&amp;Trosolwg</translation>
    </message>
    <message>
        <source>Show general overview of wallet</source>
        <translation>Dangos trosolwg cyffredinol y waled</translation>
    </message>
    <message>
        <source>&amp;Transactions</source>
        <translation>&amp;Trafodion</translation>
    </message>
    <message>
        <source>Browse transaction history</source>
        <translation>Pori hanes trafodion</translation>
    </message>
    <message>
        <source>E&amp;xit</source>
        <translation>A&amp;llanfa</translation>
    </message>
    <message>
        <source>Quit application</source>
        <translation>Gadael rhaglen</translation>
    </message>
    <message>
        <source>&amp;About %1</source>
        <translation>&amp;Ynghylch %1</translation>
    </message>
    <message>
        <source>Show information about %1</source>
        <translation>Dangos gwybodaeth am %1</translation>
    </message>
    <message>
        <source>About &amp;Qt</source>
        <translation>Ynghylch &amp;Qt</translation>
    </message>
    <message>
        <source>Show information about Qt</source>
        <translation>Dangos gwybodaeth am Qt</translation>
    </message>
    <message>
        <source>&amp;Options...</source>
        <translation>&amp;Opsiynau</translation>
    </message>
    <message>
        <source>Modify configuration options for %1</source>
        <translation>Addasu ffurfweddiad dewisiadau ar gyfer %1</translation>
    </message>
    <message>
        <source>&amp;Encrypt Wallet...</source>
        <translation>&amp;Amgryptio'r waled...</translation>
    </message>
    <message>
        <source>&amp;Backup Wallet...</source>
        <translation>&amp;Backup Waled...</translation>
    </message>
    <message>
        <source>&amp;Change Passphrase...</source>
        <translation>&amp;Newid cyfrinymadrodd...</translation>
    </message>
    <message>
        <source>Open &amp;URI...</source>
        <translation>Agor &amp;URI...</translation>
    </message>
    <message>
        <source>Wallet:</source>
        <translation>Waled:</translation>
    </message>
    <message>
        <source>Click to disable network activity.</source>
        <translation>Cliciwch i anablu gweithgaredd y rhwydwaith.</translation>
    </message>
    <message>
        <source>Network activity disabled.</source>
        <translation>Gweithgaredd rhwydwaith wedi anablu.</translation>
    </message>
    <message>
        <source>Click to enable network activity again.</source>
        <translation>Cliciwch i alluogi gweithgaredd y rhwydwaith eto.</translation>
    </message>
    <message>
        <source>Syncing Headers (%1%)...</source>
        <translation>Syncio pennawdau (%1%)...</translation>
    </message>
    <message>
        <source>Reindexing blocks on disk...</source>
        <translation>Ailfynegi y blociau ar ddisg...</translation>
    </message>
    <message>
        <source>Send coins to a Qtum address</source>
        <translation>Anfon arian i gyfeiriad Qtum</translation>
    </message>
    <message>
        <source>Backup wallet to another location</source>
        <translation>Bacio fyny'r waled i leoliad arall</translation>
    </message>
    <message>
        <source>Change the passphrase used for wallet encryption</source>
        <translation>Newid y cyfrinair ddefnyddiwyd ar gyfer amgryptio'r waled</translation>
    </message>
    <message>
        <source>&amp;Verify message...</source>
        <translation>&amp;Gwirio neges...</translation>
    </message>
    <message>
        <source>&amp;Send</source>
        <translation>&amp;Anfon</translation>
    </message>
    <message>
        <source>&amp;Receive</source>
        <translation>&amp;Derbyn</translation>
    </message>
    <message>
        <source>&amp;Show / Hide</source>
        <translation>&amp;Dangos / Cuddio</translation>
    </message>
    <message>
        <source>Show or hide the main Window</source>
        <translation>Dangos neu guddio y brif Ffenest</translation>
    </message>
    <message>
        <source>Encrypt the private keys that belong to your wallet</source>
        <translation>Amgryptio'r allweddi preifat sy'n perthyn i'ch waled</translation>
    </message>
    <message>
        <source>Sign messages with your Qtum addresses to prove you own them</source>
        <translation>Arwyddo negeseuon gyda eich cyfeiriadau Qtum i brofi mae chi sy'n berchen arnynt</translation>
    </message>
    <message>
        <source>Verify messages to ensure they were signed with specified Qtum addresses</source>
        <translation>Gwirio negeseuon i sicrhau eu bod wedi eu harwyddo gyda cyfeiriadau Qtum penodol</translation>
    </message>
    <message>
        <source>&amp;File</source>
        <translation>&amp;Ffeil</translation>
    </message>
    <message>
        <source>&amp;Settings</source>
        <translation>&amp;Gosodiadau</translation>
    </message>
    <message>
        <source>&amp;Help</source>
        <translation>&amp;Cymorth</translation>
    </message>
    <message>
        <source>Tabs toolbar</source>
        <translation>Bar offer tabiau</translation>
    </message>
    <message>
        <source>Request payments (generates QR codes and qtum: URIs)</source>
        <translation>Gofyn taliadau (creu côd QR a qtum: URIs)</translation>
    </message>
    <message>
        <source>Show the list of used sending addresses and labels</source>
        <translation>Dangos rhestr o gyfeiriadau danfon a labelau wedi eu defnyddio</translation>
    </message>
    <message>
        <source>Show the list of used receiving addresses and labels</source>
        <translation>Dangos rhestr o gyfeiriadau derbyn a labelau wedi eu defnyddio</translation>
    </message>
    <message>
        <source>&amp;Command-line options</source>
        <translation>&amp;Dewisiadau Gorchymyn-llinell</translation>
    </message>
    <message>
        <source>Indexing blocks on disk...</source>
        <translation>Mynegai'r blociau ar ddisg...</translation>
    </message>
    <message>
        <source>Processing blocks on disk...</source>
        <translation>Prosesu blociau ar ddisg...</translation>
    </message>
    <message>
        <source>%1 behind</source>
        <translation>%1 Tu ôl</translation>
    </message>
    <message>
        <source>Last received block was generated %1 ago.</source>
        <translation>Cafodd y bloc olaf i'w dderbyn ei greu %1 yn ôl.</translation>
    </message>
    <message>
        <source>Transactions after this will not yet be visible.</source>
        <translation>Ni fydd trafodion ar ôl hyn yn weledol eto.</translation>
    </message>
    <message>
        <source>Error</source>
        <translation>Gwall</translation>
    </message>
    <message>
        <source>Warning</source>
        <translation>Rhybudd</translation>
    </message>
    <message>
        <source>Information</source>
        <translation>Gwybodaeth</translation>
    </message>
    <message>
        <source>Up to date</source>
        <translation>Cyfamserol</translation>
    </message>
    <message>
        <source>Open Wallet</source>
        <translation>Agor Waled</translation>
    </message>
    <message>
        <source>Open a wallet</source>
        <translation>Agor waled</translation>
    </message>
    <message>
        <source>Close Wallet...</source>
        <translation>Cau Waled...</translation>
    </message>
    <message>
        <source>Close wallet</source>
        <translation>Cau waled</translation>
    </message>
    <message>
        <source>&amp;Window</source>
        <translation>&amp;Ffenestr</translation>
    </message>
    <message>
        <source>Connecting to peers...</source>
        <translation>Cysylltu efo cyfoedion...</translation>
    </message>
    <message>
        <source>Catching up...</source>
        <translation>Dal i fyny...</translation>
    </message>
    <message>
        <source>Error: %1</source>
        <translation> Gwall: %1</translation>
    </message>
    <message>
        <source>Warning: %1</source>
        <translation>Rhybudd: %1</translation>
    </message>
    <message>
        <source>Date: %1
</source>
        <translation>Dyddiad: %1
</translation>
    </message>
    <message>
        <source>Amount: %1
</source>
        <translation>Cyfanswm: %1
</translation>
    </message>
    <message>
        <source>Wallet: %1
</source>
        <translation>Waled: %1
</translation>
    </message>
    <message>
        <source>Type: %1
</source>
        <translation>Math: %1
</translation>
    </message>
    <message>
        <source>Label: %1
</source>
        <translation>Label: %1
</translation>
    </message>
    <message>
        <source>Address: %1
</source>
        <translation>Cyfeiriad: %1
</translation>
    </message>
    <message>
        <source>Sent transaction</source>
        <translation>Trafodiad anfonwyd</translation>
    </message>
    <message>
        <source>Incoming transaction</source>
        <translation>Trafodiad sy'n cyrraedd</translation>
    </message>
    <message>
        <source>HD key generation is &lt;b&gt;enabled&lt;/b&gt;</source>
        <translation>Cynhyrchu allweddi HD wedi ei &lt;b&gt; alluogi &lt;/b&gt;</translation>
    </message>
    <message>
        <source>HD key generation is &lt;b&gt;disabled&lt;/b&gt;</source>
        <translation>Cynhyrchu allweddi HD wedi'w &lt;b&gt; anablu &lt;/b&gt;</translation>
    </message>
    <message>
        <source>Wallet is &lt;b&gt;encrypted&lt;/b&gt; and currently &lt;b&gt;unlocked&lt;/b&gt;</source>
        <translation>Mae'r waled &lt;b&gt;wedi'i amgryptio&lt;/b&gt; ac &lt;b&gt;heb ei gloi&lt;/b&gt; ar hyn o bryd</translation>
    </message>
    <message>
        <source>Wallet is &lt;b&gt;encrypted&lt;/b&gt; and currently &lt;b&gt;locked&lt;/b&gt;</source>
        <translation>Mae'r waled &lt;b&gt;wedi'i amgryptio&lt;/b&gt; ac &lt;b&gt;ar glo&lt;/b&gt; ar hyn o bryd</translation>
    </message>
<<<<<<< HEAD
    <message>
        <source>A fatal error occurred. Qtum can no longer continue safely and will quit.</source>
        <translation>Mae gwall angheuol wedi digwydd. Ni all Qtum barhau'n ddiogel ac mae'n cau lawr.</translation>
    </message>
</context>
=======
    </context>
>>>>>>> da23532c
<context>
    <name>CoinControlDialog</name>
    <message>
        <source>Coin Selection</source>
        <translation>Dewis Ceiniog</translation>
    </message>
    <message>
        <source>Quantity:</source>
        <translation>Maint:</translation>
    </message>
    <message>
        <source>Bytes:</source>
        <translation>Maint:</translation>
    </message>
    <message>
        <source>Amount:</source>
        <translation>Cyfanswm:</translation>
    </message>
    <message>
        <source>Fee:</source>
        <translation>Ffî:</translation>
    </message>
    <message>
        <source>Dust:</source>
        <translation>Llwch:</translation>
    </message>
    <message>
        <source>After Fee:</source>
        <translation>Ar Ôl Ffî:</translation>
    </message>
    <message>
        <source>Change:</source>
        <translation>Newid:</translation>
    </message>
    <message>
        <source>Amount</source>
        <translation>Cyfanswm</translation>
    </message>
    <message>
        <source>Received with label</source>
        <translation>Derbynwyd gyda label</translation>
    </message>
    <message>
        <source>Received with address</source>
        <translation>Derbynwyd gyda chyfeiriad</translation>
    </message>
    <message>
        <source>Date</source>
        <translation>Dyddiad</translation>
    </message>
    <message>
        <source>Confirmations</source>
        <translation>Cadarnhadiadau</translation>
    </message>
    <message>
        <source>Confirmed</source>
        <translation>Cadarnhawyd</translation>
    </message>
    <message>
        <source>Copy address</source>
        <translation>Copïo cyfeiriad</translation>
    </message>
    <message>
        <source>Copy label</source>
        <translation>Copïo label</translation>
    </message>
    <message>
        <source>Copy amount</source>
        <translation>Copïo cyfanswm</translation>
    </message>
    <message>
        <source>(no label)</source>
        <translation>(dim label)</translation>
    </message>
    <message>
        <source>(change)</source>
        <translation>(newid)</translation>
    </message>
</context>
<context>
    <name>CreateWalletActivity</name>
    </context>
<context>
    <name>CreateWalletDialog</name>
    </context>
<context>
    <name>EditAddressDialog</name>
    <message>
        <source>Edit Address</source>
        <translation>Golygu'r cyfeiriad</translation>
    </message>
    <message>
        <source>&amp;Label</source>
        <translation>&amp;Label</translation>
    </message>
    <message>
        <source>&amp;Address</source>
        <translation>&amp;Cyfeiriad</translation>
    </message>
    <message>
        <source>New sending address</source>
        <translation>Cyfeiriad anfon newydd</translation>
    </message>
    <message>
        <source>Edit receiving address</source>
        <translation>Golygu'r cyfeiriad derbyn</translation>
    </message>
    <message>
        <source>Edit sending address</source>
        <translation>Golygu'r cyfeiriad anfon</translation>
    </message>
    <message>
        <source>Could not unlock wallet.</source>
        <translation>Methodd ddatgloi'r waled.</translation>
    </message>
    <message>
        <source>New key generation failed.</source>
        <translation>Methodd gynhyrchu allwedd newydd.</translation>
    </message>
</context>
<context>
    <name>FreespaceChecker</name>
    <message>
        <source>name</source>
        <translation>enw</translation>
    </message>
    </context>
<context>
    <name>HelpMessageDialog</name>
    </context>
<context>
    <name>Intro</name>
    <message>
        <source>Welcome</source>
        <translation>Croeso</translation>
    </message>
    <message>
        <source>Qtum</source>
        <translation>Qtum</translation>
    </message>
    <message>
        <source>Error</source>
        <translation>Gwall</translation>
    </message>
    </context>
<context>
    <name>ModalOverlay</name>
    <message>
        <source>Form</source>
        <translation>Ffurflen</translation>
    </message>
    </context>
<context>
    <name>OpenURIDialog</name>
    <message>
        <source>URI:</source>
        <translation>URI:</translation>
    </message>
</context>
<context>
    <name>OpenWalletActivity</name>
    </context>
<context>
    <name>OptionsDialog</name>
    <message>
        <source>Options</source>
        <translation>Opsiynau</translation>
    </message>
    <message>
        <source>&amp;Network</source>
        <translation>&amp;Rhwydwaith</translation>
    </message>
    <message>
        <source>W&amp;allet</source>
        <translation>W&amp;aled</translation>
    </message>
    <message>
        <source>IPv4</source>
        <translation>IPv4</translation>
    </message>
    <message>
        <source>IPv6</source>
        <translation>IPv6</translation>
    </message>
    <message>
        <source>Tor</source>
        <translation>Tor</translation>
    </message>
    <message>
        <source>&amp;Window</source>
        <translation>&amp;Ffenestr</translation>
    </message>
    <message>
        <source>&amp;Display</source>
        <translation>&amp;Dangos</translation>
    </message>
    <message>
        <source>Error</source>
        <translation>Gwall</translation>
    </message>
    </context>
<context>
    <name>OverviewPage</name>
    <message>
        <source>Form</source>
        <translation>Ffurflen</translation>
    </message>
    </context>
<context>
    <name>PSBTOperationsDialog</name>
    </context>
<context>
    <name>PaymentServer</name>
    </context>
<context>
    <name>PeerTableModel</name>
    </context>
<context>
    <name>QObject</name>
    <message>
        <source>Amount</source>
        <translation>Cyfanswm</translation>
    </message>
    <message>
        <source>%1 and %2</source>
        <translation>%1 a %2</translation>
    </message>
    <message>
        <source>Error: %1</source>
        <translation> Gwall: %1</translation>
    </message>
    </context>
<context>
    <name>QRImageWidget</name>
    </context>
<context>
    <name>RPCConsole</name>
    <message>
        <source>&amp;Information</source>
        <translation>Gwybodaeth</translation>
    </message>
    <message>
        <source>Network</source>
        <translation>Rhwydwaith</translation>
    </message>
    <message>
        <source>&amp;Open</source>
        <translation>&amp;Agor</translation>
    </message>
    </context>
<context>
    <name>ReceiveCoinsDialog</name>
    <message>
        <source>&amp;Label:</source>
        <translation>&amp;Label:</translation>
    </message>
    <message>
        <source>Copy label</source>
        <translation>Copïo label</translation>
    </message>
    <message>
        <source>Copy amount</source>
        <translation>Copïo Cyfanswm</translation>
    </message>
    <message>
        <source>Could not unlock wallet.</source>
        <translation>Methodd ddatgloi'r waled.</translation>
    </message>
    </context>
<context>
    <name>ReceiveRequestDialog</name>
    <message>
        <source>Amount:</source>
        <translation>Maint</translation>
    </message>
    <message>
        <source>Message:</source>
        <translation>Neges:</translation>
    </message>
    <message>
        <source>Wallet:</source>
        <translation>Waled:</translation>
    </message>
    <message>
        <source>Copy &amp;Address</source>
        <translation>&amp;Cyfeiriad Copi</translation>
    </message>
    </context>
<context>
    <name>RecentRequestsTableModel</name>
    <message>
        <source>Date</source>
        <translation>Dyddiad</translation>
    </message>
    <message>
        <source>Label</source>
        <translation>Label</translation>
    </message>
    <message>
        <source>Message</source>
        <translation>Neges</translation>
    </message>
    <message>
        <source>(no label)</source>
        <translation>(dim label)</translation>
    </message>
    </context>
<context>
    <name>SendCoinsDialog</name>
    <message>
        <source>Send Coins</source>
        <translation>Anfon arian</translation>
    </message>
    <message>
        <source>Quantity:</source>
        <translation>Maint:</translation>
    </message>
    <message>
        <source>Bytes:</source>
        <translation>Maint</translation>
    </message>
    <message>
        <source>Amount:</source>
        <translation>Maint</translation>
    </message>
    <message>
        <source>Fee:</source>
        <translation>Ffi</translation>
    </message>
    <message>
        <source>After Fee:</source>
        <translation>Ar Ôl Ffî</translation>
    </message>
    <message>
        <source>Change:</source>
        <translation>Newid:</translation>
    </message>
    <message>
        <source>Send to multiple recipients at once</source>
        <translation>Anfon at pobl lluosog ar yr un pryd</translation>
    </message>
    <message>
        <source>Dust:</source>
        <translation>Llwch</translation>
    </message>
    <message>
        <source>Balance:</source>
        <translation>Gweddill:</translation>
    </message>
    <message>
        <source>Confirm the send action</source>
        <translation>Cadarnhau'r gweithrediad anfon</translation>
    </message>
    <message>
        <source>Copy amount</source>
        <translation>Copïo Cyfanswm</translation>
    </message>
    <message>
        <source>%1 to %2</source>
        <translation>%1 i %2</translation>
    </message>
    <message>
        <source>(no label)</source>
        <translation>(dim label)</translation>
    </message>
</context>
<context>
    <name>SendCoinsEntry</name>
    <message>
        <source>A&amp;mount:</source>
        <translation>&amp;Maint</translation>
    </message>
    <message>
        <source>&amp;Label:</source>
        <translation>&amp;Label:</translation>
    </message>
    <message>
        <source>Alt+A</source>
        <translation>Alt+A</translation>
    </message>
    <message>
        <source>Paste address from clipboard</source>
        <translation>Gludo cyfeiriad o'r glipfwrdd</translation>
    </message>
    <message>
        <source>Alt+P</source>
        <translation>Alt+P</translation>
    </message>
    <message>
        <source>Message:</source>
        <translation>Neges:</translation>
    </message>
    </context>
<context>
    <name>ShutdownWindow</name>
    </context>
<context>
    <name>SignVerifyMessageDialog</name>
    <message>
        <source>Alt+A</source>
        <translation>Alt+A</translation>
    </message>
    <message>
        <source>Paste address from clipboard</source>
        <translation>Gludo cyfeiriad o'r glipfwrdd</translation>
    </message>
    <message>
        <source>Alt+P</source>
        <translation>Alt+P</translation>
    </message>
    </context>
<context>
    <name>TrafficGraphWidget</name>
    </context>
<context>
    <name>TransactionDesc</name>
    <message>
        <source>Open until %1</source>
        <translation>Agor tan %1</translation>
    </message>
    <message>
        <source>Date</source>
        <translation>Dyddiad</translation>
    </message>
    <message>
        <source>Message</source>
        <translation>Neges</translation>
    </message>
    <message>
        <source>Amount</source>
        <translation>Cyfanswm</translation>
    </message>
    </context>
<context>
    <name>TransactionDescDialog</name>
    </context>
<context>
    <name>TransactionTableModel</name>
    <message>
        <source>Date</source>
        <translation>Dyddiad</translation>
    </message>
    <message>
        <source>Type</source>
        <translation>Math</translation>
    </message>
    <message>
        <source>Label</source>
        <translation>Label</translation>
    </message>
    <message>
        <source>Open until %1</source>
        <translation>Agor tan %1</translation>
    </message>
    <message>
        <source>(no label)</source>
        <translation>(dim label)</translation>
    </message>
    </context>
<context>
    <name>TransactionView</name>
    <message>
        <source>Today</source>
        <translation>Heddiw</translation>
    </message>
    <message>
        <source>This week</source>
        <translation>Yr wythnos hon</translation>
    </message>
    <message>
        <source>This month</source>
        <translation>Y mis hwn</translation>
    </message>
    <message>
        <source>Last month</source>
        <translation>Mis diwethaf</translation>
    </message>
    <message>
        <source>This year</source>
        <translation>Eleni</translation>
    </message>
    <message>
        <source>Copy address</source>
        <translation>Copïo cyfeiriad</translation>
    </message>
    <message>
        <source>Copy label</source>
        <translation>Copïo label</translation>
    </message>
    <message>
        <source>Copy amount</source>
        <translation>Copïo Cyfanswm</translation>
    </message>
    <message>
        <source>Edit label</source>
        <translation>Golygu label</translation>
    </message>
    <message>
        <source>Confirmed</source>
        <translation>Cadarnhawyd</translation>
    </message>
    <message>
        <source>Date</source>
        <translation>Dyddiad</translation>
    </message>
    <message>
        <source>Type</source>
        <translation>Math</translation>
    </message>
    <message>
        <source>Label</source>
        <translation>Label</translation>
    </message>
    <message>
        <source>Address</source>
        <translation>Cyfeiriad</translation>
    </message>
    <message>
        <source>Exporting Failed</source>
        <translation>Methu Allforio</translation>
    </message>
    </context>
<context>
    <name>UnitDisplayStatusBarControl</name>
    </context>
<context>
    <name>WalletController</name>
    <message>
        <source>Close wallet</source>
        <translation>Cau waled</translation>
    </message>
    </context>
<context>
    <name>WalletFrame</name>
    </context>
<context>
    <name>WalletModel</name>
    <message>
        <source>Send Coins</source>
        <translation>Anfon arian</translation>
    </message>
    <message>
        <source>Current fee:</source>
        <translation>Ffi gyfredol</translation>
    </message>
    <message>
        <source>Increase:</source>
        <translation>Cynydd:</translation>
    </message>
    <message>
        <source>New fee:</source>
        <translation>Ffi newydd:</translation>
    </message>
    </context>
<context>
    <name>WalletView</name>
    <message>
        <source>&amp;Export</source>
        <translation>&amp;Allforio</translation>
    </message>
    <message>
        <source>Export the data in the current tab to a file</source>
        <translation>Allforio'r data yn y tab presennol i ffeil</translation>
    </message>
    <message>
        <source>Error</source>
        <translation>Gwall</translation>
    </message>
    </context>
<context>
    <name>qtum-core</name>
    </context>
</TS><|MERGE_RESOLUTION|>--- conflicted
+++ resolved
@@ -525,15 +525,7 @@
         <source>Wallet is &lt;b&gt;encrypted&lt;/b&gt; and currently &lt;b&gt;locked&lt;/b&gt;</source>
         <translation>Mae'r waled &lt;b&gt;wedi'i amgryptio&lt;/b&gt; ac &lt;b&gt;ar glo&lt;/b&gt; ar hyn o bryd</translation>
     </message>
-<<<<<<< HEAD
-    <message>
-        <source>A fatal error occurred. Qtum can no longer continue safely and will quit.</source>
-        <translation>Mae gwall angheuol wedi digwydd. Ni all Qtum barhau'n ddiogel ac mae'n cau lawr.</translation>
-    </message>
-</context>
-=======
-    </context>
->>>>>>> da23532c
+    </context>
 <context>
     <name>CoinControlDialog</name>
     <message>
