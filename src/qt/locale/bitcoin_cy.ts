--- conflicted
+++ resolved
@@ -58,17 +58,6 @@
         <translation type="unfinished">D&amp;ewis</translation>
     </message>
     <message>
-<<<<<<< HEAD
-        <source>Sending addresses</source>
-        <translation type="unfinished">Anfon cyfeiriadau</translation>
-    </message>
-    <message>
-        <source>Receiving addresses</source>
-        <translation type="unfinished">Derbyn cyfeiriadau</translation>
-    </message>
-    <message>
-=======
->>>>>>> 86d0551a
         <source>These are your Qtum addresses for sending payments. Always check the amount and the receiving address before sending coins.</source>
         <translation type="unfinished">Rhain ydi eich cyfeiriadau Qtum ar gyfer gyrru taliadau. Gwnewch yn sicr o'r swm a'r cyfeiriad derbyn cyn gyrru arian.</translation>
     </message>
@@ -456,11 +445,7 @@
         <translation type="unfinished">&amp;Ffenestr</translation>
     </message>
     <message numerus="yes">
-<<<<<<< HEAD
-        <source>%n active connection(s) to Qtum network.</source> 
-=======
         <source>%n active connection(s) to Qtum network.</source>
->>>>>>> 86d0551a
         <extracomment>A substring of the tooltip.</extracomment>
         <translation type="unfinished">
             <numerusform />
