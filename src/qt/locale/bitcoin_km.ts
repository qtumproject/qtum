<TS version="2.1" language="km">
<context>
    <name>AddressBookPage</name>
    <message>
        <source>Right-click to edit address or label</source>
        <translation type="unfinished">បិទស្លាកចុចម៉ៅស្តាំ ដើម្បីកែសម្រួលអាសយដ្ឋាន រឺស្លាកសញ្ញា</translation>
    </message>
    <message>
        <source>Create a new address</source>
        <translation type="unfinished">បង្កើតអាស្រយដ្ឋានថ្មី</translation>
    </message>
    <message>
        <source>&amp;New</source>
        <translation type="unfinished">&amp;Nថ្មី</translation>
    </message>
    <message>
        <source>Copy the currently selected address to the system clipboard</source>
        <translation type="unfinished">ចម្លងអាសយដ្ឋានបច្ចុប្បន្នដែលបានជ្រើសទៅក្ដារតម្រៀបរបស់ប្រព័ន្ធ</translation>
    </message>
    <message>
        <source>&amp;Copy</source>
        <translation type="unfinished">ចម្លង(&amp;C)</translation>
    </message>
    <message>
        <source>C&amp;lose</source>
        <translation type="unfinished">បិទ(&amp;l)</translation>
    </message>
    <message>
        <source>Delete the currently selected address from the list</source>
        <translation type="unfinished">លុប​អាសយដ្ឋានដែល​បានជ្រើស​ពី​បញ្ជី</translation>
    </message>
    <message>
        <source>Enter address or label to search</source>
        <translation type="unfinished">បញ្ចូលអាសយដ្ឋាន រឺ ស្លាក​សញ្ញា ដើម្បីស្វែងរក</translation>
    </message>
    <message>
        <source>Export the data in the current tab to a file</source>
        <translation type="unfinished">នាំចេញទិន្នន័យនៃផ្ទាំងបច្ចុប្បន្នទៅជាឯកសារ</translation>
    </message>
    <message>
        <source>&amp;Export</source>
        <translation type="unfinished">&amp;នាំចេញ</translation>
    </message>
    <message>
        <source>&amp;Delete</source>
        <translation type="unfinished">លុប(&amp;D)</translation>
    </message>
    <message>
        <source>Choose the address to send coins to</source>
        <translation type="unfinished">ជ្រើសរើសអាសយដ្ឋានដើម្បីផ្ញើកាក់ទៅ</translation>
    </message>
    <message>
        <source>Choose the address to receive coins with</source>
        <translation type="unfinished">ជ្រើសរើសអាសយដ្ឋានដើម្បីទទួលយកកាក់ជាមួយ</translation>
    </message>
    <message>
        <source>C&amp;hoose</source>
        <translation type="unfinished">ជ្រើសរើស(&amp;h)</translation>
    </message>
    <message>
        <source>Sending addresses</source>
        <translation type="unfinished">អាសយដ្ឋានសម្រាប់ផ្ញើ</translation>
    </message>
    <message>
        <source>Receiving addresses</source>
        <translation type="unfinished">អាសយដ្ឋានសម្រាប់ទទួល</translation>
    </message>
    <message>
        <source>These are your Qtum addresses for sending payments. Always check the amount and the receiving address before sending coins.</source>
        <translation type="unfinished">ទាំងនេះ​គឺជាអាសយដ្ឋាន Qtum របស់អ្នកសម្រាប់ធ្វើការផ្ញើការបង់ប្រាក់។ តែងតែពិនិត្យមើលចំនួនប្រាក់ និងអាសយដ្ឋានដែលទទួល មុនពេលផ្ញើប្រាក់។</translation>
    </message>
    <message>
        <source>&amp;Copy Address</source>
        <translation type="unfinished">ចម្លងអាសយដ្ឋាន(&amp;C)</translation>
    </message>
    <message>
        <source>Copy &amp;Label</source>
        <translation type="unfinished">ចម្លង ស្លាក​សញ្ញា(&amp;L)</translation>
    </message>
    <message>
        <source>&amp;Edit</source>
        <translation type="unfinished">កែសម្រួល(&amp;E)</translation>
    </message>
    <message>
        <source>Export Address List</source>
        <translation type="unfinished">នាំចេញនូវបញ្ជីអាសយដ្ឋាន</translation>
    </message>
    <message>
        <source>Comma separated file</source>
        <extracomment>Expanded name of the CSV file format. See: https://en.wikipedia.org/wiki/Comma-separated_values.</extracomment>
        <translation type="unfinished">Comma បំបែកឯកសារ</translation>
    </message>
    <message>
        <source>Exporting Failed</source>
        <translation type="unfinished">ការនាំចេញបានបរាជ័យ</translation>
    </message>
</context>
<context>
    <name>AddressTableModel</name>
    <message>
        <source>Label</source>
        <translation type="unfinished">ស្លាក​សញ្ញា</translation>
    </message>
    <message>
        <source>Address</source>
        <translation type="unfinished">អាសយដ្ឋាន</translation>
    </message>
    <message>
        <source>(no label)</source>
        <translation type="unfinished">(គ្មាន​ស្លាក​សញ្ញា)</translation>
    </message>
</context>
<context>
    <name>AskPassphraseDialog</name>
    <message>
        <source>Passphrase Dialog</source>
        <translation type="unfinished">ការហៅឃ្លាសម្ងាត់</translation>
    </message>
    <message>
        <source>Enter passphrase</source>
        <translation type="unfinished">បញ្ចូលឃ្លាសម្ងាត់</translation>
    </message>
    <message>
        <source>New passphrase</source>
        <translation type="unfinished">ឃ្លាសម្ងាត់ថ្មី</translation>
    </message>
    <message>
        <source>Repeat new passphrase</source>
        <translation type="unfinished">ឃ្លាសម្ងាត់ថ្នីម្ដងទៀត</translation>
    </message>
    <message>
        <source>Show passphrase</source>
        <translation type="unfinished">បង្ហាញឃ្លាសម្ងាត់</translation>
    </message>
    <message>
        <source>Encrypt wallet</source>
        <translation type="unfinished">អ៊ិនគ្រីបកាបូប​ចល័ត</translation>
    </message>
    <message>
        <source>This operation needs your wallet passphrase to unlock the wallet.</source>
        <translation type="unfinished">ប្រតិបត្តិការនេះ ត្រូវការឃ្លាសម្ងាត់កាបូបចល័តរបស់អ្នក ដើម្បីដោះសោរកាបូបចល័ត។</translation>
    </message>
    <message>
        <source>Unlock wallet</source>
        <translation type="unfinished">ដោះសោរកាបូបចល័ត</translation>
    </message>
    <message>
        <source>Change passphrase</source>
        <translation type="unfinished">ផ្លាស់ប្ដូរឃ្លាសម្ងាត់</translation>
    </message>
    <message>
        <source>Confirm wallet encryption</source>
        <translation type="unfinished">បញ្ជាក់ការអ៊ិនគ្រីបកាបូបចល័ត</translation>
    </message>
    <message>
        <source>Warning: If you encrypt your wallet and lose your passphrase, you will &lt;b&gt;LOSE ALL OF YOUR QTUMS&lt;/b&gt;!</source>
        <translation type="unfinished">ការព្រមាន៖ ប្រសិនបើអ្នកអ៊ិនគ្រីបកាបូបចល័តរបស់អ្នក ហើយអ្នកភ្លេចបាត់ឃ្លាសម្ងាត់ នោះអ្នកនិង &lt;b&gt;បាត់បង់ QTUMS របស់អ្នកទាំងអស់&lt;/b&gt;!</translation>
   </message>
    <message>
        <source>Are you sure you wish to encrypt your wallet?</source>
        <translation type="unfinished">តើអ្នកពិតជាចង់អ៊ិនគ្រីបកាបូបចល័តរបស់អ្នកឬ?</translation>
    </message>
    <message>
        <source>Wallet encrypted</source>
        <translation type="unfinished">កាបូបចល័ត ដែលបានអ៊ិនគ្រីប</translation>
    </message>
    <message>
        <source>Enter the new passphrase for the wallet.&lt;br/&gt;Please use a passphrase of &lt;b&gt;ten or more random characters&lt;/b&gt;, or &lt;b&gt;eight or more words&lt;/b&gt;.</source>
        <translation type="unfinished">បញ្ចូលឃ្លាសម្ងាត់សំរាប់កាបូប។ សូមប្រើឃ្លាសម្ងាត់ពី១០ តួរឬច្រើនជាងនេះ, ឬ ៨ពាក្យឬច្រើនជាងនេះ</translation>
    </message>
    <message>
        <source>Enter the old passphrase and new passphrase for the wallet.</source>
        <translation type="unfinished">វាយបញ្ចូលឃ្លាសម្ងាត់ចាស់ និងឃ្លាសសម្លាត់ថ្មី សម្រាប់កាបូបចល័តរបស់អ្នក។</translation>
    </message>
    <message>
        <source>Wallet to be encrypted</source>
        <translation type="unfinished">កាបូបចល័ត ដែលត្រូវបានអ៊ិនគ្រីប</translation>
    </message>
    <message>
        <source>Your wallet is about to be encrypted. </source>
        <translation type="unfinished">កាបូបចល័តរបស់អ្នក ជិតត្រូវបានអ៊ិនគ្រីបហើយ។</translation>
    </message>
    <message>
        <source>Your wallet is now encrypted. </source>
        <translation type="unfinished">កាបូបចល័តរបស់អ្នក ឥឡូវត្រូវបានអ៊ិនគ្រីប។</translation>
    </message>
    <message>
        <source>Wallet encryption failed</source>
        <translation type="unfinished">កាបូបចល័ត បានអ៊ិនគ្រីបបរាជ័យ</translation>
    </message>
    <message>
        <source>Wallet encryption failed due to an internal error. Your wallet was not encrypted.</source>
        <translation type="unfinished">ការអ៊ិនគ្រីបកាបូបចល័ត បានបរាជ័យដោយសារកំហុសខាងក្នុង។ កាបូបចល័តរបស់អ្នកមិនត្រូវបានអ៊ិនគ្រីបទេ។</translation>
    </message>
    <message>
        <source>The supplied passphrases do not match.</source>
        <translation type="unfinished">ឃ្លាសម្ងាត់ ដែលបានផ្គត់ផ្គង់មិនត្រូវគ្នាទេ។</translation>
    </message>
    <message>
        <source>Wallet unlock failed</source>
        <translation type="unfinished">បរាជ័យដោះសោរកាបូបចល័ត</translation>
    </message>
    <message>
        <source>The passphrase entered for the wallet decryption was incorrect.</source>
        <translation type="unfinished">ឃ្លាសម្ងាត់ ដែលបានបញ្ចូលសម្រាប់ការអ៊ិនគ្រីបកាបូបចល័តគឺមិនត្រឹមត្រូវទេ។</translation>
    </message>
    <message>
        <source>Wallet passphrase was successfully changed.</source>
        <translation type="unfinished">ឃ្លាសម្ងាត់នៃកាបូបចល័ត ត្រូវបានផ្លាស់ប្តូរដោយជោគជ័យ។</translation>
    </message>
    <message>
        <source>Warning: The Caps Lock key is on!</source>
        <translation type="unfinished">ការព្រមាន៖ ឃី Caps Lock គឺបើក!</translation>
    </message>
</context>
<context>
    <name>BanTableModel</name>
    <message>
        <source>Banned Until</source>
        <translation type="unfinished">បានហាមឃាត់រហូតដល់</translation>
    </message>
</context>
<context>
    <name>BitcoinApplication</name>
    <message>
        <source>Settings file %1 might be corrupt or invalid.</source>
        <translation type="unfinished">ឯកសារការកំណត់%1អាចខូច ឬមិនត្រឹមត្រូវ។</translation>
    </message>
    <message>
        <source>Runaway exception</source>
        <translation type="unfinished">ករណីលើកលែងដែលរត់គេចខ្លួន</translation>
    </message>
    <message>
        <source>Internal error</source>
        <translation type="unfinished">ខាងក្នុងបញ្ហា</translation>
    </message>
    <message>
        <source>An internal error occurred. %1 will attempt to continue safely. This is an unexpected bug which can be reported as described below.</source>
        <translation type="unfinished">កំហុសខាងក្នុងបានកើតឡើង។ %1នឹងព្យាយាមបន្តដោយសុវត្ថិភាព។ នេះ​ជា​កំហុស​ដែល​មិន​នឹក​ស្មាន​ដល់ ដែល​អាច​ត្រូវ​បាន​រាយការណ៍​ដូច​បាន​ពណ៌នា​ខាង​ក្រោម។</translation>
    </message>
</context>
<context>
    <name>QObject</name>
    <message>
        <source>Do you want to reset settings to default values, or to abort without making changes?</source>
        <extracomment>Explanatory text shown on startup when the settings file cannot be read. Prompts user to make a choice between resetting or aborting.</extracomment>
        <translation type="unfinished">តើ​អ្នក​ចង់​កំណត់​ការ​កំណត់​ឡើង​វិញ​ទៅ​ជា​តម្លៃ​លំនាំដើម ឬ​បោះបង់​ដោយ​មិន​ធ្វើ​ការ​ផ្លាស់ប្ដូរ?</translation>
    </message>
    <message>
        <source>A fatal error occurred. Check that settings file is writable, or try running with -nosettings.</source>
        <extracomment>Explanatory text shown on startup when the settings file could not be written. Prompts user to check that we have the ability to write to the file. Explains that the user has the option of running without a settings file.</extracomment>
        <translation type="unfinished">កំហុសធ្ងន់ធ្ងរបានកើតឡើង។ ពិនិត្យមើលថាឯកសារការកំណត់អាចសរសេរបាន ឬព្យាយាមដំណើរការជាមួយ -nosettings។</translation>
    </message>
    <message>
        <source>%1 didn't yet exit safely…</source>
        <translation type="unfinished">%1មិនទាន់ចេញដោយសុវត្ថិភាពទេ…</translation>
    </message>
    <message>
        <source>unknown</source>
        <translation type="unfinished">មិនស្គាល់</translation>
    </message>
    <message>
        <source>Amount</source>
        <translation type="unfinished">ចំនួន</translation>
    </message>
    <message>
        <source>Internal</source>
        <translation type="unfinished">ខាងក្នុង</translation>
    </message>
    <message>
        <source>Full Relay</source>
        <extracomment>Peer connection type that relays all network information.</extracomment>
        <translation type="unfinished">ការបញ្ជូនតពេញ</translation>
    </message>
    <message>
        <source>Block Relay</source>
        <extracomment>Peer connection type that relays network information about blocks and not transactions or addresses.</extracomment>
        <translation type="unfinished">ប្លុកបញ្ជូនត</translation>
    </message>
    <message>
        <source>Manual</source>
        <extracomment>Peer connection type established manually through one of several methods.</extracomment>
        <translation type="unfinished">ហត្ថកម្ម</translation>
    </message>
    <message>
        <source>Address Fetch</source>
        <extracomment>Short-lived peer connection type that solicits known addresses from a peer.</extracomment>
        <translation type="unfinished">ទាញអាសយដ្ឋាន</translation>
    </message>
    <message>
        <source>None</source>
        <translation type="unfinished">មិន</translation>
    </message>
    <message numerus="yes">
        <source>%n second(s)</source>
        <translation type="unfinished">
            <numerusform>%nវិនាទី</numerusform>
            <numerusform />
        </translation>
    </message>
    <message numerus="yes">
        <source>%n minute(s)</source>
        <translation type="unfinished">
            <numerusform>%n(ច្រើន)នាទី</numerusform>
            <numerusform />
        </translation>
    </message>
    <message numerus="yes">
        <source>%n hour(s)</source>
        <translation type="unfinished">
            <numerusform>%n(ច្រើន)ម៉ោង</numerusform>
            <numerusform />
        </translation>
    </message>
    <message numerus="yes">
        <source>%n day(s)</source>
        <translation type="unfinished">
            <numerusform>%n(ច្រើន)</numerusform>
            <numerusform />
        </translation>
    </message>
    <message numerus="yes">
        <source>%n week(s)</source>
        <translation type="unfinished">
            <numerusform>%n(ច្រើន)</numerusform>
            <numerusform />
        </translation>
    </message>
    <message numerus="yes">
        <source>%n year(s)</source>
        <translation type="unfinished">
            <numerusform>%n(ច្រើន)</numerusform>
            <numerusform />
        </translation>
    </message>
    <message>
        <source>%1 kB</source>
        <translation type="unfinished"> %1 kB</translation>
    </message>
    </context>
<context>
    <name>bitcoin-core</name>
    <message>
        <source>Settings file could not be read</source>
        <translation type="unfinished">ការកំណត់ឯកសារមិនអាចអានបានទេ។</translation>
    </message>
    <message>
        <source>Settings file could not be written</source>
        <translation type="unfinished">ការកំណត់ឯកសារមិនអាចសរសេរបានទេ។</translation>
    </message>
    <message>
        <source>-maxtxfee is set very high! Fees this large could be paid on a single transaction.</source>
        <translation type="unfinished">-maxtxfee មានតំម្លៃខ្ពស់ពេក។​ តំម្លៃនេះ អាចគួរត្រូវបានបង់សម្រាប់មួយប្រត្តិបត្តិការ។</translation>
    </message>
    <message>
        <source>Fee estimation failed. Fallbackfee is disabled. Wait a few blocks or enable -fallbackfee.</source>
        <translation type="unfinished">ការវាយតម្លៃកំម្រៃមិនជោគជ័យ។  Fallbackfee ត្រូវបានដាក់ឲ្យប្រើលែងកើត។ រងចាំប្លុក ឬក៏ ដាក់ឲ្យប្រើឡើងវិញនូវ  Fallbackfee។</translation>
    </message>
    <message>
        <source>The transaction amount is too small to send after the fee has been deducted</source>
        <translation type="unfinished">ចំនួនប្រត្តិបត្តិការមានទឹកប្រាក់ទំហំតិចតួច ក្នុងការផ្ញើរចេញទៅ  បន្ទាប់ពីកំរៃត្រូវបានកាត់រួចរាល់</translation>
    </message>
    <message>
        <source>This is the maximum transaction fee you pay (in addition to the normal fee) to prioritize partial spend avoidance over regular coin selection.</source>
        <translation type="unfinished">នេះជាកម្រៃប្រត្តិបត្តិការតូចបំផុត ដែលអ្នកទូរទាត់ (បន្ថែមទៅលើកម្រៃធម្មតា)​​  ដើម្បីផ្តល់អាទិភាពលើការជៀសវៀងការចំណាយដោយផ្នែក សម្រាប់ការជ្រើសរើសកាក់ដោយទៀងទាត់។</translation>
    </message>
    <message>
        <source>This is the transaction fee you may pay when fee estimates are not available.</source>
        <translation type="unfinished"> អ្នកនឹងទូរទាត់ កម្រៃប្រត្តិបត្តិការនេះ នៅពេលណាដែល ទឹកប្រាក់នៃការប៉ាន់ស្មាន មិនទាន់មាន។</translation>
    </message>
    <message>
        <source>Total length of network version string (%i) exceeds maximum length (%i). Reduce the number or size of uacomments.</source>
        <translation type="unfinished">ប្រវែងខ្សែបណ្តាញសរុប(%i) លើសប្រវែងខ្សែដែលវែងបំផុត (%i)។ កាត់បន្ថយចំនួន ​ឬទំហំនៃ uacomments ។</translation>
    </message>
    <message>
        <source>Warning: Private keys detected in wallet {%s} with disabled private keys</source>
        <translation type="unfinished">សេចក្តីប្រកាសអាសន្នៈ​ លេខសំម្ងាត់ត្រូវបានស្វែងរកឃើញនៅក្នុងកាបូបអេឡិចត្រូនិច​ {%s} ជាមួយនិងលេខសំម្ងាត់ត្រូវបានដាក់ឲ្យលែងប្រើលែងកើត</translation>
    </message>
    <message>
        <source>%s is set very high!</source>
        <translation type="unfinished">%s ត្រូវបានកំណត់យ៉ាងខ្ពស់</translation>
    </message>
    <message>
        <source>Cannot write to data directory '%s'; check permissions.</source>
        <translation type="unfinished">មិនអាចសរសេរទៅកាន់ កន្លែងផ្ទុកទិន្នន័យ​ '%s'; ពិនិត្យមើលការអនុញ្ញាត។</translation>
    </message>
    <message>
        <source>Disk space is too low!</source>
        <translation type="unfinished">ទំហំឌីស មានកំរិតទាប</translation>
    </message>
    <message>
        <source>Done loading</source>
        <translation type="unfinished">បានធ្វើរួចរាល់ហើយ កំពុងបង្ហាញ</translation>
    </message>
    <message>
        <source>Error reading from database, shutting down.</source>
        <translation type="unfinished">បញ្ហា​ក្នុងការទទួលបានទិន្ន័យ​ ពីមូលដ្ឋានទិន្ន័យ ដូច្នេះកំពុងតែបិទ។</translation>
    </message>
    <message>
        <source>Failed to verify database</source>
        <translation type="unfinished">មិនបានជោគជ័យក្នុងការបញ្ចាក់ មូលដ្ឋានទិន្នន័យ</translation>
    </message>
    <message>
        <source>Insufficient funds</source>
        <translation type="unfinished">មូលនិធិមិនគ្រប់គ្រាន់</translation>
    </message>
    <message>
        <source>Invalid P2P permission: '%s'</source>
        <translation type="unfinished">ការអនុញ្ញាត P2P មិនត្រឹមត្រូវៈ​ '%s'</translation>
    </message>
    <message>
        <source>Invalid amount for -%s=&lt;amount&gt;: '%s'</source>
        <translation type="unfinished">ចំនួនមិនត្រឹមត្រូវសម្រាប់  -%s=&lt;amount&gt;: '%s'</translation>
    </message>
    <message>
        <source>Invalid amount for -discardfee=&lt;amount&gt;: '%s'</source>
        <translation type="unfinished">ចំនួនមិនត្រឹមត្រូវសម្រាប់ -discardfee=&lt;amount&gt;: '%s'</translation>
    </message>
    <message>
        <source>Invalid amount for -fallbackfee=&lt;amount&gt;: '%s'</source>
        <translation type="unfinished">ចំនួនមិនត្រឹមត្រូវសម្រាប់ -fallbackfee=&lt;amount&gt; : '%s'</translation>
    </message>
    <message>
        <source>Signing transaction failed</source>
        <translation type="unfinished">ប្រត្តិបត្តការចូល មិនជោគជ័យ</translation>
    </message>
    <message>
        <source>The transaction amount is too small to pay the fee</source>
        <translation type="unfinished">ចំនួនប្រត្តិបត្តិការមានទឹកប្រាក់ទំហំតូចពេក សម្រាប់បង់ប្រាក់</translation>
    </message>
    <message>
        <source>The wallet will avoid paying less than the minimum relay fee.</source>
        <translation type="unfinished">ប្រត្តិបត្តិការមានខ្សែចង្វាក់រងចាំដើម្បីធ្វើការផ្ទៀងផ្ទាត់វែង</translation>
    </message>
    <message>
        <source>This is the minimum transaction fee you pay on every transaction.</source>
        <translation type="unfinished">នេះជាកម្រៃប្រត្តិបត្តិការតិចបំផុត អ្នកបង់រាល់ពេលធ្វើប្រត្តិបត្តិការម្តងៗ។</translation>
    </message>
    <message>
        <source>This is the transaction fee you will pay if you send a transaction.</source>
        <translation type="unfinished">នេះជាកម្រៃប្រត្តិបត្តិការ អ្នកនឹងបង់ប្រសិនបើអ្នកធ្វើប្រត្តិបត្តិការម្តង។</translation>
    </message>
    <message>
        <source>Transaction amount too small</source>
        <translation type="unfinished">ចំនួនប្រត្តិបត្តិការមានទឹកប្រាក់ទំហំតូច</translation>
    </message>
    <message>
        <source>Transaction amounts must not be negative</source>
        <translation type="unfinished">ចំនួនប្រត្តិបត្តិការ មិនអាចអវិជ្ជមានបានទេ</translation>
    </message>
    <message>
        <source>Transaction has too long of a mempool chain</source>
        <translation type="unfinished">ប្រត្តិបត្តិការមានខ្សែចង្វាក់រងចាំដើម្បីធ្វើការផ្ទៀងផ្ទាត់វែង</translation>
    </message>
    <message>
        <source>Transaction must have at least one recipient</source>
        <translation type="unfinished">ប្រត្តិបត្តិការត្រូវមានអ្នកទទួលម្នាក់យ៉ាងតិចបំផុត</translation>
    </message>
    <message>
        <source>Transaction too large</source>
        <translation type="unfinished">ប្រត្តិបត្តការទឹកប្រាក់ មានទំហំធំ</translation>
    </message>
    </context>
<context>
    <name>BitcoinGUI</name>
    <message>
        <source>&amp;Overview</source>
        <translation type="unfinished">ទិដ្ឋភាពទូទៅ</translation>
    </message>
    <message>
        <source>Show general overview of wallet</source>
        <translation type="unfinished">បង្ហាញទិដ្ឋភាពទូទៅនៃកាបូបចល័ត</translation>
    </message>
    <message>
        <source>&amp;Transactions</source>
        <translation type="unfinished">ប្រតិបត្តិការ</translation>
    </message>
    <message>
        <source>Browse transaction history</source>
        <translation type="unfinished">រកមើលប្រវត្តិប្រតិបត្តិការ</translation>
    </message>
    <message>
        <source>E&amp;xit</source>
        <translation type="unfinished">ចាកចេញ</translation>
    </message>
    <message>
        <source>Quit application</source>
        <translation type="unfinished">បោះបង់កម្មវិធី</translation>
    </message>
    <message>
        <source>About &amp;Qt</source>
        <translation type="unfinished">អំពី &amp;Qt</translation>
    </message>
    <message>
        <source>Show information about Qt</source>
        <translation type="unfinished">បង្ហាញព័ត៍មានអំពី Qt</translation>
    </message>
    <message>
        <source>Modify configuration options for %1</source>
        <translation type="unfinished">កែប្រែជម្រើសកំណត់រចនាសម្ព័ន្ធសម្រាប់ %1</translation>
    </message>
    <message>
        <source>Create a new wallet</source>
        <translation type="unfinished">បង្កើតកាបូបចល័តថ្មីមួយ</translation>
    </message>
    <message>
        <source>&amp;Minimize</source>
        <translation type="unfinished">&amp;បង្រួមអប្បបរមា</translation>
    </message>
    <message>
        <source>Wallet:</source>
        <translation type="unfinished">កាបូបចល័ត៖</translation>
    </message>
    <message>
        <source>Network activity disabled.</source>
        <extracomment>A substring of the tooltip.</extracomment>
        <translation type="unfinished">សកម្មភាពបណ្ដាញត្រូវបានផ្ដាច់។</translation>
    </message>
    <message>
        <source>Proxy is &lt;b&gt;enabled&lt;/b&gt;: %1</source>
        <translation type="unfinished">ប្រូកស៊ី ត្រូវបាន &lt;b&gt;អនុញ្ញាត&lt;/b&gt;៖ %1</translation>
    </message>
    <message>
        <source>Send coins to a Qtum address</source>
        <translation type="unfinished">ផ្ញើកាក់ទៅកាន់ អាសយដ្ឋាន Qtum មួយ</translation>
    </message>
    <message>
        <source>Backup wallet to another location</source>
        <translation type="unfinished">បម្រុកទុកនូវកាបូបចល័ត ទៅទីតាំងមួយផ្សេងទៀត</translation>
    </message>
    <message>
        <source>Change the passphrase used for wallet encryption</source>
        <translation type="unfinished">ផ្លាស់ប្ដូរឃ្លាសម្ងាត់ ដែលបានប្រើសម្រាប់ការអ៊ិនគ្រីបកាបូបចល័ត</translation>
    </message>
    <message>
        <source>&amp;Send</source>
        <translation type="unfinished">&amp;ផ្ងើរ</translation>
    </message>
    <message>
        <source>&amp;Receive</source>
        <translation type="unfinished">&amp;ទទួល</translation>
    </message>
    <message>
        <source>&amp;Options…</source>
        <translation type="unfinished">&amp;ជម្រើស…</translation>
    </message>
    <message>
        <source>&amp;Encrypt Wallet…</source>
        <translation type="unfinished">&amp;អ៊ិនគ្រីបកាបូប</translation>
    </message>
    <message>
        <source>Encrypt the private keys that belong to your wallet</source>
        <translation type="unfinished">បំលែងលេខសំម្ងាត់សម្រាប់កាបូបអេឡិចត្រូនិច របស់អ្នកឲ្យទៅជាភាសាកុំព្យូទ័រ </translation>
    </message>
    <message>
<<<<<<< HEAD
        <source>Sign messages with your Qtum addresses to prove you own them</source> 
        <translation type="unfinished">ចុះហត្ថលេខាលើសារ អាសយដ្ឋានប៊ីតខញរបស់អ្នក ដើម្បីបញ្ចាក់ថាអ្នកជាម្ចាស់</translation>
    </message>
    <message>
        <source>Verify messages to ensure they were signed with specified Qtum addresses</source> 
=======
        <source>&amp;Backup Wallet…</source>
        <translation type="unfinished">&amp;ការបម្រុងទុកកាបូប...</translation>
    </message>
    <message>
        <source>&amp;Change Passphrase…</source>
        <translation type="unfinished">&amp;ការផ្លាស់ប្តូរឃ្លាសម្ងាត់</translation>
    </message>
    <message>
        <source>Sign &amp;message…</source>
        <translation type="unfinished">ចុះហត្ថលេខា&amp;សារ…</translation>
    </message>
    <message>
        <source>Sign messages with your Bitcoin addresses to prove you own them</source>
        <translation type="unfinished">ចុះហត្ថលេខាលើសារ អាសយដ្ឋានប៊ីតខញរបស់អ្នក ដើម្បីបញ្ចាក់ថាអ្នកជាម្ចាស់</translation>
    </message>
    <message>
        <source>&amp;Verify message…</source>
        <translation type="unfinished">&amp;ផ្ទៀងផ្ទាត់សារ...</translation>
    </message>
    <message>
        <source>Verify messages to ensure they were signed with specified Bitcoin addresses</source>
>>>>>>> 3116ccd7
        <translation type="unfinished">ធ្វើការបញ្ចាក់សារ ដើម្បីធានាថាសារទាំំងនោះបានចុះហត្ថលេខា ជាមួយអាសយដ្ខានប៊ីតខញ</translation>
    </message>
    <message>
        <source>&amp;Load PSBT from file…</source>
        <translation type="unfinished">&amp;ផ្ទុក PSBT ពីឯកសារ...</translation>
    </message>
    <message>
        <source>Open &amp;URI…</source>
        <translation type="unfinished">បើក &amp;URI…</translation>
    </message>
    <message>
        <source>Close Wallet…</source>
        <translation type="unfinished">បិទកាបូប…</translation>
    </message>
    <message>
        <source>Create Wallet…</source>
        <translation type="unfinished">បង្កើតកាបូប...</translation>
    </message>
    <message>
        <source>Close All Wallets…</source>
        <translation type="unfinished">បិទកាបូបអេឡិចត្រូនិចទាំងអស់...</translation>
    </message>
    <message>
        <source>&amp;File</source>
        <translation type="unfinished">ឯកសារ</translation>
    </message>
    <message>
        <source>&amp;Settings</source>
        <translation type="unfinished">ការកំណត់</translation>
    </message>
    <message>
        <source>&amp;Help</source>
        <translation type="unfinished">&amp;ជំនួយ</translation>
    </message>
    <message>
        <source>Tabs toolbar</source>
        <translation type="unfinished">ធូបារថេប</translation>
    </message>
    <message>
<<<<<<< HEAD
        <source>Request payments (generates QR codes and qtum: URIs)</source> 
=======
        <source>Syncing Headers (%1%)…</source>
        <translation type="unfinished">កំពុងសមកាល បឋមកថា (%1%)...</translation>
    </message>
    <message>
        <source>Synchronizing with network…</source>
        <translation type="unfinished">កំពុងធ្វើសមកាលកម្មជាមួយបណ្ដាញ...</translation>
    </message>
    <message>
        <source>Indexing blocks on disk…</source>
        <translation type="unfinished">កំពុងធ្វើលិបិក្រមប្លុកនៅលើថាស...</translation>
    </message>
    <message>
        <source>Processing blocks on disk…</source>
        <translation type="unfinished">កំពុងដំណើរការប្លុកនៅលើថាស...</translation>
    </message>
    <message>
        <source>Reindexing blocks on disk…</source>
        <translation type="unfinished">កំពុងដំណើរការប្លុកនៅលើថាស...</translation>
    </message>
    <message>
        <source>Connecting to peers…</source>
        <translation type="unfinished">កំពុងភ្ជាប់ទៅមិត្តភក្ដិ...</translation>
    </message>
    <message>
        <source>Request payments (generates QR codes and bitcoin: URIs)</source>
>>>>>>> 3116ccd7
        <translation type="unfinished">សំណើរទូរទាត់​(បង្កើតកូដ QR និង ប៊ីតខញ: URLs)</translation>
    </message>
    <message>
        <source>Show the list of used sending addresses and labels</source>
        <translation type="unfinished">បង្ហាញបញ្ចីរអាសយដ្ឋាន និង ស្លាកសញ្ញាបញ្ចូនបានប្រើប្រាស់</translation>
    </message>
    <message>
        <source>Show the list of used receiving addresses and labels</source>
        <translation type="unfinished">បង្ហាញបញ្ចីរអាសយដ្ឋាន និង ស្លាកសញ្ញាទទួល បានប្រើប្រាស់</translation>
    </message>
    <message>
        <source>&amp;Command-line options</source>
        <translation type="unfinished">ជំរើសខំមែនឡាញ(&amp;C)</translation>
    </message>
    <message numerus="yes">
        <source>Processed %n block(s) of transaction history.</source>
        <translation type="unfinished">
            <numerusform>បានដំណើរការ %n ប្លុកនៃប្រវត្តិប្រត្តិបត្តិការ។</numerusform>
            <numerusform />
        </translation>
    </message>
    <message>
        <source>Catching up…</source>
        <translation type="unfinished">កំពុងចាប់...</translation>
    </message>
    <message>
        <source>Transactions after this will not yet be visible.</source>
        <translation type="unfinished">ប្រត្តិបត្តិការបន្ទាប់ពីនេះ នឹងមិនអាចទាន់មើលឃើញនៅឡើយទេ។</translation>
    </message>
    <message>
        <source>Error</source>
        <translation type="unfinished">បញ្ហា</translation>
    </message>
    <message>
        <source>Warning</source>
        <translation type="unfinished">ក្រើនរំលឹកឲ្យប្រុងប្រយ័ត្ន</translation>
    </message>
    <message>
        <source>Information</source>
        <translation type="unfinished">ព័ត៍មាន</translation>
    </message>
    <message>
        <source>Up to date</source>
        <translation type="unfinished">ទាន់ពេល និង ទាន់សម័យ</translation>
    </message>
    <message>
        <source>Load Partially Signed Qtum Transaction</source>
        <translation type="unfinished">បង្ហាញប្រត្តិបត្តិការប៊ីតខញដែលបានចុះហត្ថលេខាដោយផ្នែក</translation>
    </message>
    <message>
<<<<<<< HEAD
        <source>Load Partially Signed Qtum Transaction from clipboard</source> 
=======
        <source>Load PSBT from &amp;clipboard…</source>
        <translation type="unfinished">ផ្ទុក PSBT ពី &amp;clipboard...</translation>
    </message>
    <message>
        <source>Load Partially Signed Bitcoin Transaction from clipboard</source>
>>>>>>> 3116ccd7
        <translation type="unfinished">បង្ហាញប្រត្តិបត្តិការប៊ីតខញដែលបានចុះហត្ថលេខាដោយផ្នែកពីក្ដារតម្រៀប</translation>
    </message>
    <message>
        <source>&amp;Receiving addresses</source>
        <translation type="unfinished">&amp;អាសយដ្ឋានទទួល</translation>
    </message>
    <message>
        <source>Open a qtum: URI</source> 
        <translation type="unfinished">បើកប៊ីតខញមួយៈ URl</translation>
    </message>
    <message>
        <source>Open Wallet</source>
        <translation type="unfinished">បើកកាបូបអេឡិចត្រូនិច</translation>
    </message>
    <message>
        <source>Open a wallet</source>
        <translation type="unfinished">បើកកាបូបអេឡិចត្រូនិចមួយ</translation>
    </message>
    <message>
        <source>Close wallet</source>
        <translation type="unfinished">បិតកាបូបអេឡិចត្រូនិច</translation>
    </message>
    <message>
        <source>Restore Wallet…</source>
        <extracomment>Name of the menu item that restores wallet from a backup file.</extracomment>
        <translation type="unfinished">ស្តារកាបូប…</translation>
    </message>
    <message>
        <source>Restore a wallet from a backup file</source>
        <extracomment>Status tip for Restore Wallet menu item</extracomment>
        <translation type="unfinished">ស្តារកាបូបពីឯកសារបម្រុងទុក</translation>
    </message>
    <message>
        <source>Close all wallets</source>
        <translation type="unfinished">បិទកាបូបអេឡិចត្រូនិចទាំងអស់</translation>
    </message>
    <message>
        <source>No wallets available</source>
        <translation type="unfinished">មិនមានកាបូបអេឡិចត្រូនិច</translation>
    </message>
    <message>
        <source>Wallet Data</source>
        <extracomment>Name of the wallet data file format.</extracomment>
        <translation type="unfinished">ទិន្នន័យកាបូប</translation>
    </message>
    <message>
        <source>Load Wallet Backup</source>
        <extracomment>The title for Restore Wallet File Windows</extracomment>
        <translation type="unfinished">ទាញការបម្រុងទុកកាបូប</translation>
    </message>
    <message>
        <source>Restore Wallet</source>
        <extracomment>Title of pop-up window shown when the user is attempting to restore a wallet.</extracomment>
        <translation type="unfinished">ស្តារកាបូប</translation>
    </message>
    <message>
        <source>Wallet Name</source>
        <extracomment>Label of the input field where the name of the wallet is entered.</extracomment>
        <translation type="unfinished">ឈ្មោះកាបូប</translation>
    </message>
    <message>
        <source>&amp;Window</source>
        <translation type="unfinished">&amp;វិនដូ</translation>
    </message>
    <message>
        <source>&amp;Hide</source>
        <translation type="unfinished">&amp;លាក់</translation>
    </message>
    <message>
        <source>S&amp;how</source>
        <translation type="unfinished">S&amp;របៀប</translation>
    </message>
    <message numerus="yes">
        <source>%n active connection(s) to Qtum network.</source> 
        <extracomment>A substring of the tooltip.</extracomment>
        <translation type="unfinished">
            <numerusform>%n ការតភ្ជាប់សកម្មទៅបណ្តាញ Bitcoin ។</numerusform>
            <numerusform />
        </translation>
    </message>
    <message>
        <source>Click for more actions.</source>
        <extracomment>A substring of the tooltip. "More actions" are available via the context menu.</extracomment>
        <translation type="unfinished">ចុចសម្រាប់សកម្មភាពបន្ថែម។</translation>
    </message>
    <message>
        <source>Show Peers tab</source>
        <extracomment>A context menu item. The "Peers tab" is an element of the "Node window".</extracomment>
        <translation type="unfinished">បង្ហាញផ្ទាំង Peers</translation>
    </message>
    <message>
        <source>Disable network activity</source>
        <extracomment>A context menu item.</extracomment>
        <translation type="unfinished">បិទសកម្មភាពបណ្តាញ</translation>
    </message>
    <message>
        <source>Enable network activity</source>
        <extracomment>A context menu item. The network activity was disabled previously.</extracomment>
        <translation type="unfinished">បើកសកម្មភាពបណ្តាញ</translation>
    </message>
    <message>
        <source>Sent transaction</source>
        <translation type="unfinished">បានបញ្ចូនប្រត្តិបត្តិការ</translation>
    </message>
    <message>
        <source>Incoming transaction</source>
        <translation type="unfinished">ប្រត្តិបត្តិការកំពុងមកដល់</translation>
    </message>
    <message>
        <source>HD key generation is &lt;b&gt;enabled&lt;/b&gt;</source>
        <translation type="unfinished">លេខសម្ងាត់ HD គឺ&lt;b&gt;ត្រូវបាន​បើក&lt;/b&gt;</translation>
    </message>
    <message>
        <source>HD key generation is &lt;b&gt;disabled&lt;/b&gt;</source>
        <translation type="unfinished">លេខសម្ងាត់ HD គឺ&lt;b&gt;ត្រូវបានបិទ&lt;/b&gt;</translation>
    </message>
    <message>
        <source>Private key &lt;b&gt;disabled&lt;/b&gt;</source>
        <translation type="unfinished">លេខសម្ងាត់ &lt;b&gt;ត្រូវបានបិទ&lt;/b&gt;</translation>
    </message>
    <message>
        <source>Wallet is &lt;b&gt;encrypted&lt;/b&gt; and currently &lt;b&gt;unlocked&lt;/b&gt;</source>
        <translation type="unfinished">កាបូបអេឡិចត្រូនិចគឺ&lt;b&gt;ត្រូវបានបំលែងជាកូដ&lt;/b&gt;និងបច្ចុប្បន្ន&lt;b&gt;ត្រូវបានចាក់សោរ&lt;/b&gt;</translation>
    </message>
    <message>
        <source>Wallet is &lt;b&gt;encrypted&lt;/b&gt; and currently &lt;b&gt;locked&lt;/b&gt;</source>
        <translation type="unfinished">កាបូបអេឡិចត្រនិច&lt;b&gt;ត្រូវបានបំលែងជាកូដ&lt;/b&gt;និងបច្ចុប្បន្ន&lt;b&gt;ត្រូវបានចាក់សោរ&lt;/b&gt;</translation>
    </message>
    <message>
        <source>Original message:</source>
        <translation type="unfinished">សារដើម</translation>
    </message>
</context>
<context>
    <name>CoinControlDialog</name>
    <message>
        <source>Coin Selection</source>
        <translation type="unfinished">ជ្រើរើសកាក់</translation>
    </message>
    <message>
        <source>(un)select all</source>
        <translation type="unfinished">(កុំ)ជ្រើសរើសទាំងអស់</translation>
    </message>
    <message>
        <source>Amount</source>
        <translation type="unfinished">ចំនួន</translation>
    </message>
    <message>
        <source>Received with label</source>
        <translation type="unfinished">បានទទួលជាមួយនឹងស្លាកសញ្ញា</translation>
    </message>
    <message>
        <source>Received with address</source>
        <translation type="unfinished">បានទទួលជាមួយនឹងអាសយដ្ឋាន</translation>
    </message>
    <message>
        <source>Date</source>
        <translation type="unfinished">ថ្ងៃ</translation>
    </message>
    <message>
        <source>Confirmations</source>
        <translation type="unfinished">ការបញ្ចាក់</translation>
    </message>
    <message>
        <source>Confirmed</source>
        <translation type="unfinished">បានបញ្ចាក់រួចរាល់</translation>
    </message>
    <message>
        <source>&amp;Copy address</source>
        <translation type="unfinished">&amp;ចម្លងអាសយដ្ឋាន</translation>
    </message>
    <message>
        <source>Copy &amp;label</source>
        <translation type="unfinished">ចម្លង &amp; ស្លាក</translation>
    </message>
    <message>
        <source>Copy &amp;amount</source>
        <translation type="unfinished">ចម្លង &amp; ចំនួន</translation>
    </message>
    <message>
        <source>Copy transaction &amp;ID and output index</source>
        <translation type="unfinished">ចម្លងប្រតិបត្តិការ &amp; លេខសម្គាល់ និងសន្ទស្សន៍ទិន្នផល</translation>
    </message>
    <message>
        <source>L&amp;ock unspent</source>
        <translation type="unfinished">L&amp;ock មិនបានចំណាយ</translation>
    </message>
    <message>
        <source>&amp;Unlock unspent</source>
        <translation type="unfinished">&amp;ដោះសោដោយមិនបានចំណាយ</translation>
    </message>
    <message>
        <source>yes</source>
        <translation type="unfinished">បាទ ឬ ចាស</translation>
    </message>
    <message>
        <source>no</source>
        <translation type="unfinished">ទេ</translation>
    </message>
    <message>
        <source>This label turns red if any recipient receives an amount smaller than the current dust threshold.</source>
        <translation type="unfinished">ស្លាកសញ្ញានេះបង្ហាញពណ៌ក្រហម ប្រសិនបើអ្នកទទួល ទទួលបានចំនួនមួយតិចជាងចំនួនចាប់ផ្តើមបច្ចុប្បន្ន។</translation>
    </message>
    <message>
        <source>(no label)</source>
        <translation type="unfinished">(គ្មាន​ស្លាក​សញ្ញា)</translation>
    </message>
    <message>
        <source>(change)</source>
        <translation type="unfinished">(ផ្លាស់ប្តូរ)</translation>
    </message>
</context>
<context>
    <name>CreateWalletActivity</name>
    <message>
        <source>Create Wallet</source>
        <extracomment>Title of window indicating the progress of creation of a new wallet.</extracomment>
        <translation type="unfinished">បង្កើតកាបូប</translation>
    </message>
    <message>
        <source>Creating Wallet &lt;b&gt;%1&lt;/b&gt;…</source>
        <extracomment>Descriptive text of the create wallet progress window which indicates to the user which wallet is currently being created.</extracomment>
        <translation type="unfinished">ការបង្កើតកាបូប&lt;b&gt;%1&lt;/b&gt;...</translation>
    </message>
    <message>
        <source>Create wallet failed</source>
        <translation type="unfinished">បង្កើតកាបូបអេឡិចត្រូនិច មិនជោគជ័យ</translation>
    </message>
    <message>
        <source>Can't list signers</source>
        <translation type="unfinished">មិនអាចចុះបញ្ជីអ្នកចុះហត្ថលេខាបានទេ។</translation>
    </message>
    <message>
        <source>Too many external signers found</source>
        <translation type="unfinished">បានរកឃើញអ្នកចុះហត្ថលេខាខាងក្រៅច្រើនពេក</translation>
    </message>
</context>
<context>
    <name>LoadWalletsActivity</name>
    <message>
        <source>Load Wallets</source>
        <extracomment>Title of progress window which is displayed when wallets are being loaded.</extracomment>
        <translation type="unfinished">ផ្ទុកកាបូប</translation>
    </message>
    <message>
        <source>Loading wallets…</source>
        <extracomment>Descriptive text of the load wallets progress window which indicates to the user that wallets are currently being loaded.</extracomment>
        <translation type="unfinished">កំពុងផ្ទុកកាបូប...</translation>
    </message>
</context>
<context>
    <name>OpenWalletActivity</name>
    <message>
        <source>Open wallet failed</source>
        <translation type="unfinished">បើកកាបូបអេឡិចត្រូនិច មិនជៅគជ័យ</translation>
    </message>
    <message>
        <source>Open wallet warning</source>
        <translation type="unfinished">ក្រើនរំលឹកឲ្យប្រយ័ត្នក្នុងការបើកកាបូបអេឡិចត្រូនិច</translation>
    </message>
    <message>
        <source>Open Wallet</source>
        <extracomment>Title of window indicating the progress of opening of a wallet.</extracomment>
        <translation type="unfinished">បើកកាបូបអេឡិចត្រូនិច</translation>
    </message>
    <message>
        <source>Opening Wallet &lt;b&gt;%1&lt;/b&gt;…</source>
        <extracomment>Descriptive text of the open wallet progress window which indicates to the user which wallet is currently being opened.</extracomment>
        <translation type="unfinished">កាបូបការបើកកាបូប&lt;b&gt;%1&lt;/b&gt;...</translation>
    </message>
</context>
<context>
    <name>RestoreWalletActivity</name>
    <message>
        <source>Restore Wallet</source>
        <extracomment>Title of progress window which is displayed when wallets are being restored.</extracomment>
        <translation type="unfinished">ស្តារកាបូប</translation>
    </message>
    <message>
        <source>Restoring Wallet &lt;b&gt;%1&lt;/b&gt;…</source>
        <extracomment>Descriptive text of the restore wallets progress window which indicates to the user that wallets are currently being restored.</extracomment>
        <translation type="unfinished">កំពុងស្ដារកាបូប&lt;b&gt;%1&lt;/b&gt;…</translation>
    </message>
    <message>
        <source>Restore wallet failed</source>
        <extracomment>Title of message box which is displayed when the wallet could not be restored.</extracomment>
        <translation type="unfinished">ការស្តារកាបូបបានបរាជ័យ</translation>
    </message>
    <message>
        <source>Restore wallet warning</source>
        <extracomment>Title of message box which is displayed when the wallet is restored with some warning.</extracomment>
        <translation type="unfinished">ការព្រមានស្តារកាបូប</translation>
    </message>
    <message>
        <source>Restore wallet message</source>
        <extracomment>Title of message box which is displayed when the wallet is successfully restored.</extracomment>
        <translation type="unfinished">សារស្ដារកាបូប</translation>
    </message>
</context>
<context>
    <name>WalletController</name>
    <message>
        <source>Close wallet</source>
        <translation type="unfinished">បិតកាបូបអេឡិចត្រូនិច</translation>
    </message>
    <message>
        <source>Close all wallets</source>
        <translation type="unfinished">បិទកាបូបអេឡិចត្រូនិចទាំងអស់</translation>
    </message>
    <message>
        <source>Are you sure you wish to close all wallets?</source>
        <translation type="unfinished">តើអ្នកច្បាស់ថាអ្នកចង់បិទកាបូបអេឡិចត្រូនិចទាំងអស់?</translation>
    </message>
</context>
<context>
    <name>CreateWalletDialog</name>
    <message>
        <source>Create Wallet</source>
        <translation type="unfinished">បង្កើតកាបូប</translation>
    </message>
    <message>
        <source>Wallet Name</source>
        <translation type="unfinished">ឈ្មោះកាបូប</translation>
    </message>
    <message>
        <source>Wallet</source>
        <translation type="unfinished">កាបូប</translation>
    </message>
    <message>
        <source>Encrypt the wallet. The wallet will be encrypted with a passphrase of your choice.</source>
        <translation type="unfinished">បំលែងកាបូបអេឡិចត្រូនិចជាកូដ។ កាបំលែងនេះ រួមជាមួយនឹងឃ្លាសម្ងាត់ដែលអ្នកអាចជ្រើសរើសបាន។</translation>
    </message>
    <message>
        <source>Encrypt Wallet</source>
        <translation type="unfinished">បំលែងកាបូបអេឡិចត្រនិចទៅជាកូដ</translation>
    </message>
    <message>
        <source>Advanced Options</source>
        <translation type="unfinished">ជម្រើសមានមុខងារច្រើន</translation>
    </message>
    <message>
        <source>Make Blank Wallet</source>
        <translation type="unfinished">ធ្វើឲ្យកាបូបអេឡិចត្រូនិចទទេ</translation>
    </message>
    <message>
        <source>Use an external signing device such as a hardware wallet. Configure the external signer script in wallet preferences first.</source>
        <translation type="unfinished">ប្រើឧបករណ៍ចុះហត្ថលេខាខាងក្រៅ ដូចជាកាបូបផ្នែករឹង។ កំណត់រចនាសម្ព័ន្ធស្គ្រីបអ្នកចុះហត្ថលេខាខាងក្រៅនៅក្នុងចំណូលចិត្តកាបូបជាមុនសិន។</translation>
    </message>
    <message>
        <source>External signer</source>
        <translation type="unfinished">អ្នកចុះហត្ថលេខាខាងក្រៅ</translation>
    </message>
    <message>
        <source>Create</source>
        <translation type="unfinished">បង្កើត</translation>
    </message>
    <message>
        <source>Compiled without external signing support (required for external signing)</source>
        <extracomment>"External signing" means using devices such as hardware wallets.</extracomment>
        <translation type="unfinished">ចងក្រងដោយមិនមានការគាំទ្រការចុះហត្ថលេខាខាងក្រៅ (ទាមទារសម្រាប់ការចុះហត្ថលេខាខាងក្រៅ)</translation>
    </message>
</context>
<context>
    <name>EditAddressDialog</name>
    <message>
        <source>Edit Address</source>
        <translation type="unfinished">កែសម្រួលអាសយដ្ឋាន</translation>
    </message>
    <message>
        <source>&amp;Label</source>
        <translation type="unfinished">&amp;ស្លាកសញ្ញា</translation>
    </message>
    <message>
        <source>The label associated with this address list entry</source>
        <translation type="unfinished">ស្លាកសញ្ញានេះជាប់ទាក់ទងទៅនឹងការបញ្ចូលបញ្ចីរអាសយដ្ឋាន</translation>
    </message>
    <message>
        <source>&amp;Address</source>
        <translation type="unfinished">&amp;អាសយដ្ឋានបញ្ចូនថ្មី</translation>
    </message>
    <message>
        <source>New sending address</source>
        <translation type="unfinished">អាសយដ្ឋានបញ្ចូនថ្មី</translation>
    </message>
    <message>
        <source>Edit receiving address</source>
        <translation type="unfinished">កែប្រែអាសយដ្ឋានទទួល</translation>
    </message>
    <message>
        <source>Edit sending address</source>
        <translation type="unfinished">កែប្រែអាសយដ្ឋានបញ្ចូន</translation>
    </message>
    <message>
        <source>Could not unlock wallet.</source>
        <translation type="unfinished">មិនអាចបើកសោរ កាបូបអេឡិចត្រូនិចបាន។</translation>
    </message>
    <message>
        <source>New key generation failed.</source>
        <translation type="unfinished">បង្កើតលេខសំម្ងាត់ថ្មីមិនជោគជ័យ។</translation>
    </message>
</context>
<context>
    <name>FreespaceChecker</name>
    <message>
        <source>A new data directory will be created.</source>
        <translation type="unfinished">ទីតាំងផ្ទុកទិន្នន័យថ្មីមួយនឹងត្រូវបានបង្កើត។</translation>
    </message>
    <message>
        <source>name</source>
        <translation type="unfinished">ឈ្មោះ</translation>
    </message>
    <message>
        <source>Path already exists, and is not a directory.</source>
        <translation type="unfinished">ផ្លូវទៅកាន់ទិន្នន័យមានរួចរាល់​ និង​ មិនមែនជាទីតាំង។</translation>
    </message>
    <message>
        <source>Cannot create data directory here.</source>
        <translation type="unfinished">មិនអាចបង្កើតទីតាំងផ្ទុកទិន្នន័យនៅទីនេះ។</translation>
    </message>
</context>
<context>
    <name>Intro</name>
    <message>
        <source>Qtum</source> 
        <translation type="unfinished">ប៊ីតខញ</translation>
    </message>
    <message numerus="yes">
        <source>%n GB of space available</source>
        <translation type="unfinished">
            <numerusform>%nGB of space available</numerusform>
            <numerusform />
        </translation>
    </message>
    <message numerus="yes">
        <source>(of %n GB needed)</source>
        <translation type="unfinished">
            <numerusform>(នៃ%n ជីហ្គាប៊ៃ ដែលត្រូវការ)</numerusform>
            <numerusform />
        </translation>
    </message>
    <message numerus="yes">
        <source>(%n GB needed for full chain)</source>
        <translation type="unfinished">
            <numerusform>(%n GB needed for full chain)</numerusform>
            <numerusform />
        </translation>
    </message>
    <message numerus="yes">
        <source>(sufficient to restore backups %n day(s) old)</source>
        <extracomment>Explanatory text on the capability of the current prune target.</extracomment>
        <translation type="unfinished">
            <numerusform>(គ្រប់គ្រាន់ដើម្បីស្ដារការបម្រុងទុក%nថ្ងៃចាស់)</numerusform>
            <numerusform />
        </translation>
    </message>
    <message>
        <source>Error</source>
        <translation type="unfinished">បញ្ហា</translation>
    </message>
    <message>
        <source>Welcome</source>
        <translation type="unfinished">សូមស្វាគមន៏</translation>
    </message>
    <message>
        <source>Limit block chain storage to</source>
        <translation type="unfinished">កំណត់ការផ្ទុកខ្សែសង្វាក់ប្លុកទៅ</translation>
    </message>
    <message>
        <source> GB</source>
        <translation type="unfinished">GB</translation>
    </message>
    <message>
        <source>When you click OK, %1 will begin to download and process the full %4 block chain (%2 GB) starting with the earliest transactions in %3 when %4 initially launched.</source>
        <translation type="unfinished">នៅពេលអ្នកចុចយល់ព្រម %1វានឹងចាប់ផ្តើមទាញយក និងដំណើរការខ្សែសង្វាក់ប្លុក%4ពេញលេញ (%2GB) ដោយចាប់ផ្តើមជាមួយនឹងប្រតិបត្តិការដំបូងបំផុតនៅ%3ពេល%4ចាប់ផ្តើមដំបូង។</translation>
    </message>
    <message>
        <source>Use the default data directory</source>
        <translation type="unfinished">ប្រើទីតាំងផ្ទុកទិន្នន័យដែលបានកំណត់រួច</translation>
    </message>
    <message>
        <source>Use a custom data directory:</source>
        <translation type="unfinished">ប្រើទីតាំងផ្ទុកទិន្នន័យ ដែលមានការជ្រើសរើសមួយៈ</translation>
    </message>
</context>
<context>
    <name>HelpMessageDialog</name>
    <message>
        <source>version</source>
        <translation type="unfinished">ជំនាន់</translation>
    </message>
    </context>
<context>
    <name>ShutdownWindow</name>
    <message>
        <source>%1 is shutting down…</source>
        <translation type="unfinished">%1 កំពុងបិទ...</translation>
    </message>
    <message>
        <source>Do not shut down the computer until this window disappears.</source>
        <translation type="unfinished">សូមកុំទាន់បិទកុំព្យូទ័រនេះ រហូលទាល់តែវិនដូរនេះលុបបាត់។</translation>
    </message>
</context>
<context>
    <name>ModalOverlay</name>
    <message>
        <source>Form</source>
        <translation type="unfinished">ទម្រង់</translation>
    </message>
    <message>
        <source>Recent transactions may not yet be visible, and therefore your wallet's balance might be incorrect. This information will be correct once your wallet has finished synchronizing with the qtum network, as detailed below.</source> 
        <translation type="unfinished">ប្រត្តិបត្តិការថ្មីៗនេះប្រហែលជាមិនអាចមើលឃើញ ហេតុដូច្នេះសមតុល្យនៅក្នងកាបូបអេឡិចត្រូនិចរបស់អ្នកប្រហែលជាមិនត្រឹមត្រូវ។ ព័ត៌មានត្រឹមត្រូវនៅពេលដែលកាបូបអេឡិចត្រូនិចរបស់អ្នកបានធ្វើសមកាលកម្មជាមួយបណ្តាញប៊ឺតខញ  សូមពិនិត្យព័ត៌មានលំម្អិតខាងក្រោម។</translation>
    </message>
    <message>
        <source>Attempting to spend qtums that are affected by not-yet-displayed transactions will not be accepted by the network.</source> 
        <translation type="unfinished">ព្យាយាមក្នុងការចំណាយប៊ីតខញដែលទទួលរងឥទ្ឋិពលពីប្រត្តិបត្តិការមិនទាន់ធ្វើការបង្ហាញ នឹងមិនត្រូវទទួលស្គាល់ពីបណ្តាញ។</translation>
    </message>
    <message>
        <source>Number of blocks left</source>
        <translation type="unfinished">ចំនួនប្លុកដែលនៅសល់</translation>
    </message>
    <message>
        <source>Unknown…</source>
        <translation type="unfinished">មិនស្គាល់…</translation>
    </message>
    <message>
        <source>calculating…</source>
        <translation type="unfinished">កំពុងគណនា…</translation>
    </message>
    <message>
        <source>Last block time</source>
        <translation type="unfinished">ពេវេលាប្លុកជុងក្រោយ</translation>
    </message>
    <message>
        <source>Progress</source>
        <translation type="unfinished">កំពុងដំណើរការ</translation>
    </message>
    <message>
        <source>Progress increase per hour</source>
        <translation type="unfinished">ដំណើរការកើនឡើងក្នុងមួយម៉ោង</translation>
    </message>
    <message>
        <source>Estimated time left until synced</source>
        <translation type="unfinished">ពេលវេលាដែលរំពឹងទុកនៅសល់រហូតដល់បានធ្វើសមកាលកម្ម</translation>
    </message>
    <message>
        <source>Hide</source>
        <translation type="unfinished">លាក់</translation>
    </message>
    <message>
        <source>Esc</source>
        <translation type="unfinished">ចាកចេញ</translation>
    </message>
    <message>
        <source>Unknown. Syncing Headers (%1, %2%)…</source>
        <translation type="unfinished">មិនស្គាល់។ Syncing Headers (%1, %2%)…</translation>
    </message>
    <message>
        <source>Unknown. Pre-syncing Headers (%1, %2%)…</source>
        <translation type="unfinished">មិនស្គាល់។ Pre-syncing Headers (%1, %2%)…</translation>
    </message>
</context>
<context>
    <name>OpenURIDialog</name>
    <message>
        <source>Open qtum URI</source> 
        <translation type="unfinished">បើកប៊ីតខញ​URl</translation>
    </message>
    <message>
        <source>URI:</source>
        <translation type="unfinished">URl:</translation>
    </message>
    <message>
        <source>Paste address from clipboard</source>
        <extracomment>Tooltip text for button that allows you to paste an address that is in your clipboard.</extracomment>
        <translation type="unfinished">ថតចម្លងអាសយដ្ឋាណពីក្ដារតម្រៀប</translation>
    </message>
</context>
<context>
    <name>OptionsDialog</name>
    <message>
        <source>Options</source>
        <translation type="unfinished">ជម្រើស</translation>
    </message>
    <message>
        <source>&amp;Main</source>
        <translation type="unfinished">&amp;សំខាន់</translation>
    </message>
    <message>
        <source>Enabling pruning significantly reduces the disk space required to store transactions. All blocks are still fully validated. Reverting this setting requires re-downloading the entire blockchain.</source>
        <translation type="unfinished">ការបើកដំណើរការកាត់ចេញយ៉ាងសំខាន់កាត់បន្ថយទំហំថាសដែលត្រូវការដើម្បីរក្សាទុកប្រតិបត្តិការ។ ប្លុកទាំងអស់នៅតែផ្ទៀងផ្ទាត់ពេញលេញ។ ការត្រឡប់ការកំណត់នេះទាមទារការទាញយក blockchain ទាំងមូលឡើងវិញ។</translation>
    </message>
    <message>
        <source>Options set in this dialog are overridden by the command line:</source>
        <translation type="unfinished">ជម្រើសដែលបានកំណត់ក្នុងប្រអប់នេះត្រូវបានបដិសេធដោយពាក្យបញ្ជា៖</translation>
    </message>
    <message>
        <source>&amp;Reset Options</source>
        <translation type="unfinished">&amp;ជម្រើសការកែសម្រួលឡើងវិញ</translation>
    </message>
    <message>
        <source>GB</source>
        <translation type="unfinished">ជីហ្គាប៊ៃ </translation>
    </message>
    <message>
        <source>Maximum database cache size. A larger cache can contribute to faster sync, after which the benefit is less pronounced for most use cases. Lowering the cache size will reduce memory usage. Unused mempool memory is shared for this cache.</source>
        <extracomment>Tooltip text for Options window setting that sets the size of the database cache. Explains the corresponding effects of increasing/decreasing this value.</extracomment>
        <translation type="unfinished">ទំហំឃ្លាំងទិន្នន័យអតិបរមា។ ឃ្លាំងសម្ងាត់ធំជាងអាចរួមចំណែកដល់ការធ្វើសមកាលកម្មលឿនជាងមុន បន្ទាប់ពីនោះអត្ថប្រយោជន៍គឺមិនសូវច្បាស់សម្រាប់ករណីប្រើប្រាស់ភាគច្រើន។ ការបន្ថយទំហំឃ្លាំងសម្ងាត់នឹងកាត់បន្ថយការប្រើប្រាស់អង្គចងចាំ។ អង្គចងចាំ mempool ដែលមិនប្រើត្រូវបានចែករំលែកសម្រាប់ឃ្លាំងសម្ងាត់នេះ។</translation>
    </message>
    <message>
        <source>Set the number of script verification threads. Negative values correspond to the number of cores you want to leave free to the system.</source>
        <extracomment>Tooltip text for Options window setting that sets the number of script verification threads. Explains that negative values mean to leave these many cores free to the system.</extracomment>
        <translation type="unfinished">កំណត់ចំនួនខ្សែស្រឡាយផ្ទៀងផ្ទាត់script ។ តម្លៃអវិជ្ជមានត្រូវគ្នាទៅនឹងចំនួនស្នូលដែលអ្នកចង់ចាកចេញពីប្រព័ន្ធដោយឥតគិតថ្លៃ។</translation>
    </message>
    <message>
        <source>This allows you or a third party tool to communicate with the node through command-line and JSON-RPC commands.</source>
        <extracomment>Tooltip text for Options window setting that enables the RPC server.</extracomment>
        <translation type="unfinished">នេះអនុញ្ញាតឱ្យអ្នក ឬឧបករណ៍ភាគីទីបីទាក់ទងជាមួយណូដតាមរយៈបន្ទាត់ពាក្យបញ្ជា និងពាក្យបញ្ជា JSON-RPC ។</translation>
    </message>
    <message>
        <source>Enable R&amp;PC server</source>
        <extracomment>An Options window setting to enable the RPC server.</extracomment>
        <translation type="unfinished">បើកម៉ាស៊ីនមេ R&amp;PC</translation>
    </message>
    <message>
        <source>W&amp;allet</source>
        <translation type="unfinished">កា&amp;បូបអេឡិចត្រូនិច</translation>
    </message>
    <message>
        <source>Whether to set subtract fee from amount as default or not.</source>
        <extracomment>Tooltip text for Options window setting that sets subtracting the fee from a sending amount as default.</extracomment>
        <translation type="unfinished">ថាតើត្រូវកំណត់ថ្លៃដកពីចំនួនទឹកប្រាក់តាមលំនាំដើមឬអត់។</translation>
    </message>
    <message>
        <source>Subtract &amp;fee from amount by default</source>
        <extracomment>An Options window setting to set subtracting the fee from a sending amount as default.</extracomment>
        <translation type="unfinished">ដក &amp; ថ្លៃសេវាពីចំនួនតាមលំនាំដើម</translation>
    </message>
    <message>
        <source>Expert</source>
        <translation type="unfinished">អ្នកជំនាញ</translation>
    </message>
    <message>
        <source>Enable &amp;PSBT controls</source>
        <extracomment>An options window setting to enable PSBT controls.</extracomment>
        <translation type="unfinished">បើកដំណើរការការត្រួតពិនិត្យ PSBT</translation>
    </message>
    <message>
        <source>Whether to show PSBT controls.</source>
        <extracomment>Tooltip text for options window setting that enables PSBT controls.</extracomment>
        <translation type="unfinished">ថាតើត្រូវបង្ហាញការគ្រប់គ្រង PSBT ។</translation>
    </message>
    <message>
        <source>External Signer (e.g. hardware wallet)</source>
        <translation type="unfinished">អ្នកចុះហត្ថលេខាខាងក្រៅ (ឧ. កាបូបផ្នែករឹង)</translation>
    </message>
    <message>
        <source>&amp;External signer script path</source>
        <translation type="unfinished">(&amp;E)script អ្នកចុះហត្ថលេខាខាងក្រៅ</translation>
    </message>
    <message>
        <source>Automatically open the Bitcoin client port on the router. This only works when your router supports NAT-PMP and it is enabled. The external port could be random.</source>
        <translation type="unfinished">បើកច្រកម៉ាស៊ីនភ្ញៀវ Bitcoin ដោយស្វ័យប្រវត្តិនៅលើរ៉ោតទ័រ។ វាដំណើរការតែនៅពេលដែលរ៉ោតទ័ររបស់អ្នកគាំទ្រ NAT-PMP ហើយវាត្រូវបានបើក។ ច្រកខាងក្រៅអាចជាចៃដន្យ។</translation>
    </message>
    <message>
        <source>Accept connections from outside.</source>
        <translation type="unfinished">ទទួលការតភ្ជាប់ពីខាងក្រៅ។</translation>
    </message>
    <message>
        <source>Allow incomin&amp;g connections</source>
        <translation type="unfinished">អនុញ្ញាតឲ្យមានការតភ្ជាប់ដែលចូលមក</translation>
    </message>
    <message>
        <source>Connect to the Qtum network through a SOCKS5 proxy.</source> 
        <translation type="unfinished">ភ្ជាប់ទៅកាន់បណ្តាញប៊ឺតខញតាមរយៈ​ SOCKS5 proxy។</translation>
    </message>
    <message>
        <source>&amp;Port:</source>
        <translation type="unfinished">&amp;រុនដោត</translation>
    </message>
    <message>
        <source>&amp;Window</source>
        <translation type="unfinished">&amp;វិនដូ</translation>
    </message>
    <message>
        <source>&amp;Display</source>
        <translation type="unfinished">&amp;បង្ហាញ</translation>
    </message>
    <message>
        <source>Third-party URLs (e.g. a block explorer) that appear in the transactions tab as context menu items. %s in the URL is replaced by transaction hash. Multiple URLs are separated by vertical bar |.</source>
        <translation type="unfinished">URL ភាគីទីបី (ឧ. ប្លុករុករក) ដែលបង្ហាញក្នុងផ្ទាំងប្រតិបត្តិការជាធាតុម៉ឺនុយបរិបទ។ %sនៅក្នុង URL ត្រូវបានជំនួសដោយhashប្រតិបត្តិការ។ URLs ច្រើនត្រូវបានបំបែកដោយរបារបញ្ឈរ |។</translation>
    </message>
    <message>
        <source>&amp;Third-party transaction URLs</source>
        <translation type="unfinished">URLs ប្រតិបត្តិការភាគីទីបី(&amp;T)</translation>
    </message>
    <message>
        <source>Compiled without external signing support (required for external signing)</source>
        <extracomment>"External signing" means using devices such as hardware wallets.</extracomment>
        <translation type="unfinished">ចងក្រងដោយមិនមានការគាំទ្រការចុះហត្ថលេខាខាងក្រៅ (ទាមទារសម្រាប់ការចុះហត្ថលេខាខាងក្រៅ)</translation>
    </message>
    <message>
        <source>Confirm options reset</source>
        <extracomment>Window title text of pop-up window shown when the user has chosen to reset options.</extracomment>
        <translation type="unfinished">បញ្ចាក់ជម្រើសការកែសម្រួលឡើងវិញ</translation>
    </message>
    <message>
        <source>Client will be shut down. Do you want to proceed?</source>
        <extracomment>Text asking the user to confirm if they would like to proceed with a client shutdown.</extracomment>
        <translation type="unfinished">ផ្ទាំងអតិថិជននិងត្រូវបិទ។ តើអ្នកចង់បន្តទៀតឫទេ?</translation>
    </message>
    <message>
        <source>Configuration options</source>
        <extracomment>Window title text of pop-up box that allows opening up of configuration file.</extracomment>
        <translation type="unfinished">ជម្រើសក្នុងការរៀបចំរចនាសម្ព័ន្ធ</translation>
    </message>
    <message>
        <source>The configuration file is used to specify advanced user options which override GUI settings. Additionally, any command-line options will override this configuration file.</source>
        <extracomment>Explanatory text about the priority order of instructions considered by client. The order from high to low being: command-line, configuration file, GUI settings.</extracomment>
        <translation type="unfinished">ការរៀបចំរចនាសម្ពន្ធ័ឯកសារ ត្រូវបានប្រើសម្រាប់អ្នកដែលមានបទពិសោធន៏ ក្នុងរៀបចំកែប្រែផ្នែកក្រាហ្វិកខាងមុននៃសុសវែ។ បន្ថែ​មលើនេះទៀត  កាសរសេរបន្ថែមកូដ វានឹងធ្វើឲ្យមានការកែប្រែឯការសារនេះ។</translation>
    </message>
    <message>
        <source>Continue</source>
        <translation type="unfinished">បន្ត</translation>
    </message>
    <message>
        <source>Cancel</source>
        <translation type="unfinished">ចាកចេញ</translation>
    </message>
    <message>
        <source>Error</source>
        <translation type="unfinished">បញ្ហា</translation>
    </message>
    <message>
        <source>This change would require a client restart.</source>
        <translation type="unfinished">ការផ្លាស់ប្តូរនេះនឹងត្រូវការចាប់ផ្តើមម៉ាស៊ីនកុំព្យូទ័រឡើងវិញ។​</translation>
    </message>
    </context>
<context>
    <name>OverviewPage</name>
    <message>
        <source>Form</source>
        <translation type="unfinished">ទម្រង់</translation>
    </message>
    <message>
        <source>The displayed information may be out of date. Your wallet automatically synchronizes with the Qtum network after a connection is established, but this process has not completed yet.</source> 
        <translation type="unfinished">ព័ត៏មានបានបង្ហាញអាចហួសសពុលភាព។ កាបូបអេឡិចត្រូនិចរបស់អ្នកធ្វើសមកាលកម្មជាមួយនឹងបណ្តាញប៊ីតខញដោយស្វ័យប្រវត្ត បន្ទាប់ពីមានការតភ្ជាប់ ប៉ុន្តែដំណើរការនេះមិនទាន់បានបញ្ចប់នៅឡើយ។</translation>
    </message>
    <message>
        <source>Watch-only:</source>
        <translation type="unfinished">សម្រាប់តែមើលៈ</translation>
    </message>
    <message>
        <source>Available:</source>
        <translation type="unfinished">មានៈ</translation>
    </message>
    <message>
        <source>Your current spendable balance</source>
        <translation type="unfinished">សមតុល្យបច្ចុប្បន្នដែលអាចចាយបាន</translation>
    </message>
    <message>
        <source>Pending:</source>
        <translation type="unfinished">រងចាំៈ</translation>
    </message>
    <message>
        <source>Total of transactions that have yet to be confirmed, and do not yet count toward the spendable balance</source>
        <translation type="unfinished">សរុបប្រត្តឹបត្តិការដែលមិនទាន់បានបញ្ចាក់ និង រាប់ចំពោះសមតុល្យដែលមានទឹកប្រាក់សម្រាប់សំណាយ</translation>
    </message>
    <message>
        <source>Immature:</source>
        <translation type="unfinished">មិនទាន់មានលក្ខណៈគ្រប់គ្រាន់ៈ</translation>
    </message>
    <message>
        <source>Mined balance that has not yet matured</source>
        <translation type="unfinished">សមតុល្យរ៉ែដែលបានជីកមិនទាន់មានលក្ខណៈគ្រប់គ្រាន់</translation>
    </message>
    <message>
        <source>Balances</source>
        <translation type="unfinished">សមតុល្យច្រើន</translation>
    </message>
    <message>
        <source>Total:</source>
        <translation type="unfinished">សរុប</translation>
    </message>
    <message>
        <source>Your current total balance</source>
        <translation type="unfinished">សរុបបច្ចុប្បន្នភាពសមតុល្យរបស់អ្នក</translation>
    </message>
    <message>
        <source>Your current balance in watch-only addresses</source>
        <translation type="unfinished">បច្ចុប្បន្នភាពសមតុល្យរបស់អ្នកនៅក្នុងអាសយដ្ឋានសម្រាប់តែមើល</translation>
    </message>
    <message>
        <source>Spendable:</source>
        <translation type="unfinished">អាចចំណាយបានៈ</translation>
    </message>
    <message>
        <source>Recent transactions</source>
        <translation type="unfinished">ព្រឹត្តិបត្តិការថ្មីៗ</translation>
    </message>
    <message>
        <source>Unconfirmed transactions to watch-only addresses</source>
        <translation type="unfinished">ប្រឹត្តិបត្តិការមិនទាន់បញ្ចាក់ច្បាស់ ទៅកាន់ អាសយដ្ឋានសម្រាប់តែមើល</translation>
    </message>
    </context>
<context>
    <name>PSBTOperationsDialog</name>
    <message>
        <source>Copy to Clipboard</source>
        <translation type="unfinished">ថតចម្លងទៅកាន់ក្ដារតម្រៀប</translation>
    </message>
    <message>
        <source>Save…</source>
        <translation type="unfinished">រក្សាទុក…</translation>
    </message>
    <message>
        <source>Close</source>
        <translation type="unfinished">បិទ</translation>
    </message>
    <message>
        <source>Cannot sign inputs while wallet is locked.</source>
        <translation type="unfinished">មិនអាចចុះហត្ថលេខាលើធាតុចូលបានទេ ខណៈពេលដែលកាបូបត្រូវបានចាក់សោ។</translation>
    </message>
    <message>
        <source>Signed transaction successfully. Transaction is ready to broadcast.</source>
        <translation type="unfinished">ប្រត្តិបត្តិការបានចុះហត្ថលេខាដោយជោគជ័យ។​ ប្រត្តិបត្តិការគឺរួចរាល់ក្នុងការផ្សព្វផ្សាយ។</translation>
    </message>
    <message>
        <source>Unknown error processing transaction.</source>
        <translation type="unfinished"> ពុំស្គាល់ប្រត្តិបត្តិការកំពុងដំណើរការជួបបញ្ហា។</translation>
    </message>
    <message>
        <source>PSBT copied to clipboard.</source>
        <translation type="unfinished">PSBT ត្រូវបានថតចម្លងទៅកាន់ក្ដារតម្រៀប។</translation>
    </message>
    <message>
        <source>Save Transaction Data</source>
        <translation type="unfinished">រក្សាទិន្នន័យប្រត្តិបត្តិការ</translation>
    </message>
    <message>
        <source>Partially Signed Transaction (Binary)</source>
        <extracomment>Expanded name of the binary PSBT file format. See: BIP 174.</extracomment>
        <translation type="unfinished">ប្រតិបត្តិការដែលបានចុះហត្ថលេខាដោយផ្នែក (ប្រព័ន្ធគោលពីរ)</translation>
    </message>
    <message>
        <source>PSBT saved to disk.</source>
        <translation type="unfinished">PSBT បានរក្សាទុកក្នុងឌីស។</translation>
    </message>
    <message>
        <source>Unable to calculate transaction fee or total transaction amount.</source>
        <translation type="unfinished">មិនអាចគណនាកម្រៃប្រត្តិបត្តិការ ឬ ចំនួនប្រត្តិបត្តិការសរុប។</translation>
    </message>
    <message>
        <source>Pays transaction fee: </source>
        <translation type="unfinished">បង់កម្រៃប្រត្តិបត្តិការ</translation>
    </message>
    <message>
        <source>Total Amount</source>
        <translation type="unfinished">ចំនួនសរុប</translation>
    </message>
    <message>
        <source>or</source>
        <translation type="unfinished">ឬ</translation>
    </message>
    <message>
        <source>Transaction is missing some information about inputs.</source>
        <translation type="unfinished">ប្រត្តិបត្តិការមានព័ត៍មានពុំគ្រប់គ្រាន់អំពីការបញ្ចូល។</translation>
    </message>
    <message>
        <source>Transaction still needs signature(s).</source>
        <translation type="unfinished">ប្រត្តិបត្តិការត្រូវការហត្ថលេខាមួយ (ឬ​ ច្រើន)។</translation>
    </message>
    <message>
        <source>(But no wallet is loaded.)</source>
        <translation type="unfinished">(ប៉ុន្តែគ្មានកាបូបត្រូវបានទាញទេ។ )</translation>
    </message>
    <message>
        <source>(But this wallet cannot sign transactions.)</source>
        <translation type="unfinished">(ប៉ុន្តែកាបូបអេឡិចត្រូនិចនេះមិនអាច ចុះហត្ថលេខាលើប្រត្តិបត្តិការ។)</translation>
    </message>
    <message>
        <source>(But this wallet does not have the right keys.)</source>
        <translation type="unfinished">(ប៉ុន្តែកាបូបអេឡិចត្រូនិចនេះមិនមានលេខសម្ងាត់ត្រឹមត្រូវ)</translation>
    </message>
    <message>
        <source>Transaction is fully signed and ready for broadcast.</source>
        <translation type="unfinished">ប្រត្តិបត្តិការ​បានចុះហត្ថលេខាពេញលេញ និង រួចរាល់សម្រាប់ផ្សព្វផ្សាយជាដំណឹង។</translation>
    </message>
    <message>
        <source>Transaction status is unknown.</source>
        <translation type="unfinished">ស្ថានភាពប្រត្តិបត្តិការមិនត្រូវបានស្គាល់។</translation>
    </message>
</context>
<context>
    <name>PaymentServer</name>
    <message>
        <source>Payment request error</source>
        <translation type="unfinished">ការស្នើរសុំទូរទាត់ប្រាក់ជួបបញ្ហា</translation>
    </message>
    <message>
        <source>Cannot process payment request because BIP70 is not supported.
Due to widespread security flaws in BIP70 it's strongly recommended that any merchant instructions to switch wallets be ignored.
If you are receiving this error you should request the merchant provide a BIP21 compatible URI.</source>
        <translation type="unfinished">មិនអាចដំណើរការសំណើបង់ប្រាក់បានទេព្រោះ BIP70 មិនត្រូវបានគាំទ្រ។
ដោយសារបញ្ហាសុវត្ថិភាពរីករាលដាលនៅក្នុង BIP70 វាត្រូវបានណែនាំយ៉ាងខ្លាំងថាការណែនាំរបស់ពាណិជ្ជករណាមួយដើម្បីប្តូរកាបូបមិនត្រូវបានអើពើ។
ប្រសិនបើអ្នកកំពុងទទួលបានកំហុសនេះ អ្នកគួរតែស្នើសុំពាណិជ្ជករផ្តល់ URI ដែលត្រូវគ្នា BIP21។</translation>
    </message>
    </context>
<context>
    <name>PeerTableModel</name>
    <message>
        <source>Age</source>
        <extracomment>Title of Peers Table column which indicates the duration (length of time) since the peer connection started.</extracomment>
        <translation type="unfinished">អាយុ</translation>
    </message>
    <message>
        <source>Direction</source>
        <extracomment>Title of Peers Table column which indicates the direction the peer connection was initiated from.</extracomment>
        <translation type="unfinished">ទិសដៅ</translation>
    </message>
    <message>
        <source>Sent</source>
        <extracomment>Title of Peers Table column which indicates the total amount of network information we have sent to the peer.</extracomment>
        <translation type="unfinished">បានបញ្ចូន</translation>
    </message>
    <message>
        <source>Received</source>
        <extracomment>Title of Peers Table column which indicates the total amount of network information we have received from the peer.</extracomment>
        <translation type="unfinished">បានទទួល</translation>
    </message>
    <message>
        <source>Address</source>
        <extracomment>Title of Peers Table column which contains the IP/Onion/I2P address of the connected peer.</extracomment>
        <translation type="unfinished">អាសយដ្ឋាន</translation>
    </message>
    <message>
        <source>Type</source>
        <extracomment>Title of Peers Table column which describes the type of peer connection. The "type" describes why the connection exists.</extracomment>
        <translation type="unfinished">ប្រភេទ</translation>
    </message>
    <message>
        <source>Network</source>
        <extracomment>Title of Peers Table column which states the network the peer connected through.</extracomment>
        <translation type="unfinished">បណ្តាញ</translation>
    </message>
    </context>
<context>
    <name>QRImageWidget</name>
    <message>
        <source>&amp;Save Image…</source>
        <translation type="unfinished">រក្សាទុក​រូបភាព(&amp;S)…</translation>
    </message>
    <message>
        <source>&amp;Copy Image</source>
        <translation type="unfinished">&amp;ថតចម្លង រូបភាព</translation>
    </message>
    <message>
        <source>Resulting URI too long, try to reduce the text for label / message.</source>
        <translation type="unfinished">លទ្ធផល URI វែងពែក សូមព្យាយមកាត់បន្ថយអក្សរសម្រាប់ ស្លាកសញ្ញា ឫ សារ។</translation>
    </message>
    <message>
        <source>Error encoding URI into QR Code.</source>
        <translation type="unfinished">បញ្ហាក្នុងការបំលែង​URl ទៅជា QR កូដ។</translation>
    </message>
    <message>
        <source>QR code support not available.</source>
        <translation type="unfinished">ការគាំទ្រ QR កូដមិនមាន។</translation>
    </message>
    <message>
        <source>Save QR Code</source>
        <translation type="unfinished">រក្សាទុក QR កូដ</translation>
    </message>
    <message>
        <source>PNG Image</source>
        <extracomment>Expanded name of the PNG file format. See: https://en.wikipedia.org/wiki/Portable_Network_Graphics.</extracomment>
        <translation type="unfinished">រូបភាព PNG</translation>
    </message>
</context>
<context>
    <name>RPCConsole</name>
    <message>
        <source>&amp;Information</source>
        <translation type="unfinished">ព័ត៍មាន</translation>
    </message>
    <message>
        <source>General</source>
        <translation type="unfinished">ទូទៅ</translation>
    </message>
    <message>
        <source>Startup time</source>
        <translation type="unfinished">ពេលវេលាចាប់ផ្តើម</translation>
    </message>
    <message>
        <source>Network</source>
        <translation type="unfinished">បណ្តាញ</translation>
    </message>
    <message>
        <source>Name</source>
        <translation type="unfinished">ឈ្មោះ</translation>
    </message>
    <message>
        <source>Number of connections</source>
        <translation type="unfinished">ចំនួនតភ្ជាប់</translation>
    </message>
    <message>
        <source>Current number of transactions</source>
        <translation type="unfinished">បច្ចុប្បន្នភាពចំនួនប្រត្តិបត្តិការ</translation>
    </message>
    <message>
        <source>Memory usage</source>
        <translation type="unfinished">ការប្រើប្រាស់អង្គចងចាំ</translation>
    </message>
    <message>
        <source>Wallet: </source>
        <translation type="unfinished">កាបូបអេឡិចត្រូនិចៈ</translation>
    </message>
    <message>
        <source>(none)</source>
        <translation type="unfinished">(មិនមាន)</translation>
    </message>
    <message>
        <source>&amp;Reset</source>
        <translation type="unfinished">&amp;កែសម្រួលឡើងវិញ</translation>
    </message>
    <message>
        <source>Received</source>
        <translation type="unfinished">បានទទួល</translation>
    </message>
    <message>
        <source>Sent</source>
        <translation type="unfinished">បានបញ្ចូន</translation>
    </message>
    <message>
        <source>&amp;Peers</source>
        <translation type="unfinished">&amp;មិត្តភក្រ្ត័</translation>
    </message>
    <message>
        <source>Banned peers</source>
        <translation type="unfinished">មិត្តភក្រ្ត័ត្រូវបានហាមឃាត់</translation>
    </message>
    <message>
        <source>Select a peer to view detailed information.</source>
        <translation type="unfinished">ជ្រើសរើសមិត្តភក្រ្ត័ម្នាក់ដើម្បីមើលពត័មានលំម្អិត។</translation>
    </message>
    <message>
        <source>Version</source>
        <translation type="unfinished">ជំនាន់</translation>
    </message>
    <message>
        <source>Starting Block</source>
        <translation type="unfinished">កំពុងចាប់ផ្តើមប៊្លុក</translation>
    </message>
    <message>
        <source>Last Transaction</source>
        <translation type="unfinished">ប្រតិបត្តិការចុងក្រោយ</translation>
    </message>
    <message>
        <source>Whether we relay addresses to this peer.</source>
        <extracomment>Tooltip text for the Address Relay field in the peer details area, which displays whether we relay addresses to this peer (Yes/No).</extracomment>
        <translation type="unfinished">ថាតើយើងបញ្ជូនអាសយដ្ឋានទៅpeerនេះឬអត់។</translation>
    </message>
    <message>
        <source>Address Relay</source>
        <extracomment>Text title for the Address Relay field in the peer details area, which displays whether we relay addresses to this peer (Yes/No).</extracomment>
        <translation type="unfinished">អាសយដ្ឋានបញ្ជូនបន្ត</translation>
    </message>
    <message>
        <source>Addresses Processed</source>
        <extracomment>Text title for the Addresses Processed field in the peer details area, which displays the total number of addresses received from this peer that were processed (excludes addresses that were dropped due to rate-limiting).</extracomment>
        <translation type="unfinished">អាសយដ្ឋានត្រូវបានដំណើរការ</translation>
    </message>
    <message>
        <source>Decrease font size</source>
        <translation type="unfinished">បន្ថយទំហំអក្សរ</translation>
    </message>
    <message>
        <source>Increase font size</source>
        <translation type="unfinished">បង្កើនទំហំអក្សរ</translation>
    </message>
    <message>
        <source>Permissions</source>
        <translation type="unfinished">ការអនុញ្ញាត</translation>
    </message>
    <message>
        <source>Direction/Type</source>
        <translation type="unfinished">ទិសដៅ/ប្រភេទ</translation>
    </message>
    <message>
        <source>Services</source>
        <translation type="unfinished">សេវាកម្ម</translation>
    </message>
    <message>
        <source>High Bandwidth</source>
        <translation type="unfinished">កម្រិតបញ្ជូនខ្ពស់</translation>
    </message>
    <message>
        <source>Connection Time</source>
        <translation type="unfinished">ពេលវាលាតភ្ជាប់</translation>
    </message>
    <message>
        <source>Last Block</source>
        <translation type="unfinished">ប្លុកចុងក្រោយ</translation>
    </message>
    <message>
        <source>Last Send</source>
        <translation type="unfinished">បញ្ចូនចុងក្រោយ</translation>
    </message>
    <message>
        <source>Last Receive</source>
        <translation type="unfinished">ទទួលចុងក្រោយ</translation>
    </message>
    <message>
        <source>Last block time</source>
        <translation type="unfinished">ពេវេលាប្លុកជុងក្រោយ</translation>
    </message>
    <message>
        <source>&amp;Network Traffic</source>
        <translation type="unfinished">&amp;ចរាចរណ៍បណ្តាញ</translation>
    </message>
    <message>
        <source>Totals</source>
        <translation type="unfinished">សរុប</translation>
    </message>
    <message>
        <source>In:</source>
        <translation type="unfinished">ចូលៈ</translation>
    </message>
    <message>
        <source>Out:</source>
        <translation type="unfinished">ចេញៈ</translation>
    </message>
    <message>
        <source>no high bandwidth relay selected</source>
        <translation type="unfinished">មិន​បាន​ជ្រើស​បញ្ជូន​បន្ត​កម្រិត​បញ្ជូន​ខ្ពស់​</translation>
    </message>
    <message>
        <source>&amp;Copy address</source>
        <extracomment>Context menu action to copy the address of a peer.</extracomment>
        <translation type="unfinished">&amp;ចម្លងអាសយដ្ឋាន</translation>
    </message>
    <message>
        <source>1 d&amp;ay</source>
        <translation type="unfinished">1 ថ្ងៃ(&amp;a)</translation>
    </message>
    <message>
        <source>&amp;Copy IP/Netmask</source>
        <extracomment>Context menu action to copy the IP/Netmask of a banned peer. IP/Netmask is the combination of a peer's IP address and its Netmask. For IP address, see: https://en.wikipedia.org/wiki/IP_address.</extracomment>
        <translation type="unfinished">ចម្លង IP/Netmask (&amp;C)</translation>
    </message>
    <message>
        <source>Network activity disabled</source>
        <translation type="unfinished">សកម្មភាពបណ្តាញ ត្រូវបានដាក់អោយប្រើការលែងបាន។</translation>
    </message>
    <message>
        <source>Executing command without any wallet</source>
        <translation type="unfinished">ប្រត្តិបត្តិបញ្ជារដោយគ្មានកាបូបអេឡិចត្រូនិច។</translation>
    </message>
    <message>
        <source>Ctrl+N</source>
        <translation type="unfinished">Ctrl+T</translation>
    </message>
    <message>
        <source>Executing…</source>
        <extracomment>A console message indicating an entered command is currently being executed.</extracomment>
        <translation type="unfinished">កំពុង​ប្រតិបត្តិ…</translation>
    </message>
    <message>
        <source>Yes</source>
        <translation type="unfinished">បាទ ឬ ចាស</translation>
    </message>
    <message>
        <source>No</source>
        <translation type="unfinished">ទេ</translation>
    </message>
    <message>
        <source>To</source>
        <translation type="unfinished">ទៅកាន់</translation>
    </message>
    <message>
        <source>From</source>
        <translation type="unfinished">ពី</translation>
    </message>
    <message>
        <source>Never</source>
        <translation type="unfinished">មិនដែល</translation>
    </message>
    </context>
<context>
    <name>ReceiveCoinsDialog</name>
    <message>
        <source>&amp;Amount:</source>
        <translation type="unfinished">&amp;ចំនួន</translation>
    </message>
    <message>
        <source>&amp;Label:</source>
        <translation type="unfinished">&amp;ស្លាក​សញ្ញា:</translation>
    </message>
    <message>
        <source>&amp;Message:</source>
        <translation type="unfinished">&amp;សារ</translation>
    </message>
    <message>
        <source>An optional message to attach to the payment request, which will be displayed when the request is opened. Note: The message will not be sent with the payment over the Qtum network.</source> 
        <translation type="unfinished">សារជាជម្រើសមួយក្នុងការភ្ជាប់ទៅនឹងសំណើរទូរទាត់ប្រាក់ ដែលនឹងត្រូវបង្ហាញនៅពេលដែលសំណើរត្រូវបានបើក។ កំណត់ចំណាំៈ សារនេះនឹងមិនត្រូវបានបញ្ចូនជាមួយការទូរទាត់ប្រាក់នៅលើបណ្តាញប៊ីតខញ។</translation>
    </message>
    <message>
        <source>An optional label to associate with the new receiving address.</source>
        <translation type="unfinished">ស្លាកសញ្ញាជាជម្រើសមួយ ទាក់ទងជាមួយនឹងអាសយដ្ឋានទទួលថ្មី។</translation>
    </message>
    <message>
        <source>Use this form to request payments. All fields are &lt;b&gt;optional&lt;/b&gt;.</source>
        <translation type="unfinished">ប្រើប្រាស់ទម្រង់នេះដើម្បីធ្វើការសំណូមពរទូរទាត់ប្រាក់។ រាល់ការបំពេញក្នុងប្រអប់ទាំងអស់​គឺ&lt;b&gt;ជាជម្រើស&lt;/b&gt;។</translation>
    </message>
    <message>
        <source>An optional amount to request. Leave this empty or zero to not request a specific amount.</source>
        <translation type="unfinished">ចំនួនជម្រើសមួយ សម្រាប់សំណើរ។ សូមទុកសូន្យ ឫ ទទេ ទៅដល់មិនសំណើរចំនួនជាក់លាក់ណាមួយ។</translation>
    </message>
    <message>
        <source>An optional label to associate with the new receiving address (used by you to identify an invoice).  It is also attached to the payment request.</source>
        <translation type="unfinished">ស្លាកសញ្ញាជាជម្រើសមួយ ទាក់ទងជាមួយនឹងអាសយដ្ឋានទទួលថ្មី( ដែលអ្នកបានប្រើប្រាស់ ដើម្បីសម្គាល់វិក័យបត្រមួយ)។ វាក៏ត្រូវបានភ្ជាប់ជាមួយនឹងសំណើរទូរទាត់ប្រាក់។</translation>
    </message>
    <message>
        <source>An optional message that is attached to the payment request and may be displayed to the sender.</source>
        <translation type="unfinished">សារជាជម្រើសមួយដែលភ្ជាប់ជាមួយសំណើរទូរទាត់ប្រាក់ និង ប្រហែលជាបង្ហាញទៅកាន់អ្នកបញ្ចូន។</translation>
    </message>
    <message>
        <source>&amp;Create new receiving address</source>
        <translation type="unfinished">&amp;បង្កើតអាសយដ្ឋានទទួលថ្មី</translation>
    </message>
    <message>
        <source>Clear all fields of the form.</source>
        <translation type="unfinished">សម្អាតគ្រប់ប្រអប់ទាំងអស់ក្នុងទម្រង់នេះ។</translation>
    </message>
    <message>
        <source>Clear</source>
        <translation type="unfinished">សម្អាត</translation>
    </message>
    <message>
        <source>Requested payments history</source>
        <translation type="unfinished">បានដាក់ស្នើរសុំយកប្រវត្តិការទូរទាត់ប្រាក់</translation>
    </message>
    <message>
        <source>Show the selected request (does the same as double clicking an entry)</source>
        <translation type="unfinished">ធ្វើការបង្ហាញ សំណូមពរដែលត្រូវបានជ្រើសរើស​(ធ្វើដូចគ្នា ដោយចុចពីរដងសម្រាប់ការបញ្ចូលម្តង)</translation>
    </message>
    <message>
        <source>Show</source>
        <translation type="unfinished">បង្ហាញ</translation>
    </message>
    <message>
        <source>Remove the selected entries from the list</source>
        <translation type="unfinished">លុបចេញការបញ្ចូលដែលបានជ្រើសរើស ពីក្នុងបញ្ចីរ</translation>
    </message>
    <message>
        <source>Remove</source>
        <translation type="unfinished">លុបចេញ</translation>
    </message>
    <message>
        <source>Copy &amp;URI</source>
        <translation type="unfinished">ថតចម្លង &amp;RUl</translation>
    </message>
    <message>
        <source>&amp;Copy address</source>
        <translation type="unfinished">&amp;ចម្លងអាសយដ្ឋាន</translation>
    </message>
    <message>
        <source>Copy &amp;label</source>
        <translation type="unfinished">ចម្លង &amp; ស្លាក</translation>
    </message>
    <message>
        <source>Copy &amp;message</source>
        <translation type="unfinished">ចម្លងសារ(&amp;m)</translation>
    </message>
    <message>
        <source>Copy &amp;amount</source>
        <translation type="unfinished">ចម្លង &amp; ចំនួន</translation>
    </message>
    <message>
        <source>Could not unlock wallet.</source>
        <translation type="unfinished">មិនអាចបើកសោរ កាបូបអេឡិចត្រូនិចបាន។</translation>
    </message>
    </context>
<context>
    <name>ReceiveRequestDialog</name>
    <message>
        <source>Request payment to …</source>
        <translation type="unfinished">ស្នើសុំការទូទាត់ទៅ…</translation>
    </message>
    <message>
        <source>Address:</source>
        <translation type="unfinished">អាសយដ្ឋានៈ</translation>
    </message>
    <message>
        <source>Label:</source>
        <translation type="unfinished">ស្លាកសញ្ញាៈ</translation>
    </message>
    <message>
        <source>Message:</source>
        <translation type="unfinished">សារៈ</translation>
    </message>
    <message>
        <source>Wallet:</source>
        <translation type="unfinished">កាបូបចល័ត៖</translation>
    </message>
    <message>
        <source>Copy &amp;URI</source>
        <translation type="unfinished">ថតចម្លង &amp;RUl</translation>
    </message>
    <message>
        <source>Copy &amp;Address</source>
        <translation type="unfinished">ថតចម្លង និង អាសយដ្ឋាន</translation>
    </message>
    <message>
        <source>&amp;Verify</source>
        <translation type="unfinished">ផ្ទៀង​ផ្ទាត់(&amp;V)</translation>
    </message>
    <message>
        <source>Verify this address on e.g. a hardware wallet screen</source>
        <translation type="unfinished">ផ្ទៀងផ្ទាត់អាសយដ្ឋាននេះនៅលើឧ. អេក្រង់កាបូបផ្នែករឹង</translation>
    </message>
    <message>
        <source>&amp;Save Image…</source>
        <translation type="unfinished">រក្សាទុក​រូបភាព(&amp;S)…</translation>
    </message>
    <message>
        <source>Payment information</source>
        <translation type="unfinished">ព័ត៏មានទូរទាត់ប្រាក់</translation>
    </message>
    </context>
<context>
    <name>RecentRequestsTableModel</name>
    <message>
        <source>Date</source>
        <translation type="unfinished">ថ្ងៃ</translation>
    </message>
    <message>
        <source>Label</source>
        <translation type="unfinished">ស្លាក​សញ្ញា</translation>
    </message>
    <message>
        <source>(no label)</source>
        <translation type="unfinished">(គ្មាន​ស្លាក​សញ្ញា)</translation>
    </message>
    <message>
        <source>(no message)</source>
        <translation type="unfinished">(មិនមានសារ)</translation>
    </message>
    <message>
        <source>(no amount requested)</source>
        <translation type="unfinished">(មិនចំនួនបានស្នើរសុំ)</translation>
    </message>
    <message>
        <source>Requested</source>
        <translation type="unfinished">បានស្នើរសុំ</translation>
    </message>
</context>
<context>
    <name>SendCoinsDialog</name>
    <message>
        <source>Send Coins</source>
        <translation type="unfinished">បញ្ចូនកាក់</translation>
    </message>
    <message>
        <source>Coin Control Features</source>
        <translation type="unfinished">លក្ខណៈពិសេសក្នុងត្រួតពិនិត្យកាក់</translation>
    </message>
    <message>
        <source>automatically selected</source>
        <translation type="unfinished">បានជ្រើសរើសដោយស្វ័យប្រវត្តិ</translation>
    </message>
    <message>
        <source>Insufficient funds!</source>
        <translation type="unfinished">ប្រាក់មិនគ្រប់គ្រាន់!</translation>
    </message>
    <message>
        <source>Custom change address</source>
        <translation type="unfinished">ជ្រើសរើសផ្លាស់ប្តូរអាសយដ្ឋាន</translation>
    </message>
    <message>
        <source>Transaction Fee:</source>
        <translation type="unfinished">កម្រៃប្រត្តិបត្តិការ</translation>
    </message>
    <message>
        <source>Hide</source>
        <translation type="unfinished">លាក់</translation>
    </message>
    <message>
        <source>Recommended:</source>
        <translation type="unfinished">បានណែនាំៈ</translation>
    </message>
    <message>
        <source>Send to multiple recipients at once</source>
        <translation type="unfinished">បញ្ចូនទៅកាន់អ្នកទទួលច្រើនអ្នកក្នុងពេលតែមួយ</translation>
    </message>
    <message>
        <source>Add &amp;Recipient</source>
        <translation type="unfinished">បន្ថែម &amp;អ្នកទទួល</translation>
    </message>
    <message>
        <source>Clear all fields of the form.</source>
        <translation type="unfinished">សម្អាតគ្រប់ប្រអប់ទាំងអស់ក្នុងទម្រង់នេះ។</translation>
    </message>
    <message>
        <source>Inputs…</source>
        <translation type="unfinished">បញ្ចូល...</translation>
    </message>
    <message>
        <source>Choose…</source>
        <translation type="unfinished">ជ្រើសរើស…</translation>
    </message>
    <message>
        <source>Specify a custom fee per kB (1,000 bytes) of the transaction's virtual size.

Note:  Since the fee is calculated on a per-byte basis, a fee rate of "100 satoshis per kvB" for a transaction size of 500 virtual bytes (half of 1 kvB) would ultimately yield a fee of only 50 satoshis.</source>
        <translation type="unfinished">បញ្ជាក់ថ្លៃផ្ទាល់ខ្លួនក្នុងមួយkB (1,000 byte) នៃទំហំនិម្មិតរបស់ប្រតិបត្តិការ។

ចំណាំ៖ ដោយសារតម្លៃត្រូវបានគណនាលើមូលដ្ឋានក្នុងមួយបៃ អត្រាថ្លៃសេវា "100 satoshis ក្នុងមួយ kvB" សម្រាប់ទំហំប្រតិបត្តិការ 500  byteនិម្មិត (ពាក់កណ្តាលនៃ 1 kvB) ទីបំផុតនឹងផ្តល់ថ្លៃសេវាត្រឹមតែ 50 satoshis ប៉ុណ្ណោះ។</translation>
    </message>
    <message>
        <source>A too low fee might result in a never confirming transaction (read the tooltip)</source>
        <translation type="unfinished">កម្រៃទាបពេកមិនអាចធ្វើឲ្យបញ្ចាក់ពីប្រត្តិបត្តិការ​(សូមអាន ប្រអប់សារ)</translation>
    </message>
    <message>
        <source>(Smart fee not initialized yet. This usually takes a few blocks…)</source>
        <translation type="unfinished">(ថ្លៃសេវាឆ្លាតវៃមិនទាន់ត្រូវបានចាប់ផ្តើមនៅឡើយទេ។ ជាធម្មតាវាចំណាយពេលពីរបីប្លុក...)</translation>
    </message>
    <message>
        <source>Confirmation time target:</source>
        <translation type="unfinished">ការបញ្ចាក់ទិសដៅពេលវេលាៈ</translation>
    </message>
    <message>
        <source>Clear &amp;All</source>
        <translation type="unfinished">សម្អាត &amp;ទាំងអស់</translation>
    </message>
    <message>
        <source>Balance:</source>
        <translation type="unfinished">សមតុល្យៈ</translation>
    </message>
    <message>
        <source>Confirm the send action</source>
        <translation type="unfinished">បញ្ចាក់សកម្មភាពបញ្ចូន</translation>
    </message>
    <message>
        <source>S&amp;end</source>
        <translation type="unfinished">ប&amp;ញ្ជូន</translation>
    </message>
    <message>
        <source>Sign on device</source>
        <extracomment>"device" usually means a hardware wallet.</extracomment>
        <translation type="unfinished">ចុះហត្ថលេខាលើឧបករណ៍</translation>
    </message>
    <message>
        <source>Connect your hardware wallet first.</source>
        <translation type="unfinished">ភ្ជាប់កាបូបវែរឹងរបស់អ្នកជាមុនសិន។</translation>
    </message>
    <message>
        <source>Set external signer script path in Options -&gt; Wallet</source>
        <extracomment>"External signer" means using devices such as hardware wallets.</extracomment>
        <translation type="unfinished">កំណត់ទីតាំងscript អ្នកចុះហត្ថលេខាខាងក្រៅនៅក្នុងជម្រើស -&gt; កាបូប</translation>
    </message>
    <message>
        <source>To review recipient list click "Show Details…"</source>
        <translation type="unfinished">ដើម្បីពិនិត្យមើលបញ្ជីអ្នកទទួលសូមចុច "បង្ហាញព័ត៌មានលម្អិត..."</translation>
    </message>
    <message>
        <source>Sign failed</source>
        <translation type="unfinished">សញ្ញាបរាជ័យ</translation>
    </message>
    <message>
        <source>External signer not found</source>
        <extracomment>"External signer" means using devices such as hardware wallets.</extracomment>
        <translation type="unfinished">រកមិនឃើញអ្នកចុះហត្ថលេខាខាងក្រៅទេ។</translation>
    </message>
    <message>
        <source>External signer failure</source>
        <extracomment>"External signer" means using devices such as hardware wallets.</extracomment>
        <translation type="unfinished">ការបរាជ័យអ្នកចុះហត្ថលេខាខាងក្រៅ</translation>
    </message>
    <message>
        <source>Save Transaction Data</source>
        <translation type="unfinished">រក្សាទិន្នន័យប្រត្តិបត្តិការ</translation>
    </message>
    <message>
        <source>Partially Signed Transaction (Binary)</source>
        <extracomment>Expanded name of the binary PSBT file format. See: BIP 174.</extracomment>
        <translation type="unfinished">ប្រតិបត្តិការដែលបានចុះហត្ថលេខាដោយផ្នែក (ប្រព័ន្ធគោលពីរ)</translation>
    </message>
    <message>
        <source>PSBT saved</source>
        <translation type="unfinished"> បានរក្សាទុកPSBT</translation>
    </message>
    <message>
        <source>External balance:</source>
        <translation type="unfinished">សមតុល្យខាងក្រៅ៖</translation>
    </message>
    <message>
        <source>or</source>
        <translation type="unfinished">ឬ</translation>
    </message>
    <message>
        <source>You can increase the fee later (signals Replace-By-Fee, BIP-125).</source>
        <translation type="unfinished">អ្នកអាចបង្កើនកម្រៃពេលក្រោយ( សញ្ញា ជំនួសដោយកម្រៃ BIP-125)។</translation>
    </message>
    <message>
        <source>Do you want to create this transaction?</source>
        <extracomment>Message displayed when attempting to create a transaction. Cautionary text to prompt the user to verify that the displayed transaction details represent the transaction the user intends to create.</extracomment>
        <translation type="unfinished">តើអ្នកចង់បង្កើតប្រតិបត្តិការនេះទេ?</translation>
    </message>
    <message>
        <source>Please, review your transaction. You can create and send this transaction or create a Partially Signed Bitcoin Transaction (PSBT), which you can save or copy and then sign with, e.g., an offline %1 wallet, or a PSBT-compatible hardware wallet.</source>
        <extracomment>Text to inform a user attempting to create a transaction of their current options. At this stage, a user can send their transaction or create a PSBT. This string is displayed when both private keys and PSBT controls are enabled.</extracomment>
        <translation type="unfinished">សូមពិនិត្យមើលប្រតិបត្តិការរបស់អ្នក។ អ្នកអាចបង្កើត និងផ្ញើប្រតិបត្តិការនេះ ឬបង្កើតប្រតិបត្តិការ Bitcoin ដែលបានចុះហត្ថលេខាដោយផ្នែក (PSBT) ដែលអ្នកអាចរក្សាទុក ឬចម្លងហើយបន្ទាប់មកចុះហត្ថលេខាជាមួយ ឧ. %1កាបូបក្រៅបណ្តាញ ឬកាបូបហាដវែដែលត្រូវគ្នាជាមួយ PSBT ។</translation>
    </message>
    <message>
        <source>Please, review your transaction.</source>
        <extracomment>Text to prompt a user to review the details of the transaction they are attempting to send.</extracomment>
        <translation type="unfinished">សូមពិនិត្យប្រត្តិបត្តិការទឹកប្រាក់របស់អ្នកសារឡើងវិញ។</translation>
    </message>
    <message>
        <source>Transaction fee</source>
        <translation type="unfinished">កម្រៃប្រត្តិបត្តិការ</translation>
    </message>
    <message>
        <source>Total Amount</source>
        <translation type="unfinished">ចំនួនសរុប</translation>
    </message>
    <message>
        <source>Confirm send coins</source>
        <translation type="unfinished">បញ្ចាក់​ ក្នុងការបញ្ចូនកាក់</translation>
    </message>
    <message>
        <source>Watch-only balance:</source>
        <translation type="unfinished">សមតុល្យសម្រាប់តែមើលៈ</translation>
    </message>
    <message>
        <source>The recipient address is not valid. Please recheck.</source>
        <translation type="unfinished">អាសយដ្ឋានអ្នកទទួលមិនត្រឹមត្រូវ។ សូមពិនិត្យម្តងទៀត។</translation>
    </message>
    <message>
        <source>The amount to pay must be larger than 0.</source>
        <translation type="unfinished">ចំនួនទឹកប្រាក់ដែលត្រូវបងត្រូវតែធំជាង ០។</translation>
    </message>
    <message>
        <source>The amount exceeds your balance.</source>
        <translation type="unfinished">ចំនួនលើសសមតុល្យរបស់អ្នក។</translation>
    </message>
    <message>
        <source>Duplicate address found: addresses should only be used once each.</source>
        <translation type="unfinished">អាសយដ្ឋានស្ទួនត្រូវបានរកឃើញៈ គ្រប់អាសយដ្ឋានគួរត្រូវបានប្រើតែម្តង</translation>
    </message>
    <message>
        <source>Transaction creation failed!</source>
        <translation type="unfinished">បង្កើតប្រត្តិបត្តិការមិនជោគជ័យ!</translation>
    </message>
    <message numerus="yes">
        <source>Estimated to begin confirmation within %n block(s).</source>
        <translation type="unfinished">
            <numerusform>ប៉ាន់ស្មានដើម្បីចាប់ផ្តើមការបញ្ជាក់នៅក្នុង%n(ច្រើន)ប្លុក។</numerusform>
            <numerusform />
        </translation>
    </message>
    <message>
        <source>(no label)</source>
        <translation type="unfinished">(គ្មាន​ស្លាក​សញ្ញា)</translation>
    </message>
</context>
<context>
    <name>SendCoinsEntry</name>
    <message>
        <source>A&amp;mount:</source>
        <translation type="unfinished">ចំ&amp;នួនៈ</translation>
    </message>
    <message>
        <source>Pay &amp;To:</source>
        <translation type="unfinished">ទូរទាត់ទៅ&amp;កាន់ៈ</translation>
    </message>
    <message>
        <source>&amp;Label:</source>
        <translation type="unfinished">&amp;ស្លាក​សញ្ញា:</translation>
    </message>
    <message>
        <source>Choose previously used address</source>
        <translation type="unfinished">ជ្រើសរើសអាសយដ្ឋានដែលបានប្រើពីមុន</translation>
    </message>
    <message>
        <source>The Qtum address to send the payment to</source>
        <translation type="unfinished">អាសយដ្ឋានប៊ីតខញក្នុងការបញ្ចូនការទូរទាត់ប្រាក់ទៅកាន់</translation>
    </message>
    <message>
        <source>Paste address from clipboard</source>
        <translation type="unfinished">ថតចម្លងអាសយដ្ឋាណពីក្ដារតម្រៀប</translation>
    </message>
    <message>
        <source>Remove this entry</source>
        <translation type="unfinished">លុបការបញ្ចូលនេះ</translation>
    </message>
    <message>
        <source>Use available balance</source>
        <translation type="unfinished">ប្រើប្រាស់សមតុល្យដែលមានសាច់ប្រាក់</translation>
    </message>
    <message>
        <source>Message:</source>
        <translation type="unfinished">សារៈ</translation>
    </message>
    <message>
        <source>Enter a label for this address to add it to the list of used addresses</source>
        <translation type="unfinished">បញ្ចូលស្លាក​សញ្ញាមួយ សម្រាប់អាសយដ្ឋាននេះ ដើម្បីបញ្ចូលវាទៅក្នងបញ្ចីរអាសយដ្ឋានដែលបានប្រើប្រាស់</translation>
    </message>
    </context>
<context>
    <name>SendConfirmationDialog</name>
    <message>
        <source>Send</source>
        <translation type="unfinished">បញ្ចូន</translation>
    </message>
    </context>
<context>
    <name>SignVerifyMessageDialog</name>
    <message>
        <source>Signatures - Sign / Verify a Message</source>
        <translation type="unfinished">ហត្ថលេខា ចុះហត្ថលេខា ឬ ផ្ទៀងផ្ទាត់សារមួយ</translation>
    </message>
    <message>
        <source>&amp;Sign Message</source>
        <translation type="unfinished">&amp;ចុះហត្ថលេខា សារ</translation>
    </message>
    <message>
        <source>The Qtum address to sign the message with</source> 
        <translation type="unfinished">អាសយដ្ឋានប៊ីតខញនេះ ចុះហត្ថលេខានៅលើសារ</translation>
    </message>
    <message>
        <source>Choose previously used address</source>
        <translation type="unfinished">ជ្រើសរើសអាសយដ្ឋានដែលបានប្រើពីមុន</translation>
    </message>
    <message>
        <source>Paste address from clipboard</source>
        <translation type="unfinished">ថតចម្លងអាសយដ្ឋាណពីក្ដារតម្រៀប</translation>
    </message>
    <message>
        <source>Enter the message you want to sign here</source>
        <translation type="unfinished">សូមបញ្ចូលពាក្យដែលអ្នកចង់បញ្ចូលនៅទីនេះ</translation>
    </message>
    <message>
        <source>Signature</source>
        <translation type="unfinished">ហត្ថលេខា</translation>
    </message>
    <message>
        <source>Copy the current signature to the system clipboard</source>
        <translation type="unfinished">ចម្លងហត្ថលេខដែលមានបច្ចុប្បន្នទៅកាន់ប្រព័ន្ធក្តារតមៀប</translation>
    </message>
    <message>
        <source>Sign the message to prove you own this Qtum address</source>
        <translation type="unfinished">ចុះហត្ថលេខាលើសារនេះដើម្បីបង្ហាញថាលោកអ្នកជាម្ចាស់អាសយដ្ឋានប៊ីតខញ</translation>
    </message>
    <message>
        <source>Sign &amp;Message</source>
        <translation type="unfinished">ហត្ថលេខា &amp; សារ</translation>
    </message>
    <message>
        <source>Reset all sign message fields</source>
        <translation type="unfinished">កែសម្រួលឡើងវិញគ្រប់សារហត្ថលេខាទាំងអស់ឡើងវិញ</translation>
    </message>
    <message>
        <source>Clear &amp;All</source>
        <translation type="unfinished">សម្អាត &amp;ទាំងអស់</translation>
    </message>
    <message>
        <source>&amp;Verify Message</source>
        <translation type="unfinished">&amp;ផ្ទៀងផ្ទាត់សារ</translation>
    </message>
    <message>
        <source>The signed message to verify</source>
        <translation type="unfinished">សារដែលបានចុះហត្ថលេខា ដើម្បីបញ្ចាក់</translation>
    </message>
    <message>
        <source>The signature given when the message was signed</source>
        <translation type="unfinished">ហត្ថលេខាត្រូវបានផ្តល់នៅពេលដែលសារត្រូវបានចុះហត្ថលេខា</translation>
    </message>
    <message>
        <source>Verify the message to ensure it was signed with the specified Qtum address</source>
        <translation type="unfinished">ផ្ទៀងផ្ទាត់សារដើម្បីធានាថាវាត្រូវបានចុះហត្ថលេខាជាមួយនឹងអាសយដ្ឋានប៊ីតខញជាក់លាក់។</translation>
    </message>
    <message>
        <source>Verify &amp;Message</source>
        <translation type="unfinished">ផ្ទៀងផ្ទាត់&amp;សារ</translation>
    </message>
    <message>
        <source>Reset all verify message fields</source>
        <translation type="unfinished">កែសម្រួលឡើងវិញគ្រប់សារផ្ទៀងផ្ទាត់ទាំងអស់</translation>
    </message>
    <message>
        <source>Click "Sign Message" to generate signature</source>
        <translation type="unfinished">ចុច ៉ហត្ថលេខា​ លើសារ​ ​ ៉​ដើម្បីបង្កើតហត្ថលេខា</translation>
    </message>
    <message>
        <source>The entered address is invalid.</source>
        <translation type="unfinished">អាសយដ្ឋានដែលបានបញ្ចូល មិនត្រឹមត្រូវ។</translation>
    </message>
    <message>
        <source>Please check the address and try again.</source>
        <translation type="unfinished">សូមពិនិត្យអាសយដ្ឋាននេះឡើងវិញ រួចហើយព្យាយាមម្តងទៀត។</translation>
    </message>
    <message>
        <source>Wallet unlock was cancelled.</source>
        <translation type="unfinished">បោះបង់ចោល ការដោះសោរកាបូបអេឡិចត្រូនិច។</translation>
    </message>
    <message>
        <source>No error</source>
        <translation type="unfinished">មិនមានបញ្ហា</translation>
    </message>
    <message>
        <source>Message signing failed.</source>
        <translation type="unfinished">ការចុះហត្ថលេខាលើសារមិនជោគជ័យ។</translation>
    </message>
    <message>
        <source>Message signed.</source>
        <translation type="unfinished">សារបានចុះហត្ថលេខា។</translation>
    </message>
    <message>
        <source>The signature could not be decoded.</source>
        <translation type="unfinished">ការចុះហត្ថលេខានេះមិនគួរត្រូវបានបម្លែងទៅជាភាសាកុំព្យូទ័រទេ។</translation>
    </message>
    <message>
        <source>Please check the signature and try again.</source>
        <translation type="unfinished">សូមពិនិត្យការចុះហត្ថលេខានេះឡើងវិញ រូចហើយព្យាយាមម្តងទៀត។</translation>
    </message>
    <message>
        <source>The signature did not match the message digest.</source>
        <translation type="unfinished">ហត្ថលេខានេះមិនត្រូវទៅនឹងសារដែលបានបំលែងរួច។</translation>
    </message>
    <message>
        <source>Message verification failed.</source>
        <translation type="unfinished">សារបញ្ចាក់ មិនត្រឹមត្រូវ។</translation>
    </message>
    <message>
        <source>Message verified.</source>
        <translation type="unfinished">សារត្រូវបានផ្ទៀងផ្ទាត់។</translation>
    </message>
</context>
<context>
    <name>SplashScreen</name>
    <message>
        <source>(press q to shutdown and continue later)</source>
        <translation type="unfinished">(ចុច q ដើម្បីបិទ ហើយបន្តពេលក្រោយ)</translation>
    </message>
    <message>
        <source>press q to shutdown</source>
        <translation type="unfinished">ចុច q ដើម្បីបិទ</translation>
    </message>
</context>
<context>
    <name>TransactionDesc</name>
    <message>
        <source>abandoned</source>
        <extracomment>Text explaining the current status of a transaction, shown in the status field of the details window for this transaction. This status represents an abandoned transaction.</extracomment>
        <translation type="unfinished">បានបោះបង់ចោល</translation>
    </message>
    <message>
        <source>Status</source>
        <translation type="unfinished">ស្ថានភាព</translation>
    </message>
    <message>
        <source>Date</source>
        <translation type="unfinished">ថ្ងៃ</translation>
    </message>
    <message>
        <source>Source</source>
        <translation type="unfinished">ប្រភព</translation>
    </message>
    <message>
        <source>Generated</source>
        <translation type="unfinished">បានបង្កើត</translation>
    </message>
    <message>
        <source>From</source>
        <translation type="unfinished">ពី</translation>
    </message>
    <message>
        <source>unknown</source>
        <translation type="unfinished">មិនស្គាល់</translation>
    </message>
    <message>
        <source>To</source>
        <translation type="unfinished">ទៅកាន់</translation>
    </message>
    <message>
        <source>own address</source>
        <translation type="unfinished">អាសយដ្ឋានផ្ទាល់ខ្លួន</translation>
    </message>
    <message>
        <source>watch-only</source>
        <translation type="unfinished">សម្រាប់តែមើល</translation>
    </message>
    <message>
        <source>label</source>
        <translation type="unfinished">ស្លាក​សញ្ញា</translation>
    </message>
    <message numerus="yes">
        <source>matures in %n more block(s)</source>
        <translation type="unfinished">
            <numerusform />
            <numerusform />
        </translation>
    </message>
    <message>
        <source>not accepted</source>
        <translation type="unfinished">មិនបានទទួល</translation>
    </message>
    <message>
        <source>Transaction fee</source>
        <translation type="unfinished">កម្រៃប្រត្តិបត្តិការ</translation>
    </message>
    <message>
        <source>Comment</source>
        <translation type="unfinished">យោលបល់</translation>
    </message>
    <message>
        <source>Transaction ID</source>
        <translation type="unfinished">អត្តសញ្ញាណ ប្រត្តិបត្តិការ</translation>
    </message>
    <message>
        <source>Transaction total size</source>
        <translation type="unfinished">ទំហំសរុបប្រត្តិបត្តិការ</translation>
    </message>
    <message>
        <source>Transaction virtual size</source>
        <translation type="unfinished">ទំហំប្រត្តិបត្តិការជាក់ស្តែង</translation>
    </message>
    <message>
        <source>Transaction</source>
        <translation type="unfinished">ប្រត្តិបត្តិការ</translation>
    </message>
    <message>
        <source>Inputs</source>
        <translation type="unfinished">បញ្ចូល</translation>
    </message>
    <message>
        <source>Amount</source>
        <translation type="unfinished">ចំនួន</translation>
    </message>
    <message>
        <source>true</source>
        <translation type="unfinished">ត្រូវ</translation>
    </message>
    <message>
        <source>false</source>
        <translation type="unfinished">មិនត្រឹមត្រូវ</translation>
    </message>
</context>
<context>
    <name>TransactionTableModel</name>
    <message>
        <source>Date</source>
        <translation type="unfinished">ថ្ងៃ</translation>
    </message>
    <message>
        <source>Type</source>
        <translation type="unfinished">ប្រភេទ</translation>
    </message>
    <message>
        <source>Label</source>
        <translation type="unfinished">ស្លាក​សញ្ញា</translation>
    </message>
    <message>
        <source>Unconfirmed</source>
        <translation type="unfinished">មិនទាន់បានបញ្ចាក់ច្បាស់</translation>
    </message>
    <message>
        <source>Abandoned</source>
        <translation type="unfinished">បានបោះបង់</translation>
    </message>
    <message>
        <source>Conflicted</source>
        <translation type="unfinished">បានប្រឆាំងតទល់គ្នា</translation>
    </message>
    <message>
        <source>Generated but not accepted</source>
        <translation type="unfinished">បានបង្កើត ប៉ុន្តែមិនបានទទួល</translation>
    </message>
    <message>
        <source>Received with</source>
        <translation type="unfinished">បានទទួលជាមួយនឹង</translation>
    </message>
    <message>
        <source>Received from</source>
        <translation type="unfinished">បានទទួលពី</translation>
    </message>
    <message>
        <source>Sent to</source>
        <translation type="unfinished">បានបញ្ចូនទៅកាន់</translation>
    </message>
    <message>
        <source>Payment to yourself</source>
        <translation type="unfinished">បង់ប្រាក់ទៅខ្លួនអ្នក</translation>
    </message>
    <message>
        <source>Mined</source>
        <translation type="unfinished">បានរុករករ៉ែ</translation>
    </message>
    <message>
        <source>watch-only</source>
        <translation type="unfinished">សម្រាប់តែមើល</translation>
    </message>
    <message>
        <source>(n/a)</source>
        <translation type="unfinished">(មិនមាន)</translation>
    </message>
    <message>
        <source>(no label)</source>
        <translation type="unfinished">(គ្មាន​ស្លាក​សញ្ញា)</translation>
    </message>
    <message>
        <source>Transaction status. Hover over this field to show number of confirmations.</source>
        <translation type="unfinished">ស្ថានភាពប្រត្តិបត្តិការ។ អូសម៉ៅដាក់លើប្រអប់នេះដើម្បីបង្ហាញចំនួននៃការបញ្ចាក់។</translation>
    </message>
    <message>
        <source>Date and time that the transaction was received.</source>
        <translation type="unfinished">ថ្ងៃ និង ពេលវេលាដែលទទួលបានប្រត្តិបត្តិការ។</translation>
    </message>
    <message>
        <source>Type of transaction.</source>
        <translation type="unfinished">ប្រភេទនៃប្រត្តិបត្តិការ</translation>
    </message>
    <message>
        <source>Amount removed from or added to balance.</source>
        <translation type="unfinished">ចំនួនទឹកប្រាក់បានដកចេញ ឬដាក់ចូលទៅក្នុងសមតុល្យ។</translation>
    </message>
</context>
<context>
    <name>TransactionView</name>
    <message>
        <source>All</source>
        <translation type="unfinished">ទាំងអស់</translation>
    </message>
    <message>
        <source>Today</source>
        <translation type="unfinished">ថ្ងៃនេះ</translation>
    </message>
    <message>
        <source>This week</source>
        <translation type="unfinished">សប្តាហ៍នេះ</translation>
    </message>
    <message>
        <source>This month</source>
        <translation type="unfinished">ខែនេះ</translation>
    </message>
    <message>
        <source>Last month</source>
        <translation type="unfinished">ខែមុន</translation>
    </message>
    <message>
        <source>This year</source>
        <translation type="unfinished">ឆ្នាំនេះ</translation>
    </message>
    <message>
        <source>Received with</source>
        <translation type="unfinished">បានទទួលជាមួយនឹង</translation>
    </message>
    <message>
        <source>Sent to</source>
        <translation type="unfinished">បានបញ្ចូនទៅកាន់</translation>
    </message>
    <message>
        <source>To yourself</source>
        <translation type="unfinished">ទៅកាន់ខ្លូនអ្នក</translation>
    </message>
    <message>
        <source>Mined</source>
        <translation type="unfinished">បានរុករករ៉ែ</translation>
    </message>
    <message>
        <source>Other</source>
        <translation type="unfinished">ផ្សេងទៀត</translation>
    </message>
    <message>
        <source>Enter address, transaction id, or label to search</source>
        <translation type="unfinished">បញ្ចូលអាសយដ្ឋាន អត្តសញ្ញាណប្រត្តិបត្តិការ ឫ ស្លាក​សញ្ញា ដើម្បីធ្វើការស្វែងរក</translation>
    </message>
    <message>
        <source>Min amount</source>
        <translation type="unfinished">ចំនួនតិចបំផុត</translation>
    </message>
    <message>
        <source>&amp;Copy address</source>
        <translation type="unfinished">&amp;ចម្លងអាសយដ្ឋាន</translation>
    </message>
    <message>
        <source>Copy &amp;label</source>
        <translation type="unfinished">ចម្លង &amp; ស្លាក</translation>
    </message>
    <message>
        <source>Copy &amp;amount</source>
        <translation type="unfinished">ចម្លង &amp; ចំនួន</translation>
    </message>
    <message>
        <source>Export Transaction History</source>
        <translation type="unfinished">ប្រវត្តិនៃការនាំចេញប្រត្តិបត្តិការ</translation>
    </message>
    <message>
        <source>Comma separated file</source>
        <extracomment>Expanded name of the CSV file format. See: https://en.wikipedia.org/wiki/Comma-separated_values.</extracomment>
        <translation type="unfinished">Comma បំបែកឯកសារ</translation>
    </message>
    <message>
        <source>Confirmed</source>
        <translation type="unfinished">បានបញ្ចាក់រួចរាល់</translation>
    </message>
    <message>
        <source>Watch-only</source>
        <translation type="unfinished">សម្រាប់តែមើល</translation>
    </message>
    <message>
        <source>Date</source>
        <translation type="unfinished">ថ្ងៃ</translation>
    </message>
    <message>
        <source>Type</source>
        <translation type="unfinished">ប្រភេទ</translation>
    </message>
    <message>
        <source>Label</source>
        <translation type="unfinished">ស្លាក​សញ្ញា</translation>
    </message>
    <message>
        <source>Address</source>
        <translation type="unfinished">អាសយដ្ឋាន</translation>
    </message>
    <message>
        <source>ID</source>
        <translation type="unfinished">អត្តសញ្ញាណ</translation>
    </message>
    <message>
        <source>Exporting Failed</source>
        <translation type="unfinished">ការនាំចេញបានបរាជ័យ</translation>
    </message>
    <message>
        <source>Exporting Successful</source>
        <translation type="unfinished">កំពុងនាំចេញដោយជោគជ័យ</translation>
    </message>
    <message>
        <source>Range:</source>
        <translation type="unfinished">លំដាប់ពីៈ</translation>
    </message>
    <message>
        <source>to</source>
        <translation type="unfinished">ទៅកាន់</translation>
    </message>
</context>
<context>
    <name>WalletFrame</name>
    <message>
        <source>No wallet has been loaded.
Go to File &gt; Open Wallet to load a wallet.
- OR -</source>
        <translation type="unfinished">មិនមានកាបូបអេឡិចត្រូនិចបង្ហាញ។
ចូលឯកសារ‍»បើកកាបូបអេឡិចត្រូនិចដើម្បីបង្ហាញកាបូបមួយ
ឬ</translation>
    </message>
    <message>
        <source>Create a new wallet</source>
        <translation type="unfinished">បង្កើតកាបូបចល័តថ្មីមួយ</translation>
    </message>
    <message>
        <source>Error</source>
        <translation type="unfinished">បញ្ហា</translation>
    </message>
    <message>
        <source>Unable to decode PSBT from clipboard (invalid base64)</source>
        <translation type="unfinished">មិនអាចបកស្រាយអក្សរសម្ងាត់​PSBT ពី​ក្ដារតម្រៀប (មូដ្ឋាន៦៤ មិនត្រឹមត្រូវ)</translation>
    </message>
    <message>
        <source>Load Transaction Data</source>
        <translation type="unfinished">ទាញយកទិន្ន័យប្រត្តិបត្តិការ</translation>
    </message>
    <message>
        <source>Partially Signed Transaction (*.psbt)</source>
        <translation type="unfinished">ប្រត្តិបត្តិការ ដែលបានចុះហត្ថលេខាដោយផ្នែក (*.psbt)</translation>
    </message>
    </context>
<context>
    <name>WalletModel</name>
    <message>
        <source>Send Coins</source>
        <translation type="unfinished">បញ្ចូនកាក់</translation>
    </message>
    <message>
        <source>Increasing transaction fee failed</source>
        <translation type="unfinished">តំឡើងកម្រៃប្រត្តិបត្តិការមិនជោគជ័យ</translation>
    </message>
    <message>
        <source>Do you want to increase the fee?</source>
        <extracomment>Asks a user if they would like to manually increase the fee of a transaction that has already been created.</extracomment>
        <translation type="unfinished">តើអ្នកចង់តំឡើងកម្រៃដែរ ឫទេ?</translation>
    </message>
    <message>
        <source>Current fee:</source>
        <translation type="unfinished">កម្រៃបច្ចុប្បន្ន</translation>
    </message>
    <message>
        <source>Warning: This may pay the additional fee by reducing change outputs or adding inputs, when necessary. It may add a new change output if one does not already exist. These changes may potentially leak privacy.</source>
        <translation type="unfinished">ការព្រមាន៖ វាអាចបង់ថ្លៃបន្ថែមដោយកាត់បន្ថយលទ្ធផលនៃការផ្លាស់ប្តូរ ឬបន្ថែមធាតុចូល នៅពេលចាំបាច់។ វាអាចបន្ថែមលទ្ធផលនៃការផ្លាស់ប្តូរថ្មី ប្រសិនបើវាមិនទាន់មាន។ ការផ្លាស់ប្តូរទាំងនេះអាចនឹងលេចធ្លាយភាពឯកជន។</translation>
    </message>
    <message>
        <source>Can't sign transaction.</source>
        <translation type="unfinished">មិនអាចចុះហត្ថលេខាលើប្រត្តិបត្តិការ។</translation>
    </message>
    <message>
        <source>Could not commit transaction</source>
        <translation type="unfinished">មិនបានធ្វើប្រត្តិបត្តិការ</translation>
    </message>
    </context>
<context>
    <name>WalletView</name>
    <message>
        <source>&amp;Export</source>
        <translation type="unfinished">&amp;នាំចេញ</translation>
    </message>
    <message>
        <source>Export the data in the current tab to a file</source>
        <translation type="unfinished">នាំចេញទិន្នន័យនៃផ្ទាំងបច្ចុប្បន្នទៅជាឯកសារ</translation>
    </message>
    <message>
        <source>Wallet Data</source>
        <extracomment>Name of the wallet data file format.</extracomment>
        <translation type="unfinished">ទិន្នន័យកាបូប</translation>
    </message>
    <message>
        <source>Backup Failed</source>
        <translation type="unfinished">ថតចម្លងទុកមិនទទួលបានជោគជ័យ</translation>
    </message>
    <message>
        <source>Backup Successful</source>
        <translation type="unfinished">ចំម្លងទុកដោយជោគជ័យ</translation>
    </message>
    <message>
        <source>Cancel</source>
        <translation type="unfinished">ចាកចេញ</translation>
    </message>
</context>
</TS><|MERGE_RESOLUTION|>--- conflicted
+++ resolved
@@ -553,13 +553,6 @@
         <translation type="unfinished">បំលែងលេខសំម្ងាត់សម្រាប់កាបូបអេឡិចត្រូនិច របស់អ្នកឲ្យទៅជាភាសាកុំព្យូទ័រ </translation>
     </message>
     <message>
-<<<<<<< HEAD
-        <source>Sign messages with your Qtum addresses to prove you own them</source> 
-        <translation type="unfinished">ចុះហត្ថលេខាលើសារ អាសយដ្ឋានប៊ីតខញរបស់អ្នក ដើម្បីបញ្ចាក់ថាអ្នកជាម្ចាស់</translation>
-    </message>
-    <message>
-        <source>Verify messages to ensure they were signed with specified Qtum addresses</source> 
-=======
         <source>&amp;Backup Wallet…</source>
         <translation type="unfinished">&amp;ការបម្រុងទុកកាបូប...</translation>
     </message>
@@ -572,7 +565,7 @@
         <translation type="unfinished">ចុះហត្ថលេខា&amp;សារ…</translation>
     </message>
     <message>
-        <source>Sign messages with your Bitcoin addresses to prove you own them</source>
+        <source>Sign messages with your Qtum addresses to prove you own them</source>
         <translation type="unfinished">ចុះហត្ថលេខាលើសារ អាសយដ្ឋានប៊ីតខញរបស់អ្នក ដើម្បីបញ្ចាក់ថាអ្នកជាម្ចាស់</translation>
     </message>
     <message>
@@ -580,8 +573,7 @@
         <translation type="unfinished">&amp;ផ្ទៀងផ្ទាត់សារ...</translation>
     </message>
     <message>
-        <source>Verify messages to ensure they were signed with specified Bitcoin addresses</source>
->>>>>>> 3116ccd7
+        <source>Verify messages to ensure they were signed with specified Qtum addresses</source>
         <translation type="unfinished">ធ្វើការបញ្ចាក់សារ ដើម្បីធានាថាសារទាំំងនោះបានចុះហត្ថលេខា ជាមួយអាសយដ្ខានប៊ីតខញ</translation>
     </message>
     <message>
@@ -621,9 +613,6 @@
         <translation type="unfinished">ធូបារថេប</translation>
     </message>
     <message>
-<<<<<<< HEAD
-        <source>Request payments (generates QR codes and qtum: URIs)</source> 
-=======
         <source>Syncing Headers (%1%)…</source>
         <translation type="unfinished">កំពុងសមកាល បឋមកថា (%1%)...</translation>
     </message>
@@ -648,8 +637,7 @@
         <translation type="unfinished">កំពុងភ្ជាប់ទៅមិត្តភក្ដិ...</translation>
     </message>
     <message>
-        <source>Request payments (generates QR codes and bitcoin: URIs)</source>
->>>>>>> 3116ccd7
+        <source>Request payments (generates QR codes and qtum: URIs)</source>
         <translation type="unfinished">សំណើរទូរទាត់​(បង្កើតកូដ QR និង ប៊ីតខញ: URLs)</translation>
     </message>
     <message>
@@ -700,15 +688,11 @@
         <translation type="unfinished">បង្ហាញប្រត្តិបត្តិការប៊ីតខញដែលបានចុះហត្ថលេខាដោយផ្នែក</translation>
     </message>
     <message>
-<<<<<<< HEAD
-        <source>Load Partially Signed Qtum Transaction from clipboard</source> 
-=======
         <source>Load PSBT from &amp;clipboard…</source>
         <translation type="unfinished">ផ្ទុក PSBT ពី &amp;clipboard...</translation>
     </message>
     <message>
-        <source>Load Partially Signed Bitcoin Transaction from clipboard</source>
->>>>>>> 3116ccd7
+        <source>Load Partially Signed Qtum Transaction from clipboard</source>
         <translation type="unfinished">បង្ហាញប្រត្តិបត្តិការប៊ីតខញដែលបានចុះហត្ថលេខាដោយផ្នែកពីក្ដារតម្រៀប</translation>
     </message>
     <message>
@@ -785,7 +769,7 @@
         <source>%n active connection(s) to Qtum network.</source> 
         <extracomment>A substring of the tooltip.</extracomment>
         <translation type="unfinished">
-            <numerusform>%n ការតភ្ជាប់សកម្មទៅបណ្តាញ Bitcoin ។</numerusform>
+            <numerusform>%n ការតភ្ជាប់សកម្មទៅបណ្តាញ Qtum ។</numerusform>
             <numerusform />
         </translation>
     </message>
@@ -1369,8 +1353,8 @@
         <translation type="unfinished">(&amp;E)script អ្នកចុះហត្ថលេខាខាងក្រៅ</translation>
     </message>
     <message>
-        <source>Automatically open the Bitcoin client port on the router. This only works when your router supports NAT-PMP and it is enabled. The external port could be random.</source>
-        <translation type="unfinished">បើកច្រកម៉ាស៊ីនភ្ញៀវ Bitcoin ដោយស្វ័យប្រវត្តិនៅលើរ៉ោតទ័រ។ វាដំណើរការតែនៅពេលដែលរ៉ោតទ័ររបស់អ្នកគាំទ្រ NAT-PMP ហើយវាត្រូវបានបើក។ ច្រកខាងក្រៅអាចជាចៃដន្យ។</translation>
+        <source>Automatically open the Qtum client port on the router. This only works when your router supports NAT-PMP and it is enabled. The external port could be random.</source>
+        <translation type="unfinished">បើកច្រកម៉ាស៊ីនភ្ញៀវ Qtum ដោយស្វ័យប្រវត្តិនៅលើរ៉ោតទ័រ។ វាដំណើរការតែនៅពេលដែលរ៉ោតទ័ររបស់អ្នកគាំទ្រ NAT-PMP ហើយវាត្រូវបានបើក។ ច្រកខាងក្រៅអាចជាចៃដន្យ។</translation>
     </message>
     <message>
         <source>Accept connections from outside.</source>
@@ -2217,9 +2201,9 @@
         <translation type="unfinished">តើអ្នកចង់បង្កើតប្រតិបត្តិការនេះទេ?</translation>
     </message>
     <message>
-        <source>Please, review your transaction. You can create and send this transaction or create a Partially Signed Bitcoin Transaction (PSBT), which you can save or copy and then sign with, e.g., an offline %1 wallet, or a PSBT-compatible hardware wallet.</source>
+        <source>Please, review your transaction. You can create and send this transaction or create a Partially Signed Qtum Transaction (PSBT), which you can save or copy and then sign with, e.g., an offline %1 wallet, or a PSBT-compatible hardware wallet.</source>
         <extracomment>Text to inform a user attempting to create a transaction of their current options. At this stage, a user can send their transaction or create a PSBT. This string is displayed when both private keys and PSBT controls are enabled.</extracomment>
-        <translation type="unfinished">សូមពិនិត្យមើលប្រតិបត្តិការរបស់អ្នក។ អ្នកអាចបង្កើត និងផ្ញើប្រតិបត្តិការនេះ ឬបង្កើតប្រតិបត្តិការ Bitcoin ដែលបានចុះហត្ថលេខាដោយផ្នែក (PSBT) ដែលអ្នកអាចរក្សាទុក ឬចម្លងហើយបន្ទាប់មកចុះហត្ថលេខាជាមួយ ឧ. %1កាបូបក្រៅបណ្តាញ ឬកាបូបហាដវែដែលត្រូវគ្នាជាមួយ PSBT ។</translation>
+        <translation type="unfinished">សូមពិនិត្យមើលប្រតិបត្តិការរបស់អ្នក។ អ្នកអាចបង្កើត និងផ្ញើប្រតិបត្តិការនេះ ឬបង្កើតប្រតិបត្តិការ Qtum ដែលបានចុះហត្ថលេខាដោយផ្នែក (PSBT) ដែលអ្នកអាចរក្សាទុក ឬចម្លងហើយបន្ទាប់មកចុះហត្ថលេខាជាមួយ ឧ. %1កាបូបក្រៅបណ្តាញ ឬកាបូបហាដវែដែលត្រូវគ្នាជាមួយ PSBT ។</translation>
     </message>
     <message>
         <source>Please, review your transaction.</source>
