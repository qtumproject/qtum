<TS version="2.1" language="km">
<context>
    <name>AddressBookPage</name>
    <message>
        <source>Right-click to edit address or label</source>
        <translation type="unfinished">ចុចម៉ៅស្តាំ ដើម្បីកែសម្រួលអាសយដ្ឋាន រឺស្លាក</translation>
    </message>
    <message>
        <source>Create a new address</source>
        <translation type="unfinished">បង្កើតអាសយដ្ឋានថ្មី</translation>
    </message>
    <message>
        <source>&amp;New</source>
        <translation type="unfinished">ថ្មី(&amp;N)</translation>
    </message>
    <message>
        <source>Copy the currently selected address to the system clipboard</source>
        <translation type="unfinished">ចម្លងអាសយដ្ឋានបច្ចុប្បន្នដែលបានជ្រើសទៅក្ដារតម្រៀបរបស់ប្រព័ន្ធ</translation>
    </message>
    <message>
        <source>&amp;Copy</source>
        <translation type="unfinished">ចម្លង(&amp;C)</translation>
    </message>
    <message>
        <source>C&amp;lose</source>
        <translation type="unfinished">បិទ(&amp;l)</translation>
    </message>
    <message>
        <source>Delete the currently selected address from the list</source>
        <translation type="unfinished">លុប​អាសយដ្ឋានដែល​បានជ្រើស​ពី​បញ្ជី</translation>
    </message>
    <message>
        <source>Enter address or label to search</source>
        <translation type="unfinished">បញ្ចូលអាសយដ្ឋាន រឺ ស្លាក​ ដើម្បីស្វែងរក</translation>
    </message>
    <message>
        <source>Export the data in the current tab to a file</source>
        <translation type="unfinished">នាំចេញទិន្នន័យនៃផ្ទាំងបច្ចុប្បន្នទៅជាឯកសារមួយ</translation>
    </message>
    <message>
        <source>&amp;Export</source>
        <translation type="unfinished">នាំចេញ(&amp;E)</translation>
    </message>
    <message>
        <source>&amp;Delete</source>
        <translation type="unfinished">លុប(&amp;D)</translation>
    </message>
    <message>
        <source>Choose the address to send coins to</source>
        <translation type="unfinished">ជ្រើសរើសអាសយដ្ឋានដើម្បីផ្ញើកាក់ទៅ</translation>
    </message>
    <message>
        <source>Choose the address to receive coins with</source>
        <translation type="unfinished">ជ្រើសរើសអាសយដ្ឋានដើម្បីទទួលយកកាក់ជាមួយ</translation>
    </message>
    <message>
        <source>C&amp;hoose</source>
        <translation type="unfinished">ជ្រើសរើស(&amp;h)</translation>
    </message>
    <message>
        <source>Sending addresses</source>
        <translation type="unfinished">អាសយដ្ឋានសម្រាប់ផ្ញើ</translation>
    </message>
    <message>
        <source>Receiving addresses</source>
        <translation type="unfinished">អាសយដ្ឋានសម្រាប់ទទួល</translation>
    </message>
    <message>
        <source>These are your Qtum addresses for sending payments. Always check the amount and the receiving address before sending coins.</source>
        <translation type="unfinished">ទាំងនេះ​គឺជាអាសយដ្ឋាន Qtum របស់អ្នកសម្រាប់ធ្វើការផ្ញើការបង់ប្រាក់។ តែងតែពិនិត្យមើលចំនួនប្រាក់ និងអាសយដ្ឋានដែលទទួល មុនពេលផ្ញើប្រាក់។</translation>
<<<<<<< HEAD
=======
    </message>
    <message>
        <source>These are your Qtum addresses for receiving payments. Use the 'Create new receiving address' button in the receive tab to create new addresses.
Signing is only possible with addresses of the type 'legacy'.</source>
        <translation type="unfinished">ទាំងនេះគឺជាអាសយដ្ឋាន Qtum របស់អ្នកសម្រាប់ការទទួលការទូទាត់។ ប្រើប៊ូតុង 'បង្កើតអាសយដ្ឋានទទួលថ្មី' នៅក្នុងផ្ទាំងទទួល ដើម្បីបង្កើតអាសយដ្ឋានថ្មី។ 
ការចុះហត្ថលេខាគឺអាចធ្វើទៅបានតែជាមួយអាសយដ្ឋាននៃប្រភេទ 'legacy' ប៉ុណ្ណោះ។</translation>
>>>>>>> 4985b774
    </message>
    <message>
        <source>&amp;Copy Address</source>
        <translation type="unfinished">ចម្លងអាសយដ្ឋាន(&amp;C)</translation>
    </message>
    <message>
        <source>Copy &amp;Label</source>
        <translation type="unfinished">ចម្លង ស្លាក​សញ្ញា(&amp;L)</translation>
    </message>
    <message>
        <source>&amp;Edit</source>
        <translation type="unfinished">កែសម្រួល(&amp;E)</translation>
    </message>
    <message>
        <source>Export Address List</source>
        <translation type="unfinished">នាំចេញនូវបញ្ជីអាសយដ្ឋាន</translation>
    </message>
    <message>
        <source>Comma separated file</source>
        <extracomment>Expanded name of the CSV file format. See: https://en.wikipedia.org/wiki/Comma-separated_values.</extracomment>
        <translation type="unfinished">Comma បំបែកឯកសារ</translation>
    </message>
    <message>
<<<<<<< HEAD
=======
        <source>There was an error trying to save the address list to %1. Please try again.</source>
        <extracomment>An error message. %1 is a stand-in argument for the name of the file we attempted to save to.</extracomment>
        <translation type="unfinished">មានបញ្ហាក្នុងការព្យាយាម រក្សាទុកបញ្ជីអាសយដ្ឋានដល់ %1។ សូមព្យាយាមម្ដងទៀត។</translation>
    </message>
    <message>
>>>>>>> 4985b774
        <source>Exporting Failed</source>
        <translation type="unfinished">ការនាំចេញបានបរាជ័យ</translation>
    </message>
</context>
<context>
    <name>AddressTableModel</name>
    <message>
        <source>Label</source>
        <translation type="unfinished">ស្លាក​</translation>
    </message>
    <message>
        <source>Address</source>
        <translation type="unfinished">អាសយដ្ឋាន</translation>
    </message>
    <message>
        <source>(no label)</source>
        <translation type="unfinished">(គ្មាន​ស្លាក​)</translation>
    </message>
</context>
<context>
    <name>AskPassphraseDialog</name>
    <message>
        <source>Passphrase Dialog</source>
        <translation type="unfinished">ការហៅឃ្លាសម្ងាត់</translation>
    </message>
    <message>
        <source>Enter passphrase</source>
        <translation type="unfinished">បញ្ចូលឃ្លាសម្ងាត់</translation>
    </message>
    <message>
        <source>New passphrase</source>
        <translation type="unfinished">ឃ្លាសម្ងាត់ថ្មី</translation>
    </message>
    <message>
        <source>Repeat new passphrase</source>
        <translation type="unfinished">ឃ្លាសម្ងាត់ថ្នីម្ដងទៀត</translation>
    </message>
    <message>
        <source>Show passphrase</source>
        <translation type="unfinished">បង្ហាញឃ្លាសម្ងាត់</translation>
    </message>
    <message>
        <source>Encrypt wallet</source>
        <translation type="unfinished">អ៊ិនគ្រីបកាបូប​ចល័ត</translation>
    </message>
    <message>
        <source>This operation needs your wallet passphrase to unlock the wallet.</source>
        <translation type="unfinished">ប្រតិបត្តិការនេះ ត្រូវការឃ្លាសម្ងាត់កាបូបចល័តរបស់អ្នក ដើម្បីដោះសោរកាបូបចល័ត។</translation>
    </message>
    <message>
        <source>Unlock wallet</source>
        <translation type="unfinished">ដោះសោរកាបូបចល័ត</translation>
    </message>
    <message>
        <source>Change passphrase</source>
        <translation type="unfinished">ផ្លាស់ប្ដូរឃ្លាសម្ងាត់</translation>
    </message>
    <message>
        <source>Confirm wallet encryption</source>
        <translation type="unfinished">បញ្ជាក់ការអ៊ិនគ្រីបកាបូបចល័ត</translation>
    </message>
    <message>
        <source>Warning: If you encrypt your wallet and lose your passphrase, you will &lt;b&gt;LOSE ALL OF YOUR QTUMS&lt;/b&gt;!</source>
        <translation type="unfinished">ការព្រមាន៖ ប្រសិនបើអ្នកអ៊ិនគ្រីបកាបូបចល័តរបស់អ្នក ហើយអ្នកភ្លេចបាត់ឃ្លាសម្ងាត់ នោះអ្នកនិង &lt;b&gt;បាត់បង់ QTUMS របស់អ្នកទាំងអស់&lt;/b&gt;!</translation>
   </message>
    <message>
        <source>Are you sure you wish to encrypt your wallet?</source>
        <translation type="unfinished">តើអ្នកពិតជាចង់អ៊ិនគ្រីបកាបូបចល័តរបស់អ្នកឬ?</translation>
    </message>
    <message>
        <source>Wallet encrypted</source>
        <translation type="unfinished">កាបូបចល័ត ដែលបានអ៊ិនគ្រីប</translation>
    </message>
    <message>
        <source>Enter the new passphrase for the wallet.&lt;br/&gt;Please use a passphrase of &lt;b&gt;ten or more random characters&lt;/b&gt;, or &lt;b&gt;eight or more words&lt;/b&gt;.</source>
        <translation type="unfinished">បញ្ចូលឃ្លាសម្ងាត់សំរាប់កាបូប។ &lt;br/&gt;សូមប្រើឃ្លាសម្ងាត់ពី&lt;b&gt;១០ តួ&lt;/b&gt;ឬ&lt;b&gt;ច្រើនជាងនេះ, ៨ពាក្យឬច្រើនជាងនេះ&lt;/b&gt;។.</translation>
    </message>
    <message>
        <source>Enter the old passphrase and new passphrase for the wallet.</source>
        <translation type="unfinished">វាយបញ្ចូលឃ្លាសម្ងាត់ចាស់ និងឃ្លាសសម្លាត់ថ្មី សម្រាប់កាបូបចល័តរបស់អ្នក។</translation>
    </message>
    <message>
        <source>Remember that encrypting your wallet cannot fully protect your qtums from being stolen by malware infecting your computer.</source>
        <translation type="unfinished">សូមចងចាំថាការអ៊ិនគ្រីបកាបូបរបស់អ្នកមិនអាចការពារបានពេញលេញនូវ qtums របស់អ្នកពីការលួចដោយមេរោគដែលឆ្លងកុំព្យូទ័ររបស់អ្នក។</translation>
    </message>
    <message>
        <source>Wallet to be encrypted</source>
        <translation type="unfinished">កាបូបចល័ត ដែលត្រូវបានអ៊ិនគ្រីប</translation>
    </message>
    <message>
        <source>Your wallet is about to be encrypted. </source>
        <translation type="unfinished">កាបូបចល័តរបស់អ្នក ជិតត្រូវបានអ៊ិនគ្រីបហើយ។</translation>
    </message>
    <message>
        <source>Your wallet is now encrypted. </source>
        <translation type="unfinished">កាបូបចល័តរបស់អ្នក ឥឡូវត្រូវបានអ៊ិនគ្រីប។</translation>
    </message>
    <message>
        <source>IMPORTANT: Any previous backups you have made of your wallet file should be replaced with the newly generated, encrypted wallet file. For security reasons, previous backups of the unencrypted wallet file will become useless as soon as you start using the new, encrypted wallet.</source>
        <translation type="unfinished">សំខាន់៖ ការបម្រុងទុកពីមុនណាមួយដែលអ្នកបានធ្វើពីឯកសារកាបូបរបស់អ្នកគួរតែត្រូវបានជំនួសដោយឯកសារកាបូបដែលបានអ៊ិនគ្រីបដែលបានបង្កើតថ្មី។សម្រាប់ហេតុផលសុវត្ថិភាព ការបម្រុងទុកពីមុននៃឯកសារកាបូបដែលមិនបានអ៊ិនគ្រីបនឹងក្លាយទៅជាគ្មានប្រយោជន៍ភ្លាមៗនៅពេលដែលអ្នកចាប់ផ្តើមប្រើកាបូបដែលបានអ៊ិនគ្រីបថ្មី។</translation>
    </message>
    <message>
        <source>Wallet encryption failed</source>
        <translation type="unfinished">កាបូបចល័ត បានអ៊ិនគ្រីបបរាជ័យ</translation>
    </message>
    <message>
        <source>Wallet encryption failed due to an internal error. Your wallet was not encrypted.</source>
        <translation type="unfinished">ការអ៊ិនគ្រីបកាបូបចល័ត បានបរាជ័យដោយសារកំហុសខាងក្នុង។ កាបូបចល័តរបស់អ្នកមិនត្រូវបានអ៊ិនគ្រីបទេ។</translation>
    </message>
    <message>
        <source>The supplied passphrases do not match.</source>
        <translation type="unfinished">ឃ្លាសម្ងាត់ ដែលបានផ្គត់ផ្គង់មិនត្រូវគ្នាទេ។</translation>
    </message>
    <message>
        <source>Wallet unlock failed</source>
        <translation type="unfinished">បរាជ័យដោះសោរកាបូបចល័ត</translation>
    </message>
    <message>
        <source>The passphrase entered for the wallet decryption was incorrect.</source>
        <translation type="unfinished">ឃ្លាសម្ងាត់ ដែលបានបញ្ចូលសម្រាប់ការអ៊ិនគ្រីបកាបូបចល័តគឺមិនត្រឹមត្រូវទេ។</translation>
    </message>
    <message>
        <source>The passphrase entered for the wallet decryption is incorrect. It contains a null character (ie - a zero byte). If the passphrase was set with a version of this software prior to 25.0, please try again with only the characters up to — but not including — the first null character. If this is successful, please set a new passphrase to avoid this issue in the future.</source>
        <translation type="unfinished">ឃ្លាសម្ងាត់ដែលបានបញ្ចូលសម្រាប់ការឌិគ្រីបកាបូបគឺមិនត្រឹមត្រូវទេ។ វាមានតួអក្សរទទេ (ឧ - សូន្យបៃ)។ ប្រសិនបើឃ្លាសម្ងាត់ត្រូវបានកំណត់ជាមួយនឹងកំណែនៃកម្មវិធីនេះមុន 25.0 សូមព្យាយាមម្តងទៀតដោយប្រើតែតួអក្សររហូតដល់ — ប៉ុន្តែមិនរាប់បញ្ចូល — តួអក្សរទទេដំបូង។ ប្រសិនបើ​វា​ជោគជ័យ សូម​កំណត់​ឃ្លាសម្ងាត់​ថ្មី ដើម្បី​ចៀសវាង​បញ្ហា​នេះ​នៅពេល​អនាគត។</translation>
    </message>
    <message>
        <source>Wallet passphrase was successfully changed.</source>
        <translation type="unfinished">ឃ្លាសម្ងាត់នៃកាបូបចល័ត ត្រូវបានផ្លាស់ប្តូរដោយជោគជ័យ។</translation>
    </message>
    <message>
        <source>Passphrase change failed</source>
        <translation type="unfinished">ប្ដូរ​ឃ្លា​សម្ងាត់​បាន​បរាជ័យ</translation>
    </message>
    <message>
        <source>The old passphrase entered for the wallet decryption is incorrect. It contains a null character (ie - a zero byte). If the passphrase was set with a version of this software prior to 25.0, please try again with only the characters up to — but not including — the first null character.</source>
        <translation type="unfinished">ឃ្លាសម្ងាត់ចាស់ដែលបានបញ្ចូលសម្រាប់ការឌិគ្រីបកាបូបគឺមិនត្រឹមត្រូវទេ។ វាមានតួអក្សរទទេ (ឧ - សូន្យបៃ)។ ប្រសិនបើឃ្លាសម្ងាត់ត្រូវបានកំណត់ជាមួយនឹងកំណែនៃកម្មវិធីនេះមុន 25.0 សូមព្យាយាមម្តងទៀតដោយប្រើតែតួអក្សររហូតដល់ — ប៉ុន្តែមិនរាប់បញ្ចូល — តួអក្សរទទេដំបូង។</translation>
    </message>
    <message>
        <source>Warning: The Caps Lock key is on!</source>
        <translation type="unfinished">ការព្រមាន៖ ឃី Caps Lock គឺបើក!</translation>
    </message>
</context>
<context>
    <name>BanTableModel</name>
    <message>
        <source>Banned Until</source>
        <translation type="unfinished">បានហាមឃាត់រហូតដល់</translation>
    </message>
</context>
<context>
    <name>BitcoinApplication</name>
    <message>
        <source>Settings file %1 might be corrupt or invalid.</source>
        <translation type="unfinished">ឯកសារការកំណត់%1អាចខូច ឬមិនត្រឹមត្រូវ។</translation>
    </message>
    <message>
        <source>Runaway exception</source>
        <translation type="unfinished">ករណីលើកលែងដែលរត់គេចខ្លួន</translation>
    </message>
    <message>
<<<<<<< HEAD
=======
        <source>A fatal error occurred. %1 can no longer continue safely and will quit.</source>
        <translation type="unfinished">កំហុសធ្ងន់ធ្ងរបានកើតឡើង។ %1 មិនអាចបន្តដោយសុវត្ថិភាពទៀតទេ ហើយនឹងឈប់ដំណើរការ។</translation>
    </message>
    <message>
>>>>>>> 4985b774
        <source>Internal error</source>
        <translation type="unfinished">ខាងក្នុងបញ្ហា</translation>
    </message>
    <message>
        <source>An internal error occurred. %1 will attempt to continue safely. This is an unexpected bug which can be reported as described below.</source>
        <translation type="unfinished">កំហុសខាងក្នុងបានកើតឡើង។ %1នឹងព្យាយាមបន្តដោយសុវត្ថិភាព។ នេះ​ជា​កំហុស​ដែល​មិន​នឹក​ស្មាន​ដល់ ដែល​អាច​ត្រូវ​បាន​រាយការណ៍​ដូច​បាន​ពណ៌នា​ខាង​ក្រោម។</translation>
    </message>
</context>
<context>
    <name>QObject</name>
    <message>
        <source>Do you want to reset settings to default values, or to abort without making changes?</source>
        <extracomment>Explanatory text shown on startup when the settings file cannot be read. Prompts user to make a choice between resetting or aborting.</extracomment>
        <translation type="unfinished">តើ​អ្នក​ចង់​កំណត់​ការ​កំណត់​ឡើង​វិញ​ទៅ​ជា​តម្លៃ​លំនាំដើម ឬ​បោះបង់​ដោយ​មិន​ធ្វើ​ការ​ផ្លាស់ប្ដូរ?</translation>
    </message>
    <message>
        <source>A fatal error occurred. Check that settings file is writable, or try running with -nosettings.</source>
        <extracomment>Explanatory text shown on startup when the settings file could not be written. Prompts user to check that we have the ability to write to the file. Explains that the user has the option of running without a settings file.</extracomment>
        <translation type="unfinished">កំហុសធ្ងន់ធ្ងរបានកើតឡើង។ ពិនិត្យមើលថាឯកសារការកំណត់អាចសរសេរបាន ឬព្យាយាមដំណើរការជាមួយ -nosettings។</translation>
    </message>
    <message>
<<<<<<< HEAD
=======
        <source>Error: %1</source>
        <translation type="unfinished">កំហុស៖%1</translation>
    </message>
    <message>
>>>>>>> 4985b774
        <source>%1 didn't yet exit safely…</source>
        <translation type="unfinished">%1មិនទាន់ចេញដោយសុវត្ថិភាពទេ…</translation>
    </message>
    <message>
        <source>unknown</source>
        <translation type="unfinished">មិនស្គាល់</translation>
    </message>
    <message>
        <source>Amount</source>
        <translation type="unfinished">ចំនួន</translation>
    </message>
    <message>
<<<<<<< HEAD
        <source>Internal</source>
        <translation type="unfinished">ខាងក្នុង</translation>
    </message>
    <message>
=======
>>>>>>> 4985b774
        <source>Full Relay</source>
        <extracomment>Peer connection type that relays all network information.</extracomment>
        <translation type="unfinished">ការបញ្ជូនតពេញ</translation>
    </message>
    <message>
        <source>Block Relay</source>
        <extracomment>Peer connection type that relays network information about blocks and not transactions or addresses.</extracomment>
        <translation type="unfinished">ប្លុកបញ្ជូនត</translation>
    </message>
    <message>
        <source>Manual</source>
        <extracomment>Peer connection type established manually through one of several methods.</extracomment>
        <translation type="unfinished">ហត្ថកម្ម</translation>
    </message>
    <message>
        <source>Address Fetch</source>
        <extracomment>Short-lived peer connection type that solicits known addresses from a peer.</extracomment>
        <translation type="unfinished">ទាញអាសយដ្ឋាន</translation>
    </message>
    <message>
        <source>None</source>
        <translation type="unfinished">មិន</translation>
    </message>
    <message numerus="yes">
        <source>%n second(s)</source>
        <translation type="unfinished">
<<<<<<< HEAD
            <numerusform>%nវិនាទី</numerusform>
=======
            <numerusform>%n(ច្រើន)វិនាទី</numerusform>
>>>>>>> 4985b774
            <numerusform />
        </translation>
    </message>
    <message numerus="yes">
        <source>%n minute(s)</source>
        <translation type="unfinished">
            <numerusform>%n(ច្រើន)នាទី</numerusform>
            <numerusform />
        </translation>
    </message>
    <message numerus="yes">
        <source>%n hour(s)</source>
        <translation type="unfinished">
            <numerusform>%n(ច្រើន)ម៉ោង</numerusform>
            <numerusform />
        </translation>
    </message>
    <message numerus="yes">
        <source>%n day(s)</source>
        <translation type="unfinished">
            <numerusform>%n(ច្រើន)</numerusform>
            <numerusform />
        </translation>
    </message>
    <message numerus="yes">
        <source>%n week(s)</source>
        <translation type="unfinished">
            <numerusform>%n(ច្រើន)</numerusform>
            <numerusform />
        </translation>
    </message>
    <message numerus="yes">
        <source>%n year(s)</source>
        <translation type="unfinished">
            <numerusform>%n(ច្រើន)</numerusform>
            <numerusform />
        </translation>
    </message>
<<<<<<< HEAD
    <message>
        <source>%1 kB</source>
        <translation type="unfinished"> %1 kB</translation>
    </message>
    </context>
<context>
    <name>bitcoin-core</name>
    <message>
        <source>Settings file could not be read</source>
        <translation type="unfinished">ការកំណត់ឯកសារមិនអាចអានបានទេ។</translation>
    </message>
    <message>
        <source>Settings file could not be written</source>
        <translation type="unfinished">ការកំណត់ឯកសារមិនអាចសរសេរបានទេ។</translation>
    </message>
    <message>
        <source>-maxtxfee is set very high! Fees this large could be paid on a single transaction.</source>
        <translation type="unfinished">-maxtxfee មានតំម្លៃខ្ពស់ពេក។​ តំម្លៃនេះ អាចគួរត្រូវបានបង់សម្រាប់មួយប្រត្តិបត្តិការ។</translation>
    </message>
    <message>
        <source>Fee estimation failed. Fallbackfee is disabled. Wait a few blocks or enable -fallbackfee.</source>
        <translation type="unfinished">ការវាយតម្លៃកំម្រៃមិនជោគជ័យ។  Fallbackfee ត្រូវបានដាក់ឲ្យប្រើលែងកើត។ រងចាំប្លុក ឬក៏ ដាក់ឲ្យប្រើឡើងវិញនូវ  Fallbackfee។</translation>
    </message>
    <message>
        <source>The transaction amount is too small to send after the fee has been deducted</source>
        <translation type="unfinished">ចំនួនប្រត្តិបត្តិការមានទឹកប្រាក់ទំហំតិចតួច ក្នុងការផ្ញើរចេញទៅ  បន្ទាប់ពីកំរៃត្រូវបានកាត់រួចរាល់</translation>
    </message>
    <message>
        <source>This is the maximum transaction fee you pay (in addition to the normal fee) to prioritize partial spend avoidance over regular coin selection.</source>
        <translation type="unfinished">នេះជាកម្រៃប្រត្តិបត្តិការតូចបំផុត ដែលអ្នកទូរទាត់ (បន្ថែមទៅលើកម្រៃធម្មតា)​​  ដើម្បីផ្តល់អាទិភាពលើការជៀសវៀងការចំណាយដោយផ្នែក សម្រាប់ការជ្រើសរើសកាក់ដោយទៀងទាត់។</translation>
    </message>
    <message>
        <source>This is the transaction fee you may pay when fee estimates are not available.</source>
        <translation type="unfinished"> អ្នកនឹងទូរទាត់ កម្រៃប្រត្តិបត្តិការនេះ នៅពេលណាដែល ទឹកប្រាក់នៃការប៉ាន់ស្មាន មិនទាន់មាន។</translation>
    </message>
    <message>
        <source>Total length of network version string (%i) exceeds maximum length (%i). Reduce the number or size of uacomments.</source>
        <translation type="unfinished">ប្រវែងខ្សែបណ្តាញសរុប(%i) លើសប្រវែងខ្សែដែលវែងបំផុត (%i)។ កាត់បន្ថយចំនួន ​ឬទំហំនៃ uacomments ។</translation>
    </message>
    <message>
        <source>Warning: Private keys detected in wallet {%s} with disabled private keys</source>
        <translation type="unfinished">សេចក្តីប្រកាសអាសន្នៈ​ លេខសំម្ងាត់ត្រូវបានស្វែងរកឃើញនៅក្នុងកាបូបអេឡិចត្រូនិច​ {%s} ជាមួយនិងលេខសំម្ងាត់ត្រូវបានដាក់ឲ្យលែងប្រើលែងកើត</translation>
    </message>
    <message>
        <source>%s is set very high!</source>
        <translation type="unfinished">%s ត្រូវបានកំណត់យ៉ាងខ្ពស់</translation>
    </message>
    <message>
        <source>Cannot write to data directory '%s'; check permissions.</source>
        <translation type="unfinished">មិនអាចសរសេរទៅកាន់ កន្លែងផ្ទុកទិន្នន័យ​ '%s'; ពិនិត្យមើលការអនុញ្ញាត។</translation>
    </message>
    <message>
        <source>Disk space is too low!</source>
        <translation type="unfinished">ទំហំឌីស មានកំរិតទាប</translation>
    </message>
    <message>
        <source>Done loading</source>
        <translation type="unfinished">បានធ្វើរួចរាល់ហើយ កំពុងបង្ហាញ</translation>
    </message>
    <message>
        <source>Error reading from database, shutting down.</source>
        <translation type="unfinished">បញ្ហា​ក្នុងការទទួលបានទិន្ន័យ​ ពីមូលដ្ឋានទិន្ន័យ ដូច្នេះកំពុងតែបិទ។</translation>
    </message>
    <message>
        <source>Failed to verify database</source>
        <translation type="unfinished">មិនបានជោគជ័យក្នុងការបញ្ចាក់ មូលដ្ឋានទិន្នន័យ</translation>
    </message>
    <message>
        <source>Insufficient funds</source>
        <translation type="unfinished">មូលនិធិមិនគ្រប់គ្រាន់</translation>
    </message>
    <message>
        <source>Invalid P2P permission: '%s'</source>
        <translation type="unfinished">ការអនុញ្ញាត P2P មិនត្រឹមត្រូវៈ​ '%s'</translation>
    </message>
    <message>
        <source>Invalid amount for -%s=&lt;amount&gt;: '%s'</source>
        <translation type="unfinished">ចំនួនមិនត្រឹមត្រូវសម្រាប់  -%s=&lt;amount&gt;: '%s'</translation>
    </message>
    <message>
        <source>Invalid amount for -discardfee=&lt;amount&gt;: '%s'</source>
        <translation type="unfinished">ចំនួនមិនត្រឹមត្រូវសម្រាប់ -discardfee=&lt;amount&gt;: '%s'</translation>
    </message>
    <message>
        <source>Invalid amount for -fallbackfee=&lt;amount&gt;: '%s'</source>
        <translation type="unfinished">ចំនួនមិនត្រឹមត្រូវសម្រាប់ -fallbackfee=&lt;amount&gt; : '%s'</translation>
    </message>
    <message>
        <source>Signing transaction failed</source>
        <translation type="unfinished">ប្រត្តិបត្តការចូល មិនជោគជ័យ</translation>
    </message>
=======
>>>>>>> 4985b774
    <message>
        <source>%1 kB</source>
        <translation type="unfinished"> %1 kB</translation>
    </message>
    </context>
<context>
    <name>BitcoinGUI</name>
    <message>
        <source>&amp;Overview</source>
        <translation type="unfinished">ទិដ្ឋភាពទូទៅ</translation>
    </message>
    <message>
        <source>Show general overview of wallet</source>
        <translation type="unfinished">បង្ហាញទិដ្ឋភាពទូទៅនៃកាបូបចល័ត</translation>
    </message>
    <message>
        <source>&amp;Transactions</source>
        <translation type="unfinished">ប្រតិបត្តិការ</translation>
    </message>
    <message>
        <source>Browse transaction history</source>
        <translation type="unfinished">រកមើលប្រវត្តិប្រតិបត្តិការ</translation>
    </message>
    <message>
        <source>E&amp;xit</source>
        <translation type="unfinished">ចាកចេញ</translation>
    </message>
    <message>
        <source>Quit application</source>
        <translation type="unfinished">បោះបង់កម្មវិធី</translation>
    </message>
    <message>
        <source>About &amp;Qt</source>
        <translation type="unfinished">អំពី &amp;Qt</translation>
    </message>
    <message>
        <source>Show information about Qt</source>
        <translation type="unfinished">បង្ហាញព័ត៍មានអំពី Qt</translation>
    </message>
    <message>
        <source>Modify configuration options for %1</source>
        <translation type="unfinished">កែប្រែជម្រើសកំណត់រចនាសម្ព័ន្ធសម្រាប់ %1</translation>
    </message>
    <message>
        <source>Create a new wallet</source>
        <translation type="unfinished">បង្កើតកាបូបចល័តថ្មីមួយ</translation>
    </message>
    <message>
        <source>&amp;Minimize</source>
        <translation type="unfinished">&amp;បង្រួមអប្បបរមា</translation>
    </message>
    <message>
        <source>Wallet:</source>
        <translation type="unfinished">កាបូបចល័ត៖</translation>
    </message>
    <message>
        <source>Network activity disabled.</source>
        <extracomment>A substring of the tooltip.</extracomment>
        <translation type="unfinished">សកម្មភាពបណ្ដាញត្រូវបានផ្ដាច់។</translation>
    </message>
    <message>
        <source>Proxy is &lt;b&gt;enabled&lt;/b&gt;: %1</source>
        <translation type="unfinished">ប្រូកស៊ី ត្រូវបាន &lt;b&gt;អនុញ្ញាត&lt;/b&gt;៖ %1</translation>
    </message>
    <message>
        <source>Send coins to a Qtum address</source>
        <translation type="unfinished">ផ្ញើកាក់ទៅកាន់ អាសយដ្ឋាន Qtum មួយ</translation>
    </message>
    <message>
        <source>Backup wallet to another location</source>
        <translation type="unfinished">បម្រុកទុកនូវកាបូបចល័ត ទៅទីតាំងមួយផ្សេងទៀត</translation>
    </message>
    <message>
        <source>Change the passphrase used for wallet encryption</source>
        <translation type="unfinished">ផ្លាស់ប្ដូរឃ្លាសម្ងាត់ ដែលបានប្រើសម្រាប់ការអ៊ិនគ្រីបកាបូបចល័ត</translation>
    </message>
    <message>
        <source>&amp;Send</source>
        <translation type="unfinished">&amp;ផ្ងើរ</translation>
    </message>
    <message>
        <source>&amp;Receive</source>
        <translation type="unfinished">&amp;ទទួល</translation>
    </message>
    <message>
        <source>&amp;Options…</source>
        <translation type="unfinished">&amp;ជម្រើស…</translation>
    </message>
    <message>
        <source>&amp;Encrypt Wallet…</source>
<<<<<<< HEAD
        <translation type="unfinished">&amp;អ៊ិនគ្រីបកាបូប</translation>
=======
        <translation type="unfinished">&amp;អ៊ិនគ្រីបកាបូប...</translation>
>>>>>>> 4985b774
    </message>
    <message>
        <source>Encrypt the private keys that belong to your wallet</source>
        <translation type="unfinished">បំលែងលេខសំម្ងាត់សម្រាប់កាបូបអេឡិចត្រូនិច របស់អ្នកឲ្យទៅជាភាសាកុំព្យូទ័រ </translation>
    </message>
    <message>
        <source>&amp;Backup Wallet…</source>
        <translation type="unfinished">&amp;ការបម្រុងទុកកាបូប...</translation>
    </message>
    <message>
        <source>&amp;Change Passphrase…</source>
        <translation type="unfinished">&amp;ការផ្លាស់ប្តូរឃ្លាសម្ងាត់</translation>
    </message>
    <message>
        <source>Sign &amp;message…</source>
        <translation type="unfinished">ចុះហត្ថលេខា&amp;សារ…</translation>
    </message>
    <message>
        <source>Sign messages with your Qtum addresses to prove you own them</source>
        <translation type="unfinished">ចុះហត្ថលេខាលើសារ អាសយដ្ឋានប៊ីតខញរបស់អ្នក ដើម្បីបញ្ចាក់ថាអ្នកជាម្ចាស់</translation>
    </message>
    <message>
        <source>&amp;Verify message…</source>
        <translation type="unfinished">&amp;ផ្ទៀងផ្ទាត់សារ...</translation>
    </message>
    <message>
        <source>Verify messages to ensure they were signed with specified Qtum addresses</source>
        <translation type="unfinished">ធ្វើការបញ្ចាក់សារ ដើម្បីធានាថាសារទាំំងនោះបានចុះហត្ថលេខា ជាមួយអាសយដ្ខានប៊ីតខញ</translation>
    </message>
    <message>
        <source>&amp;Load PSBT from file…</source>
        <translation type="unfinished">&amp;ផ្ទុក PSBT ពីឯកសារ...</translation>
    </message>
    <message>
        <source>Open &amp;URI…</source>
        <translation type="unfinished">បើក &amp;URI…</translation>
    </message>
    <message>
        <source>Close Wallet…</source>
        <translation type="unfinished">បិទកាបូប…</translation>
    </message>
    <message>
        <source>Create Wallet…</source>
        <translation type="unfinished">បង្កើតកាបូប...</translation>
    </message>
    <message>
        <source>Close All Wallets…</source>
        <translation type="unfinished">បិទកាបូបអេឡិចត្រូនិចទាំងអស់...</translation>
    </message>
    <message>
        <source>&amp;File</source>
        <translation type="unfinished">ឯកសារ</translation>
    </message>
    <message>
        <source>&amp;Settings</source>
        <translation type="unfinished">ការកំណត់</translation>
    </message>
    <message>
        <source>&amp;Help</source>
        <translation type="unfinished">&amp;ជំនួយ</translation>
    </message>
    <message>
        <source>Tabs toolbar</source>
        <translation type="unfinished">ធូបារថេប</translation>
    </message>
    <message>
        <source>Syncing Headers (%1%)…</source>
        <translation type="unfinished">កំពុងសមកាល បឋមកថា (%1%)...</translation>
    </message>
    <message>
        <source>Synchronizing with network…</source>
        <translation type="unfinished">កំពុងធ្វើសមកាលកម្មជាមួយបណ្ដាញ...</translation>
    </message>
    <message>
        <source>Indexing blocks on disk…</source>
        <translation type="unfinished">កំពុងធ្វើលិបិក្រមប្លុកនៅលើថាស...</translation>
    </message>
    <message>
        <source>Processing blocks on disk…</source>
        <translation type="unfinished">កំពុងដំណើរការប្លុកនៅលើថាស...</translation>
    </message>
    <message>
<<<<<<< HEAD
        <source>Reindexing blocks on disk…</source>
        <translation type="unfinished">កំពុងដំណើរការប្លុកនៅលើថាស...</translation>
    </message>
    <message>
=======
>>>>>>> 4985b774
        <source>Connecting to peers…</source>
        <translation type="unfinished">កំពុងភ្ជាប់ទៅមិត្តភក្ដិ...</translation>
    </message>
    <message>
        <source>Request payments (generates QR codes and qtum: URIs)</source>
        <translation type="unfinished">សំណើរទូរទាត់​(បង្កើតកូដ QR និង ប៊ីតខញ: URLs)</translation>
    </message>
    <message>
        <source>Show the list of used sending addresses and labels</source>
        <translation type="unfinished">បង្ហាញបញ្ចីរអាសយដ្ឋាន និង ស្លាកសញ្ញាបញ្ចូនបានប្រើប្រាស់</translation>
    </message>
    <message>
        <source>Show the list of used receiving addresses and labels</source>
        <translation type="unfinished">បង្ហាញបញ្ចីរអាសយដ្ឋាន និង ស្លាកសញ្ញាទទួល បានប្រើប្រាស់</translation>
    </message>
    <message>
        <source>&amp;Command-line options</source>
        <translation type="unfinished">ជំរើសខំមែនឡាញ(&amp;C)</translation>
    </message>
    <message numerus="yes">
        <source>Processed %n block(s) of transaction history.</source>
        <translation type="unfinished">
            <numerusform>បានដំណើរការ %n ប្លុកនៃប្រវត្តិប្រត្តិបត្តិការ។</numerusform>
            <numerusform />
        </translation>
    </message>
    <message>
        <source>Catching up…</source>
        <translation type="unfinished">កំពុងចាប់...</translation>
    </message>
    <message>
        <source>Transactions after this will not yet be visible.</source>
        <translation type="unfinished">ប្រត្តិបត្តិការបន្ទាប់ពីនេះ នឹងមិនអាចទាន់មើលឃើញនៅឡើយទេ។</translation>
    </message>
    <message>
        <source>Error</source>
        <translation type="unfinished">បញ្ហា</translation>
    </message>
    <message>
        <source>Warning</source>
        <translation type="unfinished">ក្រើនរំលឹកឲ្យប្រុងប្រយ័ត្ន</translation>
    </message>
    <message>
        <source>Information</source>
        <translation type="unfinished">ព័ត៍មាន</translation>
    </message>
    <message>
        <source>Up to date</source>
        <translation type="unfinished">ទាន់ពេល និង ទាន់សម័យ</translation>
    </message>
    <message>
        <source>Load Partially Signed Qtum Transaction</source>
        <translation type="unfinished">បង្ហាញប្រត្តិបត្តិការប៊ីតខញដែលបានចុះហត្ថលេខាដោយផ្នែក</translation>
    </message>
    <message>
        <source>Load PSBT from &amp;clipboard…</source>
        <translation type="unfinished">ផ្ទុក PSBT ពី &amp;clipboard...</translation>
    </message>
    <message>
        <source>Load Partially Signed Qtum Transaction from clipboard</source>
        <translation type="unfinished">បង្ហាញប្រត្តិបត្តិការប៊ីតខញដែលបានចុះហត្ថលេខាដោយផ្នែកពីក្ដារតម្រៀប</translation>
    </message>
    <message>
        <source>&amp;Receiving addresses</source>
        <translation type="unfinished">&amp;អាសយដ្ឋានទទួល</translation>
    </message>
    <message>
        <source>Open a qtum: URI</source> 
        <translation type="unfinished">បើកប៊ីតខញមួយៈ URl</translation>
    </message>
    <message>
        <source>Open Wallet</source>
        <translation type="unfinished">បើកកាបូបអេឡិចត្រូនិច</translation>
    </message>
    <message>
        <source>Open a wallet</source>
        <translation type="unfinished">បើកកាបូបអេឡិចត្រូនិចមួយ</translation>
    </message>
    <message>
        <source>Close wallet</source>
        <translation type="unfinished">បិតកាបូបអេឡិចត្រូនិច</translation>
    </message>
    <message>
        <source>Restore Wallet…</source>
        <extracomment>Name of the menu item that restores wallet from a backup file.</extracomment>
        <translation type="unfinished">ស្តារកាបូប…</translation>
    </message>
    <message>
        <source>Restore a wallet from a backup file</source>
        <extracomment>Status tip for Restore Wallet menu item</extracomment>
        <translation type="unfinished">ស្តារកាបូបពីឯកសារបម្រុងទុក</translation>
    </message>
    <message>
        <source>Close all wallets</source>
        <translation type="unfinished">បិទកាបូបអេឡិចត្រូនិចទាំងអស់</translation>
    </message>
    <message>
        <source>No wallets available</source>
        <translation type="unfinished">មិនមានកាបូបអេឡិចត្រូនិច</translation>
    </message>
    <message>
        <source>Wallet Data</source>
        <extracomment>Name of the wallet data file format.</extracomment>
        <translation type="unfinished">ទិន្នន័យកាបូប</translation>
    </message>
    <message>
        <source>Load Wallet Backup</source>
        <extracomment>The title for Restore Wallet File Windows</extracomment>
        <translation type="unfinished">ទាញការបម្រុងទុកកាបូប</translation>
    </message>
    <message>
        <source>Restore Wallet</source>
        <extracomment>Title of pop-up window shown when the user is attempting to restore a wallet.</extracomment>
        <translation type="unfinished">ស្តារកាបូប</translation>
    </message>
    <message>
        <source>Wallet Name</source>
        <extracomment>Label of the input field where the name of the wallet is entered.</extracomment>
        <translation type="unfinished">ឈ្មោះកាបូប</translation>
    </message>
    <message>
        <source>&amp;Window</source>
        <translation type="unfinished">វិនដូ(&amp;W)</translation>
    </message>
    <message>
        <source>Main Window</source>
        <translation type="unfinished">វិនដូចម្បង</translation>
    </message>
    <message>
        <source>%1 client</source>
        <translation type="unfinished">%1 អតិថិជន</translation>
    </message>
    <message>
        <source>&amp;Hide</source>
        <translation type="unfinished">លាក់(&amp;H)</translation>
    </message>
    <message>
        <source>S&amp;how</source>
        <translation type="unfinished">របៀប(&amp;S)</translation>
    </message>
    <message>
        <source>&amp;Hide</source>
        <translation type="unfinished">&amp;លាក់</translation>
    </message>
    <message>
        <source>S&amp;how</source>
        <translation type="unfinished">S&amp;របៀប</translation>
    </message>
    <message numerus="yes">
        <source>%n active connection(s) to Qtum network.</source> 
        <extracomment>A substring of the tooltip.</extracomment>
        <translation type="unfinished">
            <numerusform>%n ការតភ្ជាប់សកម្មទៅបណ្តាញ Qtum ។</numerusform>
            <numerusform />
        </translation>
    </message>
    <message>
        <source>Click for more actions.</source>
        <extracomment>A substring of the tooltip. "More actions" are available via the context menu.</extracomment>
        <translation type="unfinished">ចុចសម្រាប់សកម្មភាពបន្ថែម។</translation>
    </message>
    <message>
        <source>Show Peers tab</source>
        <extracomment>A context menu item. The "Peers tab" is an element of the "Node window".</extracomment>
        <translation type="unfinished">បង្ហាញផ្ទាំង Peers</translation>
    </message>
    <message>
        <source>Disable network activity</source>
        <extracomment>A context menu item.</extracomment>
        <translation type="unfinished">បិទសកម្មភាពបណ្តាញ</translation>
    </message>
    <message>
        <source>Enable network activity</source>
        <extracomment>A context menu item. The network activity was disabled previously.</extracomment>
        <translation type="unfinished">បើកសកម្មភាពបណ្តាញ</translation>
    </message>
    <message>
<<<<<<< HEAD
=======
        <source>Error: %1</source>
        <translation type="unfinished">កំហុស៖%1</translation>
    </message>
    <message>
        <source>Warning: %1</source>
        <translation type="unfinished">ប្រុងប្រយ័ត្នៈ %1</translation>
    </message>
    <message>
        <source>Date: %1
</source>
        <translation type="unfinished">ថ្ងៃ៖%1
</translation>
    </message>
    <message>
        <source>Amount: %1
</source>
        <translation type="unfinished">ចំនួន៖%1
</translation>
    </message>
    <message>
        <source>Wallet: %1
</source>
        <translation type="unfinished">កាបូប៖%1
</translation>
    </message>
    <message>
        <source>Type: %1
</source>
        <translation type="unfinished">ប្រភេទ៖%1
</translation>
    </message>
    <message>
        <source>Label: %1
</source>
        <translation type="unfinished">ស្លាក៖%1
</translation>
    </message>
    <message>
        <source>Address: %1
</source>
        <translation type="unfinished">អាសយដ្ឋាន៖%1
</translation>
    </message>
    <message>
>>>>>>> 4985b774
        <source>Sent transaction</source>
        <translation type="unfinished">បានបញ្ចូនប្រត្តិបត្តិការ</translation>
    </message>
    <message>
        <source>Incoming transaction</source>
        <translation type="unfinished">ប្រត្តិបត្តិការកំពុងមកដល់</translation>
    </message>
    <message>
        <source>HD key generation is &lt;b&gt;enabled&lt;/b&gt;</source>
        <translation type="unfinished">លេខសម្ងាត់ HD គឺ&lt;b&gt;ត្រូវបាន​បើក&lt;/b&gt;</translation>
    </message>
    <message>
        <source>HD key generation is &lt;b&gt;disabled&lt;/b&gt;</source>
        <translation type="unfinished">លេខសម្ងាត់ HD គឺ&lt;b&gt;ត្រូវបានបិទ&lt;/b&gt;</translation>
    </message>
    <message>
        <source>Private key &lt;b&gt;disabled&lt;/b&gt;</source>
        <translation type="unfinished">លេខសម្ងាត់ &lt;b&gt;ត្រូវបានបិទ&lt;/b&gt;</translation>
    </message>
    <message>
        <source>Wallet is &lt;b&gt;encrypted&lt;/b&gt; and currently &lt;b&gt;unlocked&lt;/b&gt;</source>
        <translation type="unfinished">កាបូបអេឡិចត្រូនិចគឺ&lt;b&gt;ត្រូវបានបំលែងជាកូដ&lt;/b&gt;និងបច្ចុប្បន្ន&lt;b&gt;ត្រូវបានចាក់សោរ&lt;/b&gt;</translation>
    </message>
    <message>
        <source>Wallet is &lt;b&gt;encrypted&lt;/b&gt; and currently &lt;b&gt;locked&lt;/b&gt;</source>
        <translation type="unfinished">កាបូបអេឡិចត្រនិច&lt;b&gt;ត្រូវបានបំលែងជាកូដ&lt;/b&gt;និងបច្ចុប្បន្ន&lt;b&gt;ត្រូវបានចាក់សោរ&lt;/b&gt;</translation>
    </message>
    <message>
        <source>Original message:</source>
        <translation type="unfinished">សារដើម៖</translation>
    </message>
</context>
<context>
    <name>UnitDisplayStatusBarControl</name>
    <message>
        <source>Unit to show amounts in. Click to select another unit.</source>
        <translation type="unfinished">ឯកតា​ដើម្បី​បង្ហាញ​ចំនួន​ចូល។ ចុច​ដើម្បី​ជ្រើសរើស​ឯកតា​ផ្សេងទៀត។</translation>
    </message>
</context>
<context>
    <name>CoinControlDialog</name>
    <message>
        <source>Coin Selection</source>
        <translation type="unfinished">ជ្រើសកាក់</translation>
    </message>
    <message>
        <source>Quantity:</source>
        <translation type="unfinished">បរិមាណ៖</translation>
    </message>
    <message>
        <source>Bytes:</source>
        <translation type="unfinished">Bytes៖</translation>
    </message>
    <message>
        <source>Amount:</source>
        <translation type="unfinished">ចំនួនទឹកប្រាក់៖</translation>
    </message>
    <message>
        <source>Fee:</source>
        <translation type="unfinished">តម្លៃសេវា៖</translation>
    </message>
    <message>
        <source>Dust:</source>
        <translation type="unfinished">ធូលី៖</translation>
    </message>
    <message>
        <source>After Fee:</source>
        <translation type="unfinished">បន្ទាប់ពីតម្លៃសេវា៖</translation>
    </message>
    <message>
        <source>Change:</source>
        <translation type="unfinished">ប្តូរ៖</translation>
    </message>
    <message>
        <source>(un)select all</source>
        <translation type="unfinished">(កុំ)ជ្រើសរើសទាំងអស់</translation>
    </message>
    <message>
        <source>Tree mode</source>
        <translation type="unfinished">ម៉ូតដើមឈើ</translation>
    </message>
    <message>
        <source>List mode</source>
        <translation type="unfinished">ម៉ូតបញ្ជី</translation>
    </message>
    <message>
        <source>Amount</source>
        <translation type="unfinished">ចំនួន</translation>
    </message>
    <message>
        <source>Received with label</source>
        <translation type="unfinished">បានទទួលជាមួយនឹងស្លាកសញ្ញា</translation>
    </message>
    <message>
        <source>Received with address</source>
        <translation type="unfinished">បានទទួលជាមួយនឹងអាសយដ្ឋាន</translation>
    </message>
    <message>
        <source>Date</source>
        <translation type="unfinished">កាលបរិច្ឆេទ</translation>
    </message>
    <message>
        <source>Confirmations</source>
        <translation type="unfinished">ការបញ្ជាក់</translation>
    </message>
    <message>
        <source>Confirmed</source>
        <translation type="unfinished">បានបញ្ជាក់</translation>
    </message>
    <message>
        <source>Copy amount</source>
        <translation type="unfinished">ចម្លងចំនួនទឹកប្រាក់</translation>
    </message>
    <message>
        <source>&amp;Copy address</source>
        <translation type="unfinished">ចម្លងអាសយដ្ឋាន(&amp;C)</translation>
    </message>
    <message>
        <source>Copy &amp;label</source>
        <translation type="unfinished">ចម្លង &amp; ស្លាក</translation>
    </message>
    <message>
        <source>Copy &amp;amount</source>
        <translation type="unfinished">ចម្លង &amp; ចំនួនទឹកប្រាក់</translation>
    </message>
    <message>
        <source>Copy transaction &amp;ID and output index</source>
        <translation type="unfinished">ចម្លងប្រតិបត្តិការ &amp; លេខសម្គាល់ និងសន្ទស្សន៍ទិន្នផល</translation>
    </message>
    <message>
        <source>L&amp;ock unspent</source>
        <translation type="unfinished">L&amp;ock មិនបានចំណាយ</translation>
    </message>
    <message>
        <source>&amp;Unlock unspent</source>
        <translation type="unfinished">&amp;ដោះសោដោយមិនបានចំណាយ</translation>
    </message>
    <message>
        <source>Copy quantity</source>
        <translation type="unfinished">ចម្លងបរិមាណ</translation>
    </message>
    <message>
        <source>Copy fee</source>
        <translation type="unfinished">ចម្លងតម្លៃ</translation>
    </message>
    <message>
        <source>Copy dust</source>
        <translation type="unfinished">ចម្លងធូលី</translation>
    </message>
    <message>
        <source>Copy change</source>
        <translation type="unfinished">ចម្លងការផ្លាស់ប្តូរ</translation>
    </message>
    <message>
        <source>(%1 locked)</source>
        <translation type="unfinished">(%1បានចាក់សោរ)</translation>
    </message>
    <message>
        <source>&amp;Copy address</source>
        <translation type="unfinished">&amp;ចម្លងអាសយដ្ឋាន</translation>
    </message>
    <message>
        <source>Copy &amp;label</source>
        <translation type="unfinished">ចម្លង &amp; ស្លាក</translation>
    </message>
    <message>
        <source>Copy &amp;amount</source>
        <translation type="unfinished">ចម្លង &amp; ចំនួន</translation>
    </message>
    <message>
        <source>Copy transaction &amp;ID and output index</source>
        <translation type="unfinished">ចម្លងប្រតិបត្តិការ &amp; លេខសម្គាល់ និងសន្ទស្សន៍ទិន្នផល</translation>
    </message>
    <message>
        <source>L&amp;ock unspent</source>
        <translation type="unfinished">L&amp;ock មិនបានចំណាយ</translation>
    </message>
    <message>
        <source>&amp;Unlock unspent</source>
        <translation type="unfinished">&amp;ដោះសោដោយមិនបានចំណាយ</translation>
    </message>
    <message>
        <source>yes</source>
        <translation type="unfinished">បាទ ឬ ចាស</translation>
    </message>
    <message>
        <source>no</source>
        <translation type="unfinished">ទេ</translation>
    </message>
    <message>
        <source>This label turns red if any recipient receives an amount smaller than the current dust threshold.</source>
        <translation type="unfinished">ស្លាកសញ្ញានេះបង្ហាញពណ៌ក្រហម ប្រសិនបើអ្នកទទួល ទទួលបានចំនួនមួយតិចជាងចំនួនចាប់ផ្តើមបច្ចុប្បន្ន។</translation>
    </message>
    <message>
        <source>Can vary +/- %1 satoshi(s) per input.</source>
        <translation type="unfinished">អាច +/- %1 satoshi(s)ច្រើនក្នុងការបញ្ជូលមួយ។</translation>
    </message>
    <message>
        <source>(no label)</source>
        <translation type="unfinished">(គ្មាន​ស្លាក​)</translation>
    </message>
    <message>
        <source>change from %1 (%2)</source>
        <translation type="unfinished">ប្តូរពី %1 (%2)</translation>
    </message>
    <message>
        <source>(change)</source>
        <translation type="unfinished">(ផ្លាស់ប្តូរ)</translation>
    </message>
</context>
<context>
    <name>CreateWalletActivity</name>
    <message>
        <source>Create Wallet</source>
        <extracomment>Title of window indicating the progress of creation of a new wallet.</extracomment>
        <translation type="unfinished">បង្កើតកាបូប</translation>
    </message>
    <message>
        <source>Creating Wallet &lt;b&gt;%1&lt;/b&gt;…</source>
        <extracomment>Descriptive text of the create wallet progress window which indicates to the user which wallet is currently being created.</extracomment>
        <translation type="unfinished">ការបង្កើតកាបូប&lt;b&gt;%1&lt;/b&gt;...</translation>
    </message>
    <message>
        <source>Create wallet failed</source>
        <translation type="unfinished">បង្កើតកាបូបអេឡិចត្រូនិច មិនជោគជ័យ</translation>
    </message>
    <message>
<<<<<<< HEAD
=======
        <source>Create wallet warning</source>
        <translation type="unfinished">ការព្រមានបង្កើតកាបូប</translation>
    </message>
    <message>
>>>>>>> 4985b774
        <source>Can't list signers</source>
        <translation type="unfinished">មិនអាចចុះបញ្ជីអ្នកចុះហត្ថលេខាបានទេ។</translation>
    </message>
    <message>
        <source>Too many external signers found</source>
        <translation type="unfinished">បានរកឃើញអ្នកចុះហត្ថលេខាខាងក្រៅច្រើនពេក</translation>
    </message>
</context>
<context>
    <name>LoadWalletsActivity</name>
    <message>
        <source>Load Wallets</source>
        <extracomment>Title of progress window which is displayed when wallets are being loaded.</extracomment>
<<<<<<< HEAD
        <translation type="unfinished">ផ្ទុកកាបូប</translation>
=======
        <translation type="unfinished">ទាញកាបូប</translation>
>>>>>>> 4985b774
    </message>
    <message>
        <source>Loading wallets…</source>
        <extracomment>Descriptive text of the load wallets progress window which indicates to the user that wallets are currently being loaded.</extracomment>
<<<<<<< HEAD
        <translation type="unfinished">កំពុងផ្ទុកកាបូប...</translation>
=======
        <translation type="unfinished">កំពុងទាញកាបូប...</translation>
>>>>>>> 4985b774
    </message>
</context>
<context>
    <name>OpenWalletActivity</name>
    <message>
        <source>Open wallet failed</source>
        <translation type="unfinished">បើកកាបូបអេឡិចត្រូនិច មិនជៅគជ័យ</translation>
    </message>
    <message>
        <source>Open wallet warning</source>
        <translation type="unfinished">ក្រើនរំលឹកឲ្យប្រយ័ត្នក្នុងការបើកកាបូបអេឡិចត្រូនិច</translation>
    </message>
    <message>
        <source>Open Wallet</source>
        <extracomment>Title of window indicating the progress of opening of a wallet.</extracomment>
        <translation type="unfinished">បើកកាបូបអេឡិចត្រូនិច</translation>
    </message>
    <message>
        <source>Opening Wallet &lt;b&gt;%1&lt;/b&gt;…</source>
        <extracomment>Descriptive text of the open wallet progress window which indicates to the user which wallet is currently being opened.</extracomment>
        <translation type="unfinished">កាបូបការបើកកាបូប&lt;b&gt;%1&lt;/b&gt;...</translation>
    </message>
</context>
<context>
    <name>RestoreWalletActivity</name>
    <message>
        <source>Restore Wallet</source>
        <extracomment>Title of progress window which is displayed when wallets are being restored.</extracomment>
        <translation type="unfinished">ស្តារកាបូប</translation>
    </message>
    <message>
        <source>Restoring Wallet &lt;b&gt;%1&lt;/b&gt;…</source>
        <extracomment>Descriptive text of the restore wallets progress window which indicates to the user that wallets are currently being restored.</extracomment>
        <translation type="unfinished">កំពុងស្ដារកាបូប&lt;b&gt;%1&lt;/b&gt;…</translation>
    </message>
    <message>
        <source>Restore wallet failed</source>
        <extracomment>Title of message box which is displayed when the wallet could not be restored.</extracomment>
        <translation type="unfinished">ការស្តារកាបូបបានបរាជ័យ</translation>
    </message>
    <message>
        <source>Restore wallet warning</source>
        <extracomment>Title of message box which is displayed when the wallet is restored with some warning.</extracomment>
        <translation type="unfinished">ការព្រមានស្តារកាបូប</translation>
    </message>
    <message>
        <source>Restore wallet message</source>
        <extracomment>Title of message box which is displayed when the wallet is successfully restored.</extracomment>
        <translation type="unfinished">សារស្ដារកាបូប</translation>
    </message>
</context>
<context>
    <name>WalletController</name>
    <message>
        <source>Close wallet</source>
        <translation type="unfinished">បិតកាបូបអេឡិចត្រូនិច</translation>
    </message>
    <message>
        <source>Close all wallets</source>
        <translation type="unfinished">បិទកាបូបអេឡិចត្រូនិចទាំងអស់</translation>
    </message>
    <message>
        <source>Are you sure you wish to close all wallets?</source>
        <translation type="unfinished">តើអ្នកច្បាស់ថាអ្នកចង់បិទកាបូបអេឡិចត្រូនិចទាំងអស់?</translation>
    </message>
</context>
<context>
    <name>CreateWalletDialog</name>
    <message>
        <source>Create Wallet</source>
        <translation type="unfinished">បង្កើតកាបូប</translation>
    </message>
    <message>
        <source>Wallet Name</source>
        <translation type="unfinished">ឈ្មោះកាបូប</translation>
    </message>
    <message>
        <source>Wallet</source>
        <translation type="unfinished">កាបូប</translation>
    </message>
    <message>
        <source>Encrypt the wallet. The wallet will be encrypted with a passphrase of your choice.</source>
        <translation type="unfinished">បំលែងកាបូបអេឡិចត្រូនិចជាកូដ។ កាបំលែងនេះ រួមជាមួយនឹងឃ្លាសម្ងាត់ដែលអ្នកអាចជ្រើសរើសបាន។</translation>
    </message>
    <message>
        <source>Encrypt Wallet</source>
        <translation type="unfinished">បំលែងកាបូបអេឡិចត្រនិចទៅជាកូដ</translation>
    </message>
    <message>
        <source>Advanced Options</source>
        <translation type="unfinished">ជម្រើសមានមុខងារច្រើន</translation>
    </message>
    <message>
        <source>Make Blank Wallet</source>
        <translation type="unfinished">ធ្វើឲ្យកាបូបអេឡិចត្រូនិចទទេ</translation>
    </message>
    <message>
        <source>Use an external signing device such as a hardware wallet. Configure the external signer script in wallet preferences first.</source>
        <translation type="unfinished">ប្រើឧបករណ៍ចុះហត្ថលេខាខាងក្រៅ ដូចជាកាបូបផ្នែករឹង។ កំណត់រចនាសម្ព័ន្ធស្គ្រីបអ្នកចុះហត្ថលេខាខាងក្រៅនៅក្នុងចំណូលចិត្តកាបូបជាមុនសិន។</translation>
    </message>
    <message>
        <source>External signer</source>
        <translation type="unfinished">អ្នកចុះហត្ថលេខាខាងក្រៅ</translation>
    </message>
    <message>
        <source>Create</source>
        <translation type="unfinished">បង្កើត</translation>
    </message>
    <message>
        <source>Compiled without external signing support (required for external signing)</source>
        <extracomment>"External signing" means using devices such as hardware wallets.</extracomment>
        <translation type="unfinished">ចងក្រងដោយមិនមានការគាំទ្រការចុះហត្ថលេខាខាងក្រៅ (ទាមទារសម្រាប់ការចុះហត្ថលេខាខាងក្រៅ)</translation>
    </message>
</context>
<context>
    <name>EditAddressDialog</name>
    <message>
        <source>Edit Address</source>
        <translation type="unfinished">កែសម្រួលអាសយដ្ឋាន</translation>
    </message>
    <message>
        <source>&amp;Label</source>
        <translation type="unfinished">&amp;ស្លាកសញ្ញា</translation>
    </message>
    <message>
        <source>The label associated with this address list entry</source>
        <translation type="unfinished">ស្លាកសញ្ញានេះជាប់ទាក់ទងទៅនឹងការបញ្ចូលបញ្ចីរអាសយដ្ឋាន</translation>
    </message>
    <message>
        <source>&amp;Address</source>
        <translation type="unfinished">&amp;អាសយដ្ឋានបញ្ចូនថ្មី</translation>
    </message>
    <message>
        <source>New sending address</source>
        <translation type="unfinished">អាសយដ្ឋានបញ្ចូនថ្មី</translation>
    </message>
    <message>
        <source>Edit receiving address</source>
        <translation type="unfinished">កែប្រែអាសយដ្ឋានទទួល</translation>
    </message>
    <message>
        <source>Edit sending address</source>
        <translation type="unfinished">កែប្រែអាសយដ្ឋានបញ្ចូន</translation>
    </message>
    <message>
        <source>Could not unlock wallet.</source>
        <translation type="unfinished">មិនអាចបើកសោរ កាបូបអេឡិចត្រូនិចបាន។</translation>
    </message>
    <message>
        <source>New key generation failed.</source>
        <translation type="unfinished">បង្កើតលេខសំម្ងាត់ថ្មីមិនជោគជ័យ។</translation>
    </message>
</context>
<context>
    <name>FreespaceChecker</name>
    <message>
        <source>A new data directory will be created.</source>
        <translation type="unfinished">ទីតាំងផ្ទុកទិន្នន័យថ្មីមួយនឹងត្រូវបានបង្កើត។</translation>
    </message>
    <message>
        <source>name</source>
        <translation type="unfinished">ឈ្មោះ</translation>
    </message>
    <message>
        <source>Path already exists, and is not a directory.</source>
        <translation type="unfinished">ផ្លូវទៅកាន់ទិន្នន័យមានរួចរាល់​ និង​ មិនមែនជាទីតាំង។</translation>
    </message>
    <message>
        <source>Cannot create data directory here.</source>
        <translation type="unfinished">មិនអាចបង្កើតទីតាំងផ្ទុកទិន្នន័យនៅទីនេះ។</translation>
    </message>
</context>
<context>
    <name>Intro</name>
    <message>
        <source>Qtum</source> 
        <translation type="unfinished">ប៊ីតខញ</translation>
    </message>
    <message numerus="yes">
        <source>%n GB of space available</source>
        <translation type="unfinished">
<<<<<<< HEAD
            <numerusform>%nGB of space available</numerusform>
=======
            <numerusform>%nGB នៃកន្លែងទំនេរ</numerusform>
>>>>>>> 4985b774
            <numerusform />
        </translation>
    </message>
    <message numerus="yes">
        <source>(of %n GB needed)</source>
        <translation type="unfinished">
<<<<<<< HEAD
            <numerusform>(នៃ%n ជីហ្គាប៊ៃ ដែលត្រូវការ)</numerusform>
=======
            <numerusform>(នៃ%n GB ដែលត្រូវការ)</numerusform>
>>>>>>> 4985b774
            <numerusform />
        </translation>
    </message>
    <message numerus="yes">
        <source>(%n GB needed for full chain)</source>
        <translation type="unfinished">
<<<<<<< HEAD
            <numerusform>(%n GB needed for full chain)</numerusform>
=======
            <numerusform>(%n GB ត្រូវការសម្រាប់ខ្សែសង្វាក់ពេញលេញ)</numerusform>
>>>>>>> 4985b774
            <numerusform />
        </translation>
    </message>
    <message numerus="yes">
        <source>(sufficient to restore backups %n day(s) old)</source>
        <extracomment>Explanatory text on the capability of the current prune target.</extracomment>
        <translation type="unfinished">
            <numerusform>(គ្រប់គ្រាន់ដើម្បីស្ដារការបម្រុងទុក%nថ្ងៃចាស់)</numerusform>
            <numerusform />
        </translation>
    </message>
    <message>
        <source>Error</source>
        <translation type="unfinished">បញ្ហា</translation>
    </message>
    <message>
        <source>Welcome</source>
        <translation type="unfinished">សូមស្វាគមន៏</translation>
    </message>
    <message>
        <source>Limit block chain storage to</source>
        <translation type="unfinished">កំណត់ការផ្ទុកខ្សែសង្វាក់ប្លុកទៅ</translation>
    </message>
    <message>
        <source> GB</source>
        <translation type="unfinished">GB</translation>
    </message>
    <message>
        <source>When you click OK, %1 will begin to download and process the full %4 block chain (%2 GB) starting with the earliest transactions in %3 when %4 initially launched.</source>
        <translation type="unfinished">នៅពេលអ្នកចុចយល់ព្រម %1វានឹងចាប់ផ្តើមទាញយក និងដំណើរការខ្សែសង្វាក់ប្លុក%4ពេញលេញ (%2GB) ដោយចាប់ផ្តើមជាមួយនឹងប្រតិបត្តិការដំបូងបំផុតនៅ%3ពេល%4ចាប់ផ្តើមដំបូង។</translation>
    </message>
    <message>
        <source>Use the default data directory</source>
        <translation type="unfinished">ប្រើទីតាំងផ្ទុកទិន្នន័យដែលបានកំណត់រួច</translation>
    </message>
    <message>
        <source>Use a custom data directory:</source>
        <translation type="unfinished">ប្រើទីតាំងផ្ទុកទិន្នន័យ ដែលមានការជ្រើសរើសមួយៈ</translation>
    </message>
</context>
<context>
    <name>HelpMessageDialog</name>
    <message>
        <source>version</source>
        <translation type="unfinished">ជំនាន់</translation>
    </message>
    </context>
<context>
    <name>ShutdownWindow</name>
    <message>
        <source>%1 is shutting down…</source>
        <translation type="unfinished">%1 កំពុងបិទ...</translation>
    </message>
    <message>
        <source>Do not shut down the computer until this window disappears.</source>
        <translation type="unfinished">សូមកុំទាន់បិទកុំព្យូទ័រនេះ រហូលទាល់តែវិនដូរនេះលុបបាត់។</translation>
    </message>
</context>
<context>
    <name>ModalOverlay</name>
    <message>
        <source>Form</source>
        <translation type="unfinished">ទម្រង់</translation>
    </message>
    <message>
        <source>Recent transactions may not yet be visible, and therefore your wallet's balance might be incorrect. This information will be correct once your wallet has finished synchronizing with the qtum network, as detailed below.</source> 
        <translation type="unfinished">ប្រត្តិបត្តិការថ្មីៗនេះប្រហែលជាមិនអាចមើលឃើញ ហេតុដូច្នេះសមតុល្យនៅក្នងកាបូបអេឡិចត្រូនិចរបស់អ្នកប្រហែលជាមិនត្រឹមត្រូវ។ ព័ត៌មានត្រឹមត្រូវនៅពេលដែលកាបូបអេឡិចត្រូនិចរបស់អ្នកបានធ្វើសមកាលកម្មជាមួយបណ្តាញប៊ឺតខញ  សូមពិនិត្យព័ត៌មានលំម្អិតខាងក្រោម។</translation>
    </message>
    <message>
        <source>Attempting to spend qtums that are affected by not-yet-displayed transactions will not be accepted by the network.</source> 
        <translation type="unfinished">ព្យាយាមក្នុងការចំណាយប៊ីតខញដែលទទួលរងឥទ្ឋិពលពីប្រត្តិបត្តិការមិនទាន់ធ្វើការបង្ហាញ នឹងមិនត្រូវទទួលស្គាល់ពីបណ្តាញ។</translation>
    </message>
    <message>
        <source>Number of blocks left</source>
        <translation type="unfinished">ចំនួនប្លុកដែលនៅសល់</translation>
    </message>
    <message>
        <source>Unknown…</source>
        <translation type="unfinished">មិនស្គាល់…</translation>
    </message>
    <message>
        <source>calculating…</source>
        <translation type="unfinished">កំពុងគណនា…</translation>
    </message>
    <message>
        <source>Last block time</source>
        <translation type="unfinished">ពេវេលាប្លុកជុងក្រោយ</translation>
    </message>
    <message>
        <source>Progress</source>
        <translation type="unfinished">កំពុងដំណើរការ</translation>
    </message>
    <message>
        <source>Progress increase per hour</source>
        <translation type="unfinished">ដំណើរការកើនឡើងក្នុងមួយម៉ោង</translation>
    </message>
    <message>
        <source>Estimated time left until synced</source>
        <translation type="unfinished">ពេលវេលាដែលរំពឹងទុកនៅសល់រហូតដល់បានធ្វើសមកាលកម្ម</translation>
    </message>
    <message>
        <source>Hide</source>
        <translation type="unfinished">លាក់</translation>
    </message>
    <message>
        <source>Esc</source>
        <translation type="unfinished">ចាកចេញ</translation>
    </message>
    <message>
        <source>Unknown. Syncing Headers (%1, %2%)…</source>
        <translation type="unfinished">មិនស្គាល់។ Syncing Headers (%1, %2%)…</translation>
    </message>
    <message>
        <source>Unknown. Pre-syncing Headers (%1, %2%)…</source>
        <translation type="unfinished">មិនស្គាល់។ Pre-syncing Headers (%1, %2%)…</translation>
    </message>
</context>
<context>
    <name>OpenURIDialog</name>
    <message>
        <source>Open qtum URI</source> 
        <translation type="unfinished">បើកប៊ីតខញ​URl</translation>
    </message>
    <message>
        <source>URI:</source>
        <translation type="unfinished">URl:</translation>
    </message>
    <message>
        <source>Paste address from clipboard</source>
        <extracomment>Tooltip text for button that allows you to paste an address that is in your clipboard.</extracomment>
        <translation type="unfinished">ថតចម្លងអាសយដ្ឋាណពីក្ដារតម្រៀប</translation>
    </message>
</context>
<context>
    <name>OptionsDialog</name>
    <message>
        <source>Options</source>
        <translation type="unfinished">ជម្រើស</translation>
    </message>
    <message>
        <source>&amp;Main</source>
        <translation type="unfinished">&amp;សំខាន់</translation>
    </message>
    <message>
<<<<<<< HEAD
        <source>Enabling pruning significantly reduces the disk space required to store transactions. All blocks are still fully validated. Reverting this setting requires re-downloading the entire blockchain.</source>
        <translation type="unfinished">ការបើកដំណើរការកាត់ចេញយ៉ាងសំខាន់កាត់បន្ថយទំហំថាសដែលត្រូវការដើម្បីរក្សាទុកប្រតិបត្តិការ។ ប្លុកទាំងអស់នៅតែផ្ទៀងផ្ទាត់ពេញលេញ។ ការត្រឡប់ការកំណត់នេះទាមទារការទាញយក blockchain ទាំងមូលឡើងវិញ។</translation>
=======
        <source>Automatically start %1 after logging in to the system.</source>
        <translation type="unfinished">ចាប់ផ្តើម %1 ដោយស្វ័យប្រវត្តិបន្ទាប់ពីបានចូលក្នុងប្រព័ន្ធ។</translation>
    </message>
    <message>
        <source>&amp;Start %1 on system login</source>
        <translation type="unfinished">ចាប់ផ្តើម %1 ទៅលើការចូលប្រព័ន្ធ(&amp;S)</translation>
    </message>
    <message>
        <source>Enabling pruning significantly reduces the disk space required to store transactions. All blocks are still fully validated. Reverting this setting requires re-downloading the entire blockchain.</source>
        <translation type="unfinished">ការបើកដំណើរការកាត់ចេញយ៉ាងសំខាន់កាត់បន្ថយទំហំថាសដែលត្រូវការដើម្បីរក្សាទុកប្រតិបត្តិការ។ ប្លុកទាំងអស់នៅតែផ្ទៀងផ្ទាត់ពេញលេញ។ ការត្រឡប់ការកំណត់នេះទាមទារការទាញយក blockchain ទាំងស្រុងឡើងវិញ។</translation>
    </message>
    <message>
        <source>Size of &amp;database cache</source>
        <translation type="unfinished">ទំហំ​&amp;ឃ្លាំង​ផ្ទុក​ទិន្នន័យ</translation>
    </message>
    <message>
        <source>Number of script &amp;verification threads</source>
        <translation type="unfinished">ចំនួនscript &amp; threadsផ្ទៀងផ្ទាត់</translation>
    </message>
    <message>
        <source>Full path to a %1 compatible script (e.g. C:\Downloads\hwi.exe or /Users/you/Downloads/hwi.py). Beware: malware can steal your coins!</source>
        <translation type="unfinished">ផ្លូវពេញទៅកាន់%1ស្គ្រីបដែលត្រូវគ្នា (ឧ. C:\Downloads\hwi.exe ឬ /Users/you/Downloads/hwi.py)។ ប្រយ័ត្ន៖ មេរោគអាចលួចកាក់របស់អ្នក!</translation>
>>>>>>> 4985b774
    </message>
    <message>
        <source>Options set in this dialog are overridden by the command line:</source>
        <translation type="unfinished">ជម្រើសដែលបានកំណត់ក្នុងប្រអប់នេះត្រូវបានបដិសេធដោយពាក្យបញ្ជា៖</translation>
    </message>
    <message>
        <source>&amp;Reset Options</source>
        <translation type="unfinished">&amp;ជម្រើសការកែសម្រួលឡើងវិញ</translation>
    </message>
    <message>
        <source>GB</source>
        <translation type="unfinished">ជីហ្គាប៊ៃ </translation>
    </message>
    <message>
        <source>Maximum database cache size. A larger cache can contribute to faster sync, after which the benefit is less pronounced for most use cases. Lowering the cache size will reduce memory usage. Unused mempool memory is shared for this cache.</source>
        <extracomment>Tooltip text for Options window setting that sets the size of the database cache. Explains the corresponding effects of increasing/decreasing this value.</extracomment>
        <translation type="unfinished">ទំហំឃ្លាំងទិន្នន័យអតិបរមា។ ឃ្លាំងសម្ងាត់ធំជាងអាចរួមចំណែកដល់ការធ្វើសមកាលកម្មលឿនជាងមុន បន្ទាប់ពីនោះអត្ថប្រយោជន៍គឺមិនសូវច្បាស់សម្រាប់ករណីប្រើប្រាស់ភាគច្រើន។ ការបន្ថយទំហំឃ្លាំងសម្ងាត់នឹងកាត់បន្ថយការប្រើប្រាស់អង្គចងចាំ។ អង្គចងចាំ mempool ដែលមិនប្រើត្រូវបានចែករំលែកសម្រាប់ឃ្លាំងសម្ងាត់នេះ។</translation>
    </message>
    <message>
        <source>Set the number of script verification threads. Negative values correspond to the number of cores you want to leave free to the system.</source>
        <extracomment>Tooltip text for Options window setting that sets the number of script verification threads. Explains that negative values mean to leave these many cores free to the system.</extracomment>
        <translation type="unfinished">កំណត់ចំនួនខ្សែស្រឡាយផ្ទៀងផ្ទាត់script ។ តម្លៃអវិជ្ជមានត្រូវគ្នាទៅនឹងចំនួនស្នូលដែលអ្នកចង់ចាកចេញពីប្រព័ន្ធដោយឥតគិតថ្លៃ។</translation>
    </message>
    <message>
        <source>This allows you or a third party tool to communicate with the node through command-line and JSON-RPC commands.</source>
        <extracomment>Tooltip text for Options window setting that enables the RPC server.</extracomment>
        <translation type="unfinished">នេះអនុញ្ញាតឱ្យអ្នក ឬឧបករណ៍ភាគីទីបីទាក់ទងជាមួយណូដតាមរយៈបន្ទាត់ពាក្យបញ្ជា និងពាក្យបញ្ជា JSON-RPC ។</translation>
    </message>
    <message>
        <source>Enable R&amp;PC server</source>
        <extracomment>An Options window setting to enable the RPC server.</extracomment>
        <translation type="unfinished">បើកម៉ាស៊ីនមេ R&amp;PC</translation>
    </message>
    <message>
        <source>W&amp;allet</source>
        <translation type="unfinished">កា&amp;បូបអេឡិចត្រូនិច</translation>
    </message>
    <message>
        <source>Whether to set subtract fee from amount as default or not.</source>
        <extracomment>Tooltip text for Options window setting that sets subtracting the fee from a sending amount as default.</extracomment>
        <translation type="unfinished">ថាតើត្រូវកំណត់ថ្លៃដកពីចំនួនទឹកប្រាក់តាមលំនាំដើមឬអត់។</translation>
    </message>
    <message>
        <source>Subtract &amp;fee from amount by default</source>
        <extracomment>An Options window setting to set subtracting the fee from a sending amount as default.</extracomment>
        <translation type="unfinished">ដក &amp; ថ្លៃសេវាពីចំនួនតាមលំនាំដើម</translation>
    </message>
    <message>
        <source>Expert</source>
        <translation type="unfinished">អ្នកជំនាញ</translation>
    </message>
    <message>
        <source>Enable &amp;PSBT controls</source>
        <extracomment>An options window setting to enable PSBT controls.</extracomment>
        <translation type="unfinished">បើកដំណើរការការត្រួតពិនិត្យ PSBT</translation>
    </message>
    <message>
        <source>Whether to show PSBT controls.</source>
        <extracomment>Tooltip text for options window setting that enables PSBT controls.</extracomment>
        <translation type="unfinished">ថាតើត្រូវបង្ហាញការគ្រប់គ្រង PSBT ។</translation>
    </message>
    <message>
        <source>External Signer (e.g. hardware wallet)</source>
        <translation type="unfinished">អ្នកចុះហត្ថលេខាខាងក្រៅ (ឧ. កាបូបផ្នែករឹង)</translation>
    </message>
    <message>
        <source>&amp;External signer script path</source>
        <translation type="unfinished">(&amp;E)script អ្នកចុះហត្ថលេខាខាងក្រៅ</translation>
    </message>
    <message>
        <source>Automatically open the Qtum client port on the router. This only works when your router supports NAT-PMP and it is enabled. The external port could be random.</source>
        <translation type="unfinished">បើកច្រកម៉ាស៊ីនភ្ញៀវ Qtum ដោយស្វ័យប្រវត្តិនៅលើរ៉ោតទ័រ។ វាដំណើរការតែនៅពេលដែលរ៉ោតទ័ររបស់អ្នកគាំទ្រ NAT-PMP ហើយវាត្រូវបានបើក។ ច្រកខាងក្រៅអាចជាចៃដន្យ។</translation>
    </message>
    <message>
        <source>Accept connections from outside.</source>
        <translation type="unfinished">ទទួលការតភ្ជាប់ពីខាងក្រៅ។</translation>
    </message>
    <message>
        <source>Allow incomin&amp;g connections</source>
        <translation type="unfinished">អនុញ្ញាតឲ្យមានការតភ្ជាប់ដែលចូលមក</translation>
    </message>
    <message>
<<<<<<< HEAD
        <source>Connect to the Qtum network through a SOCKS5 proxy.</source> 
=======
        <source>Connect to the Qtum network through a SOCKS5 proxy.</source>
>>>>>>> 4985b774
        <translation type="unfinished">ភ្ជាប់ទៅកាន់បណ្តាញប៊ឺតខញតាមរយៈ​ SOCKS5 proxy។</translation>
    </message>
    <message>
        <source>&amp;Port:</source>
        <translation type="unfinished">&amp;រុនដោត</translation>
    </message>
    <message>
        <source>&amp;Window</source>
        <translation type="unfinished">វិនដូ(&amp;W)</translation>
    </message>
    <message>
        <source>&amp;Display</source>
        <translation type="unfinished">&amp;បង្ហាញ</translation>
    </message>
    <message>
        <source>Third-party URLs (e.g. a block explorer) that appear in the transactions tab as context menu items. %s in the URL is replaced by transaction hash. Multiple URLs are separated by vertical bar |.</source>
        <translation type="unfinished">URL ភាគីទីបី (ឧ. ប្លុករុករក) ដែលបង្ហាញក្នុងផ្ទាំងប្រតិបត្តិការជាធាតុម៉ឺនុយបរិបទ។ %sនៅក្នុង URL ត្រូវបានជំនួសដោយhashប្រតិបត្តិការ។ URLs ច្រើនត្រូវបានបំបែកដោយរបារបញ្ឈរ |។</translation>
    </message>
    <message>
        <source>&amp;Third-party transaction URLs</source>
        <translation type="unfinished">URLs ប្រតិបត្តិការភាគីទីបី(&amp;T)</translation>
    </message>
    <message>
        <source>Compiled without external signing support (required for external signing)</source>
        <extracomment>"External signing" means using devices such as hardware wallets.</extracomment>
        <translation type="unfinished">ចងក្រងដោយមិនមានការគាំទ្រការចុះហត្ថលេខាខាងក្រៅ (ទាមទារសម្រាប់ការចុះហត្ថលេខាខាងក្រៅ)</translation>
    </message>
    <message>
        <source>Confirm options reset</source>
        <extracomment>Window title text of pop-up window shown when the user has chosen to reset options.</extracomment>
        <translation type="unfinished">បញ្ចាក់ជម្រើសការកែសម្រួលឡើងវិញ</translation>
    </message>
    <message>
        <source>Client will be shut down. Do you want to proceed?</source>
        <extracomment>Text asking the user to confirm if they would like to proceed with a client shutdown.</extracomment>
        <translation type="unfinished">ផ្ទាំងអតិថិជននិងត្រូវបិទ។ តើអ្នកចង់បន្តទៀតឫទេ?</translation>
    </message>
    <message>
        <source>Configuration options</source>
        <extracomment>Window title text of pop-up box that allows opening up of configuration file.</extracomment>
        <translation type="unfinished">ជម្រើសក្នុងការរៀបចំរចនាសម្ព័ន្ធ</translation>
    </message>
    <message>
        <source>The configuration file is used to specify advanced user options which override GUI settings. Additionally, any command-line options will override this configuration file.</source>
        <extracomment>Explanatory text about the priority order of instructions considered by client. The order from high to low being: command-line, configuration file, GUI settings.</extracomment>
        <translation type="unfinished">ការរៀបចំរចនាសម្ពន្ធ័ឯកសារ ត្រូវបានប្រើសម្រាប់អ្នកដែលមានបទពិសោធន៏ ក្នុងរៀបចំកែប្រែផ្នែកក្រាហ្វិកខាងមុននៃសុសវែ។ បន្ថែ​មលើនេះទៀត  កាសរសេរបន្ថែមកូដ វានឹងធ្វើឲ្យមានការកែប្រែឯការសារនេះ។</translation>
    </message>
    <message>
        <source>Continue</source>
        <translation type="unfinished">បន្ត</translation>
    </message>
    <message>
        <source>Cancel</source>
        <translation type="unfinished">ចាកចេញ</translation>
    </message>
    <message>
        <source>Error</source>
        <translation type="unfinished">បញ្ហា</translation>
    </message>
    <message>
        <source>This change would require a client restart.</source>
        <translation type="unfinished">ការផ្លាស់ប្តូរនេះនឹងត្រូវការចាប់ផ្តើមម៉ាស៊ីនកុំព្យូទ័រឡើងវិញ។​</translation>
    </message>
    </context>
<context>
    <name>OverviewPage</name>
    <message>
        <source>Form</source>
        <translation type="unfinished">ទម្រង់</translation>
    </message>
    <message>
        <source>The displayed information may be out of date. Your wallet automatically synchronizes with the Qtum network after a connection is established, but this process has not completed yet.</source> 
        <translation type="unfinished">ព័ត៏មានបានបង្ហាញអាចហួសសពុលភាព។ កាបូបអេឡិចត្រូនិចរបស់អ្នកធ្វើសមកាលកម្មជាមួយនឹងបណ្តាញប៊ីតខញដោយស្វ័យប្រវត្ត បន្ទាប់ពីមានការតភ្ជាប់ ប៉ុន្តែដំណើរការនេះមិនទាន់បានបញ្ចប់នៅឡើយ។</translation>
    </message>
    <message>
        <source>Watch-only:</source>
        <translation type="unfinished">សម្រាប់តែមើលៈ</translation>
    </message>
    <message>
        <source>Available:</source>
        <translation type="unfinished">មានៈ</translation>
    </message>
    <message>
        <source>Your current spendable balance</source>
        <translation type="unfinished">សមតុល្យបច្ចុប្បន្នដែលអាចចាយបាន</translation>
    </message>
    <message>
        <source>Pending:</source>
        <translation type="unfinished">រងចាំៈ</translation>
    </message>
    <message>
        <source>Total of transactions that have yet to be confirmed, and do not yet count toward the spendable balance</source>
        <translation type="unfinished">សរុបប្រត្តឹបត្តិការដែលមិនទាន់បានបញ្ចាក់ និង រាប់ចំពោះសមតុល្យដែលមានទឹកប្រាក់សម្រាប់សំណាយ</translation>
    </message>
    <message>
        <source>Immature:</source>
        <translation type="unfinished">មិនទាន់មានលក្ខណៈគ្រប់គ្រាន់ៈ</translation>
    </message>
    <message>
        <source>Mined balance that has not yet matured</source>
        <translation type="unfinished">សមតុល្យរ៉ែដែលបានជីកមិនទាន់មានលក្ខណៈគ្រប់គ្រាន់</translation>
    </message>
    <message>
        <source>Balances</source>
        <translation type="unfinished">សមតុល្យច្រើន</translation>
    </message>
    <message>
        <source>Total:</source>
        <translation type="unfinished">សរុប</translation>
    </message>
    <message>
        <source>Your current total balance</source>
        <translation type="unfinished">សរុបបច្ចុប្បន្នភាពសមតុល្យរបស់អ្នក</translation>
    </message>
    <message>
        <source>Your current balance in watch-only addresses</source>
        <translation type="unfinished">បច្ចុប្បន្នភាពសមតុល្យរបស់អ្នកនៅក្នុងអាសយដ្ឋានសម្រាប់តែមើល</translation>
    </message>
    <message>
        <source>Spendable:</source>
        <translation type="unfinished">អាចចំណាយបានៈ</translation>
    </message>
    <message>
        <source>Recent transactions</source>
        <translation type="unfinished">ព្រឹត្តិបត្តិការថ្មីៗ</translation>
    </message>
    <message>
        <source>Unconfirmed transactions to watch-only addresses</source>
        <translation type="unfinished">ប្រឹត្តិបត្តិការមិនទាន់បញ្ចាក់ច្បាស់ ទៅកាន់ អាសយដ្ឋានសម្រាប់តែមើល</translation>
    </message>
    </context>
<context>
    <name>PSBTOperationsDialog</name>
    <message>
        <source>Copy to Clipboard</source>
        <translation type="unfinished">ថតចម្លងទៅកាន់ក្ដារតម្រៀប</translation>
    </message>
    <message>
        <source>Save…</source>
        <translation type="unfinished">រក្សាទុក…</translation>
    </message>
    <message>
        <source>Close</source>
        <translation type="unfinished">បិទ</translation>
    </message>
    <message>
        <source>Cannot sign inputs while wallet is locked.</source>
        <translation type="unfinished">មិនអាចចុះហត្ថលេខាលើធាតុចូលបានទេ ខណៈពេលដែលកាបូបត្រូវបានចាក់សោ។</translation>
    </message>
    <message>
<<<<<<< HEAD
=======
        <source>Could not sign any more inputs.</source>
        <translation type="unfinished">មិនអាចចុះហត្ថលេខាលើធាតុចូលទៀតទេ</translation>
    </message>
    <message>
        <source>Signed %1 inputs, but more signatures are still required.</source>
        <translation type="unfinished">បានចុះហត្ថលេខា%1ធាតុចូល ប៉ុន្តែហត្ថលេខាបន្ថែមទៀតនៅតែត្រូវបានទាមទារ។</translation>
    </message>
    <message>
>>>>>>> 4985b774
        <source>Signed transaction successfully. Transaction is ready to broadcast.</source>
        <translation type="unfinished">ប្រត្តិបត្តិការបានចុះហត្ថលេខាដោយជោគជ័យ។​ ប្រត្តិបត្តិការគឺរួចរាល់ក្នុងការផ្សព្វផ្សាយ។</translation>
    </message>
    <message>
        <source>Unknown error processing transaction.</source>
        <translation type="unfinished"> ពុំស្គាល់ប្រត្តិបត្តិការកំពុងដំណើរការជួបបញ្ហា។</translation>
    </message>
    <message>
        <source>PSBT copied to clipboard.</source>
        <translation type="unfinished">PSBT ត្រូវបានថតចម្លងទៅកាន់ក្ដារតម្រៀប។</translation>
    </message>
    <message>
        <source>Save Transaction Data</source>
        <translation type="unfinished">រក្សាទិន្នន័យប្រត្តិបត្តិការ</translation>
    </message>
    <message>
        <source>Partially Signed Transaction (Binary)</source>
        <extracomment>Expanded name of the binary PSBT file format. See: BIP 174.</extracomment>
        <translation type="unfinished">ប្រតិបត្តិការដែលបានចុះហត្ថលេខាដោយផ្នែក (ប្រព័ន្ធគោលពីរ)</translation>
    </message>
    <message>
        <source>PSBT saved to disk.</source>
        <translation type="unfinished">PSBT បានរក្សាទុកក្នុងឌីស។</translation>
    </message>
    <message>
        <source>Unable to calculate transaction fee or total transaction amount.</source>
        <translation type="unfinished">មិនអាចគណនាកម្រៃប្រត្តិបត្តិការ ឬ ចំនួនប្រត្តិបត្តិការសរុប។</translation>
    </message>
    <message>
        <source>Pays transaction fee: </source>
        <translation type="unfinished">បង់កម្រៃប្រត្តិបត្តិការ</translation>
    </message>
    <message>
        <source>Total Amount</source>
        <translation type="unfinished">ចំនួនសរុប</translation>
    </message>
    <message>
        <source>or</source>
        <translation type="unfinished">ឬ</translation>
    </message>
    <message>
        <source>Transaction has %1 unsigned inputs.</source>
        <translation type="unfinished">ប្រត្តិបត្តិការ​មាននៅសល់ %1 នៅពុំទាន់បានហត្ថលេខាធាតុចូល។</translation>
    </message>
    <message>
        <source>Transaction is missing some information about inputs.</source>
        <translation type="unfinished">ប្រត្តិបត្តិការមានព័ត៍មានពុំគ្រប់គ្រាន់អំពីការបញ្ចូល។</translation>
    </message>
    <message>
        <source>Transaction still needs signature(s).</source>
        <translation type="unfinished">ប្រត្តិបត្តិការត្រូវការហត្ថលេខាមួយ (ឬ​ ច្រើន)។</translation>
    </message>
    <message>
        <source>(But no wallet is loaded.)</source>
        <translation type="unfinished">(ប៉ុន្តែគ្មានកាបូបត្រូវបានទាញទេ។ )</translation>
    </message>
    <message>
        <source>(But this wallet cannot sign transactions.)</source>
        <translation type="unfinished">(ប៉ុន្តែកាបូបអេឡិចត្រូនិចនេះមិនអាច ចុះហត្ថលេខាលើប្រត្តិបត្តិការ។)</translation>
    </message>
    <message>
        <source>(But this wallet does not have the right keys.)</source>
        <translation type="unfinished">(ប៉ុន្តែកាបូបអេឡិចត្រូនិចនេះមិនមានលេខសម្ងាត់ត្រឹមត្រូវ)</translation>
    </message>
    <message>
        <source>Transaction is fully signed and ready for broadcast.</source>
        <translation type="unfinished">ប្រត្តិបត្តិការ​បានចុះហត្ថលេខាពេញលេញ និង រួចរាល់សម្រាប់ផ្សព្វផ្សាយជាដំណឹង។</translation>
    </message>
    <message>
        <source>Transaction status is unknown.</source>
        <translation type="unfinished">ស្ថានភាពប្រត្តិបត្តិការមិនត្រូវបានស្គាល់។</translation>
    </message>
</context>
<context>
    <name>PaymentServer</name>
    <message>
        <source>Payment request error</source>
        <translation type="unfinished">ការស្នើរសុំទូរទាត់ប្រាក់ជួបបញ្ហា</translation>
    </message>
    <message>
        <source>Cannot process payment request because BIP70 is not supported.
Due to widespread security flaws in BIP70 it's strongly recommended that any merchant instructions to switch wallets be ignored.
If you are receiving this error you should request the merchant provide a BIP21 compatible URI.</source>
        <translation type="unfinished">មិនអាចដំណើរការសំណើបង់ប្រាក់បានទេព្រោះ BIP70 មិនត្រូវបានគាំទ្រ។
ដោយសារបញ្ហាសុវត្ថិភាពរីករាលដាលនៅក្នុង BIP70 វាត្រូវបានណែនាំយ៉ាងខ្លាំងថាការណែនាំរបស់ពាណិជ្ជករណាមួយដើម្បីប្តូរកាបូបមិនត្រូវបានអើពើ។
ប្រសិនបើអ្នកកំពុងទទួលបានកំហុសនេះ អ្នកគួរតែស្នើសុំពាណិជ្ជករផ្តល់ URI ដែលត្រូវគ្នា BIP21។</translation>
    </message>
    </context>
<context>
    <name>PeerTableModel</name>
    <message>
        <source>Age</source>
        <extracomment>Title of Peers Table column which indicates the duration (length of time) since the peer connection started.</extracomment>
        <translation type="unfinished">អាយុ</translation>
    </message>
    <message>
        <source>Direction</source>
        <extracomment>Title of Peers Table column which indicates the direction the peer connection was initiated from.</extracomment>
        <translation type="unfinished">ទិសដៅ</translation>
    </message>
    <message>
        <source>Sent</source>
        <extracomment>Title of Peers Table column which indicates the total amount of network information we have sent to the peer.</extracomment>
        <translation type="unfinished">បានបញ្ចូន</translation>
    </message>
    <message>
        <source>Received</source>
        <extracomment>Title of Peers Table column which indicates the total amount of network information we have received from the peer.</extracomment>
        <translation type="unfinished">បានទទួល</translation>
    </message>
    <message>
        <source>Address</source>
        <extracomment>Title of Peers Table column which contains the IP/Onion/I2P address of the connected peer.</extracomment>
        <translation type="unfinished">អាសយដ្ឋាន</translation>
    </message>
    <message>
        <source>Type</source>
        <extracomment>Title of Peers Table column which describes the type of peer connection. The "type" describes why the connection exists.</extracomment>
        <translation type="unfinished">ប្រភេទ</translation>
    </message>
    <message>
        <source>Network</source>
        <extracomment>Title of Peers Table column which states the network the peer connected through.</extracomment>
        <translation type="unfinished">បណ្តាញ</translation>
    </message>
    </context>
<context>
    <name>QRImageWidget</name>
    <message>
        <source>&amp;Save Image…</source>
        <translation type="unfinished">រក្សាទុក​រូបភាព(&amp;S)…</translation>
    </message>
    <message>
        <source>&amp;Copy Image</source>
        <translation type="unfinished">&amp;ថតចម្លង រូបភាព</translation>
    </message>
    <message>
        <source>Resulting URI too long, try to reduce the text for label / message.</source>
        <translation type="unfinished">លទ្ធផល URI វែងពែក សូមព្យាយមកាត់បន្ថយអក្សរសម្រាប់ ស្លាកសញ្ញា ឫ សារ។</translation>
    </message>
    <message>
        <source>Error encoding URI into QR Code.</source>
        <translation type="unfinished">បញ្ហាក្នុងការបំលែង​URl ទៅជា QR កូដ។</translation>
    </message>
    <message>
        <source>QR code support not available.</source>
        <translation type="unfinished">ការគាំទ្រ QR កូដមិនមាន។</translation>
    </message>
    <message>
        <source>Save QR Code</source>
        <translation type="unfinished">រក្សាទុក QR កូដ</translation>
    </message>
    <message>
        <source>PNG Image</source>
        <extracomment>Expanded name of the PNG file format. See: https://en.wikipedia.org/wiki/Portable_Network_Graphics.</extracomment>
        <translation type="unfinished">រូបភាព PNG</translation>
    </message>
</context>
<context>
    <name>RPCConsole</name>
    <message>
        <source>&amp;Information</source>
        <translation type="unfinished">ព័ត៍មាន</translation>
    </message>
    <message>
        <source>General</source>
        <translation type="unfinished">ទូទៅ</translation>
    </message>
    <message>
        <source>Startup time</source>
        <translation type="unfinished">ពេលវេលាចាប់ផ្តើម</translation>
    </message>
    <message>
        <source>Network</source>
        <translation type="unfinished">បណ្តាញ</translation>
    </message>
    <message>
        <source>Name</source>
        <translation type="unfinished">ឈ្មោះ</translation>
    </message>
    <message>
        <source>Number of connections</source>
        <translation type="unfinished">ចំនួនតភ្ជាប់</translation>
    </message>
    <message>
        <source>Current number of transactions</source>
        <translation type="unfinished">បច្ចុប្បន្នភាពចំនួនប្រត្តិបត្តិការ</translation>
    </message>
    <message>
        <source>Memory usage</source>
        <translation type="unfinished">ការប្រើប្រាស់អង្គចងចាំ</translation>
    </message>
    <message>
        <source>Wallet: </source>
        <translation type="unfinished">កាបូបអេឡិចត្រូនិចៈ</translation>
    </message>
    <message>
        <source>(none)</source>
        <translation type="unfinished">(មិនមាន)</translation>
    </message>
    <message>
        <source>&amp;Reset</source>
        <translation type="unfinished">&amp;កែសម្រួលឡើងវិញ</translation>
    </message>
    <message>
        <source>Received</source>
        <translation type="unfinished">បានទទួល</translation>
    </message>
    <message>
        <source>Sent</source>
        <translation type="unfinished">បានបញ្ចូន</translation>
    </message>
    <message>
        <source>&amp;Peers</source>
        <translation type="unfinished">&amp;មិត្តភក្រ្ត័</translation>
    </message>
    <message>
        <source>Banned peers</source>
        <translation type="unfinished">មិត្តភក្រ្ត័ត្រូវបានហាមឃាត់</translation>
    </message>
    <message>
        <source>Select a peer to view detailed information.</source>
        <translation type="unfinished">ជ្រើសរើសមិត្តភក្រ្ត័ម្នាក់ដើម្បីមើលពត័មានលំម្អិត។</translation>
    </message>
    <message>
        <source>Version</source>
        <translation type="unfinished">ជំនាន់</translation>
    </message>
    <message>
        <source>Whether we relay transactions to this peer.</source>
        <translation type="unfinished">ថាតើយើងបញ្ជូនតប្រតិបត្តិការទៅpeerនេះឬអត់។</translation>
    </message>
    <message>
        <source>Transaction Relay</source>
        <translation type="unfinished">ការបញ្ជូនតប្រតិបត្តិការ</translation>
    </message>
    <message>
        <source>Starting Block</source>
        <translation type="unfinished">កំពុងចាប់ផ្តើមប៊្លុក</translation>
    </message>
    <message>
        <source>Last Transaction</source>
        <translation type="unfinished">ប្រតិបត្តិការចុងក្រោយ</translation>
    </message>
    <message>
        <source>Whether we relay addresses to this peer.</source>
        <extracomment>Tooltip text for the Address Relay field in the peer details area, which displays whether we relay addresses to this peer (Yes/No).</extracomment>
        <translation type="unfinished">ថាតើយើងបញ្ជូនអាសយដ្ឋានទៅpeerនេះឬអត់។</translation>
    </message>
    <message>
        <source>Address Relay</source>
        <extracomment>Text title for the Address Relay field in the peer details area, which displays whether we relay addresses to this peer (Yes/No).</extracomment>
        <translation type="unfinished">អាសយដ្ឋានបញ្ជូនបន្ត</translation>
    </message>
    <message>
        <source>Addresses Processed</source>
        <extracomment>Text title for the Addresses Processed field in the peer details area, which displays the total number of addresses received from this peer that were processed (excludes addresses that were dropped due to rate-limiting).</extracomment>
        <translation type="unfinished">អាសយដ្ឋានត្រូវបានដំណើរការ</translation>
    </message>
    <message>
        <source>Decrease font size</source>
        <translation type="unfinished">បន្ថយទំហំអក្សរ</translation>
    </message>
    <message>
        <source>Increase font size</source>
        <translation type="unfinished">បង្កើនទំហំអក្សរ</translation>
    </message>
    <message>
        <source>Permissions</source>
        <translation type="unfinished">ការអនុញ្ញាត</translation>
    </message>
    <message>
        <source>Direction/Type</source>
        <translation type="unfinished">ទិសដៅ/ប្រភេទ</translation>
    </message>
    <message>
        <source>Services</source>
        <translation type="unfinished">សេវាកម្ម</translation>
    </message>
    <message>
        <source>High Bandwidth</source>
        <translation type="unfinished">កម្រិតបញ្ជូនខ្ពស់</translation>
    </message>
    <message>
        <source>Connection Time</source>
        <translation type="unfinished">ពេលវាលាតភ្ជាប់</translation>
    </message>
    <message>
        <source>Last Block</source>
        <translation type="unfinished">ប្លុកចុងក្រោយ</translation>
    </message>
    <message>
        <source>Last Send</source>
        <translation type="unfinished">បញ្ចូនចុងក្រោយ</translation>
    </message>
    <message>
        <source>Last Receive</source>
        <translation type="unfinished">ទទួលចុងក្រោយ</translation>
    </message>
    <message>
        <source>Last block time</source>
        <translation type="unfinished">ពេលវេលាប្លុកចុងក្រោយ</translation>
    </message>
    <message>
        <source>&amp;Network Traffic</source>
        <translation type="unfinished">&amp;ចរាចរណ៍បណ្តាញ</translation>
    </message>
    <message>
        <source>Totals</source>
        <translation type="unfinished">សរុប</translation>
    </message>
    <message>
        <source>In:</source>
        <translation type="unfinished">ចូលៈ</translation>
    </message>
    <message>
        <source>Out:</source>
        <translation type="unfinished">ចេញៈ</translation>
    </message>
    <message>
        <source>no high bandwidth relay selected</source>
        <translation type="unfinished">មិន​បាន​ជ្រើស​បញ្ជូន​បន្ត​កម្រិត​បញ្ជូន​ខ្ពស់​</translation>
    </message>
    <message>
        <source>&amp;Copy address</source>
        <extracomment>Context menu action to copy the address of a peer.</extracomment>
<<<<<<< HEAD
        <translation type="unfinished">&amp;ចម្លងអាសយដ្ឋាន</translation>
=======
        <translation type="unfinished">ចម្លងអាសយដ្ឋាន(&amp;C)</translation>
>>>>>>> 4985b774
    </message>
    <message>
        <source>1 d&amp;ay</source>
        <translation type="unfinished">1 ថ្ងៃ(&amp;a)</translation>
    </message>
    <message>
        <source>&amp;Copy IP/Netmask</source>
        <extracomment>Context menu action to copy the IP/Netmask of a banned peer. IP/Netmask is the combination of a peer's IP address and its Netmask. For IP address, see: https://en.wikipedia.org/wiki/IP_address.</extracomment>
        <translation type="unfinished">ចម្លង IP/Netmask (&amp;C)</translation>
    </message>
    <message>
        <source>Network activity disabled</source>
        <translation type="unfinished">សកម្មភាពបណ្តាញ ត្រូវបានដាក់អោយប្រើការលែងបាន។</translation>
    </message>
    <message>
        <source>Executing command without any wallet</source>
        <translation type="unfinished">ប្រត្តិបត្តិបញ្ជារដោយគ្មានកាបូបអេឡិចត្រូនិច។</translation>
    </message>
    <message>
        <source>Ctrl+N</source>
        <translation type="unfinished">Ctrl+T</translation>
    </message>
    <message>
        <source>Executing…</source>
        <extracomment>A console message indicating an entered command is currently being executed.</extracomment>
        <translation type="unfinished">កំពុង​ប្រតិបត្តិ…</translation>
    </message>
    <message>
        <source>Yes</source>
        <translation type="unfinished">បាទ ឬ ចាស</translation>
    </message>
    <message>
        <source>No</source>
        <translation type="unfinished">ទេ</translation>
    </message>
    <message>
        <source>To</source>
        <translation type="unfinished">ទៅកាន់</translation>
    </message>
    <message>
        <source>From</source>
        <translation type="unfinished">ពី</translation>
    </message>
    <message>
        <source>Never</source>
        <translation type="unfinished">មិនដែល</translation>
    </message>
    </context>
<context>
    <name>ReceiveCoinsDialog</name>
    <message>
        <source>&amp;Amount:</source>
        <translation type="unfinished">&amp;ចំនួន</translation>
    </message>
    <message>
        <source>&amp;Label:</source>
        <translation type="unfinished">&amp;ស្លាក​សញ្ញា:</translation>
    </message>
    <message>
        <source>&amp;Message:</source>
        <translation type="unfinished">&amp;សារ</translation>
    </message>
    <message>
<<<<<<< HEAD
        <source>An optional message to attach to the payment request, which will be displayed when the request is opened. Note: The message will not be sent with the payment over the Qtum network.</source> 
=======
        <source>An optional message to attach to the payment request, which will be displayed when the request is opened. Note: The message will not be sent with the payment over the Qtum network.</source>
>>>>>>> 4985b774
        <translation type="unfinished">សារជាជម្រើសមួយក្នុងការភ្ជាប់ទៅនឹងសំណើរទូរទាត់ប្រាក់ ដែលនឹងត្រូវបង្ហាញនៅពេលដែលសំណើរត្រូវបានបើក។ កំណត់ចំណាំៈ សារនេះនឹងមិនត្រូវបានបញ្ចូនជាមួយការទូរទាត់ប្រាក់នៅលើបណ្តាញប៊ីតខញ។</translation>
    </message>
    <message>
        <source>An optional label to associate with the new receiving address.</source>
        <translation type="unfinished">ស្លាកសញ្ញាជាជម្រើសមួយ ទាក់ទងជាមួយនឹងអាសយដ្ឋានទទួលថ្មី។</translation>
    </message>
    <message>
        <source>Use this form to request payments. All fields are &lt;b&gt;optional&lt;/b&gt;.</source>
        <translation type="unfinished">ប្រើប្រាស់ទម្រង់នេះដើម្បីធ្វើការសំណូមពរទូរទាត់ប្រាក់។ រាល់ការបំពេញក្នុងប្រអប់ទាំងអស់​គឺ&lt;b&gt;ជាជម្រើស&lt;/b&gt;។</translation>
    </message>
    <message>
        <source>An optional amount to request. Leave this empty or zero to not request a specific amount.</source>
        <translation type="unfinished">ចំនួនជម្រើសមួយ សម្រាប់សំណើរ។ សូមទុកសូន្យ ឫ ទទេ ទៅដល់មិនសំណើរចំនួនជាក់លាក់ណាមួយ។</translation>
    </message>
    <message>
        <source>An optional label to associate with the new receiving address (used by you to identify an invoice).  It is also attached to the payment request.</source>
        <translation type="unfinished">ស្លាកសញ្ញាជាជម្រើសមួយ ទាក់ទងជាមួយនឹងអាសយដ្ឋានទទួលថ្មី( ដែលអ្នកបានប្រើប្រាស់ ដើម្បីសម្គាល់វិក័យបត្រមួយ)។ វាក៏ត្រូវបានភ្ជាប់ជាមួយនឹងសំណើរទូរទាត់ប្រាក់។</translation>
    </message>
    <message>
        <source>An optional message that is attached to the payment request and may be displayed to the sender.</source>
        <translation type="unfinished">សារជាជម្រើសមួយដែលភ្ជាប់ជាមួយសំណើរទូរទាត់ប្រាក់ និង ប្រហែលជាបង្ហាញទៅកាន់អ្នកបញ្ចូន។</translation>
    </message>
    <message>
        <source>&amp;Create new receiving address</source>
        <translation type="unfinished">&amp;បង្កើតអាសយដ្ឋានទទួលថ្មី</translation>
    </message>
    <message>
        <source>Clear all fields of the form.</source>
        <translation type="unfinished">សម្អាតគ្រប់ប្រអប់ទាំងអស់ក្នុងទម្រង់នេះ។</translation>
    </message>
    <message>
        <source>Clear</source>
        <translation type="unfinished">សម្អាត</translation>
    </message>
    <message>
        <source>Requested payments history</source>
        <translation type="unfinished">បានដាក់ស្នើរសុំយកប្រវត្តិការទូរទាត់ប្រាក់</translation>
    </message>
    <message>
        <source>Show the selected request (does the same as double clicking an entry)</source>
        <translation type="unfinished">ធ្វើការបង្ហាញ សំណូមពរដែលត្រូវបានជ្រើសរើស​(ធ្វើដូចគ្នា ដោយចុចពីរដងសម្រាប់ការបញ្ចូលម្តង)</translation>
    </message>
    <message>
        <source>Show</source>
        <translation type="unfinished">បង្ហាញ</translation>
    </message>
    <message>
        <source>Remove the selected entries from the list</source>
        <translation type="unfinished">លុបចេញការបញ្ចូលដែលបានជ្រើសរើស ពីក្នុងបញ្ចីរ</translation>
    </message>
    <message>
        <source>Remove</source>
        <translation type="unfinished">លុបចេញ</translation>
    </message>
    <message>
        <source>Copy &amp;URI</source>
        <translation type="unfinished">ថតចម្លង &amp;RUl</translation>
    </message>
    <message>
        <source>&amp;Copy address</source>
<<<<<<< HEAD
        <translation type="unfinished">&amp;ចម្លងអាសយដ្ឋាន</translation>
=======
        <translation type="unfinished">ចម្លងអាសយដ្ឋាន(&amp;C)</translation>
>>>>>>> 4985b774
    </message>
    <message>
        <source>Copy &amp;label</source>
        <translation type="unfinished">ចម្លង &amp; ស្លាក</translation>
    </message>
    <message>
        <source>Copy &amp;message</source>
        <translation type="unfinished">ចម្លងសារ(&amp;m)</translation>
    </message>
    <message>
        <source>Copy &amp;amount</source>
<<<<<<< HEAD
        <translation type="unfinished">ចម្លង &amp; ចំនួន</translation>
=======
        <translation type="unfinished">ចម្លង &amp; ចំនួនទឹកប្រាក់</translation>
>>>>>>> 4985b774
    </message>
    <message>
        <source>Could not unlock wallet.</source>
        <translation type="unfinished">មិនអាចបើកសោរ កាបូបអេឡិចត្រូនិចបាន។</translation>
    </message>
    </context>
<context>
    <name>ReceiveRequestDialog</name>
    <message>
        <source>Request payment to …</source>
        <translation type="unfinished">ស្នើសុំការទូទាត់ទៅ…</translation>
    </message>
    <message>
        <source>Address:</source>
        <translation type="unfinished">អាសយដ្ឋានៈ</translation>
    </message>
    <message>
        <source>Amount:</source>
        <translation type="unfinished">ចំនួនទឹកប្រាក់៖</translation>
    </message>
    <message>
        <source>Label:</source>
        <translation type="unfinished">ស្លាកសញ្ញាៈ</translation>
    </message>
    <message>
        <source>Message:</source>
        <translation type="unfinished">សារៈ</translation>
    </message>
    <message>
        <source>Wallet:</source>
        <translation type="unfinished">កាបូបចល័ត៖</translation>
    </message>
    <message>
        <source>Copy &amp;URI</source>
        <translation type="unfinished">ថតចម្លង &amp;RUl</translation>
    </message>
    <message>
        <source>Copy &amp;Address</source>
        <translation type="unfinished">ថតចម្លង និង អាសយដ្ឋាន</translation>
    </message>
    <message>
        <source>&amp;Verify</source>
        <translation type="unfinished">ផ្ទៀង​ផ្ទាត់(&amp;V)</translation>
    </message>
    <message>
        <source>Verify this address on e.g. a hardware wallet screen</source>
        <translation type="unfinished">ផ្ទៀងផ្ទាត់អាសយដ្ឋាននេះនៅលើឧ. អេក្រង់កាបូបផ្នែករឹង</translation>
    </message>
    <message>
        <source>&amp;Save Image…</source>
        <translation type="unfinished">រក្សាទុក​រូបភាព(&amp;S)…</translation>
    </message>
    <message>
        <source>Payment information</source>
        <translation type="unfinished">ព័ត៏មានទូរទាត់ប្រាក់</translation>
    </message>
    </context>
<context>
    <name>RecentRequestsTableModel</name>
    <message>
        <source>Date</source>
        <translation type="unfinished">កាលបរិច្ឆេទ</translation>
    </message>
    <message>
        <source>Label</source>
        <translation type="unfinished">ស្លាក​</translation>
    </message>
    <message>
        <source>(no label)</source>
        <translation type="unfinished">(គ្មាន​ស្លាក​)</translation>
    </message>
    <message>
        <source>(no message)</source>
        <translation type="unfinished">(មិនមានសារ)</translation>
    </message>
    <message>
        <source>(no amount requested)</source>
        <translation type="unfinished">(មិនចំនួនបានស្នើរសុំ)</translation>
    </message>
    <message>
        <source>Requested</source>
        <translation type="unfinished">បានស្នើរសុំ</translation>
    </message>
</context>
<context>
    <name>SendCoinsDialog</name>
    <message>
        <source>Send Coins</source>
        <translation type="unfinished">បញ្ចូនកាក់</translation>
    </message>
    <message>
        <source>Coin Control Features</source>
        <translation type="unfinished">លក្ខណៈពិសេសក្នុងត្រួតពិនិត្យកាក់</translation>
    </message>
    <message>
        <source>automatically selected</source>
        <translation type="unfinished">បានជ្រើសរើសដោយស្វ័យប្រវត្តិ</translation>
    </message>
    <message>
        <source>Insufficient funds!</source>
        <translation type="unfinished">ប្រាក់មិនគ្រប់គ្រាន់!</translation>
    </message>
    <message>
        <source>Quantity:</source>
        <translation type="unfinished">បរិមាណ៖</translation>
    </message>
    <message>
        <source>Bytes:</source>
        <translation type="unfinished">Bytes៖</translation>
    </message>
    <message>
        <source>Amount:</source>
        <translation type="unfinished">ចំនួនទឹកប្រាក់៖</translation>
    </message>
    <message>
        <source>Fee:</source>
        <translation type="unfinished">តម្លៃសេវា៖</translation>
    </message>
    <message>
        <source>After Fee:</source>
        <translation type="unfinished">បន្ទាប់ពីតម្លៃសេវា៖</translation>
    </message>
    <message>
        <source>Change:</source>
        <translation type="unfinished">ប្តូរ៖</translation>
    </message>
    <message>
        <source>Custom change address</source>
        <translation type="unfinished">ជ្រើសរើសផ្លាស់ប្តូរអាសយដ្ឋាន</translation>
    </message>
    <message>
        <source>Transaction Fee:</source>
        <translation type="unfinished">កម្រៃប្រត្តិបត្តិការ</translation>
    </message>
    <message>
        <source>Hide</source>
        <translation type="unfinished">លាក់</translation>
    </message>
    <message>
        <source>Recommended:</source>
        <translation type="unfinished">បានណែនាំៈ</translation>
    </message>
    <message>
        <source>Send to multiple recipients at once</source>
        <translation type="unfinished">បញ្ចូនទៅកាន់អ្នកទទួលច្រើនអ្នកក្នុងពេលតែមួយ</translation>
    </message>
    <message>
        <source>Add &amp;Recipient</source>
        <translation type="unfinished">បន្ថែម &amp;អ្នកទទួល</translation>
    </message>
    <message>
        <source>Clear all fields of the form.</source>
        <translation type="unfinished">សម្អាតគ្រប់ប្រអប់ទាំងអស់ក្នុងទម្រង់នេះ។</translation>
    </message>
    <message>
        <source>Inputs…</source>
<<<<<<< HEAD
        <translation type="unfinished">បញ្ចូល...</translation>
=======
        <translation type="unfinished">ធាតុចូល...</translation>
    </message>
    <message>
        <source>Dust:</source>
        <translation type="unfinished">ធូលី៖</translation>
>>>>>>> 4985b774
    </message>
    <message>
        <source>Choose…</source>
        <translation type="unfinished">ជ្រើសរើស…</translation>
    </message>
    <message>
        <source>Specify a custom fee per kB (1,000 bytes) of the transaction's virtual size.

Note:  Since the fee is calculated on a per-byte basis, a fee rate of "100 satoshis per kvB" for a transaction size of 500 virtual bytes (half of 1 kvB) would ultimately yield a fee of only 50 satoshis.</source>
        <translation type="unfinished">បញ្ជាក់ថ្លៃផ្ទាល់ខ្លួនក្នុងមួយkB (1,000 byte) នៃទំហំនិម្មិតរបស់ប្រតិបត្តិការ។

ចំណាំ៖ ដោយសារតម្លៃត្រូវបានគណនាលើមូលដ្ឋានក្នុងមួយបៃ អត្រាថ្លៃសេវា "100 satoshis ក្នុងមួយ kvB" សម្រាប់ទំហំប្រតិបត្តិការ 500  byteនិម្មិត (ពាក់កណ្តាលនៃ 1 kvB) ទីបំផុតនឹងផ្តល់ថ្លៃសេវាត្រឹមតែ 50 satoshis ប៉ុណ្ណោះ។</translation>
    </message>
    <message>
        <source>A too low fee might result in a never confirming transaction (read the tooltip)</source>
        <translation type="unfinished">កម្រៃទាបពេកមិនអាចធ្វើឲ្យបញ្ចាក់ពីប្រត្តិបត្តិការ​(សូមអាន ប្រអប់សារ)</translation>
    </message>
    <message>
        <source>(Smart fee not initialized yet. This usually takes a few blocks…)</source>
        <translation type="unfinished">(ថ្លៃសេវាឆ្លាតវៃមិនទាន់ត្រូវបានចាប់ផ្តើមនៅឡើយទេ។ ជាធម្មតាវាចំណាយពេលពីរបីប្លុក...)</translation>
    </message>
    <message>
        <source>Confirmation time target:</source>
        <translation type="unfinished">ការបញ្ចាក់ទិសដៅពេលវេលាៈ</translation>
    </message>
    <message>
        <source>Clear &amp;All</source>
        <translation type="unfinished">សម្អាត &amp;ទាំងអស់</translation>
    </message>
    <message>
        <source>Balance:</source>
        <translation type="unfinished">សមតុល្យៈ</translation>
    </message>
    <message>
        <source>Confirm the send action</source>
        <translation type="unfinished">បញ្ចាក់សកម្មភាពបញ្ចូន</translation>
    </message>
    <message>
        <source>S&amp;end</source>
        <translation type="unfinished">ប&amp;ញ្ជូន</translation>
    </message>
    <message>
<<<<<<< HEAD
=======
        <source>Copy quantity</source>
        <translation type="unfinished">ចម្លងបរិមាណ</translation>
    </message>
    <message>
        <source>Copy amount</source>
        <translation type="unfinished">ចម្លងចំនួនទឹកប្រាក់</translation>
    </message>
    <message>
        <source>Copy fee</source>
        <translation type="unfinished">ចម្លងតម្លៃ</translation>
    </message>
    <message>
        <source>Copy dust</source>
        <translation type="unfinished">ចម្លងធូលី</translation>
    </message>
    <message>
        <source>Copy change</source>
        <translation type="unfinished">ចម្លងការផ្លាស់ប្តូរ</translation>
    </message>
    <message>
>>>>>>> 4985b774
        <source>Sign on device</source>
        <extracomment>"device" usually means a hardware wallet.</extracomment>
        <translation type="unfinished">ចុះហត្ថលេខាលើឧបករណ៍</translation>
    </message>
    <message>
        <source>Connect your hardware wallet first.</source>
<<<<<<< HEAD
        <translation type="unfinished">ភ្ជាប់កាបូបវែរឹងរបស់អ្នកជាមុនសិន។</translation>
=======
        <translation type="unfinished">ភ្ជាប់កាបូបហាដវែរបស់អ្នកជាមុនសិន។</translation>
>>>>>>> 4985b774
    </message>
    <message>
        <source>Set external signer script path in Options -&gt; Wallet</source>
        <extracomment>"External signer" means using devices such as hardware wallets.</extracomment>
        <translation type="unfinished">កំណត់ទីតាំងscript អ្នកចុះហត្ថលេខាខាងក្រៅនៅក្នុងជម្រើស -&gt; កាបូប</translation>
    </message>
    <message>
        <source>To review recipient list click "Show Details…"</source>
        <translation type="unfinished">ដើម្បីពិនិត្យមើលបញ្ជីអ្នកទទួលសូមចុច "បង្ហាញព័ត៌មានលម្អិត..."</translation>
    </message>
    <message>
        <source>Sign failed</source>
        <translation type="unfinished">សញ្ញាបរាជ័យ</translation>
    </message>
    <message>
        <source>External signer not found</source>
        <extracomment>"External signer" means using devices such as hardware wallets.</extracomment>
        <translation type="unfinished">រកមិនឃើញអ្នកចុះហត្ថលេខាខាងក្រៅទេ។</translation>
    </message>
    <message>
        <source>External signer failure</source>
        <extracomment>"External signer" means using devices such as hardware wallets.</extracomment>
        <translation type="unfinished">ការបរាជ័យអ្នកចុះហត្ថលេខាខាងក្រៅ</translation>
    </message>
    <message>
        <source>Save Transaction Data</source>
        <translation type="unfinished">រក្សាទិន្នន័យប្រត្តិបត្តិការ</translation>
    </message>
    <message>
        <source>Partially Signed Transaction (Binary)</source>
        <extracomment>Expanded name of the binary PSBT file format. See: BIP 174.</extracomment>
        <translation type="unfinished">ប្រតិបត្តិការដែលបានចុះហត្ថលេខាដោយផ្នែក (ប្រព័ន្ធគោលពីរ)</translation>
    </message>
    <message>
        <source>PSBT saved</source>
        <extracomment>Popup message when a PSBT has been saved to a file</extracomment>
        <translation type="unfinished"> បានរក្សាទុកPSBT</translation>
    </message>
    <message>
        <source>External balance:</source>
        <translation type="unfinished">សមតុល្យខាងក្រៅ៖</translation>
    </message>
    <message>
        <source>or</source>
        <translation type="unfinished">ឬ</translation>
    </message>
    <message>
        <source>You can increase the fee later (signals Replace-By-Fee, BIP-125).</source>
        <translation type="unfinished">អ្នកអាចបង្កើនកម្រៃពេលក្រោយ( សញ្ញា ជំនួសដោយកម្រៃ BIP-125)។</translation>
    </message>
    <message>
        <source>Do you want to create this transaction?</source>
        <extracomment>Message displayed when attempting to create a transaction. Cautionary text to prompt the user to verify that the displayed transaction details represent the transaction the user intends to create.</extracomment>
        <translation type="unfinished">តើអ្នកចង់បង្កើតប្រតិបត្តិការនេះទេ?</translation>
    </message>
    <message>
        <source>Please, review your transaction. You can create and send this transaction or create a Partially Signed Qtum Transaction (PSBT), which you can save or copy and then sign with, e.g., an offline %1 wallet, or a PSBT-compatible hardware wallet.</source>
        <extracomment>Text to inform a user attempting to create a transaction of their current options. At this stage, a user can send their transaction or create a PSBT. This string is displayed when both private keys and PSBT controls are enabled.</extracomment>
        <translation type="unfinished">សូមពិនិត្យមើលប្រតិបត្តិការរបស់អ្នក។ អ្នកអាចបង្កើត និងផ្ញើប្រតិបត្តិការនេះ ឬបង្កើតប្រតិបត្តិការ Qtum ដែលបានចុះហត្ថលេខាដោយផ្នែក (PSBT) ដែលអ្នកអាចរក្សាទុក ឬចម្លងហើយបន្ទាប់មកចុះហត្ថលេខាជាមួយ ឧ. %1កាបូបក្រៅបណ្តាញ ឬកាបូបហាដវែដែលត្រូវគ្នាជាមួយ PSBT ។</translation>
    </message>
    <message>
        <source>Please, review your transaction.</source>
        <extracomment>Text to prompt a user to review the details of the transaction they are attempting to send.</extracomment>
        <translation type="unfinished">សូមពិនិត្យប្រត្តិបត្តិការទឹកប្រាក់របស់អ្នកសារឡើងវិញ។</translation>
    </message>
    <message>
        <source>Transaction fee</source>
        <translation type="unfinished">កម្រៃប្រត្តិបត្តិការ</translation>
    </message>
    <message>
        <source>Total Amount</source>
        <translation type="unfinished">ចំនួនសរុប</translation>
    </message>
    <message>
        <source>Confirm send coins</source>
        <translation type="unfinished">បញ្ចាក់​ ក្នុងការបញ្ចូនកាក់</translation>
    </message>
    <message>
        <source>Watch-only balance:</source>
        <translation type="unfinished">សមតុល្យសម្រាប់តែមើលៈ</translation>
    </message>
    <message>
        <source>The recipient address is not valid. Please recheck.</source>
        <translation type="unfinished">អាសយដ្ឋានអ្នកទទួលមិនត្រឹមត្រូវ។ សូមពិនិត្យម្តងទៀត។</translation>
    </message>
    <message>
        <source>The amount to pay must be larger than 0.</source>
        <translation type="unfinished">ចំនួនទឹកប្រាក់ដែលត្រូវបងត្រូវតែធំជាង ០។</translation>
    </message>
    <message>
        <source>The amount exceeds your balance.</source>
        <translation type="unfinished">ចំនួនលើសសមតុល្យរបស់អ្នក។</translation>
    </message>
    <message>
        <source>Duplicate address found: addresses should only be used once each.</source>
        <translation type="unfinished">អាសយដ្ឋានស្ទួនត្រូវបានរកឃើញៈ គ្រប់អាសយដ្ឋានគួរត្រូវបានប្រើតែម្តង</translation>
    </message>
    <message>
        <source>Transaction creation failed!</source>
        <translation type="unfinished">បង្កើតប្រត្តិបត្តិការមិនជោគជ័យ!</translation>
    </message>
    <message numerus="yes">
        <source>Estimated to begin confirmation within %n block(s).</source>
        <translation type="unfinished">
            <numerusform>ប៉ាន់ស្មានដើម្បីចាប់ផ្តើមការបញ្ជាក់នៅក្នុង%n(ច្រើន)ប្លុក។</numerusform>
            <numerusform />
        </translation>
    </message>
    <message>
        <source>(no label)</source>
        <translation type="unfinished">(គ្មាន​ស្លាក​)</translation>
    </message>
</context>
<context>
    <name>SendCoinsEntry</name>
    <message>
        <source>A&amp;mount:</source>
        <translation type="unfinished">ចំ&amp;នួនៈ</translation>
    </message>
    <message>
        <source>Pay &amp;To:</source>
        <translation type="unfinished">ទូរទាត់ទៅ&amp;កាន់ៈ</translation>
    </message>
    <message>
        <source>&amp;Label:</source>
        <translation type="unfinished">&amp;ស្លាក​សញ្ញា:</translation>
    </message>
    <message>
        <source>Choose previously used address</source>
        <translation type="unfinished">ជ្រើសរើសអាសយដ្ឋានដែលបានប្រើពីមុន</translation>
    </message>
    <message>
        <source>The Qtum address to send the payment to</source>
        <translation type="unfinished">អាសយដ្ឋានប៊ីតខញក្នុងការបញ្ចូនការទូរទាត់ប្រាក់ទៅកាន់</translation>
    </message>
    <message>
        <source>Paste address from clipboard</source>
        <translation type="unfinished">ថតចម្លងអាសយដ្ឋាណពីក្ដារតម្រៀប</translation>
    </message>
    <message>
        <source>Remove this entry</source>
        <translation type="unfinished">លុបការបញ្ចូលនេះ</translation>
    </message>
    <message>
        <source>Use available balance</source>
        <translation type="unfinished">ប្រើប្រាស់សមតុល្យដែលមានសាច់ប្រាក់</translation>
    </message>
    <message>
        <source>Message:</source>
        <translation type="unfinished">សារៈ</translation>
    </message>
    <message>
        <source>Enter a label for this address to add it to the list of used addresses</source>
        <translation type="unfinished">បញ្ចូលស្លាក​សញ្ញាមួយ សម្រាប់អាសយដ្ឋាននេះ ដើម្បីបញ្ចូលវាទៅក្នងបញ្ចីរអាសយដ្ឋានដែលបានប្រើប្រាស់</translation>
    </message>
    </context>
<context>
    <name>SendConfirmationDialog</name>
    <message>
        <source>Send</source>
        <translation type="unfinished">បញ្ចូន</translation>
    </message>
    </context>
<context>
    <name>SignVerifyMessageDialog</name>
    <message>
        <source>Signatures - Sign / Verify a Message</source>
        <translation type="unfinished">ហត្ថលេខា ចុះហត្ថលេខា ឬ ផ្ទៀងផ្ទាត់សារមួយ</translation>
    </message>
    <message>
        <source>&amp;Sign Message</source>
        <translation type="unfinished">&amp;ចុះហត្ថលេខា សារ</translation>
    </message>
    <message>
        <source>The Qtum address to sign the message with</source> 
        <translation type="unfinished">អាសយដ្ឋានប៊ីតខញនេះ ចុះហត្ថលេខានៅលើសារ</translation>
    </message>
    <message>
        <source>Choose previously used address</source>
        <translation type="unfinished">ជ្រើសរើសអាសយដ្ឋានដែលបានប្រើពីមុន</translation>
    </message>
    <message>
        <source>Paste address from clipboard</source>
        <translation type="unfinished">ថតចម្លងអាសយដ្ឋាណពីក្ដារតម្រៀប</translation>
    </message>
    <message>
        <source>Enter the message you want to sign here</source>
        <translation type="unfinished">សូមបញ្ចូលពាក្យដែលអ្នកចង់បញ្ចូលនៅទីនេះ</translation>
    </message>
    <message>
        <source>Signature</source>
        <translation type="unfinished">ហត្ថលេខា</translation>
    </message>
    <message>
        <source>Copy the current signature to the system clipboard</source>
        <translation type="unfinished">ចម្លងហត្ថលេខដែលមានបច្ចុប្បន្នទៅកាន់ប្រព័ន្ធក្តារតមៀប</translation>
    </message>
    <message>
        <source>Sign the message to prove you own this Qtum address</source>
        <translation type="unfinished">ចុះហត្ថលេខាលើសារនេះដើម្បីបង្ហាញថាលោកអ្នកជាម្ចាស់អាសយដ្ឋានប៊ីតខញ</translation>
    </message>
    <message>
        <source>Sign &amp;Message</source>
        <translation type="unfinished">ហត្ថលេខា &amp; សារ</translation>
    </message>
    <message>
        <source>Reset all sign message fields</source>
        <translation type="unfinished">កែសម្រួលឡើងវិញគ្រប់សារហត្ថលេខាទាំងអស់ឡើងវិញ</translation>
    </message>
    <message>
        <source>Clear &amp;All</source>
        <translation type="unfinished">សម្អាត &amp;ទាំងអស់</translation>
    </message>
    <message>
        <source>&amp;Verify Message</source>
        <translation type="unfinished">&amp;ផ្ទៀងផ្ទាត់សារ</translation>
    </message>
    <message>
        <source>The signed message to verify</source>
        <translation type="unfinished">សារដែលបានចុះហត្ថលេខា ដើម្បីបញ្ចាក់</translation>
    </message>
    <message>
        <source>The signature given when the message was signed</source>
        <translation type="unfinished">ហត្ថលេខាត្រូវបានផ្តល់នៅពេលដែលសារត្រូវបានចុះហត្ថលេខា</translation>
    </message>
    <message>
        <source>Verify the message to ensure it was signed with the specified Qtum address</source>
        <translation type="unfinished">ផ្ទៀងផ្ទាត់សារដើម្បីធានាថាវាត្រូវបានចុះហត្ថលេខាជាមួយនឹងអាសយដ្ឋានប៊ីតខញជាក់លាក់។</translation>
    </message>
    <message>
        <source>Verify &amp;Message</source>
        <translation type="unfinished">ផ្ទៀងផ្ទាត់&amp;សារ</translation>
    </message>
    <message>
        <source>Reset all verify message fields</source>
        <translation type="unfinished">កែសម្រួលឡើងវិញគ្រប់សារផ្ទៀងផ្ទាត់ទាំងអស់</translation>
    </message>
    <message>
        <source>Click "Sign Message" to generate signature</source>
        <translation type="unfinished">ចុច ៉ហត្ថលេខា​ លើសារ​ ​ ៉​ដើម្បីបង្កើតហត្ថលេខា</translation>
    </message>
    <message>
        <source>The entered address is invalid.</source>
        <translation type="unfinished">អាសយដ្ឋានដែលបានបញ្ចូល មិនត្រឹមត្រូវ។</translation>
    </message>
    <message>
        <source>Please check the address and try again.</source>
        <translation type="unfinished">សូមពិនិត្យអាសយដ្ឋាននេះឡើងវិញ រួចហើយព្យាយាមម្តងទៀត។</translation>
    </message>
    <message>
        <source>Wallet unlock was cancelled.</source>
        <translation type="unfinished">បោះបង់ចោល ការដោះសោរកាបូបអេឡិចត្រូនិច។</translation>
    </message>
    <message>
        <source>No error</source>
        <translation type="unfinished">មិនមានបញ្ហា</translation>
    </message>
    <message>
        <source>Message signing failed.</source>
        <translation type="unfinished">ការចុះហត្ថលេខាលើសារមិនជោគជ័យ។</translation>
    </message>
    <message>
        <source>Message signed.</source>
        <translation type="unfinished">សារបានចុះហត្ថលេខា។</translation>
    </message>
    <message>
        <source>The signature could not be decoded.</source>
        <translation type="unfinished">ការចុះហត្ថលេខានេះមិនគួរត្រូវបានបម្លែងទៅជាភាសាកុំព្យូទ័រទេ។</translation>
    </message>
    <message>
        <source>Please check the signature and try again.</source>
        <translation type="unfinished">សូមពិនិត្យការចុះហត្ថលេខានេះឡើងវិញ រូចហើយព្យាយាមម្តងទៀត។</translation>
    </message>
    <message>
        <source>The signature did not match the message digest.</source>
        <translation type="unfinished">ហត្ថលេខានេះមិនត្រូវទៅនឹងសារដែលបានបំលែងរួច។</translation>
    </message>
    <message>
        <source>Message verification failed.</source>
        <translation type="unfinished">សារបញ្ចាក់ មិនត្រឹមត្រូវ។</translation>
    </message>
    <message>
        <source>Message verified.</source>
        <translation type="unfinished">សារត្រូវបានផ្ទៀងផ្ទាត់។</translation>
    </message>
</context>
<context>
    <name>SplashScreen</name>
    <message>
        <source>(press q to shutdown and continue later)</source>
        <translation type="unfinished">(ចុច q ដើម្បីបិទ ហើយបន្តពេលក្រោយ)</translation>
    </message>
    <message>
        <source>press q to shutdown</source>
        <translation type="unfinished">ចុច q ដើម្បីបិទ</translation>
    </message>
</context>
<context>
    <name>TransactionDesc</name>
    <message>
        <source>abandoned</source>
        <extracomment>Text explaining the current status of a transaction, shown in the status field of the details window for this transaction. This status represents an abandoned transaction.</extracomment>
        <translation type="unfinished">បានបោះបង់ចោល</translation>
    </message>
    <message>
        <source>Status</source>
        <translation type="unfinished">ស្ថានភាព</translation>
    </message>
    <message>
        <source>Date</source>
        <translation type="unfinished">កាលបរិច្ឆេទ</translation>
    </message>
    <message>
        <source>Source</source>
        <translation type="unfinished">ប្រភព</translation>
    </message>
    <message>
        <source>Generated</source>
        <translation type="unfinished">បានបង្កើត</translation>
    </message>
    <message>
        <source>From</source>
        <translation type="unfinished">ពី</translation>
    </message>
    <message>
        <source>unknown</source>
        <translation type="unfinished">មិនស្គាល់</translation>
    </message>
    <message>
        <source>To</source>
        <translation type="unfinished">ទៅកាន់</translation>
    </message>
    <message>
        <source>own address</source>
        <translation type="unfinished">អាសយដ្ឋានផ្ទាល់ខ្លួន</translation>
    </message>
    <message>
        <source>watch-only</source>
        <translation type="unfinished">សម្រាប់តែមើល</translation>
    </message>
    <message>
        <source>label</source>
        <translation type="unfinished">ស្លាក​សញ្ញា</translation>
    </message>
    <message numerus="yes">
        <source>matures in %n more block(s)</source>
        <translation type="unfinished">
            <numerusform />
            <numerusform />
        </translation>
    </message>
    <message>
        <source>not accepted</source>
        <translation type="unfinished">មិនបានទទួល</translation>
    </message>
    <message>
        <source>Transaction fee</source>
        <translation type="unfinished">កម្រៃប្រត្តិបត្តិការ</translation>
    </message>
    <message>
        <source>Comment</source>
        <translation type="unfinished">យោលបល់</translation>
    </message>
    <message>
        <source>Transaction ID</source>
        <translation type="unfinished">អត្តសញ្ញាណ ប្រត្តិបត្តិការ</translation>
    </message>
    <message>
        <source>Transaction total size</source>
        <translation type="unfinished">ទំហំសរុបប្រត្តិបត្តិការ</translation>
    </message>
    <message>
        <source>Transaction virtual size</source>
        <translation type="unfinished">ទំហំប្រត្តិបត្តិការជាក់ស្តែង</translation>
    </message>
    <message>
        <source>Transaction</source>
        <translation type="unfinished">ប្រត្តិបត្តិការ</translation>
    </message>
    <message>
        <source>Inputs</source>
        <translation type="unfinished">ធាតុចូល</translation>
    </message>
    <message>
        <source>Amount</source>
        <translation type="unfinished">ចំនួន</translation>
    </message>
    <message>
        <source>true</source>
        <translation type="unfinished">ត្រូវ</translation>
    </message>
    <message>
        <source>false</source>
        <translation type="unfinished">មិនត្រឹមត្រូវ</translation>
    </message>
</context>
<context>
    <name>TransactionTableModel</name>
    <message>
        <source>Date</source>
        <translation type="unfinished">កាលបរិច្ឆេទ</translation>
    </message>
    <message>
        <source>Type</source>
        <translation type="unfinished">ប្រភេទ</translation>
    </message>
    <message>
        <source>Label</source>
        <translation type="unfinished">ស្លាក​</translation>
    </message>
    <message>
        <source>Unconfirmed</source>
        <translation type="unfinished">មិនទាន់បានបញ្ចាក់ច្បាស់</translation>
    </message>
    <message>
        <source>Abandoned</source>
        <translation type="unfinished">បានបោះបង់</translation>
    </message>
    <message>
        <source>Conflicted</source>
        <translation type="unfinished">បានប្រឆាំងតទល់គ្នា</translation>
    </message>
    <message>
        <source>Generated but not accepted</source>
        <translation type="unfinished">បានបង្កើត ប៉ុន្តែមិនបានទទួល</translation>
    </message>
    <message>
        <source>Received with</source>
        <translation type="unfinished">បានទទួលជាមួយនឹង</translation>
    </message>
    <message>
        <source>Received from</source>
        <translation type="unfinished">បានទទួលពី</translation>
    </message>
    <message>
        <source>Sent to</source>
        <translation type="unfinished">បានបញ្ចូនទៅកាន់</translation>
    </message>
    <message>
        <source>Payment to yourself</source>
        <translation type="unfinished">បង់ប្រាក់ទៅខ្លួនអ្នក</translation>
    </message>
    <message>
        <source>Mined</source>
        <translation type="unfinished">បានរុករករ៉ែ</translation>
    </message>
    <message>
        <source>watch-only</source>
        <translation type="unfinished">សម្រាប់តែមើល</translation>
    </message>
    <message>
        <source>(n/a)</source>
        <translation type="unfinished">(មិនមាន)</translation>
    </message>
    <message>
        <source>(no label)</source>
        <translation type="unfinished">(គ្មាន​ស្លាក​)</translation>
    </message>
    <message>
        <source>Transaction status. Hover over this field to show number of confirmations.</source>
        <translation type="unfinished">ស្ថានភាពប្រត្តិបត្តិការ។ អូសម៉ៅដាក់លើប្រអប់នេះដើម្បីបង្ហាញចំនួននៃការបញ្ចាក់។</translation>
    </message>
    <message>
        <source>Date and time that the transaction was received.</source>
        <translation type="unfinished">ថ្ងៃ និង ពេលវេលាដែលទទួលបានប្រត្តិបត្តិការ។</translation>
    </message>
    <message>
        <source>Type of transaction.</source>
        <translation type="unfinished">ប្រភេទនៃប្រត្តិបត្តិការ</translation>
    </message>
    <message>
        <source>Amount removed from or added to balance.</source>
        <translation type="unfinished">ចំនួនទឹកប្រាក់បានដកចេញ ឬដាក់ចូលទៅក្នុងសមតុល្យ។</translation>
    </message>
</context>
<context>
    <name>TransactionView</name>
    <message>
        <source>All</source>
        <translation type="unfinished">ទាំងអស់</translation>
    </message>
    <message>
        <source>Today</source>
        <translation type="unfinished">ថ្ងៃនេះ</translation>
    </message>
    <message>
        <source>This week</source>
        <translation type="unfinished">សប្តាហ៍នេះ</translation>
    </message>
    <message>
        <source>This month</source>
        <translation type="unfinished">ខែនេះ</translation>
    </message>
    <message>
        <source>Last month</source>
        <translation type="unfinished">ខែមុន</translation>
    </message>
    <message>
        <source>This year</source>
        <translation type="unfinished">ឆ្នាំនេះ</translation>
    </message>
    <message>
        <source>Received with</source>
        <translation type="unfinished">បានទទួលជាមួយនឹង</translation>
    </message>
    <message>
        <source>Sent to</source>
        <translation type="unfinished">បានបញ្ចូនទៅកាន់</translation>
    </message>
    <message>
        <source>To yourself</source>
        <translation type="unfinished">ទៅកាន់ខ្លូនអ្នក</translation>
    </message>
    <message>
        <source>Mined</source>
        <translation type="unfinished">បានរុករករ៉ែ</translation>
    </message>
    <message>
        <source>Other</source>
        <translation type="unfinished">ផ្សេងទៀត</translation>
    </message>
    <message>
        <source>Enter address, transaction id, or label to search</source>
        <translation type="unfinished">បញ្ចូលអាសយដ្ឋាន អត្តសញ្ញាណប្រត្តិបត្តិការ ឫ ស្លាក​សញ្ញា ដើម្បីធ្វើការស្វែងរក</translation>
    </message>
    <message>
        <source>Min amount</source>
        <translation type="unfinished">ចំនួនតិចបំផុត</translation>
    </message>
    <message>
        <source>&amp;Copy address</source>
<<<<<<< HEAD
        <translation type="unfinished">&amp;ចម្លងអាសយដ្ឋាន</translation>
=======
        <translation type="unfinished">ចម្លងអាសយដ្ឋាន(&amp;C)</translation>
>>>>>>> 4985b774
    </message>
    <message>
        <source>Copy &amp;label</source>
        <translation type="unfinished">ចម្លង &amp; ស្លាក</translation>
    </message>
    <message>
        <source>Copy &amp;amount</source>
<<<<<<< HEAD
        <translation type="unfinished">ចម្លង &amp; ចំនួន</translation>
=======
        <translation type="unfinished">ចម្លង &amp; ចំនួនទឹកប្រាក់</translation>
>>>>>>> 4985b774
    </message>
    <message>
        <source>Export Transaction History</source>
        <translation type="unfinished">ប្រវត្តិនៃការនាំចេញប្រត្តិបត្តិការ</translation>
    </message>
    <message>
        <source>Comma separated file</source>
        <extracomment>Expanded name of the CSV file format. See: https://en.wikipedia.org/wiki/Comma-separated_values.</extracomment>
        <translation type="unfinished">Comma បំបែកឯកសារ</translation>
    </message>
    <message>
        <source>Confirmed</source>
        <translation type="unfinished">បានបញ្ជាក់</translation>
    </message>
    <message>
        <source>Watch-only</source>
        <translation type="unfinished">សម្រាប់តែមើល</translation>
    </message>
    <message>
        <source>Date</source>
        <translation type="unfinished">កាលបរិច្ឆេទ</translation>
    </message>
    <message>
        <source>Type</source>
        <translation type="unfinished">ប្រភេទ</translation>
    </message>
    <message>
        <source>Label</source>
        <translation type="unfinished">ស្លាក​</translation>
    </message>
    <message>
        <source>Address</source>
        <translation type="unfinished">អាសយដ្ឋាន</translation>
    </message>
    <message>
        <source>ID</source>
        <translation type="unfinished">អត្តសញ្ញាណ</translation>
    </message>
    <message>
        <source>Exporting Failed</source>
        <translation type="unfinished">ការនាំចេញបានបរាជ័យ</translation>
    </message>
    <message>
        <source>Exporting Successful</source>
        <translation type="unfinished">កំពុងនាំចេញដោយជោគជ័យ</translation>
    </message>
    <message>
        <source>Range:</source>
        <translation type="unfinished">លំដាប់ពីៈ</translation>
    </message>
    <message>
        <source>to</source>
        <translation type="unfinished">ទៅកាន់</translation>
    </message>
</context>
<context>
    <name>WalletFrame</name>
    <message>
        <source>No wallet has been loaded.
Go to File &gt; Open Wallet to load a wallet.
- OR -</source>
        <translation type="unfinished">មិនមានកាបូបអេឡិចត្រូនិចបង្ហាញ។
ចូលឯកសារ‍»បើកកាបូបអេឡិចត្រូនិចដើម្បីបង្ហាញកាបូបមួយ
ឬ</translation>
    </message>
    <message>
        <source>Create a new wallet</source>
        <translation type="unfinished">បង្កើតកាបូបចល័តថ្មីមួយ</translation>
    </message>
    <message>
        <source>Error</source>
        <translation type="unfinished">បញ្ហា</translation>
    </message>
    <message>
        <source>Unable to decode PSBT from clipboard (invalid base64)</source>
        <translation type="unfinished">មិនអាចបកស្រាយអក្សរសម្ងាត់​PSBT ពី​ក្ដារតម្រៀប (មូដ្ឋាន៦៤ មិនត្រឹមត្រូវ)</translation>
    </message>
    <message>
        <source>Load Transaction Data</source>
        <translation type="unfinished">ទាញយកទិន្ន័យប្រត្តិបត្តិការ</translation>
    </message>
    <message>
        <source>Partially Signed Transaction (*.psbt)</source>
        <translation type="unfinished">ប្រត្តិបត្តិការ ដែលបានចុះហត្ថលេខាដោយផ្នែក (*.psbt)</translation>
    </message>
    </context>
<context>
    <name>WalletModel</name>
    <message>
        <source>Send Coins</source>
        <translation type="unfinished">បញ្ចូនកាក់</translation>
    </message>
    <message>
        <source>Increasing transaction fee failed</source>
        <translation type="unfinished">តំឡើងកម្រៃប្រត្តិបត្តិការមិនជោគជ័យ</translation>
    </message>
    <message>
        <source>Do you want to increase the fee?</source>
        <extracomment>Asks a user if they would like to manually increase the fee of a transaction that has already been created.</extracomment>
        <translation type="unfinished">តើអ្នកចង់តំឡើងកម្រៃដែរ ឫទេ?</translation>
    </message>
    <message>
        <source>Current fee:</source>
        <translation type="unfinished">កម្រៃបច្ចុប្បន្ន</translation>
    </message>
    <message>
        <source>Warning: This may pay the additional fee by reducing change outputs or adding inputs, when necessary. It may add a new change output if one does not already exist. These changes may potentially leak privacy.</source>
        <translation type="unfinished">ការព្រមាន៖ វាអាចបង់ថ្លៃបន្ថែមដោយកាត់បន្ថយលទ្ធផលនៃការផ្លាស់ប្តូរ ឬបន្ថែមធាតុចូល នៅពេលចាំបាច់។ វាអាចបន្ថែមលទ្ធផលនៃការផ្លាស់ប្តូរថ្មី ប្រសិនបើវាមិនទាន់មាន។ ការផ្លាស់ប្តូរទាំងនេះអាចនឹងលេចធ្លាយភាពឯកជន។</translation>
    </message>
    <message>
        <source>Can't sign transaction.</source>
        <translation type="unfinished">មិនអាចចុះហត្ថលេខាលើប្រត្តិបត្តិការ។</translation>
    </message>
    <message>
        <source>Could not commit transaction</source>
        <translation type="unfinished">មិនបានធ្វើប្រត្តិបត្តិការ</translation>
    </message>
    </context>
<context>
    <name>WalletView</name>
    <message>
        <source>&amp;Export</source>
        <translation type="unfinished">នាំចេញ(&amp;E)</translation>
    </message>
    <message>
        <source>Export the data in the current tab to a file</source>
        <translation type="unfinished">នាំចេញទិន្នន័យនៃផ្ទាំងបច្ចុប្បន្នទៅជាឯកសារមួយ</translation>
    </message>
    <message>
        <source>Wallet Data</source>
        <extracomment>Name of the wallet data file format.</extracomment>
        <translation type="unfinished">ទិន្នន័យកាបូប</translation>
    </message>
    <message>
        <source>Wallet Data</source>
        <extracomment>Name of the wallet data file format.</extracomment>
        <translation type="unfinished">ទិន្នន័យកាបូប</translation>
    </message>
    <message>
        <source>Backup Failed</source>
        <translation type="unfinished">ថតចម្លងទុកមិនទទួលបានជោគជ័យ</translation>
    </message>
    <message>
        <source>Backup Successful</source>
        <translation type="unfinished">ចំម្លងទុកដោយជោគជ័យ</translation>
    </message>
    <message>
        <source>Cancel</source>
        <translation type="unfinished">ចាកចេញ</translation>
    </message>
</context>
<context>
    <name>bitcoin-core</name>
    <message>
        <source>The transaction amount is too small to send after the fee has been deducted</source>
        <translation type="unfinished">ចំនួនប្រត្តិបត្តិការមានទឹកប្រាក់ទំហំតិចតួច ក្នុងការផ្ញើរចេញទៅ  បន្ទាប់ពីកំរៃត្រូវបានកាត់រួចរាល់</translation>
    </message>
    <message>
        <source>This is the maximum transaction fee you pay (in addition to the normal fee) to prioritize partial spend avoidance over regular coin selection.</source>
        <translation type="unfinished">នេះជាកម្រៃប្រត្តិបត្តិការតូចបំផុត ដែលអ្នកទូរទាត់ (បន្ថែមទៅលើកម្រៃធម្មតា)​​  ដើម្បីផ្តល់អាទិភាពលើការជៀសវៀងការចំណាយដោយផ្នែក សម្រាប់ការជ្រើសរើសកាក់ដោយទៀងទាត់។</translation>
    </message>
    <message>
        <source>This is the transaction fee you may pay when fee estimates are not available.</source>
        <translation type="unfinished"> អ្នកនឹងទូរទាត់ កម្រៃប្រត្តិបត្តិការនេះ នៅពេលណាដែល ទឹកប្រាក់នៃការប៉ាន់ស្មាន មិនទាន់មាន។</translation>
    </message>
    <message>
        <source>Total length of network version string (%i) exceeds maximum length (%i). Reduce the number or size of uacomments.</source>
        <translation type="unfinished">ប្រវែងខ្សែបណ្តាញសរុប(%i) លើសប្រវែងខ្សែដែលវែងបំផុត (%i)។ កាត់បន្ថយចំនួន ​ឬទំហំនៃ uacomments ។</translation>
    </message>
    <message>
        <source>Warning: Private keys detected in wallet {%s} with disabled private keys</source>
        <translation type="unfinished">សេចក្តីប្រកាសអាសន្នៈ​ លេខសំម្ងាត់ត្រូវបានស្វែងរកឃើញនៅក្នុងកាបូបអេឡិចត្រូនិច​ {%s} ជាមួយនិងលេខសំម្ងាត់ត្រូវបានដាក់ឲ្យលែងប្រើលែងកើត</translation>
    </message>
    <message>
        <source>%s is set very high!</source>
        <translation type="unfinished">%s ត្រូវបានកំណត់យ៉ាងខ្ពស់</translation>
    </message>
    <message>
        <source>Cannot write to data directory '%s'; check permissions.</source>
        <translation type="unfinished">មិនអាចសរសេរទៅកាន់ កន្លែងផ្ទុកទិន្នន័យ​ '%s'; ពិនិត្យមើលការអនុញ្ញាត។</translation>
    </message>
    <message>
        <source>The inputs size exceeds the maximum weight. Please try sending a smaller amount or manually consolidating your wallet's UTXOs</source>
        <translation type="unfinished">ទំហំបញ្ចូលលើសពីទម្ងន់អតិបរមា។ សូមព្យាយាមផ្ញើចំនួនតូចជាងនេះ ឬបង្រួបបង្រួម UTXO នៃកាបូបរបស់អ្នកដោយដៃ</translation>
    </message>
    <message>
        <source>The preselected coins total amount does not cover the transaction target. Please allow other inputs to be automatically selected or include more coins manually</source>
        <translation type="unfinished">ចំនួនសរុបនៃកាក់ដែលបានជ្រើសរើសជាមុនមិនគ្របដណ្តប់លើគោលដៅប្រតិបត្តិការទេ។ សូមអនុញ្ញាតឱ្យធាតុបញ្ចូលផ្សេងទៀតត្រូវបានជ្រើសរើសដោយស្វ័យប្រវត្តិ ឬបញ្ចូលកាក់បន្ថែមទៀតដោយហត្ថកម្</translation>
    </message>
    <message>
        <source>Disk space is too low!</source>
        <translation type="unfinished">ទំហំឌីស មានកំរិតទាប</translation>
    </message>
    <message>
        <source>Done loading</source>
        <translation type="unfinished">បានធ្វើរួចរាល់ហើយ កំពុងបង្ហាញ</translation>
    </message>
    <message>
        <source>Error reading from database, shutting down.</source>
        <translation type="unfinished">បញ្ហា​ក្នុងការទទួលបានទិន្ន័យ​ ពីមូលដ្ឋានទិន្ន័យ ដូច្នេះកំពុងតែបិទ។</translation>
    </message>
    <message>
        <source>Failed to verify database</source>
        <translation type="unfinished">មិនបានជោគជ័យក្នុងការបញ្ចាក់ មូលដ្ឋានទិន្នន័យ</translation>
    </message>
    <message>
        <source>Insufficient funds</source>
        <translation type="unfinished">មូលនិធិមិនគ្រប់គ្រាន់</translation>
    </message>
    <message>
        <source>Invalid P2P permission: '%s'</source>
        <translation type="unfinished">ការអនុញ្ញាត P2P មិនត្រឹមត្រូវៈ​ '%s'</translation>
    </message>
    <message>
        <source>Invalid amount for -%s=&lt;amount&gt;: '%s'</source>
        <translation type="unfinished">ចំនួនមិនត្រឹមត្រូវសម្រាប់  -%s=&lt;amount&gt;: '%s'</translation>
    </message>
    <message>
        <source>Signing transaction failed</source>
        <translation type="unfinished">ប្រត្តិបត្តការចូល មិនជោគជ័យ</translation>
    </message>
    <message>
        <source>The transaction amount is too small to pay the fee</source>
        <translation type="unfinished">ចំនួនប្រត្តិបត្តិការមានទឹកប្រាក់ទំហំតូចពេក សម្រាប់បង់ប្រាក់</translation>
    </message>
    <message>
        <source>The wallet will avoid paying less than the minimum relay fee.</source>
        <translation type="unfinished">ប្រត្តិបត្តិការមានខ្សែចង្វាក់រងចាំដើម្បីធ្វើការផ្ទៀងផ្ទាត់វែង</translation>
    </message>
    <message>
        <source>This is the minimum transaction fee you pay on every transaction.</source>
        <translation type="unfinished">នេះជាកម្រៃប្រត្តិបត្តិការតិចបំផុត អ្នកបង់រាល់ពេលធ្វើប្រត្តិបត្តិការម្តងៗ។</translation>
    </message>
    <message>
        <source>This is the transaction fee you will pay if you send a transaction.</source>
        <translation type="unfinished">នេះជាកម្រៃប្រត្តិបត្តិការ អ្នកនឹងបង់ប្រសិនបើអ្នកធ្វើប្រត្តិបត្តិការម្តង។</translation>
    </message>
    <message>
        <source>Transaction amount too small</source>
        <translation type="unfinished">ចំនួនប្រត្តិបត្តិការមានទឹកប្រាក់ទំហំតូច</translation>
    </message>
    <message>
        <source>Transaction amounts must not be negative</source>
        <translation type="unfinished">ចំនួនប្រត្តិបត្តិការ មិនអាចអវិជ្ជមានបានទេ</translation>
    </message>
    <message>
        <source>Transaction has too long of a mempool chain</source>
        <translation type="unfinished">ប្រត្តិបត្តិការមានខ្សែចង្វាក់រងចាំដើម្បីធ្វើការផ្ទៀងផ្ទាត់វែង</translation>
    </message>
    <message>
        <source>Transaction must have at least one recipient</source>
        <translation type="unfinished">ប្រត្តិបត្តិការត្រូវមានអ្នកទទួលម្នាក់យ៉ាងតិចបំផុត</translation>
    </message>
    <message>
        <source>Transaction too large</source>
        <translation type="unfinished">ប្រត្តិបត្តការទឹកប្រាក់ មានទំហំធំ</translation>
    </message>
    <message>
        <source>Settings file could not be read</source>
        <translation type="unfinished">ការកំណត់ឯកសារមិនអាចអានបានទេ។</translation>
    </message>
    <message>
        <source>Settings file could not be written</source>
        <translation type="unfinished">ការកំណត់ឯកសារមិនអាចសរសេរបានទេ។</translation>
    </message>
</context>
</TS><|MERGE_RESOLUTION|>--- conflicted
+++ resolved
@@ -68,15 +68,12 @@
     <message>
         <source>These are your Qtum addresses for sending payments. Always check the amount and the receiving address before sending coins.</source>
         <translation type="unfinished">ទាំងនេះ​គឺជាអាសយដ្ឋាន Qtum របស់អ្នកសម្រាប់ធ្វើការផ្ញើការបង់ប្រាក់។ តែងតែពិនិត្យមើលចំនួនប្រាក់ និងអាសយដ្ឋានដែលទទួល មុនពេលផ្ញើប្រាក់។</translation>
-<<<<<<< HEAD
-=======
     </message>
     <message>
         <source>These are your Qtum addresses for receiving payments. Use the 'Create new receiving address' button in the receive tab to create new addresses.
 Signing is only possible with addresses of the type 'legacy'.</source>
         <translation type="unfinished">ទាំងនេះគឺជាអាសយដ្ឋាន Qtum របស់អ្នកសម្រាប់ការទទួលការទូទាត់។ ប្រើប៊ូតុង 'បង្កើតអាសយដ្ឋានទទួលថ្មី' នៅក្នុងផ្ទាំងទទួល ដើម្បីបង្កើតអាសយដ្ឋានថ្មី។ 
 ការចុះហត្ថលេខាគឺអាចធ្វើទៅបានតែជាមួយអាសយដ្ឋាននៃប្រភេទ 'legacy' ប៉ុណ្ណោះ។</translation>
->>>>>>> 4985b774
     </message>
     <message>
         <source>&amp;Copy Address</source>
@@ -100,14 +97,11 @@
         <translation type="unfinished">Comma បំបែកឯកសារ</translation>
     </message>
     <message>
-<<<<<<< HEAD
-=======
         <source>There was an error trying to save the address list to %1. Please try again.</source>
         <extracomment>An error message. %1 is a stand-in argument for the name of the file we attempted to save to.</extracomment>
         <translation type="unfinished">មានបញ្ហាក្នុងការព្យាយាម រក្សាទុកបញ្ជីអាសយដ្ឋានដល់ %1។ សូមព្យាយាមម្ដងទៀត។</translation>
     </message>
     <message>
->>>>>>> 4985b774
         <source>Exporting Failed</source>
         <translation type="unfinished">ការនាំចេញបានបរាជ័យ</translation>
     </message>
@@ -268,13 +262,10 @@
         <translation type="unfinished">ករណីលើកលែងដែលរត់គេចខ្លួន</translation>
     </message>
     <message>
-<<<<<<< HEAD
-=======
         <source>A fatal error occurred. %1 can no longer continue safely and will quit.</source>
         <translation type="unfinished">កំហុសធ្ងន់ធ្ងរបានកើតឡើង។ %1 មិនអាចបន្តដោយសុវត្ថិភាពទៀតទេ ហើយនឹងឈប់ដំណើរការ។</translation>
     </message>
     <message>
->>>>>>> 4985b774
         <source>Internal error</source>
         <translation type="unfinished">ខាងក្នុងបញ្ហា</translation>
     </message>
@@ -296,13 +287,10 @@
         <translation type="unfinished">កំហុសធ្ងន់ធ្ងរបានកើតឡើង។ ពិនិត្យមើលថាឯកសារការកំណត់អាចសរសេរបាន ឬព្យាយាមដំណើរការជាមួយ -nosettings។</translation>
     </message>
     <message>
-<<<<<<< HEAD
-=======
         <source>Error: %1</source>
         <translation type="unfinished">កំហុស៖%1</translation>
     </message>
     <message>
->>>>>>> 4985b774
         <source>%1 didn't yet exit safely…</source>
         <translation type="unfinished">%1មិនទាន់ចេញដោយសុវត្ថិភាពទេ…</translation>
     </message>
@@ -315,13 +303,6 @@
         <translation type="unfinished">ចំនួន</translation>
     </message>
     <message>
-<<<<<<< HEAD
-        <source>Internal</source>
-        <translation type="unfinished">ខាងក្នុង</translation>
-    </message>
-    <message>
-=======
->>>>>>> 4985b774
         <source>Full Relay</source>
         <extracomment>Peer connection type that relays all network information.</extracomment>
         <translation type="unfinished">ការបញ្ជូនតពេញ</translation>
@@ -348,11 +329,7 @@
     <message numerus="yes">
         <source>%n second(s)</source>
         <translation type="unfinished">
-<<<<<<< HEAD
-            <numerusform>%nវិនាទី</numerusform>
-=======
             <numerusform>%n(ច្រើន)វិនាទី</numerusform>
->>>>>>> 4985b774
             <numerusform />
         </translation>
     </message>
@@ -391,100 +368,6 @@
             <numerusform />
         </translation>
     </message>
-<<<<<<< HEAD
-    <message>
-        <source>%1 kB</source>
-        <translation type="unfinished"> %1 kB</translation>
-    </message>
-    </context>
-<context>
-    <name>bitcoin-core</name>
-    <message>
-        <source>Settings file could not be read</source>
-        <translation type="unfinished">ការកំណត់ឯកសារមិនអាចអានបានទេ។</translation>
-    </message>
-    <message>
-        <source>Settings file could not be written</source>
-        <translation type="unfinished">ការកំណត់ឯកសារមិនអាចសរសេរបានទេ។</translation>
-    </message>
-    <message>
-        <source>-maxtxfee is set very high! Fees this large could be paid on a single transaction.</source>
-        <translation type="unfinished">-maxtxfee មានតំម្លៃខ្ពស់ពេក។​ តំម្លៃនេះ អាចគួរត្រូវបានបង់សម្រាប់មួយប្រត្តិបត្តិការ។</translation>
-    </message>
-    <message>
-        <source>Fee estimation failed. Fallbackfee is disabled. Wait a few blocks or enable -fallbackfee.</source>
-        <translation type="unfinished">ការវាយតម្លៃកំម្រៃមិនជោគជ័យ។  Fallbackfee ត្រូវបានដាក់ឲ្យប្រើលែងកើត។ រងចាំប្លុក ឬក៏ ដាក់ឲ្យប្រើឡើងវិញនូវ  Fallbackfee។</translation>
-    </message>
-    <message>
-        <source>The transaction amount is too small to send after the fee has been deducted</source>
-        <translation type="unfinished">ចំនួនប្រត្តិបត្តិការមានទឹកប្រាក់ទំហំតិចតួច ក្នុងការផ្ញើរចេញទៅ  បន្ទាប់ពីកំរៃត្រូវបានកាត់រួចរាល់</translation>
-    </message>
-    <message>
-        <source>This is the maximum transaction fee you pay (in addition to the normal fee) to prioritize partial spend avoidance over regular coin selection.</source>
-        <translation type="unfinished">នេះជាកម្រៃប្រត្តិបត្តិការតូចបំផុត ដែលអ្នកទូរទាត់ (បន្ថែមទៅលើកម្រៃធម្មតា)​​  ដើម្បីផ្តល់អាទិភាពលើការជៀសវៀងការចំណាយដោយផ្នែក សម្រាប់ការជ្រើសរើសកាក់ដោយទៀងទាត់។</translation>
-    </message>
-    <message>
-        <source>This is the transaction fee you may pay when fee estimates are not available.</source>
-        <translation type="unfinished"> អ្នកនឹងទូរទាត់ កម្រៃប្រត្តិបត្តិការនេះ នៅពេលណាដែល ទឹកប្រាក់នៃការប៉ាន់ស្មាន មិនទាន់មាន។</translation>
-    </message>
-    <message>
-        <source>Total length of network version string (%i) exceeds maximum length (%i). Reduce the number or size of uacomments.</source>
-        <translation type="unfinished">ប្រវែងខ្សែបណ្តាញសរុប(%i) លើសប្រវែងខ្សែដែលវែងបំផុត (%i)។ កាត់បន្ថយចំនួន ​ឬទំហំនៃ uacomments ។</translation>
-    </message>
-    <message>
-        <source>Warning: Private keys detected in wallet {%s} with disabled private keys</source>
-        <translation type="unfinished">សេចក្តីប្រកាសអាសន្នៈ​ លេខសំម្ងាត់ត្រូវបានស្វែងរកឃើញនៅក្នុងកាបូបអេឡិចត្រូនិច​ {%s} ជាមួយនិងលេខសំម្ងាត់ត្រូវបានដាក់ឲ្យលែងប្រើលែងកើត</translation>
-    </message>
-    <message>
-        <source>%s is set very high!</source>
-        <translation type="unfinished">%s ត្រូវបានកំណត់យ៉ាងខ្ពស់</translation>
-    </message>
-    <message>
-        <source>Cannot write to data directory '%s'; check permissions.</source>
-        <translation type="unfinished">មិនអាចសរសេរទៅកាន់ កន្លែងផ្ទុកទិន្នន័យ​ '%s'; ពិនិត្យមើលការអនុញ្ញាត។</translation>
-    </message>
-    <message>
-        <source>Disk space is too low!</source>
-        <translation type="unfinished">ទំហំឌីស មានកំរិតទាប</translation>
-    </message>
-    <message>
-        <source>Done loading</source>
-        <translation type="unfinished">បានធ្វើរួចរាល់ហើយ កំពុងបង្ហាញ</translation>
-    </message>
-    <message>
-        <source>Error reading from database, shutting down.</source>
-        <translation type="unfinished">បញ្ហា​ក្នុងការទទួលបានទិន្ន័យ​ ពីមូលដ្ឋានទិន្ន័យ ដូច្នេះកំពុងតែបិទ។</translation>
-    </message>
-    <message>
-        <source>Failed to verify database</source>
-        <translation type="unfinished">មិនបានជោគជ័យក្នុងការបញ្ចាក់ មូលដ្ឋានទិន្នន័យ</translation>
-    </message>
-    <message>
-        <source>Insufficient funds</source>
-        <translation type="unfinished">មូលនិធិមិនគ្រប់គ្រាន់</translation>
-    </message>
-    <message>
-        <source>Invalid P2P permission: '%s'</source>
-        <translation type="unfinished">ការអនុញ្ញាត P2P មិនត្រឹមត្រូវៈ​ '%s'</translation>
-    </message>
-    <message>
-        <source>Invalid amount for -%s=&lt;amount&gt;: '%s'</source>
-        <translation type="unfinished">ចំនួនមិនត្រឹមត្រូវសម្រាប់  -%s=&lt;amount&gt;: '%s'</translation>
-    </message>
-    <message>
-        <source>Invalid amount for -discardfee=&lt;amount&gt;: '%s'</source>
-        <translation type="unfinished">ចំនួនមិនត្រឹមត្រូវសម្រាប់ -discardfee=&lt;amount&gt;: '%s'</translation>
-    </message>
-    <message>
-        <source>Invalid amount for -fallbackfee=&lt;amount&gt;: '%s'</source>
-        <translation type="unfinished">ចំនួនមិនត្រឹមត្រូវសម្រាប់ -fallbackfee=&lt;amount&gt; : '%s'</translation>
-    </message>
-    <message>
-        <source>Signing transaction failed</source>
-        <translation type="unfinished">ប្រត្តិបត្តការចូល មិនជោគជ័យ</translation>
-    </message>
-=======
->>>>>>> 4985b774
     <message>
         <source>%1 kB</source>
         <translation type="unfinished"> %1 kB</translation>
@@ -575,11 +458,7 @@
     </message>
     <message>
         <source>&amp;Encrypt Wallet…</source>
-<<<<<<< HEAD
-        <translation type="unfinished">&amp;អ៊ិនគ្រីបកាបូប</translation>
-=======
         <translation type="unfinished">&amp;អ៊ិនគ្រីបកាបូប...</translation>
->>>>>>> 4985b774
     </message>
     <message>
         <source>Encrypt the private keys that belong to your wallet</source>
@@ -662,13 +541,6 @@
         <translation type="unfinished">កំពុងដំណើរការប្លុកនៅលើថាស...</translation>
     </message>
     <message>
-<<<<<<< HEAD
-        <source>Reindexing blocks on disk…</source>
-        <translation type="unfinished">កំពុងដំណើរការប្លុកនៅលើថាស...</translation>
-    </message>
-    <message>
-=======
->>>>>>> 4985b774
         <source>Connecting to peers…</source>
         <translation type="unfinished">កំពុងភ្ជាប់ទៅមិត្តភក្ដិ...</translation>
     </message>
@@ -808,14 +680,6 @@
     <message>
         <source>S&amp;how</source>
         <translation type="unfinished">របៀប(&amp;S)</translation>
-    </message>
-    <message>
-        <source>&amp;Hide</source>
-        <translation type="unfinished">&amp;លាក់</translation>
-    </message>
-    <message>
-        <source>S&amp;how</source>
-        <translation type="unfinished">S&amp;របៀប</translation>
     </message>
     <message numerus="yes">
         <source>%n active connection(s) to Qtum network.</source> 
@@ -846,8 +710,6 @@
         <translation type="unfinished">បើកសកម្មភាពបណ្តាញ</translation>
     </message>
     <message>
-<<<<<<< HEAD
-=======
         <source>Error: %1</source>
         <translation type="unfinished">កំហុស៖%1</translation>
     </message>
@@ -892,7 +754,6 @@
 </translation>
     </message>
     <message>
->>>>>>> 4985b774
         <source>Sent transaction</source>
         <translation type="unfinished">បានបញ្ចូនប្រត្តិបត្តិការ</translation>
     </message>
@@ -1049,30 +910,6 @@
     <message>
         <source>(%1 locked)</source>
         <translation type="unfinished">(%1បានចាក់សោរ)</translation>
-    </message>
-    <message>
-        <source>&amp;Copy address</source>
-        <translation type="unfinished">&amp;ចម្លងអាសយដ្ឋាន</translation>
-    </message>
-    <message>
-        <source>Copy &amp;label</source>
-        <translation type="unfinished">ចម្លង &amp; ស្លាក</translation>
-    </message>
-    <message>
-        <source>Copy &amp;amount</source>
-        <translation type="unfinished">ចម្លង &amp; ចំនួន</translation>
-    </message>
-    <message>
-        <source>Copy transaction &amp;ID and output index</source>
-        <translation type="unfinished">ចម្លងប្រតិបត្តិការ &amp; លេខសម្គាល់ និងសន្ទស្សន៍ទិន្នផល</translation>
-    </message>
-    <message>
-        <source>L&amp;ock unspent</source>
-        <translation type="unfinished">L&amp;ock មិនបានចំណាយ</translation>
-    </message>
-    <message>
-        <source>&amp;Unlock unspent</source>
-        <translation type="unfinished">&amp;ដោះសោដោយមិនបានចំណាយ</translation>
     </message>
     <message>
         <source>yes</source>
@@ -1120,13 +957,10 @@
         <translation type="unfinished">បង្កើតកាបូបអេឡិចត្រូនិច មិនជោគជ័យ</translation>
     </message>
     <message>
-<<<<<<< HEAD
-=======
         <source>Create wallet warning</source>
         <translation type="unfinished">ការព្រមានបង្កើតកាបូប</translation>
     </message>
     <message>
->>>>>>> 4985b774
         <source>Can't list signers</source>
         <translation type="unfinished">មិនអាចចុះបញ្ជីអ្នកចុះហត្ថលេខាបានទេ។</translation>
     </message>
@@ -1140,20 +974,12 @@
     <message>
         <source>Load Wallets</source>
         <extracomment>Title of progress window which is displayed when wallets are being loaded.</extracomment>
-<<<<<<< HEAD
-        <translation type="unfinished">ផ្ទុកកាបូប</translation>
-=======
         <translation type="unfinished">ទាញកាបូប</translation>
->>>>>>> 4985b774
     </message>
     <message>
         <source>Loading wallets…</source>
         <extracomment>Descriptive text of the load wallets progress window which indicates to the user that wallets are currently being loaded.</extracomment>
-<<<<<<< HEAD
-        <translation type="unfinished">កំពុងផ្ទុកកាបូប...</translation>
-=======
         <translation type="unfinished">កំពុងទាញកាបូប...</translation>
->>>>>>> 4985b774
     </message>
 </context>
 <context>
@@ -1335,33 +1161,21 @@
     <message numerus="yes">
         <source>%n GB of space available</source>
         <translation type="unfinished">
-<<<<<<< HEAD
-            <numerusform>%nGB of space available</numerusform>
-=======
             <numerusform>%nGB នៃកន្លែងទំនេរ</numerusform>
->>>>>>> 4985b774
             <numerusform />
         </translation>
     </message>
     <message numerus="yes">
         <source>(of %n GB needed)</source>
         <translation type="unfinished">
-<<<<<<< HEAD
-            <numerusform>(នៃ%n ជីហ្គាប៊ៃ ដែលត្រូវការ)</numerusform>
-=======
             <numerusform>(នៃ%n GB ដែលត្រូវការ)</numerusform>
->>>>>>> 4985b774
             <numerusform />
         </translation>
     </message>
     <message numerus="yes">
         <source>(%n GB needed for full chain)</source>
         <translation type="unfinished">
-<<<<<<< HEAD
-            <numerusform>(%n GB needed for full chain)</numerusform>
-=======
             <numerusform>(%n GB ត្រូវការសម្រាប់ខ្សែសង្វាក់ពេញលេញ)</numerusform>
->>>>>>> 4985b774
             <numerusform />
         </translation>
     </message>
@@ -1506,10 +1320,6 @@
         <translation type="unfinished">&amp;សំខាន់</translation>
     </message>
     <message>
-<<<<<<< HEAD
-        <source>Enabling pruning significantly reduces the disk space required to store transactions. All blocks are still fully validated. Reverting this setting requires re-downloading the entire blockchain.</source>
-        <translation type="unfinished">ការបើកដំណើរការកាត់ចេញយ៉ាងសំខាន់កាត់បន្ថយទំហំថាសដែលត្រូវការដើម្បីរក្សាទុកប្រតិបត្តិការ។ ប្លុកទាំងអស់នៅតែផ្ទៀងផ្ទាត់ពេញលេញ។ ការត្រឡប់ការកំណត់នេះទាមទារការទាញយក blockchain ទាំងមូលឡើងវិញ។</translation>
-=======
         <source>Automatically start %1 after logging in to the system.</source>
         <translation type="unfinished">ចាប់ផ្តើម %1 ដោយស្វ័យប្រវត្តិបន្ទាប់ពីបានចូលក្នុងប្រព័ន្ធ។</translation>
     </message>
@@ -1532,7 +1342,6 @@
     <message>
         <source>Full path to a %1 compatible script (e.g. C:\Downloads\hwi.exe or /Users/you/Downloads/hwi.py). Beware: malware can steal your coins!</source>
         <translation type="unfinished">ផ្លូវពេញទៅកាន់%1ស្គ្រីបដែលត្រូវគ្នា (ឧ. C:\Downloads\hwi.exe ឬ /Users/you/Downloads/hwi.py)។ ប្រយ័ត្ន៖ មេរោគអាចលួចកាក់របស់អ្នក!</translation>
->>>>>>> 4985b774
     </message>
     <message>
         <source>Options set in this dialog are overridden by the command line:</source>
@@ -1615,11 +1424,7 @@
         <translation type="unfinished">អនុញ្ញាតឲ្យមានការតភ្ជាប់ដែលចូលមក</translation>
     </message>
     <message>
-<<<<<<< HEAD
-        <source>Connect to the Qtum network through a SOCKS5 proxy.</source> 
-=======
         <source>Connect to the Qtum network through a SOCKS5 proxy.</source>
->>>>>>> 4985b774
         <translation type="unfinished">ភ្ជាប់ទៅកាន់បណ្តាញប៊ឺតខញតាមរយៈ​ SOCKS5 proxy។</translation>
     </message>
     <message>
@@ -1770,8 +1575,6 @@
         <translation type="unfinished">មិនអាចចុះហត្ថលេខាលើធាតុចូលបានទេ ខណៈពេលដែលកាបូបត្រូវបានចាក់សោ។</translation>
     </message>
     <message>
-<<<<<<< HEAD
-=======
         <source>Could not sign any more inputs.</source>
         <translation type="unfinished">មិនអាចចុះហត្ថលេខាលើធាតុចូលទៀតទេ</translation>
     </message>
@@ -1780,7 +1583,6 @@
         <translation type="unfinished">បានចុះហត្ថលេខា%1ធាតុចូល ប៉ុន្តែហត្ថលេខាបន្ថែមទៀតនៅតែត្រូវបានទាមទារ។</translation>
     </message>
     <message>
->>>>>>> 4985b774
         <source>Signed transaction successfully. Transaction is ready to broadcast.</source>
         <translation type="unfinished">ប្រត្តិបត្តិការបានចុះហត្ថលេខាដោយជោគជ័យ។​ ប្រត្តិបត្តិការគឺរួចរាល់ក្នុងការផ្សព្វផ្សាយ។</translation>
     </message>
@@ -2107,11 +1909,7 @@
     <message>
         <source>&amp;Copy address</source>
         <extracomment>Context menu action to copy the address of a peer.</extracomment>
-<<<<<<< HEAD
-        <translation type="unfinished">&amp;ចម្លងអាសយដ្ឋាន</translation>
-=======
         <translation type="unfinished">ចម្លងអាសយដ្ឋាន(&amp;C)</translation>
->>>>>>> 4985b774
     </message>
     <message>
         <source>1 d&amp;ay</source>
@@ -2175,11 +1973,7 @@
         <translation type="unfinished">&amp;សារ</translation>
     </message>
     <message>
-<<<<<<< HEAD
-        <source>An optional message to attach to the payment request, which will be displayed when the request is opened. Note: The message will not be sent with the payment over the Qtum network.</source> 
-=======
         <source>An optional message to attach to the payment request, which will be displayed when the request is opened. Note: The message will not be sent with the payment over the Qtum network.</source>
->>>>>>> 4985b774
         <translation type="unfinished">សារជាជម្រើសមួយក្នុងការភ្ជាប់ទៅនឹងសំណើរទូរទាត់ប្រាក់ ដែលនឹងត្រូវបង្ហាញនៅពេលដែលសំណើរត្រូវបានបើក។ កំណត់ចំណាំៈ សារនេះនឹងមិនត្រូវបានបញ្ចូនជាមួយការទូរទាត់ប្រាក់នៅលើបណ្តាញប៊ីតខញ។</translation>
     </message>
     <message>
@@ -2240,11 +2034,7 @@
     </message>
     <message>
         <source>&amp;Copy address</source>
-<<<<<<< HEAD
-        <translation type="unfinished">&amp;ចម្លងអាសយដ្ឋាន</translation>
-=======
         <translation type="unfinished">ចម្លងអាសយដ្ឋាន(&amp;C)</translation>
->>>>>>> 4985b774
     </message>
     <message>
         <source>Copy &amp;label</source>
@@ -2256,11 +2046,7 @@
     </message>
     <message>
         <source>Copy &amp;amount</source>
-<<<<<<< HEAD
-        <translation type="unfinished">ចម្លង &amp; ចំនួន</translation>
-=======
         <translation type="unfinished">ចម្លង &amp; ចំនួនទឹកប្រាក់</translation>
->>>>>>> 4985b774
     </message>
     <message>
         <source>Could not unlock wallet.</source>
@@ -2417,15 +2203,11 @@
     </message>
     <message>
         <source>Inputs…</source>
-<<<<<<< HEAD
-        <translation type="unfinished">បញ្ចូល...</translation>
-=======
         <translation type="unfinished">ធាតុចូល...</translation>
     </message>
     <message>
         <source>Dust:</source>
         <translation type="unfinished">ធូលី៖</translation>
->>>>>>> 4985b774
     </message>
     <message>
         <source>Choose…</source>
@@ -2468,8 +2250,6 @@
         <translation type="unfinished">ប&amp;ញ្ជូន</translation>
     </message>
     <message>
-<<<<<<< HEAD
-=======
         <source>Copy quantity</source>
         <translation type="unfinished">ចម្លងបរិមាណ</translation>
     </message>
@@ -2490,18 +2270,13 @@
         <translation type="unfinished">ចម្លងការផ្លាស់ប្តូរ</translation>
     </message>
     <message>
->>>>>>> 4985b774
         <source>Sign on device</source>
         <extracomment>"device" usually means a hardware wallet.</extracomment>
         <translation type="unfinished">ចុះហត្ថលេខាលើឧបករណ៍</translation>
     </message>
     <message>
         <source>Connect your hardware wallet first.</source>
-<<<<<<< HEAD
-        <translation type="unfinished">ភ្ជាប់កាបូបវែរឹងរបស់អ្នកជាមុនសិន។</translation>
-=======
         <translation type="unfinished">ភ្ជាប់កាបូបហាដវែរបស់អ្នកជាមុនសិន។</translation>
->>>>>>> 4985b774
     </message>
     <message>
         <source>Set external signer script path in Options -&gt; Wallet</source>
@@ -3033,11 +2808,7 @@
     </message>
     <message>
         <source>&amp;Copy address</source>
-<<<<<<< HEAD
-        <translation type="unfinished">&amp;ចម្លងអាសយដ្ឋាន</translation>
-=======
         <translation type="unfinished">ចម្លងអាសយដ្ឋាន(&amp;C)</translation>
->>>>>>> 4985b774
     </message>
     <message>
         <source>Copy &amp;label</source>
@@ -3045,11 +2816,7 @@
     </message>
     <message>
         <source>Copy &amp;amount</source>
-<<<<<<< HEAD
-        <translation type="unfinished">ចម្លង &amp; ចំនួន</translation>
-=======
         <translation type="unfinished">ចម្លង &amp; ចំនួនទឹកប្រាក់</translation>
->>>>>>> 4985b774
     </message>
     <message>
         <source>Export Transaction History</source>
@@ -3184,11 +2951,6 @@
         <translation type="unfinished">ទិន្នន័យកាបូប</translation>
     </message>
     <message>
-        <source>Wallet Data</source>
-        <extracomment>Name of the wallet data file format.</extracomment>
-        <translation type="unfinished">ទិន្នន័យកាបូប</translation>
-    </message>
-    <message>
         <source>Backup Failed</source>
         <translation type="unfinished">ថតចម្លងទុកមិនទទួលបានជោគជ័យ</translation>
     </message>
