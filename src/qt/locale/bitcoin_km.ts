<TS version="2.1" language="km">
<context>
    <name>AddressBookPage</name>
    <message>
        <source>Right-click to edit address or label</source>
        <translation type="unfinished">បិទស្លាកចុចម៉ៅស្តាំ ដើម្បីកែសម្រួលអាសយដ្ឋាន រឺស្លាកសញ្ញា</translation>
    </message>
    <message>
        <source>Create a new address</source>
        <translation type="unfinished">បង្កើតអាស្រយដ្ឋានថ្មី</translation>
    </message>
    <message>
        <source>&amp;New</source>
        <translation type="unfinished">&amp;Nថ្មី</translation>
    </message>
    <message>
        <source>Copy the currently selected address to the system clipboard</source>
        <translation type="unfinished">ចម្លងអាសយដ្ឋានបច្ចុប្បន្នដែលបានជ្រើសទៅក្ដារតម្រៀបរបស់ប្រព័ន្ធ</translation>
    </message>
    <message>
        <source>&amp;Copy</source>
        <translation type="unfinished">ចម្លង(&amp;C)</translation>
    </message>
    <message>
        <source>C&amp;lose</source>
        <translation type="unfinished">បិទ(&amp;l)</translation>
    </message>
    <message>
        <source>Delete the currently selected address from the list</source>
        <translation type="unfinished">លុប​អាសយដ្ឋានដែល​បានជ្រើស​ពី​បញ្ជី</translation>
    </message>
    <message>
        <source>Enter address or label to search</source>
        <translation type="unfinished">បញ្ចូលអាសយដ្ឋាន រឺ ស្លាក​សញ្ញា ដើម្បីស្វែងរក</translation>
    </message>
    <message>
        <source>Export the data in the current tab to a file</source>
        <translation type="unfinished">នាំចេញទិន្នន័យនៃផ្ទាំងបច្ចុប្បន្នទៅជាឯកសារ</translation>
    </message>
    <message>
        <source>&amp;Export</source>
        <translation type="unfinished">&amp;នាំចេញ</translation>
    </message>
    <message>
        <source>&amp;Delete</source>
        <translation type="unfinished">លុប(&amp;D)</translation>
    </message>
    <message>
        <source>Choose the address to send coins to</source>
        <translation type="unfinished">ជ្រើសរើសអាសយដ្ឋានដើម្បីផ្ញើកាក់ទៅ</translation>
    </message>
    <message>
        <source>Choose the address to receive coins with</source>
        <translation type="unfinished">ជ្រើសរើសអាសយដ្ឋានដើម្បីទទួលយកកាក់ជាមួយ</translation>
    </message>
    <message>
        <source>C&amp;hoose</source>
        <translation type="unfinished">ជ្រើសរើស(&amp;h)</translation>
    </message>
    <message>
        <source>Sending addresses</source>
        <translation type="unfinished">អាសយដ្ឋានសម្រាប់ផ្ញើ</translation>
    </message>
    <message>
        <source>Receiving addresses</source>
        <translation type="unfinished">អាសយដ្ឋានសម្រាប់ទទួល</translation>
    </message>
    <message>
        <source>These are your Qtum addresses for sending payments. Always check the amount and the receiving address before sending coins.</source>
        <translation type="unfinished">ទាំងនេះ​គឺជាអាសយដ្ឋាន Qtum របស់អ្នកសម្រាប់ធ្វើការផ្ញើការបង់ប្រាក់។ តែងតែពិនិត្យមើលចំនួនប្រាក់ និងអាសយដ្ឋានដែលទទួល មុនពេលផ្ញើប្រាក់។</translation>
    </message>
    <message>
        <source>&amp;Copy Address</source>
        <translation type="unfinished">ចម្លងអាសយដ្ឋាន(&amp;C)</translation>
    </message>
    <message>
        <source>Copy &amp;Label</source>
        <translation type="unfinished">ចម្លង ស្លាក​សញ្ញា(&amp;L)</translation>
    </message>
    <message>
        <source>&amp;Edit</source>
        <translation type="unfinished">កែសម្រួល(&amp;E)</translation>
    </message>
    <message>
        <source>Export Address List</source>
        <translation type="unfinished">នាំចេញនូវបញ្ជីអាសយដ្ឋាន</translation>
    </message>
    <message>
        <source>Exporting Failed</source>
        <translation type="unfinished">ការនាំចេញបានបរាជ័យ</translation>
    </message>
</context>
<context>
    <name>AddressTableModel</name>
    <message>
        <source>Label</source>
        <translation type="unfinished">ស្លាក​សញ្ញា</translation>
    </message>
    <message>
        <source>Address</source>
        <translation type="unfinished">អាសយដ្ឋាន</translation>
    </message>
    <message>
        <source>(no label)</source>
        <translation type="unfinished">(គ្មាន​ស្លាក​សញ្ញា)</translation>
    </message>
</context>
<context>
    <name>AskPassphraseDialog</name>
    <message>
        <source>Passphrase Dialog</source>
        <translation type="unfinished">ការហៅឃ្លាសម្ងាត់</translation>
    </message>
    <message>
        <source>Enter passphrase</source>
        <translation type="unfinished">បញ្ចូលឃ្លាសម្ងាត់</translation>
    </message>
    <message>
        <source>New passphrase</source>
        <translation type="unfinished">ឃ្លាសម្ងាត់ថ្មី</translation>
    </message>
    <message>
        <source>Repeat new passphrase</source>
        <translation type="unfinished">ឃ្លាសម្ងាត់ថ្នីម្ដងទៀត</translation>
    </message>
    <message>
        <source>Show passphrase</source>
        <translation type="unfinished">បង្ហាញឃ្លាសម្ងាត់</translation>
    </message>
    <message>
        <source>Encrypt wallet</source>
        <translation type="unfinished">អ៊ិនគ្រីបកាបូប​ចល័ត</translation>
    </message>
    <message>
        <source>This operation needs your wallet passphrase to unlock the wallet.</source>
        <translation type="unfinished">ប្រតិបត្តិការនេះ ត្រូវការឃ្លាសម្ងាត់កាបូបចល័តរបស់អ្នក ដើម្បីដោះសោរកាបូបចល័ត។</translation>
    </message>
    <message>
        <source>Unlock wallet</source>
        <translation type="unfinished">ដោះសោរកាបូបចល័ត</translation>
    </message>
    <message>
        <source>Change passphrase</source>
        <translation type="unfinished">ផ្លាស់ប្ដូរឃ្លាសម្ងាត់</translation>
    </message>
    <message>
        <source>Confirm wallet encryption</source>
        <translation type="unfinished">បញ្ជាក់ការអ៊ិនគ្រីបកាបូបចល័ត</translation>
    </message>
    <message>
        <source>Warning: If you encrypt your wallet and lose your passphrase, you will &lt;b&gt;LOSE ALL OF YOUR QTUMS&lt;/b&gt;!</source>
        <translation type="unfinished">ការព្រមាន៖ ប្រសិនបើអ្នកអ៊ិនគ្រីបកាបូបចល័តរបស់អ្នក ហើយអ្នកភ្លេចបាត់ឃ្លាសម្ងាត់ នោះអ្នកនិង &lt;b&gt;បាត់បង់ QTUMS របស់អ្នកទាំងអស់&lt;/b&gt;!</translation>
<<<<<<< HEAD
    </message>
=======
   </message>
>>>>>>> d82fec21
    <message>
        <source>Are you sure you wish to encrypt your wallet?</source>
        <translation type="unfinished">តើអ្នកពិតជាចង់អ៊ិនគ្រីបកាបូបចល័តរបស់អ្នកឬ?</translation>
    </message>
    <message>
        <source>Wallet encrypted</source>
        <translation type="unfinished">កាបូបចល័ត ដែលបានអ៊ិនគ្រីប</translation>
    </message>
    <message>
        <source>Enter the new passphrase for the wallet.&lt;br/&gt;Please use a passphrase of &lt;b&gt;ten or more random characters&lt;/b&gt;, or &lt;b&gt;eight or more words&lt;/b&gt;.</source>
        <translation type="unfinished">បញ្ចូលឃ្លាសម្ងាត់សំរាប់កាបូប។ សូមប្រើឃ្លាសម្ងាត់ពី១០ តួរឬច្រើនជាងនេះ, ឬ ៨ពាក្យឬច្រើនជាងនេះ</translation>
    </message>
    <message>
        <source>Enter the old passphrase and new passphrase for the wallet.</source>
        <translation type="unfinished">វាយបញ្ចូលឃ្លាសម្ងាត់ចាស់ និងឃ្លាសសម្លាត់ថ្មី សម្រាប់កាបូបចល័តរបស់អ្នក។</translation>
    </message>
    <message>
        <source>Wallet to be encrypted</source>
        <translation type="unfinished">កាបូបចល័ត ដែលត្រូវបានអ៊ិនគ្រីប</translation>
    </message>
    <message>
        <source>Your wallet is about to be encrypted. </source>
        <translation type="unfinished">កាបូបចល័តរបស់អ្នក ជិតត្រូវបានអ៊ិនគ្រីបហើយ។</translation>
    </message>
    <message>
        <source>Your wallet is now encrypted. </source>
        <translation type="unfinished">កាបូបចល័តរបស់អ្នក ឥឡូវត្រូវបានអ៊ិនគ្រីប។</translation>
    </message>
    <message>
        <source>Wallet encryption failed</source>
        <translation type="unfinished">កាបូបចល័ត បានអ៊ិនគ្រីបបរាជ័យ</translation>
    </message>
    <message>
        <source>Wallet encryption failed due to an internal error. Your wallet was not encrypted.</source>
        <translation type="unfinished">ការអ៊ិនគ្រីបកាបូបចល័ត បានបរាជ័យដោយសារកំហុសខាងក្នុង។ កាបូបចល័តរបស់អ្នកមិនត្រូវបានអ៊ិនគ្រីបទេ។</translation>
    </message>
    <message>
        <source>The supplied passphrases do not match.</source>
        <translation type="unfinished">ឃ្លាសម្ងាត់ ដែលបានផ្គត់ផ្គង់មិនត្រូវគ្នាទេ។</translation>
    </message>
    <message>
        <source>Wallet unlock failed</source>
        <translation type="unfinished">បរាជ័យដោះសោរកាបូបចល័ត</translation>
    </message>
    <message>
        <source>The passphrase entered for the wallet decryption was incorrect.</source>
        <translation type="unfinished">ឃ្លាសម្ងាត់ ដែលបានបញ្ចូលសម្រាប់ការអ៊ិនគ្រីបកាបូបចល័តគឺមិនត្រឹមត្រូវទេ។</translation>
    </message>
    <message>
        <source>Wallet passphrase was successfully changed.</source>
        <translation type="unfinished">ឃ្លាសម្ងាត់នៃកាបូបចល័ត ត្រូវបានផ្លាស់ប្តូរដោយជោគជ័យ។</translation>
    </message>
    <message>
        <source>Warning: The Caps Lock key is on!</source>
        <translation type="unfinished">ការព្រមាន៖ ឃី Caps Lock គឺបើក!</translation>
    </message>
</context>
<context>
    <name>BanTableModel</name>
    <message>
        <source>Banned Until</source>
        <translation type="unfinished">បានហាមឃាត់រហូតដល់</translation>
    </message>
</context>
<context>
    <name>QObject</name>
    <message>
        <source>unknown</source>
        <translation type="unfinished">មិនស្គាល់</translation>
    </message>
    <message>
        <source>Amount</source>
        <translation type="unfinished">ចំនួន</translation>
    </message>
    <message>
        <source>None</source>
        <translation type="unfinished">មិន</translation>
    </message>
    <message numerus="yes">
        <source>%n second(s)</source>
        <translation type="unfinished">
            <numerusform />
            <numerusform />
        </translation>
    </message>
    <message numerus="yes">
        <source>%n minute(s)</source>
        <translation type="unfinished">
            <numerusform />
            <numerusform />
        </translation>
    </message>
    <message numerus="yes">
        <source>%n hour(s)</source>
        <translation type="unfinished">
            <numerusform />
            <numerusform />
        </translation>
    </message>
    <message numerus="yes">
        <source>%n day(s)</source>
        <translation type="unfinished">
            <numerusform />
            <numerusform />
        </translation>
    </message>
    <message numerus="yes">
        <source>%n week(s)</source>
        <translation type="unfinished">
            <numerusform />
            <numerusform />
        </translation>
    </message>
    <message numerus="yes">
        <source>%n year(s)</source>
        <translation type="unfinished">
            <numerusform />
            <numerusform />
        </translation>
    </message>
    </context>
<context>
    <name>bitcoin-core</name>
    <message>
        <source>-maxtxfee is set very high! Fees this large could be paid on a single transaction.</source>
        <translation type="unfinished">-maxtxfee មានតំម្លៃខ្ពស់ពេក។​ តំម្លៃនេះ អាចគួរត្រូវបានបង់សម្រាប់មួយប្រត្តិបត្តិការ។</translation>
    </message>
    <message>
        <source>Fee estimation failed. Fallbackfee is disabled. Wait a few blocks or enable -fallbackfee.</source>
        <translation type="unfinished">ការវាយតម្លៃកំម្រៃមិនជោគជ័យ។  Fallbackfee ត្រូវបានដាក់ឲ្យប្រើលែងកើត។ រងចាំប្លុក ឬក៏ ដាក់ឲ្យប្រើឡើងវិញនូវ  Fallbackfee។</translation>
    </message>
    <message>
        <source>The transaction amount is too small to send after the fee has been deducted</source>
        <translation type="unfinished">ចំនួនប្រត្តិបត្តិការមានទឹកប្រាក់ទំហំតិចតួច ក្នុងការផ្ញើរចេញទៅ  បន្ទាប់ពីកំរៃត្រូវបានកាត់រួចរាល់</translation>
    </message>
    <message>
        <source>This is the maximum transaction fee you pay (in addition to the normal fee) to prioritize partial spend avoidance over regular coin selection.</source>
        <translation type="unfinished">នេះជាកម្រៃប្រត្តិបត្តិការតូចបំផុត ដែលអ្នកទូរទាត់ (បន្ថែមទៅលើកម្រៃធម្មតា)​​  ដើម្បីផ្តល់អាទិភាពលើការជៀសវៀងការចំណាយដោយផ្នែក សម្រាប់ការជ្រើសរើសកាក់ដោយទៀងទាត់។</translation>
    </message>
    <message>
        <source>This is the transaction fee you may pay when fee estimates are not available.</source>
        <translation type="unfinished"> អ្នកនឹងទូរទាត់ កម្រៃប្រត្តិបត្តិការនេះ នៅពេលណាដែល ទឹកប្រាក់នៃការប៉ាន់ស្មាន មិនទាន់មាន។</translation>
    </message>
    <message>
        <source>Total length of network version string (%i) exceeds maximum length (%i). Reduce the number or size of uacomments.</source>
        <translation type="unfinished">ប្រវែងខ្សែបណ្តាញសរុប(%i) លើសប្រវែងខ្សែដែលវែងបំផុត (%i)។ កាត់បន្ថយចំនួន ​ឬទំហំនៃ uacomments ។</translation>
    </message>
    <message>
        <source>Warning: Private keys detected in wallet {%s} with disabled private keys</source>
        <translation type="unfinished">សេចក្តីប្រកាសអាសន្នៈ​ លេខសំម្ងាត់ត្រូវបានស្វែងរកឃើញនៅក្នុងកាបូបអេឡិចត្រូនិច​ {%s} ជាមួយនិងលេខសំម្ងាត់ត្រូវបានដាក់ឲ្យលែងប្រើលែងកើត</translation>
    </message>
    <message>
        <source>%s is set very high!</source>
        <translation type="unfinished">%s ត្រូវបានកំណត់យ៉ាងខ្ពស់</translation>
    </message>
    <message>
        <source>Cannot write to data directory '%s'; check permissions.</source>
        <translation type="unfinished">មិនអាចសរសេរទៅកាន់ កន្លែងផ្ទុកទិន្នន័យ​ '%s'; ពិនិត្យមើលការអនុញ្ញាត។</translation>
    </message>
    <message>
        <source>Disk space is too low!</source>
        <translation type="unfinished">ទំហំឌីស មានកំរិតទាប</translation>
    </message>
    <message>
        <source>Done loading</source>
        <translation type="unfinished">បានធ្វើរួចរាល់ហើយ កំពុងបង្ហាញ</translation>
    </message>
    <message>
        <source>Error reading from database, shutting down.</source>
        <translation type="unfinished">បញ្ហា​ក្នុងការទទួលបានទិន្ន័យ​ ពីមូលដ្ឋានទិន្ន័យ ដូច្នេះកំពុងតែបិទ។</translation>
    </message>
    <message>
        <source>Failed to verify database</source>
        <translation type="unfinished">មិនបានជោគជ័យក្នុងការបញ្ចាក់ មូលដ្ឋានទិន្នន័យ</translation>
    </message>
    <message>
        <source>Insufficient funds</source>
        <translation type="unfinished">មូលនិធិមិនគ្រប់គ្រាន់</translation>
    </message>
    <message>
        <source>Invalid P2P permission: '%s'</source>
        <translation type="unfinished">ការអនុញ្ញាត P2P មិនត្រឹមត្រូវៈ​ '%s'</translation>
    </message>
    <message>
        <source>Invalid amount for -%s=&lt;amount&gt;: '%s'</source>
        <translation type="unfinished">ចំនួនមិនត្រឹមត្រូវសម្រាប់  -%s=&lt;amount&gt;: '%s'</translation>
    </message>
    <message>
        <source>Invalid amount for -discardfee=&lt;amount&gt;: '%s'</source>
        <translation type="unfinished">ចំនួនមិនត្រឹមត្រូវសម្រាប់ -discardfee=&lt;amount&gt;: '%s'</translation>
    </message>
    <message>
        <source>Invalid amount for -fallbackfee=&lt;amount&gt;: '%s'</source>
        <translation type="unfinished">ចំនួនមិនត្រឹមត្រូវសម្រាប់ -fallbackfee=&lt;amount&gt; : '%s'</translation>
    </message>
    <message>
        <source>Signing transaction failed</source>
        <translation type="unfinished">ប្រត្តិបត្តការចូល មិនជោគជ័យ</translation>
    </message>
    <message>
        <source>The transaction amount is too small to pay the fee</source>
        <translation type="unfinished">ចំនួនប្រត្តិបត្តិការមានទឹកប្រាក់ទំហំតូចពេក សម្រាប់បង់ប្រាក់</translation>
    </message>
    <message>
        <source>The wallet will avoid paying less than the minimum relay fee.</source>
        <translation type="unfinished">ប្រត្តិបត្តិការមានខ្សែចង្វាក់រងចាំដើម្បីធ្វើការផ្ទៀងផ្ទាត់វែង</translation>
    </message>
    <message>
        <source>This is the minimum transaction fee you pay on every transaction.</source>
        <translation type="unfinished">នេះជាកម្រៃប្រត្តិបត្តិការតិចបំផុត អ្នកបង់រាល់ពេលធ្វើប្រត្តិបត្តិការម្តងៗ។</translation>
    </message>
    <message>
        <source>This is the transaction fee you will pay if you send a transaction.</source>
        <translation type="unfinished">នេះជាកម្រៃប្រត្តិបត្តិការ អ្នកនឹងបង់ប្រសិនបើអ្នកធ្វើប្រត្តិបត្តិការម្តង។</translation>
    </message>
    <message>
        <source>Transaction amount too small</source>
        <translation type="unfinished">ចំនួនប្រត្តិបត្តិការមានទឹកប្រាក់ទំហំតូច</translation>
    </message>
    <message>
        <source>Transaction amounts must not be negative</source>
        <translation type="unfinished">ចំនួនប្រត្តិបត្តិការ មិនអាចអវិជ្ជមានបានទេ</translation>
    </message>
    <message>
        <source>Transaction has too long of a mempool chain</source>
        <translation type="unfinished">ប្រត្តិបត្តិការមានខ្សែចង្វាក់រងចាំដើម្បីធ្វើការផ្ទៀងផ្ទាត់វែង</translation>
    </message>
    <message>
        <source>Transaction must have at least one recipient</source>
        <translation type="unfinished">ប្រត្តិបត្តិការត្រូវមានអ្នកទទួលម្នាក់យ៉ាងតិចបំផុត</translation>
    </message>
    <message>
        <source>Transaction too large</source>
        <translation type="unfinished">ប្រត្តិបត្តការទឹកប្រាក់ មានទំហំធំ</translation>
    </message>
    </context>
<context>
    <name>BitcoinGUI</name>
    <message>
        <source>&amp;Overview</source>
        <translation type="unfinished">ទិដ្ឋភាពទូទៅ</translation>
    </message>
    <message>
        <source>Show general overview of wallet</source>
        <translation type="unfinished">បង្ហាញទិដ្ឋភាពទូទៅនៃកាបូបចល័ត</translation>
    </message>
    <message>
        <source>&amp;Transactions</source>
        <translation type="unfinished">ប្រតិបត្តិការ</translation>
    </message>
    <message>
        <source>Browse transaction history</source>
        <translation type="unfinished">រកមើលប្រវត្តិប្រតិបត្តិការ</translation>
    </message>
    <message>
        <source>E&amp;xit</source>
        <translation type="unfinished">ចាកចេញ</translation>
    </message>
    <message>
        <source>Quit application</source>
        <translation type="unfinished">បោះបង់កម្មវិធី</translation>
    </message>
    <message>
        <source>About &amp;Qt</source>
        <translation type="unfinished">អំពី &amp;Qt</translation>
    </message>
    <message>
        <source>Show information about Qt</source>
        <translation type="unfinished">បង្ហាញព័ត៍មានអំពី Qt</translation>
    </message>
    <message>
        <source>Modify configuration options for %1</source>
        <translation type="unfinished">កែប្រែជម្រើសកំណត់រចនាសម្ព័ន្ធសម្រាប់ %1</translation>
    </message>
    <message>
        <source>Create a new wallet</source>
        <translation type="unfinished">បង្កើតកាបូបចល័តថ្មីមួយ</translation>
    </message>
    <message>
        <source>Wallet:</source>
        <translation type="unfinished">កាបូបចល័ត៖</translation>
    </message>
    <message>
        <source>Network activity disabled.</source>
        <extracomment>A substring of the tooltip.</extracomment>
        <translation type="unfinished">សកម្មភាពបណ្ដាញត្រូវបានផ្ដាច់។</translation>
    </message>
    <message>
        <source>Proxy is &lt;b&gt;enabled&lt;/b&gt;: %1</source>
        <translation type="unfinished">ប្រូកស៊ី ត្រូវបាន &lt;b&gt;អនុញ្ញាត&lt;/b&gt;៖ %1</translation>
    </message>
    <message>
        <source>Send coins to a Qtum address</source>
        <translation type="unfinished">ផ្ញើកាក់ទៅកាន់ អាសយដ្ឋាន Qtum មួយ</translation>
    </message>
    <message>
        <source>Backup wallet to another location</source>
        <translation type="unfinished">បម្រុកទុកនូវកាបូបចល័ត ទៅទីតាំងមួយផ្សេងទៀត</translation>
    </message>
    <message>
        <source>Change the passphrase used for wallet encryption</source>
        <translation type="unfinished">ផ្លាស់ប្ដូរឃ្លាសម្ងាត់ ដែលបានប្រើសម្រាប់ការអ៊ិនគ្រីបកាបូបចល័ត</translation>
    </message>
    <message>
        <source>&amp;Send</source>
        <translation type="unfinished">&amp;ផ្ងើរ</translation>
    </message>
    <message>
        <source>&amp;Receive</source>
        <translation type="unfinished">&amp;ទទួល</translation>
    </message>
    <message>
        <source>Encrypt the private keys that belong to your wallet</source>
        <translation type="unfinished">បំលែងលេខសំម្ងាត់សម្រាប់កាបូបអេឡិចត្រូនិច របស់អ្នកឲ្យទៅជាភាសាកុំព្យូទ័រ </translation>
    </message>
    <message>
<<<<<<< HEAD
        <source>Sign messages with your Qtum addresses to prove you own them</source>
        <translation type="unfinished">ចុះហត្ថលេខាលើសារ អាសយដ្ឋានប៊ីតខញរបស់អ្នក ដើម្បីបញ្ចាក់ថាអ្នកជាម្ចាស់</translation>
    </message>
    <message>
        <source>Verify messages to ensure they were signed with specified Qtum addresses</source>
=======
        <source>Sign messages with your Qtum addresses to prove you own them</source> 
        <translation type="unfinished">ចុះហត្ថលេខាលើសារ អាសយដ្ឋានប៊ីតខញរបស់អ្នក ដើម្បីបញ្ចាក់ថាអ្នកជាម្ចាស់</translation>
    </message>
    <message>
        <source>Verify messages to ensure they were signed with specified Qtum addresses</source> 
>>>>>>> d82fec21
        <translation type="unfinished">ធ្វើការបញ្ចាក់សារ ដើម្បីធានាថាសារទាំំងនោះបានចុះហត្ថលេខា ជាមួយអាសយដ្ខានប៊ីតខញ</translation>
    </message>
    <message>
        <source>&amp;File</source>
        <translation type="unfinished">ឯកសារ</translation>
    </message>
    <message>
        <source>&amp;Settings</source>
        <translation type="unfinished">ការកំណត់</translation>
    </message>
    <message>
        <source>&amp;Help</source>
        <translation type="unfinished">&amp;ជំនួយ</translation>
    </message>
    <message>
        <source>Tabs toolbar</source>
        <translation type="unfinished">ធូបារថេប</translation>
    </message>
    <message>
<<<<<<< HEAD
        <source>Request payments (generates QR codes and qtum: URIs)</source>
=======
        <source>Request payments (generates QR codes and qtum: URIs)</source> 
>>>>>>> d82fec21
        <translation type="unfinished">សំណើរទូរទាត់​(បង្កើតកូដ QR និង ប៊ីតខញ: URLs)</translation>
    </message>
    <message>
        <source>Show the list of used sending addresses and labels</source>
        <translation type="unfinished">បង្ហាញបញ្ចីរអាសយដ្ឋាន និង ស្លាកសញ្ញាបញ្ចូនបានប្រើប្រាស់</translation>
    </message>
    <message>
        <source>Show the list of used receiving addresses and labels</source>
        <translation type="unfinished">បង្ហាញបញ្ចីរអាសយដ្ឋាន និង ស្លាកសញ្ញាទទួល បានប្រើប្រាស់</translation>
    </message>
    <message>
        <source>&amp;Command-line options</source>
        <translation type="unfinished">ជំរើសខំមែនឡាញ(&amp;C)</translation>
    </message>
    <message numerus="yes">
        <source>Processed %n block(s) of transaction history.</source>
        <translation type="unfinished">
            <numerusform />
            <numerusform />
        </translation>
    </message>
    <message>
        <source>Transactions after this will not yet be visible.</source>
        <translation type="unfinished">ប្រត្តិបត្តិការបន្ទាប់ពីនេះ នឹងមិនអាចទាន់មើលឃើញនៅឡើយទេ។</translation>
    </message>
    <message>
        <source>Error</source>
        <translation type="unfinished">បញ្ហា</translation>
    </message>
    <message>
        <source>Warning</source>
        <translation type="unfinished">ក្រើនរំលឹកឲ្យប្រុងប្រយ័ត្ន</translation>
    </message>
    <message>
        <source>Information</source>
        <translation type="unfinished">ព័ត៍មាន</translation>
    </message>
    <message>
        <source>Up to date</source>
        <translation type="unfinished">ទាន់ពេល និង ទាន់សម័យ</translation>
    </message>
    <message>
        <source>Load Partially Signed Qtum Transaction</source>
        <translation type="unfinished">បង្ហាញប្រត្តិបត្តិការប៊ីតខញដែលបានចុះហត្ថលេខាដោយផ្នែក</translation>
    </message>
    <message>
<<<<<<< HEAD
        <source>Load Partially Signed Qtum Transaction from clipboard</source>
=======
        <source>Load Partially Signed Qtum Transaction from clipboard</source> 
>>>>>>> d82fec21
        <translation type="unfinished">បង្ហាញប្រត្តិបត្តិការប៊ីតខញដែលបានចុះហត្ថលេខាដោយផ្នែកពីក្ដារតម្រៀប</translation>
    </message>
    <message>
        <source>&amp;Receiving addresses</source>
        <translation type="unfinished">&amp;អាសយដ្ឋានទទួល</translation>
    </message>
    <message>
<<<<<<< HEAD
        <source>Open a qtum: URI</source>
=======
        <source>Open a qtum: URI</source> 
>>>>>>> d82fec21
        <translation type="unfinished">បើកប៊ីតខញមួយៈ URl</translation>
    </message>
    <message>
        <source>Open Wallet</source>
        <translation type="unfinished">បើកកាបូបអេឡិចត្រូនិច</translation>
    </message>
    <message>
        <source>Open a wallet</source>
        <translation type="unfinished">បើកកាបូបអេឡិចត្រូនិចមួយ</translation>
    </message>
    <message>
        <source>Close wallet</source>
        <translation type="unfinished">បិតកាបូបអេឡិចត្រូនិច</translation>
    </message>
    <message>
        <source>Close all wallets</source>
        <translation type="unfinished">បិទកាបូបអេឡិចត្រូនិចទាំងអស់</translation>
    </message>
    <message>
        <source>No wallets available</source>
        <translation type="unfinished">មិនមានកាបូបអេឡិចត្រូនិច</translation>
    </message>
    <message>
        <source>Wallet Name</source>
        <extracomment>Label of the input field where the name of the wallet is entered.</extracomment>
        <translation type="unfinished">ឈ្មោះកាបូប</translation>
    </message>
    <message>
        <source>&amp;Window</source>
        <translation type="unfinished">&amp;វិនដូ</translation>
    </message>
    <message numerus="yes">
<<<<<<< HEAD
        <source>%n active connection(s) to Qtum network.</source>
=======
        <source>%n active connection(s) to Qtum network.</source> 
>>>>>>> d82fec21
        <extracomment>A substring of the tooltip.</extracomment>
        <translation type="unfinished">
            <numerusform />
            <numerusform />
        </translation>
    </message>
    <message>
        <source>Sent transaction</source>
        <translation type="unfinished">បានបញ្ចូនប្រត្តិបត្តិការ</translation>
    </message>
    <message>
        <source>Incoming transaction</source>
        <translation type="unfinished">ប្រត្តិបត្តិការកំពុងមកដល់</translation>
    </message>
    <message>
        <source>HD key generation is &lt;b&gt;enabled&lt;/b&gt;</source>
        <translation type="unfinished">លេខសម្ងាត់ HD គឺ&lt;b&gt;ត្រូវបាន​បើក&lt;/b&gt;</translation>
    </message>
    <message>
        <source>HD key generation is &lt;b&gt;disabled&lt;/b&gt;</source>
        <translation type="unfinished">លេខសម្ងាត់ HD គឺ&lt;b&gt;ត្រូវបានបិទ&lt;/b&gt;</translation>
    </message>
    <message>
        <source>Private key &lt;b&gt;disabled&lt;/b&gt;</source>
        <translation type="unfinished">លេខសម្ងាត់ &lt;b&gt;ត្រូវបានបិទ&lt;/b&gt;</translation>
    </message>
    <message>
        <source>Wallet is &lt;b&gt;encrypted&lt;/b&gt; and currently &lt;b&gt;unlocked&lt;/b&gt;</source>
        <translation type="unfinished">កាបូបអេឡិចត្រូនិចគឺ&lt;b&gt;ត្រូវបានបំលែងជាកូដ&lt;/b&gt;និងបច្ចុប្បន្ន&lt;b&gt;ត្រូវបានចាក់សោរ&lt;/b&gt;</translation>
    </message>
    <message>
        <source>Wallet is &lt;b&gt;encrypted&lt;/b&gt; and currently &lt;b&gt;locked&lt;/b&gt;</source>
        <translation type="unfinished">កាបូបអេឡិចត្រនិច&lt;b&gt;ត្រូវបានបំលែងជាកូដ&lt;/b&gt;និងបច្ចុប្បន្ន&lt;b&gt;ត្រូវបានចាក់សោរ&lt;/b&gt;</translation>
    </message>
    <message>
        <source>Original message:</source>
        <translation type="unfinished">សារដើម</translation>
    </message>
</context>
<context>
    <name>CoinControlDialog</name>
    <message>
        <source>Coin Selection</source>
        <translation type="unfinished">ជ្រើរើសកាក់</translation>
    </message>
    <message>
        <source>(un)select all</source>
        <translation type="unfinished">(កុំ)ជ្រើសរើសទាំងអស់</translation>
    </message>
    <message>
        <source>Amount</source>
        <translation type="unfinished">ចំនួន</translation>
    </message>
    <message>
        <source>Received with label</source>
        <translation type="unfinished">បានទទួលជាមួយនឹងស្លាកសញ្ញា</translation>
    </message>
    <message>
        <source>Received with address</source>
        <translation type="unfinished">បានទទួលជាមួយនឹងអាសយដ្ឋាន</translation>
    </message>
    <message>
        <source>Date</source>
        <translation type="unfinished">ថ្ងៃ</translation>
    </message>
    <message>
        <source>Confirmations</source>
        <translation type="unfinished">ការបញ្ចាក់</translation>
    </message>
    <message>
        <source>Confirmed</source>
        <translation type="unfinished">បានបញ្ចាក់រួចរាល់</translation>
    </message>
    <message>
        <source>yes</source>
        <translation type="unfinished">បាទ ឬ ចាស</translation>
    </message>
    <message>
        <source>no</source>
        <translation type="unfinished">ទេ</translation>
    </message>
    <message>
        <source>This label turns red if any recipient receives an amount smaller than the current dust threshold.</source>
        <translation type="unfinished">ស្លាកសញ្ញានេះបង្ហាញពណ៌ក្រហម ប្រសិនបើអ្នកទទួល ទទួលបានចំនួនមួយតិចជាងចំនួនចាប់ផ្តើមបច្ចុប្បន្ន។</translation>
    </message>
    <message>
        <source>(no label)</source>
        <translation type="unfinished">(គ្មាន​ស្លាក​សញ្ញា)</translation>
    </message>
    <message>
        <source>(change)</source>
        <translation type="unfinished">(ផ្លាស់ប្តូរ)</translation>
    </message>
</context>
<context>
    <name>CreateWalletActivity</name>
    <message>
        <source>Create Wallet</source>
        <extracomment>Title of window indicating the progress of creation of a new wallet.</extracomment>
        <translation type="unfinished">បង្កើតកាបូប</translation>
    </message>
    <message>
        <source>Create wallet failed</source>
        <translation type="unfinished">បង្កើតកាបូបអេឡិចត្រូនិច មិនជោគជ័យ</translation>
    </message>
    </context>
<context>
    <name>OpenWalletActivity</name>
    <message>
        <source>Open wallet failed</source>
        <translation type="unfinished">បើកកាបូបអេឡិចត្រូនិច មិនជៅគជ័យ</translation>
    </message>
    <message>
        <source>Open wallet warning</source>
        <translation type="unfinished">ក្រើនរំលឹកឲ្យប្រយ័ត្នក្នុងការបើកកាបូបអេឡិចត្រូនិច</translation>
    </message>
    <message>
        <source>Open Wallet</source>
        <extracomment>Title of window indicating the progress of opening of a wallet.</extracomment>
        <translation type="unfinished">បើកកាបូបអេឡិចត្រូនិច</translation>
    </message>
    </context>
<context>
    <name>WalletController</name>
    <message>
        <source>Close wallet</source>
        <translation type="unfinished">បិតកាបូបអេឡិចត្រូនិច</translation>
    </message>
    <message>
        <source>Close all wallets</source>
        <translation type="unfinished">បិទកាបូបអេឡិចត្រូនិចទាំងអស់</translation>
    </message>
    <message>
        <source>Are you sure you wish to close all wallets?</source>
        <translation type="unfinished">តើអ្នកច្បាស់ថាអ្នកចង់បិទកាបូបអេឡិចត្រូនិចទាំងអស់?</translation>
    </message>
</context>
<context>
    <name>CreateWalletDialog</name>
    <message>
        <source>Create Wallet</source>
        <translation type="unfinished">បង្កើតកាបូប</translation>
    </message>
    <message>
        <source>Wallet Name</source>
        <translation type="unfinished">ឈ្មោះកាបូប</translation>
    </message>
    <message>
        <source>Wallet</source>
        <translation type="unfinished">កាបូប</translation>
    </message>
    <message>
        <source>Encrypt the wallet. The wallet will be encrypted with a passphrase of your choice.</source>
        <translation type="unfinished">បំលែងកាបូបអេឡិចត្រូនិចជាកូដ។ កាបំលែងនេះ រួមជាមួយនឹងឃ្លាសម្ងាត់ដែលអ្នកអាចជ្រើសរើសបាន។</translation>
    </message>
    <message>
        <source>Encrypt Wallet</source>
        <translation type="unfinished">បំលែងកាបូបអេឡិចត្រនិចទៅជាកូដ</translation>
    </message>
    <message>
        <source>Advanced Options</source>
        <translation type="unfinished">ជម្រើសមានមុខងារច្រើន</translation>
    </message>
    <message>
        <source>Make Blank Wallet</source>
        <translation type="unfinished">ធ្វើឲ្យកាបូបអេឡិចត្រូនិចទទេ</translation>
    </message>
    <message>
        <source>Create</source>
        <translation type="unfinished">បង្កើត</translation>
    </message>
    </context>
<context>
    <name>EditAddressDialog</name>
    <message>
        <source>Edit Address</source>
        <translation type="unfinished">កែសម្រួលអាសយដ្ឋាន</translation>
    </message>
    <message>
        <source>&amp;Label</source>
        <translation type="unfinished">&amp;ស្លាកសញ្ញា</translation>
    </message>
    <message>
        <source>The label associated with this address list entry</source>
        <translation type="unfinished">ស្លាកសញ្ញានេះជាប់ទាក់ទងទៅនឹងការបញ្ចូលបញ្ចីរអាសយដ្ឋាន</translation>
    </message>
    <message>
        <source>&amp;Address</source>
        <translation type="unfinished">&amp;អាសយដ្ឋានបញ្ចូនថ្មី</translation>
    </message>
    <message>
        <source>New sending address</source>
        <translation type="unfinished">អាសយដ្ឋានបញ្ចូនថ្មី</translation>
    </message>
    <message>
        <source>Edit receiving address</source>
        <translation type="unfinished">កែប្រែអាសយដ្ឋានទទួល</translation>
    </message>
    <message>
        <source>Edit sending address</source>
        <translation type="unfinished">កែប្រែអាសយដ្ឋានបញ្ចូន</translation>
    </message>
    <message>
        <source>Could not unlock wallet.</source>
        <translation type="unfinished">មិនអាចបើកសោរ កាបូបអេឡិចត្រូនិចបាន។</translation>
    </message>
    <message>
        <source>New key generation failed.</source>
        <translation type="unfinished">បង្កើតលេខសំម្ងាត់ថ្មីមិនជោគជ័យ។</translation>
    </message>
</context>
<context>
    <name>FreespaceChecker</name>
    <message>
        <source>A new data directory will be created.</source>
        <translation type="unfinished">ទីតាំងផ្ទុកទិន្នន័យថ្មីមួយនឹងត្រូវបានបង្កើត។</translation>
    </message>
    <message>
        <source>name</source>
        <translation type="unfinished">ឈ្មោះ</translation>
    </message>
    <message>
        <source>Path already exists, and is not a directory.</source>
        <translation type="unfinished">ផ្លូវទៅកាន់ទិន្នន័យមានរួចរាល់​ និង​ មិនមែនជាទីតាំង។</translation>
    </message>
    <message>
        <source>Cannot create data directory here.</source>
        <translation type="unfinished">មិនអាចបង្កើតទីតាំងផ្ទុកទិន្នន័យនៅទីនេះ។</translation>
    </message>
</context>
<context>
    <name>Intro</name>
    <message>
<<<<<<< HEAD
        <source>Qtum</source>
=======
        <source>Qtum</source> 
>>>>>>> d82fec21
        <translation type="unfinished">ប៊ីតខញ</translation>
    </message>
    <message numerus="yes">
        <source>%n GB of space available</source>
        <translation type="unfinished">
            <numerusform />
            <numerusform />
        </translation>
    </message>
    <message numerus="yes">
        <source>(of %n GB needed)</source>
        <translation type="unfinished">
            <numerusform />
            <numerusform />
        </translation>
    </message>
    <message numerus="yes">
        <source>(%n GB needed for full chain)</source>
        <translation type="unfinished">
            <numerusform />
            <numerusform />
        </translation>
    </message>
    <message numerus="yes">
        <source>(sufficient to restore backups %n day(s) old)</source>
        <extracomment>Explanatory text on the capability of the current prune target.</extracomment>
        <translation type="unfinished">
            <numerusform />
            <numerusform />
        </translation>
    </message>
    <message>
        <source>Error</source>
        <translation type="unfinished">បញ្ហា</translation>
    </message>
    <message>
        <source>Welcome</source>
        <translation type="unfinished">សូមស្វាគមន៏</translation>
    </message>
    <message>
        <source>Use the default data directory</source>
        <translation type="unfinished">ប្រើទីតាំងផ្ទុកទិន្នន័យដែលបានកំណត់រួច</translation>
    </message>
    <message>
        <source>Use a custom data directory:</source>
        <translation type="unfinished">ប្រើទីតាំងផ្ទុកទិន្នន័យ ដែលមានការជ្រើសរើសមួយៈ</translation>
    </message>
</context>
<context>
    <name>HelpMessageDialog</name>
    <message>
        <source>version</source>
        <translation type="unfinished">ជំនាន់</translation>
    </message>
    </context>
<context>
    <name>ShutdownWindow</name>
    <message>
        <source>Do not shut down the computer until this window disappears.</source>
        <translation type="unfinished">សូមកុំទាន់បិទកុំព្យូទ័រនេះ រហូលទាល់តែវិនដូរនេះលុបបាត់។</translation>
    </message>
</context>
<context>
    <name>ModalOverlay</name>
    <message>
        <source>Form</source>
        <translation type="unfinished">ទម្រង់</translation>
    </message>
    <message>
<<<<<<< HEAD
        <source>Recent transactions may not yet be visible, and therefore your wallet's balance might be incorrect. This information will be correct once your wallet has finished synchronizing with the qtum network, as detailed below.</source>
        <translation type="unfinished">ប្រត្តិបត្តិការថ្មីៗនេះប្រហែលជាមិនអាចមើលឃើញ ហេតុដូច្នេះសមតុល្យនៅក្នងកាបូបអេឡិចត្រូនិចរបស់អ្នកប្រហែលជាមិនត្រឹមត្រូវ។ ព័ត៌មានត្រឹមត្រូវនៅពេលដែលកាបូបអេឡិចត្រូនិចរបស់អ្នកបានធ្វើសមកាលកម្មជាមួយបណ្តាញប៊ឺតខញ  សូមពិនិត្យព័ត៌មានលំម្អិតខាងក្រោម។</translation>
    </message>
    <message>
        <source>Attempting to spend qtums that are affected by not-yet-displayed transactions will not be accepted by the network.</source>
=======
        <source>Recent transactions may not yet be visible, and therefore your wallet's balance might be incorrect. This information will be correct once your wallet has finished synchronizing with the qtum network, as detailed below.</source> 
        <translation type="unfinished">ប្រត្តិបត្តិការថ្មីៗនេះប្រហែលជាមិនអាចមើលឃើញ ហេតុដូច្នេះសមតុល្យនៅក្នងកាបូបអេឡិចត្រូនិចរបស់អ្នកប្រហែលជាមិនត្រឹមត្រូវ។ ព័ត៌មានត្រឹមត្រូវនៅពេលដែលកាបូបអេឡិចត្រូនិចរបស់អ្នកបានធ្វើសមកាលកម្មជាមួយបណ្តាញប៊ឺតខញ  សូមពិនិត្យព័ត៌មានលំម្អិតខាងក្រោម។</translation>
    </message>
    <message>
        <source>Attempting to spend qtums that are affected by not-yet-displayed transactions will not be accepted by the network.</source> 
>>>>>>> d82fec21
        <translation type="unfinished">ព្យាយាមក្នុងការចំណាយប៊ីតខញដែលទទួលរងឥទ្ឋិពលពីប្រត្តិបត្តិការមិនទាន់ធ្វើការបង្ហាញ នឹងមិនត្រូវទទួលស្គាល់ពីបណ្តាញ។</translation>
    </message>
    <message>
        <source>Number of blocks left</source>
        <translation type="unfinished">ចំនួនប្លុកដែលនៅសល់</translation>
    </message>
    <message>
        <source>Last block time</source>
        <translation type="unfinished">ពេវេលាប្លុកជុងក្រោយ</translation>
    </message>
    <message>
        <source>Progress</source>
        <translation type="unfinished">កំពុងដំណើរការ</translation>
    </message>
    <message>
        <source>Progress increase per hour</source>
        <translation type="unfinished">ដំណើរការកើនឡើងក្នុងមួយម៉ោង</translation>
    </message>
    <message>
        <source>Estimated time left until synced</source>
        <translation type="unfinished">ពេលវេលាដែលរំពឹងទុកនៅសល់រហូតដល់បានធ្វើសមកាលកម្ម</translation>
    </message>
    <message>
        <source>Hide</source>
        <translation type="unfinished">លាក់</translation>
    </message>
    <message>
        <source>Esc</source>
        <translation type="unfinished">ចាកចេញ</translation>
    </message>
    </context>
<context>
    <name>OpenURIDialog</name>
    <message>
<<<<<<< HEAD
        <source>Open qtum URI</source>
=======
        <source>Open qtum URI</source> 
>>>>>>> d82fec21
        <translation type="unfinished">បើកប៊ីតខញ​URl</translation>
    </message>
    <message>
        <source>URI:</source>
        <translation type="unfinished">URl:</translation>
    </message>
    <message>
        <source>Paste address from clipboard</source>
        <extracomment>Tooltip text for button that allows you to paste an address that is in your clipboard.</extracomment>
        <translation type="unfinished">ថតចម្លងអាសយដ្ឋាណពីក្ដារតម្រៀប</translation>
    </message>
</context>
<context>
    <name>OptionsDialog</name>
    <message>
        <source>Options</source>
        <translation type="unfinished">ជម្រើស</translation>
    </message>
    <message>
        <source>&amp;Main</source>
        <translation type="unfinished">&amp;សំខាន់</translation>
    </message>
    <message>
        <source>&amp;Reset Options</source>
        <translation type="unfinished">&amp;ជម្រើសការកែសម្រួលឡើងវិញ</translation>
    </message>
    <message>
        <source>GB</source>
        <translation type="unfinished">ជីហ្គាប៊ៃ </translation>
    </message>
    <message>
        <source>W&amp;allet</source>
        <translation type="unfinished">កា&amp;បូបអេឡិចត្រូនិច</translation>
    </message>
    <message>
        <source>Expert</source>
        <translation type="unfinished">អ្នកជំនាញ</translation>
    </message>
    <message>
        <source>Accept connections from outside.</source>
        <translation type="unfinished">ទទួលការតភ្ជាប់ពីខាងក្រៅ។</translation>
    </message>
    <message>
        <source>Allow incomin&amp;g connections</source>
        <translation type="unfinished">អនុញ្ញាតឲ្យមានការតភ្ជាប់ដែលចូលមក</translation>
    </message>
    <message>
<<<<<<< HEAD
        <source>Connect to the Qtum network through a SOCKS5 proxy.</source>
=======
        <source>Connect to the Qtum network through a SOCKS5 proxy.</source> 
>>>>>>> d82fec21
        <translation type="unfinished">ភ្ជាប់ទៅកាន់បណ្តាញប៊ឺតខញតាមរយៈ​ SOCKS5 proxy។</translation>
    </message>
    <message>
        <source>&amp;Port:</source>
        <translation type="unfinished">&amp;រុនដោត</translation>
    </message>
    <message>
        <source>&amp;Window</source>
        <translation type="unfinished">&amp;វិនដូ</translation>
    </message>
    <message>
        <source>&amp;Display</source>
        <translation type="unfinished">&amp;បង្ហាញ</translation>
    </message>
    <message>
        <source>Confirm options reset</source>
        <extracomment>Window title text of pop-up window shown when the user has chosen to reset options.</extracomment>
        <translation type="unfinished">បញ្ចាក់ជម្រើសការកែសម្រួលឡើងវិញ</translation>
    </message>
    <message>
        <source>Client will be shut down. Do you want to proceed?</source>
        <extracomment>Text asking the user to confirm if they would like to proceed with a client shutdown.</extracomment>
        <translation type="unfinished">ផ្ទាំងអតិថិជននិងត្រូវបិទ។ តើអ្នកចង់បន្តទៀតឫទេ?</translation>
    </message>
    <message>
        <source>Configuration options</source>
        <extracomment>Window title text of pop-up box that allows opening up of configuration file.</extracomment>
        <translation type="unfinished">ជម្រើសក្នុងការរៀបចំរចនាសម្ព័ន្ធ</translation>
    </message>
    <message>
        <source>The configuration file is used to specify advanced user options which override GUI settings. Additionally, any command-line options will override this configuration file.</source>
        <extracomment>Explanatory text about the priority order of instructions considered by client. The order from high to low being: command-line, configuration file, GUI settings.</extracomment>
        <translation type="unfinished">ការរៀបចំរចនាសម្ពន្ធ័ឯកសារ ត្រូវបានប្រើសម្រាប់អ្នកដែលមានបទពិសោធន៏ ក្នុងរៀបចំកែប្រែផ្នែកក្រាហ្វិកខាងមុននៃសុសវែ។ បន្ថែ​មលើនេះទៀត  កាសរសេរបន្ថែមកូដ វានឹងធ្វើឲ្យមានការកែប្រែឯការសារនេះ។</translation>
    </message>
    <message>
        <source>Cancel</source>
        <translation type="unfinished">ចាកចេញ</translation>
    </message>
    <message>
        <source>Error</source>
        <translation type="unfinished">បញ្ហា</translation>
    </message>
    <message>
        <source>This change would require a client restart.</source>
        <translation type="unfinished">ការផ្លាស់ប្តូរនេះនឹងត្រូវការចាប់ផ្តើមម៉ាស៊ីនកុំព្យូទ័រឡើងវិញ។​</translation>
    </message>
    </context>
<context>
    <name>OverviewPage</name>
    <message>
        <source>Form</source>
        <translation type="unfinished">ទម្រង់</translation>
    </message>
    <message>
<<<<<<< HEAD
        <source>The displayed information may be out of date. Your wallet automatically synchronizes with the Qtum network after a connection is established, but this process has not completed yet.</source>
=======
        <source>The displayed information may be out of date. Your wallet automatically synchronizes with the Qtum network after a connection is established, but this process has not completed yet.</source> 
>>>>>>> d82fec21
        <translation type="unfinished">ព័ត៏មានបានបង្ហាញអាចហួសសពុលភាព។ កាបូបអេឡិចត្រូនិចរបស់អ្នកធ្វើសមកាលកម្មជាមួយនឹងបណ្តាញប៊ីតខញដោយស្វ័យប្រវត្ត បន្ទាប់ពីមានការតភ្ជាប់ ប៉ុន្តែដំណើរការនេះមិនទាន់បានបញ្ចប់នៅឡើយ។</translation>
    </message>
    <message>
        <source>Watch-only:</source>
        <translation type="unfinished">សម្រាប់តែមើលៈ</translation>
    </message>
    <message>
        <source>Available:</source>
        <translation type="unfinished">មានៈ</translation>
    </message>
    <message>
        <source>Your current spendable balance</source>
        <translation type="unfinished">សមតុល្យបច្ចុប្បន្នដែលអាចចាយបាន</translation>
    </message>
    <message>
        <source>Pending:</source>
        <translation type="unfinished">រងចាំៈ</translation>
    </message>
    <message>
        <source>Total of transactions that have yet to be confirmed, and do not yet count toward the spendable balance</source>
        <translation type="unfinished">សរុបប្រត្តឹបត្តិការដែលមិនទាន់បានបញ្ចាក់ និង រាប់ចំពោះសមតុល្យដែលមានទឹកប្រាក់សម្រាប់សំណាយ</translation>
    </message>
    <message>
        <source>Immature:</source>
        <translation type="unfinished">មិនទាន់មានលក្ខណៈគ្រប់គ្រាន់ៈ</translation>
    </message>
    <message>
        <source>Mined balance that has not yet matured</source>
        <translation type="unfinished">សមតុល្យរ៉ែដែលបានជីកមិនទាន់មានលក្ខណៈគ្រប់គ្រាន់</translation>
    </message>
    <message>
        <source>Balances</source>
        <translation type="unfinished">សមតុល្យច្រើន</translation>
    </message>
    <message>
        <source>Total:</source>
        <translation type="unfinished">សរុប</translation>
    </message>
    <message>
        <source>Your current total balance</source>
        <translation type="unfinished">សរុបបច្ចុប្បន្នភាពសមតុល្យរបស់អ្នក</translation>
    </message>
    <message>
        <source>Your current balance in watch-only addresses</source>
        <translation type="unfinished">បច្ចុប្បន្នភាពសមតុល្យរបស់អ្នកនៅក្នុងអាសយដ្ឋានសម្រាប់តែមើល</translation>
    </message>
    <message>
        <source>Spendable:</source>
        <translation type="unfinished">អាចចំណាយបានៈ</translation>
    </message>
    <message>
        <source>Recent transactions</source>
        <translation type="unfinished">ព្រឹត្តិបត្តិការថ្មីៗ</translation>
    </message>
    <message>
        <source>Unconfirmed transactions to watch-only addresses</source>
        <translation type="unfinished">ប្រឹត្តិបត្តិការមិនទាន់បញ្ចាក់ច្បាស់ ទៅកាន់ អាសយដ្ឋានសម្រាប់តែមើល</translation>
    </message>
    </context>
<context>
    <name>PSBTOperationsDialog</name>
    <message>
        <source>Copy to Clipboard</source>
        <translation type="unfinished">ថតចម្លងទៅកាន់ក្ដារតម្រៀប</translation>
    </message>
    <message>
        <source>Close</source>
        <translation type="unfinished">បិទ</translation>
    </message>
    <message>
        <source>Signed transaction successfully. Transaction is ready to broadcast.</source>
        <translation type="unfinished">ប្រត្តិបត្តិការបានចុះហត្ថលេខាដោយជោគជ័យ។​ ប្រត្តិបត្តិការគឺរួចរាល់ក្នុងការផ្សព្វផ្សាយ។</translation>
    </message>
    <message>
        <source>Unknown error processing transaction.</source>
        <translation type="unfinished"> ពុំស្គាល់ប្រត្តិបត្តិការកំពុងដំណើរការជួបបញ្ហា។</translation>
    </message>
    <message>
        <source>PSBT copied to clipboard.</source>
        <translation type="unfinished">PSBT ត្រូវបានថតចម្លងទៅកាន់ក្ដារតម្រៀប។</translation>
    </message>
    <message>
        <source>Save Transaction Data</source>
        <translation type="unfinished">រក្សាទិន្នន័យប្រត្តិបត្តិការ</translation>
    </message>
    <message>
        <source>PSBT saved to disk.</source>
        <translation type="unfinished">PSBT បានរក្សាទុកក្នុងឌីស។</translation>
    </message>
    <message>
        <source>Unable to calculate transaction fee or total transaction amount.</source>
        <translation type="unfinished">មិនអាចគណនាកម្រៃប្រត្តិបត្តិការ ឬ ចំនួនប្រត្តិបត្តិការសរុប។</translation>
    </message>
    <message>
        <source>Pays transaction fee: </source>
        <translation type="unfinished">បង់កម្រៃប្រត្តិបត្តិការ</translation>
    </message>
    <message>
        <source>Total Amount</source>
        <translation type="unfinished">ចំនួនសរុប</translation>
    </message>
    <message>
        <source>or</source>
        <translation type="unfinished">ឬ</translation>
    </message>
    <message>
        <source>Transaction is missing some information about inputs.</source>
        <translation type="unfinished">ប្រត្តិបត្តិការមានព័ត៍មានពុំគ្រប់គ្រាន់អំពីការបញ្ចូល។</translation>
    </message>
    <message>
        <source>Transaction still needs signature(s).</source>
        <translation type="unfinished">ប្រត្តិបត្តិការត្រូវការហត្ថលេខាមួយ (ឬ​ ច្រើន)។</translation>
    </message>
    <message>
        <source>(But this wallet cannot sign transactions.)</source>
        <translation type="unfinished">(ប៉ុន្តែកាបូបអេឡិចត្រូនិចនេះមិនអាច ចុះហត្ថលេខាលើប្រត្តិបត្តិការ។)</translation>
    </message>
    <message>
        <source>(But this wallet does not have the right keys.)</source>
        <translation type="unfinished">(ប៉ុន្តែកាបូបអេឡិចត្រូនិចនេះមិនមានលេខសម្ងាត់ត្រឹមត្រូវ)</translation>
    </message>
    <message>
        <source>Transaction is fully signed and ready for broadcast.</source>
        <translation type="unfinished">ប្រត្តិបត្តិការ​បានចុះហត្ថលេខាពេញលេញ និង រួចរាល់សម្រាប់ផ្សព្វផ្សាយជាដំណឹង។</translation>
    </message>
    <message>
        <source>Transaction status is unknown.</source>
        <translation type="unfinished">ស្ថានភាពប្រត្តិបត្តិការមិនត្រូវបានស្គាល់។</translation>
    </message>
</context>
<context>
    <name>PaymentServer</name>
    <message>
        <source>Payment request error</source>
        <translation type="unfinished">ការស្នើរសុំទូរទាត់ប្រាក់ជួបបញ្ហា</translation>
    </message>
    </context>
<context>
    <name>PeerTableModel</name>
    <message>
        <source>Direction</source>
        <extracomment>Title of Peers Table column which indicates the direction the peer connection was initiated from.</extracomment>
        <translation type="unfinished">ទិសដៅ</translation>
    </message>
    <message>
        <source>Sent</source>
        <extracomment>Title of Peers Table column which indicates the total amount of network information we have sent to the peer.</extracomment>
        <translation type="unfinished">បានបញ្ចូន</translation>
    </message>
    <message>
        <source>Received</source>
        <extracomment>Title of Peers Table column which indicates the total amount of network information we have received from the peer.</extracomment>
        <translation type="unfinished">បានទទួល</translation>
    </message>
    <message>
        <source>Address</source>
        <extracomment>Title of Peers Table column which contains the IP/Onion/I2P address of the connected peer.</extracomment>
        <translation type="unfinished">អាសយដ្ឋាន</translation>
    </message>
    <message>
        <source>Type</source>
        <extracomment>Title of Peers Table column which describes the type of peer connection. The "type" describes why the connection exists.</extracomment>
        <translation type="unfinished">ប្រភេទ</translation>
    </message>
    <message>
        <source>Network</source>
        <extracomment>Title of Peers Table column which states the network the peer connected through.</extracomment>
        <translation type="unfinished">បណ្តាញ</translation>
    </message>
    </context>
<context>
    <name>QRImageWidget</name>
    <message>
        <source>&amp;Copy Image</source>
        <translation type="unfinished">&amp;ថតចម្លង រូបភាព</translation>
    </message>
    <message>
        <source>Resulting URI too long, try to reduce the text for label / message.</source>
        <translation type="unfinished">លទ្ធផល URI វែងពែក សូមព្យាយមកាត់បន្ថយអក្សរសម្រាប់ ស្លាកសញ្ញា ឫ សារ។</translation>
    </message>
    <message>
        <source>Error encoding URI into QR Code.</source>
        <translation type="unfinished">បញ្ហាក្នុងការបំលែង​URl ទៅជា QR កូដ។</translation>
    </message>
    <message>
        <source>QR code support not available.</source>
        <translation type="unfinished">ការគាំទ្រ QR កូដមិនមាន។</translation>
    </message>
    <message>
        <source>Save QR Code</source>
        <translation type="unfinished">រក្សាទុក QR កូដ</translation>
    </message>
    </context>
<context>
    <name>RPCConsole</name>
    <message>
        <source>&amp;Information</source>
        <translation type="unfinished">ព័ត៍មាន</translation>
    </message>
    <message>
        <source>General</source>
        <translation type="unfinished">ទូទៅ</translation>
    </message>
    <message>
        <source>Startup time</source>
        <translation type="unfinished">ពេលវេលាចាប់ផ្តើម</translation>
    </message>
    <message>
        <source>Network</source>
        <translation type="unfinished">បណ្តាញ</translation>
    </message>
    <message>
        <source>Name</source>
        <translation type="unfinished">ឈ្មោះ</translation>
    </message>
    <message>
        <source>Number of connections</source>
        <translation type="unfinished">ចំនួនតភ្ជាប់</translation>
    </message>
    <message>
        <source>Current number of transactions</source>
        <translation type="unfinished">បច្ចុប្បន្នភាពចំនួនប្រត្តិបត្តិការ</translation>
    </message>
    <message>
        <source>Memory usage</source>
        <translation type="unfinished">ការប្រើប្រាស់អង្គចងចាំ</translation>
    </message>
    <message>
        <source>Wallet: </source>
        <translation type="unfinished">កាបូបអេឡិចត្រូនិចៈ</translation>
    </message>
    <message>
        <source>(none)</source>
        <translation type="unfinished">(មិនមាន)</translation>
    </message>
    <message>
        <source>&amp;Reset</source>
        <translation type="unfinished">&amp;កែសម្រួលឡើងវិញ</translation>
    </message>
    <message>
        <source>Received</source>
        <translation type="unfinished">បានទទួល</translation>
    </message>
    <message>
        <source>Sent</source>
        <translation type="unfinished">បានបញ្ចូន</translation>
    </message>
    <message>
        <source>&amp;Peers</source>
        <translation type="unfinished">&amp;មិត្តភក្រ្ត័</translation>
    </message>
    <message>
        <source>Banned peers</source>
        <translation type="unfinished">មិត្តភក្រ្ត័ត្រូវបានហាមឃាត់</translation>
    </message>
    <message>
        <source>Select a peer to view detailed information.</source>
        <translation type="unfinished">ជ្រើសរើសមិត្តភក្រ្ត័ម្នាក់ដើម្បីមើលពត័មានលំម្អិត។</translation>
    </message>
    <message>
        <source>Version</source>
        <translation type="unfinished">ជំនាន់</translation>
    </message>
    <message>
        <source>Starting Block</source>
        <translation type="unfinished">កំពុងចាប់ផ្តើមប៊្លុក</translation>
    </message>
    <message>
        <source>Decrease font size</source>
        <translation type="unfinished">បន្ថយទំហំអក្សរ</translation>
    </message>
    <message>
        <source>Increase font size</source>
        <translation type="unfinished">បង្កើនទំហំអក្សរ</translation>
    </message>
    <message>
        <source>Permissions</source>
        <translation type="unfinished">ការអនុញ្ញាត</translation>
    </message>
    <message>
        <source>Services</source>
        <translation type="unfinished">សេវាកម្ម</translation>
    </message>
    <message>
        <source>Connection Time</source>
        <translation type="unfinished">ពេលវាលាតភ្ជាប់</translation>
    </message>
    <message>
        <source>Last Send</source>
        <translation type="unfinished">បញ្ចូនចុងក្រោយ</translation>
    </message>
    <message>
        <source>Last Receive</source>
        <translation type="unfinished">ទទួលចុងក្រោយ</translation>
    </message>
    <message>
        <source>Last block time</source>
        <translation type="unfinished">ពេវេលាប្លុកជុងក្រោយ</translation>
    </message>
    <message>
        <source>&amp;Network Traffic</source>
        <translation type="unfinished">&amp;ចរាចរណ៍បណ្តាញ</translation>
    </message>
    <message>
        <source>Totals</source>
        <translation type="unfinished">សរុប</translation>
    </message>
    <message>
        <source>In:</source>
        <translation type="unfinished">ចូលៈ</translation>
    </message>
    <message>
        <source>Out:</source>
        <translation type="unfinished">ចេញៈ</translation>
    </message>
    <message>
        <source>Network activity disabled</source>
        <translation type="unfinished">សកម្មភាពបណ្តាញ ត្រូវបានដាក់អោយប្រើការលែងបាន។</translation>
    </message>
    <message>
        <source>Executing command without any wallet</source>
        <translation type="unfinished">ប្រត្តិបត្តិបញ្ជារដោយគ្មានកាបូបអេឡិចត្រូនិច។</translation>
    </message>
    <message>
        <source>To</source>
        <translation type="unfinished">ទៅកាន់</translation>
    </message>
    <message>
        <source>From</source>
        <translation type="unfinished">ពី</translation>
    </message>
    </context>
<context>
    <name>ReceiveCoinsDialog</name>
    <message>
        <source>&amp;Amount:</source>
        <translation type="unfinished">&amp;ចំនួន</translation>
    </message>
    <message>
        <source>&amp;Label:</source>
        <translation type="unfinished">&amp;ស្លាក​សញ្ញា:</translation>
    </message>
    <message>
        <source>&amp;Message:</source>
        <translation type="unfinished">&amp;សារ</translation>
    </message>
    <message>
<<<<<<< HEAD
        <source>An optional message to attach to the payment request, which will be displayed when the request is opened. Note: The message will not be sent with the payment over the Qtum network.</source>
=======
        <source>An optional message to attach to the payment request, which will be displayed when the request is opened. Note: The message will not be sent with the payment over the Qtum network.</source> 
>>>>>>> d82fec21
        <translation type="unfinished">សារជាជម្រើសមួយក្នុងការភ្ជាប់ទៅនឹងសំណើរទូរទាត់ប្រាក់ ដែលនឹងត្រូវបង្ហាញនៅពេលដែលសំណើរត្រូវបានបើក។ កំណត់ចំណាំៈ សារនេះនឹងមិនត្រូវបានបញ្ចូនជាមួយការទូរទាត់ប្រាក់នៅលើបណ្តាញប៊ីតខញ។</translation>
    </message>
    <message>
        <source>An optional label to associate with the new receiving address.</source>
        <translation type="unfinished">ស្លាកសញ្ញាជាជម្រើសមួយ ទាក់ទងជាមួយនឹងអាសយដ្ឋានទទួលថ្មី។</translation>
    </message>
    <message>
        <source>Use this form to request payments. All fields are &lt;b&gt;optional&lt;/b&gt;.</source>
        <translation type="unfinished">ប្រើប្រាស់ទម្រង់នេះដើម្បីធ្វើការសំណូមពរទូរទាត់ប្រាក់។ រាល់ការបំពេញក្នុងប្រអប់ទាំងអស់​គឺ&lt;b&gt;ជាជម្រើស&lt;/b&gt;។</translation>
    </message>
    <message>
        <source>An optional amount to request. Leave this empty or zero to not request a specific amount.</source>
        <translation type="unfinished">ចំនួនជម្រើសមួយ សម្រាប់សំណើរ។ សូមទុកសូន្យ ឫ ទទេ ទៅដល់មិនសំណើរចំនួនជាក់លាក់ណាមួយ។</translation>
    </message>
    <message>
        <source>An optional label to associate with the new receiving address (used by you to identify an invoice).  It is also attached to the payment request.</source>
        <translation type="unfinished">ស្លាកសញ្ញាជាជម្រើសមួយ ទាក់ទងជាមួយនឹងអាសយដ្ឋានទទួលថ្មី( ដែលអ្នកបានប្រើប្រាស់ ដើម្បីសម្គាល់វិក័យបត្រមួយ)។ វាក៏ត្រូវបានភ្ជាប់ជាមួយនឹងសំណើរទូរទាត់ប្រាក់។</translation>
    </message>
    <message>
        <source>An optional message that is attached to the payment request and may be displayed to the sender.</source>
        <translation type="unfinished">សារជាជម្រើសមួយដែលភ្ជាប់ជាមួយសំណើរទូរទាត់ប្រាក់ និង ប្រហែលជាបង្ហាញទៅកាន់អ្នកបញ្ចូន។</translation>
    </message>
    <message>
        <source>&amp;Create new receiving address</source>
        <translation type="unfinished">&amp;បង្កើតអាសយដ្ឋានទទួលថ្មី</translation>
    </message>
    <message>
        <source>Clear all fields of the form.</source>
        <translation type="unfinished">សម្អាតគ្រប់ប្រអប់ទាំងអស់ក្នុងទម្រង់នេះ។</translation>
    </message>
    <message>
        <source>Clear</source>
        <translation type="unfinished">សម្អាត</translation>
    </message>
    <message>
        <source>Requested payments history</source>
        <translation type="unfinished">បានដាក់ស្នើរសុំយកប្រវត្តិការទូរទាត់ប្រាក់</translation>
    </message>
    <message>
        <source>Show the selected request (does the same as double clicking an entry)</source>
        <translation type="unfinished">ធ្វើការបង្ហាញ សំណូមពរដែលត្រូវបានជ្រើសរើស​(ធ្វើដូចគ្នា ដោយចុចពីរដងសម្រាប់ការបញ្ចូលម្តង)</translation>
    </message>
    <message>
        <source>Show</source>
        <translation type="unfinished">បង្ហាញ</translation>
    </message>
    <message>
        <source>Remove the selected entries from the list</source>
        <translation type="unfinished">លុបចេញការបញ្ចូលដែលបានជ្រើសរើស ពីក្នុងបញ្ចីរ</translation>
    </message>
    <message>
        <source>Remove</source>
        <translation type="unfinished">លុបចេញ</translation>
    </message>
    <message>
        <source>Copy &amp;URI</source>
        <translation type="unfinished">ថតចម្លង &amp;RUl</translation>
    </message>
    <message>
        <source>Could not unlock wallet.</source>
        <translation type="unfinished">មិនអាចបើកសោរ កាបូបអេឡិចត្រូនិចបាន។</translation>
    </message>
    </context>
<context>
    <name>ReceiveRequestDialog</name>
    <message>
        <source>Address:</source>
        <translation type="unfinished">អាសយដ្ឋានៈ</translation>
    </message>
    <message>
        <source>Label:</source>
        <translation type="unfinished">ស្លាកសញ្ញាៈ</translation>
    </message>
    <message>
        <source>Message:</source>
        <translation type="unfinished">សារៈ</translation>
    </message>
    <message>
        <source>Wallet:</source>
        <translation type="unfinished">កាបូបចល័ត៖</translation>
    </message>
    <message>
        <source>Copy &amp;URI</source>
        <translation type="unfinished">ថតចម្លង &amp;RUl</translation>
    </message>
    <message>
        <source>Copy &amp;Address</source>
        <translation type="unfinished">ថតចម្លង និង អាសយដ្ឋាន</translation>
    </message>
    <message>
        <source>Payment information</source>
        <translation type="unfinished">ព័ត៏មានទូរទាត់ប្រាក់</translation>
    </message>
    </context>
<context>
    <name>RecentRequestsTableModel</name>
    <message>
        <source>Date</source>
        <translation type="unfinished">ថ្ងៃ</translation>
    </message>
    <message>
        <source>Label</source>
        <translation type="unfinished">ស្លាក​សញ្ញា</translation>
    </message>
    <message>
        <source>(no label)</source>
        <translation type="unfinished">(គ្មាន​ស្លាក​សញ្ញា)</translation>
    </message>
    <message>
        <source>(no message)</source>
        <translation type="unfinished">(មិនមានសារ)</translation>
    </message>
    <message>
        <source>(no amount requested)</source>
        <translation type="unfinished">(មិនចំនួនបានស្នើរសុំ)</translation>
    </message>
    <message>
        <source>Requested</source>
        <translation type="unfinished">បានស្នើរសុំ</translation>
    </message>
</context>
<context>
    <name>SendCoinsDialog</name>
    <message>
        <source>Send Coins</source>
        <translation type="unfinished">បញ្ចូនកាក់</translation>
    </message>
    <message>
        <source>Coin Control Features</source>
        <translation type="unfinished">លក្ខណៈពិសេសក្នុងត្រួតពិនិត្យកាក់</translation>
    </message>
    <message>
        <source>automatically selected</source>
        <translation type="unfinished">បានជ្រើសរើសដោយស្វ័យប្រវត្តិ</translation>
    </message>
    <message>
        <source>Insufficient funds!</source>
        <translation type="unfinished">ប្រាក់មិនគ្រប់គ្រាន់!</translation>
    </message>
    <message>
        <source>Custom change address</source>
        <translation type="unfinished">ជ្រើសរើសផ្លាស់ប្តូរអាសយដ្ឋាន</translation>
    </message>
    <message>
        <source>Transaction Fee:</source>
        <translation type="unfinished">កម្រៃប្រត្តិបត្តិការ</translation>
    </message>
    <message>
        <source>Hide</source>
        <translation type="unfinished">លាក់</translation>
    </message>
    <message>
        <source>Recommended:</source>
        <translation type="unfinished">បានណែនាំៈ</translation>
    </message>
    <message>
        <source>Send to multiple recipients at once</source>
        <translation type="unfinished">បញ្ចូនទៅកាន់អ្នកទទួលច្រើនអ្នកក្នុងពេលតែមួយ</translation>
    </message>
    <message>
        <source>Add &amp;Recipient</source>
        <translation type="unfinished">បន្ថែម &amp;អ្នកទទួល</translation>
    </message>
    <message>
        <source>Clear all fields of the form.</source>
        <translation type="unfinished">សម្អាតគ្រប់ប្រអប់ទាំងអស់ក្នុងទម្រង់នេះ។</translation>
    </message>
    <message>
        <source>A too low fee might result in a never confirming transaction (read the tooltip)</source>
        <translation type="unfinished">កម្រៃទាបពេកមិនអាចធ្វើឲ្យបញ្ចាក់ពីប្រត្តិបត្តិការ​(សូមអាន ប្រអប់សារ)</translation>
    </message>
    <message>
        <source>Confirmation time target:</source>
        <translation type="unfinished">ការបញ្ចាក់ទិសដៅពេលវេលាៈ</translation>
    </message>
    <message>
        <source>Clear &amp;All</source>
        <translation type="unfinished">សម្អាត &amp;ទាំងអស់</translation>
    </message>
    <message>
        <source>Balance:</source>
        <translation type="unfinished">សមតុល្យៈ</translation>
    </message>
    <message>
        <source>Confirm the send action</source>
        <translation type="unfinished">បញ្ចាក់សកម្មភាពបញ្ចូន</translation>
    </message>
    <message>
        <source>S&amp;end</source>
        <translation type="unfinished">ប&amp;ញ្ជូន</translation>
    </message>
    <message>
        <source>Save Transaction Data</source>
        <translation type="unfinished">រក្សាទិន្នន័យប្រត្តិបត្តិការ</translation>
    </message>
    <message>
        <source>PSBT saved</source>
        <translation type="unfinished"> បានរក្សាទុកPSBT</translation>
    </message>
    <message>
        <source>or</source>
        <translation type="unfinished">ឬ</translation>
    </message>
    <message>
        <source>You can increase the fee later (signals Replace-By-Fee, BIP-125).</source>
        <translation type="unfinished">អ្នកអាចបង្កើនកម្រៃពេលក្រោយ( សញ្ញា ជំនួសដោយកម្រៃ BIP-125)។</translation>
    </message>
    <message>
        <source>Please, review your transaction.</source>
        <extracomment>Text to prompt a user to review the details of the transaction they are attempting to send.</extracomment>
        <translation type="unfinished">សូមពិនិត្យប្រត្តិបត្តិការទឹកប្រាក់របស់អ្នកសារឡើងវិញ។</translation>
    </message>
    <message>
        <source>Transaction fee</source>
        <translation type="unfinished">កម្រៃប្រត្តិបត្តិការ</translation>
    </message>
    <message>
        <source>Total Amount</source>
        <translation type="unfinished">ចំនួនសរុប</translation>
    </message>
    <message>
        <source>Confirm send coins</source>
        <translation type="unfinished">បញ្ចាក់​ ក្នុងការបញ្ចូនកាក់</translation>
    </message>
    <message>
        <source>Watch-only balance:</source>
        <translation type="unfinished">សមតុល្យសម្រាប់តែមើលៈ</translation>
    </message>
    <message>
        <source>The recipient address is not valid. Please recheck.</source>
        <translation type="unfinished">អាសយដ្ឋានអ្នកទទួលមិនត្រឹមត្រូវ។ សូមពិនិត្យម្តងទៀត។</translation>
    </message>
    <message>
        <source>The amount to pay must be larger than 0.</source>
        <translation type="unfinished">ចំនួនទឹកប្រាក់ដែលត្រូវបងត្រូវតែធំជាង ០។</translation>
    </message>
    <message>
        <source>The amount exceeds your balance.</source>
        <translation type="unfinished">ចំនួនលើសសមតុល្យរបស់អ្នក។</translation>
    </message>
    <message>
        <source>Duplicate address found: addresses should only be used once each.</source>
        <translation type="unfinished">អាសយដ្ឋានស្ទួនត្រូវបានរកឃើញៈ គ្រប់អាសយដ្ឋានគួរត្រូវបានប្រើតែម្តង</translation>
    </message>
    <message>
        <source>Transaction creation failed!</source>
        <translation type="unfinished">បង្កើតប្រត្តិបត្តិការមិនជោគជ័យ!</translation>
    </message>
    <message numerus="yes">
        <source>Estimated to begin confirmation within %n block(s).</source>
        <translation type="unfinished">
            <numerusform />
            <numerusform />
        </translation>
    </message>
    <message>
        <source>(no label)</source>
        <translation type="unfinished">(គ្មាន​ស្លាក​សញ្ញា)</translation>
    </message>
</context>
<context>
    <name>SendCoinsEntry</name>
    <message>
        <source>A&amp;mount:</source>
        <translation type="unfinished">ចំ&amp;នួនៈ</translation>
    </message>
    <message>
        <source>Pay &amp;To:</source>
        <translation type="unfinished">ទូរទាត់ទៅ&amp;កាន់ៈ</translation>
    </message>
    <message>
        <source>&amp;Label:</source>
        <translation type="unfinished">&amp;ស្លាក​សញ្ញា:</translation>
    </message>
    <message>
        <source>Choose previously used address</source>
        <translation type="unfinished">ជ្រើសរើសអាសយដ្ឋានដែលបានប្រើពីមុន</translation>
    </message>
    <message>
        <source>The Qtum address to send the payment to</source>
        <translation type="unfinished">អាសយដ្ឋានប៊ីតខញក្នុងការបញ្ចូនការទូរទាត់ប្រាក់ទៅកាន់</translation>
    </message>
    <message>
        <source>Paste address from clipboard</source>
        <translation type="unfinished">ថតចម្លងអាសយដ្ឋាណពីក្ដារតម្រៀប</translation>
    </message>
    <message>
        <source>Remove this entry</source>
        <translation type="unfinished">លុបការបញ្ចូលនេះ</translation>
    </message>
    <message>
        <source>Use available balance</source>
        <translation type="unfinished">ប្រើប្រាស់សមតុល្យដែលមានសាច់ប្រាក់</translation>
    </message>
    <message>
        <source>Message:</source>
        <translation type="unfinished">សារៈ</translation>
    </message>
    <message>
        <source>Enter a label for this address to add it to the list of used addresses</source>
        <translation type="unfinished">បញ្ចូលស្លាក​សញ្ញាមួយ សម្រាប់អាសយដ្ឋាននេះ ដើម្បីបញ្ចូលវាទៅក្នងបញ្ចីរអាសយដ្ឋានដែលបានប្រើប្រាស់</translation>
    </message>
    </context>
<context>
    <name>SendConfirmationDialog</name>
    <message>
        <source>Send</source>
        <translation type="unfinished">បញ្ចូន</translation>
    </message>
    </context>
<context>
    <name>SignVerifyMessageDialog</name>
    <message>
        <source>Signatures - Sign / Verify a Message</source>
        <translation type="unfinished">ហត្ថលេខា ចុះហត្ថលេខា ឬ ផ្ទៀងផ្ទាត់សារមួយ</translation>
    </message>
    <message>
        <source>&amp;Sign Message</source>
        <translation type="unfinished">&amp;ចុះហត្ថលេខា សារ</translation>
    </message>
    <message>
<<<<<<< HEAD
        <source>The Qtum address to sign the message with</source>
=======
        <source>The Qtum address to sign the message with</source> 
>>>>>>> d82fec21
        <translation type="unfinished">អាសយដ្ឋានប៊ីតខញនេះ ចុះហត្ថលេខានៅលើសារ</translation>
    </message>
    <message>
        <source>Choose previously used address</source>
        <translation type="unfinished">ជ្រើសរើសអាសយដ្ឋានដែលបានប្រើពីមុន</translation>
    </message>
    <message>
        <source>Paste address from clipboard</source>
        <translation type="unfinished">ថតចម្លងអាសយដ្ឋាណពីក្ដារតម្រៀប</translation>
    </message>
    <message>
        <source>Enter the message you want to sign here</source>
        <translation type="unfinished">សូមបញ្ចូលពាក្យដែលអ្នកចង់បញ្ចូលនៅទីនេះ</translation>
    </message>
    <message>
        <source>Signature</source>
        <translation type="unfinished">ហត្ថលេខា</translation>
    </message>
    <message>
        <source>Copy the current signature to the system clipboard</source>
        <translation type="unfinished">ចម្លងហត្ថលេខដែលមានបច្ចុប្បន្នទៅកាន់ប្រព័ន្ធក្តារតមៀប</translation>
    </message>
    <message>
        <source>Sign the message to prove you own this Qtum address</source>
        <translation type="unfinished">ចុះហត្ថលេខាលើសារនេះដើម្បីបង្ហាញថាលោកអ្នកជាម្ចាស់អាសយដ្ឋានប៊ីតខញ</translation>
    </message>
    <message>
        <source>Sign &amp;Message</source>
        <translation type="unfinished">ហត្ថលេខា &amp; សារ</translation>
    </message>
    <message>
        <source>Reset all sign message fields</source>
        <translation type="unfinished">កែសម្រួលឡើងវិញគ្រប់សារហត្ថលេខាទាំងអស់ឡើងវិញ</translation>
    </message>
    <message>
        <source>Clear &amp;All</source>
        <translation type="unfinished">សម្អាត &amp;ទាំងអស់</translation>
    </message>
    <message>
        <source>&amp;Verify Message</source>
        <translation type="unfinished">&amp;ផ្ទៀងផ្ទាត់សារ</translation>
    </message>
    <message>
        <source>The signed message to verify</source>
        <translation type="unfinished">សារដែលបានចុះហត្ថលេខា ដើម្បីបញ្ចាក់</translation>
    </message>
    <message>
        <source>The signature given when the message was signed</source>
        <translation type="unfinished">ហត្ថលេខាត្រូវបានផ្តល់នៅពេលដែលសារត្រូវបានចុះហត្ថលេខា</translation>
    </message>
    <message>
        <source>Verify the message to ensure it was signed with the specified Qtum address</source>
        <translation type="unfinished">ផ្ទៀងផ្ទាត់សារដើម្បីធានាថាវាត្រូវបានចុះហត្ថលេខាជាមួយនឹងអាសយដ្ឋានប៊ីតខញជាក់លាក់។</translation>
    </message>
    <message>
        <source>Verify &amp;Message</source>
        <translation type="unfinished">ផ្ទៀងផ្ទាត់&amp;សារ</translation>
    </message>
    <message>
        <source>Reset all verify message fields</source>
        <translation type="unfinished">កែសម្រួលឡើងវិញគ្រប់សារផ្ទៀងផ្ទាត់ទាំងអស់</translation>
    </message>
    <message>
        <source>Click "Sign Message" to generate signature</source>
        <translation type="unfinished">ចុច ៉ហត្ថលេខា​ លើសារ​ ​ ៉​ដើម្បីបង្កើតហត្ថលេខា</translation>
    </message>
    <message>
        <source>The entered address is invalid.</source>
        <translation type="unfinished">អាសយដ្ឋានដែលបានបញ្ចូល មិនត្រឹមត្រូវ។</translation>
    </message>
    <message>
        <source>Please check the address and try again.</source>
        <translation type="unfinished">សូមពិនិត្យអាសយដ្ឋាននេះឡើងវិញ រួចហើយព្យាយាមម្តងទៀត។</translation>
    </message>
    <message>
        <source>Wallet unlock was cancelled.</source>
        <translation type="unfinished">បោះបង់ចោល ការដោះសោរកាបូបអេឡិចត្រូនិច។</translation>
    </message>
    <message>
        <source>No error</source>
        <translation type="unfinished">មិនមានបញ្ហា</translation>
    </message>
    <message>
        <source>Message signing failed.</source>
        <translation type="unfinished">ការចុះហត្ថលេខាលើសារមិនជោគជ័យ។</translation>
    </message>
    <message>
        <source>Message signed.</source>
        <translation type="unfinished">សារបានចុះហត្ថលេខា។</translation>
    </message>
    <message>
        <source>The signature could not be decoded.</source>
        <translation type="unfinished">ការចុះហត្ថលេខានេះមិនគួរត្រូវបានបម្លែងទៅជាភាសាកុំព្យូទ័រទេ។</translation>
    </message>
    <message>
        <source>Please check the signature and try again.</source>
        <translation type="unfinished">សូមពិនិត្យការចុះហត្ថលេខានេះឡើងវិញ រូចហើយព្យាយាមម្តងទៀត។</translation>
    </message>
    <message>
        <source>The signature did not match the message digest.</source>
        <translation type="unfinished">ហត្ថលេខានេះមិនត្រូវទៅនឹងសារដែលបានបំលែងរួច។</translation>
    </message>
    <message>
        <source>Message verification failed.</source>
        <translation type="unfinished">សារបញ្ចាក់ មិនត្រឹមត្រូវ។</translation>
    </message>
    <message>
        <source>Message verified.</source>
        <translation type="unfinished">សារត្រូវបានផ្ទៀងផ្ទាត់។</translation>
    </message>
</context>
<context>
    <name>TransactionDesc</name>
    <message>
        <source>abandoned</source>
        <extracomment>Text explaining the current status of a transaction, shown in the status field of the details window for this transaction. This status represents an abandoned transaction.</extracomment>
        <translation type="unfinished">បានបោះបង់ចោល</translation>
    </message>
    <message>
        <source>Status</source>
        <translation type="unfinished">ស្ថានភាព</translation>
    </message>
    <message>
        <source>Date</source>
        <translation type="unfinished">ថ្ងៃ</translation>
    </message>
    <message>
        <source>Source</source>
        <translation type="unfinished">ប្រភព</translation>
    </message>
    <message>
        <source>Generated</source>
        <translation type="unfinished">បានបង្កើត</translation>
    </message>
    <message>
        <source>From</source>
        <translation type="unfinished">ពី</translation>
    </message>
    <message>
        <source>unknown</source>
        <translation type="unfinished">មិនស្គាល់</translation>
    </message>
    <message>
        <source>To</source>
        <translation type="unfinished">ទៅកាន់</translation>
    </message>
    <message>
        <source>own address</source>
        <translation type="unfinished">អាសយដ្ឋានផ្ទាល់ខ្លួន</translation>
    </message>
    <message>
        <source>watch-only</source>
        <translation type="unfinished">សម្រាប់តែមើល</translation>
    </message>
    <message>
        <source>label</source>
        <translation type="unfinished">ស្លាក​សញ្ញា</translation>
    </message>
    <message numerus="yes">
        <source>matures in %n more block(s)</source>
        <translation type="unfinished">
            <numerusform />
            <numerusform />
        </translation>
    </message>
    <message>
        <source>not accepted</source>
        <translation type="unfinished">មិនបានទទួល</translation>
    </message>
    <message>
        <source>Transaction fee</source>
        <translation type="unfinished">កម្រៃប្រត្តិបត្តិការ</translation>
    </message>
    <message>
        <source>Comment</source>
        <translation type="unfinished">យោលបល់</translation>
    </message>
    <message>
        <source>Transaction ID</source>
        <translation type="unfinished">អត្តសញ្ញាណ ប្រត្តិបត្តិការ</translation>
    </message>
    <message>
        <source>Transaction total size</source>
        <translation type="unfinished">ទំហំសរុបប្រត្តិបត្តិការ</translation>
    </message>
    <message>
        <source>Transaction virtual size</source>
        <translation type="unfinished">ទំហំប្រត្តិបត្តិការជាក់ស្តែង</translation>
    </message>
    <message>
        <source>Transaction</source>
        <translation type="unfinished">ប្រត្តិបត្តិការ</translation>
    </message>
    <message>
        <source>Inputs</source>
        <translation type="unfinished">បញ្ចូល</translation>
    </message>
    <message>
        <source>Amount</source>
        <translation type="unfinished">ចំនួន</translation>
    </message>
    <message>
        <source>true</source>
        <translation type="unfinished">ត្រូវ</translation>
    </message>
    <message>
        <source>false</source>
        <translation type="unfinished">មិនត្រឹមត្រូវ</translation>
    </message>
</context>
<context>
    <name>TransactionTableModel</name>
    <message>
        <source>Date</source>
        <translation type="unfinished">ថ្ងៃ</translation>
    </message>
    <message>
        <source>Type</source>
        <translation type="unfinished">ប្រភេទ</translation>
    </message>
    <message>
        <source>Label</source>
        <translation type="unfinished">ស្លាក​សញ្ញា</translation>
    </message>
    <message>
        <source>Unconfirmed</source>
        <translation type="unfinished">មិនទាន់បានបញ្ចាក់ច្បាស់</translation>
    </message>
    <message>
        <source>Abandoned</source>
        <translation type="unfinished">បានបោះបង់</translation>
    </message>
    <message>
        <source>Conflicted</source>
        <translation type="unfinished">បានប្រឆាំងតទល់គ្នា</translation>
    </message>
    <message>
        <source>Generated but not accepted</source>
        <translation type="unfinished">បានបង្កើត ប៉ុន្តែមិនបានទទួល</translation>
    </message>
    <message>
        <source>Received with</source>
        <translation type="unfinished">បានទទួលជាមួយនឹង</translation>
    </message>
    <message>
        <source>Received from</source>
        <translation type="unfinished">បានទទួលពី</translation>
    </message>
    <message>
        <source>Sent to</source>
        <translation type="unfinished">បានបញ្ចូនទៅកាន់</translation>
    </message>
    <message>
        <source>Payment to yourself</source>
        <translation type="unfinished">បង់ប្រាក់ទៅខ្លួនអ្នក</translation>
    </message>
    <message>
        <source>Mined</source>
        <translation type="unfinished">បានរុករករ៉ែ</translation>
    </message>
    <message>
        <source>watch-only</source>
        <translation type="unfinished">សម្រាប់តែមើល</translation>
    </message>
    <message>
        <source>(n/a)</source>
        <translation type="unfinished">(មិនមាន)</translation>
    </message>
    <message>
        <source>(no label)</source>
        <translation type="unfinished">(គ្មាន​ស្លាក​សញ្ញា)</translation>
    </message>
    <message>
        <source>Transaction status. Hover over this field to show number of confirmations.</source>
        <translation type="unfinished">ស្ថានភាពប្រត្តិបត្តិការ។ អូសម៉ៅដាក់លើប្រអប់នេះដើម្បីបង្ហាញចំនួននៃការបញ្ចាក់។</translation>
    </message>
    <message>
        <source>Date and time that the transaction was received.</source>
        <translation type="unfinished">ថ្ងៃ និង ពេលវេលាដែលទទួលបានប្រត្តិបត្តិការ។</translation>
    </message>
    <message>
        <source>Type of transaction.</source>
        <translation type="unfinished">ប្រភេទនៃប្រត្តិបត្តិការ</translation>
    </message>
    <message>
        <source>Amount removed from or added to balance.</source>
        <translation type="unfinished">ចំនួនទឹកប្រាក់បានដកចេញ ឬដាក់ចូលទៅក្នុងសមតុល្យ។</translation>
    </message>
</context>
<context>
    <name>TransactionView</name>
    <message>
        <source>All</source>
        <translation type="unfinished">ទាំងអស់</translation>
    </message>
    <message>
        <source>Today</source>
        <translation type="unfinished">ថ្ងៃនេះ</translation>
    </message>
    <message>
        <source>This week</source>
        <translation type="unfinished">សប្តាហ៍នេះ</translation>
    </message>
    <message>
        <source>This month</source>
        <translation type="unfinished">ខែនេះ</translation>
    </message>
    <message>
        <source>Last month</source>
        <translation type="unfinished">ខែមុន</translation>
    </message>
    <message>
        <source>This year</source>
        <translation type="unfinished">ឆ្នាំនេះ</translation>
    </message>
    <message>
        <source>Received with</source>
        <translation type="unfinished">បានទទួលជាមួយនឹង</translation>
    </message>
    <message>
        <source>Sent to</source>
        <translation type="unfinished">បានបញ្ចូនទៅកាន់</translation>
    </message>
    <message>
        <source>To yourself</source>
        <translation type="unfinished">ទៅកាន់ខ្លូនអ្នក</translation>
    </message>
    <message>
        <source>Mined</source>
        <translation type="unfinished">បានរុករករ៉ែ</translation>
    </message>
    <message>
        <source>Other</source>
        <translation type="unfinished">ផ្សេងទៀត</translation>
    </message>
    <message>
        <source>Enter address, transaction id, or label to search</source>
        <translation type="unfinished">បញ្ចូលអាសយដ្ឋាន អត្តសញ្ញាណប្រត្តិបត្តិការ ឫ ស្លាក​សញ្ញា ដើម្បីធ្វើការស្វែងរក</translation>
    </message>
    <message>
        <source>Min amount</source>
        <translation type="unfinished">ចំនួនតិចបំផុត</translation>
    </message>
    <message>
        <source>Export Transaction History</source>
        <translation type="unfinished">ប្រវត្តិនៃការនាំចេញប្រត្តិបត្តិការ</translation>
    </message>
    <message>
        <source>Confirmed</source>
        <translation type="unfinished">បានបញ្ចាក់រួចរាល់</translation>
    </message>
    <message>
        <source>Watch-only</source>
        <translation type="unfinished">សម្រាប់តែមើល</translation>
    </message>
    <message>
        <source>Date</source>
        <translation type="unfinished">ថ្ងៃ</translation>
    </message>
    <message>
        <source>Type</source>
        <translation type="unfinished">ប្រភេទ</translation>
    </message>
    <message>
        <source>Label</source>
        <translation type="unfinished">ស្លាក​សញ្ញា</translation>
    </message>
    <message>
        <source>Address</source>
        <translation type="unfinished">អាសយដ្ឋាន</translation>
    </message>
    <message>
        <source>ID</source>
        <translation type="unfinished">អត្តសញ្ញាណ</translation>
    </message>
    <message>
        <source>Exporting Failed</source>
        <translation type="unfinished">ការនាំចេញបានបរាជ័យ</translation>
    </message>
    <message>
        <source>Exporting Successful</source>
        <translation type="unfinished">កំពុងនាំចេញដោយជោគជ័យ</translation>
    </message>
    <message>
        <source>Range:</source>
        <translation type="unfinished">លំដាប់ពីៈ</translation>
    </message>
    <message>
        <source>to</source>
        <translation type="unfinished">ទៅកាន់</translation>
    </message>
</context>
<context>
    <name>WalletFrame</name>
    <message>
        <source>No wallet has been loaded.
Go to File &gt; Open Wallet to load a wallet.
- OR -</source>
        <translation type="unfinished">មិនមានកាបូបអេឡិចត្រូនិចបង្ហាញ។
ចូលឯកសារ‍»បើកកាបូបអេឡិចត្រូនិចដើម្បីបង្ហាញកាបូបមួយ
ឬ</translation>
    </message>
    <message>
        <source>Create a new wallet</source>
        <translation type="unfinished">បង្កើតកាបូបចល័តថ្មីមួយ</translation>
    </message>
    <message>
        <source>Error</source>
        <translation type="unfinished">បញ្ហា</translation>
    </message>
    <message>
        <source>Unable to decode PSBT from clipboard (invalid base64)</source>
        <translation type="unfinished">មិនអាចបកស្រាយអក្សរសម្ងាត់​PSBT ពី​ក្ដារតម្រៀប (មូដ្ឋាន៦៤ មិនត្រឹមត្រូវ)</translation>
    </message>
    <message>
        <source>Load Transaction Data</source>
        <translation type="unfinished">ទាញយកទិន្ន័យប្រត្តិបត្តិការ</translation>
    </message>
    <message>
        <source>Partially Signed Transaction (*.psbt)</source>
        <translation type="unfinished">ប្រត្តិបត្តិការ ដែលបានចុះហត្ថលេខាដោយផ្នែក (*.psbt)</translation>
    </message>
    </context>
<context>
    <name>WalletModel</name>
    <message>
        <source>Send Coins</source>
        <translation type="unfinished">បញ្ចូនកាក់</translation>
    </message>
    <message>
        <source>Increasing transaction fee failed</source>
        <translation type="unfinished">តំឡើងកម្រៃប្រត្តិបត្តិការមិនជោគជ័យ</translation>
    </message>
    <message>
        <source>Do you want to increase the fee?</source>
        <extracomment>Asks a user if they would like to manually increase the fee of a transaction that has already been created.</extracomment>
        <translation type="unfinished">តើអ្នកចង់តំឡើងកម្រៃដែរ ឫទេ?</translation>
    </message>
    <message>
        <source>Current fee:</source>
        <translation type="unfinished">កម្រៃបច្ចុប្បន្ន</translation>
    </message>
    <message>
        <source>Can't sign transaction.</source>
        <translation type="unfinished">មិនអាចចុះហត្ថលេខាលើប្រត្តិបត្តិការ។</translation>
    </message>
    <message>
        <source>Could not commit transaction</source>
        <translation type="unfinished">មិនបានធ្វើប្រត្តិបត្តិការ</translation>
    </message>
    </context>
<context>
    <name>WalletView</name>
    <message>
        <source>&amp;Export</source>
        <translation type="unfinished">&amp;នាំចេញ</translation>
    </message>
    <message>
        <source>Export the data in the current tab to a file</source>
        <translation type="unfinished">នាំចេញទិន្នន័យនៃផ្ទាំងបច្ចុប្បន្នទៅជាឯកសារ</translation>
    </message>
    <message>
        <source>Backup Failed</source>
        <translation type="unfinished">ថតចម្លងទុកមិនទទួលបានជោគជ័យ</translation>
    </message>
    <message>
        <source>Backup Successful</source>
        <translation type="unfinished">ចំម្លងទុកដោយជោគជ័យ</translation>
    </message>
    <message>
        <source>Cancel</source>
        <translation type="unfinished">ចាកចេញ</translation>
    </message>
</context>
</TS><|MERGE_RESOLUTION|>--- conflicted
+++ resolved
@@ -150,11 +150,7 @@
     <message>
         <source>Warning: If you encrypt your wallet and lose your passphrase, you will &lt;b&gt;LOSE ALL OF YOUR QTUMS&lt;/b&gt;!</source>
         <translation type="unfinished">ការព្រមាន៖ ប្រសិនបើអ្នកអ៊ិនគ្រីបកាបូបចល័តរបស់អ្នក ហើយអ្នកភ្លេចបាត់ឃ្លាសម្ងាត់ នោះអ្នកនិង &lt;b&gt;បាត់បង់ QTUMS របស់អ្នកទាំងអស់&lt;/b&gt;!</translation>
-<<<<<<< HEAD
-    </message>
-=======
    </message>
->>>>>>> d82fec21
     <message>
         <source>Are you sure you wish to encrypt your wallet?</source>
         <translation type="unfinished">តើអ្នកពិតជាចង់អ៊ិនគ្រីបកាបូបចល័តរបស់អ្នកឬ?</translation>
@@ -471,19 +467,11 @@
         <translation type="unfinished">បំលែងលេខសំម្ងាត់សម្រាប់កាបូបអេឡិចត្រូនិច របស់អ្នកឲ្យទៅជាភាសាកុំព្យូទ័រ </translation>
     </message>
     <message>
-<<<<<<< HEAD
-        <source>Sign messages with your Qtum addresses to prove you own them</source>
-        <translation type="unfinished">ចុះហត្ថលេខាលើសារ អាសយដ្ឋានប៊ីតខញរបស់អ្នក ដើម្បីបញ្ចាក់ថាអ្នកជាម្ចាស់</translation>
-    </message>
-    <message>
-        <source>Verify messages to ensure they were signed with specified Qtum addresses</source>
-=======
         <source>Sign messages with your Qtum addresses to prove you own them</source> 
         <translation type="unfinished">ចុះហត្ថលេខាលើសារ អាសយដ្ឋានប៊ីតខញរបស់អ្នក ដើម្បីបញ្ចាក់ថាអ្នកជាម្ចាស់</translation>
     </message>
     <message>
         <source>Verify messages to ensure they were signed with specified Qtum addresses</source> 
->>>>>>> d82fec21
         <translation type="unfinished">ធ្វើការបញ្ចាក់សារ ដើម្បីធានាថាសារទាំំងនោះបានចុះហត្ថលេខា ជាមួយអាសយដ្ខានប៊ីតខញ</translation>
     </message>
     <message>
@@ -503,11 +491,7 @@
         <translation type="unfinished">ធូបារថេប</translation>
     </message>
     <message>
-<<<<<<< HEAD
-        <source>Request payments (generates QR codes and qtum: URIs)</source>
-=======
         <source>Request payments (generates QR codes and qtum: URIs)</source> 
->>>>>>> d82fec21
         <translation type="unfinished">សំណើរទូរទាត់​(បង្កើតកូដ QR និង ប៊ីតខញ: URLs)</translation>
     </message>
     <message>
@@ -554,11 +538,7 @@
         <translation type="unfinished">បង្ហាញប្រត្តិបត្តិការប៊ីតខញដែលបានចុះហត្ថលេខាដោយផ្នែក</translation>
     </message>
     <message>
-<<<<<<< HEAD
-        <source>Load Partially Signed Qtum Transaction from clipboard</source>
-=======
         <source>Load Partially Signed Qtum Transaction from clipboard</source> 
->>>>>>> d82fec21
         <translation type="unfinished">បង្ហាញប្រត្តិបត្តិការប៊ីតខញដែលបានចុះហត្ថលេខាដោយផ្នែកពីក្ដារតម្រៀប</translation>
     </message>
     <message>
@@ -566,11 +546,7 @@
         <translation type="unfinished">&amp;អាសយដ្ឋានទទួល</translation>
     </message>
     <message>
-<<<<<<< HEAD
-        <source>Open a qtum: URI</source>
-=======
         <source>Open a qtum: URI</source> 
->>>>>>> d82fec21
         <translation type="unfinished">បើកប៊ីតខញមួយៈ URl</translation>
     </message>
     <message>
@@ -603,11 +579,7 @@
         <translation type="unfinished">&amp;វិនដូ</translation>
     </message>
     <message numerus="yes">
-<<<<<<< HEAD
-        <source>%n active connection(s) to Qtum network.</source>
-=======
         <source>%n active connection(s) to Qtum network.</source> 
->>>>>>> d82fec21
         <extracomment>A substring of the tooltip.</extracomment>
         <translation type="unfinished">
             <numerusform />
@@ -841,11 +813,7 @@
 <context>
     <name>Intro</name>
     <message>
-<<<<<<< HEAD
-        <source>Qtum</source>
-=======
         <source>Qtum</source> 
->>>>>>> d82fec21
         <translation type="unfinished">ប៊ីតខញ</translation>
     </message>
     <message numerus="yes">
@@ -915,19 +883,11 @@
         <translation type="unfinished">ទម្រង់</translation>
     </message>
     <message>
-<<<<<<< HEAD
-        <source>Recent transactions may not yet be visible, and therefore your wallet's balance might be incorrect. This information will be correct once your wallet has finished synchronizing with the qtum network, as detailed below.</source>
-        <translation type="unfinished">ប្រត្តិបត្តិការថ្មីៗនេះប្រហែលជាមិនអាចមើលឃើញ ហេតុដូច្នេះសមតុល្យនៅក្នងកាបូបអេឡិចត្រូនិចរបស់អ្នកប្រហែលជាមិនត្រឹមត្រូវ។ ព័ត៌មានត្រឹមត្រូវនៅពេលដែលកាបូបអេឡិចត្រូនិចរបស់អ្នកបានធ្វើសមកាលកម្មជាមួយបណ្តាញប៊ឺតខញ  សូមពិនិត្យព័ត៌មានលំម្អិតខាងក្រោម។</translation>
-    </message>
-    <message>
-        <source>Attempting to spend qtums that are affected by not-yet-displayed transactions will not be accepted by the network.</source>
-=======
         <source>Recent transactions may not yet be visible, and therefore your wallet's balance might be incorrect. This information will be correct once your wallet has finished synchronizing with the qtum network, as detailed below.</source> 
         <translation type="unfinished">ប្រត្តិបត្តិការថ្មីៗនេះប្រហែលជាមិនអាចមើលឃើញ ហេតុដូច្នេះសមតុល្យនៅក្នងកាបូបអេឡិចត្រូនិចរបស់អ្នកប្រហែលជាមិនត្រឹមត្រូវ។ ព័ត៌មានត្រឹមត្រូវនៅពេលដែលកាបូបអេឡិចត្រូនិចរបស់អ្នកបានធ្វើសមកាលកម្មជាមួយបណ្តាញប៊ឺតខញ  សូមពិនិត្យព័ត៌មានលំម្អិតខាងក្រោម។</translation>
     </message>
     <message>
         <source>Attempting to spend qtums that are affected by not-yet-displayed transactions will not be accepted by the network.</source> 
->>>>>>> d82fec21
         <translation type="unfinished">ព្យាយាមក្នុងការចំណាយប៊ីតខញដែលទទួលរងឥទ្ឋិពលពីប្រត្តិបត្តិការមិនទាន់ធ្វើការបង្ហាញ នឹងមិនត្រូវទទួលស្គាល់ពីបណ្តាញ។</translation>
     </message>
     <message>
@@ -962,11 +922,7 @@
 <context>
     <name>OpenURIDialog</name>
     <message>
-<<<<<<< HEAD
-        <source>Open qtum URI</source>
-=======
         <source>Open qtum URI</source> 
->>>>>>> d82fec21
         <translation type="unfinished">បើកប៊ីតខញ​URl</translation>
     </message>
     <message>
@@ -1014,11 +970,7 @@
         <translation type="unfinished">អនុញ្ញាតឲ្យមានការតភ្ជាប់ដែលចូលមក</translation>
     </message>
     <message>
-<<<<<<< HEAD
-        <source>Connect to the Qtum network through a SOCKS5 proxy.</source>
-=======
         <source>Connect to the Qtum network through a SOCKS5 proxy.</source> 
->>>>>>> d82fec21
         <translation type="unfinished">ភ្ជាប់ទៅកាន់បណ្តាញប៊ឺតខញតាមរយៈ​ SOCKS5 proxy។</translation>
     </message>
     <message>
@@ -1073,11 +1025,7 @@
         <translation type="unfinished">ទម្រង់</translation>
     </message>
     <message>
-<<<<<<< HEAD
-        <source>The displayed information may be out of date. Your wallet automatically synchronizes with the Qtum network after a connection is established, but this process has not completed yet.</source>
-=======
         <source>The displayed information may be out of date. Your wallet automatically synchronizes with the Qtum network after a connection is established, but this process has not completed yet.</source> 
->>>>>>> d82fec21
         <translation type="unfinished">ព័ត៏មានបានបង្ហាញអាចហួសសពុលភាព។ កាបូបអេឡិចត្រូនិចរបស់អ្នកធ្វើសមកាលកម្មជាមួយនឹងបណ្តាញប៊ីតខញដោយស្វ័យប្រវត្ត បន្ទាប់ពីមានការតភ្ជាប់ ប៉ុន្តែដំណើរការនេះមិនទាន់បានបញ្ចប់នៅឡើយ។</translation>
     </message>
     <message>
@@ -1425,11 +1373,7 @@
         <translation type="unfinished">&amp;សារ</translation>
     </message>
     <message>
-<<<<<<< HEAD
-        <source>An optional message to attach to the payment request, which will be displayed when the request is opened. Note: The message will not be sent with the payment over the Qtum network.</source>
-=======
         <source>An optional message to attach to the payment request, which will be displayed when the request is opened. Note: The message will not be sent with the payment over the Qtum network.</source> 
->>>>>>> d82fec21
         <translation type="unfinished">សារជាជម្រើសមួយក្នុងការភ្ជាប់ទៅនឹងសំណើរទូរទាត់ប្រាក់ ដែលនឹងត្រូវបង្ហាញនៅពេលដែលសំណើរត្រូវបានបើក។ កំណត់ចំណាំៈ សារនេះនឹងមិនត្រូវបានបញ្ចូនជាមួយការទូរទាត់ប្រាក់នៅលើបណ្តាញប៊ីតខញ។</translation>
     </message>
     <message>
@@ -1751,11 +1695,7 @@
         <translation type="unfinished">&amp;ចុះហត្ថលេខា សារ</translation>
     </message>
     <message>
-<<<<<<< HEAD
-        <source>The Qtum address to sign the message with</source>
-=======
         <source>The Qtum address to sign the message with</source> 
->>>>>>> d82fec21
         <translation type="unfinished">អាសយដ្ឋានប៊ីតខញនេះ ចុះហត្ថលេខានៅលើសារ</translation>
     </message>
     <message>
