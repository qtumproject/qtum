<TS language="sk" version="2.1">
<context>
    <name>AddressBookPage</name>
    <message>
        <source>Right-click to edit address or label</source>
        <translation>Kliknutím pravým tlačidlom upraviť adresu alebo popis</translation>
    </message>
    <message>
        <source>Create a new address</source>
        <translation>Vytvoriť novú adresu</translation>
    </message>
    <message>
        <source>&amp;New</source>
        <translation>&amp;Nový</translation>
    </message>
    <message>
        <source>Copy the currently selected address to the system clipboard</source>
        <translation>Zkopírovať práve zvolenú adresu</translation>
    </message>
    <message>
        <source>&amp;Copy</source>
        <translation>&amp;Kopírovať</translation>
    </message>
    <message>
        <source>C&amp;lose</source>
        <translation>Z&amp;atvoriť</translation>
    </message>
    <message>
        <source>Delete the currently selected address from the list</source>
        <translation>Vymaž vybranú adresu zo zoznamu</translation>
    </message>
    <message>
        <source>Enter address or label to search</source>
        <translation>Zadajte adresu alebo popis pre hľadanie</translation>
    </message>
    <message>
        <source>Export the data in the current tab to a file</source>
        <translation>Exportovať tento náhľad do súboru</translation>
    </message>
    <message>
        <source>&amp;Export</source>
        <translation>&amp;Exportovať...</translation>
    </message>
    <message>
        <source>&amp;Delete</source>
        <translation>&amp;Zmazať</translation>
    </message>
    <message>
        <source>Choose the address to send coins to</source>
        <translation>Zvoľte adresu kam poslať mince</translation>
    </message>
    <message>
        <source>Choose the address to receive coins with</source>
        <translation>Zvoľte adresu na ktorú chcete prijať mince</translation>
    </message>
    <message>
        <source>C&amp;hoose</source>
        <translation>Vy&amp;brať</translation>
    </message>
    <message>
        <source>Sending addresses</source>
        <translation>Odosielajúce adresy</translation>
    </message>
    <message>
        <source>Receiving addresses</source>
        <translation>Prijímajúce adresy</translation>
    </message>
    <message>
        <source>These are your Qtum addresses for sending payments. Always check the amount and the receiving address before sending coins.</source>
        <translation>Toto sú Vaše Qtum adresy pre posielanie platieb. Vždy skontrolujte sumu a prijímaciu adresu pred poslaním mincí.</translation>
    </message>
    <message>
        <source>These are your Qtum addresses for receiving payments. Use the 'Create new receiving address' button in the receive tab to create new addresses.</source>
        <translation>Toto sú vaše Qtum adresy pre prijímanie platieb. Pre vytvorenie nových adries použite tlačidlo 'Vytvoriť novú prijímajúcu adresu' na karte Prijať.</translation>
    </message>
    <message>
        <source>&amp;Copy Address</source>
        <translation>&amp;Kopírovať adresu</translation>
    </message>
    <message>
        <source>Copy &amp;Label</source>
        <translation>Kopírovať &amp;popis</translation>
    </message>
    <message>
        <source>&amp;Edit</source>
        <translation>&amp;Upraviť</translation>
    </message>
    <message>
        <source>Export Address List</source>
        <translation>Exportovať zoznam adries</translation>
    </message>
    <message>
        <source>Comma separated file (*.csv)</source>
        <translation>Čiarkou oddelovaný súbor (*.csv)</translation>
    </message>
    <message>
        <source>Exporting Failed</source>
        <translation>Export zlyhal</translation>
    </message>
    <message>
        <source>There was an error trying to save the address list to %1. Please try again.</source>
        <translation>Nastala chyba pri pokuse uložiť zoznam adries do %1. Skúste znovu.</translation>
    </message>
</context>
<context>
    <name>AddressTableModel</name>
    <message>
        <source>Label</source>
        <translation>Popis</translation>
    </message>
    <message>
        <source>Address</source>
        <translation>Adresa</translation>
    </message>
    <message>
        <source>(no label)</source>
        <translation>(bez popisu)</translation>
    </message>
</context>
<context>
    <name>AskPassphraseDialog</name>
    <message>
        <source>Passphrase Dialog</source>
        <translation>Dialóg hesla</translation>
    </message>
    <message>
        <source>Enter passphrase</source>
        <translation>Zadajte heslo</translation>
    </message>
    <message>
        <source>New passphrase</source>
        <translation>Nové heslo</translation>
    </message>
    <message>
        <source>Repeat new passphrase</source>
        <translation>Zopakujte nové heslo</translation>
    </message>
    <message>
        <source>Show passphrase</source>
        <translation>Zobraziť frázu</translation>
    </message>
    <message>
        <source>Encrypt wallet</source>
        <translation>Zašifrovať peňaženku</translation>
    </message>
    <message>
        <source>This operation needs your wallet passphrase to unlock the wallet.</source>
        <translation>Táto operácia potrebuje heslo k vašej peňaženke aby ju mohla odomknúť.</translation>
    </message>
    <message>
        <source>Unlock wallet</source>
        <translation>Odomknúť peňaženku</translation>
    </message>
    <message>
        <source>This operation needs your wallet passphrase to decrypt the wallet.</source>
        <translation>Táto operácia potrebuje heslo k vašej peňaženke na dešifrovanie peňaženky.</translation>
    </message>
    <message>
        <source>Decrypt wallet</source>
        <translation>Dešifrovať peňaženku</translation>
    </message>
    <message>
        <source>Change passphrase</source>
        <translation>Zmena hesla</translation>
    </message>
    <message>
        <source>Confirm wallet encryption</source>
        <translation>Potvrďte zašifrovanie peňaženky</translation>
    </message>
    <message>
        <source>Warning: If you encrypt your wallet and lose your passphrase, you will &lt;b&gt;LOSE ALL OF YOUR QTUMS&lt;/b&gt;!</source>
        <translation>Varovanie: Ak zašifrujete peňaženku a stratíte heslo, &lt;b&gt;STRATÍTE VŠETKY VAŠE QTUMY&lt;/b&gt;!</translation>
    </message>
    <message>
        <source>Are you sure you wish to encrypt your wallet?</source>
        <translation>Ste si istí, že si želáte zašifrovať peňaženku?</translation>
    </message>
    <message>
        <source>Wallet encrypted</source>
        <translation>Peňaženka zašifrovaná</translation>
    </message>
    <message>
        <source>Enter the new passphrase for the wallet.&lt;br/&gt;Please use a passphrase of &lt;b&gt;ten or more random characters&lt;/b&gt;, or &lt;b&gt;eight or more words&lt;/b&gt;.</source>
        <translation>Zadajte novú prístupovú frázu pre peňaženku.&lt;br/&gt;Prosím použite frázu dlhú &lt;b&gt;desať či viac náhodných znakov&lt;/b&gt;, alebo &lt;b&gt;osem či viac slov&lt;/b&gt;.</translation>
    </message>
    <message>
        <source>Enter the old passphrase and new passphrase for the wallet.</source>
        <translation>Zadajte starú a novú frázu pre túto peňaženku.</translation>
    </message>
    <message>
        <source>Remember that encrypting your wallet cannot fully protect your qtums from being stolen by malware infecting your computer.</source>
        <translation>Pamätajte, že zašifrovanie peňaženky neochráni úplne vaše qtumy pred ukradnutím škodlivými programami vo vašom počítači.</translation>
    </message>
    <message>
        <source>Wallet to be encrypted</source>
        <translation>Peňaženka na zašifrovanie</translation>
    </message>
    <message>
        <source>Your wallet is about to be encrypted. </source>
        <translation>Vaša peňaženka bude zašifrovaná.</translation>
    </message>
    <message>
        <source>Your wallet is now encrypted. </source>
        <translation>Vaša peňaženka je zašifrovaná.</translation>
    </message>
    <message>
        <source>IMPORTANT: Any previous backups you have made of your wallet file should be replaced with the newly generated, encrypted wallet file. For security reasons, previous backups of the unencrypted wallet file will become useless as soon as you start using the new, encrypted wallet.</source>
        <translation>DÔLEŽITÉ: Všetky predchádzajúce zálohy vašej peňaženky, ktoré ste vykonali by mali byť nahradené novo vytvorenou, zašifrovanou peňaženkou. Z bezpečnostných dôvodov bude predchádzajúca záloha nezašifrovanej peňaženky k ničomu, akonáhle začnete používať novú, zašifrovanú peňaženku.</translation>
    </message>
    <message>
        <source>Wallet encryption failed</source>
        <translation>Šifrovanie peňaženky zlyhalo</translation>
    </message>
    <message>
        <source>Wallet encryption failed due to an internal error. Your wallet was not encrypted.</source>
        <translation>Šifrovanie peňaženky zlyhalo kôli internej chybe. Vaša peňaženka nebola zašifrovaná.</translation>
    </message>
    <message>
        <source>The supplied passphrases do not match.</source>
        <translation>Zadané heslá nesúhlasia.</translation>
    </message>
    <message>
        <source>Wallet unlock failed</source>
        <translation>Odomykanie peňaženky zlyhalo</translation>
    </message>
    <message>
        <source>The passphrase entered for the wallet decryption was incorrect.</source>
        <translation>Zadané heslo pre dešifrovanie peňaženky bolo nesprávne.</translation>
    </message>
    <message>
        <source>Wallet decryption failed</source>
        <translation>Zlyhalo šifrovanie peňaženky.</translation>
    </message>
    <message>
        <source>Wallet passphrase was successfully changed.</source>
        <translation>Heslo k peňaženke bolo úspešne zmenené.</translation>
    </message>
    <message>
        <source>Warning: The Caps Lock key is on!</source>
        <translation>Upozornenie: Máte zapnutý Caps Lock!</translation>
    </message>
</context>
<context>
    <name>BanTableModel</name>
    <message>
        <source>IP/Netmask</source>
        <translation>IP/Maska stiete</translation>
    </message>
    <message>
        <source>Banned Until</source>
        <translation>Blokovaný do</translation>
    </message>
</context>
<context>
    <name>QtumGUI</name>
    <message>
        <source>Sign &amp;message...</source>
        <translation>Podpísať &amp;správu...</translation>
    </message>
    <message>
        <source>Synchronizing with network...</source>
        <translation>Synchronizácia so sieťou...</translation>
    </message>
    <message>
        <source>&amp;Overview</source>
        <translation>&amp;Prehľad</translation>
    </message>
    <message>
        <source>Show general overview of wallet</source>
        <translation>Zobraziť celkový prehľad o peňaženke</translation>
    </message>
    <message>
        <source>&amp;Transactions</source>
        <translation>&amp;Transakcie</translation>
    </message>
    <message>
        <source>Browse transaction history</source>
        <translation>Prechádzať históriu transakcií</translation>
    </message>
    <message>
        <source>E&amp;xit</source>
        <translation>U&amp;končiť</translation>
    </message>
    <message>
        <source>Quit application</source>
        <translation>Ukončiť program</translation>
    </message>
    <message>
        <source>&amp;About %1</source>
        <translation>&amp;O %1</translation>
    </message>
    <message>
        <source>Show information about %1</source>
        <translation>Ukázať informácie o %1</translation>
    </message>
    <message>
        <source>About &amp;Qt</source>
        <translation>O &amp;Qt</translation>
    </message>
    <message>
        <source>Show information about Qt</source>
        <translation>Zobrazit informácie o Qt</translation>
    </message>
    <message>
        <source>&amp;Options...</source>
        <translation>&amp;Možnosti...</translation>
    </message>
    <message>
        <source>Modify configuration options for %1</source>
        <translation>Upraviť nastavenia pre %1</translation>
    </message>
    <message>
        <source>&amp;Encrypt Wallet...</source>
        <translation>&amp;Zašifrovať peňaženku...</translation>
    </message>
    <message>
        <source>&amp;Backup Wallet...</source>
        <translation>&amp;Zálohovať peňaženku...</translation>
    </message>
    <message>
        <source>&amp;Change Passphrase...</source>
        <translation>&amp;Zmeniť heslo...</translation>
    </message>
    <message>
        <source>Open &amp;URI...</source>
        <translation>Otvoriť &amp;URI...</translation>
    </message>
    <message>
        <source>Create Wallet...</source>
        <translation>Vytvoriť peňaženku...</translation>
    </message>
    <message>
        <source>Create a new wallet</source>
        <translation>Vytvoriť novú peňaženku</translation>
    </message>
    <message>
        <source>Wallet:</source>
        <translation>Peňaženka:</translation>
    </message>
    <message>
        <source>Click to disable network activity.</source>
        <translation>Kliknite pre zakázanie sieťovej aktivity.</translation>
    </message>
    <message>
        <source>Network activity disabled.</source>
        <translation>Sieťová aktivita zakázaná.</translation>
    </message>
    <message>
        <source>Click to enable network activity again.</source>
        <translation>Kliknite pre povolenie sieťovej aktivity.</translation>
    </message>
    <message>
        <source>Syncing Headers (%1%)...</source>
        <translation>Synchronizujú sa hlavičky (%1%)...</translation>
    </message>
    <message>
        <source>Reindexing blocks on disk...</source>
        <translation>Preindexúvam bloky na disku...</translation>
    </message>
    <message>
        <source>Proxy is &lt;b&gt;enabled&lt;/b&gt;: %1</source>
        <translation>Proxy je &lt;b&gt;zapnuté&lt;/b&gt;: %1</translation>
    </message>
    <message>
        <source>Send coins to a Qtum address</source>
        <translation>Poslať qtums na adresu</translation>
    </message>
    <message>
        <source>Backup wallet to another location</source>
        <translation>Zálohovať peňaženku na iné miesto</translation>
    </message>
    <message>
        <source>Change the passphrase used for wallet encryption</source>
        <translation>Zmeniť heslo použité na šifrovanie peňaženky</translation>
    </message>
    <message>
        <source>&amp;Verify message...</source>
        <translation>O&amp;veriť správu...</translation>
    </message>
    <message>
        <source>&amp;Send</source>
        <translation>&amp;Odoslať</translation>
    </message>
    <message>
        <source>&amp;Receive</source>
        <translation>&amp;Prijať</translation>
    </message>
    <message>
        <source>&amp;Show / Hide</source>
        <translation>&amp;Zobraziť / Skryť</translation>
    </message>
    <message>
        <source>Show or hide the main Window</source>
        <translation>Zobraziť alebo skryť hlavné okno</translation>
    </message>
    <message>
        <source>Encrypt the private keys that belong to your wallet</source>
        <translation>Zašifruj súkromné kľúče ktoré patria do vašej peňaženky</translation>
    </message>
    <message>
        <source>Sign messages with your Qtum addresses to prove you own them</source>
        <translation>Podpísať správu s vašou adresou Qtum aby ste preukázali že ju vlastníte</translation>
    </message>
    <message>
        <source>Verify messages to ensure they were signed with specified Qtum addresses</source>
        <translation>Overiť či správa bola podpísaná uvedenou Qtum adresou</translation>
    </message>
    <message>
        <source>&amp;File</source>
        <translation>&amp;Súbor</translation>
    </message>
    <message>
        <source>&amp;Settings</source>
        <translation>&amp;Nastavenia</translation>
    </message>
    <message>
        <source>&amp;Help</source>
        <translation>&amp;Pomoc</translation>
    </message>
    <message>
        <source>Tabs toolbar</source>
        <translation>Lišta záložiek</translation>
    </message>
    <message>
        <source>Request payments (generates QR codes and qtum: URIs)</source>
        <translation>Vyžiadať platby (vygeneruje QR kódy a qtum: URI)</translation>
    </message>
    <message>
        <source>Show the list of used sending addresses and labels</source>
        <translation>Zobraziť zoznam použitých adries odosielateľa a ich popisy</translation>
    </message>
    <message>
        <source>Show the list of used receiving addresses and labels</source>
        <translation>Zobraziť zoznam použitých prijímacích adries a ich popisov</translation>
    </message>
    <message>
<<<<<<< HEAD
        <source>Open a qtum: URI or payment request</source>
        <translation>Otvoriť qtum URI alebo výzvu k platbe</translation>
    </message>
    <message>
=======
>>>>>>> ee8ca219
        <source>&amp;Command-line options</source>
        <translation>&amp;Možnosti príkazového riadku</translation>
    </message>
    <message numerus="yes">
        <source>%n active connection(s) to Qtum network</source>
        <translation><numerusform>%n aktívne pripojenie do siete Qtum</numerusform><numerusform>%n aktívne pripojenia do siete Qtum</numerusform><numerusform>%n aktívnych pripojení do siete Qtum</numerusform><numerusform>%n aktívnych pripojení do siete Qtum</numerusform></translation>
    </message>
    <message>
        <source>Indexing blocks on disk...</source>
        <translation>Indexujem bloky na disku...</translation>
    </message>
    <message>
        <source>Processing blocks on disk...</source>
        <translation>Spracovávam bloky na disku...</translation>
    </message>
    <message numerus="yes">
        <source>Processed %n block(s) of transaction history.</source>
        <translation><numerusform>Spracovaných %n blok transakčnej histórie.</numerusform><numerusform>Spracovaných %n bloky transakčnej histórie.</numerusform><numerusform>Spracovaných %n blokov transakčnej histórie.</numerusform><numerusform>Spracovaných %n blokov transakčnej histórie.</numerusform></translation>
    </message>
    <message>
        <source>%1 behind</source>
        <translation>%1 pozadu</translation>
    </message>
    <message>
        <source>Last received block was generated %1 ago.</source>
        <translation>Posledný prijatý blok bol vygenerovaný pred: %1.</translation>
    </message>
    <message>
        <source>Transactions after this will not yet be visible.</source>
        <translation>Transakcie po tomto čase ešte nebudú viditeľné.</translation>
    </message>
    <message>
        <source>Error</source>
        <translation>Chyba</translation>
    </message>
    <message>
        <source>Warning</source>
        <translation>Upozornenie</translation>
    </message>
    <message>
        <source>Information</source>
        <translation>Informácie</translation>
    </message>
    <message>
        <source>Up to date</source>
        <translation>Aktualizovaný</translation>
    </message>
    <message>
        <source>Node window</source>
        <translation>Uzlové okno</translation>
    </message>
    <message>
        <source>Open node debugging and diagnostic console</source>
        <translation>Otvor konzolu pre ladenie a diagnostiku uzlu</translation>
    </message>
    <message>
        <source>&amp;Sending addresses</source>
        <translation>&amp;Odosielajúce adresy</translation>
    </message>
    <message>
        <source>&amp;Receiving addresses</source>
        <translation>&amp;Prijímajúce adresy</translation>
    </message>
    <message>
        <source>Open a qtum: URI</source>
        <translation>Otvoriť qtum: URI</translation>
    </message>
    <message>
        <source>Open Wallet</source>
        <translation>Otvoriť peňaženku</translation>
    </message>
    <message>
        <source>Open a wallet</source>
        <translation>Otvoriť peňaženku</translation>
    </message>
    <message>
        <source>Close Wallet...</source>
        <translation>Zatvoriť peňaženku...</translation>
    </message>
    <message>
        <source>Close wallet</source>
        <translation>Zatvoriť peňaženku</translation>
    </message>
    <message>
        <source>Show the %1 help message to get a list with possible Qtum command-line options</source>
        <translation>Ukáž %1 zoznam možných nastavení Qtumu pomocou príkazového riadku</translation>
    </message>
    <message>
        <source>default wallet</source>
        <translation>predvolená peňaženka</translation>
    </message>
    <message>
        <source>No wallets available</source>
        <translation>Nie je dostupná žiadna peňaženka</translation>
    </message>
    <message>
        <source>&amp;Window</source>
        <translation>&amp;Okno</translation>
    </message>
    <message>
        <source>Minimize</source>
        <translation>Minimalizovať</translation>
    </message>
    <message>
        <source>Zoom</source>
        <translation>Priblížiť</translation>
    </message>
    <message>
        <source>Main Window</source>
        <translation>Hlavné okno</translation>
    </message>
    <message>
        <source>%1 client</source>
        <translation>%1 klient</translation>
    </message>
    <message>
        <source>Connecting to peers...</source>
        <translation>Pripája sa k partnerom...</translation>
    </message>
    <message>
        <source>Catching up...</source>
        <translation>Sťahujem...</translation>
    </message>
    <message>
        <source>Error: %1</source>
        <translation>Chyba: %1</translation>
    </message>
    <message>
        <source>Warning: %1</source>
        <translation>Upozornenie: %1</translation>
    </message>
    <message>
        <source>Date: %1
</source>
        <translation>Dátum: %1
</translation>
    </message>
    <message>
        <source>Amount: %1
</source>
        <translation>Suma: %1
</translation>
    </message>
    <message>
        <source>Wallet: %1
</source>
        <translation>Peňaženka: %1
</translation>
    </message>
    <message>
        <source>Type: %1
</source>
        <translation>Typ: %1
</translation>
    </message>
    <message>
        <source>Label: %1
</source>
        <translation>Popis: %1
</translation>
    </message>
    <message>
        <source>Address: %1
</source>
        <translation>Adresa: %1
</translation>
    </message>
    <message>
        <source>Sent transaction</source>
        <translation>Odoslané transakcie</translation>
    </message>
    <message>
        <source>Incoming transaction</source>
        <translation>Prijatá transakcia</translation>
    </message>
    <message>
        <source>HD key generation is &lt;b&gt;enabled&lt;/b&gt;</source>
        <translation>Generovanie HD kľúčov je &lt;b&gt;zapnuté&lt;/b&gt;</translation>
    </message>
    <message>
        <source>HD key generation is &lt;b&gt;disabled&lt;/b&gt;</source>
        <translation>Generovanie HD kľúčov je &lt;b&gt;vypnuté&lt;/b&gt;</translation>
    </message>
    <message>
        <source>Private key &lt;b&gt;disabled&lt;/b&gt;</source>
        <translation>Súkromný kľúč &lt;b&gt;vypnutý&lt;/b&gt;</translation>
    </message>
    <message>
        <source>Wallet is &lt;b&gt;encrypted&lt;/b&gt; and currently &lt;b&gt;unlocked&lt;/b&gt;</source>
        <translation>Peňaženka je &lt;b&gt;zašifrovaná&lt;/b&gt; a momentálne &lt;b&gt;odomknutá&lt;/b&gt;</translation>
    </message>
    <message>
        <source>Wallet is &lt;b&gt;encrypted&lt;/b&gt; and currently &lt;b&gt;locked&lt;/b&gt;</source>
        <translation>Peňaženka je &lt;b&gt;zašifrovaná&lt;/b&gt; a momentálne &lt;b&gt;zamknutá&lt;/b&gt;</translation>
    </message>
    <message>
        <source>A fatal error occurred. Qtum can no longer continue safely and will quit.</source>
        <translation>Vyskytla sa kritická chyba. Qtum nemôže ďalej bezpečne pokračovať a ukončí sa.</translation>
    </message>
</context>
<context>
    <name>CoinControlDialog</name>
    <message>
        <source>Coin Selection</source>
        <translation>Výber mince</translation>
    </message>
    <message>
        <source>Quantity:</source>
        <translation>Množstvo:</translation>
    </message>
    <message>
        <source>Bytes:</source>
        <translation>Bajtov:</translation>
    </message>
    <message>
        <source>Amount:</source>
        <translation>Suma:</translation>
    </message>
    <message>
        <source>Fee:</source>
        <translation>Poplatok:</translation>
    </message>
    <message>
        <source>Dust:</source>
        <translation>Prach:</translation>
    </message>
    <message>
        <source>After Fee:</source>
        <translation>Po poplatku:</translation>
    </message>
    <message>
        <source>Change:</source>
        <translation>Zmena:</translation>
    </message>
    <message>
        <source>(un)select all</source>
        <translation>(ne)vybrať všetko</translation>
    </message>
    <message>
        <source>Tree mode</source>
        <translation>Stromový režim</translation>
    </message>
    <message>
        <source>List mode</source>
        <translation>Zoznamový režim</translation>
    </message>
    <message>
        <source>Amount</source>
        <translation>Suma</translation>
    </message>
    <message>
        <source>Received with label</source>
        <translation>Prijaté s označením</translation>
    </message>
    <message>
        <source>Received with address</source>
        <translation>Prijaté s adresou</translation>
    </message>
    <message>
        <source>Date</source>
        <translation>Dátum</translation>
    </message>
    <message>
        <source>Confirmations</source>
        <translation>Potvrdenia</translation>
    </message>
    <message>
        <source>Confirmed</source>
        <translation>Potvrdené</translation>
    </message>
    <message>
        <source>Copy address</source>
        <translation>Kopírovať adresu</translation>
    </message>
    <message>
        <source>Copy label</source>
        <translation>Kopírovať popis</translation>
    </message>
    <message>
        <source>Copy amount</source>
        <translation>Kopírovať sumu</translation>
    </message>
    <message>
        <source>Copy transaction ID</source>
        <translation>Kopírovať ID transakcie</translation>
    </message>
    <message>
        <source>Lock unspent</source>
        <translation>Uzamknúť neminuté</translation>
    </message>
    <message>
        <source>Unlock unspent</source>
        <translation>Odomknúť neminuté</translation>
    </message>
    <message>
        <source>Copy quantity</source>
        <translation>Kopírovať množstvo</translation>
    </message>
    <message>
        <source>Copy fee</source>
        <translation>Kopírovať poplatok</translation>
    </message>
    <message>
        <source>Copy after fee</source>
        <translation>Kopírovať po poplatkoch</translation>
    </message>
    <message>
        <source>Copy bytes</source>
        <translation>Kopírovať bajty</translation>
    </message>
    <message>
        <source>Copy dust</source>
        <translation>Kopírovať prach</translation>
    </message>
    <message>
        <source>Copy change</source>
        <translation>Kopírovať zmenu</translation>
    </message>
    <message>
        <source>(%1 locked)</source>
        <translation>(%1 zamknutých)</translation>
    </message>
    <message>
        <source>yes</source>
        <translation>áno</translation>
    </message>
    <message>
        <source>no</source>
        <translation>nie</translation>
    </message>
    <message>
        <source>This label turns red if any recipient receives an amount smaller than the current dust threshold.</source>
        <translation>Tento popis sčervenie ak ktorýkoľvek príjemca dostane sumu menšiu ako súčasný limit pre "prach".</translation>
    </message>
    <message>
        <source>Can vary +/- %1 satoshi(s) per input.</source>
        <translation>Môže sa líšiť o +/- %1 satoshi pre každý vstup.</translation>
    </message>
    <message>
        <source>(no label)</source>
        <translation>(bez popisu)</translation>
    </message>
    <message>
        <source>change from %1 (%2)</source>
        <translation>zmeniť z %1 (%2)</translation>
    </message>
    <message>
        <source>(change)</source>
        <translation>(zmena)</translation>
    </message>
</context>
<context>
    <name>CreateWalletActivity</name>
    <message>
        <source>Creating Wallet &lt;b&gt;%1&lt;/b&gt;...</source>
        <translation>Vytvára sa peňaženka &lt;b&gt;%1&lt;/b&gt;...</translation>
    </message>
    <message>
        <source>Create wallet failed</source>
        <translation>Vytvorenie peňaženky zlyhalo</translation>
    </message>
    <message>
        <source>Create wallet warning</source>
        <translation>Varovanie vytvárania peňaženky</translation>
    </message>
</context>
<context>
    <name>CreateWalletDialog</name>
    <message>
        <source>Create Wallet</source>
        <translation>Vytvoriť peňaženku</translation>
    </message>
    <message>
        <source>Wallet Name</source>
        <translation>Názov peňaženky</translation>
    </message>
    <message>
        <source>Encrypt the wallet. The wallet will be encrypted with a passphrase of your choice.</source>
        <translation>Zašifrovať peňaženku. Peňaženka bude zašifrovaná frázou, ktoré si zvolíte.</translation>
    </message>
    <message>
        <source>Encrypt Wallet</source>
        <translation>Zašifrovať peňaženku</translation>
    </message>
    <message>
        <source>Disable private keys for this wallet. Wallets with private keys disabled will have no private keys and cannot have an HD seed or imported private keys. This is ideal for watch-only wallets.</source>
        <translation>Vypnúť súkromné kľúče pre túto peňaženku. Peňaženky s vypnutými súkromnými kľúčmi nebudú mať súkromné kľúče a nemôžu mať HD inicializáciu ani importované súkromné kľúče. Toto je ideálne pre peňaženky iba na sledovanie.</translation>
    </message>
    <message>
        <source>Disable Private Keys</source>
        <translation>Vypnúť súkromné kľúče</translation>
    </message>
    <message>
        <source>Make a blank wallet. Blank wallets do not initially have private keys or scripts. Private keys and addresses can be imported, or an HD seed can be set, at a later time.</source>
        <translation>Vytvoriť prázdnu peňaženku. Prázdne peňaženky na začiatku nemajú žiadne súkromné kľúče ani skripty. Neskôr môžu byť importované súkromné kľúče a adresy alebo nastavená HD inicializácia.</translation>
    </message>
    <message>
        <source>Make Blank Wallet</source>
        <translation>Vytvoriť prázdnu peňaženku</translation>
    </message>
    <message>
        <source>Create</source>
        <translation>Vytvoriť</translation>
    </message>
</context>
<context>
    <name>EditAddressDialog</name>
    <message>
        <source>Edit Address</source>
        <translation>Upraviť adresu</translation>
    </message>
    <message>
        <source>&amp;Label</source>
        <translation>&amp;Popis</translation>
    </message>
    <message>
        <source>The label associated with this address list entry</source>
        <translation>Popis spojený s týmto záznamom v adresári</translation>
    </message>
    <message>
        <source>The address associated with this address list entry. This can only be modified for sending addresses.</source>
        <translation>Adresa spojená s týmto záznamom v adresári. Možno upravovať len pre odosielajúce adresy.</translation>
    </message>
    <message>
        <source>&amp;Address</source>
        <translation>&amp;Adresa</translation>
    </message>
    <message>
        <source>New sending address</source>
        <translation>Nová adresa pre odoslanie</translation>
    </message>
    <message>
        <source>Edit receiving address</source>
        <translation>Upraviť prijímajúcu adresu</translation>
    </message>
    <message>
        <source>Edit sending address</source>
        <translation>Upraviť odosielaciu adresu</translation>
    </message>
    <message>
        <source>The entered address "%1" is not a valid Qtum address.</source>
        <translation>Vložená adresa "%1" nieje platnou adresou Qtum.</translation>
    </message>
    <message>
        <source>Address "%1" already exists as a receiving address with label "%2" and so cannot be added as a sending address.</source>
        <translation>Adresa "%1" už existuje ako prijímacia adresa s označením "%2" .Nemôže tak byť pridaná ako odosielacia adresa.</translation>
    </message>
    <message>
        <source>The entered address "%1" is already in the address book with label "%2".</source>
        <translation>Zadaná adresa "%1" sa už nachádza v zozname adries s označením "%2".</translation>
    </message>
    <message>
        <source>Could not unlock wallet.</source>
        <translation>Nepodarilo sa odomknúť peňaženku.</translation>
    </message>
    <message>
        <source>New key generation failed.</source>
        <translation>Generovanie nového kľúča zlyhalo.</translation>
    </message>
</context>
<context>
    <name>FreespaceChecker</name>
    <message>
        <source>A new data directory will be created.</source>
        <translation>Bude vytvorený nový dátový adresár.</translation>
    </message>
    <message>
        <source>name</source>
        <translation>názov</translation>
    </message>
    <message>
        <source>Directory already exists. Add %1 if you intend to create a new directory here.</source>
        <translation>Priečinok už existuje. Pridajte "%1", ak tu chcete vytvoriť nový priečinok.</translation>
    </message>
    <message>
        <source>Path already exists, and is not a directory.</source>
        <translation>Cesta už existuje a nie je to adresár.</translation>
    </message>
    <message>
        <source>Cannot create data directory here.</source>
        <translation>Tu nemôžem vytvoriť dátový adresár.</translation>
    </message>
</context>
<context>
    <name>HelpMessageDialog</name>
    <message>
        <source>version</source>
        <translation>verzia</translation>
    </message>
    <message>
        <source>About %1</source>
        <translation>O %1</translation>
    </message>
    <message>
        <source>Command-line options</source>
        <translation>Voľby príkazového riadku</translation>
    </message>
</context>
<context>
    <name>Intro</name>
    <message>
        <source>Welcome</source>
        <translation>Vitajte</translation>
    </message>
    <message>
        <source>Welcome to %1.</source>
        <translation>Vitajte v %1</translation>
    </message>
    <message>
        <source>As this is the first time the program is launched, you can choose where %1 will store its data.</source>
        <translation>Keďže toto je prvé spustenie programu, môžete si vybrať, kam %1 bude ukladať vaše údaje.</translation>
    </message>
    <message>
        <source>When you click OK, %1 will begin to download and process the full %4 block chain (%2GB) starting with the earliest transactions in %3 when %4 initially launched.</source>
        <translation>Hneď po stlačení OK, začne %1 stťahovať a spracovávať celý %4 reťazec blokov (%2 GB), začínajúc nejstaršími transakcemi z roku %3, kdey bol %4 spustený.</translation>
    </message>
    <message>
        <source>Reverting this setting requires re-downloading the entire blockchain. It is faster to download the full chain first and prune it later. Disables some advanced features.</source>
        <translation>Zvrátenie tohto nastavenia vyžaduje opätovné stiahnutie celého reťazca blokov. Je rýchlejšie najprv stiahnuť celý reťazec blokov a potom ho redukovať neskôr. Vypne niektoré pokročilé funkcie.</translation>
    </message>
    <message>
        <source>This initial synchronisation is very demanding, and may expose hardware problems with your computer that had previously gone unnoticed. Each time you run %1, it will continue downloading where it left off.</source>
        <translation>Prvá synchronizácia je veľmi náročná a môžu sa tak vďaka nej začat na Vašom počítači prejavovať doteraz skryté hardwarové problémy. Vždy, keď spustíte %1, bude sťahovanie pokračovať tam, kde naposledy skončilo.</translation>
    </message>
    <message>
        <source>If you have chosen to limit block chain storage (pruning), the historical data must still be downloaded and processed, but will be deleted afterward to keep your disk usage low.</source>
        <translation>Ak ste ombedzili úložný priestor pre reťazec blokov (tj. povolil prepezávanie), tak sa historické dáta sice stiahnu a zpracujú, ale následne sa zasa zzažú, aby nezaberala na disku miesto.</translation>
    </message>
    <message>
        <source>Use the default data directory</source>
        <translation>Použiť predvolený dátový adresár</translation>
    </message>
    <message>
        <source>Use a custom data directory:</source>
        <translation>Použiť vlastný dátový adresár:</translation>
    </message>
    <message>
        <source>Qtum</source>
        <translation>Qtum</translation>
    </message>
    <message>
        <source>Discard blocks after verification, except most recent %1 GB (prune)</source>
        <translation>Zahodiť bloky po ich overení, okrem posledných %1 GB (redukovanie)</translation>
    </message>
    <message>
        <source>At least %1 GB of data will be stored in this directory, and it will grow over time.</source>
        <translation>V tejto zložke bude uložených aspoň %1 GB dát a postupom času sa bude zväčšovať.</translation>
    </message>
    <message>
        <source>Approximately %1 GB of data will be stored in this directory.</source>
        <translation>Približne %1 GB dát bude uložených v tejto zložke.</translation>
    </message>
    <message>
        <source>%1 will download and store a copy of the Qtum block chain.</source>
        <translation>%1 bude sťahovať kopiu reťazca blokov.</translation>
    </message>
    <message>
        <source>The wallet will also be stored in this directory.</source>
        <translation>Tvoja peňaženka bude uložena tiež v tomto adresári.</translation>
    </message>
    <message>
        <source>Error: Specified data directory "%1" cannot be created.</source>
        <translation>Chyba: Zadaný priečinok pre dáta "%1" nemôže byť vytvorený.</translation>
    </message>
    <message>
        <source>Error</source>
        <translation>Chyba</translation>
    </message>
    <message numerus="yes">
        <source>%n GB of free space available</source>
        <translation><numerusform>%n GB voľného miesta</numerusform><numerusform>%n GB voľného miesta</numerusform><numerusform>%n GB voľného miesta</numerusform><numerusform>%n GB voľného miesta</numerusform></translation>
    </message>
    <message numerus="yes">
        <source>(of %n GB needed)</source>
        <translation><numerusform>(z %n GB potrebného)</numerusform><numerusform>(z %n GB potrebných)</numerusform><numerusform>(z %n GB potrebných)</numerusform><numerusform>(z %n GB potrebných)</numerusform></translation>
    </message>
    <message numerus="yes">
        <source>(%n GB needed for full chain)</source>
        <translation><numerusform>(%n GB potrebný pre plný reťazec)</numerusform><numerusform>(%n GB potrebné pre plný reťazec)</numerusform><numerusform>(%n GB potrebných pre plný reťazec)</numerusform><numerusform>(%n GB potrebných pre plný reťazec)</numerusform></translation>
    </message>
</context>
<context>
    <name>ModalOverlay</name>
    <message>
        <source>Form</source>
        <translation>Formulár</translation>
    </message>
    <message>
        <source>Recent transactions may not yet be visible, and therefore your wallet's balance might be incorrect. This information will be correct once your wallet has finished synchronizing with the qtum network, as detailed below.</source>
        <translation>Nedávne transakcie nemusia byť ešte viditeľné preto môže byť zostatok vo vašej peňaženke nesprávny. Táto informácia bude správna keď sa dokončí synchronizovanie peňaženky so sieťou qtum, ako je rozpísané nižšie.</translation>
    </message>
    <message>
        <source>Attempting to spend qtums that are affected by not-yet-displayed transactions will not be accepted by the network.</source>
        <translation>Pokus o minutie qtumov, ktoré sú ovplyvnené ešte nezobrazenými transakciami, nebude sieťou akceptovaný.</translation>
    </message>
    <message>
        <source>Number of blocks left</source>
        <translation>Počet zostávajúcich blokov</translation>
    </message>
    <message>
        <source>Unknown...</source>
        <translation>Neznáme...</translation>
    </message>
    <message>
        <source>Last block time</source>
        <translation>Čas posledného bloku</translation>
    </message>
    <message>
        <source>Progress</source>
        <translation>Postup synchronizácie</translation>
    </message>
    <message>
        <source>Progress increase per hour</source>
        <translation>Prírastok postupu za hodinu</translation>
    </message>
    <message>
        <source>calculating...</source>
        <translation>počíta sa...</translation>
    </message>
    <message>
        <source>Estimated time left until synced</source>
        <translation>Odhadovaný čas do ukončenia synchronizácie</translation>
    </message>
    <message>
        <source>Hide</source>
        <translation>Skryť</translation>
    </message>
    <message>
        <source>Esc</source>
        <translation>Esc - úniková klávesa</translation>
    </message>
    <message>
        <source>%1 is currently syncing.  It will download headers and blocks from peers and validate them until reaching the tip of the block chain.</source>
        <translation>%1 sa práve synchronizuje. Sťahujú sa hlavičky a bloky od partnerov. Tie sa budú sa overovať až sa kompletne overí celý reťazec blokov - blockchain.</translation>
    </message>
    <message>
        <source>Unknown. Syncing Headers (%1, %2%)...</source>
        <translation>Neznámy. Synchronizujú sa hlavičky (%1, %2%)...</translation>
    </message>
</context>
<context>
    <name>OpenURIDialog</name>
    <message>
        <source>Open qtum URI</source>
        <translation>Otvoriť qtum URI</translation>
    </message>
    <message>
        <source>URI:</source>
        <translation>URI:</translation>
    </message>
</context>
<context>
    <name>OpenWalletActivity</name>
    <message>
        <source>Open wallet failed</source>
        <translation>Otvorenie peňaženky zlyhalo</translation>
    </message>
    <message>
        <source>Open wallet warning</source>
        <translation>Varovanie otvárania peňaženky</translation>
    </message>
    <message>
        <source>Open wallet failed</source>
        <translation>Otvorenie peňaženky zlyhalo</translation>
    </message>
    <message>
        <source>Open wallet warning</source>
        <translation>Varovanie otvárania peňaženky</translation>
    </message>
    <message>
        <source>default wallet</source>
        <translation>predvolená peňaženka</translation>
    </message>
    <message>
        <source>Opening Wallet &lt;b&gt;%1&lt;/b&gt;...</source>
        <translation>Otvára sa peňaženka &lt;b&gt;%1&lt;/b&gt;...</translation>
    </message>
</context>
<context>
    <name>OptionsDialog</name>
    <message>
        <source>Options</source>
        <translation>Možnosti</translation>
    </message>
    <message>
        <source>&amp;Main</source>
        <translation>&amp;Hlavné</translation>
    </message>
    <message>
        <source>Automatically start %1 after logging in to the system.</source>
        <translation>Automaticky spustiť %1 pri spustení systému.</translation>
    </message>
    <message>
        <source>&amp;Start %1 on system login</source>
        <translation>&amp;Spustiť %1 pri prihlásení</translation>
    </message>
    <message>
        <source>Size of &amp;database cache</source>
        <translation>Veľkosť vyrovnávacej pamäti &amp;databázy</translation>
    </message>
    <message>
        <source>Number of script &amp;verification threads</source>
        <translation>Počet &amp;vlákien overujúcich skript</translation>
    </message>
    <message>
        <source>IP address of the proxy (e.g. IPv4: 127.0.0.1 / IPv6: ::1)</source>
        <translation>IP adresy proxy (napr. IPv4: 127.0.0.1 / IPv6: ::1)</translation>
    </message>
    <message>
        <source>Shows if the supplied default SOCKS5 proxy is used to reach peers via this network type.</source>
        <translation>Ukazuje, či se zadaná východzia SOCKS5 proxy používá k pripojovaniu k peerom v rámci tohoto typu siete.</translation>
    </message>
    <message>
        <source>Use separate SOCKS&amp;5 proxy to reach peers via Tor hidden services:</source>
        <translation>Použiť samostatný SOCKS&amp;5 proxy server na dosiahnutie počítačov cez skryté služby Tor:</translation>
    </message>
    <message>
        <source>Hide the icon from the system tray.</source>
        <translation>Skryť ikonu zo systémovej lišty.</translation>
    </message>
    <message>
        <source>&amp;Hide tray icon</source>
        <translation>&amp;Skryť ikonu v oblasti oznámení</translation>
    </message>
    <message>
        <source>Minimize instead of exit the application when the window is closed. When this option is enabled, the application will be closed only after selecting Exit in the menu.</source>
        <translation>Minimalizovať namiesto ukončenia aplikácie keď sa okno zavrie. Keď je zvolená táto možnosť, aplikácia sa zavrie len po zvolení Ukončiť v menu.</translation>
    </message>
    <message>
        <source>Third party URLs (e.g. a block explorer) that appear in the transactions tab as context menu items. %s in the URL is replaced by transaction hash. Multiple URLs are separated by vertical bar |.</source>
        <translation>URL tretích strán (napr. prehliadač blockchain) ktoré sa zobrazujú v záložke transakcií ako položky kontextového menu. %s v URL je nahradené hash-om transakcie. Viaceré URL sú oddelené zvislou čiarou |.</translation>
    </message>
    <message>
        <source>Open the %1 configuration file from the working directory.</source>
        <translation>Otvorte konfiguračný súbor %1 s pracovného adresára.</translation>
    </message>
    <message>
        <source>Open Configuration File</source>
        <translation>Otvoriť konfiguračný súbor</translation>
    </message>
    <message>
        <source>Reset all client options to default.</source>
        <translation>Vynulovať všetky voľby klienta na predvolené.</translation>
    </message>
    <message>
        <source>&amp;Reset Options</source>
        <translation>&amp;Vynulovať voľby</translation>
    </message>
    <message>
        <source>&amp;Network</source>
        <translation>&amp;Sieť</translation>
    </message>
    <message>
        <source>Disables some advanced features but all blocks will still be fully validated. Reverting this setting requires re-downloading the entire blockchain. Actual disk usage may be somewhat higher.</source>
        <translation>Zakáže niektoré pokročilé funkcie, ale všetky bloky budú stále plne overené. Obnovenie tohto nastavenia vyžaduje opätovné prevzatie celého reťazca blokov. Skutočné využitie disku môže byť o niečo vyššie.</translation>
    </message>
    <message>
        <source>Prune &amp;block storage to</source>
        <translation>Redukovať priestor pre &amp;bloky na</translation>
    </message>
    <message>
        <source>GB</source>
        <translation>GB</translation>
    </message>
    <message>
        <source>Reverting this setting requires re-downloading the entire blockchain.</source>
        <translation>Obnovenie tohto nastavenia vyžaduje opätovné stiahnutie celého reťazca blokov.</translation>
    </message>
    <message>
        <source>MiB</source>
        <translation>MiB</translation>
    </message>
    <message>
        <source>(0 = auto, &lt;0 = leave that many cores free)</source>
        <translation>(0 = auto, &lt;0 = nechať toľko jadier voľných)</translation>
    </message>
    <message>
        <source>W&amp;allet</source>
        <translation>&amp;Peňaženka</translation>
    </message>
    <message>
        <source>Expert</source>
        <translation>Expert</translation>
    </message>
    <message>
        <source>Enable coin &amp;control features</source>
        <translation>Povoliť možnosti &amp;kontroly mincí</translation>
    </message>
    <message>
        <source>If you disable the spending of unconfirmed change, the change from a transaction cannot be used until that transaction has at least one confirmation. This also affects how your balance is computed.</source>
        <translation>Ak vypnete míňanie nepotvrdeného výdavku, tak výdavok z transakcie bude možné použiť, až keď daná transakcia bude mať aspoň jedno potvrdenie. Toto má vplyv aj na výpočet vášho zostatku.</translation>
    </message>
    <message>
        <source>&amp;Spend unconfirmed change</source>
        <translation>&amp;Minúť nepotvrdený výdavok</translation>
    </message>
    <message>
        <source>Automatically open the Qtum client port on the router. This only works when your router supports UPnP and it is enabled.</source>
        <translation>Automaticky otvorit port pre Qtum na routeri. Toto funguje len ak router podporuje UPnP a je táto podpora aktivovaná.</translation>
    </message>
    <message>
        <source>Map port using &amp;UPnP</source>
        <translation>Mapovať port pomocou &amp;UPnP</translation>
    </message>
    <message>
        <source>Accept connections from outside.</source>
        <translation>Prijať spojenia zvonku.</translation>
    </message>
    <message>
        <source>Allow incomin&amp;g connections</source>
        <translation>Povoliť prichá&amp;dzajúce spojenia</translation>
    </message>
    <message>
        <source>Connect to the Qtum network through a SOCKS5 proxy.</source>
        <translation>Pripojiť do siete Qtum cez proxy server SOCKS5.</translation>
    </message>
    <message>
        <source>&amp;Connect through SOCKS5 proxy (default proxy):</source>
        <translation>&amp;Pripojiť cez proxy server SOCKS5 (predvolený proxy).</translation>
    </message>
    <message>
        <source>Proxy &amp;IP:</source>
        <translation>Proxy &amp;IP:</translation>
    </message>
    <message>
        <source>&amp;Port:</source>
        <translation>&amp;Port:</translation>
    </message>
    <message>
        <source>Port of the proxy (e.g. 9050)</source>
        <translation>Port proxy (napr. 9050)</translation>
    </message>
    <message>
        <source>Used for reaching peers via:</source>
        <translation>Použité pre získavanie peerov cez:</translation>
    </message>
    <message>
        <source>IPv4</source>
        <translation>IPv4</translation>
    </message>
    <message>
        <source>IPv6</source>
        <translation>IPv6</translation>
    </message>
    <message>
        <source>Tor</source>
        <translation>Tor</translation>
    </message>
    <message>
        <source>Connect to the Qtum network through a separate SOCKS5 proxy for Tor hidden services.</source>
        <translation>Pripojiť k Qtumovej sieti cez separované SOCKS5 proxy pre skrytú službu Tor.</translation>
    </message>
    <message>
        <source>&amp;Window</source>
        <translation>&amp;Okno</translation>
    </message>
    <message>
        <source>Show only a tray icon after minimizing the window.</source>
        <translation>Zobraziť len ikonu na lište po minimalizovaní okna.</translation>
    </message>
    <message>
        <source>&amp;Minimize to the tray instead of the taskbar</source>
        <translation>&amp;Zobraziť len ikonu na lište po minimalizovaní okna.</translation>
    </message>
    <message>
        <source>M&amp;inimize on close</source>
        <translation>M&amp;inimalizovať pri zatvorení</translation>
    </message>
    <message>
        <source>&amp;Display</source>
        <translation>&amp;Zobrazenie</translation>
    </message>
    <message>
        <source>User Interface &amp;language:</source>
        <translation>&amp;Jazyk užívateľského rozhrania:</translation>
    </message>
    <message>
        <source>The user interface language can be set here. This setting will take effect after restarting %1.</source>
        <translation>Jazyk uživateľského rozhrania sa dá nastaviť tu. Toto nastavenie sa uplatní až po reštarte %1.</translation>
    </message>
    <message>
        <source>&amp;Unit to show amounts in:</source>
        <translation>&amp;Zobrazovať hodnoty v jednotkách:</translation>
    </message>
    <message>
        <source>Choose the default subdivision unit to show in the interface and when sending coins.</source>
        <translation>Zvoľte ako deliť qtum pri zobrazovaní pri platbách a užívateľskom rozhraní.</translation>
    </message>
    <message>
        <source>Whether to show coin control features or not.</source>
        <translation>Či zobrazovať možnosti kontroly mincí alebo nie.</translation>
    </message>
    <message>
        <source>&amp;Third party transaction URLs</source>
        <translation>URL transakcií tretích strán</translation>
    </message>
    <message>
        <source>Options set in this dialog are overridden by the command line or in the configuration file:</source>
        <translation>Voľby nastavené v tomto dialógovom okne sú prepísané príkazovým riadkom alebo v konfiguračným súborom:</translation>
    </message>
    <message>
        <source>&amp;OK</source>
        <translation>&amp;OK</translation>
    </message>
    <message>
        <source>&amp;Cancel</source>
        <translation>&amp;Zrušiť</translation>
    </message>
    <message>
        <source>default</source>
        <translation>predvolené</translation>
    </message>
    <message>
        <source>none</source>
        <translation>žiadne</translation>
    </message>
    <message>
        <source>Confirm options reset</source>
        <translation>Potvrdiť obnovenie možností</translation>
    </message>
    <message>
        <source>Client restart required to activate changes.</source>
        <translation>Reštart klienta potrebný pre aktivovanie zmien.</translation>
    </message>
    <message>
        <source>Client will be shut down. Do you want to proceed?</source>
        <translation>Klient bude vypnutý, chcete pokračovať?</translation>
    </message>
    <message>
        <source>Configuration options</source>
        <translation>Možnosti nastavenia</translation>
    </message>
    <message>
        <source>The configuration file is used to specify advanced user options which override GUI settings. Additionally, any command-line options will override this configuration file.</source>
        <translation>Konfiguračný súbor slúží k nastavovaniu užívateľsky pokročilých možností, ktoré majú prednosť pred konfiguráciou z GUI. Parametre z príkazovej riadky však majú pred konfiguračným súborom prednosť.</translation>
    </message>
    <message>
        <source>Error</source>
        <translation>Chyba</translation>
    </message>
    <message>
        <source>The configuration file could not be opened.</source>
        <translation>Konfiguračný súbor nejde otvoriť.</translation>
    </message>
    <message>
        <source>This change would require a client restart.</source>
        <translation>Táto zmena by vyžadovala reštart klienta.</translation>
    </message>
    <message>
        <source>The supplied proxy address is invalid.</source>
        <translation>Zadaná proxy adresa je neplatná.</translation>
    </message>
</context>
<context>
    <name>OverviewPage</name>
    <message>
        <source>Form</source>
        <translation>Formulár</translation>
    </message>
    <message>
        <source>The displayed information may be out of date. Your wallet automatically synchronizes with the Qtum network after a connection is established, but this process has not completed yet.</source>
        <translation>Zobrazené informácie môžu byť neaktuálne. Vaša peňaženka sa automaticky synchronizuje so sieťou Qtum po nadviazaní spojenia, ale tento proces ešte nie je ukončený.</translation>
    </message>
    <message>
        <source>Watch-only:</source>
        <translation>Iba sledované:</translation>
    </message>
    <message>
        <source>Available:</source>
        <translation>Disponibilné:</translation>
    </message>
    <message>
        <source>Your current spendable balance</source>
        <translation>Váš aktuálny disponibilný zostatok</translation>
    </message>
    <message>
        <source>Pending:</source>
        <translation>Čakajúce potvrdenie:</translation>
    </message>
    <message>
        <source>Total of transactions that have yet to be confirmed, and do not yet count toward the spendable balance</source>
        <translation>Suma transakcií ktoré ešte neboli potvrdené a ešte sa nepočítajú do disponibilného zostatku</translation>
    </message>
    <message>
        <source>Immature:</source>
        <translation>Nezrelé:</translation>
    </message>
    <message>
        <source>Mined balance that has not yet matured</source>
        <translation>Vytvorený zostatok ktorý ešte nedosiahol zrelosť</translation>
    </message>
    <message>
        <source>Balances</source>
        <translation>Stav účtu</translation>
    </message>
    <message>
        <source>Total:</source>
        <translation>Celkovo:</translation>
    </message>
    <message>
        <source>Your current total balance</source>
        <translation>Váš súčasný celkový zostatok</translation>
    </message>
    <message>
        <source>Your current balance in watch-only addresses</source>
        <translation>Váš celkový zostatok pre adresy ktoré sa iba sledujú</translation>
    </message>
    <message>
        <source>Spendable:</source>
        <translation>Použiteľné:</translation>
    </message>
    <message>
        <source>Recent transactions</source>
        <translation>Nedávne transakcie</translation>
    </message>
    <message>
        <source>Unconfirmed transactions to watch-only addresses</source>
        <translation>Nepotvrdené transakcie pre adresy ktoré sa iba sledujú</translation>
    </message>
    <message>
        <source>Mined balance in watch-only addresses that has not yet matured</source>
        <translation>Vyťažená suma pre adresy ktoré sa iba sledujú ale ešte nie je dozretá</translation>
    </message>
    <message>
        <source>Current total balance in watch-only addresses</source>
        <translation>Aktuálny celkový zostatok pre adries ktoré sa iba sledujú</translation>
    </message>
</context>
<context>
    <name>PaymentServer</name>
    <message>
        <source>Payment request error</source>
        <translation>Chyba pri vyžiadaní platby</translation>
    </message>
    <message>
        <source>Cannot start qtum: click-to-pay handler</source>
        <translation>Nemôžeme spustiť Qtum: obsluha click-to-pay</translation>
    </message>
    <message>
        <source>URI handling</source>
        <translation>URI manipulácia</translation>
    </message>
    <message>
        <source>'qtum://' is not a valid URI. Use 'qtum:' instead.</source>
        <translation>'qtum://' je neplatná URI. Použite 'qtum:'</translation>
    </message>
    <message>
        <source>Cannot process payment request because BIP70 is not supported.</source>
        <translation>Nemožno spracovať žiadosť o platbu, pretože podpora pre BIP70 nieje podporovaná.</translation>
    </message>
    <message>
        <source>Due to widespread security flaws in BIP70 it's strongly recommended that any merchant instructions to switch wallets be ignored.</source>
        <translation>Kvôli mnohým bezpečnostným chybám v BIP70 sa dôrazne odporúča ignorovať inštrukcie na prepínanie peňaženiek od akýchkoľvek obchodníkov.</translation>
    </message>
    <message>
        <source>If you are receiving this error you should request the merchant provide a BIP21 compatible URI.</source>
        <translation>Ak dostávate túto chybu mali by ste od obchodníka vyžiadať URI adresu kompatibilnú s BIP21.</translation>
    </message>
    <message>
        <source>Due to widespread security flaws in BIP70 it's strongly recommended that any merchant instructions to switch wallets be ignored.</source>
        <translation>Kvôli mnohým bezpečnostným chybám v BIP70 sa dôrazne odporúča ignorovať inštrukcie na prepínanie peňaženiek od akýchkoľvek obchodníkov.</translation>
    </message>
    <message>
        <source>If you are receiving this error you should request the merchant provide a BIP21 compatible URI.</source>
        <translation>Ak dostávate túto chybu mali by ste od obchodníka vyžiadať URI adresu kompatibilnú s BIP21.</translation>
    </message>
    <message>
        <source>Invalid payment address %1</source>
        <translation>Neplatná adresa platby %1</translation>
    </message>
    <message>
        <source>URI cannot be parsed! This can be caused by an invalid Qtum address or malformed URI parameters.</source>
        <translation>URI sa nedá analyzovať! To môže byť spôsobené neplatnou Qtum adresou alebo zle nastavenými vlastnosťami URI.</translation>
    </message>
    <message>
        <source>Payment request file handling</source>
        <translation>Obsluha súboru s požiadavkou na platbu</translation>
    </message>
<<<<<<< HEAD
    <message>
        <source>Payment request file cannot be read! This can be caused by an invalid payment request file.</source>
        <translation>Súbor s výzvou na zaplatenie sa nedá čítať! To môže byť spôsobené aj neplatným súborom s výzvou.</translation>
    </message>
    <message>
        <source>Payment request rejected</source>
        <translation>Požiadavka na platbu zamietnutá</translation>
    </message>
    <message>
        <source>Payment request network doesn't match client network.</source>
        <translation>Sieť požiadavky na platbu nie je zhodná so sieťou klienta.</translation>
    </message>
    <message>
        <source>Payment request expired.</source>
        <translation>Vypršala platnosť požiadavky na platbu.</translation>
    </message>
    <message>
        <source>Payment request is not initialized.</source>
        <translation>Požiadavka na platbu nie je inicializovaná</translation>
    </message>
    <message>
        <source>Unverified payment requests to custom payment scripts are unsupported.</source>
        <translation>Program nepodporuje neoverené platobné požiadavky na vlastné skripty.</translation>
    </message>
    <message>
        <source>Invalid payment request.</source>
        <translation>Chybná požiadavka na platbu.</translation>
    </message>
    <message>
        <source>Requested payment amount of %1 is too small (considered dust).</source>
        <translation>Požadovaná suma platby %1 je príliš nízka (považovaná za prach).</translation>
    </message>
    <message>
        <source>Refund from %1</source>
        <translation>Vrátenie z  %1</translation>
    </message>
    <message>
        <source>Payment request %1 is too large (%2 bytes, allowed %3 bytes).</source>
        <translation>Požiadavka na platbu %1 je príliš veľká (%2 bajtov, povolené je %3 bajtov).</translation>
    </message>
    <message>
        <source>Error communicating with %1: %2</source>
        <translation>Chyba komunikácie s %1: %2</translation>
    </message>
    <message>
        <source>Payment request cannot be parsed!</source>
        <translation>Požiadavka na platbu nemôže byť analyzovaná!</translation>
    </message>
    <message>
        <source>Bad response from server %1</source>
        <translation>Zlá odpoveď zo servera %1</translation>
    </message>
    <message>
        <source>Network request error</source>
        <translation>Chyba požiadavky siete</translation>
    </message>
    <message>
        <source>Payment acknowledged</source>
        <translation>Platba potvrdená</translation>
    </message>
=======
>>>>>>> ee8ca219
</context>
<context>
    <name>PeerTableModel</name>
    <message>
        <source>User Agent</source>
        <translation>Aplikácia</translation>
    </message>
    <message>
        <source>Node/Service</source>
        <translation>Uzol/Služba</translation>
    </message>
    <message>
        <source>NodeId</source>
        <translation>ID uzlu</translation>
    </message>
    <message>
        <source>Ping</source>
        <translation>Odozva</translation>
    </message>
    <message>
        <source>Sent</source>
        <translation>Odoslané</translation>
    </message>
    <message>
        <source>Received</source>
        <translation>Prijaté</translation>
    </message>
</context>
<context>
    <name>QObject</name>
    <message>
        <source>Amount</source>
        <translation>Suma</translation>
    </message>
    <message>
        <source>Enter a Qtum address (e.g. %1)</source>
        <translation>Zadajte qtum adresu (napr. %1)</translation>
    </message>
    <message>
        <source>%1 d</source>
        <translation>%1 d</translation>
    </message>
    <message>
        <source>%1 h</source>
        <translation>%1 h</translation>
    </message>
    <message>
        <source>%1 m</source>
        <translation>%1 m</translation>
    </message>
    <message>
        <source>%1 s</source>
        <translation>%1 s</translation>
    </message>
    <message>
        <source>None</source>
        <translation>Žiadne</translation>
    </message>
    <message>
        <source>N/A</source>
        <translation>nie je k dispozícii</translation>
    </message>
    <message>
        <source>%1 ms</source>
        <translation>%1 ms</translation>
    </message>
    <message numerus="yes">
        <source>%n second(s)</source>
        <translation><numerusform>%n sekunda</numerusform><numerusform>%n sekundy</numerusform><numerusform>%n sekúnd</numerusform><numerusform>%n sekúnd</numerusform></translation>
    </message>
    <message numerus="yes">
        <source>%n minute(s)</source>
        <translation><numerusform>%n minúta</numerusform><numerusform>%n minúty</numerusform><numerusform>%n minút</numerusform><numerusform>%n minút</numerusform></translation>
    </message>
    <message numerus="yes">
        <source>%n hour(s)</source>
        <translation><numerusform>%n hodina</numerusform><numerusform>%n hodiny</numerusform><numerusform>%n hodín</numerusform><numerusform>%n hodín</numerusform></translation>
    </message>
    <message numerus="yes">
        <source>%n day(s)</source>
        <translation><numerusform>%n deň</numerusform><numerusform>%n dni</numerusform><numerusform>%n dní</numerusform><numerusform>%n dní</numerusform></translation>
    </message>
    <message numerus="yes">
        <source>%n week(s)</source>
        <translation><numerusform>%n týždeň</numerusform><numerusform>%n týždne</numerusform><numerusform>%n týždňov</numerusform><numerusform>%n týždňov</numerusform></translation>
    </message>
    <message>
        <source>%1 and %2</source>
        <translation>%1 a  %2</translation>
    </message>
    <message numerus="yes">
        <source>%n year(s)</source>
        <translation><numerusform>%n rok</numerusform><numerusform>%n roky</numerusform><numerusform>%n rokov</numerusform><numerusform>%n rokov</numerusform></translation>
    </message>
    <message>
        <source>%1 B</source>
        <translation>%1 B</translation>
    </message>
    <message>
        <source>%1 KB</source>
        <translation>%1 KB</translation>
    </message>
    <message>
        <source>%1 MB</source>
        <translation>%1 MB</translation>
    </message>
    <message>
        <source>%1 GB</source>
        <translation>%1 GB</translation>
    </message>
    <message>
        <source>Error: Specified data directory "%1" does not exist.</source>
        <translation>Chyba: Zadaný adresár pre dáta „%1“ neexistuje.</translation>
    </message>
    <message>
        <source>Error: Cannot parse configuration file: %1.</source>
        <translation>Chyba: Konfiguračný súbor sa nedá spracovať: %1.</translation>
    </message>
    <message>
        <source>Error: %1</source>
        <translation>Chyba: %1</translation>
    </message>
    <message>
        <source>%1 didn't yet exit safely...</source>
        <translation>%1 ešte nebol bezpečne ukončený...</translation>
    </message>
    <message>
        <source>unknown</source>
        <translation>neznámy</translation>
    </message>
</context>
<context>
    <name>QRImageWidget</name>
    <message>
        <source>&amp;Save Image...</source>
        <translation>&amp;Uložiť obrázok...</translation>
    </message>
    <message>
        <source>&amp;Copy Image</source>
        <translation>&amp;Kopírovať obrázok</translation>
    </message>
    <message>
        <source>Resulting URI too long, try to reduce the text for label / message.</source>
        <translation>Výsledné URI je príliš dlhé, skúste skrátiť text pre popis alebo správu.</translation>
    </message>
    <message>
        <source>Error encoding URI into QR Code.</source>
        <translation>Chyba kódovania URI do QR Code.</translation>
    </message>
    <message>
        <source>QR code support not available.</source>
        <translation>Nie je dostupná podpora QR kódov.</translation>
    </message>
    <message>
        <source>Save QR Code</source>
        <translation>Uložiť QR Code</translation>
    </message>
    <message>
        <source>PNG Image (*.png)</source>
        <translation>PNG obrázok (*.png)</translation>
    </message>
</context>
<context>
    <name>RPCConsole</name>
    <message>
        <source>N/A</source>
        <translation>nie je k dispozícii</translation>
    </message>
    <message>
        <source>Client version</source>
        <translation>Verzia klienta</translation>
    </message>
    <message>
        <source>&amp;Information</source>
        <translation>&amp;Informácie</translation>
<<<<<<< HEAD
    </message>
    <message>
        <source>Debug window</source>
        <translation>Okno pre ladenie</translation>
=======
>>>>>>> ee8ca219
    </message>
    <message>
        <source>General</source>
        <translation>Všeobecné</translation>
    </message>
    <message>
        <source>Using BerkeleyDB version</source>
        <translation>Používa verziu BerkeleyDB</translation>
    </message>
    <message>
        <source>Datadir</source>
        <translation>Priečinok s dátami</translation>
    </message>
    <message>
        <source>To specify a non-default location of the data directory use the '%1' option.</source>
        <translation>Ak chcete zadať miesto dátového adresára, ktoré nie je predvolené, použite voľbu '%1'.</translation>
    </message>
    <message>
        <source>Blocksdir</source>
        <translation>Priečinok s blokmi</translation>
    </message>
    <message>
        <source>To specify a non-default location of the blocks directory use the '%1' option.</source>
        <translation>Ak chcete zadať miesto adresára pre bloky, ktoré nie je predvolené, použite voľbu '%1'.</translation>
    </message>
    <message>
        <source>Startup time</source>
        <translation>Čas spustenia</translation>
    </message>
    <message>
        <source>Network</source>
        <translation>Sieť</translation>
    </message>
    <message>
        <source>Name</source>
        <translation>Názov</translation>
    </message>
    <message>
        <source>Number of connections</source>
        <translation>Počet pripojení</translation>
    </message>
    <message>
        <source>Block chain</source>
        <translation>Reťazec blokov</translation>
    </message>
    <message>
        <source>Current number of blocks</source>
        <translation>Aktuálny počet blokov</translation>
    </message>
    <message>
        <source>Memory Pool</source>
        <translation>Pamäť Poolu</translation>
    </message>
    <message>
        <source>Current number of transactions</source>
        <translation>Aktuálny počet transakcií</translation>
    </message>
    <message>
        <source>Memory usage</source>
        <translation>Využitie pamäte</translation>
    </message>
    <message>
        <source>Wallet: </source>
        <translation>Peňaženka:</translation>
    </message>
    <message>
        <source>(none)</source>
        <translation>(žiadna)</translation>
    </message>
    <message>
        <source>&amp;Reset</source>
        <translation>&amp;Vynulovať</translation>
    </message>
    <message>
        <source>Received</source>
        <translation>Prijaté</translation>
    </message>
    <message>
        <source>Sent</source>
        <translation>Odoslané</translation>
    </message>
    <message>
        <source>&amp;Peers</source>
        <translation>&amp;Partneri</translation>
    </message>
    <message>
        <source>Banned peers</source>
        <translation>Zablokované spojenia</translation>
    </message>
    <message>
        <source>Select a peer to view detailed information.</source>
        <translation>Vyberte počítač pre zobrazenie podrobností.</translation>
    </message>
    <message>
        <source>Whitelisted</source>
        <translation>Povolené</translation>
    </message>
    <message>
        <source>Direction</source>
        <translation>Smer</translation>
    </message>
    <message>
        <source>Version</source>
        <translation>Verzia</translation>
    </message>
    <message>
        <source>Starting Block</source>
        <translation>Počiatočný blok</translation>
    </message>
    <message>
        <source>Synced Headers</source>
        <translation>Synchronizované hlavičky
</translation>
    </message>
    <message>
        <source>Synced Blocks</source>
        <translation>Synchronizované bloky</translation>
    </message>
    <message>
        <source>The mapped Autonomous System used for diversifying peer selection.</source>
        <translation>Mapovaný nezávislý - Autonómny Systém používaný na rozšírenie vzájomného výberu partnerov.</translation>
    </message>
    <message>
        <source>Mapped AS</source>
        <translation>Mapovaný AS</translation>
    </message>
    <message>
        <source>User Agent</source>
        <translation>Aplikácia</translation>
    </message>
    <message>
        <source>Node window</source>
        <translation>Uzlové okno</translation>
    </message>
    <message>
        <source>Open the %1 debug log file from the current data directory. This can take a few seconds for large log files.</source>
        <translation>Otvoriť %1 ladiaci výpis z aktuálnej zložky. Pre veľké súbory to môže chvíľu trvať.</translation>
    </message>
    <message>
        <source>Decrease font size</source>
        <translation>Zmenšiť písmo</translation>
    </message>
    <message>
        <source>Increase font size</source>
        <translation>Zväčšiť písmo</translation>
    </message>
    <message>
        <source>Services</source>
        <translation>Služby</translation>
    </message>
    <message>
        <source>Ban Score</source>
        <translation>Skóre zákazu</translation>
    </message>
    <message>
        <source>Connection Time</source>
        <translation>Dĺžka spojenia</translation>
    </message>
    <message>
        <source>Last Send</source>
        <translation>Posledné odoslanie</translation>
    </message>
    <message>
        <source>Last Receive</source>
        <translation>Posledné prijatie</translation>
    </message>
    <message>
        <source>Ping Time</source>
        <translation>Čas odozvy</translation>
    </message>
    <message>
        <source>The duration of a currently outstanding ping.</source>
        <translation>Trvanie aktuálnej požiadavky na odozvu.</translation>
    </message>
    <message>
        <source>Ping Wait</source>
        <translation>Čakanie na odozvu</translation>
    </message>
    <message>
        <source>Min Ping</source>
        <translation>Minimálna odozva</translation>
    </message>
    <message>
        <source>Time Offset</source>
        <translation>Časový posun</translation>
    </message>
    <message>
        <source>Last block time</source>
        <translation>Čas posledného bloku</translation>
    </message>
    <message>
        <source>&amp;Open</source>
        <translation>&amp;Otvoriť</translation>
    </message>
    <message>
        <source>&amp;Console</source>
        <translation>&amp;Konzola</translation>
    </message>
    <message>
        <source>&amp;Network Traffic</source>
        <translation>&amp;Sieťová prevádzka</translation>
    </message>
    <message>
        <source>Totals</source>
        <translation>Celkovo:</translation>
    </message>
    <message>
        <source>In:</source>
        <translation>Dnu:</translation>
    </message>
    <message>
        <source>Out:</source>
        <translation>Von:</translation>
    </message>
    <message>
        <source>Debug log file</source>
        <translation>Súbor záznamu ladenia</translation>
    </message>
    <message>
        <source>Clear console</source>
        <translation>Vymazať konzolu</translation>
    </message>
    <message>
        <source>1 &amp;hour</source>
        <translation>1 &amp;hodinu</translation>
    </message>
    <message>
        <source>1 &amp;day</source>
        <translation>1 &amp;deň</translation>
    </message>
    <message>
        <source>1 &amp;week</source>
        <translation>1 &amp;týždeň</translation>
    </message>
    <message>
        <source>1 &amp;year</source>
        <translation>1 &amp;rok</translation>
    </message>
    <message>
        <source>&amp;Disconnect</source>
        <translation>&amp;Odpojiť</translation>
    </message>
    <message>
        <source>Ban for</source>
        <translation>Zákaz pre</translation>
    </message>
    <message>
        <source>&amp;Unban</source>
        <translation>&amp;Zrušiť zákaz</translation>
    </message>
    <message>
        <source>Welcome to the %1 RPC console.</source>
        <translation>Vitajte v %1 RPC konzole</translation>
    </message>
    <message>
        <source>Use up and down arrows to navigate history, and %1 to clear screen.</source>
        <translation>V histórii sa pohybujete šípkami hore a dole a pomocou %1 čistíte obrazovku.</translation>
    </message>
    <message>
        <source>Type %1 for an overview of available commands.</source>
        <translation>Napíš %1 pre prehľad dostupných príkazov.</translation>
    </message>
    <message>
        <source>For more information on using this console type %1.</source>
        <translation>Pre viac informácií ako používať túto konzolu napíšte %1.</translation>
    </message>
    <message>
        <source>WARNING: Scammers have been active, telling users to type commands here, stealing their wallet contents. Do not use this console without fully understanding the ramifications of a command.</source>
        <translation>UPOZORNENIE: Podvodníci sú aktívni a hovoria používateľom, aby sem zadávali príkazy, ktorými im ale následne vykradnú ich peňaženky. Nepoužívajte túto konzolu, ak plne nepoznáte dôsledky jednotlivých príkazov.</translation>
    </message>
    <message>
        <source>Network activity disabled</source>
        <translation>Sieťová aktivita zakázaná</translation>
    </message>
    <message>
        <source>Executing command without any wallet</source>
        <translation>Príkaz sa vykonáva bez peňaženky</translation>
    </message>
    <message>
        <source>Executing command using "%1" wallet</source>
        <translation>Príkaz sa vykonáva s použitím peňaženky "%1"</translation>
    </message>
    <message>
        <source>(node id: %1)</source>
        <translation>(ID uzlu: %1)</translation>
    </message>
    <message>
        <source>via %1</source>
        <translation>cez %1</translation>
    </message>
    <message>
        <source>never</source>
        <translation>nikdy</translation>
    </message>
    <message>
        <source>Inbound</source>
        <translation>Prichádzajúce</translation>
    </message>
    <message>
        <source>Outbound</source>
        <translation>Odchádzajúce</translation>
    </message>
    <message>
        <source>Yes</source>
        <translation>Áno</translation>
    </message>
    <message>
        <source>No</source>
        <translation>Nie</translation>
    </message>
    <message>
        <source>Unknown</source>
        <translation>neznámy</translation>
    </message>
</context>
<context>
    <name>ReceiveCoinsDialog</name>
    <message>
        <source>&amp;Amount:</source>
        <translation>&amp;Suma:</translation>
    </message>
    <message>
        <source>&amp;Label:</source>
        <translation>&amp;Popis:</translation>
    </message>
    <message>
        <source>&amp;Message:</source>
        <translation>&amp;Správa:</translation>
    </message>
    <message>
        <source>An optional message to attach to the payment request, which will be displayed when the request is opened. Note: The message will not be sent with the payment over the Qtum network.</source>
        <translation>Pridať voliteľnú správu k výzve na zaplatenie, ktorá sa zobrazí keď bude výzva otvorená. Poznámka: Správa nebude poslaná s platbou cez sieť Qtum.</translation>
    </message>
    <message>
        <source>An optional label to associate with the new receiving address.</source>
        <translation>Voliteľný popis ktorý sa pridá k tejto novej prijímajúcej adrese.</translation>
    </message>
    <message>
        <source>Use this form to request payments. All fields are &lt;b&gt;optional&lt;/b&gt;.</source>
        <translation>Použite tento formulár pre vyžiadanie platby. Všetky polia sú &lt;b&gt;voliteľné&lt;/b&gt;.</translation>
    </message>
    <message>
        <source>An optional amount to request. Leave this empty or zero to not request a specific amount.</source>
        <translation>Voliteľná požadovaná suma. Nechajte prázdne alebo nulu ak nepožadujete určitú sumu.</translation>
    </message>
    <message>
<<<<<<< HEAD
        <source>&amp;Create new receiving address</source>
        <translation>Vytvoriť novú adresu pre prijímanie</translation>
=======
        <source>An optional label to associate with the new receiving address (used by you to identify an invoice).  It is also attached to the payment request.</source>
        <translation>Voliteľný popis ktorý sa pridá k tejto novej prijímajúcej adrese (pre jednoduchšiu identifikáciu). Tento popis je taktiež pridaný do výzvy k platbe.</translation>
    </message>
    <message>
        <source>An optional message that is attached to the payment request and may be displayed to the sender.</source>
        <translation>Voliteľná správa ktorá bude pridaná k tejto platobnej výzve a môže byť zobrazená odosielateľovi.</translation>
    </message>
    <message>
        <source>&amp;Create new receiving address</source>
        <translation>&amp;Vytvoriť novú príjmaciu adresu</translation>
>>>>>>> ee8ca219
    </message>
    <message>
        <source>Clear all fields of the form.</source>
        <translation>Vyčistiť všetky polia formulára.</translation>
    </message>
    <message>
        <source>Clear</source>
        <translation>Vyčistiť</translation>
    </message>
    <message>
        <source>Native segwit addresses (aka Bech32 or BIP-173) reduce your transaction fees later on and offer better protection against typos, but old wallets don't support them. When unchecked, an address compatible with older wallets will be created instead.</source>
        <translation>Natívne segwit adresy (Bech32 or BIP-173) znižujú Vaše budúce transakčné poplatky and ponúkajú lepšiu ochranu pred preklepmi, avšak staré peňaženky ich nepodporujú. Ak je toto pole nezaškrtnuté, bude vytvorená adresa kompatibilná so staršími peňaženkami.</translation>
    </message>
    <message>
        <source>Generate native segwit (Bech32) address</source>
        <translation>Generovať natívnu segwit adresu (Bech32)</translation>
    </message>
    <message>
        <source>Requested payments history</source>
        <translation>História vyžiadaných platieb</translation>
    </message>
    <message>
        <source>Show the selected request (does the same as double clicking an entry)</source>
        <translation>Zobraz zvolenú požiadavku (urobí to isté ako dvoj-klik na záznam)</translation>
    </message>
    <message>
        <source>Show</source>
        <translation>Zobraziť</translation>
    </message>
    <message>
        <source>Remove the selected entries from the list</source>
        <translation>Odstrániť zvolené záznamy zo zoznamu</translation>
    </message>
    <message>
        <source>Remove</source>
        <translation>Odstrániť</translation>
    </message>
    <message>
        <source>Copy URI</source>
        <translation>Kopírovať URI</translation>
    </message>
    <message>
        <source>Copy label</source>
        <translation>Kopírovať popis</translation>
    </message>
    <message>
        <source>Copy message</source>
        <translation>Kopírovať správu</translation>
    </message>
    <message>
        <source>Copy amount</source>
        <translation>Kopírovať sumu</translation>
    </message>
</context>
<context>
    <name>ReceiveRequestDialog</name>
    <message>
        <source>QR Code</source>
        <translation>QR kód</translation>
    </message>
    <message>
        <source>Copy &amp;URI</source>
        <translation>Kopírovať &amp;URI</translation>
    </message>
    <message>
        <source>Copy &amp;Address</source>
        <translation>Kopírovať &amp;adresu</translation>
    </message>
    <message>
        <source>&amp;Save Image...</source>
        <translation>&amp;Uložiť obrázok...</translation>
    </message>
    <message>
        <source>Request payment to %1</source>
        <translation>Vyžiadať platbu pre %1</translation>
    </message>
    <message>
        <source>Payment information</source>
        <translation>Informácia o platbe</translation>
    </message>
    <message>
        <source>URI</source>
        <translation>URI</translation>
    </message>
    <message>
        <source>Address</source>
        <translation>Adresa</translation>
    </message>
    <message>
        <source>Amount</source>
        <translation>Suma</translation>
    </message>
    <message>
        <source>Label</source>
        <translation>Popis</translation>
    </message>
    <message>
        <source>Message</source>
        <translation>Správa</translation>
    </message>
    <message>
        <source>Wallet</source>
        <translation>Peňaženka</translation>
    </message>
</context>
<context>
    <name>RecentRequestsTableModel</name>
    <message>
        <source>Date</source>
        <translation>Dátum</translation>
    </message>
    <message>
        <source>Label</source>
        <translation>Popis</translation>
    </message>
    <message>
        <source>Message</source>
        <translation>Správa</translation>
    </message>
    <message>
        <source>(no label)</source>
        <translation>(bez popisu)</translation>
    </message>
    <message>
        <source>(no message)</source>
        <translation>(žiadna správa)</translation>
    </message>
    <message>
        <source>(no amount requested)</source>
        <translation>(nepožadovaná žiadna suma)</translation>
    </message>
    <message>
        <source>Requested</source>
        <translation>Požadované</translation>
    </message>
</context>
<context>
    <name>SendCoinsDialog</name>
    <message>
        <source>Send Coins</source>
        <translation>Poslať Qtums</translation>
    </message>
    <message>
        <source>Coin Control Features</source>
        <translation>Možnosti kontroly mincí</translation>
    </message>
    <message>
        <source>Inputs...</source>
        <translation>Vstupy...</translation>
    </message>
    <message>
        <source>automatically selected</source>
        <translation>automaticky vybrané</translation>
    </message>
    <message>
        <source>Insufficient funds!</source>
        <translation>Nedostatok prostriedkov!</translation>
    </message>
    <message>
        <source>Quantity:</source>
        <translation>Množstvo:</translation>
    </message>
    <message>
        <source>Bytes:</source>
        <translation>Bajtov:</translation>
    </message>
    <message>
        <source>Amount:</source>
        <translation>Suma:</translation>
    </message>
    <message>
        <source>Fee:</source>
        <translation>Poplatok:</translation>
    </message>
    <message>
        <source>After Fee:</source>
        <translation>Po poplatku:</translation>
    </message>
    <message>
        <source>Change:</source>
        <translation>Zmena:</translation>
    </message>
    <message>
        <source>If this is activated, but the change address is empty or invalid, change will be sent to a newly generated address.</source>
        <translation>Ak aktivované ale adresa pre výdavok je prázdna alebo neplatná, výdavok bude poslaný na novovytvorenú adresu.</translation>
    </message>
    <message>
        <source>Custom change address</source>
        <translation>Vlastná adresa zmeny</translation>
    </message>
    <message>
        <source>Transaction Fee:</source>
        <translation>Poplatok za transakciu:</translation>
    </message>
    <message>
        <source>Choose...</source>
        <translation>Zvoliť...</translation>
    </message>
    <message>
        <source>Using the fallbackfee can result in sending a transaction that will take several hours or days (or never) to confirm. Consider choosing your fee manually or wait until you have validated the complete chain.</source>
        <translation>Použitie núdzového poplatku („fallbackfee“) môže vyústiť v transakciu, ktoré bude trvat hodiny nebo dny (prípadne večnosť), kým bude potvrdená. Zvážte preto ručné nastaveníe poplatku, prípadne počkajte, až sa Vám kompletne zvaliduje reťazec blokov.</translation>
    </message>
    <message>
        <source>Warning: Fee estimation is currently not possible.</source>
        <translation>Upozornenie: teraz nie je možné poplatok odhadnúť.</translation>
    </message>
    <message>
        <source>Specify a custom fee per kB (1,000 bytes) of the transaction's virtual size.

Note:  Since the fee is calculated on a per-byte basis, a fee of "100 satoshis per kB" for a transaction size of 500 bytes (half of 1 kB) would ultimately yield a fee of only 50 satoshis.</source>
        <translation>Špecifikujte vlastný poplatok za kB (1000 bajtov) virtuálnej veľkosti transakcie.

Poznámka: Keďže poplatok je počítaný za bajt, poplatok o hodnote "100 satoshi za kB" a veľkosti transakcie 500 bajtov (polovica z 1 kB) by stál len 50 satoshi.</translation>
    </message>
    <message>
        <source>per kilobyte</source>
        <translation>za kilobajt</translation>
    </message>
    <message>
        <source>Hide</source>
        <translation>Skryť</translation>
    </message>
    <message>
        <source>Recommended:</source>
        <translation>Odporúčaný:</translation>
    </message>
    <message>
        <source>Custom:</source>
        <translation>Vlastný:</translation>
    </message>
    <message>
        <source>(Smart fee not initialized yet. This usually takes a few blocks...)</source>
        <translation>(Automatický poplatok ešte nebol vypočítaný. Toto zvyčajne trvá niekoľko blokov...)</translation>
    </message>
    <message>
        <source>Send to multiple recipients at once</source>
        <translation>Poslať viacerým príjemcom naraz</translation>
    </message>
    <message>
        <source>Add &amp;Recipient</source>
        <translation>&amp;Pridať príjemcu</translation>
    </message>
    <message>
        <source>Clear all fields of the form.</source>
        <translation>Vyčistiť všetky polia formulára.</translation>
    </message>
    <message>
        <source>Dust:</source>
        <translation>Prach:</translation>
    </message>
    <message>
<<<<<<< HEAD
=======
        <source>Hide transaction fee settings</source>
        <translation>Skryť nastavenie poplatkov transakcie</translation>
    </message>
    <message>
>>>>>>> ee8ca219
        <source>When there is less transaction volume than space in the blocks, miners as well as relaying nodes may enforce a minimum fee. Paying only this minimum fee is just fine, but be aware that this can result in a never confirming transaction once there is more demand for qtum transactions than the network can process.</source>
        <translation>Ak je v blokoch menej objemu transakcií ako priestoru, ťažiari ako aj vysielacie uzly, môžu uplatniť minimálny poplatok. Platiť iba minimálny poplatok je v poriadku, ale uvedomte si, že to môže mať za následok transakciu, ktorá sa nikdy nepotvrdí, akonáhle je väčší dopyt po qtumových transakciách, než dokáže sieť spracovať.</translation>
    </message>
    <message>
        <source>A too low fee might result in a never confirming transaction (read the tooltip)</source>
        <translation>Príliš nízky poplatok môže mať za následok nikdy nepotvrdenú transakciu (prečítajte si popis)</translation>
    </message>
    <message>
        <source>Confirmation time target:</source>
        <translation>Cieľový čas potvrdenia:</translation>
    </message>
    <message>
        <source>Enable Replace-By-Fee</source>
        <translation>Povoliť dodatočné navýšenie poplatku (tzv. „Replace-By-Fee“)</translation>
    </message>
    <message>
        <source>With Replace-By-Fee (BIP-125) you can increase a transaction's fee after it is sent. Without this, a higher fee may be recommended to compensate for increased transaction delay risk.</source>
        <translation>S dodatočným navýšením poplatku (BIP-125, tzv. „Replace-By-Fee“), môžete zvýšiť poplatok aj po odoslaní. Bez toho, by mohol byť navrhnutý väčší transakčný poplatok, aby kompenzoval zvýšené riziko omeškania transakcie.</translation>
    </message>
    <message>
        <source>Clear &amp;All</source>
        <translation>&amp;Zmazať všetko</translation>
    </message>
    <message>
        <source>Balance:</source>
        <translation>Zostatok:</translation>
    </message>
    <message>
        <source>Confirm the send action</source>
        <translation>Potvrďte odoslanie</translation>
    </message>
    <message>
        <source>S&amp;end</source>
        <translation>&amp;Odoslať</translation>
    </message>
    <message>
        <source>Copy quantity</source>
        <translation>Kopírovať množstvo</translation>
    </message>
    <message>
        <source>Copy amount</source>
        <translation>Kopírovať sumu</translation>
    </message>
    <message>
        <source>Copy fee</source>
        <translation>Kopírovať poplatok</translation>
    </message>
    <message>
        <source>Copy after fee</source>
        <translation>Kopírovať po poplatkoch</translation>
    </message>
    <message>
        <source>Copy bytes</source>
        <translation>Kopírovať bajty</translation>
    </message>
    <message>
        <source>Copy dust</source>
        <translation>Kopírovať prach</translation>
    </message>
    <message>
        <source>Copy change</source>
        <translation>Kopírovať zmenu</translation>
    </message>
    <message>
        <source>%1 (%2 blocks)</source>
        <translation>%1 (%2 blokov)</translation>
    </message>
    <message>
<<<<<<< HEAD
=======
        <source>Cr&amp;eate Unsigned</source>
        <translation>Vytvoriť bez podpisu</translation>
    </message>
    <message>
        <source>Creates a Partially Signed Qtum Transaction (PSBT) for use with e.g. an offline %1 wallet, or a PSBT-compatible hardware wallet.</source>
        <translation>Vytvorí čiastočne podpísanú Qtum transakciu (Partially Signed Qtum Transaction - PSBT) na použitie napríklad s offline %1 peňaženkou alebo v hardvérovej peňaženke kompatibilnej s PSBT.</translation>
    </message>
    <message>
>>>>>>> ee8ca219
        <source> from wallet '%1'</source>
        <translation> z peňaženky '%1'</translation>
    </message>
    <message>
        <source>%1 to '%2'</source>
        <translation>%1 do '%2'</translation>
    </message>
    <message>
        <source>%1 to %2</source>
        <translation>%1 do %2</translation>
    </message>
    <message>
        <source>Do you want to draft this transaction?</source>
        <translation>Chcete naplánovať túto transakciu?</translation>
    </message>
    <message>
        <source>Are you sure you want to send?</source>
        <translation>Určite chcete odoslať transakciu?</translation>
    </message>
    <message>
        <source>or</source>
        <translation>alebo</translation>
    </message>
    <message>
        <source>You can increase the fee later (signals Replace-By-Fee, BIP-125).</source>
        <translation>Poplatok môžete navýšiť neskôr (vysiela sa "Replace-By-Fee" - nahradenie poplatkom, BIP-125).</translation>
    </message>
    <message>
        <source>Please, review your transaction.</source>
        <translation>Prosím, skontrolujte Vašu transakciu.</translation>
    </message>
    <message>
        <source>Transaction fee</source>
        <translation>Transakčný poplatok</translation>
    </message>
    <message>
        <source>Not signalling Replace-By-Fee, BIP-125.</source>
        <translation>Nevysiela sa "Replace-By-Fee" - nahradenie poplatkom, BIP-125.</translation>
    </message>
    <message>
        <source>Total Amount</source>
        <translation>Celková suma</translation>
    </message>
    <message>
        <source>To review recipient list click "Show Details..."</source>
        <translation>Pre prezretie zoznamu príjemcov kliknite "Zobraziť detaily..."</translation>
    </message>
    <message>
        <source>Confirm send coins</source>
        <translation>Potvrďte odoslanie mincí</translation>
    </message>
    <message>
        <source>Confirm transaction proposal</source>
        <translation>Potvrdiť návrh transakcie</translation>
    </message>
    <message>
        <source>Copy PSBT to clipboard</source>
        <translation>Skopírovať PSBT do schránky</translation>
    </message>
    <message>
        <source>Send</source>
        <translation>Odoslať</translation>
    </message>
    <message>
        <source>PSBT copied</source>
        <translation>PSBT skopírovaný</translation>
    </message>
    <message>
        <source>Watch-only balance:</source>
        <translation>Iba sledovaný zostatok:</translation>
    </message>
    <message>
        <source>The recipient address is not valid. Please recheck.</source>
        <translation>Adresa príjemcu je neplatná. Prosím, overte ju.</translation>
    </message>
    <message>
        <source>The amount to pay must be larger than 0.</source>
        <translation>Suma na úhradu musí byť väčšia ako 0.</translation>
    </message>
    <message>
        <source>The amount exceeds your balance.</source>
        <translation>Suma je vyššia ako Váš zostatok.</translation>
    </message>
    <message>
        <source>The total exceeds your balance when the %1 transaction fee is included.</source>
        <translation>Celková suma prevyšuje Váš zostatok ak sú započítané aj transakčné poplatky %1.</translation>
    </message>
    <message>
        <source>Duplicate address found: addresses should only be used once each.</source>
        <translation>Našla sa duplicitná adresa: každá adresa by sa mala použiť len raz.</translation>
    </message>
    <message>
        <source>Transaction creation failed!</source>
        <translation>Vytvorenie transakcie zlyhalo!</translation>
    </message>
    <message>
        <source>A fee higher than %1 is considered an absurdly high fee.</source>
        <translation>Poplatok vyšší ako %1 sa považuje za neprimerane vysoký.</translation>
    </message>
    <message>
        <source>Payment request expired.</source>
        <translation>Vypršala platnosť požiadavky na platbu.</translation>
    </message>
    <message numerus="yes">
        <source>Estimated to begin confirmation within %n block(s).</source>
        <translation><numerusform>Odhadovaný začiatok potvrdzovania po %n bloku.</numerusform><numerusform>Odhadovaný začiatok potvrdzovania po %n blokoch.</numerusform><numerusform>Odhadovaný začiatok potvrdzovania po %n blokoch.</numerusform><numerusform>Odhadovaný začiatok potvrdzovania po %n blokoch.</numerusform></translation>
    </message>
    <message>
        <source>Warning: Invalid Qtum address</source>
        <translation>Varovanie: Neplatná Qtum adresa</translation>
    </message>
    <message>
        <source>Warning: Unknown change address</source>
        <translation>UPOZORNENIE: Neznáma výdavková adresa</translation>
    </message>
    <message>
        <source>Confirm custom change address</source>
        <translation>Potvrďte vlastnú výdavkovú adresu</translation>
    </message>
    <message>
        <source>The address you selected for change is not part of this wallet. Any or all funds in your wallet may be sent to this address. Are you sure?</source>
        <translation>Zadaná adresa pre výdavok nie je súčasťou tejto peňaženky. Časť alebo všetky peniaze z peňaženky môžu byť odoslané na túto adresu. Ste si istý?</translation>
    </message>
    <message>
        <source>(no label)</source>
        <translation>(bez popisu)</translation>
    </message>
</context>
<context>
    <name>SendCoinsEntry</name>
    <message>
        <source>A&amp;mount:</source>
        <translation>Su&amp;ma:</translation>
    </message>
    <message>
        <source>Pay &amp;To:</source>
        <translation>Zapla&amp;tiť:</translation>
    </message>
    <message>
        <source>&amp;Label:</source>
        <translation>&amp;Popis:</translation>
    </message>
    <message>
        <source>Choose previously used address</source>
        <translation>Vybrať predtým použitú adresu</translation>
    </message>
    <message>
<<<<<<< HEAD
        <source>This is a normal payment.</source>
        <translation>Toto je normálna platba.</translation>
    </message>
    <message>
=======
>>>>>>> ee8ca219
        <source>The Qtum address to send the payment to</source>
        <translation>Zvoľte adresu kam poslať platbu</translation>
    </message>
    <message>
        <source>Alt+A</source>
        <translation>Alt+A</translation>
    </message>
    <message>
        <source>Paste address from clipboard</source>
        <translation>Vložiť adresu zo schránky</translation>
    </message>
    <message>
        <source>Alt+P</source>
        <translation>Alt+P</translation>
    </message>
    <message>
        <source>Remove this entry</source>
        <translation>Odstrániť túto položku</translation>
    </message>
    <message>
<<<<<<< HEAD
=======
        <source>The amount to send in the selected unit</source>
        <translation>Suma na odoslanie vo vybranej mene</translation>
    </message>
    <message>
>>>>>>> ee8ca219
        <source>The fee will be deducted from the amount being sent. The recipient will receive less qtums than you enter in the amount field. If multiple recipients are selected, the fee is split equally.</source>
        <translation>Poplatok sa odpočíta od čiastky, ktorú odosielate. Príjemca dostane menej qtumov ako zadáte. Ak je vybraných viacero príjemcov, poplatok je rozdelený rovným dielom.</translation>
    </message>
    <message>
        <source>S&amp;ubtract fee from amount</source>
        <translation>Odpočítať poplatok od s&amp;umy</translation>
    </message>
    <message>
        <source>Use available balance</source>
        <translation>Použiť dostupné zdroje</translation>
    </message>
    <message>
        <source>Message:</source>
        <translation>Správa:</translation>
    </message>
    <message>
        <source>This is an unauthenticated payment request.</source>
        <translation>Toto je neoverená výzva k platbe.</translation>
    </message>
    <message>
        <source>This is an authenticated payment request.</source>
        <translation>Toto je overená výzva k platbe.</translation>
    </message>
    <message>
        <source>Enter a label for this address to add it to the list of used addresses</source>
        <translation>Vložte popis pre túto adresu aby sa uložila do zoznamu použitých adries</translation>
    </message>
    <message>
        <source>A message that was attached to the qtum: URI which will be stored with the transaction for your reference. Note: This message will not be sent over the Qtum network.</source>
        <translation>Správa ktorá bola pripojená k qtum: URI a ktorá bude uložená s transakcou pre Vaše potreby. Poznámka: Táto správa nebude poslaná cez sieť Qtum.</translation>
    </message>
    <message>
        <source>Pay To:</source>
        <translation>Platba pre:</translation>
    </message>
    <message>
        <source>Memo:</source>
        <translation>Poznámka:</translation>
    </message>
</context>
<context>
    <name>ShutdownWindow</name>
    <message>
        <source>%1 is shutting down...</source>
        <translation>%1 sa vypína...</translation>
    </message>
    <message>
        <source>Do not shut down the computer until this window disappears.</source>
        <translation>Nevypínajte počítač kým toto okno nezmizne.</translation>
    </message>
</context>
<context>
    <name>SignVerifyMessageDialog</name>
    <message>
        <source>Signatures - Sign / Verify a Message</source>
        <translation>Podpisy - Podpísať / Overiť správu</translation>
    </message>
    <message>
        <source>&amp;Sign Message</source>
        <translation>&amp;Podpísať Správu</translation>
    </message>
    <message>
        <source>You can sign messages/agreements with your addresses to prove you can receive qtums sent to them. Be careful not to sign anything vague or random, as phishing attacks may try to trick you into signing your identity over to them. Only sign fully-detailed statements you agree to.</source>
        <translation>Môžete podpísať správy svojou adresou a dokázať, že viete prijímať mince zaslané na túto adresu. Buďte však opatrní a podpíšte len podrobné prehlásenia, s ktorými plne súhlasíte, nakoľko útoky typu "phishing" Vás môžu lákať k podpísaniu nejasných alebo príliš všeobecných tvrdení čím prevezmú vašu identitu.</translation>
    </message>
    <message>
        <source>The Qtum address to sign the message with</source>
        <translation>Qtum adresa pre podpísanie správy s</translation>
    </message>
    <message>
        <source>Choose previously used address</source>
        <translation>Vybrať predtým použitú adresu</translation>
    </message>
    <message>
        <source>Alt+A</source>
        <translation>Alt+A</translation>
    </message>
    <message>
        <source>Paste address from clipboard</source>
        <translation>Vložiť adresu zo schránky</translation>
    </message>
    <message>
        <source>Alt+P</source>
        <translation>Alt+P</translation>
    </message>
    <message>
        <source>Enter the message you want to sign here</source>
        <translation>Sem vložte správu ktorú chcete podpísať</translation>
    </message>
    <message>
        <source>Signature</source>
        <translation>Podpis</translation>
    </message>
    <message>
        <source>Copy the current signature to the system clipboard</source>
        <translation>Kopírovať tento podpis do systémovej schránky</translation>
    </message>
    <message>
        <source>Sign the message to prove you own this Qtum address</source>
        <translation>Podpíšte správu aby ste dokázali že vlastníte túto adresu</translation>
    </message>
    <message>
        <source>Sign &amp;Message</source>
        <translation>Podpísať &amp;správu</translation>
    </message>
    <message>
        <source>Reset all sign message fields</source>
        <translation>Vynulovať všetky polia podpisu správy</translation>
    </message>
    <message>
        <source>Clear &amp;All</source>
        <translation>&amp;Zmazať všetko</translation>
    </message>
    <message>
        <source>&amp;Verify Message</source>
        <translation>O&amp;veriť správu...</translation>
    </message>
    <message>
        <source>Enter the receiver's address, message (ensure you copy line breaks, spaces, tabs, etc. exactly) and signature below to verify the message. Be careful not to read more into the signature than what is in the signed message itself, to avoid being tricked by a man-in-the-middle attack. Note that this only proves the signing party receives with the address, it cannot prove sendership of any transaction!</source>
        <translation>Vložte adresu príjemcu, správu (uistite sa, že presne kopírujete ukončenia riadkov, medzery, odrážky, atď.) a podpis pre potvrdenie správy. Buďte opatrní a nedomýšľajte si viac než je uvedené v samotnej podpísanej správe a môžete sa tak vyhnúť podvodu MITM útokom. Toto len potvrdzuje, že podpisujúca strana môže prijímať na tejto adrese, nepotvrdzuje to vlastníctvo žiadnej transakcie!</translation>
    </message>
    <message>
        <source>The Qtum address the message was signed with</source>
        <translation>Adresa Qtum, ktorou bola podpísaná správa</translation>
<<<<<<< HEAD
=======
    </message>
    <message>
        <source>The signed message to verify</source>
        <translation>Podpísaná správa na overenie</translation>
    </message>
    <message>
        <source>The signature given when the message was signed</source>
        <translation>Poskytnutý podpis pri podpísaní správy</translation>
>>>>>>> ee8ca219
    </message>
    <message>
        <source>Verify the message to ensure it was signed with the specified Qtum address</source>
        <translation>Overím správy sa uistiť že bola podpísaná označenou Qtum adresou</translation>
    </message>
    <message>
        <source>Verify &amp;Message</source>
        <translation>&amp;Overiť správu</translation>
    </message>
    <message>
        <source>Reset all verify message fields</source>
        <translation>Obnoviť všetky polia v overiť správu</translation>
    </message>
    <message>
        <source>Click "Sign Message" to generate signature</source>
        <translation>Kliknite "Podpísať správu" pre vytvorenie podpisu</translation>
    </message>
    <message>
        <source>The entered address is invalid.</source>
        <translation>Zadaná adresa je neplatná.</translation>
    </message>
    <message>
        <source>Please check the address and try again.</source>
        <translation>Prosím skontrolujte adresu a skúste znova.</translation>
    </message>
    <message>
        <source>The entered address does not refer to a key.</source>
        <translation>Vložená adresa nezodpovedá žiadnemu kľúču.</translation>
    </message>
    <message>
        <source>Wallet unlock was cancelled.</source>
        <translation>Odomknutie peňaženky bolo zrušené.</translation>
    </message>
    <message>
        <source>No error</source>
        <translation>Bez chyby</translation>
    </message>
    <message>
        <source>Private key for the entered address is not available.</source>
        <translation>Súkromný kľúč pre zadanú adresu nieje k dispozícii.</translation>
    </message>
    <message>
        <source>Message signing failed.</source>
        <translation>Podpísanie správy zlyhalo.</translation>
    </message>
    <message>
        <source>Message signed.</source>
        <translation>Správa podpísaná.</translation>
    </message>
    <message>
        <source>The signature could not be decoded.</source>
        <translation>Podpis nie je možné dekódovať.</translation>
    </message>
    <message>
        <source>Please check the signature and try again.</source>
        <translation>Prosím skontrolujte podpis a skúste znova.</translation>
    </message>
    <message>
        <source>The signature did not match the message digest.</source>
        <translation>Podpis sa nezhoduje so zhrnutím správy.</translation>
    </message>
    <message>
        <source>Message verification failed.</source>
        <translation>Overenie správy zlyhalo.</translation>
    </message>
    <message>
        <source>Message verified.</source>
        <translation>Správa overená.</translation>
    </message>
</context>
<context>
    <name>TrafficGraphWidget</name>
    <message>
        <source>KB/s</source>
        <translation>KB/s</translation>
    </message>
</context>
<context>
    <name>TransactionDesc</name>
    <message numerus="yes">
        <source>Open for %n more block(s)</source>
        <translation><numerusform>Otvoriť pre %n ďalší blok</numerusform><numerusform>Otvoriť pre %n ďalšie bloky</numerusform><numerusform>Otvoriť pre %n ďalších blokov</numerusform><numerusform>Otvoriť pre %n ďalších blokov</numerusform></translation>
    </message>
    <message>
        <source>Open until %1</source>
        <translation>Otvorené do %1</translation>
    </message>
    <message>
        <source>conflicted with a transaction with %1 confirmations</source>
        <translation>koliduje s transakciou s %1 potvrdeniami</translation>
    </message>
    <message>
        <source>0/unconfirmed, %1</source>
        <translation>0/nepotvrdené, %1</translation>
    </message>
    <message>
        <source>in memory pool</source>
        <translation>v transakčnom zásobníku</translation>
    </message>
    <message>
        <source>not in memory pool</source>
        <translation>nie je v transakčnom zásobníku</translation>
    </message>
    <message>
        <source>abandoned</source>
        <translation>zanechaná</translation>
    </message>
    <message>
        <source>%1/unconfirmed</source>
        <translation>%1/nepotvrdené</translation>
    </message>
    <message>
        <source>%1 confirmations</source>
        <translation>%1 potvrdení</translation>
    </message>
    <message>
        <source>Status</source>
        <translation>Stav</translation>
    </message>
    <message>
        <source>Date</source>
        <translation>Dátum</translation>
    </message>
    <message>
        <source>Source</source>
        <translation>Zdroj</translation>
    </message>
    <message>
        <source>Generated</source>
        <translation>Vygenerované</translation>
    </message>
    <message>
        <source>From</source>
        <translation>Od</translation>
    </message>
    <message>
        <source>unknown</source>
        <translation>neznámy</translation>
    </message>
    <message>
        <source>To</source>
        <translation>do</translation>
    </message>
    <message>
        <source>own address</source>
        <translation>vlastná adresa</translation>
    </message>
    <message>
        <source>watch-only</source>
        <translation>Iba sledovanie</translation>
    </message>
    <message>
        <source>label</source>
        <translation>popis</translation>
    </message>
    <message>
        <source>Credit</source>
        <translation>Kredit</translation>
    </message>
    <message numerus="yes">
        <source>matures in %n more block(s)</source>
        <translation><numerusform>dozreje za %n ďalší blok</numerusform><numerusform>dozreje za %n ďalšie bloky</numerusform><numerusform>dozreje za %n ďalších blokov</numerusform><numerusform>dozreje za %n ďalších blokov</numerusform></translation>
    </message>
    <message>
        <source>not accepted</source>
        <translation>neprijaté</translation>
    </message>
    <message>
        <source>Debit</source>
        <translation>Debet</translation>
    </message>
    <message>
        <source>Total debit</source>
        <translation>Celkový debet</translation>
    </message>
    <message>
        <source>Total credit</source>
        <translation>Celkový kredit</translation>
    </message>
    <message>
        <source>Transaction fee</source>
        <translation>Transakčný poplatok</translation>
    </message>
    <message>
        <source>Net amount</source>
        <translation>Suma netto</translation>
    </message>
    <message>
        <source>Message</source>
        <translation>Správa</translation>
    </message>
    <message>
        <source>Comment</source>
        <translation>Komentár</translation>
    </message>
    <message>
        <source>Transaction ID</source>
        <translation>ID transakcie</translation>
    </message>
    <message>
        <source>Transaction total size</source>
        <translation>Celková veľkosť transakcie</translation>
    </message>
    <message>
        <source>Transaction virtual size</source>
        <translation>Virtuálna veľkosť transakcie</translation>
    </message>
    <message>
        <source>Output index</source>
        <translation>Index výstupu</translation>
    </message>
    <message>
        <source> (Certificate was not verified)</source>
        <translation>(Certifikát nebol overený)</translation>
    </message>
    <message>
        <source>Merchant</source>
        <translation>Kupec</translation>
    </message>
    <message>
        <source>Generated coins must mature %1 blocks before they can be spent. When you generated this block, it was broadcast to the network to be added to the block chain. If it fails to get into the chain, its state will change to "not accepted" and it won't be spendable. This may occasionally happen if another node generates a block within a few seconds of yours.</source>
        <translation>Vytvorené coins musia dospieť %1 blokov kým môžu byť minuté. Keď vytvoríte tento blok, bude rozoslaný do siete aby bol akceptovaný do reťaze blokov. Ak sa nedostane reťaze, jeho stav sa zmení na "zamietnutý" a nebude sa dať minúť. Toto sa môže občas stať ak iná nóda vytvorí blok približne v tom istom čase.</translation>
    </message>
    <message>
        <source>Debug information</source>
        <translation>Ladiace informácie</translation>
    </message>
    <message>
        <source>Transaction</source>
        <translation>Transakcie</translation>
    </message>
    <message>
        <source>Inputs</source>
        <translation>Vstupy</translation>
    </message>
    <message>
        <source>Amount</source>
        <translation>Suma</translation>
    </message>
    <message>
        <source>true</source>
        <translation>pravda</translation>
    </message>
    <message>
        <source>false</source>
        <translation>nepravda</translation>
    </message>
</context>
<context>
    <name>TransactionDescDialog</name>
    <message>
        <source>This pane shows a detailed description of the transaction</source>
        <translation>Táto časť obrazovky zobrazuje detailný popis transakcie</translation>
    </message>
    <message>
        <source>Details for %1</source>
        <translation>Podrobnosti pre %1</translation>
    </message>
</context>
<context>
    <name>TransactionTableModel</name>
    <message>
        <source>Date</source>
        <translation>Dátum</translation>
    </message>
    <message>
        <source>Type</source>
        <translation>Typ</translation>
    </message>
    <message>
        <source>Label</source>
        <translation>Popis</translation>
    </message>
    <message numerus="yes">
        <source>Open for %n more block(s)</source>
        <translation><numerusform>Otvoriť pre %n ďalší blok</numerusform><numerusform>Otvoriť pre %n ďalšie bloky</numerusform><numerusform>Otvoriť pre %n ďalších blokov</numerusform><numerusform>Otvoriť pre %n ďalších blokov</numerusform></translation>
    </message>
    <message>
        <source>Open until %1</source>
        <translation>Otvorené do %1</translation>
    </message>
    <message>
        <source>Unconfirmed</source>
        <translation>Nepotvrdené</translation>
    </message>
    <message>
        <source>Abandoned</source>
        <translation>Zanechaná</translation>
    </message>
    <message>
        <source>Confirming (%1 of %2 recommended confirmations)</source>
        <translation>Potvrdzujem (%1 z %2 odporúčaných potvrdení)</translation>
    </message>
    <message>
        <source>Confirmed (%1 confirmations)</source>
        <translation>Potvrdené (%1 potvrdení)</translation>
    </message>
    <message>
        <source>Conflicted</source>
        <translation>V rozpore</translation>
    </message>
    <message>
        <source>Immature (%1 confirmations, will be available after %2)</source>
        <translation>Nezrelé (%1 potvrdení, bude dostupné po %2)</translation>
    </message>
    <message>
        <source>Generated but not accepted</source>
        <translation>Vypočítané ale neakceptované</translation>
    </message>
    <message>
        <source>Received with</source>
        <translation>Prijaté s</translation>
    </message>
    <message>
        <source>Received from</source>
        <translation>Prijaté od</translation>
    </message>
    <message>
        <source>Sent to</source>
        <translation>Odoslané na</translation>
    </message>
    <message>
        <source>Payment to yourself</source>
        <translation>Platba sebe samému</translation>
    </message>
    <message>
        <source>Mined</source>
        <translation>Vyťažené</translation>
    </message>
    <message>
        <source>watch-only</source>
        <translation>Iba sledovanie</translation>
    </message>
    <message>
        <source>(n/a)</source>
        <translation>(n/a)</translation>
    </message>
    <message>
        <source>(no label)</source>
        <translation>(bez popisu)</translation>
    </message>
    <message>
        <source>Transaction status. Hover over this field to show number of confirmations.</source>
        <translation>Stav transakcie. Prejdite ponad toto pole pre zobrazenie počtu potvrdení.</translation>
    </message>
    <message>
        <source>Date and time that the transaction was received.</source>
        <translation>Dátum a čas prijatia transakcie.</translation>
    </message>
    <message>
        <source>Type of transaction.</source>
        <translation>Typ transakcie.</translation>
    </message>
    <message>
        <source>Whether or not a watch-only address is involved in this transaction.</source>
        <translation>Či je v tejto transakcii adresy iba na sledovanie.</translation>
    </message>
    <message>
        <source>User-defined intent/purpose of the transaction.</source>
        <translation>Užívateľsky určený účel transakcie.</translation>
    </message>
    <message>
        <source>Amount removed from or added to balance.</source>
        <translation>Suma pridaná alebo odobraná k zostatku.</translation>
    </message>
</context>
<context>
    <name>TransactionView</name>
    <message>
        <source>All</source>
        <translation>Všetky</translation>
    </message>
    <message>
        <source>Today</source>
        <translation>Dnes</translation>
    </message>
    <message>
        <source>This week</source>
        <translation>Tento týždeň</translation>
    </message>
    <message>
        <source>This month</source>
        <translation>Tento mesiac</translation>
    </message>
    <message>
        <source>Last month</source>
        <translation>Minulý mesiac</translation>
    </message>
    <message>
        <source>This year</source>
        <translation>Tento rok</translation>
    </message>
    <message>
        <source>Range...</source>
        <translation>Rozsah...</translation>
    </message>
    <message>
        <source>Received with</source>
        <translation>Prijaté s</translation>
    </message>
    <message>
        <source>Sent to</source>
        <translation>Odoslané na</translation>
    </message>
    <message>
        <source>To yourself</source>
        <translation>Ku mne</translation>
    </message>
    <message>
        <source>Mined</source>
        <translation>Vyťažené</translation>
    </message>
    <message>
        <source>Other</source>
        <translation>Iné</translation>
    </message>
    <message>
        <source>Enter address, transaction id, or label to search</source>
        <translation>Pre vyhľadávanie vložte adresu, id transakcie, alebo popis.</translation>
    </message>
    <message>
        <source>Min amount</source>
        <translation>Minimálna suma</translation>
    </message>
    <message>
        <source>Abandon transaction</source>
        <translation>Zabudnúť transakciu</translation>
    </message>
    <message>
        <source>Increase transaction fee</source>
        <translation>Navíš transakčný poplatok</translation>
    </message>
    <message>
        <source>Copy address</source>
        <translation>Kopírovať adresu</translation>
    </message>
    <message>
        <source>Copy label</source>
        <translation>Kopírovať popis</translation>
    </message>
    <message>
        <source>Copy amount</source>
        <translation>Kopírovať sumu</translation>
    </message>
    <message>
        <source>Copy transaction ID</source>
        <translation>Kopírovať ID transakcie</translation>
    </message>
    <message>
        <source>Copy raw transaction</source>
        <translation>Skopírovať neupravenú transakciu</translation>
    </message>
    <message>
        <source>Copy full transaction details</source>
        <translation>Kopírovať všetky podrobnosti o transakcii</translation>
    </message>
    <message>
        <source>Edit label</source>
        <translation>Upraviť popis</translation>
    </message>
    <message>
        <source>Show transaction details</source>
        <translation>Zobraziť podrobnosti transakcie</translation>
    </message>
    <message>
        <source>Export Transaction History</source>
        <translation>Exportovať históriu transakcií</translation>
    </message>
    <message>
        <source>Comma separated file (*.csv)</source>
        <translation>Čiarkou oddelovaný súbor (*.csv)</translation>
    </message>
    <message>
        <source>Confirmed</source>
        <translation>Potvrdené</translation>
    </message>
    <message>
        <source>Watch-only</source>
        <translation>Iba sledovanie</translation>
    </message>
    <message>
        <source>Date</source>
        <translation>Dátum</translation>
    </message>
    <message>
        <source>Type</source>
        <translation>Typ</translation>
    </message>
    <message>
        <source>Label</source>
        <translation>Popis</translation>
    </message>
    <message>
        <source>Address</source>
        <translation>Adresa</translation>
    </message>
    <message>
        <source>ID</source>
        <translation>ID</translation>
    </message>
    <message>
        <source>Exporting Failed</source>
        <translation>Export zlyhal</translation>
    </message>
    <message>
        <source>There was an error trying to save the transaction history to %1.</source>
        <translation>Vyskytla sa chyba pri pokuse o uloženie histórie transakcií do %1.</translation>
    </message>
    <message>
        <source>Exporting Successful</source>
        <translation>Export úspešný</translation>
    </message>
    <message>
        <source>The transaction history was successfully saved to %1.</source>
        <translation>História transakciá bola úspešne uložená do %1.</translation>
    </message>
    <message>
        <source>Range:</source>
        <translation>Rozsah:</translation>
    </message>
    <message>
        <source>to</source>
        <translation>do</translation>
    </message>
</context>
<context>
    <name>UnitDisplayStatusBarControl</name>
    <message>
        <source>Unit to show amounts in. Click to select another unit.</source>
        <translation>Jednotka pre zobrazovanie súm. Kliknite pre zvolenie inej jednotky.</translation>
    </message>
</context>
<context>
    <name>WalletController</name>
    <message>
        <source>Close wallet</source>
        <translation>Zatvoriť peňaženku</translation>
    </message>
    <message>
        <source>Are you sure you wish to close the wallet &lt;i&gt;%1&lt;/i&gt;?</source>
        <translation>Naozaj chcete zavrieť peňaženku &lt;i&gt;%1&lt;/i&gt;?</translation>
    </message>
    <message>
        <source>Closing the wallet for too long can result in having to resync the entire chain if pruning is enabled.</source>
        <translation>Zatvorenie peňaženky na príliš dlhú dobu môže mať za následok potrebu znova synchronizovať celý reťazec blokov (blockchain) v prípade, že je aktivované redukovanie blokov.</translation>
    </message>
</context>
<context>
    <name>WalletFrame</name>
    <message>
        <source>No wallet has been loaded.</source>
        <translation>Nie je načítaná peňaženka.</translation>
    </message>
</context>
<context>
    <name>WalletModel</name>
    <message>
        <source>Send Coins</source>
        <translation>Poslať mince</translation>
    </message>
    <message>
        <source>Fee bump error</source>
        <translation>Chyba pri navyšovaní poplatku</translation>
    </message>
    <message>
        <source>Increasing transaction fee failed</source>
        <translation>Nepodarilo sa navýšiť poplatok</translation>
    </message>
    <message>
        <source>Do you want to increase the fee?</source>
        <translation>Chcete navýšiť poplatok?</translation>
    </message>
    <message>
        <source>Do you want to draft a transaction with fee increase?</source>
        <translation>Chcete naplánovať túto transakciu s navýšením poplatkov.</translation>
    </message>
    <message>
        <source>Current fee:</source>
        <translation>Momentálny poplatok:</translation>
    </message>
    <message>
        <source>Increase:</source>
        <translation>Navýšenie:</translation>
    </message>
    <message>
        <source>New fee:</source>
        <translation>Nový poplatok:</translation>
    </message>
    <message>
        <source>Confirm fee bump</source>
        <translation>Potvrď navýšenie poplatku</translation>
    </message>
    <message>
        <source>Can't draft transaction.</source>
        <translation>Nemožno naplánovať túto transakciu.</translation>
    </message>
    <message>
        <source>PSBT copied</source>
        <translation>PSBT skopírovaný</translation>
    </message>
    <message>
        <source>Can't sign transaction.</source>
        <translation>Nemôzeme podpíaať transakciu.</translation>
    </message>
    <message>
        <source>Could not commit transaction</source>
        <translation>Nemôzeme uložiť transakciu do peňaženky</translation>
    </message>
    <message>
        <source>default wallet</source>
        <translation>predvolená peňaženka</translation>
    </message>
</context>
<context>
    <name>WalletView</name>
    <message>
        <source>&amp;Export</source>
        <translation>&amp;Exportovať...</translation>
    </message>
    <message>
        <source>Export the data in the current tab to a file</source>
        <translation>Exportovať dáta v aktuálnej karte do súboru</translation>
    </message>
    <message>
        <source>Backup Wallet</source>
        <translation>Zálohovanie peňaženky</translation>
    </message>
    <message>
        <source>Wallet Data (*.dat)</source>
        <translation>Dáta peňaženky (*.dat)</translation>
    </message>
    <message>
        <source>Backup Failed</source>
        <translation>Zálohovanie zlyhalo</translation>
    </message>
    <message>
        <source>There was an error trying to save the wallet data to %1.</source>
        <translation>Vyskytla sa chyba pri pokuse o uloženie dát peňaženky do %1.</translation>
    </message>
    <message>
        <source>Backup Successful</source>
        <translation>Záloha úspešná</translation>
    </message>
    <message>
        <source>The wallet data was successfully saved to %1.</source>
        <translation>Dáta peňaženky boli úspešne uložené do %1.</translation>
    </message>
    <message>
        <source>Cancel</source>
        <translation>Zrušiť</translation>
    </message>
</context>
<context>
    <name>qtum-core</name>
    <message>
        <source>Distributed under the MIT software license, see the accompanying file %s or %s</source>
        <translation>Distribuované pod softvérovou licenciou MIT, pozri sprievodný súbor %s alebo %s</translation>
    </message>
    <message>
        <source>Prune configured below the minimum of %d MiB.  Please use a higher number.</source>
        <translation>Redukcia nastavená pod minimálnu hodnotu %d MiB. Prosím použite vyššiu hodnotu.</translation>
    </message>
    <message>
        <source>Prune: last wallet synchronisation goes beyond pruned data. You need to -reindex (download the whole blockchain again in case of pruned node)</source>
        <translation>Redukovanie: posledná synchronizácia peňaženky prebehla pred časmi blokov v redukovaných dátach. Je potrebné vykonať -reindex (v prípade redukovaného režimu stiahne znovu celý reťazec blokov)</translation>
<<<<<<< HEAD
    </message>
    <message>
        <source>Rescans are not possible in pruned mode. You will need to use -reindex which will download the whole blockchain again.</source>
        <translation>V redukovanom režime nie je možné reťazec blokov preskenovať. Musíte vykonať -reindex, čo znova stiahne celý reťaec blokov.</translation>
=======
>>>>>>> ee8ca219
    </message>
    <message>
        <source>Error: A fatal internal error occurred, see debug.log for details</source>
        <translation>Chyba: Vyskytla sa interná chyba, pre viac informácií zobrazte debug.log</translation>
    </message>
    <message>
        <source>Pruning blockstore...</source>
        <translation>Redukovanie blockstore...</translation>
    </message>
    <message>
        <source>Unable to start HTTP server. See debug log for details.</source>
        <translation>Nepodarilo sa spustiť HTTP server. Pre viac detailov zobrazte debug log.</translation>
    </message>
    <message>
        <source>The %s developers</source>
        <translation>Vývojári %s</translation>
    </message>
    <message>
        <source>Can't generate a change-address key. No keys in the internal keypool and can't generate any keys.</source>
        <translation>Nie je možné vygenerovať kľúč na zmenu adresy. Nie sú dostupné žiadne kľúče a nie je možné ich ani generovať.</translation>
    </message>
    <message>
        <source>Cannot obtain a lock on data directory %s. %s is probably already running.</source>
        <translation>Nemožné uzamknúť zložku %s. %s pravdepodobne už beží.</translation>
    </message>
    <message>
        <source>Cannot provide specific connections and have addrman find outgoing connections at the same.</source>
        <translation>Nemôžete zadať konkrétne spojenia a zároveň mať nastavený addrman pre hľadanie odchádzajúcich spojení.</translation>
    </message>
    <message>
        <source>Error reading %s! All keys read correctly, but transaction data or address book entries might be missing or incorrect.</source>
        <translation>Nastala chyba pri čítaní súboru %s! Všetkz kľúče sa prečítali správne, ale dáta o transakcíách alebo záznamy v adresári môžu chýbať alebo byť nesprávne.</translation>
    </message>
    <message>
        <source>Please check that your computer's date and time are correct! If your clock is wrong, %s will not work properly.</source>
        <translation>Prosím skontrolujte systémový čas a dátum. Keď je váš čas nesprávny, %s nebude fungovať správne.</translation>
    </message>
    <message>
        <source>Please contribute if you find %s useful. Visit %s for further information about the software.</source>
        <translation>Keď si myslíte, že %s je užitočný, podporte nás. Pre viac informácií o software navštívte %s.</translation>
    </message>
    <message>
        <source>The block database contains a block which appears to be from the future. This may be due to your computer's date and time being set incorrectly. Only rebuild the block database if you are sure that your computer's date and time are correct</source>
        <translation>Databáza blokov obsahuje blok, ktorý vyzerá byť z budúcnosti. Toto môže byť spôsobené nesprávnym systémovým časom vášho počítača. Obnovujte databázu blokov len keď ste si istý, že systémový čas je nastavený správne.</translation>
    </message>
    <message>
        <source>This is a pre-release test build - use at your own risk - do not use for mining or merchant applications</source>
        <translation>Toto je predbežná testovacia zostava - používate na vlastné riziko - nepoužívajte na ťaženie alebo obchodné aplikácie</translation>
    </message>
    <message>
        <source>This is the transaction fee you may discard if change is smaller than dust at this level</source>
        <translation>Toto je transakčný poplatok, ktorý môžete škrtnúť, ak je zmena na tejto úrovni menšia ako prach</translation>
    </message>
    <message>
        <source>Unable to replay blocks. You will need to rebuild the database using -reindex-chainstate.</source>
        <translation>Nedarí sa znovu aplikovať bloky. Budete musieť prestavať databázu použitím -reindex-chainstate.</translation>
    </message>
    <message>
        <source>Unable to rewind the database to a pre-fork state. You will need to redownload the blockchain</source>
        <translation>Nedará sa vrátiť databázu do stavu pred rozdelením. Budete musieť znovu stiahnuť celý reťaztec blokov</translation>
    </message>
    <message>
        <source>Warning: The network does not appear to fully agree! Some miners appear to be experiencing issues.</source>
        <translation>Varovanie: Javí sa že sieť sieť úplne nesúhlasí! Niektorí mineri zjavne majú ťažkosti.</translation>
    </message>
    <message>
        <source>Warning: We do not appear to fully agree with our peers! You may need to upgrade, or other nodes may need to upgrade.</source>
        <translation>Varovanie: Zjavne sa úplne nezhodujeme s našimi peer-mi! Možno potrebujete prejsť na novšiu verziu alebo ostatné uzly potrebujú vyššiu verziu.</translation>
    </message>
    <message>
        <source>%d of last 100 blocks have unexpected version</source>
        <translation>%d z posledných 100 blokov má neočakávanú verziu</translation>
    </message>
    <message>
        <source>%s corrupt, salvage failed</source>
        <translation>%s je poškodený, záchrana zlyhala</translation>
    </message>
    <message>
        <source>-maxmempool must be at least %d MB</source>
        <translation>-maxmempool musí byť najmenej %d MB</translation>
    </message>
    <message>
        <source>Cannot resolve -%s address: '%s'</source>
        <translation>Nedá preložiť -%s adresu: '%s'</translation>
    </message>
    <message>
        <source>Change index out of range</source>
        <translation>Menný index mimo rozsah</translation>
    </message>
    <message>
        <source>Config setting for %s only applied on %s network when in [%s] section.</source>
        <translation>Nastavenie konfigurácie pre %s platí iba v sieti %s a v sekcii [%s].</translation>
    </message>
    <message>
        <source>Copyright (C) %i-%i</source>
        <translation>Copyright (C) %i-%i</translation>
    </message>
    <message>
        <source>Corrupted block database detected</source>
        <translation>Zistená poškodená databáza blokov</translation>
    </message>
    <message>
        <source>Could not find asmap file %s</source>
        <translation>Nepodarilo sa nájsť asmap súbor %s</translation>
    </message>
    <message>
        <source>Could not parse asmap file %s</source>
        <translation>Nepodarilo sa analyzovať asmap súbor %s</translation>
    </message>
    <message>
        <source>Do you want to rebuild the block database now?</source>
        <translation>Chcete znovu zostaviť databázu blokov?</translation>
    </message>
    <message>
        <source>Error initializing block database</source>
        <translation>Chyba inicializácie databázy blokov</translation>
    </message>
    <message>
        <source>Error initializing wallet database environment %s!</source>
        <translation>Chyba spustenia databázového prostredia peňaženky %s!</translation>
    </message>
    <message>
        <source>Error loading %s</source>
        <translation>Chyba načítania %s</translation>
    </message>
    <message>
        <source>Error loading %s: Private keys can only be disabled during creation</source>
        <translation>Chyba pri načítaní %s: Súkromné kľúče môžu byť zakázané len počas vytvárania</translation>
    </message>
    <message>
        <source>Error loading %s: Wallet corrupted</source>
        <translation>Chyba načítania %s: Peňaženka je poškodená</translation>
    </message>
    <message>
        <source>Error loading %s: Wallet requires newer version of %s</source>
        <translation>Chyba načítania %s: Peňaženka vyžaduje novšiu verziu %s</translation>
    </message>
    <message>
        <source>Error loading block database</source>
        <translation>Chyba načítania databázy blokov</translation>
    </message>
    <message>
        <source>Error opening block database</source>
        <translation>Chyba otvárania databázy blokov</translation>
    </message>
    <message>
        <source>Failed to listen on any port. Use -listen=0 if you want this.</source>
        <translation>Chyba počúvania na ktoromkoľvek porte. Použi -listen=0 ak toto chcete.</translation>
    </message>
    <message>
        <source>Failed to rescan the wallet during initialization</source>
        <translation>Počas inicializácie sa nepodarila pre-skenovať peňaženka</translation>
    </message>
    <message>
        <source>Importing...</source>
        <translation>Prebieha import ...</translation>
    </message>
    <message>
        <source>Incorrect or no genesis block found. Wrong datadir for network?</source>
        <translation>Nesprávny alebo žiadny genesis blok nájdený. Nesprávny dátový priečinok alebo sieť?</translation>
    </message>
    <message>
        <source>Initialization sanity check failed. %s is shutting down.</source>
        <translation>Kontrola čistoty pri inicializácií zlyhala. %s sa vypína.</translation>
    </message>
    <message>
        <source>Invalid P2P permission: '%s'</source>
        <translation>Neplatné oprávnenie P2P: '%s'</translation>
    </message>
    <message>
        <source>Invalid amount for -%s=&lt;amount&gt;: '%s'</source>
        <translation>Neplatná suma pre -%s=&lt;amount&gt;: '%s'</translation>
    </message>
    <message>
        <source>Invalid amount for -discardfee=&lt;amount&gt;: '%s'</source>
        <translation>Neplatná čiastka pre -discardfee=&lt;čiastka&gt;: '%s'</translation>
    </message>
    <message>
        <source>Invalid amount for -fallbackfee=&lt;amount&gt;: '%s'</source>
        <translation>Neplatná suma pre -fallbackfee=&lt;amount&gt;: '%s'</translation>
    </message>
    <message>
        <source>Specified blocks directory "%s" does not exist.</source>
        <translation>Zadaný adresár blokov "%s" neexistuje.</translation>
    </message>
    <message>
        <source>Unknown address type '%s'</source>
        <translation>Neznámy typ adresy '%s'</translation>
    </message>
    <message>
        <source>Unknown change type '%s'</source>
        <translation>Neznámy typ zmeny '%s'</translation>
    </message>
    <message>
        <source>Upgrading txindex database</source>
        <translation>Inovuje sa txindex databáza</translation>
    </message>
    <message>
        <source>Loading P2P addresses...</source>
        <translation>Načítavam P2P adresy…</translation>
    </message>
    <message>
        <source>Error: Disk space is too low!</source>
        <translation>Chyba: Príliš málo miesta na disku!</translation>
    </message>
    <message>
        <source>Loading banlist...</source>
        <translation>Načítavam banlist...</translation>
    </message>
    <message>
        <source>Not enough file descriptors available.</source>
        <translation>Nedostatok kľúčových slov súboru.</translation>
    </message>
    <message>
        <source>Prune cannot be configured with a negative value.</source>
        <translation>Redukovanie nemôže byť nastavené na zápornú hodnotu.</translation>
    </message>
    <message>
        <source>Prune mode is incompatible with -txindex.</source>
        <translation>Redukovanie je nekompatibilné s -txindex.</translation>
    </message>
    <message>
        <source>Replaying blocks...</source>
        <translation>Znovu sa aplikujú bloky…</translation>
    </message>
    <message>
        <source>Rewinding blocks...</source>
        <translation>Vracajú sa bloky dozadu…</translation>
    </message>
    <message>
        <source>The source code is available from %s.</source>
        <translation>Zdrojový kód je dostupný z %s</translation>
    </message>
    <message>
        <source>Transaction fee and change calculation failed</source>
        <translation>Zlyhal výpočet transakčného poplatku a výdavku</translation>
    </message>
    <message>
        <source>Unable to bind to %s on this computer. %s is probably already running.</source>
        <translation>Nemožné pripojiť k %s na tomto počíťači. %s už pravdepodobne beží.</translation>
    </message>
    <message>
        <source>Unable to generate keys</source>
        <translation>Nepodarilo sa vygenerovať kľúče</translation>
    </message>
    <message>
        <source>Unsupported logging category %s=%s.</source>
        <translation>Nepodporovaná logovacia kategória %s=%s.</translation>
    </message>
    <message>
        <source>Upgrading UTXO database</source>
        <translation>Vylepšuje sa databáza neminutých výstupov (UTXO)</translation>
    </message>
    <message>
        <source>User Agent comment (%s) contains unsafe characters.</source>
        <translation>Komentár u typu klienta (%s) obsahuje riskantné znaky.</translation>
    </message>
    <message>
        <source>Verifying blocks...</source>
        <translation>Overujem bloky...</translation>
    </message>
    <message>
        <source>Wallet needed to be rewritten: restart %s to complete</source>
        <translation>Peňaženka musí byť prepísaná: pre dokončenie reštartujte %s</translation>
    </message>
    <message>
        <source>Error: Listening for incoming connections failed (listen returned error %s)</source>
        <translation>Chyba: Počúvanie prichádzajúcich spojení zlyhalo (vrátená chyba je %s)</translation>
    </message>
    <message>
        <source>Invalid amount for -maxtxfee=&lt;amount&gt;: '%s' (must be at least the minrelay fee of %s to prevent stuck transactions)</source>
        <translation>Neplatná suma pre -maxtxfee=&lt;amount&gt;: '%s' (aby sa transakcia nezasekla, minimálny prenosový poplatok musí byť aspoň %s)</translation>
    </message>
    <message>
        <source>The transaction amount is too small to send after the fee has been deducted</source>
        <translation>Suma je príliš malá pre odoslanie transakcie</translation>
    </message>
    <message>
        <source>You need to rebuild the database using -reindex to go back to unpruned mode.  This will redownload the entire blockchain</source>
        <translation>K návratu k neredukovanému režimu je potrebné prestavať databázu použitím -reindex. Tiež sa znova stiahne celý reťazec blokov</translation>
    </message>
    <message>
        <source>Error reading from database, shutting down.</source>
        <translation>Chyba pri načítaní z databázy, ukončuje sa.</translation>
    </message>
    <message>
        <source>Error upgrading chainstate database</source>
        <translation>Chyba pri vylepšení databáze reťzcov blokov</translation>
    </message>
    <message>
        <source>Error: Disk space is low for %s</source>
        <translation>Chyba: Málo miesta na disku pre %s</translation>
    </message>
    <message>
        <source>Invalid -onion address or hostname: '%s'</source>
        <translation>Neplatná -onion adresa alebo hostiteľ: '%s'</translation>
    </message>
    <message>
        <source>Invalid -proxy address or hostname: '%s'</source>
        <translation>Neplatná -proxy adresa alebo hostiteľ: '%s'</translation>
    </message>
    <message>
        <source>Invalid amount for -paytxfee=&lt;amount&gt;: '%s' (must be at least %s)</source>
        <translation>Neplatná suma pre -paytxfee=&lt;amount&gt;: '%s' (musí byť aspoň %s)</translation>
    </message>
    <message>
        <source>Invalid netmask specified in -whitelist: '%s'</source>
        <translation>Nadaná neplatná netmask vo -whitelist: '%s'</translation>
    </message>
    <message>
        <source>Need to specify a port with -whitebind: '%s'</source>
        <translation>Je potrebné zadať port s -whitebind: '%s'</translation>
    </message>
    <message>
        <source>Prune mode is incompatible with -blockfilterindex.</source>
        <translation>Režim redukovania je nekompatibilný s -blockfilterindex.</translation>
    </message>
    <message>
        <source>Reducing -maxconnections from %d to %d, because of system limitations.</source>
        <translation>Obmedzuje sa -maxconnections z %d na %d kvôli systémovým obmedzeniam.</translation>
    </message>
    <message>
        <source>Section [%s] is not recognized.</source>
        <translation>Sekcia [%s] nie je rozpoznaná.</translation>
    </message>
    <message>
        <source>Signing transaction failed</source>
        <translation>Podpísanie správy zlyhalo</translation>
    </message>
    <message>
        <source>Specified -walletdir "%s" does not exist</source>
        <translation>Uvedená -walletdir "%s" neexistuje</translation>
    </message>
    <message>
        <source>Specified -walletdir "%s" is a relative path</source>
        <translation>Uvedená -walletdir "%s" je relatívna cesta</translation>
    </message>
    <message>
        <source>Specified -walletdir "%s" is not a directory</source>
        <translation>Uvedený -walletdir "%s" nie je priečinok</translation>
    </message>
    <message>
        <source>The specified config file %s does not exist
</source>
        <translation>Zadaný konfiguračný súbor %s neexistuje
</translation>
    </message>
    <message>
        <source>The transaction amount is too small to pay the fee</source>
        <translation>Suma transakcie je príliš malá na zaplatenie poplatku</translation>
    </message>
    <message>
        <source>This is experimental software.</source>
        <translation>Toto je experimentálny softvér.</translation>
    </message>
    <message>
        <source>Transaction amount too small</source>
        <translation>Suma transakcie príliš malá</translation>
    </message>
    <message>
        <source>Transaction too large</source>
        <translation>Transakcia príliš veľká</translation>
    </message>
    <message>
        <source>Unable to bind to %s on this computer (bind returned error %s)</source>
        <translation>Na tomto počítači sa nedá vytvoriť väzba %s (vytvorenie väzby vrátilo chybu %s)</translation>
    </message>
    <message>
        <source>Unable to create the PID file '%s': %s</source>
        <translation>Nepodarilo sa vytvoriť súbor PID '%s': %s</translation>
    </message>
    <message>
        <source>Unable to generate initial keys</source>
        <translation>Nepodarilo sa vygenerovať úvodné kľúče</translation>
    </message>
    <message>
        <source>Unknown -blockfilterindex value %s.</source>
        <translation>Neznáma -blockfilterindex hodnota %s.</translation>
    </message>
    <message>
        <source>Verifying wallet(s)...</source>
        <translation>Kontrolujem peňaženku(y)…</translation>
    </message>
    <message>
        <source>Warning: unknown new rules activated (versionbit %i)</source>
        <translation>Upozornenie: aktivovaná neznáme nové pravidlá (verzový bit %i)</translation>
    </message>
    <message>
        <source>Zapping all transactions from wallet...</source>
        <translation>Zmazať všetky transakcie z peňaženky...</translation>
    </message>
    <message>
        <source>-maxtxfee is set very high! Fees this large could be paid on a single transaction.</source>
        <translation>-maxtxfee je nastavené veľmi vysoko! Takto vysoký poplatok môže byť zaplatebý v jednej transakcii.</translation>
    </message>
    <message>
        <source>This is the transaction fee you may pay when fee estimates are not available.</source>
        <translation>Toto je poplatok za transakciu keď odhad poplatkov ešte nie je k dispozícii.</translation>
    </message>
    <message>
<<<<<<< HEAD
        <source>This product includes software developed by the OpenSSL Project for use in the OpenSSL Toolkit %s and cryptographic software written by Eric Young and UPnP software written by Thomas Bernard.</source>
        <translation>Tento produkt zahŕňa programy vyvinuté projektom OpenSSL pre použitie v OpenSSL Toolkite %s a kryptografický program od Erika Younga a program UPnP od Thomasa Bernarda.</translation>
    </message>
    <message>
=======
>>>>>>> ee8ca219
        <source>Total length of network version string (%i) exceeds maximum length (%i). Reduce the number or size of uacomments.</source>
        <translation>Celková dĺžka verzie sieťového reťazca (%i) prekračuje maximálnu dĺžku (%i). Znížte počet a veľkosť komentárov.</translation>
    </message>
    <message>
        <source>Warning: Wallet file corrupt, data salvaged! Original %s saved as %s in %s; if your balance or transactions are incorrect you should restore from a backup.</source>
        <translation>Varovanie: Peňaženka poškodená, dáta boli zachránené! Originálna %s ako %s v %s; ak váš zostatok alebo transakcie sú nesprávne, mali by ste obnoviť zálohu.</translation>
    </message>
    <message>
        <source>%s is set very high!</source>
        <translation>Hodnota %s je nastavená veľmi vysoko!</translation>
    </message>
    <message>
        <source>Error loading wallet %s. Duplicate -wallet filename specified.</source>
        <translation>Chyba pri načítaní peňaženky %s. Zadaný duplicitný názov súboru -wallet.</translation>
    </message>
    <message>
        <source>Starting network threads...</source>
        <translation>Spúšťajú sa sieťové vlákna...</translation>
    </message>
    <message>
        <source>The wallet will avoid paying less than the minimum relay fee.</source>
        <translation>Peňaženka zabráni zaplateniu menšej sumy ako je minimálny poplatok.</translation>
    </message>
    <message>
        <source>This is the minimum transaction fee you pay on every transaction.</source>
        <translation>Toto je minimálny poplatok za transakciu pri každej transakcii.</translation>
    </message>
    <message>
        <source>This is the transaction fee you will pay if you send a transaction.</source>
        <translation>Toto je poplatok za transakciu pri odoslaní transakcie.</translation>
    </message>
    <message>
        <source>Transaction amounts must not be negative</source>
        <translation>Sumy transakcií nesmú byť záporné</translation>
    </message>
    <message>
        <source>Transaction has too long of a mempool chain</source>
        <translation>Transakcia má v transakčnom zásobníku príliš dlhý reťazec</translation>
    </message>
    <message>
        <source>Transaction must have at least one recipient</source>
        <translation>Transakcia musí mať aspoň jedného príjemcu</translation>
    </message>
    <message>
        <source>Unknown network specified in -onlynet: '%s'</source>
        <translation>Neznáma sieť upresnená v -onlynet: '%s'</translation>
    </message>
    <message>
        <source>Insufficient funds</source>
        <translation>Nedostatok prostriedkov</translation>
    </message>
    <message>
        <source>Cannot upgrade a non HD split wallet without upgrading to support pre split keypool. Please use -upgradewallet=169900 or -upgradewallet with no version specified.</source>
        <translation>Nie je možné vylepšiť peňaženku bez HD bez aktualizácie, ktorá podporuje delenie keypoolu. Použite prosím -upgradewallet=169900 alebo -upgradewallet bez špecifikovania verzie.</translation>
    </message>
    <message>
        <source>Fee estimation failed. Fallbackfee is disabled. Wait a few blocks or enable -fallbackfee.</source>
        <translation>Odhad poplatku sa nepodaril. Fallbackfee je zakázaný. Počkajte niekoľko blokov alebo povoľte -fallbackfee.</translation>
    </message>
    <message>
        <source>Warning: Private keys detected in wallet {%s} with disabled private keys</source>
        <translation>Upozornenie: Boli zistené súkromné kľúče v peňaženke {%s} so zakázanými súkromnými kľúčmi.</translation>
    </message>
    <message>
        <source>Cannot write to data directory '%s'; check permissions.</source>
        <translation>Nie je možné zapísať do adresára ' %s'. Skontrolujte povolenia.</translation>
    </message>
    <message>
        <source>Loading block index...</source>
        <translation>Načítavanie zoznamu blokov...</translation>
    </message>
    <message>
        <source>Loading wallet...</source>
        <translation>Načítavam peňaženku...</translation>
    </message>
    <message>
        <source>Cannot downgrade wallet</source>
        <translation>Nie je možné prejsť na nižšiu verziu peňaženky</translation>
    </message>
    <message>
        <source>Rescanning...</source>
        <translation>Nové prehľadávanie...</translation>
    </message>
    <message>
        <source>Done loading</source>
        <translation>Dokončené načítavanie</translation>
    </message>
</context>
</TS><|MERGE_RESOLUTION|>--- conflicted
+++ resolved
@@ -434,13 +434,6 @@
         <translation>Zobraziť zoznam použitých prijímacích adries a ich popisov</translation>
     </message>
     <message>
-<<<<<<< HEAD
-        <source>Open a qtum: URI or payment request</source>
-        <translation>Otvoriť qtum URI alebo výzvu k platbe</translation>
-    </message>
-    <message>
-=======
->>>>>>> ee8ca219
         <source>&amp;Command-line options</source>
         <translation>&amp;Možnosti príkazového riadku</translation>
     </message>
@@ -1103,14 +1096,6 @@
         <translation>Varovanie otvárania peňaženky</translation>
     </message>
     <message>
-        <source>Open wallet failed</source>
-        <translation>Otvorenie peňaženky zlyhalo</translation>
-    </message>
-    <message>
-        <source>Open wallet warning</source>
-        <translation>Varovanie otvárania peňaženky</translation>
-    </message>
-    <message>
         <source>default wallet</source>
         <translation>predvolená peňaženka</translation>
     </message>
@@ -1500,14 +1485,6 @@
         <translation>Ak dostávate túto chybu mali by ste od obchodníka vyžiadať URI adresu kompatibilnú s BIP21.</translation>
     </message>
     <message>
-        <source>Due to widespread security flaws in BIP70 it's strongly recommended that any merchant instructions to switch wallets be ignored.</source>
-        <translation>Kvôli mnohým bezpečnostným chybám v BIP70 sa dôrazne odporúča ignorovať inštrukcie na prepínanie peňaženiek od akýchkoľvek obchodníkov.</translation>
-    </message>
-    <message>
-        <source>If you are receiving this error you should request the merchant provide a BIP21 compatible URI.</source>
-        <translation>Ak dostávate túto chybu mali by ste od obchodníka vyžiadať URI adresu kompatibilnú s BIP21.</translation>
-    </message>
-    <message>
         <source>Invalid payment address %1</source>
         <translation>Neplatná adresa platby %1</translation>
     </message>
@@ -1519,69 +1496,6 @@
         <source>Payment request file handling</source>
         <translation>Obsluha súboru s požiadavkou na platbu</translation>
     </message>
-<<<<<<< HEAD
-    <message>
-        <source>Payment request file cannot be read! This can be caused by an invalid payment request file.</source>
-        <translation>Súbor s výzvou na zaplatenie sa nedá čítať! To môže byť spôsobené aj neplatným súborom s výzvou.</translation>
-    </message>
-    <message>
-        <source>Payment request rejected</source>
-        <translation>Požiadavka na platbu zamietnutá</translation>
-    </message>
-    <message>
-        <source>Payment request network doesn't match client network.</source>
-        <translation>Sieť požiadavky na platbu nie je zhodná so sieťou klienta.</translation>
-    </message>
-    <message>
-        <source>Payment request expired.</source>
-        <translation>Vypršala platnosť požiadavky na platbu.</translation>
-    </message>
-    <message>
-        <source>Payment request is not initialized.</source>
-        <translation>Požiadavka na platbu nie je inicializovaná</translation>
-    </message>
-    <message>
-        <source>Unverified payment requests to custom payment scripts are unsupported.</source>
-        <translation>Program nepodporuje neoverené platobné požiadavky na vlastné skripty.</translation>
-    </message>
-    <message>
-        <source>Invalid payment request.</source>
-        <translation>Chybná požiadavka na platbu.</translation>
-    </message>
-    <message>
-        <source>Requested payment amount of %1 is too small (considered dust).</source>
-        <translation>Požadovaná suma platby %1 je príliš nízka (považovaná za prach).</translation>
-    </message>
-    <message>
-        <source>Refund from %1</source>
-        <translation>Vrátenie z  %1</translation>
-    </message>
-    <message>
-        <source>Payment request %1 is too large (%2 bytes, allowed %3 bytes).</source>
-        <translation>Požiadavka na platbu %1 je príliš veľká (%2 bajtov, povolené je %3 bajtov).</translation>
-    </message>
-    <message>
-        <source>Error communicating with %1: %2</source>
-        <translation>Chyba komunikácie s %1: %2</translation>
-    </message>
-    <message>
-        <source>Payment request cannot be parsed!</source>
-        <translation>Požiadavka na platbu nemôže byť analyzovaná!</translation>
-    </message>
-    <message>
-        <source>Bad response from server %1</source>
-        <translation>Zlá odpoveď zo servera %1</translation>
-    </message>
-    <message>
-        <source>Network request error</source>
-        <translation>Chyba požiadavky siete</translation>
-    </message>
-    <message>
-        <source>Payment acknowledged</source>
-        <translation>Platba potvrdená</translation>
-    </message>
-=======
->>>>>>> ee8ca219
 </context>
 <context>
     <name>PeerTableModel</name>
@@ -1757,13 +1671,6 @@
     <message>
         <source>&amp;Information</source>
         <translation>&amp;Informácie</translation>
-<<<<<<< HEAD
-    </message>
-    <message>
-        <source>Debug window</source>
-        <translation>Okno pre ladenie</translation>
-=======
->>>>>>> ee8ca219
     </message>
     <message>
         <source>General</source>
@@ -2110,10 +2017,6 @@
         <translation>Voliteľná požadovaná suma. Nechajte prázdne alebo nulu ak nepožadujete určitú sumu.</translation>
     </message>
     <message>
-<<<<<<< HEAD
-        <source>&amp;Create new receiving address</source>
-        <translation>Vytvoriť novú adresu pre prijímanie</translation>
-=======
         <source>An optional label to associate with the new receiving address (used by you to identify an invoice).  It is also attached to the payment request.</source>
         <translation>Voliteľný popis ktorý sa pridá k tejto novej prijímajúcej adrese (pre jednoduchšiu identifikáciu). Tento popis je taktiež pridaný do výzvy k platbe.</translation>
     </message>
@@ -2124,7 +2027,6 @@
     <message>
         <source>&amp;Create new receiving address</source>
         <translation>&amp;Vytvoriť novú príjmaciu adresu</translation>
->>>>>>> ee8ca219
     </message>
     <message>
         <source>Clear all fields of the form.</source>
@@ -2376,13 +2278,10 @@
         <translation>Prach:</translation>
     </message>
     <message>
-<<<<<<< HEAD
-=======
         <source>Hide transaction fee settings</source>
         <translation>Skryť nastavenie poplatkov transakcie</translation>
     </message>
     <message>
->>>>>>> ee8ca219
         <source>When there is less transaction volume than space in the blocks, miners as well as relaying nodes may enforce a minimum fee. Paying only this minimum fee is just fine, but be aware that this can result in a never confirming transaction once there is more demand for qtum transactions than the network can process.</source>
         <translation>Ak je v blokoch menej objemu transakcií ako priestoru, ťažiari ako aj vysielacie uzly, môžu uplatniť minimálny poplatok. Platiť iba minimálny poplatok je v poriadku, ale uvedomte si, že to môže mať za následok transakciu, ktorá sa nikdy nepotvrdí, akonáhle je väčší dopyt po qtumových transakciách, než dokáže sieť spracovať.</translation>
     </message>
@@ -2451,8 +2350,6 @@
         <translation>%1 (%2 blokov)</translation>
     </message>
     <message>
-<<<<<<< HEAD
-=======
         <source>Cr&amp;eate Unsigned</source>
         <translation>Vytvoriť bez podpisu</translation>
     </message>
@@ -2461,7 +2358,6 @@
         <translation>Vytvorí čiastočne podpísanú Qtum transakciu (Partially Signed Qtum Transaction - PSBT) na použitie napríklad s offline %1 peňaženkou alebo v hardvérovej peňaženke kompatibilnej s PSBT.</translation>
     </message>
     <message>
->>>>>>> ee8ca219
         <source> from wallet '%1'</source>
         <translation> z peňaženky '%1'</translation>
     </message>
@@ -2609,13 +2505,6 @@
         <translation>Vybrať predtým použitú adresu</translation>
     </message>
     <message>
-<<<<<<< HEAD
-        <source>This is a normal payment.</source>
-        <translation>Toto je normálna platba.</translation>
-    </message>
-    <message>
-=======
->>>>>>> ee8ca219
         <source>The Qtum address to send the payment to</source>
         <translation>Zvoľte adresu kam poslať platbu</translation>
     </message>
@@ -2636,13 +2525,10 @@
         <translation>Odstrániť túto položku</translation>
     </message>
     <message>
-<<<<<<< HEAD
-=======
         <source>The amount to send in the selected unit</source>
         <translation>Suma na odoslanie vo vybranej mene</translation>
     </message>
     <message>
->>>>>>> ee8ca219
         <source>The fee will be deducted from the amount being sent. The recipient will receive less qtums than you enter in the amount field. If multiple recipients are selected, the fee is split equally.</source>
         <translation>Poplatok sa odpočíta od čiastky, ktorú odosielate. Príjemca dostane menej qtumov ako zadáte. Ak je vybraných viacero príjemcov, poplatok je rozdelený rovným dielom.</translation>
     </message>
@@ -2767,8 +2653,6 @@
     <message>
         <source>The Qtum address the message was signed with</source>
         <translation>Adresa Qtum, ktorou bola podpísaná správa</translation>
-<<<<<<< HEAD
-=======
     </message>
     <message>
         <source>The signed message to verify</source>
@@ -2777,7 +2661,6 @@
     <message>
         <source>The signature given when the message was signed</source>
         <translation>Poskytnutý podpis pri podpísaní správy</translation>
->>>>>>> ee8ca219
     </message>
     <message>
         <source>Verify the message to ensure it was signed with the specified Qtum address</source>
@@ -3443,13 +3326,6 @@
     <message>
         <source>Prune: last wallet synchronisation goes beyond pruned data. You need to -reindex (download the whole blockchain again in case of pruned node)</source>
         <translation>Redukovanie: posledná synchronizácia peňaženky prebehla pred časmi blokov v redukovaných dátach. Je potrebné vykonať -reindex (v prípade redukovaného režimu stiahne znovu celý reťazec blokov)</translation>
-<<<<<<< HEAD
-    </message>
-    <message>
-        <source>Rescans are not possible in pruned mode. You will need to use -reindex which will download the whole blockchain again.</source>
-        <translation>V redukovanom režime nie je možné reťazec blokov preskenovať. Musíte vykonať -reindex, čo znova stiahne celý reťaec blokov.</translation>
-=======
->>>>>>> ee8ca219
     </message>
     <message>
         <source>Error: A fatal internal error occurred, see debug.log for details</source>
@@ -3850,13 +3726,6 @@
         <translation>Toto je poplatok za transakciu keď odhad poplatkov ešte nie je k dispozícii.</translation>
     </message>
     <message>
-<<<<<<< HEAD
-        <source>This product includes software developed by the OpenSSL Project for use in the OpenSSL Toolkit %s and cryptographic software written by Eric Young and UPnP software written by Thomas Bernard.</source>
-        <translation>Tento produkt zahŕňa programy vyvinuté projektom OpenSSL pre použitie v OpenSSL Toolkite %s a kryptografický program od Erika Younga a program UPnP od Thomasa Bernarda.</translation>
-    </message>
-    <message>
-=======
->>>>>>> ee8ca219
         <source>Total length of network version string (%i) exceeds maximum length (%i). Reduce the number or size of uacomments.</source>
         <translation>Celková dĺžka verzie sieťového reťazca (%i) prekračuje maximálnu dĺžku (%i). Znížte počet a veľkosť komentárov.</translation>
     </message>
