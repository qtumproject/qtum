<TS version="2.1" language="he">
<context>
    <name>AddressBookPage</name>
    <message>
        <source>Right-click to edit address or label</source>
        <translation type="unfinished">לעריכת הכתובת או התווית יש ללחוץ על הלחצן הימני בעכבר</translation>
    </message>
    <message>
        <source>Create a new address</source>
        <translation type="unfinished">יצירת כתובת חדשה</translation>
    </message>
    <message>
        <source>&amp;New</source>
        <translation type="unfinished">&amp;חדש</translation>
    </message>
    <message>
        <source>Copy the currently selected address to the system clipboard</source>
        <translation type="unfinished">העתק את הכתובת המסומנת ללוח</translation>
    </message>
    <message>
        <source>&amp;Copy</source>
        <translation type="unfinished">&amp;העתקה</translation>
    </message>
    <message>
        <source>C&amp;lose</source>
        <translation type="unfinished">&amp;סגירה</translation>
    </message>
    <message>
        <source>Delete the currently selected address from the list</source>
        <translation type="unfinished">מחיקת הכתובת שמסומנת כרגע מהרשימה</translation>
    </message>
    <message>
        <source>Enter address or label to search</source>
        <translation type="unfinished">נא לספק כתובת או תווית לחיפוש</translation>
    </message>
    <message>
        <source>Export the data in the current tab to a file</source>
        <translation type="unfinished">יצוא הנתונים בלשונית הנוכחית לקובץ</translation>
    </message>
    <message>
        <source>&amp;Export</source>
        <translation type="unfinished">&amp;יצוא</translation>
    </message>
    <message>
        <source>&amp;Delete</source>
        <translation type="unfinished">&amp;מחיקה</translation>
    </message>
    <message>
        <source>Choose the address to send coins to</source>
        <translation type="unfinished">נא לבחור את הכתובת לשליחת המטבעות</translation>
    </message>
    <message>
        <source>Choose the address to receive coins with</source>
        <translation type="unfinished">נא לבחור את הכתובת לקבלת המטבעות</translation>
    </message>
    <message>
        <source>C&amp;hoose</source>
        <translation type="unfinished">&amp;בחירה</translation>
    </message>
    <message>
        <source>These are your Qtum addresses for sending payments. Always check the amount and the receiving address before sending coins.</source>
        <translation type="unfinished">אלה כתובות הקטום שלך לשליחת תשלומים. חשוב לבדוק את הסכום ואת הכתובת המקבלת לפני שליחת מטבעות.</translation>
    </message>
    <message>
<<<<<<< HEAD
        <source>Receiving addresses</source>
        <translation type="unfinished">כתובות לקבלה</translation>
    </message>
    <message>
        <source>These are your Qtum addresses for sending payments. Always check the amount and the receiving address before sending coins.</source>
        <translation type="unfinished">אלה כתובות הקטום שלך לשליחת תשלומים. חשוב לבדוק את הסכום ואת הכתובת המקבלת לפני שליחת מטבעות.</translation>
    </message>
    <message>
=======
>>>>>>> 86d0551a
        <source>These are your Qtum addresses for receiving payments. Use the 'Create new receiving address' button in the receive tab to create new addresses.
Signing is only possible with addresses of the type 'legacy'.</source>
        <translation type="unfinished">אלה כתובת הקטום שלך לקבלת תשלומים. ניתן להשתמש בכפתור „יצירת כתובת קבלה חדשה” בלשונית הקבלה ליצירת כתובות חדשות.
חתימה אפשרית רק עבור כתובות מסוג „legacy”.</translation>
    </message>
    <message>
        <source>&amp;Copy Address</source>
        <translation type="unfinished">&amp;העתקת כתובת</translation>
    </message>
    <message>
        <source>Copy &amp;Label</source>
        <translation type="unfinished">העתקת &amp;תווית</translation>
    </message>
    <message>
        <source>&amp;Edit</source>
        <translation type="unfinished">&amp;עריכה</translation>
    </message>
    <message>
        <source>Export Address List</source>
        <translation type="unfinished">יצוא רשימת הכתובות</translation>
    </message>
    <message>
        <source>Comma separated file</source>
        <extracomment>Expanded name of the CSV file format. See: https://en.wikipedia.org/wiki/Comma-separated_values.</extracomment>
        <translation type="unfinished">קובץ מופרד בפסיקים</translation>
    </message>
    <message>
        <source>There was an error trying to save the address list to %1. Please try again.</source>
        <extracomment>An error message. %1 is a stand-in argument for the name of the file we attempted to save to.</extracomment>
        <translation type="unfinished">אירעה שגיאה בעת הניסיון לשמור את רשימת הכתובת אל %1. נא לנסות שוב.</translation>
    </message>
    <message>
        <source>Exporting Failed</source>
        <translation type="unfinished">הייצוא נכשל</translation>
    </message>
</context>
<context>
    <name>AddressTableModel</name>
    <message>
        <source>Label</source>
        <translation type="unfinished">תוית</translation>
    </message>
    <message>
        <source>Address</source>
        <translation type="unfinished">כתובת</translation>
    </message>
    <message>
        <source>(no label)</source>
        <translation type="unfinished">(ללא תוית)</translation>
    </message>
</context>
<context>
    <name>AskPassphraseDialog</name>
    <message>
        <source>Passphrase Dialog</source>
        <translation type="unfinished">תיבת דו־שיח סיסמה</translation>
    </message>
    <message>
        <source>Enter passphrase</source>
        <translation type="unfinished">נא לספק סיסמה</translation>
    </message>
    <message>
        <source>New passphrase</source>
        <translation type="unfinished">סיסמה חדשה</translation>
    </message>
    <message>
        <source>Repeat new passphrase</source>
        <translation type="unfinished">נא לחזור על הסיסמה החדשה</translation>
    </message>
    <message>
        <source>Show passphrase</source>
        <translation type="unfinished">הצגת סיסמה</translation>
    </message>
    <message>
        <source>Encrypt wallet</source>
        <translation type="unfinished">הצפנת ארנק</translation>
    </message>
    <message>
        <source>This operation needs your wallet passphrase to unlock the wallet.</source>
        <translation type="unfinished">הפעולה הזו דורשת את סיסמת הארנק שלך בשביל לפתוח את הארנק.</translation>
    </message>
    <message>
        <source>Unlock wallet</source>
        <translation type="unfinished">פתיחת ארנק</translation>
    </message>
    <message>
        <source>Change passphrase</source>
        <translation type="unfinished">שינוי סיסמה</translation>
    </message>
    <message>
        <source>Confirm wallet encryption</source>
        <translation type="unfinished">אישור הצפנת הארנק</translation>
    </message>
    <message>
<<<<<<< HEAD
        <source>Warning: If you encrypt your wallet and lose your passphrase, you will &lt;b&gt;LOSE ALL OF YOUR QTUMS&lt;/b&gt;!</source> 
=======
        <source>Warning: If you encrypt your wallet and lose your passphrase, you will &lt;b&gt;LOSE ALL OF YOUR QTUMS&lt;/b&gt;!</source>
>>>>>>> 86d0551a
        <translation type="unfinished">אזהרה: הצפנת הארנק שלך ושיכחת הסיסמה &lt;b&gt;תגרום לאיבוד כל הביטקוינים שלך&lt;/b&gt;!</translation>
    </message>
    <message>
        <source>Are you sure you wish to encrypt your wallet?</source>
        <translation type="unfinished">האם אכן ברצונך להצפין את הארנק שלך?</translation>
    </message>
    <message>
        <source>Wallet encrypted</source>
        <translation type="unfinished">הארנק מוצפן</translation>
    </message>
    <message>
        <source>Enter the new passphrase for the wallet.&lt;br/&gt;Please use a passphrase of &lt;b&gt;ten or more random characters&lt;/b&gt;, or &lt;b&gt;eight or more words&lt;/b&gt;.</source>
        <translation type="unfinished">נא לתת סיסמה חדשה לארנק.&lt;br/&gt;נא להשתמש בסיסמה הכוללת &lt;b&gt;עשרה תווים אקראיים ומעלה&lt;/b&gt;, או ש&lt;b&gt;מונה מילים ומעלה&lt;/b&gt;.</translation>
    </message>
    <message>
        <source>Enter the old passphrase and new passphrase for the wallet.</source>
        <translation type="unfinished">נא לספק את הסיסמה הישנה ולתת סיסמה חדשה לארנק.</translation>
    </message>
    <message>
<<<<<<< HEAD
        <source>Remember that encrypting your wallet cannot fully protect your qtums from being stolen by malware infecting your computer.</source> 
=======
        <source>Remember that encrypting your wallet cannot fully protect your qtums from being stolen by malware infecting your computer.</source>
>>>>>>> 86d0551a
        <translation type="unfinished">זכור שהצפנת הארנק לא יכולה להגן עליך לגמרי מגניבת המטבעות שלך על ידי תוכנה זדונית שנמצאת על המחשב שלך.</translation>
    </message>
    <message>
        <source>Wallet to be encrypted</source>
        <translation type="unfinished">הארנק המיועד להצפנה</translation>
    </message>
    <message>
        <source>Your wallet is about to be encrypted. </source>
        <translation type="unfinished">הארנק שלך עומד להיות מוצפן.</translation>
    </message>
    <message>
        <source>Your wallet is now encrypted. </source>
        <translation type="unfinished">הארנק שלך מוצפן כעת.</translation>
    </message>
    <message>
        <source>IMPORTANT: Any previous backups you have made of your wallet file should be replaced with the newly generated, encrypted wallet file. For security reasons, previous backups of the unencrypted wallet file will become useless as soon as you start using the new, encrypted wallet.</source>
        <translation type="unfinished">חשוב! כל גיבוי קודם שעשית לארנק שלך יש להחליף עם קובץ הארנק המוצפן שזה עתה נוצר. מסיבות אבטחה, גיבויים קודמים של קובץ הארנק הלא-מוצפן יהפכו לחסרי שימוש ברגע שתתחיל להשתמש בארנק החדש המוצפן.</translation>
    </message>
    <message>
        <source>Wallet encryption failed</source>
        <translation type="unfinished">הצפנת הארנק נכשלה</translation>
    </message>
    <message>
        <source>Wallet encryption failed due to an internal error. Your wallet was not encrypted.</source>
        <translation type="unfinished">הצפנת הארנק נכשלה עקב תקלה פנימית. הארנק שלך לא הוצפן.</translation>
    </message>
    <message>
        <source>The supplied passphrases do not match.</source>
        <translation type="unfinished">הסיסמות שניתנו אינן תואמות.</translation>
    </message>
    <message>
        <source>Wallet unlock failed</source>
        <translation type="unfinished">פתיחת הארנק נכשלה</translation>
    </message>
    <message>
        <source>The passphrase entered for the wallet decryption was incorrect.</source>
        <translation type="unfinished">הסיסמה שסיפקת לפענוח הארנק שגויה.</translation>
    </message>
    <message>
        <source>Wallet passphrase was successfully changed.</source>
        <translation type="unfinished">סיסמת הארנק שונתה בהצלחה.</translation>
    </message>
    <message>
        <source>Passphrase change failed</source>
        <translation type="unfinished">שינוי הסיסמה נכשל</translation>
    </message>
    <message>
        <source>Warning: The Caps Lock key is on!</source>
        <translation type="unfinished">אזהרה: מקש Caps Lock פעיל!</translation>
    </message>
</context>
<context>
    <name>BanTableModel</name>
    <message>
        <source>Banned Until</source>
        <translation type="unfinished">חסום עד</translation>
    </message>
</context>
<context>
    <name>BitcoinApplication</name>
    <message>
        <source>Settings file %1 might be corrupt or invalid.</source>
        <translation type="unfinished">קובץ ההגדרות %1 כנראה פגום או שגוי.</translation>
    </message>
    <message>
        <source>Runaway exception</source>
        <translation type="unfinished">חריגת בריחה</translation>
    </message>
    <message>
        <source>A fatal error occurred. %1 can no longer continue safely and will quit.</source>
        <translation type="unfinished">אירעה שגיאה חמורה, %1 לא יכול להמשיך בבטחון ולכן יופסק.</translation>
    </message>
    <message>
        <source>Internal error</source>
        <translation type="unfinished">שגיאה פנימית</translation>
    </message>
    <message>
        <source>An internal error occurred. %1 will attempt to continue safely. This is an unexpected bug which can be reported as described below.</source>
        <translation type="unfinished">אירעה שגיאה פנימית. יתבצע ניסיון נוסף על ידי %1 להמשיך בבטחה. זאת תקלה בלתי צפויה וניתן לדווח עליה כמפורט להלן.</translation>
    </message>
</context>
<context>
    <name>QObject</name>
    <message>
        <source>Do you want to reset settings to default values, or to abort without making changes?</source>
        <extracomment>Explanatory text shown on startup when the settings file cannot be read. Prompts user to make a choice between resetting or aborting.</extracomment>
        <translation type="unfinished">לאפס את ההגדרות לערכי ברירת המחדל או לבטל מבלי לבצע שינויים?</translation>
    </message>
    <message>
        <source>A fatal error occurred. Check that settings file is writable, or try running with -nosettings.</source>
        <extracomment>Explanatory text shown on startup when the settings file could not be written. Prompts user to check that we have the ability to write to the file. Explains that the user has the option of running without a settings file.</extracomment>
        <translation type="unfinished">אירעה שגיאה משמעותית. נא לבדוק שניתן לכתוב כל קובץ ההגדרות או לנסות להריץ עם ‎-nosettings (ללא הגדרות).</translation>
    </message>
    <message>
        <source>Error: %1</source>
        <translation type="unfinished">שגיאה: %1</translation>
    </message>
    <message>
        <source>%1 didn't yet exit safely…</source>
        <translation type="unfinished">לא התבצעה יציאה בטוחה מ־%1 עדיין…</translation>
    </message>
    <message>
        <source>unknown</source>
        <translation type="unfinished">לא ידוע</translation>
    </message>
    <message>
        <source>Amount</source>
        <translation type="unfinished">סכום</translation>
    </message>
    <message>
        <source>Enter a Qtum address (e.g. %1)</source>
        <translation type="unfinished">נא לספק כתובת קטום (למשל: %1)</translation>
    </message>
    <message>
        <source>Inbound</source>
        <extracomment>An inbound connection from a peer. An inbound connection is a connection initiated by a peer.</extracomment>
        <translation type="unfinished">תעבורה נכנסת</translation>
    </message>
    <message>
        <source>Outbound</source>
        <extracomment>An outbound connection to a peer. An outbound connection is a connection initiated by us.</extracomment>
        <translation type="unfinished">תעבורה יוצאת</translation>
    </message>
    <message>
        <source>%1 d</source>
        <translation type="unfinished">%1 ימים</translation>
    </message>
    <message>
        <source>%1 h</source>
        <translation type="unfinished">%1 שעות</translation>
    </message>
    <message>
        <source>%1 m</source>
        <translation type="unfinished">%1 דקות</translation>
    </message>
    <message>
        <source>%1 s</source>
        <translation type="unfinished">%1 שניות</translation>
    </message>
    <message>
        <source>None</source>
        <translation type="unfinished">ללא</translation>
    </message>
    <message>
        <source>N/A</source>
        <translation type="unfinished">לא זמין</translation>
    </message>
    <message>
        <source>%1 ms</source>
        <translation type="unfinished">%1 מילישניות</translation>
    </message>
    <message numerus="yes">
        <source>%n second(s)</source>
        <translation type="unfinished">
            <numerusform />
            <numerusform />
        </translation>
    </message>
    <message numerus="yes">
        <source>%n minute(s)</source>
        <translation type="unfinished">
            <numerusform />
            <numerusform />
        </translation>
    </message>
    <message numerus="yes">
        <source>%n hour(s)</source>
        <translation type="unfinished">
            <numerusform />
            <numerusform />
        </translation>
    </message>
    <message numerus="yes">
        <source>%n day(s)</source>
        <translation type="unfinished">
            <numerusform />
            <numerusform />
        </translation>
    </message>
    <message numerus="yes">
        <source>%n week(s)</source>
        <translation type="unfinished">
            <numerusform />
            <numerusform />
        </translation>
    </message>
    <message>
        <source>%1 and %2</source>
        <translation type="unfinished">%1 וגם %2</translation>
    </message>
    <message numerus="yes">
        <source>%n year(s)</source>
        <translation type="unfinished">
            <numerusform />
            <numerusform />
        </translation>
    </message>
    <message>
        <source>%1 B</source>
        <translation type="unfinished">%1 ב׳</translation>
    </message>
    <message>
        <source>%1 kB</source>
        <translation type="unfinished">%1 ק״ב</translation>
    </message>
    <message>
        <source>%1 MB</source>
        <translation type="unfinished">%1 מ״ב</translation>
    </message>
    <message>
        <source>%1 GB</source>
        <translation type="unfinished">%1 ג״ב</translation>
    </message>
</context>
<context>
    <name>BitcoinGUI</name>
    <message>
        <source>&amp;Overview</source>
        <translation type="unfinished">&amp;סקירה</translation>
    </message>
    <message>
        <source>Show general overview of wallet</source>
        <translation type="unfinished">הצגת סקירה כללית של הארנק</translation>
    </message>
    <message>
        <source>&amp;Transactions</source>
        <translation type="unfinished">ע&amp;סקאות</translation>
    </message>
    <message>
        <source>Browse transaction history</source>
        <translation type="unfinished">עיין בהיסטוריית ההעברות</translation>
    </message>
    <message>
        <source>E&amp;xit</source>
        <translation type="unfinished">י&amp;ציאה</translation>
    </message>
    <message>
        <source>Quit application</source>
        <translation type="unfinished">יציאה מהיישום</translation>
    </message>
    <message>
        <source>&amp;About %1</source>
        <translation type="unfinished">על &amp;אודות %1</translation>
    </message>
    <message>
        <source>Show information about %1</source>
        <translation type="unfinished">הצגת מידע על %1</translation>
    </message>
    <message>
        <source>About &amp;Qt</source>
        <translation type="unfinished">על אודות &amp;Qt</translation>
    </message>
    <message>
        <source>Show information about Qt</source>
        <translation type="unfinished">הצגת מידע על Qt</translation>
    </message>
    <message>
        <source>Modify configuration options for %1</source>
        <translation type="unfinished">שינוי אפשרויות התצורה עבור %1</translation>
    </message>
    <message>
        <source>Create a new wallet</source>
        <translation type="unfinished">יצירת ארנק חדש</translation>
    </message>
    <message>
        <source>&amp;Minimize</source>
        <translation type="unfinished">מ&amp;זעור</translation>
    </message>
    <message>
        <source>Wallet:</source>
        <translation type="unfinished">ארנק:</translation>
    </message>
    <message>
        <source>Network activity disabled.</source>
        <extracomment>A substring of the tooltip.</extracomment>
        <translation type="unfinished">פעילות הרשת נוטרלה.</translation>
    </message>
    <message>
        <source>Proxy is &lt;b&gt;enabled&lt;/b&gt;: %1</source>
        <translation type="unfinished">שרת הפרוקסי &lt;b&gt;פעיל&lt;/b&gt;: %1</translation>
    </message>
    <message>
        <source>Send coins to a Qtum address</source>
        <translation type="unfinished">שליחת מטבעות לכתובת קטום</translation>
    </message>
    <message>
        <source>Backup wallet to another location</source>
        <translation type="unfinished">גיבוי הארנק למיקום אחר</translation>
    </message>
    <message>
        <source>Change the passphrase used for wallet encryption</source>
        <translation type="unfinished">שינוי הסיסמה המשמשת להצפנת הארנק</translation>
    </message>
    <message>
        <source>&amp;Send</source>
        <translation type="unfinished">&amp;שליחה</translation>
    </message>
    <message>
        <source>&amp;Receive</source>
        <translation type="unfinished">&amp;קבלה</translation>
    </message>
    <message>
        <source>&amp;Options…</source>
        <translation type="unfinished">&amp;אפשרויות…</translation>
    </message>
    <message>
        <source>&amp;Encrypt Wallet…</source>
        <translation type="unfinished">&amp;הצפנת ארנק</translation>
    </message>
    <message>
        <source>Encrypt the private keys that belong to your wallet</source>
        <translation type="unfinished">הצפנת המפתחות הפרטיים ששייכים לארנק שלך</translation>
    </message>
    <message>
        <source>&amp;Backup Wallet…</source>
        <translation type="unfinished">גיבוי הארנק</translation>
    </message>
    <message>
        <source>&amp;Change Passphrase…</source>
        <translation type="unfinished">ה&amp;חלפת מילת צופן…</translation>
    </message>
    <message>
        <source>Sign &amp;message…</source>
        <translation type="unfinished">&amp;חתימה על הודעה…</translation>
    </message>
    <message>
        <source>Sign messages with your Qtum addresses to prove you own them</source>
        <translation type="unfinished">חתום על הודעות עם כתובות הקטום שלך כדי להוכיח שהן בבעלותך</translation>
    </message>
    <message>
        <source>&amp;Verify message…</source>
        <translation type="unfinished">&amp;אשר הודעה</translation>
    </message>
    <message>
        <source>Verify messages to ensure they were signed with specified Qtum addresses</source>
        <translation type="unfinished">אמת הודעות כדי להבטיח שהן נחתמו עם כתובת קטום מסוימות</translation>
    </message>
    <message>
        <source>&amp;Load PSBT from file…</source>
        <translation type="unfinished">&amp;טעינת PBST מקובץ…</translation>
    </message>
    <message>
        <source>Open &amp;URI…</source>
        <translation type="unfinished">פתיחת הקישור</translation>
    </message>
    <message>
        <source>Close Wallet…</source>
        <translation type="unfinished">סגירת ארנק</translation>
    </message>
    <message>
        <source>Create Wallet…</source>
        <translation type="unfinished">יצירת ארנק</translation>
    </message>
    <message>
        <source>Close All Wallets…</source>
        <translation type="unfinished">סגירת כל הארנקים</translation>
    </message>
    <message>
        <source>&amp;File</source>
        <translation type="unfinished">&amp;קובץ</translation>
    </message>
    <message>
        <source>&amp;Settings</source>
        <translation type="unfinished">&amp;הגדרות</translation>
    </message>
    <message>
        <source>&amp;Help</source>
        <translation type="unfinished">ע&amp;זרה</translation>
    </message>
    <message>
        <source>Tabs toolbar</source>
        <translation type="unfinished">סרגל כלים לשוניות</translation>
    </message>
    <message>
        <source>Syncing Headers (%1%)…</source>
        <translation type="unfinished">הכותרות מסונכרנות (%1%)…</translation>
    </message>
    <message>
        <source>Synchronizing with network…</source>
        <translation type="unfinished">בסנכרון עם הרשת</translation>
    </message>
    <message>
        <source>Indexing blocks on disk…</source>
<<<<<<< HEAD
        <translation type="unfinished">מעביר לאינדקס בלוקים בדיסק...
</translation>
    </message>
    <message>
        <source>Processing blocks on disk…</source>
        <translation type="unfinished">מעבד בלוקים בדיסק...
</translation>
=======
        <translation type="unfinished">מעביר לאינדקס בלוקים בדיסק...</translation>
    </message>
    <message>
        <source>Processing blocks on disk…</source>
        <translation type="unfinished">מעבד בלוקים בדיסק...</translation>
>>>>>>> 86d0551a
    </message>
    <message>
        <source>Connecting to peers…</source>
        <translation type="unfinished">מתחבר לעמיתים</translation>
    </message>
    <message>
        <source>Request payments (generates QR codes and qtum: URIs)</source>
        <translation type="unfinished">בקשת תשלומים (יצירה של קודים מסוג QR וסכימות כתובות משאב של :qtum)</translation>
    </message>
    <message>
        <source>Show the list of used sending addresses and labels</source>
        <translation type="unfinished">הצג את רשימת הכתובות לשליחה שהיו בשימוש לרבות התוויות</translation>
    </message>
    <message>
        <source>Show the list of used receiving addresses and labels</source>
        <translation type="unfinished">הצגת רשימת הכתובות והתוויות הנמצאות בשימוש</translation>
    </message>
    <message>
        <source>&amp;Command-line options</source>
        <translation type="unfinished">אפשרויות &amp;שורת הפקודה</translation>
    </message>
    <message numerus="yes">
        <source>Processed %n block(s) of transaction history.</source>
        <translation type="unfinished">
            <numerusform />
            <numerusform />
        </translation>
    </message>
    <message>
        <source>%1 behind</source>
        <translation type="unfinished">%1 מאחור</translation>
    </message>
    <message>
        <source>Catching up…</source>
        <translation type="unfinished">משלים פערים</translation>
    </message>
    <message>
        <source>Last received block was generated %1 ago.</source>
        <translation type="unfinished">המקטע האחרון שהתקבל נוצר לפני %1.</translation>
    </message>
    <message>
        <source>Transactions after this will not yet be visible.</source>
        <translation type="unfinished">עסקאות שבוצעו לאחר העברה זו לא יופיעו.</translation>
    </message>
    <message>
        <source>Error</source>
        <translation type="unfinished">שגיאה</translation>
    </message>
    <message>
        <source>Warning</source>
        <translation type="unfinished">אזהרה</translation>
    </message>
    <message>
        <source>Information</source>
        <translation type="unfinished">מידע</translation>
    </message>
    <message>
        <source>Up to date</source>
        <translation type="unfinished">עדכני</translation>
    </message>
    <message>
        <source>Load Partially Signed Qtum Transaction</source>
        <translation type="unfinished">העלה עיסקת קטום חתומה חלקית</translation>
    </message>
    <message>
        <source>Load PSBT from &amp;clipboard…</source>
        <translation type="unfinished">העלאת PSBT מהקליפבורד...</translation>
    </message>
    <message>
        <source>Load Partially Signed Qtum Transaction from clipboard</source>
        <translation type="unfinished">טעינת עסקת קטום חתומה חלקית מלוח הגזירים</translation>
    </message>
    <message>
        <source>Node window</source>
        <translation type="unfinished">חלון צומת</translation>
    </message>
    <message>
        <source>Open node debugging and diagnostic console</source>
        <translation type="unfinished">פתיחת ניפוי באגים בצומת וגם מסוף בקרה לאבחון</translation>
    </message>
    <message>
        <source>&amp;Sending addresses</source>
        <translation type="unfinished">&amp;כתובות למשלוח</translation>
    </message>
    <message>
        <source>&amp;Receiving addresses</source>
        <translation type="unfinished">&amp;כתובות לקבלה</translation>
    </message>
    <message>
        <source>Open a qtum: URI</source>
        <translation type="unfinished">פתיחת קטום: כתובת משאב</translation>
    </message>
    <message>
        <source>Open Wallet</source>
        <translation type="unfinished">פתיחת ארנק</translation>
    </message>
    <message>
        <source>Open a wallet</source>
        <translation type="unfinished">פתיחת ארנק</translation>
    </message>
    <message>
        <source>Close wallet</source>
        <translation type="unfinished">סגירת ארנק</translation>
    </message>
    <message>
        <source>Restore Wallet…</source>
        <extracomment>Name of the menu item that restores wallet from a backup file.</extracomment>
        <translation type="unfinished">שחזור ארנק</translation>
    </message>
    <message>
        <source>Restore a wallet from a backup file</source>
        <extracomment>Status tip for Restore Wallet menu item</extracomment>
        <translation type="unfinished">שחזור ארנק מקובץ גיבוי</translation>
    </message>
    <message>
        <source>Close all wallets</source>
        <translation type="unfinished">סגירת כל הארנקים</translation>
    </message>
    <message>
        <source>Show the %1 help message to get a list with possible Qtum command-line options</source>
        <translation type="unfinished">יש להציג את הודעת העזרה של %1 כדי להציג רשימה עם אפשרויות שורת פקודה לקטום</translation>
    </message>
    <message>
        <source>&amp;Mask values</source>
        <translation type="unfinished">&amp;הסוואת ערכים</translation>
    </message>
    <message>
        <source>Mask the values in the Overview tab</source>
        <translation type="unfinished">הסווה את הערכים בלשונית התיאור הכללי
</translation>
    </message>
    <message>
        <source>default wallet</source>
        <translation type="unfinished">ארנק בררת מחדל</translation>
    </message>
    <message>
        <source>No wallets available</source>
        <translation type="unfinished">אין ארנקים זמינים</translation>
    </message>
    <message>
        <source>Wallet Data</source>
        <extracomment>Name of the wallet data file format.</extracomment>
        <translation type="unfinished">נתוני ארנק</translation>
    </message>
    <message>
        <source>Load Wallet Backup</source>
        <extracomment>The title for Restore Wallet File Windows</extracomment>
        <translation type="unfinished">טעינת גיבוי הארנק</translation>
    </message>
    <message>
        <source>Restore Wallet</source>
        <extracomment>Title of pop-up window shown when the user is attempting to restore a wallet.</extracomment>
        <translation type="unfinished">שחזור ארנק</translation>
    </message>
    <message>
        <source>Wallet Name</source>
        <extracomment>Label of the input field where the name of the wallet is entered.</extracomment>
        <translation type="unfinished">שם הארנק</translation>
    </message>
    <message>
        <source>&amp;Window</source>
        <translation type="unfinished">&amp;חלון</translation>
    </message>
    <message>
        <source>Zoom</source>
        <translation type="unfinished">הגדלה</translation>
    </message>
    <message>
        <source>Main Window</source>
        <translation type="unfinished">חלון עיקרי</translation>
    </message>
    <message>
        <source>%1 client</source>
        <translation type="unfinished">לקוח %1</translation>
    </message>
    <message>
        <source>&amp;Hide</source>
        <translation type="unfinished">ה&amp;סתרה</translation>
    </message>
    <message>
        <source>S&amp;how</source>
        <translation type="unfinished">ה&amp;צגה</translation>
    </message>
    <message numerus="yes">
<<<<<<< HEAD
        <source>%n active connection(s) to Qtum network.</source> 
=======
        <source>%n active connection(s) to Qtum network.</source>
>>>>>>> 86d0551a
        <extracomment>A substring of the tooltip.</extracomment>
        <translation type="unfinished">
            <numerusform />
            <numerusform />
        </translation>
    </message>
    <message>
        <source>Click for more actions.</source>
        <extracomment>A substring of the tooltip. "More actions" are available via the context menu.</extracomment>
        <translation type="unfinished">נא ללחוץ כאן לפעולות נוספות.</translation>
    </message>
    <message>
        <source>Show Peers tab</source>
        <extracomment>A context menu item. The "Peers tab" is an element of the "Node window".</extracomment>
        <translation type="unfinished">הצגת לשונית עמיתים</translation>
    </message>
    <message>
        <source>Disable network activity</source>
        <extracomment>A context menu item.</extracomment>
        <translation type="unfinished">השבתת פעילות רשת</translation>
    </message>
    <message>
        <source>Enable network activity</source>
        <extracomment>A context menu item. The network activity was disabled previously.</extracomment>
<<<<<<< HEAD
        <translation type="unfinished">הפעלת הרשת</translation>
=======
        <translation type="unfinished">הפעלת פעילות רשת</translation>
>>>>>>> 86d0551a
    </message>
    <message>
        <source>Pre-syncing Headers (%1%)…</source>
        <translation type="unfinished">הכותרות בקדם סנכרון (%1%)…</translation>
    </message>
    <message>
        <source>Error: %1</source>
        <translation type="unfinished">שגיאה: %1</translation>
    </message>
    <message>
        <source>Date: %1
</source>
        <translation type="unfinished">תאריך: %1
</translation>
    </message>
    <message>
        <source>Amount: %1
</source>
        <translation type="unfinished">סכום: %1
</translation>
    </message>
    <message>
        <source>Wallet: %1
</source>
        <translation type="unfinished">ארנק: %1
</translation>
    </message>
    <message>
        <source>Type: %1
</source>
        <translation type="unfinished">סוג: %1
</translation>
    </message>
    <message>
        <source>Label: %1
</source>
        <translation type="unfinished">תווית: %1
</translation>
    </message>
    <message>
        <source>Address: %1
</source>
        <translation type="unfinished">כתובת: %1
</translation>
    </message>
    <message>
        <source>Sent transaction</source>
        <translation type="unfinished">העברת שליחה</translation>
    </message>
    <message>
        <source>Incoming transaction</source>
        <translation type="unfinished">העברת קבלה</translation>
    </message>
    <message>
        <source>HD key generation is &lt;b&gt;enabled&lt;/b&gt;</source>
        <translation type="unfinished">ייצור מפתחות HD &lt;b&gt;מופעל&lt;/b&gt;</translation>
    </message>
    <message>
        <source>HD key generation is &lt;b&gt;disabled&lt;/b&gt;</source>
        <translation type="unfinished">ייצור מפתחות HD &lt;b&gt;כבוי&lt;/b&gt;</translation>
    </message>
    <message>
        <source>Private key &lt;b&gt;disabled&lt;/b&gt;</source>
        <translation type="unfinished">מפתח פרטי &lt;b&gt;נוטרל&lt;/b&gt;</translation>
    </message>
    <message>
        <source>Wallet is &lt;b&gt;encrypted&lt;/b&gt; and currently &lt;b&gt;unlocked&lt;/b&gt;</source>
        <translation type="unfinished">הארנק &lt;b&gt;מוצפן&lt;/b&gt; ו&lt;b&gt;פתוח&lt;/b&gt; כרגע</translation>
    </message>
    <message>
        <source>Wallet is &lt;b&gt;encrypted&lt;/b&gt; and currently &lt;b&gt;locked&lt;/b&gt;</source>
        <translation type="unfinished">הארנק &lt;b&gt;מוצפן&lt;/b&gt; ו&lt;b&gt;נעול&lt;/b&gt; כרגע</translation>
    </message>
    <message>
        <source>Original message:</source>
        <translation type="unfinished">הודעה מקורית:</translation>
    </message>
</context>
<context>
    <name>UnitDisplayStatusBarControl</name>
    <message>
        <source>Unit to show amounts in. Click to select another unit.</source>
        <translation type="unfinished">יחידת המידה להצגת הסכומים. יש ללחוץ כדי לבחור ביחידת מידה אחרת.</translation>
    </message>
</context>
<context>
    <name>CoinControlDialog</name>
    <message>
        <source>Coin Selection</source>
        <translation type="unfinished">בחירת מטבע</translation>
    </message>
    <message>
        <source>Quantity:</source>
        <translation type="unfinished">כמות:</translation>
    </message>
    <message>
        <source>Bytes:</source>
        <translation type="unfinished">בתים:</translation>
    </message>
    <message>
        <source>Amount:</source>
        <translation type="unfinished">סכום:</translation>
    </message>
    <message>
        <source>Fee:</source>
        <translation type="unfinished">עמלה:</translation>
    </message>
    <message>
<<<<<<< HEAD
        <source>Dust:</source>
        <translation type="unfinished">אבק:</translation>
    </message>
    <message>
        <source>After Fee:</source>
        <translation type="unfinished">לאחר עמלה:</translation>
    </message>
    <message>
        <source>Change:</source>
        <translation type="unfinished">עודף:</translation>
    </message>
    <message>
        <source>(un)select all</source>
        <translation type="unfinished">ביטול/אישור הבחירה</translation>
    </message>
    <message>
        <source>Tree mode</source>
        <translation type="unfinished">מצב עץ</translation>
    </message>
    <message>
        <source>List mode</source>
        <translation type="unfinished">מצב רשימה</translation>
    </message>
    <message>
        <source>Amount</source>
        <translation type="unfinished">סכום</translation>
    </message>
    <message>
        <source>Received with label</source>
        <translation type="unfinished">התקבל עם תווית</translation>
    </message>
    <message>
        <source>Received with address</source>
        <translation type="unfinished">התקבל עם כתובת</translation>
    </message>
    <message>
        <source>Date</source>
        <translation type="unfinished">תאריך</translation>
    </message>
    <message>
        <source>Confirmations</source>
        <translation type="unfinished">אישורים</translation>
    </message>
    <message>
        <source>Confirmed</source>
        <translation type="unfinished">מאושרת</translation>
    </message>
    <message>
        <source>Copy amount</source>
        <translation type="unfinished">העתקת הסכום</translation>
    </message>
    <message>
        <source>&amp;Copy address</source>
        <translation type="unfinished">ה&amp;עתקת כתובת</translation>
    </message>
    <message>
        <source>Copy &amp;label</source>
        <translation type="unfinished">העתקת &amp;תווית</translation>
    </message>
    <message>
        <source>Copy &amp;amount</source>
        <translation type="unfinished">העתקת &amp;סכום</translation>
    </message>
    <message>
        <source>Copy quantity</source>
        <translation type="unfinished">העתקת הכמות</translation>
    </message>
    <message>
        <source>Copy fee</source>
        <translation type="unfinished">העתקת העמלה</translation>
    </message>
    <message>
        <source>Copy after fee</source>
        <translation type="unfinished">העתקה אחרי העמלה</translation>
    </message>
    <message>
        <source>Copy bytes</source>
        <translation type="unfinished">העתקת בתים</translation>
    </message>
    <message>
        <source>Copy dust</source>
        <translation type="unfinished">העתקת אבק</translation>
    </message>
    <message>
        <source>Copy change</source>
        <translation type="unfinished">העתקת השינוי</translation>
    </message>
    <message>
        <source>(%1 locked)</source>
        <translation type="unfinished">(%1 נעולים)</translation>
    </message>
    <message>
        <source>yes</source>
        <translation type="unfinished">כן</translation>
    </message>
    <message>
        <source>no</source>
        <translation type="unfinished">לא</translation>
=======
        <source>After Fee:</source>
        <translation type="unfinished">לאחר עמלה:</translation>
    </message>
    <message>
        <source>Change:</source>
        <translation type="unfinished">עודף:</translation>
    </message>
    <message>
        <source>(un)select all</source>
        <translation type="unfinished">ביטול/אישור הבחירה</translation>
    </message>
    <message>
        <source>Tree mode</source>
        <translation type="unfinished">מצב עץ</translation>
    </message>
    <message>
        <source>List mode</source>
        <translation type="unfinished">מצב רשימה</translation>
    </message>
    <message>
        <source>Amount</source>
        <translation type="unfinished">סכום</translation>
    </message>
    <message>
        <source>Received with label</source>
        <translation type="unfinished">התקבל עם תווית</translation>
    </message>
    <message>
        <source>Received with address</source>
        <translation type="unfinished">התקבל עם כתובת</translation>
    </message>
    <message>
        <source>Date</source>
        <translation type="unfinished">תאריך</translation>
    </message>
    <message>
        <source>Confirmations</source>
        <translation type="unfinished">אישורים</translation>
    </message>
    <message>
        <source>Confirmed</source>
        <translation type="unfinished">מאושרת</translation>
    </message>
    <message>
        <source>Copy amount</source>
        <translation type="unfinished">העתקת הסכום</translation>
    </message>
    <message>
        <source>&amp;Copy address</source>
        <translation type="unfinished">ה&amp;עתקת כתובת</translation>
    </message>
    <message>
        <source>Copy &amp;label</source>
        <translation type="unfinished">העתקת &amp;תווית</translation>
    </message>
    <message>
        <source>Copy &amp;amount</source>
        <translation type="unfinished">העתקת &amp;סכום</translation>
    </message>
    <message>
        <source>Copy quantity</source>
        <translation type="unfinished">העתקת הכמות</translation>
    </message>
    <message>
        <source>Copy fee</source>
        <translation type="unfinished">העתקת העמלה</translation>
    </message>
    <message>
        <source>Copy after fee</source>
        <translation type="unfinished">העתקה אחרי העמלה</translation>
    </message>
    <message>
        <source>Copy bytes</source>
        <translation type="unfinished">העתקת בתים</translation>
    </message>
    <message>
        <source>Copy change</source>
        <translation type="unfinished">העתקת השינוי</translation>
    </message>
    <message>
        <source>(%1 locked)</source>
        <translation type="unfinished">(%1 נעולים)</translation>
    </message>
    <message>
        <source>Can vary +/- %1 satoshi(s) per input.</source>
        <translation type="unfinished">יכול להשתנות במגמה של +/- %1 סנטושי לקלט.</translation>
    </message>
    <message>
        <source>(no label)</source>
        <translation type="unfinished">(ללא תוית)</translation>
    </message>
    <message>
        <source>change from %1 (%2)</source>
        <translation type="unfinished">עודף מ־%1 (%2)</translation>
    </message>
    <message>
        <source>(change)</source>
        <translation type="unfinished">(עודף)</translation>
>>>>>>> 86d0551a
    </message>
</context>
<context>
    <name>CreateWalletActivity</name>
    <message>
<<<<<<< HEAD
        <source>This label turns red if any recipient receives an amount smaller than the current dust threshold.</source>
        <translation type="unfinished">תווית זו הופכת לאדומה אם מישהו מהנמענים מקבל סכום נמוך יותר מסף האבק הנוכחי.</translation>
    </message>
    <message>
        <source>Can vary +/- %1 satoshi(s) per input.</source>
        <translation type="unfinished">יכול להשתנות במגמה של +/- %1 סנטושי לקלט.</translation>
    </message>
    <message>
        <source>(no label)</source>
        <translation type="unfinished">(ללא תוית)</translation>
    </message>
    <message>
        <source>change from %1 (%2)</source>
        <translation type="unfinished">עודף מ־%1 (%2)</translation>
    </message>
    <message>
        <source>(change)</source>
        <translation type="unfinished">(עודף)</translation>
=======
        <source>Create Wallet</source>
        <extracomment>Title of window indicating the progress of creation of a new wallet.</extracomment>
        <translation type="unfinished">יצירת ארנק</translation>
    </message>
    <message>
        <source>Create wallet failed</source>
        <translation type="unfinished">יצירת הארנק נכשלה</translation>
    </message>
    <message>
        <source>Create wallet warning</source>
        <translation type="unfinished">אזהרה לגבי יצירת הארנק</translation>
    </message>
    </context>
<context>
    <name>OpenWalletActivity</name>
    <message>
        <source>Open wallet failed</source>
        <translation type="unfinished">פתיחת ארנק נכשלה</translation>
    </message>
    <message>
        <source>Open wallet warning</source>
        <translation type="unfinished">אזהרת פתיחת ארנק</translation>
>>>>>>> 86d0551a
    </message>
</context>
<context>
    <name>CreateWalletActivity</name>
    <message>
<<<<<<< HEAD
        <source>Create Wallet</source>
        <extracomment>Title of window indicating the progress of creation of a new wallet.</extracomment>
        <translation type="unfinished">יצירת ארנק</translation>
    </message>
    <message>
        <source>Create wallet failed</source>
        <translation type="unfinished">יצירת הארנק נכשלה</translation>
    </message>
    <message>
        <source>Create wallet warning</source>
        <translation type="unfinished">אזהרה לגבי יצירת הארנק</translation>
    </message>
    </context>
<context>
    <name>OpenWalletActivity</name>
    <message>
        <source>Open wallet failed</source>
        <translation type="unfinished">פתיחת ארנק נכשלה</translation>
=======
        <source>default wallet</source>
        <translation type="unfinished">ארנק בררת מחדל</translation>
    </message>
    <message>
        <source>Open Wallet</source>
        <extracomment>Title of window indicating the progress of opening of a wallet.</extracomment>
        <translation type="unfinished">פתיחת ארנק</translation>
    </message>
    <message>
        <source>Opening Wallet &lt;b&gt;%1&lt;/b&gt;…</source>
        <extracomment>Descriptive text of the open wallet progress window which indicates to the user which wallet is currently being opened.</extracomment>
        <translation type="unfinished">פותח ארנק&lt;b&gt;%1&lt;/b&gt;...</translation>
    </message>
</context>
<context>
    <name>RestoreWalletActivity</name>
    <message>
        <source>Restore Wallet</source>
        <extracomment>Title of progress window which is displayed when wallets are being restored.</extracomment>
        <translation type="unfinished">שחזור ארנק</translation>
>>>>>>> 86d0551a
    </message>
    </context>
<context>
    <name>WalletController</name>
    <message>
<<<<<<< HEAD
        <source>Open wallet warning</source>
        <translation type="unfinished">אזהרת פתיחת ארנק</translation>
    </message>
    <message>
        <source>default wallet</source>
        <translation type="unfinished">ארנק בררת מחדל</translation>
    </message>
    <message>
        <source>Open Wallet</source>
        <extracomment>Title of window indicating the progress of opening of a wallet.</extracomment>
        <translation type="unfinished">פתיחת ארנק</translation>
    </message>
    <message>
        <source>Opening Wallet &lt;b&gt;%1&lt;/b&gt;…</source>
        <extracomment>Descriptive text of the open wallet progress window which indicates to the user which wallet is currently being opened.</extracomment>
        <translation type="unfinished">פותח ארנק&lt;b&gt;%1&lt;/b&gt;...</translation>
=======
        <source>Close wallet</source>
        <translation type="unfinished">סגירת ארנק</translation>
    </message>
    <message>
        <source>Are you sure you wish to close the wallet &lt;i&gt;%1&lt;/i&gt;?</source>
        <translation type="unfinished">האם אכן ברצונך לסגור את הארנק &lt;i&gt;%1&lt;/i&gt;?</translation>
    </message>
    <message>
        <source>Closing the wallet for too long can result in having to resync the entire chain if pruning is enabled.</source>
        <translation type="unfinished">סגירת הארנק למשך זמן רב מדי יכול לגרור את הצורך לסינכרון מחדש של כל השרשרת אם אופצית הגיזום אקטיבית.</translation>
    </message>
    <message>
        <source>Close all wallets</source>
        <translation type="unfinished">סגירת כל הארנקים</translation>
>>>>>>> 86d0551a
    </message>
</context>
<context>
    <name>RestoreWalletActivity</name>
    <message>
<<<<<<< HEAD
        <source>Restore Wallet</source>
        <extracomment>Title of progress window which is displayed when wallets are being restored.</extracomment>
        <translation type="unfinished">שחזור ארנק</translation>
    </message>
    </context>
<context>
    <name>WalletController</name>
    <message>
        <source>Close wallet</source>
        <translation type="unfinished">סגירת ארנק</translation>
    </message>
    <message>
        <source>Are you sure you wish to close the wallet &lt;i&gt;%1&lt;/i&gt;?</source>
        <translation type="unfinished">האם אכן ברצונך לסגור את הארנק &lt;i&gt;%1&lt;/i&gt;?</translation>
    </message>
    <message>
        <source>Closing the wallet for too long can result in having to resync the entire chain if pruning is enabled.</source>
        <translation type="unfinished">סגירת הארנק למשך זמן רב מדי יכול לגרור את הצורך לסינכרון מחדש של כל השרשרת אם אופצית הגיזום אקטיבית.</translation>
    </message>
    <message>
        <source>Close all wallets</source>
        <translation type="unfinished">סגירת כל הארנקים</translation>
    </message>
    <message>
        <source>Are you sure you wish to close all wallets?</source>
        <translation type="unfinished">האם אכן ברצונך לסגור את כל הארנקים?</translation>
=======
        <source>Are you sure you wish to close all wallets?</source>
        <translation type="unfinished">האם אכן ברצונך לסגור את כל הארנקים?</translation>
    </message>
</context>
<context>
    <name>CreateWalletDialog</name>
    <message>
        <source>Create Wallet</source>
        <translation type="unfinished">יצירת ארנק</translation>
    </message>
    <message>
        <source>Wallet Name</source>
        <translation type="unfinished">שם הארנק</translation>
    </message>
    <message>
        <source>Wallet</source>
        <translation type="unfinished">ארנק</translation>
    </message>
    <message>
        <source>Encrypt the wallet. The wallet will be encrypted with a passphrase of your choice.</source>
        <translation type="unfinished">הצפנת הארנק. הארנק יהיה מוצפן באמצעות סיסמה לבחירתך.</translation>
    </message>
    <message>
        <source>Encrypt Wallet</source>
        <translation type="unfinished">הצפנת ארנק</translation>
>>>>>>> 86d0551a
    </message>
</context>
<context>
    <name>CreateWalletDialog</name>
    <message>
<<<<<<< HEAD
        <source>Create Wallet</source>
        <translation type="unfinished">יצירת ארנק</translation>
    </message>
    <message>
        <source>Wallet Name</source>
        <translation type="unfinished">שם הארנק</translation>
    </message>
    <message>
        <source>Wallet</source>
        <translation type="unfinished">ארנק</translation>
    </message>
    <message>
        <source>Encrypt the wallet. The wallet will be encrypted with a passphrase of your choice.</source>
        <translation type="unfinished">הצפנת הארנק. הארנק יהיה מוצפן באמצעות סיסמה לבחירתך.</translation>
    </message>
    <message>
        <source>Encrypt Wallet</source>
        <translation type="unfinished">הצפנת ארנק</translation>
    </message>
    <message>
        <source>Advanced Options</source>
        <translation type="unfinished">אפשרויות מתקדמות</translation>
=======
        <source>Advanced Options</source>
        <translation type="unfinished">אפשרויות מתקדמות</translation>
    </message>
    <message>
        <source>Disable private keys for this wallet. Wallets with private keys disabled will have no private keys and cannot have an HD seed or imported private keys. This is ideal for watch-only wallets.</source>
        <translation type="unfinished">נטרלו מפתחות פרטיים לארנק זה. ארנקים עם מפתחות פרטיים מנוטרלים יהיו מחוסרי מפתחות פרטיים וללא מקור HD או מפתחות מיובאים. זהו אידאלי לארנקי צפייה בלבד.</translation>
    </message>
    <message>
        <source>Disable Private Keys</source>
        <translation type="unfinished">השבתת מפתחות פרטיים</translation>
    </message>
    <message>
        <source>Make a blank wallet. Blank wallets do not initially have private keys or scripts. Private keys and addresses can be imported, or an HD seed can be set, at a later time.</source>
        <translation type="unfinished">הכינו ארנק ריק. ארנקים ריקים הנם ללא מפתחות פרטיים ראשוניים או סקריפטים. מפתחות פרטיים או כתובות ניתנים לייבוא, או שניתן להגדיר מקור HD במועד מאוחר יותר. </translation>
    </message>
    <message>
        <source>Make Blank Wallet</source>
        <translation type="unfinished">יצירת ארנק ריק</translation>
    </message>
    <message>
        <source>Create</source>
        <translation type="unfinished">יצירה</translation>
>>>>>>> 86d0551a
    </message>
    </context>
<context>
    <name>EditAddressDialog</name>
    <message>
<<<<<<< HEAD
        <source>Disable private keys for this wallet. Wallets with private keys disabled will have no private keys and cannot have an HD seed or imported private keys. This is ideal for watch-only wallets.</source>
        <translation type="unfinished">נטרלו מפתחות פרטיים לארנק זה. ארנקים עם מפתחות פרטיים מנוטרלים יהיו מחוסרי מפתחות פרטיים וללא מקור HD או מפתחות מיובאים. זהו אידאלי לארנקי צפייה בלבד.</translation>
    </message>
    <message>
        <source>Disable Private Keys</source>
        <translation type="unfinished">השבתת מפתחות פרטיים</translation>
    </message>
    <message>
        <source>Make a blank wallet. Blank wallets do not initially have private keys or scripts. Private keys and addresses can be imported, or an HD seed can be set, at a later time.</source>
        <translation type="unfinished">הכינו ארנק ריק. ארנקים ריקים הנם ללא מפתחות פרטיים ראשוניים או סקריפטים. מפתחות פרטיים או כתובות ניתנים לייבוא, או שניתן להגדיר מקור HD במועד מאוחר יותר. </translation>
    </message>
    <message>
        <source>Make Blank Wallet</source>
        <translation type="unfinished">יצירת ארנק ריק</translation>
    </message>
    <message>
        <source>Use descriptors for scriptPubKey management</source>
        <translation type="unfinished">השתמש ב descriptors לניהול scriptPubKey </translation>
    </message>
    <message>
        <source>Descriptor Wallet</source>
        <translation type="unfinished">ארנק Descriptor </translation>
    </message>
    <message>
        <source>Create</source>
        <translation type="unfinished">יצירה</translation>
    </message>
    <message>
        <source>Compiled without sqlite support (required for descriptor wallets)</source>
        <translation type="unfinished">מהודר ללא תמיכת sqlite (נחוץ לארנקי דסקריפטור)</translation>
=======
        <source>Edit Address</source>
        <translation type="unfinished">עריכת כתובת</translation>
    </message>
    <message>
        <source>&amp;Label</source>
        <translation type="unfinished">ת&amp;ווית</translation>
    </message>
    <message>
        <source>The label associated with this address list entry</source>
        <translation type="unfinished">התווית המשויכת לרשומה הזו ברשימת הכתובות</translation>
    </message>
    <message>
        <source>The address associated with this address list entry. This can only be modified for sending addresses.</source>
        <translation type="unfinished">הכתובת המשויכת עם רשומה זו ברשימת הכתובות. ניתן לשנות זאת רק עבור כתובות לשליחה.</translation>
    </message>
    <message>
        <source>&amp;Address</source>
        <translation type="unfinished">&amp;כתובת</translation>
    </message>
    <message>
        <source>New sending address</source>
        <translation type="unfinished">כתובת שליחה חדשה</translation>
    </message>
    <message>
        <source>Edit receiving address</source>
        <translation type="unfinished">עריכת כתובת הקבלה</translation>
    </message>
    <message>
        <source>Edit sending address</source>
        <translation type="unfinished">עריכת כתובת השליחה</translation>
>>>>>>> 86d0551a
    </message>
    </context>
<context>
    <name>EditAddressDialog</name>
    <message>
<<<<<<< HEAD
        <source>Edit Address</source>
        <translation type="unfinished">עריכת כתובת</translation>
    </message>
    <message>
        <source>&amp;Label</source>
        <translation type="unfinished">ת&amp;ווית</translation>
    </message>
    <message>
        <source>The label associated with this address list entry</source>
        <translation type="unfinished">התווית המשויכת לרשומה הזו ברשימת הכתובות</translation>
    </message>
    <message>
        <source>The address associated with this address list entry. This can only be modified for sending addresses.</source>
        <translation type="unfinished">הכתובת המשויכת עם רשומה זו ברשימת הכתובות. ניתן לשנות זאת רק עבור כתובות לשליחה.</translation>
    </message>
    <message>
        <source>&amp;Address</source>
        <translation type="unfinished">&amp;כתובת</translation>
    </message>
    <message>
        <source>New sending address</source>
        <translation type="unfinished">כתובת שליחה חדשה</translation>
    </message>
    <message>
        <source>Edit receiving address</source>
        <translation type="unfinished">עריכת כתובת הקבלה</translation>
    </message>
    <message>
        <source>Edit sending address</source>
        <translation type="unfinished">עריכת כתובת השליחה</translation>
    </message>
    <message>
        <source>The entered address "%1" is not a valid Qtum address.</source>
        <translation type="unfinished">הכתובת שסיפקת "%1" אינה כתובת קטום תקנית.</translation>
    </message>
    <message>
        <source>Address "%1" already exists as a receiving address with label "%2" and so cannot be added as a sending address.</source>
        <translation type="unfinished">כתובת "%1" כבר קיימת ככתובת מקבלת עם תווית "%2" ולכן לא ניתן להוסיף אותה ככתובת שולחת</translation>
    </message>
    <message>
=======
        <source>The entered address "%1" is not a valid Qtum address.</source>
        <translation type="unfinished">הכתובת שסיפקת "%1" אינה כתובת קטום תקנית.</translation>
    </message>
    <message>
        <source>Address "%1" already exists as a receiving address with label "%2" and so cannot be added as a sending address.</source>
        <translation type="unfinished">כתובת "%1" כבר קיימת ככתובת מקבלת עם תווית "%2" ולכן לא ניתן להוסיף אותה ככתובת שולחת</translation>
    </message>
    <message>
>>>>>>> 86d0551a
        <source>The entered address "%1" is already in the address book with label "%2".</source>
        <translation type="unfinished">הכתובת שסיפקת "%1" כבר נמצאת בפנקס הכתובות עם התווית "%2".</translation>
    </message>
    <message>
        <source>Could not unlock wallet.</source>
        <translation type="unfinished">לא ניתן לשחרר את הארנק.</translation>
    </message>
    <message>
        <source>New key generation failed.</source>
        <translation type="unfinished">יצירת המפתח החדש נכשלה.</translation>
    </message>
</context>
<context>
    <name>FreespaceChecker</name>
    <message>
        <source>A new data directory will be created.</source>
        <translation type="unfinished">תיקיית נתונים חדשה תיווצר.</translation>
    </message>
    <message>
        <source>name</source>
        <translation type="unfinished">שם</translation>
    </message>
    <message>
        <source>Directory already exists. Add %1 if you intend to create a new directory here.</source>
        <translation type="unfinished">התיקייה כבר קיימת. ניתן להוסיף %1 אם יש ליצור תיקייה חדשה כאן.</translation>
    </message>
    <message>
        <source>Path already exists, and is not a directory.</source>
        <translation type="unfinished">הנתיב כבר קיים ואינו מצביע על תיקיה.</translation>
    </message>
    <message>
        <source>Cannot create data directory here.</source>
        <translation type="unfinished">לא ניתן ליצור כאן תיקיית נתונים.</translation>
    </message>
</context>
<context>
    <name>Intro</name>
    <message>
        <source>Qtum</source>
        <translation type="unfinished">קטום</translation>
    </message>
    <message numerus="yes">
        <source>%n GB of space available</source>
        <translation type="unfinished">
            <numerusform />
            <numerusform />
        </translation>
    </message>
    <message numerus="yes">
        <source>(of %n GB needed)</source>
        <translation type="unfinished">
            <numerusform>(מתוך %n ג׳יגה-בייט נדרשים)</numerusform>
            <numerusform>(מתוך %n ג׳יגה-בייט נדרשים)</numerusform>
        </translation>
    </message>
    <message numerus="yes">
        <source>(%n GB needed for full chain)</source>
        <translation type="unfinished">
            <numerusform>(ג׳יגה-בייט %n נדרש לשרשרת המלאה)</numerusform>
            <numerusform>(%n ג׳יגה-בייט נדרשים לשרשרת המלאה)</numerusform>
        </translation>
    </message>
    <message>
        <source>At least %1 GB of data will be stored in this directory, and it will grow over time.</source>
        <translation type="unfinished">לפחות %1 ג״ב של נתונים יאוחסנו בתיקייה זו, והם יגדלו עם הזמן.</translation>
    </message>
    <message>
        <source>Approximately %1 GB of data will be stored in this directory.</source>
        <translation type="unfinished">מידע בנפח של כ-%1 ג׳יגה-בייט יאוחסן בתיקייה זו.</translation>
    </message>
    <message numerus="yes">
        <source>(sufficient to restore backups %n day(s) old)</source>
        <extracomment>Explanatory text on the capability of the current prune target.</extracomment>
        <translation type="unfinished">
            <numerusform />
            <numerusform />
        </translation>
    </message>
    <message>
        <source>%1 will download and store a copy of the Qtum block chain.</source>
        <translation type="unfinished">%1 תוריד ותאחסן עותק של שרשרת הבלוקים של קטום.</translation>
    </message>
    <message>
        <source>The wallet will also be stored in this directory.</source>
        <translation type="unfinished">הארנק גם מאוחסן בתיקייה הזו.</translation>
    </message>
    <message>
        <source>Error: Specified data directory "%1" cannot be created.</source>
        <translation type="unfinished">שגיאה: לא ניתן ליצור את תיקיית הנתונים שצוינה „%1“.</translation>
    </message>
    <message>
        <source>Error</source>
        <translation type="unfinished">שגיאה</translation>
    </message>
    <message>
        <source>Welcome</source>
        <translation type="unfinished">ברוך בואך</translation>
    </message>
    <message>
        <source>Welcome to %1.</source>
        <translation type="unfinished">ברוך בואך אל %1.</translation>
    </message>
    <message>
        <source>As this is the first time the program is launched, you can choose where %1 will store its data.</source>
        <translation type="unfinished">כיוון שזו ההפעלה הראשונה של התכנית, ניתן לבחור היכן יאוחסן המידע של %1.</translation>
    </message>
    <message>
        <source>Limit block chain storage to</source>
        <translation type="unfinished">הגבלת אחסון בלוקצ'יין ל</translation>
    </message>
    <message>
        <source>Reverting this setting requires re-downloading the entire blockchain. It is faster to download the full chain first and prune it later. Disables some advanced features.</source>
        <translation type="unfinished">חזרה לאחור מהגדרות אלו מחייב הורדה מחדש של כל שרשרת הבלוקים. מהיר יותר להוריד את השרשרת המלאה ולקטום אותה מאוחר יותר. הדבר מנטרל כמה תכונות מתקדמות.</translation>
    </message>
    <message>
        <source> GB</source>
        <translation type="unfinished">ג״ב</translation>
    </message>
    <message>
        <source>This initial synchronisation is very demanding, and may expose hardware problems with your computer that had previously gone unnoticed. Each time you run %1, it will continue downloading where it left off.</source>
        <translation type="unfinished">הסינכרון הראשוני הוא תובעני ועלול לחשוף בעיות חומרה במחשב שהיו חבויות עד כה. כל פעם שתריץ %1 התהליך ימשיך בהורדה מהנקודה שבה הוא עצר לאחרונה.</translation>
    </message>
    <message>
        <source>If you have chosen to limit block chain storage (pruning), the historical data must still be downloaded and processed, but will be deleted afterward to keep your disk usage low.</source>
        <translation type="unfinished">אם בחרת להגביל את שטח האחרון לשרשרת, עדיין נדרש מידע היסטורי להורדה ועיבוד אך המידע ההיסטורי יימחק לאחר מכן כדי לשמור על צריכת שטח האחסון בדיסק נמוכה.</translation>
    </message>
    <message>
        <source>Use the default data directory</source>
        <translation type="unfinished">שימוש בתיקיית ברירת־המחדל</translation>
    </message>
    <message>
        <source>Use a custom data directory:</source>
        <translation type="unfinished">שימוש בתיקיית נתונים מותאמת אישית:</translation>
    </message>
</context>
<context>
    <name>HelpMessageDialog</name>
    <message>
        <source>version</source>
        <translation type="unfinished">גרסה</translation>
    </message>
    <message>
        <source>About %1</source>
        <translation type="unfinished">על אודות %1</translation>
    </message>
    <message>
        <source>Command-line options</source>
        <translation type="unfinished">אפשרויות שורת פקודה</translation>
    </message>
</context>
<context>
    <name>ShutdownWindow</name>
    <message>
        <source>Do not shut down the computer until this window disappears.</source>
        <translation type="unfinished">אין לכבות את המחשב עד שחלון זה נעלם.</translation>
    </message>
</context>
<context>
    <name>ModalOverlay</name>
    <message>
        <source>Form</source>
        <translation type="unfinished">טופס</translation>
    </message>
    <message>
        <source>Recent transactions may not yet be visible, and therefore your wallet's balance might be incorrect. This information will be correct once your wallet has finished synchronizing with the qtum network, as detailed below.</source>
        <translation type="unfinished">ייתכן שהעברות שבוצעו לאחרונה לא יופיעו עדיין, ולכן המאזן בארנק שלך יהיה שגוי. המידע הנכון יוצג במלואו כאשר הארנק שלך יסיים להסתנכרן עם רשת הקטום, כמפורט למטה.</translation>
<<<<<<< HEAD
   </message>
    <message>
        <source>Attempting to spend qtums that are affected by not-yet-displayed transactions will not be accepted by the network.</source> 
=======
    </message>
    <message>
        <source>Attempting to spend qtums that are affected by not-yet-displayed transactions will not be accepted by the network.</source>
>>>>>>> 86d0551a
        <translation type="unfinished">הרשת תסרב לקבל הוצאת ביטקוינים במידה והם כבר נמצאים בהעברות אשר לא מוצגות עדיין.</translation>
    </message>
    <message>
        <source>Number of blocks left</source>
        <translation type="unfinished">מספר מקטעים שנותרו</translation>
    </message>
    <message>
        <source>calculating…</source>
        <translation type="unfinished">בתהליך חישוב...</translation>
    </message>
    <message>
        <source>Last block time</source>
        <translation type="unfinished">זמן המקטע האחרון</translation>
    </message>
    <message>
        <source>Progress</source>
        <translation type="unfinished">התקדמות</translation>
    </message>
    <message>
        <source>Progress increase per hour</source>
        <translation type="unfinished">התקדמות לפי שעה</translation>
    </message>
    <message>
        <source>Estimated time left until synced</source>
        <translation type="unfinished">הזמן המוערך שנותר עד הסנכרון</translation>
    </message>
    <message>
        <source>Hide</source>
        <translation type="unfinished">הסתרה</translation>
    </message>
    <message>
        <source>%1 is currently syncing.  It will download headers and blocks from peers and validate them until reaching the tip of the block chain.</source>
        <translation type="unfinished">%1 מסתנכנים כרגע.  תתבצע הורדת כותרות ובלוקים מעמיתים תוך אימותם עד הגעה לראש שרשרת הבלוקים .</translation>
    </message>
    </context>
<context>
    <name>OpenURIDialog</name>
    <message>
        <source>Open qtum URI</source>
<<<<<<< HEAD
        <translation type="unfinished">פתיחת כתובת משאב קטום</translation> 
=======
        <translation type="unfinished">פתיחת כתובת משאב קטום</translation>
>>>>>>> 86d0551a
    </message>
    <message>
        <source>URI:</source>
        <translation type="unfinished">כתובת משאב:</translation>
    </message>
    <message>
        <source>Paste address from clipboard</source>
        <extracomment>Tooltip text for button that allows you to paste an address that is in your clipboard.</extracomment>
        <translation type="unfinished">הדבקת כתובת מלוח הגזירים</translation>
    </message>
</context>
<context>
    <name>OptionsDialog</name>
    <message>
        <source>Options</source>
        <translation type="unfinished">אפשרויות</translation>
    </message>
    <message>
        <source>&amp;Main</source>
        <translation type="unfinished">&amp;ראשי</translation>
    </message>
    <message>
        <source>Automatically start %1 after logging in to the system.</source>
        <translation type="unfinished">להפעיל את %1 אוטומטית לאחר הכניסה למערכת.</translation>
    </message>
    <message>
        <source>&amp;Start %1 on system login</source>
        <translation type="unfinished">ה&amp;פעלת %1 עם הכניסה למערכת</translation>
    </message>
    <message>
        <source>Size of &amp;database cache</source>
        <translation type="unfinished">גודל מ&amp;טמון מסד הנתונים</translation>
    </message>
    <message>
        <source>Number of script &amp;verification threads</source>
        <translation type="unfinished">מספר תהליכי ה&amp;אימות של הסקריפט</translation>
    </message>
    <message>
        <source>IP address of the proxy (e.g. IPv4: 127.0.0.1 / IPv6: ::1)</source>
        <translation type="unfinished">כתובת ה־IP של הפרוקסי (לדוגמה IPv4: 127.0.0.1‏ / IPv6: ::1)</translation>
    </message>
    <message>
        <source>Shows if the supplied default SOCKS5 proxy is used to reach peers via this network type.</source>
        <translation type="unfinished">מראה אם פרוקסי SOCKS5 המסופק כבררת מחדל משמש להתקשרות עם עמיתים באמצעות סוג רשת זה.</translation>
    </message>
    <message>
        <source>Minimize instead of exit the application when the window is closed. When this option is enabled, the application will be closed only after selecting Exit in the menu.</source>
        <translation type="unfinished">מזער ואל תצא מהאפליקציה עם סגירת החלון. כאשר אפשרות זו דלוקה, האפליקציה תיסגר רק בבחירת ״יציאה״ בתפריט.</translation>
    </message>
    <message>
        <source>Open the %1 configuration file from the working directory.</source>
        <translation type="unfinished">פתיחת קובץ התצורה של %1 מתיקיית העבודה.</translation>
    </message>
    <message>
        <source>Open Configuration File</source>
        <translation type="unfinished">פתיחת קובץ ההגדרות</translation>
    </message>
    <message>
        <source>Reset all client options to default.</source>
        <translation type="unfinished">איפוס כל אפשרויות התכנית לבררת המחדל.</translation>
    </message>
    <message>
        <source>&amp;Reset Options</source>
        <translation type="unfinished">&amp;איפוס אפשרויות</translation>
    </message>
    <message>
        <source>&amp;Network</source>
        <translation type="unfinished">&amp;רשת</translation>
    </message>
    <message>
        <source>Prune &amp;block storage to</source>
        <translation type="unfinished">יש לגזום את &amp;מאגר הבלוקים אל</translation>
    </message>
    <message>
        <source>GB</source>
        <translation type="unfinished">ג״ב</translation>
    </message>
    <message>
        <source>Reverting this setting requires re-downloading the entire blockchain.</source>
        <translation type="unfinished">שינוי הגדרה זו מצריך הורדה מחדש של הבלוקצ'יין</translation>
    </message>
    <message>
        <source>(0 = auto, &lt;0 = leave that many cores free)</source>
        <translation type="unfinished">(0 = אוטומטי, &lt;0 = להשאיר כזאת כמות של ליבות חופשיות)</translation>
    </message>
    <message>
        <source>W&amp;allet</source>
        <translation type="unfinished">&amp;ארנק</translation>
    </message>
    <message>
        <source>Expert</source>
        <translation type="unfinished">מומחה</translation>
    </message>
    <message>
        <source>Enable coin &amp;control features</source>
        <translation type="unfinished">הפעלת תכונות &amp;בקרת מטבעות</translation>
    </message>
    <message>
        <source>If you disable the spending of unconfirmed change, the change from a transaction cannot be used until that transaction has at least one confirmation. This also affects how your balance is computed.</source>
        <translation type="unfinished">אם אפשרות ההשקעה של עודף בלתי מאושר תנוטרל, לא ניתן יהיה להשתמש בעודף מההעברה עד שלהעברה יהיה לפחות אישור אחד. פעולה זו גם משפיעה על חישוב המאזן שלך.</translation>
    </message>
    <message>
        <source>&amp;Spend unconfirmed change</source>
        <translation type="unfinished">עודף &amp;בלתי מאושר מההשקעה</translation>
    </message>
    <message>
        <source>Automatically open the Qtum client port on the router. This only works when your router supports UPnP and it is enabled.</source>
        <translation type="unfinished">פתיחת הפתחה של קטום בנתב באופן אוטומטי. עובד רק אם UPnP מופעל ונתמך בנתב.</translation>
    </message>
    <message>
        <source>Map port using &amp;UPnP</source>
        <translation type="unfinished">מיפוי פתחה באמצעות UPnP</translation>
    </message>
    <message>
        <source>Accept connections from outside.</source>
        <translation type="unfinished">אשר חיבורים חיצוניים</translation>
    </message>
    <message>
        <source>Allow incomin&amp;g connections</source>
        <translation type="unfinished">לאפשר חיבורים &amp;נכנסים</translation>
    </message>
    <message>
        <source>Connect to the Qtum network through a SOCKS5 proxy.</source>
        <translation type="unfinished">התחבר לרשת הקטום דרך פרוקסי SOCKS5.</translation>
    </message>
    <message>
        <source>&amp;Connect through SOCKS5 proxy (default proxy):</source>
        <translation type="unfinished">להתחבר &amp;דרך מתווך SOCKS5 (מתווך בררת מחדל):</translation>
    </message>
    <message>
        <source>Proxy &amp;IP:</source>
        <translation type="unfinished">כתובת ה־&amp;IP של הפרוקסי:</translation>
    </message>
    <message>
        <source>&amp;Port:</source>
        <translation type="unfinished">&amp;פתחה:</translation>
    </message>
    <message>
        <source>Port of the proxy (e.g. 9050)</source>
        <translation type="unfinished">הפתחה של הפרוקסי (למשל 9050)</translation>
    </message>
    <message>
        <source>Used for reaching peers via:</source>
        <translation type="unfinished">עבור הגעה לעמיתים דרך:</translation>
    </message>
    <message>
        <source>&amp;Window</source>
        <translation type="unfinished">&amp;חלון</translation>
    </message>
    <message>
        <source>Show only a tray icon after minimizing the window.</source>
        <translation type="unfinished">הצג סמל מגש בלבד לאחר מזעור החלון.</translation>
    </message>
    <message>
        <source>&amp;Minimize to the tray instead of the taskbar</source>
        <translation type="unfinished">מ&amp;זעור למגש במקום לשורת המשימות</translation>
    </message>
    <message>
        <source>M&amp;inimize on close</source>
        <translation type="unfinished">מ&amp;זעור עם סגירה</translation>
    </message>
    <message>
        <source>&amp;Display</source>
        <translation type="unfinished">ת&amp;צוגה</translation>
    </message>
    <message>
        <source>User Interface &amp;language:</source>
        <translation type="unfinished">&amp;שפת מנשק המשתמש:</translation>
    </message>
    <message>
        <source>The user interface language can be set here. This setting will take effect after restarting %1.</source>
        <translation type="unfinished">ניתן להגדיר כאן את שפת מנשק המשתמש. הגדרה זו תיכנס לתוקף לאחר הפעלה של %1 מחדש.</translation>
    </message>
    <message>
        <source>&amp;Unit to show amounts in:</source>
        <translation type="unfinished">י&amp;חידת מידה להצגת סכומים:</translation>
    </message>
    <message>
        <source>Choose the default subdivision unit to show in the interface and when sending coins.</source>
        <translation type="unfinished">ניתן לבחור את בררת המחדל ליחידת החלוקה שתוצג במנשק ובעת שליחת מטבעות.</translation>
    </message>
    <message>
        <source>Whether to show coin control features or not.</source>
        <translation type="unfinished">האם להציג תכונות שליטת מטבע או לא.</translation>
    </message>
    <message>
        <source>Connect to the Qtum network through a separate SOCKS5 proxy for Tor onion services.</source>
        <translation type="unfinished">התחבר לרשת קטום דרך פרוקסי נפרד SOCKS5 proxy לשרותי שכבות בצל (onion services).</translation>
    </message>
    <message>
        <source>Use separate SOCKS&amp;5 proxy to reach peers via Tor onion services:</source>
        <translation type="unfinished">השתמש בפרוקסי נפרד  SOCKS&amp;5 להגעה לעמיתים דרך שרותי השכבות של  Tor :</translation>
    </message>
    <message>
        <source>&amp;OK</source>
        <translation type="unfinished">&amp;אישור</translation>
    </message>
    <message>
        <source>&amp;Cancel</source>
        <translation type="unfinished">&amp;ביטול</translation>
    </message>
    <message>
        <source>default</source>
        <translation type="unfinished">בררת מחדל</translation>
    </message>
    <message>
        <source>none</source>
        <translation type="unfinished">ללא</translation>
    </message>
    <message>
        <source>Confirm options reset</source>
        <extracomment>Window title text of pop-up window shown when the user has chosen to reset options.</extracomment>
        <translation type="unfinished">אישור איפוס האפשרויות</translation>
    </message>
    <message>
        <source>Client restart required to activate changes.</source>
        <extracomment>Text explaining that the settings changed will not come into effect until the client is restarted.</extracomment>
        <translation type="unfinished">נדרשת הפעלה מחדש של הלקוח כדי להפעיל את השינויים.</translation>
    </message>
    <message>
        <source>Client will be shut down. Do you want to proceed?</source>
        <extracomment>Text asking the user to confirm if they would like to proceed with a client shutdown.</extracomment>
        <translation type="unfinished">הלקוח יכבה. להמשיך?</translation>
    </message>
    <message>
        <source>Configuration options</source>
        <extracomment>Window title text of pop-up box that allows opening up of configuration file.</extracomment>
        <translation type="unfinished">אפשרויות להגדרה</translation>
    </message>
    <message>
        <source>The configuration file is used to specify advanced user options which override GUI settings. Additionally, any command-line options will override this configuration file.</source>
        <extracomment>Explanatory text about the priority order of instructions considered by client. The order from high to low being: command-line, configuration file, GUI settings.</extracomment>
        <translation type="unfinished">בקובץ ההגדרות ניתן לציין אפשרויות מתקדמות אשר יקבלו עדיפות על ההגדרות בממשק הגרפי. כמו כן, אפשרויות בשורת הפקודה יקבלו עדיפות על קובץ ההגדרות.</translation>
    </message>
    <message>
        <source>Cancel</source>
        <translation type="unfinished">ביטול</translation>
    </message>
    <message>
        <source>Error</source>
        <translation type="unfinished">שגיאה</translation>
    </message>
    <message>
        <source>The configuration file could not be opened.</source>
        <translation type="unfinished">לא ניתן לפתוח את קובץ ההגדרות</translation>
    </message>
    <message>
        <source>This change would require a client restart.</source>
        <translation type="unfinished">שינוי זה ידרוש הפעלה מחדש של תכנית הלקוח.</translation>
    </message>
    <message>
        <source>The supplied proxy address is invalid.</source>
        <translation type="unfinished">כתובת המתווך שסופקה אינה תקינה.</translation>
    </message>
</context>
<context>
    <name>OverviewPage</name>
    <message>
        <source>Form</source>
        <translation type="unfinished">טופס</translation>
    </message>
    <message>
        <source>The displayed information may be out of date. Your wallet automatically synchronizes with the Qtum network after a connection is established, but this process has not completed yet.</source>
        <translation type="unfinished">המידע המוצג עשוי להיות מיושן. הארנק שלך מסתנכרן באופן אוטומטי עם רשת הקטום לאחר יצירת החיבור, אך התהליך טרם הסתיים.</translation>
    </message>
    <message>
        <source>Watch-only:</source>
        <translation type="unfinished">צפייה בלבד:</translation>
    </message>
    <message>
        <source>Available:</source>
        <translation type="unfinished">זמין:</translation>
    </message>
    <message>
        <source>Your current spendable balance</source>
        <translation type="unfinished">היתרה הזמינה הנוכחית</translation>
    </message>
    <message>
        <source>Pending:</source>
        <translation type="unfinished">בהמתנה:</translation>
    </message>
    <message>
        <source>Total of transactions that have yet to be confirmed, and do not yet count toward the spendable balance</source>
        <translation type="unfinished">הסכום הכולל של העברות שטרם אושרו ועדיין אינן נספרות בחישוב היתרה הזמינה</translation>
    </message>
    <message>
        <source>Immature:</source>
        <translation type="unfinished">לא בשל:</translation>
    </message>
    <message>
        <source>Mined balance that has not yet matured</source>
        <translation type="unfinished">מאזן שנכרה וטרם הבשיל</translation>
    </message>
    <message>
        <source>Balances</source>
        <translation type="unfinished">מאזנים</translation>
    </message>
    <message>
        <source>Total:</source>
        <translation type="unfinished">סך הכול:</translation>
    </message>
    <message>
        <source>Your current total balance</source>
        <translation type="unfinished">סך כל היתרה הנוכחית שלך</translation>
    </message>
    <message>
        <source>Your current balance in watch-only addresses</source>
        <translation type="unfinished">המאזן הנוכחי שלך בכתובות לקריאה בלבד</translation>
    </message>
    <message>
        <source>Spendable:</source>
        <translation type="unfinished">ניתנים לבזבוז:</translation>
    </message>
    <message>
        <source>Recent transactions</source>
        <translation type="unfinished">העברות אחרונות</translation>
    </message>
    <message>
        <source>Unconfirmed transactions to watch-only addresses</source>
        <translation type="unfinished">העברות בלתי מאושרות לכתובות לצפייה בלבד</translation>
    </message>
    <message>
        <source>Mined balance in watch-only addresses that has not yet matured</source>
        <translation type="unfinished">מאזן לאחר כרייה בכתובות לצפייה בלבד שעדיין לא הבשילו</translation>
    </message>
    <message>
        <source>Current total balance in watch-only addresses</source>
        <translation type="unfinished">המאזן הכולל הנוכחי בכתובות לצפייה בלבד</translation>
    </message>
    <message>
        <source>Privacy mode activated for the Overview tab. To unmask the values, uncheck Settings-&gt;Mask values.</source>
        <translation type="unfinished">מצב הפרטיות הופעל עבור לשונית התאור הכללי. כדי להסיר את הסוואת הערכים, בטל את ההגדרות, -&gt;הסוואת ערכים.</translation>
    </message>
</context>
<context>
    <name>PSBTOperationsDialog</name>
<<<<<<< HEAD
    <message>
        <source>Sign Tx</source>
        <translation type="unfinished">חתימת עיסקה</translation>
    </message>
    <message>
        <source>Broadcast Tx</source>
        <translation type="unfinished">שידור עיסקה</translation>
    </message>
    <message>
        <source>Copy to Clipboard</source>
        <translation type="unfinished">העתקה ללוח הגזירים</translation>
    </message>
    <message>
        <source>Save…</source>
        <translation type="unfinished">שמירה…</translation>
    </message>
    <message>
        <source>Close</source>
        <translation type="unfinished">סגירה</translation>
    </message>
    <message>
        <source>Failed to load transaction: %1</source>
        <translation type="unfinished">כשלון בטעינת העיסקה: %1</translation>
    </message>
    <message>
        <source>Failed to sign transaction: %1</source>
        <translation type="unfinished">כשלון בחתימת העיסקה: %1</translation>
    </message>
    <message>
        <source>Could not sign any more inputs.</source>
        <translation type="unfinished">לא ניתן לחתום קלטים נוספים.</translation>
    </message>
    <message>
        <source>Signed %1 inputs, but more signatures are still required.</source>
        <translation type="unfinished">נחתם קלט  %1 אך יש צורך בחתימות נוספות.</translation>
    </message>
    <message>
        <source>Signed transaction successfully. Transaction is ready to broadcast.</source>
        <translation type="unfinished">העיסקה נחתמה בהצלחה. העיסקה מוכנה לשידור.</translation>
    </message>
    <message>
        <source>Unknown error processing transaction.</source>
        <translation type="unfinished">שגיאה לא מוכרת בעת עיבוד העיסקה.</translation>
    </message>
    <message>
        <source>Transaction broadcast successfully! Transaction ID: %1</source>
        <translation type="unfinished">העִסקה שודרה בהצלחה! מזהה העִסקה: %1</translation>
    </message>
    <message>
        <source>Transaction broadcast failed: %1</source>
        <translation type="unfinished">שידור העיסקה נכשל: %1</translation>
    </message>
    <message>
        <source>PSBT copied to clipboard.</source>
        <translation type="unfinished">PSBT הועתקה ללוח הגזירים.</translation>
    </message>
    <message>
        <source>Save Transaction Data</source>
        <translation type="unfinished">שמירת נתוני העיסקה</translation>
    </message>
    <message>
        <source>PSBT saved to disk.</source>
        <translation type="unfinished">PSBT נשמרה לדיסק.</translation>
    </message>
    <message>
        <source> * Sends %1 to %2</source>
        <translation type="unfinished"> * שליחת %1 אל %2</translation>
    </message>
    <message>
        <source>Unable to calculate transaction fee or total transaction amount.</source>
        <translation type="unfinished">לא מצליח לחשב עמלת עיסקה או הערך הכולל של העיסקה.</translation>
    </message>
    <message>
        <source>Pays transaction fee: </source>
        <translation type="unfinished">תשלום עמלת עיסקה:</translation>
    </message>
    <message>
        <source>Total Amount</source>
        <translation type="unfinished">סכום כולל</translation>
    </message>
    <message>
        <source>or</source>
        <translation type="unfinished">או</translation>
    </message>
    <message>
        <source>Transaction has %1 unsigned inputs.</source>
        <translation type="unfinished">לעיסקה יש  %1 קלטים לא חתומים.</translation>
    </message>
    <message>
        <source>Transaction is missing some information about inputs.</source>
        <translation type="unfinished">לעסקה חסר חלק מהמידע לגבי הקלט.</translation>
    </message>
    <message>
        <source>Transaction still needs signature(s).</source>
        <translation type="unfinished">העיסקה עדיין נזקקת לחתימה(ות).</translation>
    </message>
    <message>
        <source>(But this wallet cannot sign transactions.)</source>
        <translation type="unfinished">(אבל ארנק זה לא יכול לחתום על עיסקות.)</translation>
    </message>
    <message>
        <source>(But this wallet does not have the right keys.)</source>
        <translation type="unfinished">(אבל לארנק הזה אין את המפתחות המתאימים.)</translation>
    </message>
    <message>
        <source>Transaction is fully signed and ready for broadcast.</source>
        <translation type="unfinished">העיסקה חתומה במלואה ומוכנה לשידור.</translation>
=======
    <message>
        <source>Sign Tx</source>
        <translation type="unfinished">חתימת עיסקה</translation>
    </message>
    <message>
        <source>Broadcast Tx</source>
        <translation type="unfinished">שידור עיסקה</translation>
    </message>
    <message>
        <source>Copy to Clipboard</source>
        <translation type="unfinished">העתקה ללוח הגזירים</translation>
    </message>
    <message>
        <source>Save…</source>
        <translation type="unfinished">שמירה…</translation>
    </message>
    <message>
        <source>Close</source>
        <translation type="unfinished">סגירה</translation>
    </message>
    <message>
        <source>Failed to load transaction: %1</source>
        <translation type="unfinished">כשלון בטעינת העיסקה: %1</translation>
    </message>
    <message>
        <source>Failed to sign transaction: %1</source>
        <translation type="unfinished">כשלון בחתימת העיסקה: %1</translation>
    </message>
    <message>
        <source>Could not sign any more inputs.</source>
        <translation type="unfinished">לא ניתן לחתום קלטים נוספים.</translation>
    </message>
    <message>
        <source>Signed %1 inputs, but more signatures are still required.</source>
        <translation type="unfinished">נחתם קלט  %1 אך יש צורך בחתימות נוספות.</translation>
    </message>
    <message>
        <source>Signed transaction successfully. Transaction is ready to broadcast.</source>
        <translation type="unfinished">העיסקה נחתמה בהצלחה. העיסקה מוכנה לשידור.</translation>
    </message>
    <message>
        <source>Unknown error processing transaction.</source>
        <translation type="unfinished">שגיאה לא מוכרת בעת עיבוד העיסקה.</translation>
    </message>
    <message>
        <source>Transaction broadcast successfully! Transaction ID: %1</source>
        <translation type="unfinished">העִסקה שודרה בהצלחה! מזהה העִסקה: %1</translation>
    </message>
    <message>
        <source>Transaction broadcast failed: %1</source>
        <translation type="unfinished">שידור העיסקה נכשל: %1</translation>
    </message>
    <message>
        <source>PSBT copied to clipboard.</source>
        <translation type="unfinished">PSBT הועתקה ללוח הגזירים.</translation>
    </message>
    <message>
        <source>Save Transaction Data</source>
        <translation type="unfinished">שמירת נתוני העיסקה</translation>
    </message>
    <message>
        <source>PSBT saved to disk.</source>
        <translation type="unfinished">PSBT נשמרה לדיסק.</translation>
    </message>
    <message>
        <source> * Sends %1 to %2</source>
        <translation type="unfinished"> * שליחת %1 אל %2</translation>
    </message>
    <message>
        <source>own address</source>
        <translation type="unfinished">כתובת עצמית</translation>
    </message>
    <message>
        <source>Unable to calculate transaction fee or total transaction amount.</source>
        <translation type="unfinished">לא מצליח לחשב עמלת עיסקה או הערך הכולל של העיסקה.</translation>
    </message>
    <message>
        <source>Pays transaction fee: </source>
        <translation type="unfinished">תשלום עמלת עיסקה:</translation>
    </message>
    <message>
        <source>Total Amount</source>
        <translation type="unfinished">סכום כולל</translation>
    </message>
    <message>
        <source>or</source>
        <translation type="unfinished">או</translation>
    </message>
    <message>
        <source>Transaction has %1 unsigned inputs.</source>
        <translation type="unfinished">לעיסקה יש  %1 קלטים לא חתומים.</translation>
    </message>
    <message>
        <source>Transaction is missing some information about inputs.</source>
        <translation type="unfinished">לעסקה חסר חלק מהמידע לגבי הקלט.</translation>
    </message>
    <message>
        <source>Transaction still needs signature(s).</source>
        <translation type="unfinished">העיסקה עדיין נזקקת לחתימה(ות).</translation>
    </message>
    <message>
        <source>(But this wallet cannot sign transactions.)</source>
        <translation type="unfinished">(אבל ארנק זה לא יכול לחתום על עיסקות.)</translation>
    </message>
    <message>
        <source>(But this wallet does not have the right keys.)</source>
        <translation type="unfinished">(אבל לארנק הזה אין את המפתחות המתאימים.)</translation>
    </message>
    <message>
        <source>Transaction is fully signed and ready for broadcast.</source>
        <translation type="unfinished">העיסקה חתומה במלואה ומוכנה לשידור.</translation>
    </message>
    <message>
        <source>Transaction status is unknown.</source>
        <translation type="unfinished">סטטוס העיסקה אינו ידוע.</translation>
>>>>>>> 86d0551a
    </message>
</context>
<context>
    <name>PaymentServer</name>
    <message>
<<<<<<< HEAD
        <source>Transaction status is unknown.</source>
        <translation type="unfinished">סטטוס העיסקה אינו ידוע.</translation>
=======
        <source>Payment request error</source>
        <translation type="unfinished">שגיאת בקשת תשלום</translation>
>>>>>>> 86d0551a
    </message>
</context>
<context>
    <name>PaymentServer</name>
    <message>
<<<<<<< HEAD
        <source>Payment request error</source>
        <translation type="unfinished">שגיאת בקשת תשלום</translation>
    </message>
    <message>
        <source>Cannot start qtum: click-to-pay handler</source>
        <translation type="unfinished">לא ניתן להפעיל את המקשר qtum: click-to-pay</translation>
    </message>
    <message>
        <source>URI handling</source>
        <translation type="unfinished">טיפול בכתובות</translation>
    </message>
    <message>
        <source>'qtum://' is not a valid URI. Use 'qtum:' instead.</source>
        <translation type="unfinished">'//:qtum' אינה כתובת תקנית. נא להשתמש ב־"qtum:‎"‏ במקום.</translation>
    </message>
    <message>
        <source>URI cannot be parsed! This can be caused by an invalid Qtum address or malformed URI parameters.</source>
        <translation type="unfinished">לא ניתן לנתח את כתובת המשאב! מצב זה יכול לקרות עקב כתובת קטום שגויה או פרמטרים שגויים בכתובת המשאב.</translation> 
   </message>
    <message>
        <source>Payment request file handling</source>
        <translation type="unfinished">טיפול בקובצי בקשות תשלום</translation>
=======
        <source>Cannot start qtum: click-to-pay handler</source>
        <translation type="unfinished">לא ניתן להפעיל את המקשר qtum: click-to-pay</translation>
    </message>
    <message>
        <source>URI handling</source>
        <translation type="unfinished">טיפול בכתובות</translation>
    </message>
    <message>
        <source>'qtum://' is not a valid URI. Use 'qtum:' instead.</source>
        <translation type="unfinished">'//:qtum' אינה כתובת תקנית. נא להשתמש ב־"qtum:‎"‏ במקום.</translation>
    </message>
    <message>
        <source>URI cannot be parsed! This can be caused by an invalid Qtum address or malformed URI parameters.</source>
        <translation type="unfinished">לא ניתן לנתח את כתובת המשאב! מצב זה יכול לקרות עקב כתובת קטום שגויה או פרמטרים שגויים בכתובת המשאב.</translation>
    </message>
    <message>
        <source>Payment request file handling</source>
        <translation type="unfinished">טיפול בקובצי בקשות תשלום</translation>
    </message>
</context>
<context>
    <name>PeerTableModel</name>
    <message>
        <source>User Agent</source>
        <extracomment>Title of Peers Table column which contains the peer's User Agent string.</extracomment>
        <translation type="unfinished">סוכן משתמש</translation>
>>>>>>> 86d0551a
    </message>
</context>
<context>
    <name>PeerTableModel</name>
    <message>
<<<<<<< HEAD
        <source>User Agent</source>
        <extracomment>Title of Peers Table column which contains the peer's User Agent string.</extracomment>
        <translation type="unfinished">סוכן משתמש</translation>
    </message>
    <message>
        <source>Ping</source>
        <extracomment>Title of Peers Table column which indicates the current latency of the connection with the peer.</extracomment>
        <translation type="unfinished">פינג</translation>
    </message>
    <message>
        <source>Direction</source>
        <extracomment>Title of Peers Table column which indicates the direction the peer connection was initiated from.</extracomment>
        <translation type="unfinished">כיוון</translation>
    </message>
    <message>
        <source>Sent</source>
        <extracomment>Title of Peers Table column which indicates the total amount of network information we have sent to the peer.</extracomment>
        <translation type="unfinished">נשלחו</translation>
    </message>
    <message>
        <source>Received</source>
        <extracomment>Title of Peers Table column which indicates the total amount of network information we have received from the peer.</extracomment>
        <translation type="unfinished">התקבלו</translation>
    </message>
    <message>
        <source>Address</source>
        <extracomment>Title of Peers Table column which contains the IP/Onion/I2P address of the connected peer.</extracomment>
        <translation type="unfinished">כתובת</translation>
    </message>
    <message>
        <source>Type</source>
        <extracomment>Title of Peers Table column which describes the type of peer connection. The "type" describes why the connection exists.</extracomment>
        <translation type="unfinished">סוג</translation>
    </message>
    <message>
        <source>Network</source>
        <extracomment>Title of Peers Table column which states the network the peer connected through.</extracomment>
        <translation type="unfinished">רשת</translation>
    </message>
    <message>
        <source>Inbound</source>
        <extracomment>An Inbound Connection from a Peer.</extracomment>
        <translation type="unfinished">תעבורה נכנסת</translation>
=======
        <source>Ping</source>
        <extracomment>Title of Peers Table column which indicates the current latency of the connection with the peer.</extracomment>
        <translation type="unfinished">פינג</translation>
    </message>
    <message>
        <source>Direction</source>
        <extracomment>Title of Peers Table column which indicates the direction the peer connection was initiated from.</extracomment>
        <translation type="unfinished">כיוון</translation>
    </message>
    <message>
        <source>Sent</source>
        <extracomment>Title of Peers Table column which indicates the total amount of network information we have sent to the peer.</extracomment>
        <translation type="unfinished">נשלחו</translation>
    </message>
    <message>
        <source>Received</source>
        <extracomment>Title of Peers Table column which indicates the total amount of network information we have received from the peer.</extracomment>
        <translation type="unfinished">התקבלו</translation>
    </message>
    <message>
        <source>Address</source>
        <extracomment>Title of Peers Table column which contains the IP/Onion/I2P address of the connected peer.</extracomment>
        <translation type="unfinished">כתובת</translation>
    </message>
    <message>
        <source>Type</source>
        <extracomment>Title of Peers Table column which describes the type of peer connection. The "type" describes why the connection exists.</extracomment>
        <translation type="unfinished">סוג</translation>
    </message>
    <message>
        <source>Network</source>
        <extracomment>Title of Peers Table column which states the network the peer connected through.</extracomment>
        <translation type="unfinished">רשת</translation>
    </message>
    <message>
        <source>Inbound</source>
        <extracomment>An Inbound Connection from a Peer.</extracomment>
        <translation type="unfinished">תעבורה נכנסת</translation>
    </message>
    <message>
        <source>Outbound</source>
        <extracomment>An Outbound Connection to a Peer.</extracomment>
        <translation type="unfinished">תעבורה יוצאת</translation>
>>>>>>> 86d0551a
    </message>
</context>
<context>
    <name>QRImageWidget</name>
    <message>
<<<<<<< HEAD
        <source>Outbound</source>
        <extracomment>An Outbound Connection to a Peer.</extracomment>
        <translation type="unfinished">תעבורה יוצאת</translation>
=======
        <source>&amp;Copy Image</source>
        <translation type="unfinished">העתקת ת&amp;מונה</translation>
>>>>>>> 86d0551a
    </message>
</context>
<context>
    <name>QRImageWidget</name>
    <message>
<<<<<<< HEAD
        <source>&amp;Copy Image</source>
        <translation type="unfinished">העתקת ת&amp;מונה</translation>
    </message>
    <message>
        <source>Resulting URI too long, try to reduce the text for label / message.</source>
        <translation type="unfinished">הכתובת שנוצרה ארוכה מדי, כדאי לנסות לקצר את הטקסט של התווית / הודעה.</translation>
    </message>
    <message>
        <source>Error encoding URI into QR Code.</source>
        <translation type="unfinished">שגיאה בקידוד ה URI לברקוד.</translation>
    </message>
    <message>
        <source>QR code support not available.</source>
        <translation type="unfinished">קוד QR אינו נתמך.</translation>
=======
        <source>Resulting URI too long, try to reduce the text for label / message.</source>
        <translation type="unfinished">הכתובת שנוצרה ארוכה מדי, כדאי לנסות לקצר את הטקסט של התווית / הודעה.</translation>
    </message>
    <message>
        <source>Error encoding URI into QR Code.</source>
        <translation type="unfinished">שגיאה בקידוד ה URI לברקוד.</translation>
    </message>
    <message>
        <source>QR code support not available.</source>
        <translation type="unfinished">קוד QR אינו נתמך.</translation>
    </message>
    <message>
        <source>Save QR Code</source>
        <translation type="unfinished">שמירת קוד QR</translation>
>>>>>>> 86d0551a
    </message>
    </context>
<context>
    <name>RPCConsole</name>
    <message>
<<<<<<< HEAD
        <source>Save QR Code</source>
        <translation type="unfinished">שמירת קוד QR</translation>
=======
        <source>N/A</source>
        <translation type="unfinished">לא זמין</translation>
>>>>>>> 86d0551a
    </message>
    </context>
<context>
    <name>RPCConsole</name>
    <message>
<<<<<<< HEAD
        <source>N/A</source>
        <translation type="unfinished">לא זמין</translation>
    </message>
    <message>
        <source>Client version</source>
        <translation type="unfinished">גרסה</translation>
    </message>
    <message>
        <source>&amp;Information</source>
        <translation type="unfinished">מי&amp;דע</translation>
    </message>
    <message>
        <source>General</source>
        <translation type="unfinished">כללי</translation>
    </message>
    <message>
        <source>To specify a non-default location of the data directory use the '%1' option.</source>
        <translation type="unfinished">כדי לציין מיקום שאינו ברירת המחדל לתיקיית הבלוקים יש להשתמש באפשרות "%1"</translation>
    </message>
    <message>
        <source>To specify a non-default location of the blocks directory use the '%1' option.</source>
        <translation type="unfinished">כדי לציין מיקום שאינו ברירת המחדל לתיקיית הבלוקים יש להשתמש באפשרות "%1"</translation>
    </message>
    <message>
        <source>Startup time</source>
        <translation type="unfinished">זמן עלייה</translation>
    </message>
    <message>
        <source>Network</source>
        <translation type="unfinished">רשת</translation>
    </message>
    <message>
        <source>Name</source>
        <translation type="unfinished">שם</translation>
    </message>
    <message>
        <source>Number of connections</source>
        <translation type="unfinished">מספר חיבורים</translation>
    </message>
    <message>
        <source>Block chain</source>
        <translation type="unfinished">שרשרת מקטעים</translation>
    </message>
    <message>
        <source>Memory Pool</source>
        <translation type="unfinished">מאגר זכרון</translation>
    </message>
    <message>
        <source>Current number of transactions</source>
        <translation type="unfinished">מספר עסקאות נוכחי</translation>
    </message>
    <message>
        <source>Memory usage</source>
        <translation type="unfinished">ניצול זכרון</translation>
    </message>
    <message>
        <source>Wallet: </source>
        <translation type="unfinished">ארנק:</translation>
    </message>
    <message>
        <source>(none)</source>
        <translation type="unfinished">(אין)</translation>
    </message>
    <message>
        <source>&amp;Reset</source>
        <translation type="unfinished">&amp;איפוס</translation>
    </message>
    <message>
        <source>Received</source>
        <translation type="unfinished">התקבלו</translation>
    </message>
    <message>
        <source>Sent</source>
        <translation type="unfinished">נשלחו</translation>
    </message>
    <message>
        <source>&amp;Peers</source>
        <translation type="unfinished">&amp;עמיתים</translation>
    </message>
    <message>
        <source>Banned peers</source>
        <translation type="unfinished">משתמשים חסומים</translation>
    </message>
    <message>
        <source>Select a peer to view detailed information.</source>
        <translation type="unfinished">נא לבחור בעמית כדי להציג מידע מפורט.</translation>
    </message>
    <message>
        <source>Version</source>
        <translation type="unfinished">גרסה</translation>
    </message>
    <message>
        <source>Starting Block</source>
        <translation type="unfinished">בלוק התחלה</translation>
    </message>
    <message>
        <source>Synced Headers</source>
        <translation type="unfinished">כותרות עדכניות</translation>
    </message>
    <message>
        <source>Synced Blocks</source>
        <translation type="unfinished">בלוקים מסונכרנים</translation>
    </message>
    <message>
        <source>The mapped Autonomous System used for diversifying peer selection.</source>
        <translation type="unfinished">המערכת האוטונומית הממופה משמשת לגיוון בחירת עמיתים.</translation>
    </message>
    <message>
        <source>Mapped AS</source>
        <translation type="unfinished">מופה בתור</translation>
    </message>
    <message>
        <source>User Agent</source>
        <translation type="unfinished">סוכן משתמש</translation>
    </message>
    <message>
        <source>Node window</source>
        <translation type="unfinished">חלון צומת</translation>
    </message>
    <message>
        <source>Current block height</source>
        <translation type="unfinished">גובה הבלוק הנוכחי</translation>
    </message>
    <message>
        <source>Open the %1 debug log file from the current data directory. This can take a few seconds for large log files.</source>
        <translation type="unfinished">פתיחת יומן ניפוי הבאגים %1 מתיקיית הנתונים הנוכחית. עבור קובצי יומן גדולים ייתכן זמן המתנה של מספר שניות.</translation>
    </message>
    <message>
        <source>Decrease font size</source>
        <translation type="unfinished">הקטן גודל גופן</translation>
    </message>
    <message>
        <source>Increase font size</source>
        <translation type="unfinished">הגדל גודל גופן</translation>
    </message>
    <message>
        <source>Permissions</source>
        <translation type="unfinished">הרשאות</translation>
    </message>
    <message>
        <source>Services</source>
        <translation type="unfinished">שירותים</translation>
    </message>
    <message>
        <source>Connection Time</source>
        <translation type="unfinished">זמן החיבור</translation>
    </message>
    <message>
        <source>Last Send</source>
        <translation type="unfinished">שליחה אחרונה</translation>
    </message>
    <message>
        <source>Last Receive</source>
        <translation type="unfinished">קבלה אחרונה</translation>
    </message>
    <message>
        <source>Ping Time</source>
        <translation type="unfinished">זמן המענה</translation>
    </message>
    <message>
        <source>The duration of a currently outstanding ping.</source>
        <translation type="unfinished">משך הפינג הבולט הנוכחי</translation>
    </message>
    <message>
        <source>Ping Wait</source>
        <translation type="unfinished">פינג</translation>
    </message>
    <message>
        <source>Min Ping</source>
        <translation type="unfinished">פינג מינימלי</translation>
    </message>
    <message>
        <source>Time Offset</source>
        <translation type="unfinished">הפרש זמן</translation>
    </message>
    <message>
        <source>Last block time</source>
        <translation type="unfinished">זמן המקטע האחרון</translation>
    </message>
    <message>
        <source>&amp;Open</source>
        <translation type="unfinished">&amp;פתיחה</translation>
    </message>
    <message>
        <source>&amp;Console</source>
        <translation type="unfinished">מ&amp;סוף בקרה</translation>
    </message>
    <message>
        <source>&amp;Network Traffic</source>
        <translation type="unfinished">&amp;תעבורת רשת</translation>
    </message>
    <message>
        <source>Totals</source>
        <translation type="unfinished">סכומים</translation>
    </message>
    <message>
        <source>Debug log file</source>
        <translation type="unfinished">קובץ יומן ניפוי</translation>
    </message>
    <message>
        <source>Clear console</source>
        <translation type="unfinished">ניקוי מסוף הבקרה</translation>
    </message>
    <message>
        <source>In:</source>
        <translation type="unfinished">נכנס:</translation>
    </message>
    <message>
        <source>Out:</source>
        <translation type="unfinished">יוצא:</translation>
    </message>
    <message>
        <source>&amp;Copy address</source>
        <extracomment>Context menu action to copy the address of a peer.</extracomment>
        <translation type="unfinished">ה&amp;עתקת כתובת</translation>
    </message>
    <message>
        <source>&amp;Disconnect</source>
        <translation type="unfinished">&amp;ניתוק</translation>
    </message>
    <message>
        <source>1 &amp;hour</source>
        <translation type="unfinished">&amp;שעה אחת</translation>
    </message>
    <message>
        <source>1 &amp;week</source>
        <translation type="unfinished">ש&amp;בוע אחד</translation>
    </message>
    <message>
        <source>1 &amp;year</source>
        <translation type="unfinished">ש&amp;נה אחת</translation>
    </message>
    <message>
        <source>&amp;Unban</source>
        <translation type="unfinished">&amp;שחרור חסימה</translation>
    </message>
    <message>
        <source>Network activity disabled</source>
        <translation type="unfinished">פעילות הרשת נוטרלה</translation>
    </message>
    <message>
        <source>Executing command without any wallet</source>
        <translation type="unfinished">מבצע פקודה ללא כל ארנק</translation>
    </message>
    <message>
        <source>Executing command using "%1" wallet</source>
        <translation type="unfinished">מבצע פקודה באמצעות ארנק "%1" </translation>
    </message>
    <message>
        <source>via %1</source>
        <translation type="unfinished">דרך %1</translation>
    </message>
    <message>
        <source>Yes</source>
        <translation type="unfinished">כן</translation>
    </message>
    <message>
        <source>No</source>
        <translation type="unfinished">לא</translation>
    </message>
    <message>
        <source>To</source>
        <translation type="unfinished">אל</translation>
    </message>
    <message>
        <source>From</source>
        <translation type="unfinished">מאת</translation>
    </message>
    <message>
        <source>Ban for</source>
        <translation type="unfinished">חסימה למשך</translation>
=======
        <source>Client version</source>
        <translation type="unfinished">גרסה</translation>
    </message>
    <message>
        <source>&amp;Information</source>
        <translation type="unfinished">מי&amp;דע</translation>
    </message>
    <message>
        <source>General</source>
        <translation type="unfinished">כללי</translation>
    </message>
    <message>
        <source>To specify a non-default location of the data directory use the '%1' option.</source>
        <translation type="unfinished">כדי לציין מיקום שאינו ברירת המחדל לתיקיית הבלוקים יש להשתמש באפשרות "%1"</translation>
    </message>
    <message>
        <source>To specify a non-default location of the blocks directory use the '%1' option.</source>
        <translation type="unfinished">כדי לציין מיקום שאינו ברירת המחדל לתיקיית הבלוקים יש להשתמש באפשרות "%1"</translation>
    </message>
    <message>
        <source>Startup time</source>
        <translation type="unfinished">זמן עלייה</translation>
    </message>
    <message>
        <source>Network</source>
        <translation type="unfinished">רשת</translation>
    </message>
    <message>
        <source>Name</source>
        <translation type="unfinished">שם</translation>
    </message>
    <message>
        <source>Number of connections</source>
        <translation type="unfinished">מספר חיבורים</translation>
    </message>
    <message>
        <source>Block chain</source>
        <translation type="unfinished">שרשרת מקטעים</translation>
    </message>
    <message>
        <source>Memory Pool</source>
        <translation type="unfinished">מאגר זכרון</translation>
    </message>
    <message>
        <source>Current number of transactions</source>
        <translation type="unfinished">מספר עסקאות נוכחי</translation>
    </message>
    <message>
        <source>Memory usage</source>
        <translation type="unfinished">ניצול זכרון</translation>
    </message>
    <message>
        <source>Wallet: </source>
        <translation type="unfinished">ארנק:</translation>
    </message>
    <message>
        <source>(none)</source>
        <translation type="unfinished">(אין)</translation>
    </message>
    <message>
        <source>&amp;Reset</source>
        <translation type="unfinished">&amp;איפוס</translation>
    </message>
    <message>
        <source>Received</source>
        <translation type="unfinished">התקבלו</translation>
    </message>
    <message>
        <source>Sent</source>
        <translation type="unfinished">נשלחו</translation>
    </message>
    <message>
        <source>&amp;Peers</source>
        <translation type="unfinished">&amp;עמיתים</translation>
    </message>
    <message>
        <source>Banned peers</source>
        <translation type="unfinished">משתמשים חסומים</translation>
    </message>
    <message>
        <source>Select a peer to view detailed information.</source>
        <translation type="unfinished">נא לבחור בעמית כדי להציג מידע מפורט.</translation>
    </message>
    <message>
        <source>Version</source>
        <translation type="unfinished">גרסה</translation>
    </message>
    <message>
        <source>Starting Block</source>
        <translation type="unfinished">בלוק התחלה</translation>
    </message>
    <message>
        <source>Synced Headers</source>
        <translation type="unfinished">כותרות עדכניות</translation>
    </message>
    <message>
        <source>Synced Blocks</source>
        <translation type="unfinished">בלוקים מסונכרנים</translation>
    </message>
    <message>
        <source>The mapped Autonomous System used for diversifying peer selection.</source>
        <translation type="unfinished">המערכת האוטונומית הממופה משמשת לגיוון בחירת עמיתים.</translation>
    </message>
    <message>
        <source>Mapped AS</source>
        <translation type="unfinished">מופה בתור</translation>
    </message>
    <message>
        <source>User Agent</source>
        <translation type="unfinished">סוכן משתמש</translation>
    </message>
    <message>
        <source>Node window</source>
        <translation type="unfinished">חלון צומת</translation>
    </message>
    <message>
        <source>Current block height</source>
        <translation type="unfinished">גובה הבלוק הנוכחי</translation>
    </message>
    <message>
        <source>Open the %1 debug log file from the current data directory. This can take a few seconds for large log files.</source>
        <translation type="unfinished">פתיחת יומן ניפוי הבאגים %1 מתיקיית הנתונים הנוכחית. עבור קובצי יומן גדולים ייתכן זמן המתנה של מספר שניות.</translation>
    </message>
    <message>
        <source>Decrease font size</source>
        <translation type="unfinished">הקטן גודל גופן</translation>
    </message>
    <message>
        <source>Increase font size</source>
        <translation type="unfinished">הגדל גודל גופן</translation>
    </message>
    <message>
        <source>Permissions</source>
        <translation type="unfinished">הרשאות</translation>
    </message>
    <message>
        <source>Services</source>
        <translation type="unfinished">שירותים</translation>
    </message>
    <message>
        <source>Connection Time</source>
        <translation type="unfinished">זמן החיבור</translation>
    </message>
    <message>
        <source>Last Send</source>
        <translation type="unfinished">שליחה אחרונה</translation>
    </message>
    <message>
        <source>Last Receive</source>
        <translation type="unfinished">קבלה אחרונה</translation>
    </message>
    <message>
        <source>Ping Time</source>
        <translation type="unfinished">זמן המענה</translation>
    </message>
    <message>
        <source>The duration of a currently outstanding ping.</source>
        <translation type="unfinished">משך הפינג הבולט הנוכחי</translation>
    </message>
    <message>
        <source>Ping Wait</source>
        <translation type="unfinished">פינג</translation>
    </message>
    <message>
        <source>Min Ping</source>
        <translation type="unfinished">פינג מינימלי</translation>
    </message>
    <message>
        <source>Time Offset</source>
        <translation type="unfinished">הפרש זמן</translation>
    </message>
    <message>
        <source>Last block time</source>
        <translation type="unfinished">זמן המקטע האחרון</translation>
    </message>
    <message>
        <source>&amp;Open</source>
        <translation type="unfinished">&amp;פתיחה</translation>
    </message>
    <message>
        <source>&amp;Console</source>
        <translation type="unfinished">מ&amp;סוף בקרה</translation>
    </message>
    <message>
        <source>&amp;Network Traffic</source>
        <translation type="unfinished">&amp;תעבורת רשת</translation>
    </message>
    <message>
        <source>Totals</source>
        <translation type="unfinished">סכומים</translation>
    </message>
    <message>
        <source>Debug log file</source>
        <translation type="unfinished">קובץ יומן ניפוי</translation>
    </message>
    <message>
        <source>Clear console</source>
        <translation type="unfinished">ניקוי מסוף הבקרה</translation>
    </message>
    <message>
        <source>In:</source>
        <translation type="unfinished">נכנס:</translation>
    </message>
    <message>
        <source>Out:</source>
        <translation type="unfinished">יוצא:</translation>
    </message>
    <message>
        <source>&amp;Copy address</source>
        <extracomment>Context menu action to copy the address of a peer.</extracomment>
        <translation type="unfinished">ה&amp;עתקת כתובת</translation>
    </message>
    <message>
        <source>&amp;Disconnect</source>
        <translation type="unfinished">&amp;ניתוק</translation>
    </message>
    <message>
        <source>1 &amp;hour</source>
        <translation type="unfinished">&amp;שעה אחת</translation>
    </message>
    <message>
        <source>1 &amp;week</source>
        <translation type="unfinished">ש&amp;בוע אחד</translation>
    </message>
    <message>
        <source>1 &amp;year</source>
        <translation type="unfinished">ש&amp;נה אחת</translation>
    </message>
    <message>
        <source>&amp;Unban</source>
        <translation type="unfinished">&amp;שחרור חסימה</translation>
    </message>
    <message>
        <source>Network activity disabled</source>
        <translation type="unfinished">פעילות הרשת נוטרלה</translation>
    </message>
    <message>
        <source>Executing command without any wallet</source>
        <translation type="unfinished">מבצע פקודה ללא כל ארנק</translation>
    </message>
    <message>
        <source>Executing command using "%1" wallet</source>
        <translation type="unfinished">מבצע פקודה באמצעות ארנק "%1" </translation>
    </message>
    <message>
        <source>via %1</source>
        <translation type="unfinished">דרך %1</translation>
    </message>
    <message>
        <source>Yes</source>
        <translation type="unfinished">כן</translation>
    </message>
    <message>
        <source>No</source>
        <translation type="unfinished">לא</translation>
    </message>
    <message>
        <source>To</source>
        <translation type="unfinished">אל</translation>
    </message>
    <message>
        <source>From</source>
        <translation type="unfinished">מאת</translation>
    </message>
    <message>
        <source>Ban for</source>
        <translation type="unfinished">חסימה למשך</translation>
    </message>
    <message>
        <source>Unknown</source>
        <translation type="unfinished">לא ידוע</translation>
>>>>>>> 86d0551a
    </message>
</context>
<context>
    <name>ReceiveCoinsDialog</name>
    <message>
<<<<<<< HEAD
        <source>Unknown</source>
        <translation type="unfinished">לא ידוע</translation>
=======
        <source>&amp;Amount:</source>
        <translation type="unfinished">&amp;סכום:</translation>
>>>>>>> 86d0551a
    </message>
</context>
<context>
    <name>ReceiveCoinsDialog</name>
    <message>
<<<<<<< HEAD
        <source>&amp;Amount:</source>
        <translation type="unfinished">&amp;סכום:</translation>
    </message>
    <message>
        <source>&amp;Label:</source>
        <translation type="unfinished">ת&amp;ווית:</translation>
    </message>
    <message>
        <source>&amp;Message:</source>
        <translation type="unfinished">הו&amp;דעה:</translation>
    </message>
    <message>
        <source>An optional message to attach to the payment request, which will be displayed when the request is opened. Note: The message will not be sent with the payment over the Qtum network.</source>
        <translation type="unfinished">הודעת רשות לצירוף לבקשת התשלום שתוצג בעת פתיחת הבקשה. לתשומת לבך: ההודעה לא תישלח עם התשלום ברשת קטום.</translation>
    </message>
    <message>
        <source>An optional label to associate with the new receiving address.</source>
        <translation type="unfinished">תווית רשות לשיוך עם כתובת הקבלה החדשה.</translation>
    </message>
    <message>
        <source>Use this form to request payments. All fields are &lt;b&gt;optional&lt;/b&gt;.</source>
        <translation type="unfinished">יש להשתמש בטופס זה כדי לבקש תשלומים. כל השדות הם בגדר &lt;b&gt;רשות&lt;/b&gt;.</translation>
    </message>
    <message>
        <source>An optional amount to request. Leave this empty or zero to not request a specific amount.</source>
        <translation type="unfinished">סכום כרשות לבקשה. ניתן להשאיר זאת ריק כדי לא לבקש סכום מסוים.</translation>
    </message>
    <message>
        <source>An optional label to associate with the new receiving address (used by you to identify an invoice).  It is also attached to the payment request.</source>
        <translation type="unfinished">תווית אופצינלית לצירוף לכתובת קבלה חדשה (לשימושך לזיהוי חשבונות). היא גם מצורפת לבקשת התשלום.</translation>
    </message>
    <message>
        <source>An optional message that is attached to the payment request and may be displayed to the sender.</source>
        <translation type="unfinished">הודעה אוצפציונלית מצורפת לבקשת התשלום אשר ניתן להציגה לשולח.</translation>
    </message>
    <message>
        <source>&amp;Create new receiving address</source>
        <translation type="unfinished">&amp;יצירת כתובת קבלה חדשה</translation>
    </message>
    <message>
        <source>Clear all fields of the form.</source>
        <translation type="unfinished">ניקוי של כל השדות בטופס.</translation>
    </message>
    <message>
        <source>Clear</source>
        <translation type="unfinished">ניקוי</translation>
    </message>
    <message>
=======
        <source>&amp;Label:</source>
        <translation type="unfinished">ת&amp;ווית:</translation>
    </message>
    <message>
        <source>&amp;Message:</source>
        <translation type="unfinished">הו&amp;דעה:</translation>
    </message>
    <message>
        <source>An optional message to attach to the payment request, which will be displayed when the request is opened. Note: The message will not be sent with the payment over the Qtum network.</source>
        <translation type="unfinished">הודעת רשות לצירוף לבקשת התשלום שתוצג בעת פתיחת הבקשה. לתשומת לבך: ההודעה לא תישלח עם התשלום ברשת קטום.</translation>
    </message>
    <message>
        <source>An optional label to associate with the new receiving address.</source>
        <translation type="unfinished">תווית רשות לשיוך עם כתובת הקבלה החדשה.</translation>
    </message>
    <message>
        <source>Use this form to request payments. All fields are &lt;b&gt;optional&lt;/b&gt;.</source>
        <translation type="unfinished">יש להשתמש בטופס זה כדי לבקש תשלומים. כל השדות הם בגדר &lt;b&gt;רשות&lt;/b&gt;.</translation>
    </message>
    <message>
        <source>An optional amount to request. Leave this empty or zero to not request a specific amount.</source>
        <translation type="unfinished">סכום כרשות לבקשה. ניתן להשאיר זאת ריק כדי לא לבקש סכום מסוים.</translation>
    </message>
    <message>
        <source>An optional label to associate with the new receiving address (used by you to identify an invoice).  It is also attached to the payment request.</source>
        <translation type="unfinished">תווית אופצינלית לצירוף לכתובת קבלה חדשה (לשימושך לזיהוי חשבונות). היא גם מצורפת לבקשת התשלום.</translation>
    </message>
    <message>
        <source>An optional message that is attached to the payment request and may be displayed to the sender.</source>
        <translation type="unfinished">הודעה אוצפציונלית מצורפת לבקשת התשלום אשר ניתן להציגה לשולח.</translation>
    </message>
    <message>
        <source>&amp;Create new receiving address</source>
        <translation type="unfinished">&amp;יצירת כתובת קבלה חדשה</translation>
    </message>
    <message>
        <source>Clear all fields of the form.</source>
        <translation type="unfinished">ניקוי של כל השדות בטופס.</translation>
    </message>
    <message>
        <source>Clear</source>
        <translation type="unfinished">ניקוי</translation>
    </message>
    <message>
>>>>>>> 86d0551a
        <source>Requested payments history</source>
        <translation type="unfinished">היסטוריית בקשות תשלום</translation>
    </message>
    <message>
        <source>Show the selected request (does the same as double clicking an entry)</source>
        <translation type="unfinished">הצגת בקשות נבחרות (דומה ללחיצה כפולה על רשומה)</translation>
    </message>
    <message>
        <source>Show</source>
        <translation type="unfinished">הצגה</translation>
    </message>
    <message>
        <source>Remove the selected entries from the list</source>
        <translation type="unfinished">הסרת הרשומות הנבחרות מהרשימה</translation>
    </message>
    <message>
        <source>Remove</source>
        <translation type="unfinished">הסרה</translation>
    </message>
    <message>
        <source>Copy &amp;URI</source>
        <translation type="unfinished">העתקת &amp;כתובת משאב</translation>
    </message>
    <message>
        <source>&amp;Copy address</source>
        <translation type="unfinished">ה&amp;עתקת כתובת</translation>
    </message>
    <message>
        <source>Copy &amp;label</source>
        <translation type="unfinished">העתקת &amp;תווית</translation>
    </message>
    <message>
        <source>Copy &amp;amount</source>
        <translation type="unfinished">העתקת &amp;סכום</translation>
    </message>
    <message>
        <source>Could not unlock wallet.</source>
        <translation type="unfinished">לא ניתן לשחרר את הארנק.</translation>
    </message>
    <message>
        <source>Could not generate new %1 address</source>
        <translation type="unfinished">לא ניתן לייצר כתובת %1 חדשה</translation>
    </message>
</context>
<context>
    <name>ReceiveRequestDialog</name>
<<<<<<< HEAD
    <message>
        <source>Address:</source>
        <translation type="unfinished">כתובת:</translation>
    </message>
    <message>
        <source>Amount:</source>
        <translation type="unfinished">סכום:</translation>
    </message>
    <message>
        <source>Label:</source>
        <translation type="unfinished">תוית:</translation>
    </message>
    <message>
        <source>Message:</source>
        <translation type="unfinished">הודעה:</translation>
    </message>
    <message>
        <source>Wallet:</source>
        <translation type="unfinished">ארנק:</translation>
    </message>
    <message>
        <source>Copy &amp;URI</source>
        <translation type="unfinished">העתקת &amp;כתובת משאב</translation>
    </message>
    <message>
        <source>Copy &amp;Address</source>
        <translation type="unfinished">העתקת &amp;כתובת</translation>
    </message>
    <message>
        <source>Payment information</source>
        <translation type="unfinished">פרטי תשלום</translation>
    </message>
    <message>
        <source>Request payment to %1</source>
        <translation type="unfinished">בקשת תשלום אל %1</translation>
=======
    <message>
        <source>Address:</source>
        <translation type="unfinished">כתובת:</translation>
    </message>
    <message>
        <source>Amount:</source>
        <translation type="unfinished">סכום:</translation>
    </message>
    <message>
        <source>Label:</source>
        <translation type="unfinished">תוית:</translation>
    </message>
    <message>
        <source>Message:</source>
        <translation type="unfinished">הודעה:</translation>
    </message>
    <message>
        <source>Wallet:</source>
        <translation type="unfinished">ארנק:</translation>
    </message>
    <message>
        <source>Copy &amp;URI</source>
        <translation type="unfinished">העתקת &amp;כתובת משאב</translation>
    </message>
    <message>
        <source>Copy &amp;Address</source>
        <translation type="unfinished">העתקת &amp;כתובת</translation>
    </message>
    <message>
        <source>Payment information</source>
        <translation type="unfinished">פרטי תשלום</translation>
>>>>>>> 86d0551a
    </message>
</context>
<context>
    <name>RecentRequestsTableModel</name>
    <message>
<<<<<<< HEAD
        <source>Date</source>
        <translation type="unfinished">תאריך</translation>
=======
        <source>Request payment to %1</source>
        <translation type="unfinished">בקשת תשלום אל %1</translation>
>>>>>>> 86d0551a
    </message>
</context>
<context>
    <name>RecentRequestsTableModel</name>
    <message>
<<<<<<< HEAD
        <source>Label</source>
        <translation type="unfinished">תוית</translation>
    </message>
    <message>
        <source>Message</source>
        <translation type="unfinished">הודעה</translation>
    </message>
    <message>
        <source>(no label)</source>
        <translation type="unfinished">(ללא תוית)</translation>
    </message>
    <message>
        <source>(no message)</source>
        <translation type="unfinished">(אין הודעה)</translation>
    </message>
    <message>
        <source>(no amount requested)</source>
        <translation type="unfinished">(לא התבקש סכום)</translation>
    </message>
    <message>
        <source>Requested</source>
        <translation type="unfinished">בקשה</translation>
=======
        <source>Date</source>
        <translation type="unfinished">תאריך</translation>
    </message>
    <message>
        <source>Label</source>
        <translation type="unfinished">תוית</translation>
    </message>
    <message>
        <source>Message</source>
        <translation type="unfinished">הודעה</translation>
    </message>
    <message>
        <source>(no label)</source>
        <translation type="unfinished">(ללא תוית)</translation>
    </message>
    <message>
        <source>(no message)</source>
        <translation type="unfinished">(אין הודעה)</translation>
    </message>
    <message>
        <source>(no amount requested)</source>
        <translation type="unfinished">(לא התבקש סכום)</translation>
>>>>>>> 86d0551a
    </message>
</context>
<context>
    <name>SendCoinsDialog</name>
    <message>
<<<<<<< HEAD
        <source>Send Coins</source>
        <translation type="unfinished">שליחת מטבעות</translation>
=======
        <source>Requested</source>
        <translation type="unfinished">בקשה</translation>
>>>>>>> 86d0551a
    </message>
</context>
<context>
    <name>SendCoinsDialog</name>
    <message>
<<<<<<< HEAD
        <source>Coin Control Features</source>
        <translation type="unfinished">תכונות בקרת מטבעות</translation>
    </message>
    <message>
        <source>automatically selected</source>
        <translation type="unfinished">בבחירה אוטומטית</translation>
    </message>
    <message>
        <source>Insufficient funds!</source>
        <translation type="unfinished">אין מספיק כספים!</translation>
    </message>
    <message>
        <source>Quantity:</source>
        <translation type="unfinished">כמות:</translation>
    </message>
    <message>
        <source>Bytes:</source>
        <translation type="unfinished">בתים:</translation>
    </message>
    <message>
        <source>Amount:</source>
        <translation type="unfinished">סכום:</translation>
    </message>
    <message>
        <source>Fee:</source>
        <translation type="unfinished">עמלה:</translation>
    </message>
    <message>
        <source>After Fee:</source>
        <translation type="unfinished">לאחר עמלה:</translation>
    </message>
    <message>
        <source>Change:</source>
        <translation type="unfinished">עודף:</translation>
    </message>
    <message>
        <source>If this is activated, but the change address is empty or invalid, change will be sent to a newly generated address.</source>
        <translation type="unfinished">אם אפשרות זו מופעלת אך כתובת העודף ריקה או שגויה, העודף יישלח לכתובת חדשה שתיווצר.</translation>
    </message>
    <message>
        <source>Custom change address</source>
        <translation type="unfinished">כתובת לעודף מותאמת אישית</translation>
    </message>
    <message>
        <source>Transaction Fee:</source>
        <translation type="unfinished">עמלת העברה:</translation>
    </message>
    <message>
        <source>Using the fallbackfee can result in sending a transaction that will take several hours or days (or never) to confirm. Consider choosing your fee manually or wait until you have validated the complete chain.</source>
        <translation type="unfinished">שימוש בעמלת בררת המחדל עלול לגרום לשליחת עסקה שתכלל בבלוק עוד מספר שעות או ימים (או לעולם לא). נא שקלו בחירה ידנית של העמלה או המתינו לאימות מלא של הבלוקצ'יין.</translation>
    </message>
    <message>
        <source>Warning: Fee estimation is currently not possible.</source>
        <translation type="unfinished">אזהרה: שערוך העמלה לא אפשרי כעת.</translation>
    </message>
    <message>
        <source>per kilobyte</source>
        <translation type="unfinished">עבור קילו-בית</translation>
    </message>
    <message>
        <source>Hide</source>
        <translation type="unfinished">הסתרה</translation>
    </message>
    <message>
        <source>Recommended:</source>
        <translation type="unfinished">מומלץ:</translation>
    </message>
    <message>
        <source>Custom:</source>
        <translation type="unfinished">מותאם אישית:</translation>
    </message>
    <message>
        <source>Send to multiple recipients at once</source>
        <translation type="unfinished">שליחה למספר מוטבים בו־זמנית</translation>
    </message>
    <message>
        <source>Add &amp;Recipient</source>
        <translation type="unfinished">הוספת &amp;מוטב</translation>
    </message>
    <message>
        <source>Clear all fields of the form.</source>
        <translation type="unfinished">ניקוי של כל השדות בטופס.</translation>
    </message>
    <message>
        <source>Dust:</source>
        <translation type="unfinished">אבק:</translation>
=======
        <source>Send Coins</source>
        <translation type="unfinished">שליחת מטבעות</translation>
    </message>
    <message>
        <source>Coin Control Features</source>
        <translation type="unfinished">תכונות בקרת מטבעות</translation>
    </message>
    <message>
        <source>automatically selected</source>
        <translation type="unfinished">בבחירה אוטומטית</translation>
    </message>
    <message>
        <source>Insufficient funds!</source>
        <translation type="unfinished">אין מספיק כספים!</translation>
    </message>
    <message>
        <source>Quantity:</source>
        <translation type="unfinished">כמות:</translation>
    </message>
    <message>
        <source>Bytes:</source>
        <translation type="unfinished">בתים:</translation>
    </message>
    <message>
        <source>Amount:</source>
        <translation type="unfinished">סכום:</translation>
    </message>
    <message>
        <source>Fee:</source>
        <translation type="unfinished">עמלה:</translation>
    </message>
    <message>
        <source>After Fee:</source>
        <translation type="unfinished">לאחר עמלה:</translation>
    </message>
    <message>
        <source>Change:</source>
        <translation type="unfinished">עודף:</translation>
    </message>
    <message>
        <source>If this is activated, but the change address is empty or invalid, change will be sent to a newly generated address.</source>
        <translation type="unfinished">אם אפשרות זו מופעלת אך כתובת העודף ריקה או שגויה, העודף יישלח לכתובת חדשה שתיווצר.</translation>
    </message>
    <message>
        <source>Custom change address</source>
        <translation type="unfinished">כתובת לעודף מותאמת אישית</translation>
    </message>
    <message>
        <source>Transaction Fee:</source>
        <translation type="unfinished">עמלת העברה:</translation>
    </message>
    <message>
        <source>Using the fallbackfee can result in sending a transaction that will take several hours or days (or never) to confirm. Consider choosing your fee manually or wait until you have validated the complete chain.</source>
        <translation type="unfinished">שימוש בעמלת בררת המחדל עלול לגרום לשליחת עסקה שתכלל בבלוק עוד מספר שעות או ימים (או לעולם לא). נא שקלו בחירה ידנית של העמלה או המתינו לאימות מלא של הבלוקצ'יין.</translation>
    </message>
    <message>
        <source>Warning: Fee estimation is currently not possible.</source>
        <translation type="unfinished">אזהרה: שערוך העמלה לא אפשרי כעת.</translation>
    </message>
    <message>
        <source>per kilobyte</source>
        <translation type="unfinished">עבור קילו-בית</translation>
    </message>
    <message>
        <source>Hide</source>
        <translation type="unfinished">הסתרה</translation>
    </message>
    <message>
        <source>Recommended:</source>
        <translation type="unfinished">מומלץ:</translation>
    </message>
    <message>
        <source>Custom:</source>
        <translation type="unfinished">מותאם אישית:</translation>
    </message>
    <message>
        <source>Send to multiple recipients at once</source>
        <translation type="unfinished">שליחה למספר מוטבים בו־זמנית</translation>
    </message>
    <message>
        <source>Add &amp;Recipient</source>
        <translation type="unfinished">הוספת &amp;מוטב</translation>
    </message>
    <message>
        <source>Clear all fields of the form.</source>
        <translation type="unfinished">ניקוי של כל השדות בטופס.</translation>
>>>>>>> 86d0551a
    </message>
    <message>
        <source>Hide transaction fee settings</source>
        <translation type="unfinished">הסתרת הגדרות עמלת עסקה</translation>
    </message>
    <message>
        <source>When there is less transaction volume than space in the blocks, miners as well as relaying nodes may enforce a minimum fee. Paying only this minimum fee is just fine, but be aware that this can result in a never confirming transaction once there is more demand for qtum transactions than the network can process.</source>
        <translation type="unfinished">כאשר יש פחות נפח עסקאות מאשר מקום בבלוק, כורים וכן צמתות מקשרות יכולות להכתיב עמלות מינימום. התשלום של עמלת מינימום הנו תקין, אך יש לקחת בחשבון שהדבר יכול לגרום לעסקה שלא תאושר ברגע שיש יותר ביקוש לעסקאות קטום מאשר הרשת יכולה לעבד.</translation>
    </message>
    <message>
        <source>A too low fee might result in a never confirming transaction (read the tooltip)</source>
        <translation type="unfinished">עמלה נמוכה מדי עלולה לגרום לכך שהעסקה לעולם לא תאושר (ניתן לקרוא על כך ב tooltip)</translation>
    </message>
    <message>
        <source>Confirmation time target:</source>
        <translation type="unfinished">זמן לקבלת אישור:</translation>
    </message>
    <message>
        <source>Enable Replace-By-Fee</source>
        <translation type="unfinished">אפשר ״החלפה-על ידי עמלה״</translation>
    </message>
    <message>
        <source>With Replace-By-Fee (BIP-125) you can increase a transaction's fee after it is sent. Without this, a higher fee may be recommended to compensate for increased transaction delay risk.</source>
        <translation type="unfinished">באמצעות עמלה-ניתנת-לשינוי (BIP-125) תוכלו להגדיל עמלת עסקה גם לאחר שליחתה. ללא אפשרות זו, עמלה גבוהה יותר יכולה להיות מומלצת כדי להקטין את הסיכון בעיכוב אישור העסקה.</translation>
    </message>
    <message>
        <source>Clear &amp;All</source>
        <translation type="unfinished">&amp;ניקוי הכול</translation>
    </message>
    <message>
        <source>Balance:</source>
        <translation type="unfinished">מאזן:</translation>
    </message>
    <message>
        <source>Confirm the send action</source>
        <translation type="unfinished">אישור פעולת השליחה</translation>
    </message>
    <message>
        <source>S&amp;end</source>
        <translation type="unfinished">&amp;שליחה</translation>
<<<<<<< HEAD
    </message>
    <message>
        <source>Copy quantity</source>
        <translation type="unfinished">העתקת הכמות</translation>
    </message>
    <message>
        <source>Copy amount</source>
        <translation type="unfinished">העתקת הסכום</translation>
    </message>
    <message>
        <source>Copy fee</source>
        <translation type="unfinished">העתקת העמלה</translation>
    </message>
    <message>
        <source>Copy after fee</source>
        <translation type="unfinished">העתקה אחרי העמלה</translation>
    </message>
    <message>
        <source>Copy bytes</source>
        <translation type="unfinished">העתקת בתים</translation>
    </message>
    <message>
        <source>Copy dust</source>
        <translation type="unfinished">העתקת אבק</translation>
=======
    </message>
    <message>
        <source>Copy quantity</source>
        <translation type="unfinished">העתקת הכמות</translation>
    </message>
    <message>
        <source>Copy amount</source>
        <translation type="unfinished">העתקת הסכום</translation>
    </message>
    <message>
        <source>Copy fee</source>
        <translation type="unfinished">העתקת העמלה</translation>
    </message>
    <message>
        <source>Copy after fee</source>
        <translation type="unfinished">העתקה אחרי העמלה</translation>
    </message>
    <message>
        <source>Copy bytes</source>
        <translation type="unfinished">העתקת בתים</translation>
>>>>>>> 86d0551a
    </message>
    <message>
        <source>Copy change</source>
        <translation type="unfinished">העתקת השינוי</translation>
    </message>
    <message>
        <source>%1 (%2 blocks)</source>
        <translation type="unfinished">%1 (%2 בלוקים)</translation>
    </message>
    <message>
        <source>Cr&amp;eate Unsigned</source>
        <translation type="unfinished">י&amp;צירת לא חתומה</translation>
    </message>
    <message>
        <source>Creates a Partially Signed Qtum Transaction (PSBT) for use with e.g. an offline %1 wallet, or a PSBT-compatible hardware wallet.</source>
        <translation type="unfinished">יוצר עסקת קטום חתומה חלקית (PSBT) לשימוש עם ארנק %1 לא מחובר למשל, או עם PSBT ארנק חומרה תואם.</translation>
    </message>
    <message>
        <source> from wallet '%1'</source>
        <translation type="unfinished">מתוך ארנק "%1"</translation>
    </message>
    <message>
        <source>%1 to '%2'</source>
        <translation type="unfinished">%1 אל "%2"</translation>
    </message>
    <message>
        <source>%1 to %2</source>
        <translation type="unfinished">%1 ל %2</translation>
    </message>
    <message>
        <source>Sign failed</source>
        <translation type="unfinished">החתימה נכשלה</translation>
    </message>
    <message>
        <source>Save Transaction Data</source>
        <translation type="unfinished">שמירת נתוני העיסקה</translation>
    </message>
    <message>
        <source>PSBT saved</source>
        <extracomment>Popup message when a PSBT has been saved to a file</extracomment>
        <translation type="unfinished">PSBT נשמרה</translation>
    </message>
    <message>
        <source>or</source>
        <translation type="unfinished">או</translation>
    </message>
    <message>
        <source>You can increase the fee later (signals Replace-By-Fee, BIP-125).</source>
        <translation type="unfinished">תוכלו להגדיל את העמלה מאוחר יותר (איתות Replace-By-Fee, BIP-125).</translation>
    </message>
    <message>
<<<<<<< HEAD
        <source>Please, review your transaction proposal. This will produce a Partially Signed Qtum Transaction (PSBT) which you can save or copy and then sign with e.g. an offline %1 wallet, or a PSBT-compatible hardware wallet.</source> 
        <extracomment>Text to inform a user attempting to create a transaction of their current options. At this stage, a user can only create a PSBT. This string is displayed when private keys are disabled and an external signer is not available.</extracomment>
        <translation type="unfinished">בבקשה לסקור את העיסקה המוצעת. הדבר יצור עיסקת קטום חתומה חלקית (PSBT) אשר ניתן לשמור או להעתיק ואז לחתום עם למשל ארנק לא מקוון %1, או עם ארנק חומרה תואם-PSBT.</translation> 
=======
        <source>Please, review your transaction proposal. This will produce a Partially Signed Qtum Transaction (PSBT) which you can save or copy and then sign with e.g. an offline %1 wallet, or a PSBT-compatible hardware wallet.</source>
        <extracomment>Text to inform a user attempting to create a transaction of their current options. At this stage, a user can only create a PSBT. This string is displayed when private keys are disabled and an external signer is not available.</extracomment>
        <translation type="unfinished">בבקשה לסקור את העיסקה המוצעת. הדבר יצור עיסקת קטום חתומה חלקית (PSBT) אשר ניתן לשמור או להעתיק ואז לחתום עם למשל ארנק לא מקוון %1, או עם ארנק חומרה תואם-PSBT.</translation>
>>>>>>> 86d0551a
    </message>
    <message>
        <source>Please, review your transaction.</source>
        <extracomment>Text to prompt a user to review the details of the transaction they are attempting to send.</extracomment>
        <translation type="unfinished">נא לעבור על העסקה שלך, בבקשה.</translation>
    </message>
    <message>
        <source>Transaction fee</source>
        <translation type="unfinished">עמלת העברה</translation>
    </message>
    <message>
        <source>Not signalling Replace-By-Fee, BIP-125.</source>
        <translation type="unfinished">לא משדר Replace-By-Fee, BIP-125.</translation>
    </message>
    <message>
        <source>Total Amount</source>
        <translation type="unfinished">סכום כולל</translation>
    </message>
    <message>
        <source>Confirm send coins</source>
        <translation type="unfinished">אימות שליחת מטבעות</translation>
    </message>
    <message>
        <source>Watch-only balance:</source>
        <translation type="unfinished">יתרת צפייה-בלבד</translation>
    </message>
    <message>
        <source>The recipient address is not valid. Please recheck.</source>
        <translation type="unfinished">כתובת הנמען שגויה. נא לבדוק שוב.</translation>
    </message>
    <message>
        <source>The amount to pay must be larger than 0.</source>
        <translation type="unfinished">הסכום לתשלום צריך להיות גדול מ־0.</translation>
    </message>
    <message>
        <source>The amount exceeds your balance.</source>
        <translation type="unfinished">הסכום חורג מהמאזן שלך.</translation>
    </message>
    <message>
        <source>The total exceeds your balance when the %1 transaction fee is included.</source>
        <translation type="unfinished">הסכום גבוה מהמאזן שלכם לאחר כלילת עמלת עסקה  %1.</translation>
    </message>
    <message>
        <source>Duplicate address found: addresses should only be used once each.</source>
        <translation type="unfinished">נמצאה כתובת כפולה: יש להשתמש בכל כתובת פעם אחת בלבד.</translation>
    </message>
    <message>
        <source>Transaction creation failed!</source>
        <translation type="unfinished">יצירת ההעברה נכשלה!</translation>
    </message>
    <message>
        <source>A fee higher than %1 is considered an absurdly high fee.</source>
        <translation type="unfinished">עמלה מעל לסכום של %1 נחשבת לעמלה גבוהה באופן מוגזם.</translation>
    </message>
    <message numerus="yes">
        <source>Estimated to begin confirmation within %n block(s).</source>
        <translation type="unfinished">
            <numerusform />
            <numerusform />
        </translation>
    </message>
    <message>
<<<<<<< HEAD
        <source>Warning: Invalid Qtum address</source> 
=======
        <source>Warning: Invalid Qtum address</source>
>>>>>>> 86d0551a
        <translation type="unfinished">אזהרה: כתובת ביטקיון שגויה</translation>
    </message>
    <message>
        <source>Warning: Unknown change address</source>
        <translation type="unfinished">אזהרה: כתובת החלפה בלתי ידועה</translation>
    </message>
    <message>
        <source>Confirm custom change address</source>
        <translation type="unfinished">אימות כתובת החלפה בהתאמה אישית</translation>
    </message>
    <message>
        <source>The address you selected for change is not part of this wallet. Any or all funds in your wallet may be sent to this address. Are you sure?</source>
        <translation type="unfinished">הכתובת שבחרת עבור ההחלפה אינה חלק מארנק זה. כל הסכום שבארנק שלך עשוי להישלח לכתובת זו. האם אכן זהו רצונך?</translation>
    </message>
    <message>
        <source>(no label)</source>
        <translation type="unfinished">(ללא תוית)</translation>
    </message>
</context>
<context>
    <name>SendCoinsEntry</name>
    <message>
        <source>A&amp;mount:</source>
        <translation type="unfinished">&amp;כמות:</translation>
    </message>
    <message>
        <source>Pay &amp;To:</source>
        <translation type="unfinished">לשלם ל&amp;טובת:</translation>
    </message>
    <message>
        <source>&amp;Label:</source>
        <translation type="unfinished">ת&amp;ווית:</translation>
    </message>
    <message>
        <source>Choose previously used address</source>
        <translation type="unfinished">בחירת כתובת שהייתה בשימוש</translation>
    </message>
    <message>
        <source>The Qtum address to send the payment to</source>
        <translation type="unfinished">כתובת הקטום של המוטב</translation>
    </message>
    <message>
        <source>Paste address from clipboard</source>
        <translation type="unfinished">הדבקת כתובת מלוח הגזירים</translation>
    </message>
    <message>
        <source>Remove this entry</source>
        <translation type="unfinished">הסרת רשומה זו</translation>
    </message>
    <message>
        <source>The amount to send in the selected unit</source>
        <translation type="unfinished">הסכום לשליחה במטבע הנבחר</translation>
    </message>
    <message>
<<<<<<< HEAD
        <source>The fee will be deducted from the amount being sent. The recipient will receive less qtums than you enter in the amount field. If multiple recipients are selected, the fee is split equally.</source> 
=======
        <source>The fee will be deducted from the amount being sent. The recipient will receive less qtums than you enter in the amount field. If multiple recipients are selected, the fee is split equally.</source>
>>>>>>> 86d0551a
        <translation type="unfinished">העמלה תנוכה מהסכום שנשלח. הנמען יקבל פחות ביטקוינים ממה שסיפקת בשדה הסכום. אם נבחרו מספר נמענים, העמלה תחולק באופן שווה.</translation>
    </message>
    <message>
        <source>S&amp;ubtract fee from amount</source>
        <translation type="unfinished">ה&amp;חסרת העמלה מהסכום</translation>
    </message>
    <message>
        <source>Use available balance</source>
        <translation type="unfinished">השתמש בכלל היתרה</translation>
    </message>
    <message>
        <source>Message:</source>
        <translation type="unfinished">הודעה:</translation>
    </message>
    <message>
        <source>Enter a label for this address to add it to the list of used addresses</source>
        <translation type="unfinished">יש לתת תווית לכתובת זו כדי להוסיף אותה לרשימת הכתובות בשימוש</translation>
    </message>
    <message>
        <source>A message that was attached to the qtum: URI which will be stored with the transaction for your reference. Note: This message will not be sent over the Qtum network.</source>
        <translation type="unfinished">הודעה שצורפה לקטום: כתובת שתאוחסן בהעברה לצורך מעקב מצדך. לתשומת לבך: הודעה זו לא תישלח ברשת הקטום.</translation>
    </message>
</context>
<context>
    <name>SendConfirmationDialog</name>
    <message>
        <source>Send</source>
        <translation type="unfinished">שליחה</translation>
    </message>
    <message>
        <source>Create Unsigned</source>
        <translation type="unfinished">יצירת לא חתומה</translation>
    </message>
</context>
<context>
    <name>SignVerifyMessageDialog</name>
    <message>
        <source>Signatures - Sign / Verify a Message</source>
        <translation type="unfinished">חתימות - חתימה או אימות של הודעה</translation>
    </message>
    <message>
        <source>&amp;Sign Message</source>
        <translation type="unfinished">חתימה על הו&amp;דעה</translation>
    </message>
    <message>
<<<<<<< HEAD
        <source>You can sign messages/agreements with your addresses to prove you can receive qtums sent to them. Be careful not to sign anything vague or random, as phishing attacks may try to trick you into signing your identity over to them. Only sign fully-detailed statements you agree to.</source> 
=======
        <source>You can sign messages/agreements with your addresses to prove you can receive qtums sent to them. Be careful not to sign anything vague or random, as phishing attacks may try to trick you into signing your identity over to them. Only sign fully-detailed statements you agree to.</source>
>>>>>>> 86d0551a
        <translation type="unfinished">אפשר לחתום על הודעות/הסכמים באמצעות הכתובות שלך, כדי להוכיח שבאפשרותך לקבל את הביטקוינים הנשלחים אליהן. יש להיזהר ולא לחתום על תוכן עמום או אקראי, מכיוון שתקיפות דיוג עשויות לנסות לגנוב את זהותך. יש לחתום רק על הצהרות מפורטות שהנך מסכים/ה להן.</translation>
    </message>
    <message>
        <source>The Qtum address to sign the message with</source>
        <translation type="unfinished">כתובת הקטום איתה לחתום את ההודעה</translation>
    </message>
    <message>
        <source>Choose previously used address</source>
        <translation type="unfinished">בחירת כתובת שהייתה בשימוש</translation>
<<<<<<< HEAD
    </message>
    <message>
        <source>Paste address from clipboard</source>
        <translation type="unfinished">הדבקת כתובת מלוח הגזירים</translation>
    </message>
    <message>
        <source>Enter the message you want to sign here</source>
        <translation type="unfinished">נא לספק את ההודעה עליה ברצונך לחתום כאן</translation>
    </message>
    <message>
        <source>Signature</source>
        <translation type="unfinished">חתימה</translation>
    </message>
    <message>
        <source>Copy the current signature to the system clipboard</source>
        <translation type="unfinished">העתקת החתימה הנוכחית ללוח הגזירים</translation>
    </message>
    <message>
        <source>Sign the message to prove you own this Qtum address</source>
        <translation type="unfinished">ניתן לחתום על ההודעה כדי להוכיח שכתובת קטום זו בבעלותך</translation>
   </message>
    <message>
=======
    </message>
    <message>
        <source>Paste address from clipboard</source>
        <translation type="unfinished">הדבקת כתובת מלוח הגזירים</translation>
    </message>
    <message>
        <source>Enter the message you want to sign here</source>
        <translation type="unfinished">נא לספק את ההודעה עליה ברצונך לחתום כאן</translation>
    </message>
    <message>
        <source>Signature</source>
        <translation type="unfinished">חתימה</translation>
    </message>
    <message>
        <source>Copy the current signature to the system clipboard</source>
        <translation type="unfinished">העתקת החתימה הנוכחית ללוח הגזירים</translation>
    </message>
    <message>
        <source>Sign the message to prove you own this Qtum address</source>
        <translation type="unfinished">ניתן לחתום על ההודעה כדי להוכיח שכתובת קטום זו בבעלותך</translation>
    </message>
    <message>
>>>>>>> 86d0551a
        <source>Sign &amp;Message</source>
        <translation type="unfinished">&amp;חתימה על הודעה</translation>
    </message>
    <message>
        <source>Reset all sign message fields</source>
        <translation type="unfinished">איפוס כל שדות החתימה על הודעה</translation>
    </message>
    <message>
        <source>Clear &amp;All</source>
        <translation type="unfinished">&amp;ניקוי הכול</translation>
    </message>
    <message>
        <source>&amp;Verify Message</source>
        <translation type="unfinished">&amp;אימות הודעה</translation>
    </message>
    <message>
        <source>Enter the receiver's address, message (ensure you copy line breaks, spaces, tabs, etc. exactly) and signature below to verify the message. Be careful not to read more into the signature than what is in the signed message itself, to avoid being tricked by a man-in-the-middle attack. Note that this only proves the signing party receives with the address, it cannot prove sendership of any transaction!</source>
        <translation type="unfinished">יש להזין את כתובת הנמען, ההודעה (נא לוודא שהעתקת במדויק את תווי קפיצות השורה, רווחים, טאבים וכדומה). והחתימה מתחת אשר מאמתת את ההודעה. יש להיזהר שלא לקרוא לתוך החתימה יותר מאשר בהודעה החתומה עצמה, כדי להימנע מניצול לרעה של המתווך שבדרך. יש לשים לב שהדבר רק מוכיח שהצד החותם מקבל עם הכתובת. הדבר אינו מוכיח משלוח כלשהו של עסקה!</translation>
    </message>
    <message>
        <source>The Qtum address the message was signed with</source>
        <translation type="unfinished">כתובת הקטום שאיתה נחתמה ההודעה</translation>
    </message>
    <message>
        <source>The signed message to verify</source>
        <translation type="unfinished">ההודעה החתומה לאימות</translation>
    </message>
    <message>
        <source>The signature given when the message was signed</source>
        <translation type="unfinished">החתימה שניתנת כאשר ההודעה נחתמה</translation>
    </message>
    <message>
        <source>Verify the message to ensure it was signed with the specified Qtum address</source>
        <translation type="unfinished">ניתן לאמת את ההודעה כדי להבטיח שהיא נחתמה עם כתובת הקטום הנתונה</translation>
<<<<<<< HEAD
   </message>
    <message>
        <source>Verify &amp;Message</source>
        <translation type="unfinished">&amp;אימות הודעה</translation>
    </message>
    <message>
        <source>Reset all verify message fields</source>
        <translation type="unfinished">איפוס כל שדות אימות ההודעה</translation>
    </message>
    <message>
        <source>Click "Sign Message" to generate signature</source>
        <translation type="unfinished">יש ללחוץ על „חתימת ההודעה“ כדי לייצר חתימה</translation>
    </message>
    <message>
        <source>The entered address is invalid.</source>
        <translation type="unfinished">הכתובת שסיפקת שגויה.</translation>
    </message>
    <message>
        <source>Please check the address and try again.</source>
        <translation type="unfinished">נא לבדוק את הכתובת ולנסות שוב.</translation>
    </message>
    <message>
        <source>The entered address does not refer to a key.</source>
        <translation type="unfinished">הכתובת שסיפקת לא מתייחסת למפתח.</translation>
    </message>
    <message>
        <source>Wallet unlock was cancelled.</source>
        <translation type="unfinished">שחרור הארנק בוטל.</translation>
    </message>
    <message>
        <source>No error</source>
        <translation type="unfinished">אין שגיאה</translation>
    </message>
    <message>
        <source>Private key for the entered address is not available.</source>
        <translation type="unfinished">המפתח הפרטי לכתובת שסיפקת אינו זמין.</translation>
    </message>
    <message>
        <source>Message signing failed.</source>
        <translation type="unfinished">חתימת ההודעה נכשלה.</translation>
    </message>
    <message>
        <source>Message signed.</source>
        <translation type="unfinished">ההודעה נחתמה.</translation>
    </message>
    <message>
        <source>The signature could not be decoded.</source>
        <translation type="unfinished">לא ניתן לפענח את החתימה.</translation>
    </message>
    <message>
        <source>Please check the signature and try again.</source>
        <translation type="unfinished">נא לבדוק את החתימה ולנסות שוב.</translation>
    </message>
    <message>
        <source>The signature did not match the message digest.</source>
        <translation type="unfinished">החתימה לא תואמת את תקציר ההודעה.</translation>
    </message>
    <message>
        <source>Message verification failed.</source>
        <translation type="unfinished">וידוא ההודעה נכשל.</translation>
    </message>
    <message>
        <source>Message verified.</source>
        <translation type="unfinished">ההודעה עברה וידוא.</translation>
=======
    </message>
    <message>
        <source>Verify &amp;Message</source>
        <translation type="unfinished">&amp;אימות הודעה</translation>
    </message>
    <message>
        <source>Reset all verify message fields</source>
        <translation type="unfinished">איפוס כל שדות אימות ההודעה</translation>
    </message>
    <message>
        <source>Click "Sign Message" to generate signature</source>
        <translation type="unfinished">יש ללחוץ על „חתימת ההודעה“ כדי לייצר חתימה</translation>
    </message>
    <message>
        <source>The entered address is invalid.</source>
        <translation type="unfinished">הכתובת שסיפקת שגויה.</translation>
    </message>
    <message>
        <source>Please check the address and try again.</source>
        <translation type="unfinished">נא לבדוק את הכתובת ולנסות שוב.</translation>
    </message>
    <message>
        <source>The entered address does not refer to a key.</source>
        <translation type="unfinished">הכתובת שסיפקת לא מתייחסת למפתח.</translation>
    </message>
    <message>
        <source>Wallet unlock was cancelled.</source>
        <translation type="unfinished">שחרור הארנק בוטל.</translation>
    </message>
    <message>
        <source>No error</source>
        <translation type="unfinished">אין שגיאה</translation>
    </message>
    <message>
        <source>Private key for the entered address is not available.</source>
        <translation type="unfinished">המפתח הפרטי לכתובת שסיפקת אינו זמין.</translation>
    </message>
    <message>
        <source>Message signing failed.</source>
        <translation type="unfinished">חתימת ההודעה נכשלה.</translation>
    </message>
    <message>
        <source>Message signed.</source>
        <translation type="unfinished">ההודעה נחתמה.</translation>
    </message>
    <message>
        <source>The signature could not be decoded.</source>
        <translation type="unfinished">לא ניתן לפענח את החתימה.</translation>
    </message>
    <message>
        <source>Please check the signature and try again.</source>
        <translation type="unfinished">נא לבדוק את החתימה ולנסות שוב.</translation>
    </message>
    <message>
        <source>The signature did not match the message digest.</source>
        <translation type="unfinished">החתימה לא תואמת את תקציר ההודעה.</translation>
    </message>
    <message>
        <source>Message verification failed.</source>
        <translation type="unfinished">וידוא ההודעה נכשל.</translation>
>>>>>>> 86d0551a
    </message>
</context>
<context>
    <name>TransactionDesc</name>
    <message>
<<<<<<< HEAD
        <source>conflicted with a transaction with %1 confirmations</source>
        <extracomment>Text explaining the current status of a transaction, shown in the status field of the details window for this transaction. This status represents an unconfirmed transaction that conflicts with a confirmed transaction.</extracomment>
        <translation type="unfinished">ישנה סתירה עם עסקה שעברה %1 אימותים</translation>
=======
        <source>Message verified.</source>
        <translation type="unfinished">ההודעה עברה וידוא.</translation>
>>>>>>> 86d0551a
    </message>
</context>
<context>
    <name>TransactionDesc</name>
    <message>
<<<<<<< HEAD
        <source>abandoned</source>
        <extracomment>Text explaining the current status of a transaction, shown in the status field of the details window for this transaction. This status represents an abandoned transaction.</extracomment>
        <translation type="unfinished">ננטש</translation>
    </message>
    <message>
        <source>%1/unconfirmed</source>
        <extracomment>Text explaining the current status of a transaction, shown in the status field of the details window for this transaction. This status represents a transaction confirmed in at least one block, but less than 6 blocks.</extracomment>
        <translation type="unfinished">%1/לא מאומתים</translation>
    </message>
    <message>
        <source>%1 confirmations</source>
        <extracomment>Text explaining the current status of a transaction, shown in the status field of the details window for this transaction. This status represents a transaction confirmed in 6 or more blocks.</extracomment>
        <translation type="unfinished">%1 אימותים</translation>
    </message>
    <message>
        <source>Status</source>
        <translation type="unfinished">מצב</translation>
    </message>
    <message>
        <source>Date</source>
        <translation type="unfinished">תאריך</translation>
    </message>
    <message>
        <source>Source</source>
        <translation type="unfinished">מקור</translation>
    </message>
    <message>
        <source>Generated</source>
        <translation type="unfinished">נוצר</translation>
    </message>
    <message>
        <source>From</source>
        <translation type="unfinished">מאת</translation>
    </message>
    <message>
        <source>unknown</source>
        <translation type="unfinished">לא ידוע</translation>
    </message>
    <message>
        <source>To</source>
        <translation type="unfinished">אל</translation>
    </message>
    <message>
        <source>own address</source>
        <translation type="unfinished">כתובת עצמית</translation>
    </message>
    <message>
        <source>watch-only</source>
        <translation type="unfinished">צפייה בלבד</translation>
    </message>
    <message>
        <source>label</source>
        <translation type="unfinished">תווית</translation>
    </message>
    <message>
        <source>Credit</source>
        <translation type="unfinished">אשראי</translation>
    </message>
    <message numerus="yes">
        <source>matures in %n more block(s)</source>
        <translation type="unfinished">
            <numerusform />
            <numerusform />
        </translation>
    </message>
    <message>
        <source>not accepted</source>
        <translation type="unfinished">לא התקבל</translation>
    </message>
    <message>
        <source>Debit</source>
        <translation type="unfinished">חיוב</translation>
    </message>
    <message>
        <source>Total debit</source>
        <translation type="unfinished">חיוב כולל</translation>
    </message>
    <message>
        <source>Total credit</source>
        <translation type="unfinished">אשראי כול</translation>
    </message>
    <message>
        <source>Transaction fee</source>
        <translation type="unfinished">עמלת העברה</translation>
    </message>
    <message>
        <source>Net amount</source>
        <translation type="unfinished">סכום נטו</translation>
    </message>
    <message>
        <source>Message</source>
        <translation type="unfinished">הודעה</translation>
    </message>
    <message>
        <source>Comment</source>
        <translation type="unfinished">הערה</translation>
    </message>
    <message>
        <source>Transaction ID</source>
        <translation type="unfinished">מזהה העברה</translation>
    </message>
    <message>
        <source>Transaction total size</source>
        <translation type="unfinished">גודל ההעברה הכללי</translation>
    </message>
    <message>
        <source>Transaction virtual size</source>
        <translation type="unfinished">גודל וירטואלי של עסקה</translation>
    </message>
    <message>
        <source>Output index</source>
        <translation type="unfinished">מפתח פלט</translation>
    </message>
    <message>
        <source> (Certificate was not verified)</source>
        <translation type="unfinished">(האישור לא אומת)</translation>
    </message>
    <message>
        <source>Merchant</source>
        <translation type="unfinished">סוחר</translation>
    </message>
    <message>
        <source>Generated coins must mature %1 blocks before they can be spent. When you generated this block, it was broadcast to the network to be added to the block chain. If it fails to get into the chain, its state will change to "not accepted" and it won't be spendable. This may occasionally happen if another node generates a block within a few seconds of yours.</source>
        <translation type="unfinished">מטבעות מופקים חייבים להבשיל במשך %1 בלוקים לפני שניתן לבזבזם. כשהפקתם בלוק זה, הבלוק שודר לרשת לצורך הוספה לבלוקצ'יין. אם הבלוק לא יתווסף לבלוקצ'יין, מצב הבלוק ישונה ל"לא התקבל" ולא יהיה ניתן לבזבזו. מצב זה עלול לקרות כאשר צומת אחרת מפיקה בלוק בהפרש של כמה שניות משלכם.</translation>
    </message>
    <message>
        <source>Debug information</source>
        <translation type="unfinished">פרטי ניפוי שגיאות</translation>
    </message>
    <message>
        <source>Transaction</source>
        <translation type="unfinished">העברה</translation>
    </message>
    <message>
        <source>Inputs</source>
        <translation type="unfinished">אמצעי קלט</translation>
    </message>
    <message>
        <source>Amount</source>
        <translation type="unfinished">סכום</translation>
    </message>
    <message>
        <source>true</source>
        <translation type="unfinished">אמת</translation>
    </message>
    <message>
        <source>false</source>
        <translation type="unfinished">שקר</translation>
=======
        <source>conflicted with a transaction with %1 confirmations</source>
        <extracomment>Text explaining the current status of a transaction, shown in the status field of the details window for this transaction. This status represents an unconfirmed transaction that conflicts with a confirmed transaction.</extracomment>
        <translation type="unfinished">ישנה סתירה עם עסקה שעברה %1 אימותים</translation>
    </message>
    <message>
        <source>abandoned</source>
        <extracomment>Text explaining the current status of a transaction, shown in the status field of the details window for this transaction. This status represents an abandoned transaction.</extracomment>
        <translation type="unfinished">ננטש</translation>
    </message>
    <message>
        <source>%1/unconfirmed</source>
        <extracomment>Text explaining the current status of a transaction, shown in the status field of the details window for this transaction. This status represents a transaction confirmed in at least one block, but less than 6 blocks.</extracomment>
        <translation type="unfinished">%1/לא מאומתים</translation>
    </message>
    <message>
        <source>%1 confirmations</source>
        <extracomment>Text explaining the current status of a transaction, shown in the status field of the details window for this transaction. This status represents a transaction confirmed in 6 or more blocks.</extracomment>
        <translation type="unfinished">%1 אימותים</translation>
    </message>
    <message>
        <source>Status</source>
        <translation type="unfinished">מצב</translation>
    </message>
    <message>
        <source>Date</source>
        <translation type="unfinished">תאריך</translation>
    </message>
    <message>
        <source>Source</source>
        <translation type="unfinished">מקור</translation>
    </message>
    <message>
        <source>Generated</source>
        <translation type="unfinished">נוצר</translation>
    </message>
    <message>
        <source>From</source>
        <translation type="unfinished">מאת</translation>
    </message>
    <message>
        <source>unknown</source>
        <translation type="unfinished">לא ידוע</translation>
    </message>
    <message>
        <source>To</source>
        <translation type="unfinished">אל</translation>
    </message>
    <message>
        <source>own address</source>
        <translation type="unfinished">כתובת עצמית</translation>
    </message>
    <message>
        <source>watch-only</source>
        <translation type="unfinished">צפייה בלבד</translation>
    </message>
    <message>
        <source>label</source>
        <translation type="unfinished">תווית</translation>
    </message>
    <message>
        <source>Credit</source>
        <translation type="unfinished">אשראי</translation>
    </message>
    <message numerus="yes">
        <source>matures in %n more block(s)</source>
        <translation type="unfinished">
            <numerusform />
            <numerusform />
        </translation>
    </message>
    <message>
        <source>not accepted</source>
        <translation type="unfinished">לא התקבל</translation>
    </message>
    <message>
        <source>Debit</source>
        <translation type="unfinished">חיוב</translation>
    </message>
    <message>
        <source>Total debit</source>
        <translation type="unfinished">חיוב כולל</translation>
    </message>
    <message>
        <source>Total credit</source>
        <translation type="unfinished">אשראי כול</translation>
    </message>
    <message>
        <source>Transaction fee</source>
        <translation type="unfinished">עמלת העברה</translation>
    </message>
    <message>
        <source>Net amount</source>
        <translation type="unfinished">סכום נטו</translation>
    </message>
    <message>
        <source>Message</source>
        <translation type="unfinished">הודעה</translation>
    </message>
    <message>
        <source>Comment</source>
        <translation type="unfinished">הערה</translation>
    </message>
    <message>
        <source>Transaction ID</source>
        <translation type="unfinished">מזהה העברה</translation>
    </message>
    <message>
        <source>Transaction total size</source>
        <translation type="unfinished">גודל ההעברה הכללי</translation>
    </message>
    <message>
        <source>Transaction virtual size</source>
        <translation type="unfinished">גודל וירטואלי של עסקה</translation>
    </message>
    <message>
        <source>Output index</source>
        <translation type="unfinished">מפתח פלט</translation>
    </message>
    <message>
        <source> (Certificate was not verified)</source>
        <translation type="unfinished">(האישור לא אומת)</translation>
    </message>
    <message>
        <source>Merchant</source>
        <translation type="unfinished">סוחר</translation>
    </message>
    <message>
        <source>Generated coins must mature %1 blocks before they can be spent. When you generated this block, it was broadcast to the network to be added to the block chain. If it fails to get into the chain, its state will change to "not accepted" and it won't be spendable. This may occasionally happen if another node generates a block within a few seconds of yours.</source>
        <translation type="unfinished">מטבעות מופקים חייבים להבשיל במשך %1 בלוקים לפני שניתן לבזבזם. כשהפקתם בלוק זה, הבלוק שודר לרשת לצורך הוספה לבלוקצ'יין. אם הבלוק לא יתווסף לבלוקצ'יין, מצב הבלוק ישונה ל"לא התקבל" ולא יהיה ניתן לבזבזו. מצב זה עלול לקרות כאשר צומת אחרת מפיקה בלוק בהפרש של כמה שניות משלכם.</translation>
    </message>
    <message>
        <source>Debug information</source>
        <translation type="unfinished">פרטי ניפוי שגיאות</translation>
    </message>
    <message>
        <source>Transaction</source>
        <translation type="unfinished">העברה</translation>
    </message>
    <message>
        <source>Inputs</source>
        <translation type="unfinished">אמצעי קלט</translation>
    </message>
    <message>
        <source>Amount</source>
        <translation type="unfinished">סכום</translation>
>>>>>>> 86d0551a
    </message>
</context>
<context>
    <name>TransactionDescDialog</name>
    <message>
<<<<<<< HEAD
        <source>This pane shows a detailed description of the transaction</source>
        <translation type="unfinished">חלונית זו מציגה תיאור מפורט של ההעברה</translation>
    </message>
    <message>
        <source>Details for %1</source>
        <translation type="unfinished">פרטים עבור %1</translation>
    </message>
</context>
<context>
    <name>TransactionTableModel</name>
    <message>
        <source>Date</source>
        <translation type="unfinished">תאריך</translation>
    </message>
    <message>
        <source>Type</source>
        <translation type="unfinished">סוג</translation>
    </message>
    <message>
        <source>Label</source>
        <translation type="unfinished">תוית</translation>
=======
        <source>true</source>
        <translation type="unfinished">אמת</translation>
    </message>
    <message>
        <source>false</source>
        <translation type="unfinished">שקר</translation>
    </message>
</context>
<context>
    <name>TransactionDescDialog</name>
    <message>
        <source>This pane shows a detailed description of the transaction</source>
        <translation type="unfinished">חלונית זו מציגה תיאור מפורט של ההעברה</translation>
    </message>
    <message>
        <source>Details for %1</source>
        <translation type="unfinished">פרטים עבור %1</translation>
>>>>>>> 86d0551a
    </message>
</context>
<context>
    <name>TransactionTableModel</name>
    <message>
<<<<<<< HEAD
        <source>Unconfirmed</source>
        <translation type="unfinished">לא מאושרת</translation>
    </message>
    <message>
        <source>Abandoned</source>
        <translation type="unfinished">ננטש</translation>
    </message>
    <message>
        <source>Confirming (%1 of %2 recommended confirmations)</source>
        <translation type="unfinished">באישור (%1 מתוך %2 אישורים מומלצים)</translation>
    </message>
    <message>
        <source>Confirmed (%1 confirmations)</source>
        <translation type="unfinished">מאושרת (%1 אישורים)</translation>
    </message>
    <message>
        <source>Conflicted</source>
        <translation type="unfinished">מתנגשת</translation>
    </message>
    <message>
        <source>Immature (%1 confirmations, will be available after %2)</source>
        <translation type="unfinished">צעירה (%1 אישורים, תהיה זמינה לאחר %2)</translation>
    </message>
    <message>
        <source>Generated but not accepted</source>
        <translation type="unfinished">הבלוק יוצר אך לא אושר</translation>
    </message>
    <message>
        <source>Received with</source>
        <translation type="unfinished">התקבל עם</translation>
    </message>
    <message>
        <source>Received from</source>
        <translation type="unfinished">התקבל מאת</translation>
    </message>
    <message>
        <source>Sent to</source>
        <translation type="unfinished">נשלח אל</translation>
    </message>
    <message>
        <source>Payment to yourself</source>
        <translation type="unfinished">תשלום לעצמך</translation>
    </message>
    <message>
        <source>Mined</source>
        <translation type="unfinished">נכרו</translation>
    </message>
    <message>
        <source>watch-only</source>
        <translation type="unfinished">צפייה בלבד</translation>
    </message>
    <message>
        <source>(n/a)</source>
        <translation type="unfinished">(לא זמין)</translation>
    </message>
    <message>
        <source>(no label)</source>
        <translation type="unfinished">(ללא תוית)</translation>
    </message>
    <message>
        <source>Transaction status. Hover over this field to show number of confirmations.</source>
        <translation type="unfinished">מצב ההעברה. יש להמתין עם הסמן מעל שדה זה כדי לראות את מספר האישורים.</translation>
    </message>
    <message>
        <source>Date and time that the transaction was received.</source>
        <translation type="unfinished">התאריך והשעה בהם העברה זו התקבלה.</translation>
    </message>
    <message>
        <source>Type of transaction.</source>
        <translation type="unfinished">סוג ההעברה.</translation>
    </message>
    <message>
        <source>Whether or not a watch-only address is involved in this transaction.</source>
        <translation type="unfinished">האם כתובת לצפייה בלבד כלולה בעסקה זו.</translation>
    </message>
    <message>
        <source>User-defined intent/purpose of the transaction.</source>
        <translation type="unfinished">ייעוד/תכלית מגדר ע"י המשתמש של העסקה.</translation>
    </message>
    <message>
        <source>Amount removed from or added to balance.</source>
        <translation type="unfinished">סכום ירד או התווסף למאזן</translation>
    </message>
</context>
<context>
    <name>TransactionView</name>
    <message>
        <source>All</source>
        <translation type="unfinished">הכול</translation>
    </message>
    <message>
        <source>Today</source>
        <translation type="unfinished">היום</translation>
=======
        <source>Date</source>
        <translation type="unfinished">תאריך</translation>
    </message>
    <message>
        <source>Type</source>
        <translation type="unfinished">סוג</translation>
    </message>
    <message>
        <source>Label</source>
        <translation type="unfinished">תוית</translation>
    </message>
    <message>
        <source>Unconfirmed</source>
        <translation type="unfinished">לא מאושרת</translation>
    </message>
    <message>
        <source>Abandoned</source>
        <translation type="unfinished">ננטש</translation>
    </message>
    <message>
        <source>Confirming (%1 of %2 recommended confirmations)</source>
        <translation type="unfinished">באישור (%1 מתוך %2 אישורים מומלצים)</translation>
    </message>
    <message>
        <source>Confirmed (%1 confirmations)</source>
        <translation type="unfinished">מאושרת (%1 אישורים)</translation>
    </message>
    <message>
        <source>Conflicted</source>
        <translation type="unfinished">מתנגשת</translation>
    </message>
    <message>
        <source>Immature (%1 confirmations, will be available after %2)</source>
        <translation type="unfinished">צעירה (%1 אישורים, תהיה זמינה לאחר %2)</translation>
    </message>
    <message>
        <source>Generated but not accepted</source>
        <translation type="unfinished">הבלוק יוצר אך לא אושר</translation>
    </message>
    <message>
        <source>Received with</source>
        <translation type="unfinished">התקבל עם</translation>
    </message>
    <message>
        <source>Received from</source>
        <translation type="unfinished">התקבל מאת</translation>
    </message>
    <message>
        <source>Sent to</source>
        <translation type="unfinished">נשלח אל</translation>
    </message>
    <message>
        <source>Mined</source>
        <translation type="unfinished">נכרו</translation>
    </message>
    <message>
        <source>watch-only</source>
        <translation type="unfinished">צפייה בלבד</translation>
    </message>
    <message>
        <source>(n/a)</source>
        <translation type="unfinished">(לא זמין)</translation>
    </message>
    <message>
        <source>(no label)</source>
        <translation type="unfinished">(ללא תוית)</translation>
    </message>
    <message>
        <source>Transaction status. Hover over this field to show number of confirmations.</source>
        <translation type="unfinished">מצב ההעברה. יש להמתין עם הסמן מעל שדה זה כדי לראות את מספר האישורים.</translation>
    </message>
    <message>
        <source>Date and time that the transaction was received.</source>
        <translation type="unfinished">התאריך והשעה בהם העברה זו התקבלה.</translation>
    </message>
    <message>
        <source>Type of transaction.</source>
        <translation type="unfinished">סוג ההעברה.</translation>
    </message>
    <message>
        <source>Whether or not a watch-only address is involved in this transaction.</source>
        <translation type="unfinished">האם כתובת לצפייה בלבד כלולה בעסקה זו.</translation>
    </message>
    <message>
        <source>User-defined intent/purpose of the transaction.</source>
        <translation type="unfinished">ייעוד/תכלית מגדר ע"י המשתמש של העסקה.</translation>
    </message>
    <message>
        <source>Amount removed from or added to balance.</source>
        <translation type="unfinished">סכום ירד או התווסף למאזן</translation>
>>>>>>> 86d0551a
    </message>
</context>
<context>
    <name>TransactionView</name>
    <message>
<<<<<<< HEAD
        <source>This week</source>
        <translation type="unfinished">השבוע</translation>
    </message>
    <message>
        <source>This month</source>
        <translation type="unfinished">החודש</translation>
    </message>
    <message>
        <source>Last month</source>
        <translation type="unfinished">חודש שעבר</translation>
    </message>
    <message>
        <source>This year</source>
        <translation type="unfinished">השנה הזאת</translation>
    </message>
    <message>
        <source>Received with</source>
        <translation type="unfinished">התקבל עם</translation>
    </message>
    <message>
        <source>Sent to</source>
        <translation type="unfinished">נשלח אל</translation>
    </message>
    <message>
        <source>To yourself</source>
        <translation type="unfinished">לעצמך</translation>
    </message>
    <message>
        <source>Mined</source>
        <translation type="unfinished">נכרו</translation>
    </message>
    <message>
        <source>Other</source>
        <translation type="unfinished">אחר</translation>
    </message>
    <message>
        <source>Enter address, transaction id, or label to search</source>
        <translation type="unfinished">נא לספק כתובת, מזהה העברה, או תווית לחיפוש</translation>
    </message>
    <message>
        <source>Min amount</source>
        <translation type="unfinished">סכום מזערי</translation>
    </message>
    <message>
        <source>&amp;Copy address</source>
        <translation type="unfinished">ה&amp;עתקת כתובת</translation>
    </message>
    <message>
        <source>Copy &amp;label</source>
        <translation type="unfinished">העתקת &amp;תווית</translation>
    </message>
    <message>
        <source>Copy &amp;amount</source>
        <translation type="unfinished">העתקת &amp;סכום</translation>
    </message>
    <message>
        <source>Export Transaction History</source>
        <translation type="unfinished">יצוא היסטוריית העברה</translation>
    </message>
    <message>
        <source>Comma separated file</source>
        <extracomment>Expanded name of the CSV file format. See: https://en.wikipedia.org/wiki/Comma-separated_values.</extracomment>
        <translation type="unfinished">קובץ מופרד בפסיקים</translation>
    </message>
    <message>
        <source>Confirmed</source>
        <translation type="unfinished">מאושרת</translation>
    </message>
    <message>
        <source>Watch-only</source>
        <translation type="unfinished">צפייה בלבד</translation>
    </message>
    <message>
        <source>Date</source>
        <translation type="unfinished">תאריך</translation>
    </message>
    <message>
        <source>Type</source>
        <translation type="unfinished">סוג</translation>
    </message>
    <message>
        <source>Label</source>
        <translation type="unfinished">תוית</translation>
    </message>
    <message>
        <source>Address</source>
        <translation type="unfinished">כתובת</translation>
    </message>
    <message>
        <source>ID</source>
        <translation type="unfinished">מזהה</translation>
    </message>
    <message>
        <source>Exporting Failed</source>
        <translation type="unfinished">הייצוא נכשל</translation>
    </message>
    <message>
        <source>There was an error trying to save the transaction history to %1.</source>
        <translation type="unfinished">הייתה שגיאה בניסיון לשמור את היסטוריית העסקאות אל %1.</translation>
    </message>
    <message>
        <source>Exporting Successful</source>
        <translation type="unfinished">הייצוא נכשל</translation>
    </message>
    <message>
        <source>The transaction history was successfully saved to %1.</source>
        <translation type="unfinished">היסטוריית העסקאות נשמרה בהצלחה אל %1.</translation>
    </message>
    <message>
        <source>Range:</source>
        <translation type="unfinished">טווח:</translation>
    </message>
    <message>
        <source>to</source>
        <translation type="unfinished">עד</translation>
    </message>
</context>
<context>
    <name>WalletFrame</name>
    <message>
        <source>No wallet has been loaded.
Go to File &gt; Open Wallet to load a wallet.
- OR -</source>
        <translation type="unfinished">לא נטען ארנק.
עליך לגשת לקובץ &gt; פתיחת ארנק כדי לטעון ארנק.
- או -</translation>
    </message>
    <message>
        <source>Create a new wallet</source>
        <translation type="unfinished">יצירת ארנק חדש</translation>
=======
        <source>All</source>
        <translation type="unfinished">הכול</translation>
    </message>
    <message>
        <source>Today</source>
        <translation type="unfinished">היום</translation>
    </message>
    <message>
        <source>This week</source>
        <translation type="unfinished">השבוע</translation>
    </message>
    <message>
        <source>This month</source>
        <translation type="unfinished">החודש</translation>
    </message>
    <message>
        <source>Last month</source>
        <translation type="unfinished">חודש שעבר</translation>
    </message>
    <message>
        <source>This year</source>
        <translation type="unfinished">השנה הזאת</translation>
    </message>
    <message>
        <source>Received with</source>
        <translation type="unfinished">התקבל עם</translation>
    </message>
    <message>
        <source>Sent to</source>
        <translation type="unfinished">נשלח אל</translation>
    </message>
    <message>
        <source>Mined</source>
        <translation type="unfinished">נכרו</translation>
    </message>
    <message>
        <source>Other</source>
        <translation type="unfinished">אחר</translation>
    </message>
    <message>
        <source>Enter address, transaction id, or label to search</source>
        <translation type="unfinished">נא לספק כתובת, מזהה העברה, או תווית לחיפוש</translation>
    </message>
    <message>
        <source>Min amount</source>
        <translation type="unfinished">סכום מזערי</translation>
    </message>
    <message>
        <source>&amp;Copy address</source>
        <translation type="unfinished">ה&amp;עתקת כתובת</translation>
    </message>
    <message>
        <source>Copy &amp;label</source>
        <translation type="unfinished">העתקת &amp;תווית</translation>
    </message>
    <message>
        <source>Copy &amp;amount</source>
        <translation type="unfinished">העתקת &amp;סכום</translation>
    </message>
    <message>
        <source>Export Transaction History</source>
        <translation type="unfinished">יצוא היסטוריית העברה</translation>
    </message>
    <message>
        <source>Comma separated file</source>
        <extracomment>Expanded name of the CSV file format. See: https://en.wikipedia.org/wiki/Comma-separated_values.</extracomment>
        <translation type="unfinished">קובץ מופרד בפסיקים</translation>
    </message>
    <message>
        <source>Confirmed</source>
        <translation type="unfinished">מאושרת</translation>
    </message>
    <message>
        <source>Watch-only</source>
        <translation type="unfinished">צפייה בלבד</translation>
    </message>
    <message>
        <source>Date</source>
        <translation type="unfinished">תאריך</translation>
    </message>
    <message>
        <source>Type</source>
        <translation type="unfinished">סוג</translation>
    </message>
    <message>
        <source>Label</source>
        <translation type="unfinished">תוית</translation>
    </message>
    <message>
        <source>Address</source>
        <translation type="unfinished">כתובת</translation>
    </message>
    <message>
        <source>ID</source>
        <translation type="unfinished">מזהה</translation>
    </message>
    <message>
        <source>Exporting Failed</source>
        <translation type="unfinished">הייצוא נכשל</translation>
    </message>
    <message>
        <source>There was an error trying to save the transaction history to %1.</source>
        <translation type="unfinished">הייתה שגיאה בניסיון לשמור את היסטוריית העסקאות אל %1.</translation>
    </message>
    <message>
        <source>Exporting Successful</source>
        <translation type="unfinished">הייצוא נכשל</translation>
    </message>
    <message>
        <source>The transaction history was successfully saved to %1.</source>
        <translation type="unfinished">היסטוריית העסקאות נשמרה בהצלחה אל %1.</translation>
    </message>
    <message>
        <source>Range:</source>
        <translation type="unfinished">טווח:</translation>
    </message>
    <message>
        <source>to</source>
        <translation type="unfinished">עד</translation>
>>>>>>> 86d0551a
    </message>
</context>
<context>
    <name>WalletFrame</name>
    <message>
<<<<<<< HEAD
        <source>Error</source>
        <translation type="unfinished">שגיאה</translation>
    </message>
    <message>
        <source>Unable to decode PSBT from clipboard (invalid base64)</source>
        <translation type="unfinished">לא ניתן לפענח PSBT מתוך לוח הגזירים (base64 שגוי)  </translation>
    </message>
    <message>
        <source>Load Transaction Data</source>
        <translation type="unfinished">טעינת נתוני עיסקה</translation>
    </message>
    <message>
        <source>Partially Signed Transaction (*.psbt)</source>
        <translation type="unfinished">עיסקה חתומה חלקית  (*.psbt)</translation>
    </message>
    <message>
        <source>PSBT file must be smaller than 100 MiB</source>
        <translation type="unfinished">קובץ PSBT צריך להיות קטמן מ 100 MiB</translation>
    </message>
    <message>
        <source>Unable to decode PSBT</source>
        <translation type="unfinished">לא מצליח לפענח PSBT</translation>
=======
        <source>No wallet has been loaded.
Go to File &gt; Open Wallet to load a wallet.
- OR -</source>
        <translation type="unfinished">לא נטען ארנק.
עליך לגשת לקובץ &gt; פתיחת ארנק כדי לטעון ארנק.
- או -</translation>
    </message>
    <message>
        <source>Create a new wallet</source>
        <translation type="unfinished">יצירת ארנק חדש</translation>
    </message>
    <message>
        <source>Error</source>
        <translation type="unfinished">שגיאה</translation>
    </message>
    <message>
        <source>Unable to decode PSBT from clipboard (invalid base64)</source>
        <translation type="unfinished">לא ניתן לפענח PSBT מתוך לוח הגזירים (base64 שגוי)  </translation>
    </message>
    <message>
        <source>Load Transaction Data</source>
        <translation type="unfinished">טעינת נתוני עיסקה</translation>
    </message>
    <message>
        <source>Partially Signed Transaction (*.psbt)</source>
        <translation type="unfinished">עיסקה חתומה חלקית  (*.psbt)</translation>
>>>>>>> 86d0551a
    </message>
</context>
<context>
    <name>WalletModel</name>
    <message>
<<<<<<< HEAD
        <source>Send Coins</source>
        <translation type="unfinished">שליחת מטבעות</translation>
    </message>
    <message>
        <source>Fee bump error</source>
        <translation type="unfinished">נמצאה שגיאת סכום עמלה</translation>
=======
        <source>PSBT file must be smaller than 100 MiB</source>
        <translation type="unfinished">קובץ PSBT צריך להיות קטמן מ 100 MiB</translation>
    </message>
    <message>
        <source>Unable to decode PSBT</source>
        <translation type="unfinished">לא מצליח לפענח PSBT</translation>
>>>>>>> 86d0551a
    </message>
</context>
<context>
    <name>WalletModel</name>
    <message>
<<<<<<< HEAD
        <source>Increasing transaction fee failed</source>
        <translation type="unfinished">כשל בהעלאת עמלת עסקה</translation>
    </message>
    <message>
        <source>Do you want to increase the fee?</source>
        <extracomment>Asks a user if they would like to manually increase the fee of a transaction that has already been created.</extracomment>
        <translation type="unfinished">האם ברצונך להגדיל את העמלה?</translation>
    </message>
    <message>
        <source>Current fee:</source>
        <translation type="unfinished">העמלה הנוכחית:</translation>
    </message>
    <message>
        <source>Increase:</source>
        <translation type="unfinished">הגדלה:</translation>
    </message>
    <message>
        <source>New fee:</source>
        <translation type="unfinished">עמלה חדשה:</translation>
    </message>
    <message>
        <source>Confirm fee bump</source>
        <translation type="unfinished">אישור הקפצת עמלה</translation>
    </message>
    <message>
        <source>Can't draft transaction.</source>
        <translation type="unfinished">לא ניתן לשמור את העסקה כטיוטה.</translation>
    </message>
    <message>
        <source>PSBT copied</source>
        <translation type="unfinished">PSBT הועתקה</translation>
    </message>
    <message>
        <source>Can't sign transaction.</source>
        <translation type="unfinished">אי אפשר לחתום על ההעברה.</translation>
    </message>
    <message>
        <source>Could not commit transaction</source>
        <translation type="unfinished">שילוב העסקה נכשל</translation>
    </message>
    <message>
        <source>default wallet</source>
        <translation type="unfinished">ארנק בררת מחדל</translation>
=======
        <source>Send Coins</source>
        <translation type="unfinished">שליחת מטבעות</translation>
    </message>
    <message>
        <source>Fee bump error</source>
        <translation type="unfinished">נמצאה שגיאת סכום עמלה</translation>
    </message>
    <message>
        <source>Increasing transaction fee failed</source>
        <translation type="unfinished">כשל בהעלאת עמלת עסקה</translation>
    </message>
    <message>
        <source>Do you want to increase the fee?</source>
        <extracomment>Asks a user if they would like to manually increase the fee of a transaction that has already been created.</extracomment>
        <translation type="unfinished">האם ברצונך להגדיל את העמלה?</translation>
    </message>
    <message>
        <source>Current fee:</source>
        <translation type="unfinished">העמלה הנוכחית:</translation>
    </message>
    <message>
        <source>Increase:</source>
        <translation type="unfinished">הגדלה:</translation>
    </message>
    <message>
        <source>New fee:</source>
        <translation type="unfinished">עמלה חדשה:</translation>
    </message>
    <message>
        <source>Confirm fee bump</source>
        <translation type="unfinished">אישור הקפצת עמלה</translation>
    </message>
    <message>
        <source>Can't draft transaction.</source>
        <translation type="unfinished">לא ניתן לשמור את העסקה כטיוטה.</translation>
    </message>
    <message>
        <source>PSBT copied</source>
        <translation type="unfinished">PSBT הועתקה</translation>
    </message>
    <message>
        <source>Can't sign transaction.</source>
        <translation type="unfinished">אי אפשר לחתום על ההעברה.</translation>
    </message>
    <message>
        <source>Could not commit transaction</source>
        <translation type="unfinished">שילוב העסקה נכשל</translation>
>>>>>>> 86d0551a
    </message>
</context>
<context>
    <name>WalletView</name>
    <message>
<<<<<<< HEAD
        <source>&amp;Export</source>
        <translation type="unfinished">&amp;יצוא</translation>
=======
        <source>default wallet</source>
        <translation type="unfinished">ארנק בררת מחדל</translation>
>>>>>>> 86d0551a
    </message>
</context>
<context>
    <name>WalletView</name>
    <message>
<<<<<<< HEAD
        <source>Export the data in the current tab to a file</source>
        <translation type="unfinished">יצוא הנתונים בלשונית הנוכחית לקובץ</translation>
    </message>
    <message>
        <source>Backup Wallet</source>
        <translation type="unfinished">גיבוי הארנק</translation>
    </message>
    <message>
        <source>Wallet Data</source>
        <extracomment>Name of the wallet data file format.</extracomment>
        <translation type="unfinished">נתוני ארנק</translation>
    </message>
    <message>
        <source>Backup Failed</source>
        <translation type="unfinished">הגיבוי נכשל</translation>
    </message>
    <message>
        <source>There was an error trying to save the wallet data to %1.</source>
        <translation type="unfinished">אירעה שגיאה בעת הניסיון לשמור את נתוני הארנק אל %1.</translation>
    </message>
    <message>
        <source>Backup Successful</source>
        <translation type="unfinished">הגיבוי הצליח</translation>
    </message>
    <message>
        <source>The wallet data was successfully saved to %1.</source>
        <translation type="unfinished">נתוני הארנק נשמרו בהצלחה אל %1.</translation>
    </message>
    <message>
        <source>Cancel</source>
        <translation type="unfinished">ביטול</translation>
=======
        <source>&amp;Export</source>
        <translation type="unfinished">&amp;יצוא</translation>
    </message>
    <message>
        <source>Export the data in the current tab to a file</source>
        <translation type="unfinished">יצוא הנתונים בלשונית הנוכחית לקובץ</translation>
    </message>
    <message>
        <source>Backup Wallet</source>
        <translation type="unfinished">גיבוי הארנק</translation>
    </message>
    <message>
        <source>Wallet Data</source>
        <extracomment>Name of the wallet data file format.</extracomment>
        <translation type="unfinished">נתוני ארנק</translation>
    </message>
    <message>
        <source>Backup Failed</source>
        <translation type="unfinished">הגיבוי נכשל</translation>
    </message>
    <message>
        <source>There was an error trying to save the wallet data to %1.</source>
        <translation type="unfinished">אירעה שגיאה בעת הניסיון לשמור את נתוני הארנק אל %1.</translation>
    </message>
    <message>
        <source>Backup Successful</source>
        <translation type="unfinished">הגיבוי הצליח</translation>
    </message>
    <message>
        <source>The wallet data was successfully saved to %1.</source>
        <translation type="unfinished">נתוני הארנק נשמרו בהצלחה אל %1.</translation>
>>>>>>> 86d0551a
    </message>
</context>
<context>
    <name>bitcoin-core</name>
    <message>
<<<<<<< HEAD
        <source>The %s developers</source>
        <translation type="unfinished">ה %s מפתחים</translation>
=======
        <source>Cancel</source>
        <translation type="unfinished">ביטול</translation>
>>>>>>> 86d0551a
    </message>
</context>
<context>
    <name>bitcoin-core</name>
    <message>
<<<<<<< HEAD
        <source>%s corrupt. Try using the wallet tool qtum-wallet to salvage or restoring a backup.</source>
        <translation type="unfinished">%s משובש. נסו להשתמש בכלי הארנק qtum-wallet כדי להציל או לשחזר מגיבוי..</translation>
    </message>
    <message>
        <source>Distributed under the MIT software license, see the accompanying file %s or %s</source>
        <translation type="unfinished">מופץ תחת רשיון התוכנה של MIT, ראה קובץ מלווה  %s או %s</translation>
    </message>
    <message>
        <source>Error reading %s! All keys read correctly, but transaction data or address book entries might be missing or incorrect.</source>
        <translation type="unfinished">שגיאה בנסיון לקרוא את %s! כל המפתחות נקראו נכונה, אך נתוני העסקה או הכתובות יתכן שחסרו או שגויים.</translation>
=======
        <source>The %s developers</source>
        <translation type="unfinished">ה %s מפתחים</translation>
    </message>
    <message>
        <source>%s corrupt. Try using the wallet tool qtum-wallet to salvage or restoring a backup.</source>
        <translation type="unfinished">%s משובש. נסו להשתמש בכלי הארנק qtum-wallet כדי להציל או לשחזר מגיבוי..</translation>
    </message>
    <message>
        <source>Distributed under the MIT software license, see the accompanying file %s or %s</source>
        <translation type="unfinished">מופץ תחת רשיון התוכנה של MIT, ראה קובץ מלווה  %s או %s</translation>
>>>>>>> 86d0551a
    </message>
    <message>
        <source>Please check that your computer's date and time are correct! If your clock is wrong, %s will not work properly.</source>
        <translation type="unfinished">נא בדקו שהתאריך והשעה במחשב שלכם נכונים! אם השעון שלכם לא מסונכרן, %s לא יעבוד כהלכה.</translation>
    </message>
    <message>
        <source>Prune configured below the minimum of %d MiB.  Please use a higher number.</source>
        <translation type="unfinished">הגיזום הוגדר כפחות מהמינימום של  %d MiB. נא להשתמש במספר גבוה יותר.</translation>
    </message>
    <message>
        <source>Prune: last wallet synchronisation goes beyond pruned data. You need to -reindex (download the whole blockchain again in case of pruned node)</source>
        <translation type="unfinished">גיזום: הסינכרון האחרון של הארנק עובר את היקף הנתונים שנגזמו. יש לבצע חידוש אידקסציה (נא להוריד את כל שרשרת הבלוקים שוב במקרה של צומת מקוצצת)</translation>
    </message>
    <message>
        <source>The block database contains a block which appears to be from the future. This may be due to your computer's date and time being set incorrectly. Only rebuild the block database if you are sure that your computer's date and time are correct</source>
        <translation type="unfinished">מאגר נתוני הבלוקים מכיל בלוק עם תאריך עתידי. הדבר יכול להיגרם מתאריך ושעה שגויים במחשב שלכם. בצעו בנייה מחדש של מאגר נתוני הבלוקים רק אם אתם בטוחים שהתאריך והשעה במחשבכם נכונים</translation>
    </message>
    <message>
        <source>The transaction amount is too small to send after the fee has been deducted</source>
        <translation type="unfinished">סכום העברה נמוך מדי לשליחה אחרי גביית העמלה</translation>
    </message>
    <message>
        <source>This error could occur if this wallet was not shutdown cleanly and was last loaded using a build with a newer version of Berkeley DB. If so, please use the software that last loaded this wallet</source>
        <translation type="unfinished">שגיאה זו יכלה לקרות אם הארנק לא נסגר באופן נקי והועלה לאחרונה עם מבנה מבוסס גירסת Berkeley DB חדשה יותר. במקרה זה, יש להשתמש בתוכנה אשר טענה את הארנק בפעם האחרונה.</translation>
    </message>
    <message>
        <source>This is a pre-release test build - use at your own risk - do not use for mining or merchant applications</source>
        <translation type="unfinished">זוהי בניית ניסיון טרום־פרסום – השימוש באחריותך – אין להשתמש בה לצורך כרייה או יישומי מסחר</translation>
    </message>
    <message>
        <source>This is the maximum transaction fee you pay (in addition to the normal fee) to prioritize partial spend avoidance over regular coin selection.</source>
        <translation type="unfinished">זוהי עמלת העיסקה המרבית שתשלם (בנוסף לעמלה הרגילה) כדי לתעדף מניעת תשלום חלקי על פני בחירה רגילה של מטבע. </translation>
    </message>
    <message>
        <source>This is the transaction fee you may discard if change is smaller than dust at this level</source>
        <translation type="unfinished">זוהי עמלת העסקה שתוכל לזנוח אם היתרה הנה קטנה יותר מאבק ברמה הזו.</translation>
    </message>
    <message>
        <source>This is the transaction fee you may pay when fee estimates are not available.</source>
        <translation type="unfinished">זוהי עמלת העסקה שתוכל לשלם כאשר אמדן גובה העמלה אינו זמין.</translation>
    </message>
    <message>
        <source>Total length of network version string (%i) exceeds maximum length (%i). Reduce the number or size of uacomments.</source>
        <translation type="unfinished">האורך הכולל של רצף התווים של גירסת הרשת  (%i) גדול מהאורך המרבי המותר (%i). יש להקטין את המספר או האורך של uacomments.</translation>
    </message>
    <message>
        <source>Unable to replay blocks. You will need to rebuild the database using -reindex-chainstate.</source>
        <translation type="unfinished">שידור-חוזר של הבלוקים לא הצליח. תצטרכו לבצע בנייה מחדש של מאגר הנתונים באמצעות הדגל reindex-chainstate-.</translation>
    </message>
    <message>
        <source>Warning: Private keys detected in wallet {%s} with disabled private keys</source>
        <translation type="unfinished">אזהרה: זוהו מפתחות פרטיים בארנק {%s} עם מפתחות פרטיים מושבתים</translation>
    </message>
    <message>
        <source>Warning: We do not appear to fully agree with our peers! You may need to upgrade, or other nodes may need to upgrade.</source>
        <translation type="unfinished">אזהרה: יתכן שלא נסכים לגמרי עם עמיתינו! יתכן שתצטרכו לשדרג או שצמתות אחרות יצטרכו לשדרג.</translation>
    </message>
    <message>
        <source>You need to rebuild the database using -reindex to go back to unpruned mode.  This will redownload the entire blockchain</source>
        <translation type="unfinished">יש צורך בבניה מחדש של מסד הנתונים ע"י שימוש ב -reindex כדי לחזור חזרה לצומת שאינה גזומה.  הפעולה תוריד מחדש את כל שרשרת הבלוקים.</translation>
    </message>
    <message>
        <source>%s is set very high!</source>
        <translation type="unfinished">%s הוגדר מאד גבוה!</translation>
    </message>
    <message>
        <source>-maxmempool must be at least %d MB</source>
        <translation type="unfinished">‎-maxmempool חייב להיות לפחות %d מ״ב</translation>
    </message>
    <message>
        <source>A fatal internal error occurred, see debug.log for details</source>
        <translation type="unfinished">שגיאה פטלית פנימית אירעה, לפירוט ראה את לוג הדיבאג.</translation>
    </message>
    <message>
        <source>Cannot resolve -%s address: '%s'</source>
        <translation type="unfinished">לא מצליח לפענח -%s כתובת: '%s'</translation>
    </message>
    <message>
        <source>Cannot set -peerblockfilters without -blockfilterindex.</source>
        <translation type="unfinished">לא מצליח להגדיר את  -peerblockfilters ללא-blockfilterindex.</translation>
    </message>
    <message>
        <source>Cannot write to data directory '%s'; check permissions.</source>
        <translation type="unfinished">לא ניתן לכתוב אל תיקיית הנתונים ‚%s’, נא לבדוק את ההרשאות.</translation>
    </message>
    <message>
        <source>Config setting for %s only applied on %s network when in [%s] section.</source>
        <translation type="unfinished">הגדרות הקונפיג עבור %s מיושמות רק  %s הרשת כאשר בקבוצה [%s] .</translation>
    </message>
    <message>
        <source>Copyright (C) %i-%i</source>
        <translation type="unfinished">כל הזכויות שמורות (C) %i-‏%i</translation>
    </message>
    <message>
        <source>Corrupted block database detected</source>
        <translation type="unfinished">מסד נתוני בלוקים פגום זוהה</translation>
    </message>
    <message>
        <source>Could not find asmap file %s</source>
        <translation type="unfinished">  קובץ asmap %s לא נמצא</translation>
    </message>
    <message>
        <source>Could not parse asmap file %s</source>
        <translation type="unfinished"> קובץ asmap %s לא נפרס</translation>
    </message>
    <message>
        <source>Disk space is too low!</source>
        <translation type="unfinished">אין מספיק מקום בכונן!</translation>
    </message>
    <message>
        <source>Do you want to rebuild the block database now?</source>
        <translation type="unfinished">האם לבנות מחדש את מסד נתוני המקטעים?</translation>
    </message>
    <message>
        <source>Done loading</source>
        <translation type="unfinished">הטעינה הושלמה</translation>
    </message>
    <message>
        <source>Error initializing block database</source>
        <translation type="unfinished">שגיאה באתחול מסד נתוני המקטעים</translation>
    </message>
    <message>
        <source>Error initializing wallet database environment %s!</source>
        <translation type="unfinished">שגיאה באתחול סביבת מסד נתוני הארנקים %s!</translation>
    </message>
    <message>
        <source>Error loading %s</source>
        <translation type="unfinished">שגיאה בטעינת %s</translation>
    </message>
    <message>
        <source>Error loading %s: Private keys can only be disabled during creation</source>
        <translation type="unfinished">שגיאת טעינה %s: מפתחות פרטיים ניתנים לניטרול רק בעת תהליך היצירה</translation>
    </message>
    <message>
        <source>Error loading %s: Wallet corrupted</source>
        <translation type="unfinished">שגיאת טעינה %s: הארנק משובש</translation>
    </message>
    <message>
        <source>Error loading %s: Wallet requires newer version of %s</source>
        <translation type="unfinished">שגיאת טעינה %s: הארנק מצריך גירסה חדשה יותר של %s</translation>
    </message>
    <message>
        <source>Error loading block database</source>
        <translation type="unfinished">שגיאה בטעינת מסד נתוני המקטעים</translation>
    </message>
    <message>
        <source>Error opening block database</source>
        <translation type="unfinished">שגיאה בטעינת מסד נתוני המקטעים</translation>
    </message>
    <message>
        <source>Error reading from database, shutting down.</source>
        <translation type="unfinished">שגיאת קריאה ממסד הנתונים. סוגר את התהליך.</translation>
    </message>
    <message>
        <source>Error: Disk space is low for %s</source>
        <translation type="unfinished">שגיאה: שטח הדיסק קטן מדי עובר %s</translation>
    </message>
    <message>
        <source>Error: Keypool ran out, please call keypoolrefill first</source>
        <translation type="unfinished">שגיאה: Keypool עבר את המכסה, קרא תחילה ל  keypoolrefill </translation>
    </message>
    <message>
        <source>Failed to listen on any port. Use -listen=0 if you want this.</source>
        <translation type="unfinished">האזנה נכשלה בכל פורט. השתמש ב- -listen=0 אם ברצונך בכך.</translation>
    </message>
    <message>
        <source>Failed to rescan the wallet during initialization</source>
        <translation type="unfinished">כשל בסריקה מחדש של הארנק בזמן האתחול</translation>
    </message>
    <message>
        <source>Failed to verify database</source>
        <translation type="unfinished">אימות מסד הנתונים נכשל</translation>
    </message>
    <message>
        <source>Fee rate (%s) is lower than the minimum fee rate setting (%s)</source>
        <translation type="unfinished">שיעור העמלה (%s) נמוך משיעור העמלה המינימלי המוגדר  (%s)</translation>
    </message>
    <message>
        <source>Ignoring duplicate -wallet %s.</source>
        <translation type="unfinished">מתעלם ארנק-כפול %s.</translation>
    </message>
    <message>
        <source>Incorrect or no genesis block found. Wrong datadir for network?</source>
        <translation type="unfinished">מקטע הפתיח הוא שגוי או לא נמצא. תיקיית נתונים שגויה עבור הרשת?</translation>
    </message>
    <message>
        <source>Initialization sanity check failed. %s is shutting down.</source>
        <translation type="unfinished">איתחול של תהליך בדיקות השפיות נכשל. %s  בתהליך סגירה.</translation>
    </message>
    <message>
        <source>Insufficient funds</source>
        <translation type="unfinished">אין מספיק כספים</translation>
    </message>
    <message>
        <source>Invalid -onion address or hostname: '%s'</source>
        <translation type="unfinished">אי תקינות כתובת  -onion או hostname: '%s'</translation>
    </message>
    <message>
        <source>Invalid -proxy address or hostname: '%s'</source>
        <translation type="unfinished">אי תקינות כתובת -proxy או hostname: '%s'</translation>
    </message>
    <message>
        <source>Invalid P2P permission: '%s'</source>
        <translation type="unfinished">הרשאת P2P שגויה: '%s'</translation>
    </message>
    <message>
        <source>Invalid amount for -%s=&lt;amount&gt;: '%s'</source>
        <translation type="unfinished">סכום שגוי עבור ‎-%s=&lt;amount&gt;:‏ '%s'</translation>
    </message>
    <message>
        <source>Invalid netmask specified in -whitelist: '%s'</source>
        <translation type="unfinished">מסכת הרשת שצוינה עם ‎-whitelist שגויה: '%s'</translation>
    </message>
    <message>
        <source>Need to specify a port with -whitebind: '%s'</source>
        <translation type="unfinished">יש לציין פתחה עם ‎-whitebind:‏ '%s'</translation>
    </message>
    <message>
        <source>Not enough file descriptors available.</source>
        <translation type="unfinished">אין מספיק מידע על הקובץ</translation>
    </message>
    <message>
        <source>Prune cannot be configured with a negative value.</source>
        <translation type="unfinished">לא ניתן להגדיר גיזום כערך שלילי</translation>
    </message>
    <message>
        <source>Prune mode is incompatible with -txindex.</source>
        <translation type="unfinished">שיטת הגיזום אינה תואמת את  -txindex.</translation>
    </message>
    <message>
        <source>Reducing -maxconnections from %d to %d, because of system limitations.</source>
        <translation type="unfinished">הורדת -maxconnections מ %d ל %d, עקב מגבלות מערכת.</translation>
    </message>
    <message>
        <source>Section [%s] is not recognized.</source>
        <translation type="unfinished">הפסקה [%s] אינה מזוהה.</translation>
    </message>
    <message>
        <source>Signing transaction failed</source>
        <translation type="unfinished">החתימה על ההעברה נכשלה</translation>
    </message>
    <message>
        <source>Specified -walletdir "%s" does not exist</source>
        <translation type="unfinished">תיקיית הארנק שצויינה  -walletdir "%s" אינה קיימת</translation>
    </message>
    <message>
        <source>Specified -walletdir "%s" is a relative path</source>
        <translation type="unfinished">תיקיית הארנק שצויינה -walletdir "%s" הנה נתיב יחסי</translation>
    </message>
    <message>
        <source>Specified -walletdir "%s" is not a directory</source>
        <translation type="unfinished">תיקיית הארנק שצויינה -walletdir‏ "%s" אינה תיקיה</translation>
    </message>
    <message>
        <source>Specified blocks directory "%s" does not exist.</source>
        <translation type="unfinished">התיקיה שהוגדרה "%s" לא קיימת.</translation>
    </message>
    <message>
        <source>The source code is available from %s.</source>
        <translation type="unfinished">קוד המקור זמין ב %s.</translation>
    </message>
    <message>
        <source>The transaction amount is too small to pay the fee</source>
        <translation type="unfinished">סכום ההעברה נמוך מכדי לשלם את העמלה</translation>
    </message>
    <message>
        <source>The wallet will avoid paying less than the minimum relay fee.</source>
        <translation type="unfinished">הארנק ימנע מלשלם פחות מאשר עמלת העברה מינימלית.</translation>
    </message>
    <message>
        <source>This is experimental software.</source>
        <translation type="unfinished">זוהי תכנית נסיונית.</translation>
    </message>
    <message>
        <source>This is the minimum transaction fee you pay on every transaction.</source>
        <translation type="unfinished">זו עמלת ההעברה המזערית שתיגבה מכל העברה שלך.</translation>
    </message>
    <message>
        <source>This is the transaction fee you will pay if you send a transaction.</source>
        <translation type="unfinished">זו עמלת ההעברה שתיגבה ממך במידה של שליחת העברה.</translation>
    </message>
    <message>
        <source>Transaction amount too small</source>
        <translation type="unfinished">סכום ההעברה קטן מדי</translation>
    </message>
    <message>
        <source>Transaction amounts must not be negative</source>
        <translation type="unfinished">סכומי ההעברה לא יכולים להיות שליליים</translation>
    </message>
    <message>
        <source>Transaction has too long of a mempool chain</source>
        <translation type="unfinished">לעסקה יש שרשרת ארוכה מדי של mempool </translation>
    </message>
    <message>
        <source>Transaction must have at least one recipient</source>
        <translation type="unfinished">להעברה חייב להיות לפחות נמען אחד</translation>
    </message>
    <message>
        <source>Transaction too large</source>
        <translation type="unfinished">סכום ההעברה גדול מדי</translation>
    </message>
    <message>
        <source>Unable to bind to %s on this computer (bind returned error %s)</source>
        <translation type="unfinished">לא ניתן להתאגד עם הפתחה %s במחשב זה (פעולת האיגוד החזירה את השגיאה %s)</translation>
    </message>
    <message>
        <source>Unable to bind to %s on this computer. %s is probably already running.</source>
        <translation type="unfinished">לא מצליח להתחבר אל %s על מחשב זה. %s  קרוב לודאי שכבר רץ.</translation>
    </message>
    <message>
        <source>Unable to create the PID file '%s': %s</source>
        <translation type="unfinished">אין אפשרות ליצור את קובץ PID‏ '%s':‏ %s</translation>
    </message>
    <message>
        <source>Unable to generate initial keys</source>
        <translation type="unfinished">אין אפשרות ליצור מפתחות ראשוניים</translation>
    </message>
    <message>
        <source>Unable to generate keys</source>
        <translation type="unfinished">כשל בהפקת מפתחות</translation>
    </message>
    <message>
        <source>Unable to start HTTP server. See debug log for details.</source>
        <translation type="unfinished">שרת ה HTTP לא עלה. ראו את ה debug לוג לפרטים.</translation>
    </message>
    <message>
        <source>Unknown -blockfilterindex value %s.</source>
        <translation type="unfinished">ערך -blockfilterindex   %s לא ידוע.</translation>
    </message>
    <message>
        <source>Unknown address type '%s'</source>
        <translation type="unfinished">כתובת לא ידועה מסוג "%s"</translation>
    </message>
    <message>
        <source>Unknown change type '%s'</source>
        <translation type="unfinished">סוג שינוי לא ידוע: "%s"</translation>
    </message>
    <message>
        <source>Unknown network specified in -onlynet: '%s'</source>
        <translation type="unfinished">רשת לא ידועה צוינה דרך ‎-onlynet:‏ '%s'</translation>
    </message>
    <message>
        <source>Unsupported logging category %s=%s.</source>
        <translation type="unfinished">קטגורית רישום בלוג שאינה נמתמכת %s=%s.</translation>
    </message>
    <message>
        <source>User Agent comment (%s) contains unsafe characters.</source>
        <translation type="unfinished">הערת צד המשתמש (%s) כוללת תווים שאינם בטוחים.</translation>
    </message>
    <message>
        <source>Wallet needed to be rewritten: restart %s to complete</source>
        <translation type="unfinished">יש לכתוב את הארנק מחדש: יש להפעיל את %s כדי להמשיך</translation>
    </message>
    <message>
        <source>Settings file could not be read</source>
        <translation type="unfinished">לא ניתן לקרוא את קובץ ההגדרות</translation>
    </message>
    <message>
        <source>Settings file could not be written</source>
        <translation type="unfinished">לא ניתן לכתוב אל קובץ ההגדרות</translation>
    </message>
</context>
</TS><|MERGE_RESOLUTION|>--- conflicted
+++ resolved
@@ -62,17 +62,6 @@
         <translation type="unfinished">אלה כתובות הקטום שלך לשליחת תשלומים. חשוב לבדוק את הסכום ואת הכתובת המקבלת לפני שליחת מטבעות.</translation>
     </message>
     <message>
-<<<<<<< HEAD
-        <source>Receiving addresses</source>
-        <translation type="unfinished">כתובות לקבלה</translation>
-    </message>
-    <message>
-        <source>These are your Qtum addresses for sending payments. Always check the amount and the receiving address before sending coins.</source>
-        <translation type="unfinished">אלה כתובות הקטום שלך לשליחת תשלומים. חשוב לבדוק את הסכום ואת הכתובת המקבלת לפני שליחת מטבעות.</translation>
-    </message>
-    <message>
-=======
->>>>>>> 86d0551a
         <source>These are your Qtum addresses for receiving payments. Use the 'Create new receiving address' button in the receive tab to create new addresses.
 Signing is only possible with addresses of the type 'legacy'.</source>
         <translation type="unfinished">אלה כתובת הקטום שלך לקבלת תשלומים. ניתן להשתמש בכפתור „יצירת כתובת קבלה חדשה” בלשונית הקבלה ליצירת כתובות חדשות.
@@ -167,11 +156,7 @@
         <translation type="unfinished">אישור הצפנת הארנק</translation>
     </message>
     <message>
-<<<<<<< HEAD
-        <source>Warning: If you encrypt your wallet and lose your passphrase, you will &lt;b&gt;LOSE ALL OF YOUR QTUMS&lt;/b&gt;!</source> 
-=======
         <source>Warning: If you encrypt your wallet and lose your passphrase, you will &lt;b&gt;LOSE ALL OF YOUR QTUMS&lt;/b&gt;!</source>
->>>>>>> 86d0551a
         <translation type="unfinished">אזהרה: הצפנת הארנק שלך ושיכחת הסיסמה &lt;b&gt;תגרום לאיבוד כל הביטקוינים שלך&lt;/b&gt;!</translation>
     </message>
     <message>
@@ -191,11 +176,7 @@
         <translation type="unfinished">נא לספק את הסיסמה הישנה ולתת סיסמה חדשה לארנק.</translation>
     </message>
     <message>
-<<<<<<< HEAD
-        <source>Remember that encrypting your wallet cannot fully protect your qtums from being stolen by malware infecting your computer.</source> 
-=======
         <source>Remember that encrypting your wallet cannot fully protect your qtums from being stolen by malware infecting your computer.</source>
->>>>>>> 86d0551a
         <translation type="unfinished">זכור שהצפנת הארנק לא יכולה להגן עליך לגמרי מגניבת המטבעות שלך על ידי תוכנה זדונית שנמצאת על המחשב שלך.</translation>
     </message>
     <message>
@@ -579,21 +560,11 @@
     </message>
     <message>
         <source>Indexing blocks on disk…</source>
-<<<<<<< HEAD
-        <translation type="unfinished">מעביר לאינדקס בלוקים בדיסק...
-</translation>
-    </message>
-    <message>
-        <source>Processing blocks on disk…</source>
-        <translation type="unfinished">מעבד בלוקים בדיסק...
-</translation>
-=======
         <translation type="unfinished">מעביר לאינדקס בלוקים בדיסק...</translation>
     </message>
     <message>
         <source>Processing blocks on disk…</source>
         <translation type="unfinished">מעבד בלוקים בדיסק...</translation>
->>>>>>> 86d0551a
     </message>
     <message>
         <source>Connecting to peers…</source>
@@ -778,11 +749,7 @@
         <translation type="unfinished">ה&amp;צגה</translation>
     </message>
     <message numerus="yes">
-<<<<<<< HEAD
-        <source>%n active connection(s) to Qtum network.</source> 
-=======
         <source>%n active connection(s) to Qtum network.</source>
->>>>>>> 86d0551a
         <extracomment>A substring of the tooltip.</extracomment>
         <translation type="unfinished">
             <numerusform />
@@ -807,11 +774,7 @@
     <message>
         <source>Enable network activity</source>
         <extracomment>A context menu item. The network activity was disabled previously.</extracomment>
-<<<<<<< HEAD
-        <translation type="unfinished">הפעלת הרשת</translation>
-=======
         <translation type="unfinished">הפעלת פעילות רשת</translation>
->>>>>>> 86d0551a
     </message>
     <message>
         <source>Pre-syncing Headers (%1%)…</source>
@@ -920,11 +883,6 @@
         <translation type="unfinished">עמלה:</translation>
     </message>
     <message>
-<<<<<<< HEAD
-        <source>Dust:</source>
-        <translation type="unfinished">אבק:</translation>
-    </message>
-    <message>
         <source>After Fee:</source>
         <translation type="unfinished">לאחר עמלה:</translation>
     </message>
@@ -1001,10 +959,6 @@
         <translation type="unfinished">העתקת בתים</translation>
     </message>
     <message>
-        <source>Copy dust</source>
-        <translation type="unfinished">העתקת אבק</translation>
-    </message>
-    <message>
         <source>Copy change</source>
         <translation type="unfinished">העתקת השינוי</translation>
     </message>
@@ -1013,97 +967,6 @@
         <translation type="unfinished">(%1 נעולים)</translation>
     </message>
     <message>
-        <source>yes</source>
-        <translation type="unfinished">כן</translation>
-    </message>
-    <message>
-        <source>no</source>
-        <translation type="unfinished">לא</translation>
-=======
-        <source>After Fee:</source>
-        <translation type="unfinished">לאחר עמלה:</translation>
-    </message>
-    <message>
-        <source>Change:</source>
-        <translation type="unfinished">עודף:</translation>
-    </message>
-    <message>
-        <source>(un)select all</source>
-        <translation type="unfinished">ביטול/אישור הבחירה</translation>
-    </message>
-    <message>
-        <source>Tree mode</source>
-        <translation type="unfinished">מצב עץ</translation>
-    </message>
-    <message>
-        <source>List mode</source>
-        <translation type="unfinished">מצב רשימה</translation>
-    </message>
-    <message>
-        <source>Amount</source>
-        <translation type="unfinished">סכום</translation>
-    </message>
-    <message>
-        <source>Received with label</source>
-        <translation type="unfinished">התקבל עם תווית</translation>
-    </message>
-    <message>
-        <source>Received with address</source>
-        <translation type="unfinished">התקבל עם כתובת</translation>
-    </message>
-    <message>
-        <source>Date</source>
-        <translation type="unfinished">תאריך</translation>
-    </message>
-    <message>
-        <source>Confirmations</source>
-        <translation type="unfinished">אישורים</translation>
-    </message>
-    <message>
-        <source>Confirmed</source>
-        <translation type="unfinished">מאושרת</translation>
-    </message>
-    <message>
-        <source>Copy amount</source>
-        <translation type="unfinished">העתקת הסכום</translation>
-    </message>
-    <message>
-        <source>&amp;Copy address</source>
-        <translation type="unfinished">ה&amp;עתקת כתובת</translation>
-    </message>
-    <message>
-        <source>Copy &amp;label</source>
-        <translation type="unfinished">העתקת &amp;תווית</translation>
-    </message>
-    <message>
-        <source>Copy &amp;amount</source>
-        <translation type="unfinished">העתקת &amp;סכום</translation>
-    </message>
-    <message>
-        <source>Copy quantity</source>
-        <translation type="unfinished">העתקת הכמות</translation>
-    </message>
-    <message>
-        <source>Copy fee</source>
-        <translation type="unfinished">העתקת העמלה</translation>
-    </message>
-    <message>
-        <source>Copy after fee</source>
-        <translation type="unfinished">העתקה אחרי העמלה</translation>
-    </message>
-    <message>
-        <source>Copy bytes</source>
-        <translation type="unfinished">העתקת בתים</translation>
-    </message>
-    <message>
-        <source>Copy change</source>
-        <translation type="unfinished">העתקת השינוי</translation>
-    </message>
-    <message>
-        <source>(%1 locked)</source>
-        <translation type="unfinished">(%1 נעולים)</translation>
-    </message>
-    <message>
         <source>Can vary +/- %1 satoshi(s) per input.</source>
         <translation type="unfinished">יכול להשתנות במגמה של +/- %1 סנטושי לקלט.</translation>
     </message>
@@ -1118,32 +981,11 @@
     <message>
         <source>(change)</source>
         <translation type="unfinished">(עודף)</translation>
->>>>>>> 86d0551a
     </message>
 </context>
 <context>
     <name>CreateWalletActivity</name>
     <message>
-<<<<<<< HEAD
-        <source>This label turns red if any recipient receives an amount smaller than the current dust threshold.</source>
-        <translation type="unfinished">תווית זו הופכת לאדומה אם מישהו מהנמענים מקבל סכום נמוך יותר מסף האבק הנוכחי.</translation>
-    </message>
-    <message>
-        <source>Can vary +/- %1 satoshi(s) per input.</source>
-        <translation type="unfinished">יכול להשתנות במגמה של +/- %1 סנטושי לקלט.</translation>
-    </message>
-    <message>
-        <source>(no label)</source>
-        <translation type="unfinished">(ללא תוית)</translation>
-    </message>
-    <message>
-        <source>change from %1 (%2)</source>
-        <translation type="unfinished">עודף מ־%1 (%2)</translation>
-    </message>
-    <message>
-        <source>(change)</source>
-        <translation type="unfinished">(עודף)</translation>
-=======
         <source>Create Wallet</source>
         <extracomment>Title of window indicating the progress of creation of a new wallet.</extracomment>
         <translation type="unfinished">יצירת ארנק</translation>
@@ -1166,32 +1008,8 @@
     <message>
         <source>Open wallet warning</source>
         <translation type="unfinished">אזהרת פתיחת ארנק</translation>
->>>>>>> 86d0551a
-    </message>
-</context>
-<context>
-    <name>CreateWalletActivity</name>
-    <message>
-<<<<<<< HEAD
-        <source>Create Wallet</source>
-        <extracomment>Title of window indicating the progress of creation of a new wallet.</extracomment>
-        <translation type="unfinished">יצירת ארנק</translation>
-    </message>
-    <message>
-        <source>Create wallet failed</source>
-        <translation type="unfinished">יצירת הארנק נכשלה</translation>
-    </message>
-    <message>
-        <source>Create wallet warning</source>
-        <translation type="unfinished">אזהרה לגבי יצירת הארנק</translation>
-    </message>
-    </context>
-<context>
-    <name>OpenWalletActivity</name>
-    <message>
-        <source>Open wallet failed</source>
-        <translation type="unfinished">פתיחת ארנק נכשלה</translation>
-=======
+    </message>
+    <message>
         <source>default wallet</source>
         <translation type="unfinished">ארנק בררת מחדל</translation>
     </message>
@@ -1212,30 +1030,11 @@
         <source>Restore Wallet</source>
         <extracomment>Title of progress window which is displayed when wallets are being restored.</extracomment>
         <translation type="unfinished">שחזור ארנק</translation>
->>>>>>> 86d0551a
     </message>
     </context>
 <context>
     <name>WalletController</name>
     <message>
-<<<<<<< HEAD
-        <source>Open wallet warning</source>
-        <translation type="unfinished">אזהרת פתיחת ארנק</translation>
-    </message>
-    <message>
-        <source>default wallet</source>
-        <translation type="unfinished">ארנק בררת מחדל</translation>
-    </message>
-    <message>
-        <source>Open Wallet</source>
-        <extracomment>Title of window indicating the progress of opening of a wallet.</extracomment>
-        <translation type="unfinished">פתיחת ארנק</translation>
-    </message>
-    <message>
-        <source>Opening Wallet &lt;b&gt;%1&lt;/b&gt;…</source>
-        <extracomment>Descriptive text of the open wallet progress window which indicates to the user which wallet is currently being opened.</extracomment>
-        <translation type="unfinished">פותח ארנק&lt;b&gt;%1&lt;/b&gt;...</translation>
-=======
         <source>Close wallet</source>
         <translation type="unfinished">סגירת ארנק</translation>
     </message>
@@ -1250,42 +1049,10 @@
     <message>
         <source>Close all wallets</source>
         <translation type="unfinished">סגירת כל הארנקים</translation>
->>>>>>> 86d0551a
-    </message>
-</context>
-<context>
-    <name>RestoreWalletActivity</name>
-    <message>
-<<<<<<< HEAD
-        <source>Restore Wallet</source>
-        <extracomment>Title of progress window which is displayed when wallets are being restored.</extracomment>
-        <translation type="unfinished">שחזור ארנק</translation>
-    </message>
-    </context>
-<context>
-    <name>WalletController</name>
-    <message>
-        <source>Close wallet</source>
-        <translation type="unfinished">סגירת ארנק</translation>
-    </message>
-    <message>
-        <source>Are you sure you wish to close the wallet &lt;i&gt;%1&lt;/i&gt;?</source>
-        <translation type="unfinished">האם אכן ברצונך לסגור את הארנק &lt;i&gt;%1&lt;/i&gt;?</translation>
-    </message>
-    <message>
-        <source>Closing the wallet for too long can result in having to resync the entire chain if pruning is enabled.</source>
-        <translation type="unfinished">סגירת הארנק למשך זמן רב מדי יכול לגרור את הצורך לסינכרון מחדש של כל השרשרת אם אופצית הגיזום אקטיבית.</translation>
-    </message>
-    <message>
-        <source>Close all wallets</source>
-        <translation type="unfinished">סגירת כל הארנקים</translation>
     </message>
     <message>
         <source>Are you sure you wish to close all wallets?</source>
         <translation type="unfinished">האם אכן ברצונך לסגור את כל הארנקים?</translation>
-=======
-        <source>Are you sure you wish to close all wallets?</source>
-        <translation type="unfinished">האם אכן ברצונך לסגור את כל הארנקים?</translation>
     </message>
 </context>
 <context>
@@ -1309,38 +1076,10 @@
     <message>
         <source>Encrypt Wallet</source>
         <translation type="unfinished">הצפנת ארנק</translation>
->>>>>>> 86d0551a
-    </message>
-</context>
-<context>
-    <name>CreateWalletDialog</name>
-    <message>
-<<<<<<< HEAD
-        <source>Create Wallet</source>
-        <translation type="unfinished">יצירת ארנק</translation>
-    </message>
-    <message>
-        <source>Wallet Name</source>
-        <translation type="unfinished">שם הארנק</translation>
-    </message>
-    <message>
-        <source>Wallet</source>
-        <translation type="unfinished">ארנק</translation>
-    </message>
-    <message>
-        <source>Encrypt the wallet. The wallet will be encrypted with a passphrase of your choice.</source>
-        <translation type="unfinished">הצפנת הארנק. הארנק יהיה מוצפן באמצעות סיסמה לבחירתך.</translation>
-    </message>
-    <message>
-        <source>Encrypt Wallet</source>
-        <translation type="unfinished">הצפנת ארנק</translation>
     </message>
     <message>
         <source>Advanced Options</source>
         <translation type="unfinished">אפשרויות מתקדמות</translation>
-=======
-        <source>Advanced Options</source>
-        <translation type="unfinished">אפשרויות מתקדמות</translation>
     </message>
     <message>
         <source>Disable private keys for this wallet. Wallets with private keys disabled will have no private keys and cannot have an HD seed or imported private keys. This is ideal for watch-only wallets.</source>
@@ -1361,44 +1100,11 @@
     <message>
         <source>Create</source>
         <translation type="unfinished">יצירה</translation>
->>>>>>> 86d0551a
     </message>
     </context>
 <context>
     <name>EditAddressDialog</name>
     <message>
-<<<<<<< HEAD
-        <source>Disable private keys for this wallet. Wallets with private keys disabled will have no private keys and cannot have an HD seed or imported private keys. This is ideal for watch-only wallets.</source>
-        <translation type="unfinished">נטרלו מפתחות פרטיים לארנק זה. ארנקים עם מפתחות פרטיים מנוטרלים יהיו מחוסרי מפתחות פרטיים וללא מקור HD או מפתחות מיובאים. זהו אידאלי לארנקי צפייה בלבד.</translation>
-    </message>
-    <message>
-        <source>Disable Private Keys</source>
-        <translation type="unfinished">השבתת מפתחות פרטיים</translation>
-    </message>
-    <message>
-        <source>Make a blank wallet. Blank wallets do not initially have private keys or scripts. Private keys and addresses can be imported, or an HD seed can be set, at a later time.</source>
-        <translation type="unfinished">הכינו ארנק ריק. ארנקים ריקים הנם ללא מפתחות פרטיים ראשוניים או סקריפטים. מפתחות פרטיים או כתובות ניתנים לייבוא, או שניתן להגדיר מקור HD במועד מאוחר יותר. </translation>
-    </message>
-    <message>
-        <source>Make Blank Wallet</source>
-        <translation type="unfinished">יצירת ארנק ריק</translation>
-    </message>
-    <message>
-        <source>Use descriptors for scriptPubKey management</source>
-        <translation type="unfinished">השתמש ב descriptors לניהול scriptPubKey </translation>
-    </message>
-    <message>
-        <source>Descriptor Wallet</source>
-        <translation type="unfinished">ארנק Descriptor </translation>
-    </message>
-    <message>
-        <source>Create</source>
-        <translation type="unfinished">יצירה</translation>
-    </message>
-    <message>
-        <source>Compiled without sqlite support (required for descriptor wallets)</source>
-        <translation type="unfinished">מהודר ללא תמיכת sqlite (נחוץ לארנקי דסקריפטור)</translation>
-=======
         <source>Edit Address</source>
         <translation type="unfinished">עריכת כתובת</translation>
     </message>
@@ -1429,43 +1135,6 @@
     <message>
         <source>Edit sending address</source>
         <translation type="unfinished">עריכת כתובת השליחה</translation>
->>>>>>> 86d0551a
-    </message>
-    </context>
-<context>
-    <name>EditAddressDialog</name>
-    <message>
-<<<<<<< HEAD
-        <source>Edit Address</source>
-        <translation type="unfinished">עריכת כתובת</translation>
-    </message>
-    <message>
-        <source>&amp;Label</source>
-        <translation type="unfinished">ת&amp;ווית</translation>
-    </message>
-    <message>
-        <source>The label associated with this address list entry</source>
-        <translation type="unfinished">התווית המשויכת לרשומה הזו ברשימת הכתובות</translation>
-    </message>
-    <message>
-        <source>The address associated with this address list entry. This can only be modified for sending addresses.</source>
-        <translation type="unfinished">הכתובת המשויכת עם רשומה זו ברשימת הכתובות. ניתן לשנות זאת רק עבור כתובות לשליחה.</translation>
-    </message>
-    <message>
-        <source>&amp;Address</source>
-        <translation type="unfinished">&amp;כתובת</translation>
-    </message>
-    <message>
-        <source>New sending address</source>
-        <translation type="unfinished">כתובת שליחה חדשה</translation>
-    </message>
-    <message>
-        <source>Edit receiving address</source>
-        <translation type="unfinished">עריכת כתובת הקבלה</translation>
-    </message>
-    <message>
-        <source>Edit sending address</source>
-        <translation type="unfinished">עריכת כתובת השליחה</translation>
     </message>
     <message>
         <source>The entered address "%1" is not a valid Qtum address.</source>
@@ -1476,16 +1145,6 @@
         <translation type="unfinished">כתובת "%1" כבר קיימת ככתובת מקבלת עם תווית "%2" ולכן לא ניתן להוסיף אותה ככתובת שולחת</translation>
     </message>
     <message>
-=======
-        <source>The entered address "%1" is not a valid Qtum address.</source>
-        <translation type="unfinished">הכתובת שסיפקת "%1" אינה כתובת קטום תקנית.</translation>
-    </message>
-    <message>
-        <source>Address "%1" already exists as a receiving address with label "%2" and so cannot be added as a sending address.</source>
-        <translation type="unfinished">כתובת "%1" כבר קיימת ככתובת מקבלת עם תווית "%2" ולכן לא ניתן להוסיף אותה ככתובת שולחת</translation>
-    </message>
-    <message>
->>>>>>> 86d0551a
         <source>The entered address "%1" is already in the address book with label "%2".</source>
         <translation type="unfinished">הכתובת שסיפקת "%1" כבר נמצאת בפנקס הכתובות עם התווית "%2".</translation>
     </message>
@@ -1652,15 +1311,9 @@
     <message>
         <source>Recent transactions may not yet be visible, and therefore your wallet's balance might be incorrect. This information will be correct once your wallet has finished synchronizing with the qtum network, as detailed below.</source>
         <translation type="unfinished">ייתכן שהעברות שבוצעו לאחרונה לא יופיעו עדיין, ולכן המאזן בארנק שלך יהיה שגוי. המידע הנכון יוצג במלואו כאשר הארנק שלך יסיים להסתנכרן עם רשת הקטום, כמפורט למטה.</translation>
-<<<<<<< HEAD
-   </message>
-    <message>
-        <source>Attempting to spend qtums that are affected by not-yet-displayed transactions will not be accepted by the network.</source> 
-=======
     </message>
     <message>
         <source>Attempting to spend qtums that are affected by not-yet-displayed transactions will not be accepted by the network.</source>
->>>>>>> 86d0551a
         <translation type="unfinished">הרשת תסרב לקבל הוצאת ביטקוינים במידה והם כבר נמצאים בהעברות אשר לא מוצגות עדיין.</translation>
     </message>
     <message>
@@ -1700,11 +1353,7 @@
     <name>OpenURIDialog</name>
     <message>
         <source>Open qtum URI</source>
-<<<<<<< HEAD
-        <translation type="unfinished">פתיחת כתובת משאב קטום</translation> 
-=======
         <translation type="unfinished">פתיחת כתובת משאב קטום</translation>
->>>>>>> 86d0551a
     </message>
     <message>
         <source>URI:</source>
@@ -2041,7 +1690,6 @@
 </context>
 <context>
     <name>PSBTOperationsDialog</name>
-<<<<<<< HEAD
     <message>
         <source>Sign Tx</source>
         <translation type="unfinished">חתימת עיסקה</translation>
@@ -2111,6 +1759,10 @@
         <translation type="unfinished"> * שליחת %1 אל %2</translation>
     </message>
     <message>
+        <source>own address</source>
+        <translation type="unfinished">כתובת עצמית</translation>
+    </message>
+    <message>
         <source>Unable to calculate transaction fee or total transaction amount.</source>
         <translation type="unfinished">לא מצליח לחשב עמלת עיסקה או הערך הכולל של העיסקה.</translation>
     </message>
@@ -2149,164 +1801,19 @@
     <message>
         <source>Transaction is fully signed and ready for broadcast.</source>
         <translation type="unfinished">העיסקה חתומה במלואה ומוכנה לשידור.</translation>
-=======
-    <message>
-        <source>Sign Tx</source>
-        <translation type="unfinished">חתימת עיסקה</translation>
-    </message>
-    <message>
-        <source>Broadcast Tx</source>
-        <translation type="unfinished">שידור עיסקה</translation>
-    </message>
-    <message>
-        <source>Copy to Clipboard</source>
-        <translation type="unfinished">העתקה ללוח הגזירים</translation>
-    </message>
-    <message>
-        <source>Save…</source>
-        <translation type="unfinished">שמירה…</translation>
-    </message>
-    <message>
-        <source>Close</source>
-        <translation type="unfinished">סגירה</translation>
-    </message>
-    <message>
-        <source>Failed to load transaction: %1</source>
-        <translation type="unfinished">כשלון בטעינת העיסקה: %1</translation>
-    </message>
-    <message>
-        <source>Failed to sign transaction: %1</source>
-        <translation type="unfinished">כשלון בחתימת העיסקה: %1</translation>
-    </message>
-    <message>
-        <source>Could not sign any more inputs.</source>
-        <translation type="unfinished">לא ניתן לחתום קלטים נוספים.</translation>
-    </message>
-    <message>
-        <source>Signed %1 inputs, but more signatures are still required.</source>
-        <translation type="unfinished">נחתם קלט  %1 אך יש צורך בחתימות נוספות.</translation>
-    </message>
-    <message>
-        <source>Signed transaction successfully. Transaction is ready to broadcast.</source>
-        <translation type="unfinished">העיסקה נחתמה בהצלחה. העיסקה מוכנה לשידור.</translation>
-    </message>
-    <message>
-        <source>Unknown error processing transaction.</source>
-        <translation type="unfinished">שגיאה לא מוכרת בעת עיבוד העיסקה.</translation>
-    </message>
-    <message>
-        <source>Transaction broadcast successfully! Transaction ID: %1</source>
-        <translation type="unfinished">העִסקה שודרה בהצלחה! מזהה העִסקה: %1</translation>
-    </message>
-    <message>
-        <source>Transaction broadcast failed: %1</source>
-        <translation type="unfinished">שידור העיסקה נכשל: %1</translation>
-    </message>
-    <message>
-        <source>PSBT copied to clipboard.</source>
-        <translation type="unfinished">PSBT הועתקה ללוח הגזירים.</translation>
-    </message>
-    <message>
-        <source>Save Transaction Data</source>
-        <translation type="unfinished">שמירת נתוני העיסקה</translation>
-    </message>
-    <message>
-        <source>PSBT saved to disk.</source>
-        <translation type="unfinished">PSBT נשמרה לדיסק.</translation>
-    </message>
-    <message>
-        <source> * Sends %1 to %2</source>
-        <translation type="unfinished"> * שליחת %1 אל %2</translation>
-    </message>
-    <message>
-        <source>own address</source>
-        <translation type="unfinished">כתובת עצמית</translation>
-    </message>
-    <message>
-        <source>Unable to calculate transaction fee or total transaction amount.</source>
-        <translation type="unfinished">לא מצליח לחשב עמלת עיסקה או הערך הכולל של העיסקה.</translation>
-    </message>
-    <message>
-        <source>Pays transaction fee: </source>
-        <translation type="unfinished">תשלום עמלת עיסקה:</translation>
-    </message>
-    <message>
-        <source>Total Amount</source>
-        <translation type="unfinished">סכום כולל</translation>
-    </message>
-    <message>
-        <source>or</source>
-        <translation type="unfinished">או</translation>
-    </message>
-    <message>
-        <source>Transaction has %1 unsigned inputs.</source>
-        <translation type="unfinished">לעיסקה יש  %1 קלטים לא חתומים.</translation>
-    </message>
-    <message>
-        <source>Transaction is missing some information about inputs.</source>
-        <translation type="unfinished">לעסקה חסר חלק מהמידע לגבי הקלט.</translation>
-    </message>
-    <message>
-        <source>Transaction still needs signature(s).</source>
-        <translation type="unfinished">העיסקה עדיין נזקקת לחתימה(ות).</translation>
-    </message>
-    <message>
-        <source>(But this wallet cannot sign transactions.)</source>
-        <translation type="unfinished">(אבל ארנק זה לא יכול לחתום על עיסקות.)</translation>
-    </message>
-    <message>
-        <source>(But this wallet does not have the right keys.)</source>
-        <translation type="unfinished">(אבל לארנק הזה אין את המפתחות המתאימים.)</translation>
-    </message>
-    <message>
-        <source>Transaction is fully signed and ready for broadcast.</source>
-        <translation type="unfinished">העיסקה חתומה במלואה ומוכנה לשידור.</translation>
     </message>
     <message>
         <source>Transaction status is unknown.</source>
         <translation type="unfinished">סטטוס העיסקה אינו ידוע.</translation>
->>>>>>> 86d0551a
     </message>
 </context>
 <context>
     <name>PaymentServer</name>
     <message>
-<<<<<<< HEAD
-        <source>Transaction status is unknown.</source>
-        <translation type="unfinished">סטטוס העיסקה אינו ידוע.</translation>
-=======
         <source>Payment request error</source>
         <translation type="unfinished">שגיאת בקשת תשלום</translation>
->>>>>>> 86d0551a
-    </message>
-</context>
-<context>
-    <name>PaymentServer</name>
-    <message>
-<<<<<<< HEAD
-        <source>Payment request error</source>
-        <translation type="unfinished">שגיאת בקשת תשלום</translation>
-    </message>
-    <message>
-        <source>Cannot start qtum: click-to-pay handler</source>
-        <translation type="unfinished">לא ניתן להפעיל את המקשר qtum: click-to-pay</translation>
-    </message>
-    <message>
-        <source>URI handling</source>
-        <translation type="unfinished">טיפול בכתובות</translation>
-    </message>
-    <message>
-        <source>'qtum://' is not a valid URI. Use 'qtum:' instead.</source>
-        <translation type="unfinished">'//:qtum' אינה כתובת תקנית. נא להשתמש ב־"qtum:‎"‏ במקום.</translation>
-    </message>
-    <message>
-        <source>URI cannot be parsed! This can be caused by an invalid Qtum address or malformed URI parameters.</source>
-        <translation type="unfinished">לא ניתן לנתח את כתובת המשאב! מצב זה יכול לקרות עקב כתובת קטום שגויה או פרמטרים שגויים בכתובת המשאב.</translation> 
-   </message>
-    <message>
-        <source>Payment request file handling</source>
-        <translation type="unfinished">טיפול בקובצי בקשות תשלום</translation>
-=======
+    </message>
+    <message>
         <source>Cannot start qtum: click-to-pay handler</source>
         <translation type="unfinished">לא ניתן להפעיל את המקשר qtum: click-to-pay</translation>
     </message>
@@ -2333,16 +1840,6 @@
         <source>User Agent</source>
         <extracomment>Title of Peers Table column which contains the peer's User Agent string.</extracomment>
         <translation type="unfinished">סוכן משתמש</translation>
->>>>>>> 86d0551a
-    </message>
-</context>
-<context>
-    <name>PeerTableModel</name>
-    <message>
-<<<<<<< HEAD
-        <source>User Agent</source>
-        <extracomment>Title of Peers Table column which contains the peer's User Agent string.</extracomment>
-        <translation type="unfinished">סוכן משתמש</translation>
     </message>
     <message>
         <source>Ping</source>
@@ -2383,72 +1880,18 @@
         <source>Inbound</source>
         <extracomment>An Inbound Connection from a Peer.</extracomment>
         <translation type="unfinished">תעבורה נכנסת</translation>
-=======
-        <source>Ping</source>
-        <extracomment>Title of Peers Table column which indicates the current latency of the connection with the peer.</extracomment>
-        <translation type="unfinished">פינג</translation>
-    </message>
-    <message>
-        <source>Direction</source>
-        <extracomment>Title of Peers Table column which indicates the direction the peer connection was initiated from.</extracomment>
-        <translation type="unfinished">כיוון</translation>
-    </message>
-    <message>
-        <source>Sent</source>
-        <extracomment>Title of Peers Table column which indicates the total amount of network information we have sent to the peer.</extracomment>
-        <translation type="unfinished">נשלחו</translation>
-    </message>
-    <message>
-        <source>Received</source>
-        <extracomment>Title of Peers Table column which indicates the total amount of network information we have received from the peer.</extracomment>
-        <translation type="unfinished">התקבלו</translation>
-    </message>
-    <message>
-        <source>Address</source>
-        <extracomment>Title of Peers Table column which contains the IP/Onion/I2P address of the connected peer.</extracomment>
-        <translation type="unfinished">כתובת</translation>
-    </message>
-    <message>
-        <source>Type</source>
-        <extracomment>Title of Peers Table column which describes the type of peer connection. The "type" describes why the connection exists.</extracomment>
-        <translation type="unfinished">סוג</translation>
-    </message>
-    <message>
-        <source>Network</source>
-        <extracomment>Title of Peers Table column which states the network the peer connected through.</extracomment>
-        <translation type="unfinished">רשת</translation>
-    </message>
-    <message>
-        <source>Inbound</source>
-        <extracomment>An Inbound Connection from a Peer.</extracomment>
-        <translation type="unfinished">תעבורה נכנסת</translation>
     </message>
     <message>
         <source>Outbound</source>
         <extracomment>An Outbound Connection to a Peer.</extracomment>
         <translation type="unfinished">תעבורה יוצאת</translation>
->>>>>>> 86d0551a
     </message>
 </context>
 <context>
     <name>QRImageWidget</name>
     <message>
-<<<<<<< HEAD
-        <source>Outbound</source>
-        <extracomment>An Outbound Connection to a Peer.</extracomment>
-        <translation type="unfinished">תעבורה יוצאת</translation>
-=======
         <source>&amp;Copy Image</source>
         <translation type="unfinished">העתקת ת&amp;מונה</translation>
->>>>>>> 86d0551a
-    </message>
-</context>
-<context>
-    <name>QRImageWidget</name>
-    <message>
-<<<<<<< HEAD
-        <source>&amp;Copy Image</source>
-        <translation type="unfinished">העתקת ת&amp;מונה</translation>
     </message>
     <message>
         <source>Resulting URI too long, try to reduce the text for label / message.</source>
@@ -2461,40 +1904,15 @@
     <message>
         <source>QR code support not available.</source>
         <translation type="unfinished">קוד QR אינו נתמך.</translation>
-=======
-        <source>Resulting URI too long, try to reduce the text for label / message.</source>
-        <translation type="unfinished">הכתובת שנוצרה ארוכה מדי, כדאי לנסות לקצר את הטקסט של התווית / הודעה.</translation>
-    </message>
-    <message>
-        <source>Error encoding URI into QR Code.</source>
-        <translation type="unfinished">שגיאה בקידוד ה URI לברקוד.</translation>
-    </message>
-    <message>
-        <source>QR code support not available.</source>
-        <translation type="unfinished">קוד QR אינו נתמך.</translation>
     </message>
     <message>
         <source>Save QR Code</source>
         <translation type="unfinished">שמירת קוד QR</translation>
->>>>>>> 86d0551a
     </message>
     </context>
 <context>
     <name>RPCConsole</name>
     <message>
-<<<<<<< HEAD
-        <source>Save QR Code</source>
-        <translation type="unfinished">שמירת קוד QR</translation>
-=======
-        <source>N/A</source>
-        <translation type="unfinished">לא זמין</translation>
->>>>>>> 86d0551a
-    </message>
-    </context>
-<context>
-    <name>RPCConsole</name>
-    <message>
-<<<<<<< HEAD
         <source>N/A</source>
         <translation type="unfinished">לא זמין</translation>
     </message>
@@ -2766,299 +2184,17 @@
     <message>
         <source>Ban for</source>
         <translation type="unfinished">חסימה למשך</translation>
-=======
-        <source>Client version</source>
-        <translation type="unfinished">גרסה</translation>
-    </message>
-    <message>
-        <source>&amp;Information</source>
-        <translation type="unfinished">מי&amp;דע</translation>
-    </message>
-    <message>
-        <source>General</source>
-        <translation type="unfinished">כללי</translation>
-    </message>
-    <message>
-        <source>To specify a non-default location of the data directory use the '%1' option.</source>
-        <translation type="unfinished">כדי לציין מיקום שאינו ברירת המחדל לתיקיית הבלוקים יש להשתמש באפשרות "%1"</translation>
-    </message>
-    <message>
-        <source>To specify a non-default location of the blocks directory use the '%1' option.</source>
-        <translation type="unfinished">כדי לציין מיקום שאינו ברירת המחדל לתיקיית הבלוקים יש להשתמש באפשרות "%1"</translation>
-    </message>
-    <message>
-        <source>Startup time</source>
-        <translation type="unfinished">זמן עלייה</translation>
-    </message>
-    <message>
-        <source>Network</source>
-        <translation type="unfinished">רשת</translation>
-    </message>
-    <message>
-        <source>Name</source>
-        <translation type="unfinished">שם</translation>
-    </message>
-    <message>
-        <source>Number of connections</source>
-        <translation type="unfinished">מספר חיבורים</translation>
-    </message>
-    <message>
-        <source>Block chain</source>
-        <translation type="unfinished">שרשרת מקטעים</translation>
-    </message>
-    <message>
-        <source>Memory Pool</source>
-        <translation type="unfinished">מאגר זכרון</translation>
-    </message>
-    <message>
-        <source>Current number of transactions</source>
-        <translation type="unfinished">מספר עסקאות נוכחי</translation>
-    </message>
-    <message>
-        <source>Memory usage</source>
-        <translation type="unfinished">ניצול זכרון</translation>
-    </message>
-    <message>
-        <source>Wallet: </source>
-        <translation type="unfinished">ארנק:</translation>
-    </message>
-    <message>
-        <source>(none)</source>
-        <translation type="unfinished">(אין)</translation>
-    </message>
-    <message>
-        <source>&amp;Reset</source>
-        <translation type="unfinished">&amp;איפוס</translation>
-    </message>
-    <message>
-        <source>Received</source>
-        <translation type="unfinished">התקבלו</translation>
-    </message>
-    <message>
-        <source>Sent</source>
-        <translation type="unfinished">נשלחו</translation>
-    </message>
-    <message>
-        <source>&amp;Peers</source>
-        <translation type="unfinished">&amp;עמיתים</translation>
-    </message>
-    <message>
-        <source>Banned peers</source>
-        <translation type="unfinished">משתמשים חסומים</translation>
-    </message>
-    <message>
-        <source>Select a peer to view detailed information.</source>
-        <translation type="unfinished">נא לבחור בעמית כדי להציג מידע מפורט.</translation>
-    </message>
-    <message>
-        <source>Version</source>
-        <translation type="unfinished">גרסה</translation>
-    </message>
-    <message>
-        <source>Starting Block</source>
-        <translation type="unfinished">בלוק התחלה</translation>
-    </message>
-    <message>
-        <source>Synced Headers</source>
-        <translation type="unfinished">כותרות עדכניות</translation>
-    </message>
-    <message>
-        <source>Synced Blocks</source>
-        <translation type="unfinished">בלוקים מסונכרנים</translation>
-    </message>
-    <message>
-        <source>The mapped Autonomous System used for diversifying peer selection.</source>
-        <translation type="unfinished">המערכת האוטונומית הממופה משמשת לגיוון בחירת עמיתים.</translation>
-    </message>
-    <message>
-        <source>Mapped AS</source>
-        <translation type="unfinished">מופה בתור</translation>
-    </message>
-    <message>
-        <source>User Agent</source>
-        <translation type="unfinished">סוכן משתמש</translation>
-    </message>
-    <message>
-        <source>Node window</source>
-        <translation type="unfinished">חלון צומת</translation>
-    </message>
-    <message>
-        <source>Current block height</source>
-        <translation type="unfinished">גובה הבלוק הנוכחי</translation>
-    </message>
-    <message>
-        <source>Open the %1 debug log file from the current data directory. This can take a few seconds for large log files.</source>
-        <translation type="unfinished">פתיחת יומן ניפוי הבאגים %1 מתיקיית הנתונים הנוכחית. עבור קובצי יומן גדולים ייתכן זמן המתנה של מספר שניות.</translation>
-    </message>
-    <message>
-        <source>Decrease font size</source>
-        <translation type="unfinished">הקטן גודל גופן</translation>
-    </message>
-    <message>
-        <source>Increase font size</source>
-        <translation type="unfinished">הגדל גודל גופן</translation>
-    </message>
-    <message>
-        <source>Permissions</source>
-        <translation type="unfinished">הרשאות</translation>
-    </message>
-    <message>
-        <source>Services</source>
-        <translation type="unfinished">שירותים</translation>
-    </message>
-    <message>
-        <source>Connection Time</source>
-        <translation type="unfinished">זמן החיבור</translation>
-    </message>
-    <message>
-        <source>Last Send</source>
-        <translation type="unfinished">שליחה אחרונה</translation>
-    </message>
-    <message>
-        <source>Last Receive</source>
-        <translation type="unfinished">קבלה אחרונה</translation>
-    </message>
-    <message>
-        <source>Ping Time</source>
-        <translation type="unfinished">זמן המענה</translation>
-    </message>
-    <message>
-        <source>The duration of a currently outstanding ping.</source>
-        <translation type="unfinished">משך הפינג הבולט הנוכחי</translation>
-    </message>
-    <message>
-        <source>Ping Wait</source>
-        <translation type="unfinished">פינג</translation>
-    </message>
-    <message>
-        <source>Min Ping</source>
-        <translation type="unfinished">פינג מינימלי</translation>
-    </message>
-    <message>
-        <source>Time Offset</source>
-        <translation type="unfinished">הפרש זמן</translation>
-    </message>
-    <message>
-        <source>Last block time</source>
-        <translation type="unfinished">זמן המקטע האחרון</translation>
-    </message>
-    <message>
-        <source>&amp;Open</source>
-        <translation type="unfinished">&amp;פתיחה</translation>
-    </message>
-    <message>
-        <source>&amp;Console</source>
-        <translation type="unfinished">מ&amp;סוף בקרה</translation>
-    </message>
-    <message>
-        <source>&amp;Network Traffic</source>
-        <translation type="unfinished">&amp;תעבורת רשת</translation>
-    </message>
-    <message>
-        <source>Totals</source>
-        <translation type="unfinished">סכומים</translation>
-    </message>
-    <message>
-        <source>Debug log file</source>
-        <translation type="unfinished">קובץ יומן ניפוי</translation>
-    </message>
-    <message>
-        <source>Clear console</source>
-        <translation type="unfinished">ניקוי מסוף הבקרה</translation>
-    </message>
-    <message>
-        <source>In:</source>
-        <translation type="unfinished">נכנס:</translation>
-    </message>
-    <message>
-        <source>Out:</source>
-        <translation type="unfinished">יוצא:</translation>
-    </message>
-    <message>
-        <source>&amp;Copy address</source>
-        <extracomment>Context menu action to copy the address of a peer.</extracomment>
-        <translation type="unfinished">ה&amp;עתקת כתובת</translation>
-    </message>
-    <message>
-        <source>&amp;Disconnect</source>
-        <translation type="unfinished">&amp;ניתוק</translation>
-    </message>
-    <message>
-        <source>1 &amp;hour</source>
-        <translation type="unfinished">&amp;שעה אחת</translation>
-    </message>
-    <message>
-        <source>1 &amp;week</source>
-        <translation type="unfinished">ש&amp;בוע אחד</translation>
-    </message>
-    <message>
-        <source>1 &amp;year</source>
-        <translation type="unfinished">ש&amp;נה אחת</translation>
-    </message>
-    <message>
-        <source>&amp;Unban</source>
-        <translation type="unfinished">&amp;שחרור חסימה</translation>
-    </message>
-    <message>
-        <source>Network activity disabled</source>
-        <translation type="unfinished">פעילות הרשת נוטרלה</translation>
-    </message>
-    <message>
-        <source>Executing command without any wallet</source>
-        <translation type="unfinished">מבצע פקודה ללא כל ארנק</translation>
-    </message>
-    <message>
-        <source>Executing command using "%1" wallet</source>
-        <translation type="unfinished">מבצע פקודה באמצעות ארנק "%1" </translation>
-    </message>
-    <message>
-        <source>via %1</source>
-        <translation type="unfinished">דרך %1</translation>
-    </message>
-    <message>
-        <source>Yes</source>
-        <translation type="unfinished">כן</translation>
-    </message>
-    <message>
-        <source>No</source>
-        <translation type="unfinished">לא</translation>
-    </message>
-    <message>
-        <source>To</source>
-        <translation type="unfinished">אל</translation>
-    </message>
-    <message>
-        <source>From</source>
-        <translation type="unfinished">מאת</translation>
-    </message>
-    <message>
-        <source>Ban for</source>
-        <translation type="unfinished">חסימה למשך</translation>
     </message>
     <message>
         <source>Unknown</source>
         <translation type="unfinished">לא ידוע</translation>
->>>>>>> 86d0551a
     </message>
 </context>
 <context>
     <name>ReceiveCoinsDialog</name>
     <message>
-<<<<<<< HEAD
-        <source>Unknown</source>
-        <translation type="unfinished">לא ידוע</translation>
-=======
         <source>&amp;Amount:</source>
         <translation type="unfinished">&amp;סכום:</translation>
->>>>>>> 86d0551a
-    </message>
-</context>
-<context>
-    <name>ReceiveCoinsDialog</name>
-    <message>
-<<<<<<< HEAD
-        <source>&amp;Amount:</source>
-        <translation type="unfinished">&amp;סכום:</translation>
     </message>
     <message>
         <source>&amp;Label:</source>
@@ -3105,425 +2241,211 @@
         <translation type="unfinished">ניקוי</translation>
     </message>
     <message>
-=======
-        <source>&amp;Label:</source>
-        <translation type="unfinished">ת&amp;ווית:</translation>
-    </message>
-    <message>
-        <source>&amp;Message:</source>
-        <translation type="unfinished">הו&amp;דעה:</translation>
-    </message>
-    <message>
-        <source>An optional message to attach to the payment request, which will be displayed when the request is opened. Note: The message will not be sent with the payment over the Qtum network.</source>
-        <translation type="unfinished">הודעת רשות לצירוף לבקשת התשלום שתוצג בעת פתיחת הבקשה. לתשומת לבך: ההודעה לא תישלח עם התשלום ברשת קטום.</translation>
-    </message>
-    <message>
-        <source>An optional label to associate with the new receiving address.</source>
-        <translation type="unfinished">תווית רשות לשיוך עם כתובת הקבלה החדשה.</translation>
-    </message>
-    <message>
-        <source>Use this form to request payments. All fields are &lt;b&gt;optional&lt;/b&gt;.</source>
-        <translation type="unfinished">יש להשתמש בטופס זה כדי לבקש תשלומים. כל השדות הם בגדר &lt;b&gt;רשות&lt;/b&gt;.</translation>
-    </message>
-    <message>
-        <source>An optional amount to request. Leave this empty or zero to not request a specific amount.</source>
-        <translation type="unfinished">סכום כרשות לבקשה. ניתן להשאיר זאת ריק כדי לא לבקש סכום מסוים.</translation>
-    </message>
-    <message>
-        <source>An optional label to associate with the new receiving address (used by you to identify an invoice).  It is also attached to the payment request.</source>
-        <translation type="unfinished">תווית אופצינלית לצירוף לכתובת קבלה חדשה (לשימושך לזיהוי חשבונות). היא גם מצורפת לבקשת התשלום.</translation>
-    </message>
-    <message>
-        <source>An optional message that is attached to the payment request and may be displayed to the sender.</source>
-        <translation type="unfinished">הודעה אוצפציונלית מצורפת לבקשת התשלום אשר ניתן להציגה לשולח.</translation>
-    </message>
-    <message>
-        <source>&amp;Create new receiving address</source>
-        <translation type="unfinished">&amp;יצירת כתובת קבלה חדשה</translation>
+        <source>Requested payments history</source>
+        <translation type="unfinished">היסטוריית בקשות תשלום</translation>
+    </message>
+    <message>
+        <source>Show the selected request (does the same as double clicking an entry)</source>
+        <translation type="unfinished">הצגת בקשות נבחרות (דומה ללחיצה כפולה על רשומה)</translation>
+    </message>
+    <message>
+        <source>Show</source>
+        <translation type="unfinished">הצגה</translation>
+    </message>
+    <message>
+        <source>Remove the selected entries from the list</source>
+        <translation type="unfinished">הסרת הרשומות הנבחרות מהרשימה</translation>
+    </message>
+    <message>
+        <source>Remove</source>
+        <translation type="unfinished">הסרה</translation>
+    </message>
+    <message>
+        <source>Copy &amp;URI</source>
+        <translation type="unfinished">העתקת &amp;כתובת משאב</translation>
+    </message>
+    <message>
+        <source>&amp;Copy address</source>
+        <translation type="unfinished">ה&amp;עתקת כתובת</translation>
+    </message>
+    <message>
+        <source>Copy &amp;label</source>
+        <translation type="unfinished">העתקת &amp;תווית</translation>
+    </message>
+    <message>
+        <source>Copy &amp;amount</source>
+        <translation type="unfinished">העתקת &amp;סכום</translation>
+    </message>
+    <message>
+        <source>Could not unlock wallet.</source>
+        <translation type="unfinished">לא ניתן לשחרר את הארנק.</translation>
+    </message>
+    <message>
+        <source>Could not generate new %1 address</source>
+        <translation type="unfinished">לא ניתן לייצר כתובת %1 חדשה</translation>
+    </message>
+</context>
+<context>
+    <name>ReceiveRequestDialog</name>
+    <message>
+        <source>Address:</source>
+        <translation type="unfinished">כתובת:</translation>
+    </message>
+    <message>
+        <source>Amount:</source>
+        <translation type="unfinished">סכום:</translation>
+    </message>
+    <message>
+        <source>Label:</source>
+        <translation type="unfinished">תוית:</translation>
+    </message>
+    <message>
+        <source>Message:</source>
+        <translation type="unfinished">הודעה:</translation>
+    </message>
+    <message>
+        <source>Wallet:</source>
+        <translation type="unfinished">ארנק:</translation>
+    </message>
+    <message>
+        <source>Copy &amp;URI</source>
+        <translation type="unfinished">העתקת &amp;כתובת משאב</translation>
+    </message>
+    <message>
+        <source>Copy &amp;Address</source>
+        <translation type="unfinished">העתקת &amp;כתובת</translation>
+    </message>
+    <message>
+        <source>Payment information</source>
+        <translation type="unfinished">פרטי תשלום</translation>
+    </message>
+    <message>
+        <source>Request payment to %1</source>
+        <translation type="unfinished">בקשת תשלום אל %1</translation>
+    </message>
+</context>
+<context>
+    <name>RecentRequestsTableModel</name>
+    <message>
+        <source>Date</source>
+        <translation type="unfinished">תאריך</translation>
+    </message>
+    <message>
+        <source>Label</source>
+        <translation type="unfinished">תוית</translation>
+    </message>
+    <message>
+        <source>Message</source>
+        <translation type="unfinished">הודעה</translation>
+    </message>
+    <message>
+        <source>(no label)</source>
+        <translation type="unfinished">(ללא תוית)</translation>
+    </message>
+    <message>
+        <source>(no message)</source>
+        <translation type="unfinished">(אין הודעה)</translation>
+    </message>
+    <message>
+        <source>(no amount requested)</source>
+        <translation type="unfinished">(לא התבקש סכום)</translation>
+    </message>
+    <message>
+        <source>Requested</source>
+        <translation type="unfinished">בקשה</translation>
+    </message>
+</context>
+<context>
+    <name>SendCoinsDialog</name>
+    <message>
+        <source>Send Coins</source>
+        <translation type="unfinished">שליחת מטבעות</translation>
+    </message>
+    <message>
+        <source>Coin Control Features</source>
+        <translation type="unfinished">תכונות בקרת מטבעות</translation>
+    </message>
+    <message>
+        <source>automatically selected</source>
+        <translation type="unfinished">בבחירה אוטומטית</translation>
+    </message>
+    <message>
+        <source>Insufficient funds!</source>
+        <translation type="unfinished">אין מספיק כספים!</translation>
+    </message>
+    <message>
+        <source>Quantity:</source>
+        <translation type="unfinished">כמות:</translation>
+    </message>
+    <message>
+        <source>Bytes:</source>
+        <translation type="unfinished">בתים:</translation>
+    </message>
+    <message>
+        <source>Amount:</source>
+        <translation type="unfinished">סכום:</translation>
+    </message>
+    <message>
+        <source>Fee:</source>
+        <translation type="unfinished">עמלה:</translation>
+    </message>
+    <message>
+        <source>After Fee:</source>
+        <translation type="unfinished">לאחר עמלה:</translation>
+    </message>
+    <message>
+        <source>Change:</source>
+        <translation type="unfinished">עודף:</translation>
+    </message>
+    <message>
+        <source>If this is activated, but the change address is empty or invalid, change will be sent to a newly generated address.</source>
+        <translation type="unfinished">אם אפשרות זו מופעלת אך כתובת העודף ריקה או שגויה, העודף יישלח לכתובת חדשה שתיווצר.</translation>
+    </message>
+    <message>
+        <source>Custom change address</source>
+        <translation type="unfinished">כתובת לעודף מותאמת אישית</translation>
+    </message>
+    <message>
+        <source>Transaction Fee:</source>
+        <translation type="unfinished">עמלת העברה:</translation>
+    </message>
+    <message>
+        <source>Using the fallbackfee can result in sending a transaction that will take several hours or days (or never) to confirm. Consider choosing your fee manually or wait until you have validated the complete chain.</source>
+        <translation type="unfinished">שימוש בעמלת בררת המחדל עלול לגרום לשליחת עסקה שתכלל בבלוק עוד מספר שעות או ימים (או לעולם לא). נא שקלו בחירה ידנית של העמלה או המתינו לאימות מלא של הבלוקצ'יין.</translation>
+    </message>
+    <message>
+        <source>Warning: Fee estimation is currently not possible.</source>
+        <translation type="unfinished">אזהרה: שערוך העמלה לא אפשרי כעת.</translation>
+    </message>
+    <message>
+        <source>per kilobyte</source>
+        <translation type="unfinished">עבור קילו-בית</translation>
+    </message>
+    <message>
+        <source>Hide</source>
+        <translation type="unfinished">הסתרה</translation>
+    </message>
+    <message>
+        <source>Recommended:</source>
+        <translation type="unfinished">מומלץ:</translation>
+    </message>
+    <message>
+        <source>Custom:</source>
+        <translation type="unfinished">מותאם אישית:</translation>
+    </message>
+    <message>
+        <source>Send to multiple recipients at once</source>
+        <translation type="unfinished">שליחה למספר מוטבים בו־זמנית</translation>
+    </message>
+    <message>
+        <source>Add &amp;Recipient</source>
+        <translation type="unfinished">הוספת &amp;מוטב</translation>
     </message>
     <message>
         <source>Clear all fields of the form.</source>
         <translation type="unfinished">ניקוי של כל השדות בטופס.</translation>
     </message>
     <message>
-        <source>Clear</source>
-        <translation type="unfinished">ניקוי</translation>
-    </message>
-    <message>
->>>>>>> 86d0551a
-        <source>Requested payments history</source>
-        <translation type="unfinished">היסטוריית בקשות תשלום</translation>
-    </message>
-    <message>
-        <source>Show the selected request (does the same as double clicking an entry)</source>
-        <translation type="unfinished">הצגת בקשות נבחרות (דומה ללחיצה כפולה על רשומה)</translation>
-    </message>
-    <message>
-        <source>Show</source>
-        <translation type="unfinished">הצגה</translation>
-    </message>
-    <message>
-        <source>Remove the selected entries from the list</source>
-        <translation type="unfinished">הסרת הרשומות הנבחרות מהרשימה</translation>
-    </message>
-    <message>
-        <source>Remove</source>
-        <translation type="unfinished">הסרה</translation>
-    </message>
-    <message>
-        <source>Copy &amp;URI</source>
-        <translation type="unfinished">העתקת &amp;כתובת משאב</translation>
-    </message>
-    <message>
-        <source>&amp;Copy address</source>
-        <translation type="unfinished">ה&amp;עתקת כתובת</translation>
-    </message>
-    <message>
-        <source>Copy &amp;label</source>
-        <translation type="unfinished">העתקת &amp;תווית</translation>
-    </message>
-    <message>
-        <source>Copy &amp;amount</source>
-        <translation type="unfinished">העתקת &amp;סכום</translation>
-    </message>
-    <message>
-        <source>Could not unlock wallet.</source>
-        <translation type="unfinished">לא ניתן לשחרר את הארנק.</translation>
-    </message>
-    <message>
-        <source>Could not generate new %1 address</source>
-        <translation type="unfinished">לא ניתן לייצר כתובת %1 חדשה</translation>
-    </message>
-</context>
-<context>
-    <name>ReceiveRequestDialog</name>
-<<<<<<< HEAD
-    <message>
-        <source>Address:</source>
-        <translation type="unfinished">כתובת:</translation>
-    </message>
-    <message>
-        <source>Amount:</source>
-        <translation type="unfinished">סכום:</translation>
-    </message>
-    <message>
-        <source>Label:</source>
-        <translation type="unfinished">תוית:</translation>
-    </message>
-    <message>
-        <source>Message:</source>
-        <translation type="unfinished">הודעה:</translation>
-    </message>
-    <message>
-        <source>Wallet:</source>
-        <translation type="unfinished">ארנק:</translation>
-    </message>
-    <message>
-        <source>Copy &amp;URI</source>
-        <translation type="unfinished">העתקת &amp;כתובת משאב</translation>
-    </message>
-    <message>
-        <source>Copy &amp;Address</source>
-        <translation type="unfinished">העתקת &amp;כתובת</translation>
-    </message>
-    <message>
-        <source>Payment information</source>
-        <translation type="unfinished">פרטי תשלום</translation>
-    </message>
-    <message>
-        <source>Request payment to %1</source>
-        <translation type="unfinished">בקשת תשלום אל %1</translation>
-=======
-    <message>
-        <source>Address:</source>
-        <translation type="unfinished">כתובת:</translation>
-    </message>
-    <message>
-        <source>Amount:</source>
-        <translation type="unfinished">סכום:</translation>
-    </message>
-    <message>
-        <source>Label:</source>
-        <translation type="unfinished">תוית:</translation>
-    </message>
-    <message>
-        <source>Message:</source>
-        <translation type="unfinished">הודעה:</translation>
-    </message>
-    <message>
-        <source>Wallet:</source>
-        <translation type="unfinished">ארנק:</translation>
-    </message>
-    <message>
-        <source>Copy &amp;URI</source>
-        <translation type="unfinished">העתקת &amp;כתובת משאב</translation>
-    </message>
-    <message>
-        <source>Copy &amp;Address</source>
-        <translation type="unfinished">העתקת &amp;כתובת</translation>
-    </message>
-    <message>
-        <source>Payment information</source>
-        <translation type="unfinished">פרטי תשלום</translation>
->>>>>>> 86d0551a
-    </message>
-</context>
-<context>
-    <name>RecentRequestsTableModel</name>
-    <message>
-<<<<<<< HEAD
-        <source>Date</source>
-        <translation type="unfinished">תאריך</translation>
-=======
-        <source>Request payment to %1</source>
-        <translation type="unfinished">בקשת תשלום אל %1</translation>
->>>>>>> 86d0551a
-    </message>
-</context>
-<context>
-    <name>RecentRequestsTableModel</name>
-    <message>
-<<<<<<< HEAD
-        <source>Label</source>
-        <translation type="unfinished">תוית</translation>
-    </message>
-    <message>
-        <source>Message</source>
-        <translation type="unfinished">הודעה</translation>
-    </message>
-    <message>
-        <source>(no label)</source>
-        <translation type="unfinished">(ללא תוית)</translation>
-    </message>
-    <message>
-        <source>(no message)</source>
-        <translation type="unfinished">(אין הודעה)</translation>
-    </message>
-    <message>
-        <source>(no amount requested)</source>
-        <translation type="unfinished">(לא התבקש סכום)</translation>
-    </message>
-    <message>
-        <source>Requested</source>
-        <translation type="unfinished">בקשה</translation>
-=======
-        <source>Date</source>
-        <translation type="unfinished">תאריך</translation>
-    </message>
-    <message>
-        <source>Label</source>
-        <translation type="unfinished">תוית</translation>
-    </message>
-    <message>
-        <source>Message</source>
-        <translation type="unfinished">הודעה</translation>
-    </message>
-    <message>
-        <source>(no label)</source>
-        <translation type="unfinished">(ללא תוית)</translation>
-    </message>
-    <message>
-        <source>(no message)</source>
-        <translation type="unfinished">(אין הודעה)</translation>
-    </message>
-    <message>
-        <source>(no amount requested)</source>
-        <translation type="unfinished">(לא התבקש סכום)</translation>
->>>>>>> 86d0551a
-    </message>
-</context>
-<context>
-    <name>SendCoinsDialog</name>
-    <message>
-<<<<<<< HEAD
-        <source>Send Coins</source>
-        <translation type="unfinished">שליחת מטבעות</translation>
-=======
-        <source>Requested</source>
-        <translation type="unfinished">בקשה</translation>
->>>>>>> 86d0551a
-    </message>
-</context>
-<context>
-    <name>SendCoinsDialog</name>
-    <message>
-<<<<<<< HEAD
-        <source>Coin Control Features</source>
-        <translation type="unfinished">תכונות בקרת מטבעות</translation>
-    </message>
-    <message>
-        <source>automatically selected</source>
-        <translation type="unfinished">בבחירה אוטומטית</translation>
-    </message>
-    <message>
-        <source>Insufficient funds!</source>
-        <translation type="unfinished">אין מספיק כספים!</translation>
-    </message>
-    <message>
-        <source>Quantity:</source>
-        <translation type="unfinished">כמות:</translation>
-    </message>
-    <message>
-        <source>Bytes:</source>
-        <translation type="unfinished">בתים:</translation>
-    </message>
-    <message>
-        <source>Amount:</source>
-        <translation type="unfinished">סכום:</translation>
-    </message>
-    <message>
-        <source>Fee:</source>
-        <translation type="unfinished">עמלה:</translation>
-    </message>
-    <message>
-        <source>After Fee:</source>
-        <translation type="unfinished">לאחר עמלה:</translation>
-    </message>
-    <message>
-        <source>Change:</source>
-        <translation type="unfinished">עודף:</translation>
-    </message>
-    <message>
-        <source>If this is activated, but the change address is empty or invalid, change will be sent to a newly generated address.</source>
-        <translation type="unfinished">אם אפשרות זו מופעלת אך כתובת העודף ריקה או שגויה, העודף יישלח לכתובת חדשה שתיווצר.</translation>
-    </message>
-    <message>
-        <source>Custom change address</source>
-        <translation type="unfinished">כתובת לעודף מותאמת אישית</translation>
-    </message>
-    <message>
-        <source>Transaction Fee:</source>
-        <translation type="unfinished">עמלת העברה:</translation>
-    </message>
-    <message>
-        <source>Using the fallbackfee can result in sending a transaction that will take several hours or days (or never) to confirm. Consider choosing your fee manually or wait until you have validated the complete chain.</source>
-        <translation type="unfinished">שימוש בעמלת בררת המחדל עלול לגרום לשליחת עסקה שתכלל בבלוק עוד מספר שעות או ימים (או לעולם לא). נא שקלו בחירה ידנית של העמלה או המתינו לאימות מלא של הבלוקצ'יין.</translation>
-    </message>
-    <message>
-        <source>Warning: Fee estimation is currently not possible.</source>
-        <translation type="unfinished">אזהרה: שערוך העמלה לא אפשרי כעת.</translation>
-    </message>
-    <message>
-        <source>per kilobyte</source>
-        <translation type="unfinished">עבור קילו-בית</translation>
-    </message>
-    <message>
-        <source>Hide</source>
-        <translation type="unfinished">הסתרה</translation>
-    </message>
-    <message>
-        <source>Recommended:</source>
-        <translation type="unfinished">מומלץ:</translation>
-    </message>
-    <message>
-        <source>Custom:</source>
-        <translation type="unfinished">מותאם אישית:</translation>
-    </message>
-    <message>
-        <source>Send to multiple recipients at once</source>
-        <translation type="unfinished">שליחה למספר מוטבים בו־זמנית</translation>
-    </message>
-    <message>
-        <source>Add &amp;Recipient</source>
-        <translation type="unfinished">הוספת &amp;מוטב</translation>
-    </message>
-    <message>
-        <source>Clear all fields of the form.</source>
-        <translation type="unfinished">ניקוי של כל השדות בטופס.</translation>
-    </message>
-    <message>
-        <source>Dust:</source>
-        <translation type="unfinished">אבק:</translation>
-=======
-        <source>Send Coins</source>
-        <translation type="unfinished">שליחת מטבעות</translation>
-    </message>
-    <message>
-        <source>Coin Control Features</source>
-        <translation type="unfinished">תכונות בקרת מטבעות</translation>
-    </message>
-    <message>
-        <source>automatically selected</source>
-        <translation type="unfinished">בבחירה אוטומטית</translation>
-    </message>
-    <message>
-        <source>Insufficient funds!</source>
-        <translation type="unfinished">אין מספיק כספים!</translation>
-    </message>
-    <message>
-        <source>Quantity:</source>
-        <translation type="unfinished">כמות:</translation>
-    </message>
-    <message>
-        <source>Bytes:</source>
-        <translation type="unfinished">בתים:</translation>
-    </message>
-    <message>
-        <source>Amount:</source>
-        <translation type="unfinished">סכום:</translation>
-    </message>
-    <message>
-        <source>Fee:</source>
-        <translation type="unfinished">עמלה:</translation>
-    </message>
-    <message>
-        <source>After Fee:</source>
-        <translation type="unfinished">לאחר עמלה:</translation>
-    </message>
-    <message>
-        <source>Change:</source>
-        <translation type="unfinished">עודף:</translation>
-    </message>
-    <message>
-        <source>If this is activated, but the change address is empty or invalid, change will be sent to a newly generated address.</source>
-        <translation type="unfinished">אם אפשרות זו מופעלת אך כתובת העודף ריקה או שגויה, העודף יישלח לכתובת חדשה שתיווצר.</translation>
-    </message>
-    <message>
-        <source>Custom change address</source>
-        <translation type="unfinished">כתובת לעודף מותאמת אישית</translation>
-    </message>
-    <message>
-        <source>Transaction Fee:</source>
-        <translation type="unfinished">עמלת העברה:</translation>
-    </message>
-    <message>
-        <source>Using the fallbackfee can result in sending a transaction that will take several hours or days (or never) to confirm. Consider choosing your fee manually or wait until you have validated the complete chain.</source>
-        <translation type="unfinished">שימוש בעמלת בררת המחדל עלול לגרום לשליחת עסקה שתכלל בבלוק עוד מספר שעות או ימים (או לעולם לא). נא שקלו בחירה ידנית של העמלה או המתינו לאימות מלא של הבלוקצ'יין.</translation>
-    </message>
-    <message>
-        <source>Warning: Fee estimation is currently not possible.</source>
-        <translation type="unfinished">אזהרה: שערוך העמלה לא אפשרי כעת.</translation>
-    </message>
-    <message>
-        <source>per kilobyte</source>
-        <translation type="unfinished">עבור קילו-בית</translation>
-    </message>
-    <message>
-        <source>Hide</source>
-        <translation type="unfinished">הסתרה</translation>
-    </message>
-    <message>
-        <source>Recommended:</source>
-        <translation type="unfinished">מומלץ:</translation>
-    </message>
-    <message>
-        <source>Custom:</source>
-        <translation type="unfinished">מותאם אישית:</translation>
-    </message>
-    <message>
-        <source>Send to multiple recipients at once</source>
-        <translation type="unfinished">שליחה למספר מוטבים בו־זמנית</translation>
-    </message>
-    <message>
-        <source>Add &amp;Recipient</source>
-        <translation type="unfinished">הוספת &amp;מוטב</translation>
-    </message>
-    <message>
-        <source>Clear all fields of the form.</source>
-        <translation type="unfinished">ניקוי של כל השדות בטופס.</translation>
->>>>>>> 86d0551a
-    </message>
-    <message>
         <source>Hide transaction fee settings</source>
         <translation type="unfinished">הסתרת הגדרות עמלת עסקה</translation>
     </message>
@@ -3562,7 +2484,6 @@
     <message>
         <source>S&amp;end</source>
         <translation type="unfinished">&amp;שליחה</translation>
-<<<<<<< HEAD
     </message>
     <message>
         <source>Copy quantity</source>
@@ -3583,32 +2504,6 @@
     <message>
         <source>Copy bytes</source>
         <translation type="unfinished">העתקת בתים</translation>
-    </message>
-    <message>
-        <source>Copy dust</source>
-        <translation type="unfinished">העתקת אבק</translation>
-=======
-    </message>
-    <message>
-        <source>Copy quantity</source>
-        <translation type="unfinished">העתקת הכמות</translation>
-    </message>
-    <message>
-        <source>Copy amount</source>
-        <translation type="unfinished">העתקת הסכום</translation>
-    </message>
-    <message>
-        <source>Copy fee</source>
-        <translation type="unfinished">העתקת העמלה</translation>
-    </message>
-    <message>
-        <source>Copy after fee</source>
-        <translation type="unfinished">העתקה אחרי העמלה</translation>
-    </message>
-    <message>
-        <source>Copy bytes</source>
-        <translation type="unfinished">העתקת בתים</translation>
->>>>>>> 86d0551a
     </message>
     <message>
         <source>Copy change</source>
@@ -3660,15 +2555,9 @@
         <translation type="unfinished">תוכלו להגדיל את העמלה מאוחר יותר (איתות Replace-By-Fee, BIP-125).</translation>
     </message>
     <message>
-<<<<<<< HEAD
-        <source>Please, review your transaction proposal. This will produce a Partially Signed Qtum Transaction (PSBT) which you can save or copy and then sign with e.g. an offline %1 wallet, or a PSBT-compatible hardware wallet.</source> 
-        <extracomment>Text to inform a user attempting to create a transaction of their current options. At this stage, a user can only create a PSBT. This string is displayed when private keys are disabled and an external signer is not available.</extracomment>
-        <translation type="unfinished">בבקשה לסקור את העיסקה המוצעת. הדבר יצור עיסקת קטום חתומה חלקית (PSBT) אשר ניתן לשמור או להעתיק ואז לחתום עם למשל ארנק לא מקוון %1, או עם ארנק חומרה תואם-PSBT.</translation> 
-=======
         <source>Please, review your transaction proposal. This will produce a Partially Signed Qtum Transaction (PSBT) which you can save or copy and then sign with e.g. an offline %1 wallet, or a PSBT-compatible hardware wallet.</source>
         <extracomment>Text to inform a user attempting to create a transaction of their current options. At this stage, a user can only create a PSBT. This string is displayed when private keys are disabled and an external signer is not available.</extracomment>
         <translation type="unfinished">בבקשה לסקור את העיסקה המוצעת. הדבר יצור עיסקת קטום חתומה חלקית (PSBT) אשר ניתן לשמור או להעתיק ואז לחתום עם למשל ארנק לא מקוון %1, או עם ארנק חומרה תואם-PSBT.</translation>
->>>>>>> 86d0551a
     </message>
     <message>
         <source>Please, review your transaction.</source>
@@ -3731,11 +2620,7 @@
         </translation>
     </message>
     <message>
-<<<<<<< HEAD
-        <source>Warning: Invalid Qtum address</source> 
-=======
         <source>Warning: Invalid Qtum address</source>
->>>>>>> 86d0551a
         <translation type="unfinished">אזהרה: כתובת ביטקיון שגויה</translation>
     </message>
     <message>
@@ -3790,11 +2675,7 @@
         <translation type="unfinished">הסכום לשליחה במטבע הנבחר</translation>
     </message>
     <message>
-<<<<<<< HEAD
-        <source>The fee will be deducted from the amount being sent. The recipient will receive less qtums than you enter in the amount field. If multiple recipients are selected, the fee is split equally.</source> 
-=======
         <source>The fee will be deducted from the amount being sent. The recipient will receive less qtums than you enter in the amount field. If multiple recipients are selected, the fee is split equally.</source>
->>>>>>> 86d0551a
         <translation type="unfinished">העמלה תנוכה מהסכום שנשלח. הנמען יקבל פחות ביטקוינים ממה שסיפקת בשדה הסכום. אם נבחרו מספר נמענים, העמלה תחולק באופן שווה.</translation>
     </message>
     <message>
@@ -3840,11 +2721,7 @@
         <translation type="unfinished">חתימה על הו&amp;דעה</translation>
     </message>
     <message>
-<<<<<<< HEAD
-        <source>You can sign messages/agreements with your addresses to prove you can receive qtums sent to them. Be careful not to sign anything vague or random, as phishing attacks may try to trick you into signing your identity over to them. Only sign fully-detailed statements you agree to.</source> 
-=======
         <source>You can sign messages/agreements with your addresses to prove you can receive qtums sent to them. Be careful not to sign anything vague or random, as phishing attacks may try to trick you into signing your identity over to them. Only sign fully-detailed statements you agree to.</source>
->>>>>>> 86d0551a
         <translation type="unfinished">אפשר לחתום על הודעות/הסכמים באמצעות הכתובות שלך, כדי להוכיח שבאפשרותך לקבל את הביטקוינים הנשלחים אליהן. יש להיזהר ולא לחתום על תוכן עמום או אקראי, מכיוון שתקיפות דיוג עשויות לנסות לגנוב את זהותך. יש לחתום רק על הצהרות מפורטות שהנך מסכים/ה להן.</translation>
     </message>
     <message>
@@ -3854,7 +2731,6 @@
     <message>
         <source>Choose previously used address</source>
         <translation type="unfinished">בחירת כתובת שהייתה בשימוש</translation>
-<<<<<<< HEAD
     </message>
     <message>
         <source>Paste address from clipboard</source>
@@ -3875,32 +2751,8 @@
     <message>
         <source>Sign the message to prove you own this Qtum address</source>
         <translation type="unfinished">ניתן לחתום על ההודעה כדי להוכיח שכתובת קטום זו בבעלותך</translation>
-   </message>
-    <message>
-=======
-    </message>
-    <message>
-        <source>Paste address from clipboard</source>
-        <translation type="unfinished">הדבקת כתובת מלוח הגזירים</translation>
-    </message>
-    <message>
-        <source>Enter the message you want to sign here</source>
-        <translation type="unfinished">נא לספק את ההודעה עליה ברצונך לחתום כאן</translation>
-    </message>
-    <message>
-        <source>Signature</source>
-        <translation type="unfinished">חתימה</translation>
-    </message>
-    <message>
-        <source>Copy the current signature to the system clipboard</source>
-        <translation type="unfinished">העתקת החתימה הנוכחית ללוח הגזירים</translation>
-    </message>
-    <message>
-        <source>Sign the message to prove you own this Qtum address</source>
-        <translation type="unfinished">ניתן לחתום על ההודעה כדי להוכיח שכתובת קטום זו בבעלותך</translation>
-    </message>
-    <message>
->>>>>>> 86d0551a
+    </message>
+    <message>
         <source>Sign &amp;Message</source>
         <translation type="unfinished">&amp;חתימה על הודעה</translation>
     </message>
@@ -3935,8 +2787,7 @@
     <message>
         <source>Verify the message to ensure it was signed with the specified Qtum address</source>
         <translation type="unfinished">ניתן לאמת את ההודעה כדי להבטיח שהיא נחתמה עם כתובת הקטום הנתונה</translation>
-<<<<<<< HEAD
-   </message>
+    </message>
     <message>
         <source>Verify &amp;Message</source>
         <translation type="unfinished">&amp;אימות הודעה</translation>
@@ -4000,87 +2851,16 @@
     <message>
         <source>Message verified.</source>
         <translation type="unfinished">ההודעה עברה וידוא.</translation>
-=======
-    </message>
-    <message>
-        <source>Verify &amp;Message</source>
-        <translation type="unfinished">&amp;אימות הודעה</translation>
-    </message>
-    <message>
-        <source>Reset all verify message fields</source>
-        <translation type="unfinished">איפוס כל שדות אימות ההודעה</translation>
-    </message>
-    <message>
-        <source>Click "Sign Message" to generate signature</source>
-        <translation type="unfinished">יש ללחוץ על „חתימת ההודעה“ כדי לייצר חתימה</translation>
-    </message>
-    <message>
-        <source>The entered address is invalid.</source>
-        <translation type="unfinished">הכתובת שסיפקת שגויה.</translation>
-    </message>
-    <message>
-        <source>Please check the address and try again.</source>
-        <translation type="unfinished">נא לבדוק את הכתובת ולנסות שוב.</translation>
-    </message>
-    <message>
-        <source>The entered address does not refer to a key.</source>
-        <translation type="unfinished">הכתובת שסיפקת לא מתייחסת למפתח.</translation>
-    </message>
-    <message>
-        <source>Wallet unlock was cancelled.</source>
-        <translation type="unfinished">שחרור הארנק בוטל.</translation>
-    </message>
-    <message>
-        <source>No error</source>
-        <translation type="unfinished">אין שגיאה</translation>
-    </message>
-    <message>
-        <source>Private key for the entered address is not available.</source>
-        <translation type="unfinished">המפתח הפרטי לכתובת שסיפקת אינו זמין.</translation>
-    </message>
-    <message>
-        <source>Message signing failed.</source>
-        <translation type="unfinished">חתימת ההודעה נכשלה.</translation>
-    </message>
-    <message>
-        <source>Message signed.</source>
-        <translation type="unfinished">ההודעה נחתמה.</translation>
-    </message>
-    <message>
-        <source>The signature could not be decoded.</source>
-        <translation type="unfinished">לא ניתן לפענח את החתימה.</translation>
-    </message>
-    <message>
-        <source>Please check the signature and try again.</source>
-        <translation type="unfinished">נא לבדוק את החתימה ולנסות שוב.</translation>
-    </message>
-    <message>
-        <source>The signature did not match the message digest.</source>
-        <translation type="unfinished">החתימה לא תואמת את תקציר ההודעה.</translation>
-    </message>
-    <message>
-        <source>Message verification failed.</source>
-        <translation type="unfinished">וידוא ההודעה נכשל.</translation>
->>>>>>> 86d0551a
     </message>
 </context>
 <context>
     <name>TransactionDesc</name>
     <message>
-<<<<<<< HEAD
         <source>conflicted with a transaction with %1 confirmations</source>
         <extracomment>Text explaining the current status of a transaction, shown in the status field of the details window for this transaction. This status represents an unconfirmed transaction that conflicts with a confirmed transaction.</extracomment>
         <translation type="unfinished">ישנה סתירה עם עסקה שעברה %1 אימותים</translation>
-=======
-        <source>Message verified.</source>
-        <translation type="unfinished">ההודעה עברה וידוא.</translation>
->>>>>>> 86d0551a
-    </message>
-</context>
-<context>
-    <name>TransactionDesc</name>
-    <message>
-<<<<<<< HEAD
+    </message>
+    <message>
         <source>abandoned</source>
         <extracomment>Text explaining the current status of a transaction, shown in the status field of the details window for this transaction. This status represents an abandoned transaction.</extracomment>
         <translation type="unfinished">ננטש</translation>
@@ -4229,422 +3009,147 @@
     <message>
         <source>false</source>
         <translation type="unfinished">שקר</translation>
-=======
-        <source>conflicted with a transaction with %1 confirmations</source>
-        <extracomment>Text explaining the current status of a transaction, shown in the status field of the details window for this transaction. This status represents an unconfirmed transaction that conflicts with a confirmed transaction.</extracomment>
-        <translation type="unfinished">ישנה סתירה עם עסקה שעברה %1 אימותים</translation>
-    </message>
-    <message>
-        <source>abandoned</source>
-        <extracomment>Text explaining the current status of a transaction, shown in the status field of the details window for this transaction. This status represents an abandoned transaction.</extracomment>
-        <translation type="unfinished">ננטש</translation>
-    </message>
-    <message>
-        <source>%1/unconfirmed</source>
-        <extracomment>Text explaining the current status of a transaction, shown in the status field of the details window for this transaction. This status represents a transaction confirmed in at least one block, but less than 6 blocks.</extracomment>
-        <translation type="unfinished">%1/לא מאומתים</translation>
-    </message>
-    <message>
-        <source>%1 confirmations</source>
-        <extracomment>Text explaining the current status of a transaction, shown in the status field of the details window for this transaction. This status represents a transaction confirmed in 6 or more blocks.</extracomment>
-        <translation type="unfinished">%1 אימותים</translation>
-    </message>
-    <message>
-        <source>Status</source>
-        <translation type="unfinished">מצב</translation>
-    </message>
+    </message>
+</context>
+<context>
+    <name>TransactionDescDialog</name>
+    <message>
+        <source>This pane shows a detailed description of the transaction</source>
+        <translation type="unfinished">חלונית זו מציגה תיאור מפורט של ההעברה</translation>
+    </message>
+    <message>
+        <source>Details for %1</source>
+        <translation type="unfinished">פרטים עבור %1</translation>
+    </message>
+</context>
+<context>
+    <name>TransactionTableModel</name>
     <message>
         <source>Date</source>
         <translation type="unfinished">תאריך</translation>
     </message>
     <message>
-        <source>Source</source>
-        <translation type="unfinished">מקור</translation>
-    </message>
-    <message>
-        <source>Generated</source>
-        <translation type="unfinished">נוצר</translation>
-    </message>
-    <message>
-        <source>From</source>
-        <translation type="unfinished">מאת</translation>
-    </message>
-    <message>
-        <source>unknown</source>
-        <translation type="unfinished">לא ידוע</translation>
-    </message>
-    <message>
-        <source>To</source>
-        <translation type="unfinished">אל</translation>
-    </message>
-    <message>
-        <source>own address</source>
-        <translation type="unfinished">כתובת עצמית</translation>
+        <source>Type</source>
+        <translation type="unfinished">סוג</translation>
+    </message>
+    <message>
+        <source>Label</source>
+        <translation type="unfinished">תוית</translation>
+    </message>
+    <message>
+        <source>Unconfirmed</source>
+        <translation type="unfinished">לא מאושרת</translation>
+    </message>
+    <message>
+        <source>Abandoned</source>
+        <translation type="unfinished">ננטש</translation>
+    </message>
+    <message>
+        <source>Confirming (%1 of %2 recommended confirmations)</source>
+        <translation type="unfinished">באישור (%1 מתוך %2 אישורים מומלצים)</translation>
+    </message>
+    <message>
+        <source>Confirmed (%1 confirmations)</source>
+        <translation type="unfinished">מאושרת (%1 אישורים)</translation>
+    </message>
+    <message>
+        <source>Conflicted</source>
+        <translation type="unfinished">מתנגשת</translation>
+    </message>
+    <message>
+        <source>Immature (%1 confirmations, will be available after %2)</source>
+        <translation type="unfinished">צעירה (%1 אישורים, תהיה זמינה לאחר %2)</translation>
+    </message>
+    <message>
+        <source>Generated but not accepted</source>
+        <translation type="unfinished">הבלוק יוצר אך לא אושר</translation>
+    </message>
+    <message>
+        <source>Received with</source>
+        <translation type="unfinished">התקבל עם</translation>
+    </message>
+    <message>
+        <source>Received from</source>
+        <translation type="unfinished">התקבל מאת</translation>
+    </message>
+    <message>
+        <source>Sent to</source>
+        <translation type="unfinished">נשלח אל</translation>
+    </message>
+    <message>
+        <source>Mined</source>
+        <translation type="unfinished">נכרו</translation>
     </message>
     <message>
         <source>watch-only</source>
         <translation type="unfinished">צפייה בלבד</translation>
     </message>
     <message>
-        <source>label</source>
-        <translation type="unfinished">תווית</translation>
-    </message>
-    <message>
-        <source>Credit</source>
-        <translation type="unfinished">אשראי</translation>
-    </message>
-    <message numerus="yes">
-        <source>matures in %n more block(s)</source>
-        <translation type="unfinished">
-            <numerusform />
-            <numerusform />
-        </translation>
-    </message>
-    <message>
-        <source>not accepted</source>
-        <translation type="unfinished">לא התקבל</translation>
-    </message>
-    <message>
-        <source>Debit</source>
-        <translation type="unfinished">חיוב</translation>
-    </message>
-    <message>
-        <source>Total debit</source>
-        <translation type="unfinished">חיוב כולל</translation>
-    </message>
-    <message>
-        <source>Total credit</source>
-        <translation type="unfinished">אשראי כול</translation>
-    </message>
-    <message>
-        <source>Transaction fee</source>
-        <translation type="unfinished">עמלת העברה</translation>
-    </message>
-    <message>
-        <source>Net amount</source>
-        <translation type="unfinished">סכום נטו</translation>
-    </message>
-    <message>
-        <source>Message</source>
-        <translation type="unfinished">הודעה</translation>
-    </message>
-    <message>
-        <source>Comment</source>
-        <translation type="unfinished">הערה</translation>
-    </message>
-    <message>
-        <source>Transaction ID</source>
-        <translation type="unfinished">מזהה העברה</translation>
-    </message>
-    <message>
-        <source>Transaction total size</source>
-        <translation type="unfinished">גודל ההעברה הכללי</translation>
-    </message>
-    <message>
-        <source>Transaction virtual size</source>
-        <translation type="unfinished">גודל וירטואלי של עסקה</translation>
-    </message>
-    <message>
-        <source>Output index</source>
-        <translation type="unfinished">מפתח פלט</translation>
-    </message>
-    <message>
-        <source> (Certificate was not verified)</source>
-        <translation type="unfinished">(האישור לא אומת)</translation>
-    </message>
-    <message>
-        <source>Merchant</source>
-        <translation type="unfinished">סוחר</translation>
-    </message>
-    <message>
-        <source>Generated coins must mature %1 blocks before they can be spent. When you generated this block, it was broadcast to the network to be added to the block chain. If it fails to get into the chain, its state will change to "not accepted" and it won't be spendable. This may occasionally happen if another node generates a block within a few seconds of yours.</source>
-        <translation type="unfinished">מטבעות מופקים חייבים להבשיל במשך %1 בלוקים לפני שניתן לבזבזם. כשהפקתם בלוק זה, הבלוק שודר לרשת לצורך הוספה לבלוקצ'יין. אם הבלוק לא יתווסף לבלוקצ'יין, מצב הבלוק ישונה ל"לא התקבל" ולא יהיה ניתן לבזבזו. מצב זה עלול לקרות כאשר צומת אחרת מפיקה בלוק בהפרש של כמה שניות משלכם.</translation>
-    </message>
-    <message>
-        <source>Debug information</source>
-        <translation type="unfinished">פרטי ניפוי שגיאות</translation>
-    </message>
-    <message>
-        <source>Transaction</source>
-        <translation type="unfinished">העברה</translation>
-    </message>
-    <message>
-        <source>Inputs</source>
-        <translation type="unfinished">אמצעי קלט</translation>
-    </message>
-    <message>
-        <source>Amount</source>
-        <translation type="unfinished">סכום</translation>
->>>>>>> 86d0551a
+        <source>(n/a)</source>
+        <translation type="unfinished">(לא זמין)</translation>
+    </message>
+    <message>
+        <source>(no label)</source>
+        <translation type="unfinished">(ללא תוית)</translation>
+    </message>
+    <message>
+        <source>Transaction status. Hover over this field to show number of confirmations.</source>
+        <translation type="unfinished">מצב ההעברה. יש להמתין עם הסמן מעל שדה זה כדי לראות את מספר האישורים.</translation>
+    </message>
+    <message>
+        <source>Date and time that the transaction was received.</source>
+        <translation type="unfinished">התאריך והשעה בהם העברה זו התקבלה.</translation>
+    </message>
+    <message>
+        <source>Type of transaction.</source>
+        <translation type="unfinished">סוג ההעברה.</translation>
+    </message>
+    <message>
+        <source>Whether or not a watch-only address is involved in this transaction.</source>
+        <translation type="unfinished">האם כתובת לצפייה בלבד כלולה בעסקה זו.</translation>
+    </message>
+    <message>
+        <source>User-defined intent/purpose of the transaction.</source>
+        <translation type="unfinished">ייעוד/תכלית מגדר ע"י המשתמש של העסקה.</translation>
+    </message>
+    <message>
+        <source>Amount removed from or added to balance.</source>
+        <translation type="unfinished">סכום ירד או התווסף למאזן</translation>
     </message>
 </context>
 <context>
-    <name>TransactionDescDialog</name>
-    <message>
-<<<<<<< HEAD
-        <source>This pane shows a detailed description of the transaction</source>
-        <translation type="unfinished">חלונית זו מציגה תיאור מפורט של ההעברה</translation>
-    </message>
-    <message>
-        <source>Details for %1</source>
-        <translation type="unfinished">פרטים עבור %1</translation>
-    </message>
-</context>
-<context>
-    <name>TransactionTableModel</name>
-    <message>
-        <source>Date</source>
-        <translation type="unfinished">תאריך</translation>
-    </message>
-    <message>
-        <source>Type</source>
-        <translation type="unfinished">סוג</translation>
-    </message>
-    <message>
-        <source>Label</source>
-        <translation type="unfinished">תוית</translation>
-=======
-        <source>true</source>
-        <translation type="unfinished">אמת</translation>
-    </message>
-    <message>
-        <source>false</source>
-        <translation type="unfinished">שקר</translation>
-    </message>
-</context>
-<context>
-    <name>TransactionDescDialog</name>
-    <message>
-        <source>This pane shows a detailed description of the transaction</source>
-        <translation type="unfinished">חלונית זו מציגה תיאור מפורט של ההעברה</translation>
-    </message>
-    <message>
-        <source>Details for %1</source>
-        <translation type="unfinished">פרטים עבור %1</translation>
->>>>>>> 86d0551a
-    </message>
-</context>
-<context>
-    <name>TransactionTableModel</name>
-    <message>
-<<<<<<< HEAD
-        <source>Unconfirmed</source>
-        <translation type="unfinished">לא מאושרת</translation>
-    </message>
-    <message>
-        <source>Abandoned</source>
-        <translation type="unfinished">ננטש</translation>
-    </message>
-    <message>
-        <source>Confirming (%1 of %2 recommended confirmations)</source>
-        <translation type="unfinished">באישור (%1 מתוך %2 אישורים מומלצים)</translation>
-    </message>
-    <message>
-        <source>Confirmed (%1 confirmations)</source>
-        <translation type="unfinished">מאושרת (%1 אישורים)</translation>
-    </message>
-    <message>
-        <source>Conflicted</source>
-        <translation type="unfinished">מתנגשת</translation>
-    </message>
-    <message>
-        <source>Immature (%1 confirmations, will be available after %2)</source>
-        <translation type="unfinished">צעירה (%1 אישורים, תהיה זמינה לאחר %2)</translation>
-    </message>
-    <message>
-        <source>Generated but not accepted</source>
-        <translation type="unfinished">הבלוק יוצר אך לא אושר</translation>
+    <name>TransactionView</name>
+    <message>
+        <source>All</source>
+        <translation type="unfinished">הכול</translation>
+    </message>
+    <message>
+        <source>Today</source>
+        <translation type="unfinished">היום</translation>
+    </message>
+    <message>
+        <source>This week</source>
+        <translation type="unfinished">השבוע</translation>
+    </message>
+    <message>
+        <source>This month</source>
+        <translation type="unfinished">החודש</translation>
+    </message>
+    <message>
+        <source>Last month</source>
+        <translation type="unfinished">חודש שעבר</translation>
+    </message>
+    <message>
+        <source>This year</source>
+        <translation type="unfinished">השנה הזאת</translation>
     </message>
     <message>
         <source>Received with</source>
         <translation type="unfinished">התקבל עם</translation>
     </message>
     <message>
-        <source>Received from</source>
-        <translation type="unfinished">התקבל מאת</translation>
-    </message>
-    <message>
         <source>Sent to</source>
         <translation type="unfinished">נשלח אל</translation>
-    </message>
-    <message>
-        <source>Payment to yourself</source>
-        <translation type="unfinished">תשלום לעצמך</translation>
-    </message>
-    <message>
-        <source>Mined</source>
-        <translation type="unfinished">נכרו</translation>
-    </message>
-    <message>
-        <source>watch-only</source>
-        <translation type="unfinished">צפייה בלבד</translation>
-    </message>
-    <message>
-        <source>(n/a)</source>
-        <translation type="unfinished">(לא זמין)</translation>
-    </message>
-    <message>
-        <source>(no label)</source>
-        <translation type="unfinished">(ללא תוית)</translation>
-    </message>
-    <message>
-        <source>Transaction status. Hover over this field to show number of confirmations.</source>
-        <translation type="unfinished">מצב ההעברה. יש להמתין עם הסמן מעל שדה זה כדי לראות את מספר האישורים.</translation>
-    </message>
-    <message>
-        <source>Date and time that the transaction was received.</source>
-        <translation type="unfinished">התאריך והשעה בהם העברה זו התקבלה.</translation>
-    </message>
-    <message>
-        <source>Type of transaction.</source>
-        <translation type="unfinished">סוג ההעברה.</translation>
-    </message>
-    <message>
-        <source>Whether or not a watch-only address is involved in this transaction.</source>
-        <translation type="unfinished">האם כתובת לצפייה בלבד כלולה בעסקה זו.</translation>
-    </message>
-    <message>
-        <source>User-defined intent/purpose of the transaction.</source>
-        <translation type="unfinished">ייעוד/תכלית מגדר ע"י המשתמש של העסקה.</translation>
-    </message>
-    <message>
-        <source>Amount removed from or added to balance.</source>
-        <translation type="unfinished">סכום ירד או התווסף למאזן</translation>
-    </message>
-</context>
-<context>
-    <name>TransactionView</name>
-    <message>
-        <source>All</source>
-        <translation type="unfinished">הכול</translation>
-    </message>
-    <message>
-        <source>Today</source>
-        <translation type="unfinished">היום</translation>
-=======
-        <source>Date</source>
-        <translation type="unfinished">תאריך</translation>
-    </message>
-    <message>
-        <source>Type</source>
-        <translation type="unfinished">סוג</translation>
-    </message>
-    <message>
-        <source>Label</source>
-        <translation type="unfinished">תוית</translation>
-    </message>
-    <message>
-        <source>Unconfirmed</source>
-        <translation type="unfinished">לא מאושרת</translation>
-    </message>
-    <message>
-        <source>Abandoned</source>
-        <translation type="unfinished">ננטש</translation>
-    </message>
-    <message>
-        <source>Confirming (%1 of %2 recommended confirmations)</source>
-        <translation type="unfinished">באישור (%1 מתוך %2 אישורים מומלצים)</translation>
-    </message>
-    <message>
-        <source>Confirmed (%1 confirmations)</source>
-        <translation type="unfinished">מאושרת (%1 אישורים)</translation>
-    </message>
-    <message>
-        <source>Conflicted</source>
-        <translation type="unfinished">מתנגשת</translation>
-    </message>
-    <message>
-        <source>Immature (%1 confirmations, will be available after %2)</source>
-        <translation type="unfinished">צעירה (%1 אישורים, תהיה זמינה לאחר %2)</translation>
-    </message>
-    <message>
-        <source>Generated but not accepted</source>
-        <translation type="unfinished">הבלוק יוצר אך לא אושר</translation>
-    </message>
-    <message>
-        <source>Received with</source>
-        <translation type="unfinished">התקבל עם</translation>
-    </message>
-    <message>
-        <source>Received from</source>
-        <translation type="unfinished">התקבל מאת</translation>
-    </message>
-    <message>
-        <source>Sent to</source>
-        <translation type="unfinished">נשלח אל</translation>
-    </message>
-    <message>
-        <source>Mined</source>
-        <translation type="unfinished">נכרו</translation>
-    </message>
-    <message>
-        <source>watch-only</source>
-        <translation type="unfinished">צפייה בלבד</translation>
-    </message>
-    <message>
-        <source>(n/a)</source>
-        <translation type="unfinished">(לא זמין)</translation>
-    </message>
-    <message>
-        <source>(no label)</source>
-        <translation type="unfinished">(ללא תוית)</translation>
-    </message>
-    <message>
-        <source>Transaction status. Hover over this field to show number of confirmations.</source>
-        <translation type="unfinished">מצב ההעברה. יש להמתין עם הסמן מעל שדה זה כדי לראות את מספר האישורים.</translation>
-    </message>
-    <message>
-        <source>Date and time that the transaction was received.</source>
-        <translation type="unfinished">התאריך והשעה בהם העברה זו התקבלה.</translation>
-    </message>
-    <message>
-        <source>Type of transaction.</source>
-        <translation type="unfinished">סוג ההעברה.</translation>
-    </message>
-    <message>
-        <source>Whether or not a watch-only address is involved in this transaction.</source>
-        <translation type="unfinished">האם כתובת לצפייה בלבד כלולה בעסקה זו.</translation>
-    </message>
-    <message>
-        <source>User-defined intent/purpose of the transaction.</source>
-        <translation type="unfinished">ייעוד/תכלית מגדר ע"י המשתמש של העסקה.</translation>
-    </message>
-    <message>
-        <source>Amount removed from or added to balance.</source>
-        <translation type="unfinished">סכום ירד או התווסף למאזן</translation>
->>>>>>> 86d0551a
-    </message>
-</context>
-<context>
-    <name>TransactionView</name>
-    <message>
-<<<<<<< HEAD
-        <source>This week</source>
-        <translation type="unfinished">השבוע</translation>
-    </message>
-    <message>
-        <source>This month</source>
-        <translation type="unfinished">החודש</translation>
-    </message>
-    <message>
-        <source>Last month</source>
-        <translation type="unfinished">חודש שעבר</translation>
-    </message>
-    <message>
-        <source>This year</source>
-        <translation type="unfinished">השנה הזאת</translation>
-    </message>
-    <message>
-        <source>Received with</source>
-        <translation type="unfinished">התקבל עם</translation>
-    </message>
-    <message>
-        <source>Sent to</source>
-        <translation type="unfinished">נשלח אל</translation>
-    </message>
-    <message>
-        <source>To yourself</source>
-        <translation type="unfinished">לעצמך</translation>
     </message>
     <message>
         <source>Mined</source>
@@ -4749,133 +3254,8 @@
     <message>
         <source>Create a new wallet</source>
         <translation type="unfinished">יצירת ארנק חדש</translation>
-=======
-        <source>All</source>
-        <translation type="unfinished">הכול</translation>
-    </message>
-    <message>
-        <source>Today</source>
-        <translation type="unfinished">היום</translation>
-    </message>
-    <message>
-        <source>This week</source>
-        <translation type="unfinished">השבוע</translation>
-    </message>
-    <message>
-        <source>This month</source>
-        <translation type="unfinished">החודש</translation>
-    </message>
-    <message>
-        <source>Last month</source>
-        <translation type="unfinished">חודש שעבר</translation>
-    </message>
-    <message>
-        <source>This year</source>
-        <translation type="unfinished">השנה הזאת</translation>
-    </message>
-    <message>
-        <source>Received with</source>
-        <translation type="unfinished">התקבל עם</translation>
-    </message>
-    <message>
-        <source>Sent to</source>
-        <translation type="unfinished">נשלח אל</translation>
-    </message>
-    <message>
-        <source>Mined</source>
-        <translation type="unfinished">נכרו</translation>
-    </message>
-    <message>
-        <source>Other</source>
-        <translation type="unfinished">אחר</translation>
-    </message>
-    <message>
-        <source>Enter address, transaction id, or label to search</source>
-        <translation type="unfinished">נא לספק כתובת, מזהה העברה, או תווית לחיפוש</translation>
-    </message>
-    <message>
-        <source>Min amount</source>
-        <translation type="unfinished">סכום מזערי</translation>
-    </message>
-    <message>
-        <source>&amp;Copy address</source>
-        <translation type="unfinished">ה&amp;עתקת כתובת</translation>
-    </message>
-    <message>
-        <source>Copy &amp;label</source>
-        <translation type="unfinished">העתקת &amp;תווית</translation>
-    </message>
-    <message>
-        <source>Copy &amp;amount</source>
-        <translation type="unfinished">העתקת &amp;סכום</translation>
-    </message>
-    <message>
-        <source>Export Transaction History</source>
-        <translation type="unfinished">יצוא היסטוריית העברה</translation>
-    </message>
-    <message>
-        <source>Comma separated file</source>
-        <extracomment>Expanded name of the CSV file format. See: https://en.wikipedia.org/wiki/Comma-separated_values.</extracomment>
-        <translation type="unfinished">קובץ מופרד בפסיקים</translation>
-    </message>
-    <message>
-        <source>Confirmed</source>
-        <translation type="unfinished">מאושרת</translation>
-    </message>
-    <message>
-        <source>Watch-only</source>
-        <translation type="unfinished">צפייה בלבד</translation>
-    </message>
-    <message>
-        <source>Date</source>
-        <translation type="unfinished">תאריך</translation>
-    </message>
-    <message>
-        <source>Type</source>
-        <translation type="unfinished">סוג</translation>
-    </message>
-    <message>
-        <source>Label</source>
-        <translation type="unfinished">תוית</translation>
-    </message>
-    <message>
-        <source>Address</source>
-        <translation type="unfinished">כתובת</translation>
-    </message>
-    <message>
-        <source>ID</source>
-        <translation type="unfinished">מזהה</translation>
-    </message>
-    <message>
-        <source>Exporting Failed</source>
-        <translation type="unfinished">הייצוא נכשל</translation>
-    </message>
-    <message>
-        <source>There was an error trying to save the transaction history to %1.</source>
-        <translation type="unfinished">הייתה שגיאה בניסיון לשמור את היסטוריית העסקאות אל %1.</translation>
-    </message>
-    <message>
-        <source>Exporting Successful</source>
-        <translation type="unfinished">הייצוא נכשל</translation>
-    </message>
-    <message>
-        <source>The transaction history was successfully saved to %1.</source>
-        <translation type="unfinished">היסטוריית העסקאות נשמרה בהצלחה אל %1.</translation>
-    </message>
-    <message>
-        <source>Range:</source>
-        <translation type="unfinished">טווח:</translation>
-    </message>
-    <message>
-        <source>to</source>
-        <translation type="unfinished">עד</translation>
->>>>>>> 86d0551a
-    </message>
-</context>
-<context>
-    <name>WalletFrame</name>
-    <message>
-<<<<<<< HEAD
+    </message>
+    <message>
         <source>Error</source>
         <translation type="unfinished">שגיאה</translation>
     </message>
@@ -4898,60 +3278,19 @@
     <message>
         <source>Unable to decode PSBT</source>
         <translation type="unfinished">לא מצליח לפענח PSBT</translation>
-=======
-        <source>No wallet has been loaded.
-Go to File &gt; Open Wallet to load a wallet.
-- OR -</source>
-        <translation type="unfinished">לא נטען ארנק.
-עליך לגשת לקובץ &gt; פתיחת ארנק כדי לטעון ארנק.
-- או -</translation>
-    </message>
-    <message>
-        <source>Create a new wallet</source>
-        <translation type="unfinished">יצירת ארנק חדש</translation>
-    </message>
-    <message>
-        <source>Error</source>
-        <translation type="unfinished">שגיאה</translation>
-    </message>
-    <message>
-        <source>Unable to decode PSBT from clipboard (invalid base64)</source>
-        <translation type="unfinished">לא ניתן לפענח PSBT מתוך לוח הגזירים (base64 שגוי)  </translation>
-    </message>
-    <message>
-        <source>Load Transaction Data</source>
-        <translation type="unfinished">טעינת נתוני עיסקה</translation>
-    </message>
-    <message>
-        <source>Partially Signed Transaction (*.psbt)</source>
-        <translation type="unfinished">עיסקה חתומה חלקית  (*.psbt)</translation>
->>>>>>> 86d0551a
     </message>
 </context>
 <context>
     <name>WalletModel</name>
     <message>
-<<<<<<< HEAD
         <source>Send Coins</source>
         <translation type="unfinished">שליחת מטבעות</translation>
     </message>
     <message>
         <source>Fee bump error</source>
         <translation type="unfinished">נמצאה שגיאת סכום עמלה</translation>
-=======
-        <source>PSBT file must be smaller than 100 MiB</source>
-        <translation type="unfinished">קובץ PSBT צריך להיות קטמן מ 100 MiB</translation>
-    </message>
-    <message>
-        <source>Unable to decode PSBT</source>
-        <translation type="unfinished">לא מצליח לפענח PSBT</translation>
->>>>>>> 86d0551a
-    </message>
-</context>
-<context>
-    <name>WalletModel</name>
-    <message>
-<<<<<<< HEAD
+    </message>
+    <message>
         <source>Increasing transaction fee failed</source>
         <translation type="unfinished">כשל בהעלאת עמלת עסקה</translation>
     </message>
@@ -4995,73 +3334,15 @@
     <message>
         <source>default wallet</source>
         <translation type="unfinished">ארנק בררת מחדל</translation>
-=======
-        <source>Send Coins</source>
-        <translation type="unfinished">שליחת מטבעות</translation>
-    </message>
-    <message>
-        <source>Fee bump error</source>
-        <translation type="unfinished">נמצאה שגיאת סכום עמלה</translation>
-    </message>
-    <message>
-        <source>Increasing transaction fee failed</source>
-        <translation type="unfinished">כשל בהעלאת עמלת עסקה</translation>
-    </message>
-    <message>
-        <source>Do you want to increase the fee?</source>
-        <extracomment>Asks a user if they would like to manually increase the fee of a transaction that has already been created.</extracomment>
-        <translation type="unfinished">האם ברצונך להגדיל את העמלה?</translation>
-    </message>
-    <message>
-        <source>Current fee:</source>
-        <translation type="unfinished">העמלה הנוכחית:</translation>
-    </message>
-    <message>
-        <source>Increase:</source>
-        <translation type="unfinished">הגדלה:</translation>
-    </message>
-    <message>
-        <source>New fee:</source>
-        <translation type="unfinished">עמלה חדשה:</translation>
-    </message>
-    <message>
-        <source>Confirm fee bump</source>
-        <translation type="unfinished">אישור הקפצת עמלה</translation>
-    </message>
-    <message>
-        <source>Can't draft transaction.</source>
-        <translation type="unfinished">לא ניתן לשמור את העסקה כטיוטה.</translation>
-    </message>
-    <message>
-        <source>PSBT copied</source>
-        <translation type="unfinished">PSBT הועתקה</translation>
-    </message>
-    <message>
-        <source>Can't sign transaction.</source>
-        <translation type="unfinished">אי אפשר לחתום על ההעברה.</translation>
-    </message>
-    <message>
-        <source>Could not commit transaction</source>
-        <translation type="unfinished">שילוב העסקה נכשל</translation>
->>>>>>> 86d0551a
     </message>
 </context>
 <context>
     <name>WalletView</name>
     <message>
-<<<<<<< HEAD
         <source>&amp;Export</source>
         <translation type="unfinished">&amp;יצוא</translation>
-=======
-        <source>default wallet</source>
-        <translation type="unfinished">ארנק בררת מחדל</translation>
->>>>>>> 86d0551a
-    </message>
-</context>
-<context>
-    <name>WalletView</name>
-    <message>
-<<<<<<< HEAD
+    </message>
+    <message>
         <source>Export the data in the current tab to a file</source>
         <translation type="unfinished">יצוא הנתונים בלשונית הנוכחית לקובץ</translation>
     </message>
@@ -5093,57 +3374,15 @@
     <message>
         <source>Cancel</source>
         <translation type="unfinished">ביטול</translation>
-=======
-        <source>&amp;Export</source>
-        <translation type="unfinished">&amp;יצוא</translation>
-    </message>
-    <message>
-        <source>Export the data in the current tab to a file</source>
-        <translation type="unfinished">יצוא הנתונים בלשונית הנוכחית לקובץ</translation>
-    </message>
-    <message>
-        <source>Backup Wallet</source>
-        <translation type="unfinished">גיבוי הארנק</translation>
-    </message>
-    <message>
-        <source>Wallet Data</source>
-        <extracomment>Name of the wallet data file format.</extracomment>
-        <translation type="unfinished">נתוני ארנק</translation>
-    </message>
-    <message>
-        <source>Backup Failed</source>
-        <translation type="unfinished">הגיבוי נכשל</translation>
-    </message>
-    <message>
-        <source>There was an error trying to save the wallet data to %1.</source>
-        <translation type="unfinished">אירעה שגיאה בעת הניסיון לשמור את נתוני הארנק אל %1.</translation>
-    </message>
-    <message>
-        <source>Backup Successful</source>
-        <translation type="unfinished">הגיבוי הצליח</translation>
-    </message>
-    <message>
-        <source>The wallet data was successfully saved to %1.</source>
-        <translation type="unfinished">נתוני הארנק נשמרו בהצלחה אל %1.</translation>
->>>>>>> 86d0551a
     </message>
 </context>
 <context>
     <name>bitcoin-core</name>
     <message>
-<<<<<<< HEAD
         <source>The %s developers</source>
         <translation type="unfinished">ה %s מפתחים</translation>
-=======
-        <source>Cancel</source>
-        <translation type="unfinished">ביטול</translation>
->>>>>>> 86d0551a
-    </message>
-</context>
-<context>
-    <name>bitcoin-core</name>
-    <message>
-<<<<<<< HEAD
+    </message>
+    <message>
         <source>%s corrupt. Try using the wallet tool qtum-wallet to salvage or restoring a backup.</source>
         <translation type="unfinished">%s משובש. נסו להשתמש בכלי הארנק qtum-wallet כדי להציל או לשחזר מגיבוי..</translation>
     </message>
@@ -5152,22 +3391,6 @@
         <translation type="unfinished">מופץ תחת רשיון התוכנה של MIT, ראה קובץ מלווה  %s או %s</translation>
     </message>
     <message>
-        <source>Error reading %s! All keys read correctly, but transaction data or address book entries might be missing or incorrect.</source>
-        <translation type="unfinished">שגיאה בנסיון לקרוא את %s! כל המפתחות נקראו נכונה, אך נתוני העסקה או הכתובות יתכן שחסרו או שגויים.</translation>
-=======
-        <source>The %s developers</source>
-        <translation type="unfinished">ה %s מפתחים</translation>
-    </message>
-    <message>
-        <source>%s corrupt. Try using the wallet tool qtum-wallet to salvage or restoring a backup.</source>
-        <translation type="unfinished">%s משובש. נסו להשתמש בכלי הארנק qtum-wallet כדי להציל או לשחזר מגיבוי..</translation>
-    </message>
-    <message>
-        <source>Distributed under the MIT software license, see the accompanying file %s or %s</source>
-        <translation type="unfinished">מופץ תחת רשיון התוכנה של MIT, ראה קובץ מלווה  %s או %s</translation>
->>>>>>> 86d0551a
-    </message>
-    <message>
         <source>Please check that your computer's date and time are correct! If your clock is wrong, %s will not work properly.</source>
         <translation type="unfinished">נא בדקו שהתאריך והשעה במחשב שלכם נכונים! אם השעון שלכם לא מסונכרן, %s לא יעבוד כהלכה.</translation>
     </message>
