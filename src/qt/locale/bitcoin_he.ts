<TS language="he" version="2.1">
<context>
    <name>AddressBookPage</name>
    <message>
        <source>Right-click to edit address or label</source>
        <translation>לחץ על הכפתור הימני בעכבר כדי לערוך את הכתובת או התווית</translation>
    </message>
    <message>
        <source>Create a new address</source>
        <translation>צור כתובת חדשה</translation>
    </message>
    <message>
        <source>&amp;New</source>
        <translation>&amp;חדש</translation>
    </message>
    <message>
        <source>Copy the currently selected address to the system clipboard</source>
        <translation>העתק את הכתובת המסומנת ללוח העריכה</translation>
    </message>
    <message>
        <source>&amp;Copy</source>
        <translation>&amp;העתק</translation>
    </message>
    <message>
        <source>C&amp;lose</source>
        <translation>&amp;סגור</translation>
    </message>
    <message>
        <source>Delete the currently selected address from the list</source>
        <translation>מחק את הכתובת המסומנת ברשימה</translation>
    </message>
    <message>
        <source>Enter address or label to search</source>
        <translation>הכנס כתובת או תווית לחפש</translation>
    </message>
    <message>
        <source>Export the data in the current tab to a file</source>
        <translation>יצוא הנתונים מהלשונית הנוכחית לקובץ</translation>
    </message>
    <message>
        <source>&amp;Export</source>
        <translation>&amp;יצוא</translation>
    </message>
    <message>
        <source>&amp;Delete</source>
        <translation>&amp;מחק</translation>
    </message>
    <message>
        <source>Choose the address to send coins to</source>
        <translation>בחר את הכתובת אליה תרצה לשלוח את המטבעות</translation>
    </message>
    <message>
        <source>Choose the address to receive coins with</source>
        <translation>בחר את הכתובת לקבלת המטבעות</translation>
    </message>
    <message>
        <source>C&amp;hoose</source>
        <translation>&amp;בחירה</translation>
    </message>
    <message>
        <source>Sending addresses</source>
        <translation>כתובת לשליחה</translation>
    </message>
    <message>
        <source>Receiving addresses</source>
        <translation>כתובות לקבלה</translation>
    </message>
    <message>
        <source>These are your Qtum addresses for sending payments. Always check the amount and the receiving address before sending coins.</source>
<<<<<<< HEAD
        <translation>אלה הם כתובות הקטום שלך לשליחת תשלומים. חשוב לבדוק את הכמות של הכתובות המקבלות לפני שליחת מטבעות</translation>
    </message>
    <message>
        <source>These are your Qtum addresses for receiving payments. Use the 'Create new receiving address' button in the receive tab to create new addresses.</source>
        <translation>אלה הן כתובות הקטום שלך לקבלת תשלומים. השתמש בלחצן 'צור כתובת קבלה חדשה' בכרטיסייה קבלה כדי ליצור כתובות חדשות.</translation>
=======
        <translation>אלו הן כתובות הקטום שלך לשליחת תשלומים. חשוב לבדוק את הסכום ואת הכתובת המקבלת לפני שליחת מטבעות.</translation>
    </message>
    <message>
        <source>These are your Qtum addresses for receiving payments. Use the 'Create new receiving address' button in the receive tab to create new addresses.</source>
        <translation>אלה כתובות הקטום שלך לקבלת תשלומים. השתמש בלחצן 'צור כתובת קבלה חדשה' בכרטיסייה קבלה כדי ליצור כתובות חדשות.</translation>
>>>>>>> ee8ca219
    </message>
    <message>
        <source>&amp;Copy Address</source>
        <translation>&amp;העתק כתובת</translation>
    </message>
    <message>
        <source>Copy &amp;Label</source>
        <translation>העתקת &amp;תווית</translation>
    </message>
    <message>
        <source>&amp;Edit</source>
        <translation>&amp;עריכה</translation>
    </message>
    <message>
        <source>Export Address List</source>
        <translation>יצוא רשימת הכתובות</translation>
    </message>
    <message>
        <source>Comma separated file (*.csv)</source>
        <translation>קובץ מופרד בפסיקים (‎*.csv)</translation>
    </message>
    <message>
        <source>Exporting Failed</source>
        <translation>יצוא נכשל</translation>
    </message>
    <message>
        <source>There was an error trying to save the address list to %1. Please try again.</source>
        <translation>אירעה שגיאה בעת הניסיון לשמור את רשימת הכתובת אל %1. נא לנסות שוב.</translation>
    </message>
</context>
<context>
    <name>AddressTableModel</name>
    <message>
        <source>Label</source>
        <translation>תווית</translation>
    </message>
    <message>
        <source>Address</source>
        <translation>כתובת</translation>
    </message>
    <message>
        <source>(no label)</source>
        <translation>(ללא תוית)</translation>
    </message>
</context>
<context>
    <name>AskPassphraseDialog</name>
    <message>
        <source>Passphrase Dialog</source>
        <translation>שיח סיסמא</translation>
    </message>
    <message>
        <source>Enter passphrase</source>
        <translation>הכנס סיסמה</translation>
    </message>
    <message>
        <source>New passphrase</source>
        <translation>סיסמה חדשה</translation>
    </message>
    <message>
        <source>Repeat new passphrase</source>
        <translation>חזור על הסיסמה החדשה</translation>
    </message>
    <message>
        <source>Show passphrase</source>
        <translation>הצג סיסמה</translation>
    </message>
    <message>
        <source>Encrypt wallet</source>
        <translation>הצפנת הארנק</translation>
    </message>
    <message>
        <source>This operation needs your wallet passphrase to unlock the wallet.</source>
        <translation>הפעולה הזו דורשת את סיסמת הארנק שלך בשביל לפתוח את הארנק.</translation>
    </message>
    <message>
        <source>Unlock wallet</source>
        <translation>פתיחת ארנק</translation>
    </message>
    <message>
        <source>This operation needs your wallet passphrase to decrypt the wallet.</source>
        <translation>הפעולה הזו דורשת את סיסמת הארנק שלך בשביל לפענח את הארנק.</translation>
    </message>
    <message>
        <source>Decrypt wallet</source>
        <translation>פענוח הארנק</translation>
    </message>
    <message>
        <source>Change passphrase</source>
        <translation>שינוי סיסמה</translation>
    </message>
    <message>
        <source>Confirm wallet encryption</source>
        <translation>אשר הצפנת ארנק</translation>
    </message>
    <message>
        <source>Warning: If you encrypt your wallet and lose your passphrase, you will &lt;b&gt;LOSE ALL OF YOUR QTUMS&lt;/b&gt;!</source>
        <translation>אזהרה: אם אתה מצפין את הארנק ומאבד את הסיסמה, אתה &lt;b&gt;תאבד את כל הביטקוינים שלך&lt;/b&gt;!</translation>
    </message>
    <message>
        <source>Are you sure you wish to encrypt your wallet?</source>
        <translation>האם אתה בטוח שברצונך להצפין את הארנק?</translation>
    </message>
    <message>
        <source>Wallet encrypted</source>
        <translation>הארנק מוצפן</translation>
    </message>
    <message>
        <source>Enter the new passphrase for the wallet.&lt;br/&gt;Please use a passphrase of &lt;b&gt;ten or more random characters&lt;/b&gt;, or &lt;b&gt;eight or more words&lt;/b&gt;.</source>
        <translation>הקש את הסיסמא בשביל הארנק.
השתמש בסיסמא הכוללת עשר או יותר תווים אקראים, או שמונה או יותר מילים
</translation>
    </message>
    <message>
        <source>Enter the old passphrase and new passphrase for the wallet.</source>
        <translation>הקש את הסיסמא הישנה והחדשה בשביל הארנק.</translation>
    </message>
    <message>
        <source>Remember that encrypting your wallet cannot fully protect your qtums from being stolen by malware infecting your computer.</source>
        <translation>זכור שהצפנת הארנק לא יכולה להגן עליך לגמרי מגניבת המטבעות שלך על ידי תוכנה זדונית שנמצאת על המחשב שלך.</translation>
    </message>
    <message>
        <source>Wallet to be encrypted</source>
        <translation>הארנק הוא מוצפן</translation>
    </message>
    <message>
        <source>Your wallet is about to be encrypted. </source>
        <translation>הארנק שלך עומד להיות מוצפן</translation>
    </message>
    <message>
        <source>Your wallet is now encrypted. </source>
        <translation>הארנק שלך מוצפן כעת</translation>
    </message>
    <message>
        <source>IMPORTANT: Any previous backups you have made of your wallet file should be replaced with the newly generated, encrypted wallet file. For security reasons, previous backups of the unencrypted wallet file will become useless as soon as you start using the new, encrypted wallet.</source>
        <translation>חשוב! כל גיבוי קודם שעשית לארנק שלך יש להחליף עם קובץ הארנק המוצפן שזה עתה נוצר. מסיבות אבטחה, גיבויים קודמים של קובץ הארנק הלא-מוצפן יהפכו לחסרי שימוש ברגע שתתחיל להשתמש בארנק החדש המוצפן.</translation>
    </message>
    <message>
        <source>Wallet encryption failed</source>
        <translation>הצפנת הארנק נכשלה</translation>
    </message>
    <message>
        <source>Wallet encryption failed due to an internal error. Your wallet was not encrypted.</source>
        <translation>הצפנת הארנק נכשלה עקב תקלה פנימית. הארנק שלך לא הוצפן.</translation>
    </message>
    <message>
        <source>The supplied passphrases do not match.</source>
        <translation>הסיסמות שניתנו אינן תואמות.</translation>
    </message>
    <message>
        <source>Wallet unlock failed</source>
        <translation>פתיחת הארנק נכשלה</translation>
    </message>
    <message>
        <source>The passphrase entered for the wallet decryption was incorrect.</source>
        <translation>הסיסמה שהוכנסה לפענוח הארנק שגויה.</translation>
    </message>
    <message>
        <source>Wallet decryption failed</source>
        <translation>פענוח הארנק נכשל</translation>
    </message>
    <message>
        <source>Wallet passphrase was successfully changed.</source>
        <translation>סיסמת הארנק שונתה בהצלחה.</translation>
    </message>
    <message>
        <source>Warning: The Caps Lock key is on!</source>
        <translation>אזהרה: מקש ה־Caps Lock פעיל!</translation>
    </message>
</context>
<context>
    <name>BanTableModel</name>
    <message>
        <source>IP/Netmask</source>
        <translation>IP/Netmask</translation>
    </message>
    <message>
        <source>Banned Until</source>
        <translation>חסום עד</translation>
    </message>
</context>
<context>
    <name>QtumGUI</name>
    <message>
        <source>Sign &amp;message...</source>
        <translation>חתום &amp;הודעה...</translation>
    </message>
    <message>
        <source>Synchronizing with network...</source>
        <translation>מסתנכרן עם הרשת...</translation>
    </message>
    <message>
        <source>&amp;Overview</source>
        <translation>&amp;סקירה</translation>
    </message>
    <message>
        <source>Show general overview of wallet</source>
        <translation>הצג סקירה כללית של הארנק</translation>
    </message>
    <message>
        <source>&amp;Transactions</source>
        <translation>&amp;העברות</translation>
    </message>
    <message>
        <source>Browse transaction history</source>
        <translation>עיין בהיסטוריית ההעברות</translation>
    </message>
    <message>
        <source>E&amp;xit</source>
        <translation>י&amp;ציאה</translation>
    </message>
    <message>
        <source>Quit application</source>
        <translation>סגור תוכנה</translation>
    </message>
    <message>
        <source>&amp;About %1</source>
        <translation>&amp;אודות %1</translation>
    </message>
    <message>
        <source>Show information about %1</source>
        <translation>הצג מידע על %1</translation>
    </message>
    <message>
        <source>About &amp;Qt</source>
        <translation>אודות &amp;Qt</translation>
    </message>
    <message>
        <source>Show information about Qt</source>
        <translation>הצג מידע על Qt</translation>
    </message>
    <message>
        <source>&amp;Options...</source>
        <translation>&amp;אפשרויות…</translation>
    </message>
    <message>
        <source>Modify configuration options for %1</source>
        <translation>שינוי אפשרויות התצורה עבור %1</translation>
    </message>
    <message>
        <source>&amp;Encrypt Wallet...</source>
        <translation>&amp;הצפנת הארנק…</translation>
    </message>
    <message>
        <source>&amp;Backup Wallet...</source>
        <translation>&amp;גיבוי הארנק…</translation>
    </message>
    <message>
        <source>&amp;Change Passphrase...</source>
        <translation>&amp;שנה סיסמה...</translation>
    </message>
    <message>
        <source>Open &amp;URI...</source>
        <translation>פתיחת &amp;כתובת משאב…</translation>
    </message>
    <message>
        <source>Create Wallet...</source>
        <translation>צור ארנק...</translation>
    </message>
    <message>
        <source>Create a new wallet</source>
        <translation>צור ארנק חדש</translation>
    </message>
    <message>
        <source>Wallet:</source>
        <translation>ארנק:</translation>
    </message>
    <message>
        <source>Click to disable network activity.</source>
        <translation>לחץ כדי לנטרל את פעילות הרשת.</translation>
    </message>
    <message>
        <source>Network activity disabled.</source>
        <translation>פעילות הרשת נוטרלה.</translation>
    </message>
    <message>
        <source>Click to enable network activity again.</source>
        <translation>לחץ כדי לחדש את פעילות הרשת.</translation>
    </message>
    <message>
        <source>Syncing Headers (%1%)...</source>
        <translation>הכותרות מתעדכנות (%1%)...</translation>
    </message>
    <message>
        <source>Reindexing blocks on disk...</source>
        <translation>המקטעים נוספים למפתח בכונן…</translation>
    </message>
    <message>
        <source>Proxy is &lt;b&gt;enabled&lt;/b&gt;: %1</source>
        <translation>שרת הפרוקסי &lt;b&gt;פעיל&lt;/b&gt;: %1</translation>
    </message>
    <message>
        <source>Send coins to a Qtum address</source>
        <translation>שליחת מטבעות לכתובת קטום</translation>
    </message>
    <message>
        <source>Backup wallet to another location</source>
        <translation>גיבוי הארנק למיקום אחר</translation>
    </message>
    <message>
        <source>Change the passphrase used for wallet encryption</source>
        <translation>שנה את הסיסמא המשמשת להצפנת הארנק</translation>
    </message>
    <message>
        <source>&amp;Verify message...</source>
        <translation>&amp;אימות הודעה…</translation>
    </message>
    <message>
        <source>&amp;Send</source>
        <translation>&amp;שליחה</translation>
    </message>
    <message>
        <source>&amp;Receive</source>
        <translation>&amp;קבלה</translation>
    </message>
    <message>
        <source>&amp;Show / Hide</source>
        <translation>ה&amp;צגה / הסתרה</translation>
    </message>
    <message>
        <source>Show or hide the main Window</source>
        <translation>הצגה או הסתרה של החלון הראשי</translation>
    </message>
    <message>
        <source>Encrypt the private keys that belong to your wallet</source>
        <translation>הצפנת המפתחות הפרטיים ששייכים לארנק שלך</translation>
    </message>
    <message>
        <source>Sign messages with your Qtum addresses to prove you own them</source>
        <translation>חתום על הודעות עם כתובות הקטום שלך כדי להוכיח שהן בבעלותך</translation>
    </message>
    <message>
        <source>Verify messages to ensure they were signed with specified Qtum addresses</source>
        <translation>אמת הודעות כדי להבטיח שהן נחתמו עם כתובת קטום מסוימות</translation>
    </message>
    <message>
        <source>&amp;File</source>
        <translation>&amp;קובץ</translation>
    </message>
    <message>
        <source>&amp;Settings</source>
        <translation>&amp;הגדרות</translation>
    </message>
    <message>
        <source>&amp;Help</source>
        <translation>ע&amp;זרה</translation>
    </message>
    <message>
        <source>Tabs toolbar</source>
        <translation>סרגל כלים לשוניות</translation>
    </message>
    <message>
        <source>Request payments (generates QR codes and qtum: URIs)</source>
        <translation>בקשת תשלומים (יצירה של קודים מסוג QR וסכימות כתובות משאב של :qtum)</translation>
    </message>
    <message>
        <source>Show the list of used sending addresses and labels</source>
        <translation>הצג את רשימת הכתובות לשליחה שהיו בשימוש לרבות התוויות</translation>
    </message>
    <message>
        <source>Show the list of used receiving addresses and labels</source>
        <translation>הצגת רשימת הכתובות והתוויות הנמצאות בשימוש</translation>
    </message>
    <message>
<<<<<<< HEAD
        <source>Open a qtum: URI or payment request</source>
        <translation>פתיחת קטום: כתובת משאב או בקשת תשלום</translation>
    </message>
    <message>
=======
>>>>>>> ee8ca219
        <source>&amp;Command-line options</source>
        <translation>אפשרויות &amp;שורת הפקודה</translation>
    </message>
    <message numerus="yes">
        <source>%n active connection(s) to Qtum network</source>
        <translation><numerusform>חיבור אחד פעיל לרשת קטום</numerusform><numerusform>%n חיבורים פעילים לרשת קטום</numerusform><numerusform>%n חיבורים פעילים לרשת קטום</numerusform><numerusform>%n חיבורים פעילים לרשת קטום</numerusform></translation>
    </message>
    <message>
        <source>Indexing blocks on disk...</source>
        <translation>המקטעים על הכונן מסודרים באינדקס…</translation>
    </message>
    <message>
        <source>Processing blocks on disk...</source>
        <translation>מעבד בלוקים על הדיסק...</translation>
    </message>
    <message numerus="yes">
        <source>Processed %n block(s) of transaction history.</source>
        <translation><numerusform>%n מקטע של היסטוריית העברות עבר עיבוד</numerusform><numerusform>%n מקטעים של היסטוריית העברות עברו עיבוד</numerusform><numerusform>%n מקטעים של היסטוריית העברות עברו עיבוד</numerusform><numerusform>%n מקטעים של היסטוריית העברות עברו עיבוד</numerusform></translation>
    </message>
    <message>
        <source>%1 behind</source>
        <translation>%1 מאחור</translation>
    </message>
    <message>
        <source>Last received block was generated %1 ago.</source>
        <translation>המקטע האחרון שהתקבל נוצר לפני %1.</translation>
    </message>
    <message>
        <source>Transactions after this will not yet be visible.</source>
        <translation>ההעברות שבוצעו לאחר העברה זו לא יופיעו.</translation>
    </message>
    <message>
        <source>Error</source>
        <translation>שגיאה</translation>
    </message>
    <message>
        <source>Warning</source>
        <translation>אזהרה</translation>
    </message>
    <message>
        <source>Information</source>
        <translation>מידע</translation>
    </message>
    <message>
        <source>Up to date</source>
        <translation>עדכני</translation>
    </message>
    <message>
        <source>&amp;Sending addresses</source>
        <translation>&amp;כתובות למשלוח</translation>
    </message>
    <message>
        <source>&amp;Receiving addresses</source>
        <translation>&amp;כתובות לקבלה</translation>
    </message>
    <message>
        <source>Open Wallet</source>
        <translation>פתיחת ארנק</translation>
    </message>
    <message>
        <source>Open a wallet</source>
        <translation>פתיחת ארנק</translation>
    </message>
    <message>
        <source>Close Wallet...</source>
        <translation>סגירת ארנק...</translation>
    </message>
    <message>
        <source>Close wallet</source>
        <translation>סגירת ארנק</translation>
    </message>
    <message>
        <source>Show the %1 help message to get a list with possible Qtum command-line options</source>
        <translation>יש להציג את הודעת העזרה של %1 כדי להציג רשימה עם אפשרויות שורת פקודה לקטום</translation>
    </message>
    <message>
        <source>default wallet</source>
        <translation>ארנק בררת מחדל</translation>
    </message>
    <message>
        <source>No wallets available</source>
        <translation>אין ארנקים זמינים</translation>
    </message>
    <message>
        <source>&amp;Window</source>
        <translation>&amp;חלון</translation>
    </message>
    <message>
        <source>Minimize</source>
        <translation>מזעור</translation>
    </message>
    <message>
        <source>Zoom</source>
        <translation>הגדלה</translation>
    </message>
    <message>
        <source>Main Window</source>
        <translation>חלון עיקרי</translation>
    </message>
    <message>
        <source>%1 client</source>
        <translation>לקוח %1</translation>
    </message>
    <message>
        <source>Connecting to peers...</source>
        <translation>מתבצעת התחברות לעמיתים…</translation>
    </message>
    <message>
        <source>Catching up...</source>
        <translation>מתבצע עדכון…</translation>
    </message>
    <message>
        <source>Error: %1</source>
        <translation>שגיאה: %1</translation>
    </message>
    <message>
        <source>Date: %1
</source>
        <translation>תאריך: %1
</translation>
    </message>
    <message>
        <source>Amount: %1
</source>
        <translation>כמות: %1
</translation>
    </message>
    <message>
        <source>Wallet: %1
</source>
        <translation>ארנק: %1
</translation>
    </message>
    <message>
        <source>Type: %1
</source>
        <translation>סוג: %1
</translation>
    </message>
    <message>
        <source>Label: %1
</source>
        <translation>תווית: %1
</translation>
    </message>
    <message>
        <source>Address: %1
</source>
        <translation>כתובת: %1
</translation>
    </message>
    <message>
        <source>Sent transaction</source>
        <translation>העברת שליחה</translation>
    </message>
    <message>
        <source>Incoming transaction</source>
        <translation>העברת קבלה</translation>
    </message>
    <message>
        <source>HD key generation is &lt;b&gt;enabled&lt;/b&gt;</source>
        <translation>ייצור מפתחות HD &lt;b&gt;מופעל&lt;/b&gt;</translation>
    </message>
    <message>
        <source>HD key generation is &lt;b&gt;disabled&lt;/b&gt;</source>
        <translation>ייצור מפתחות HD &lt;b&gt;כבוי&lt;/b&gt;</translation>
    </message>
    <message>
        <source>Private key &lt;b&gt;disabled&lt;/b&gt;</source>
        <translation>מפתח פרטי &lt;b&gt;נוטרל&lt;/b&gt;</translation>
    </message>
    <message>
        <source>Wallet is &lt;b&gt;encrypted&lt;/b&gt; and currently &lt;b&gt;unlocked&lt;/b&gt;</source>
        <translation>הארנק &lt;b&gt;מוצפן&lt;/b&gt; ו&lt;b&gt;פתוח&lt;/b&gt; כרגע</translation>
    </message>
    <message>
        <source>Wallet is &lt;b&gt;encrypted&lt;/b&gt; and currently &lt;b&gt;locked&lt;/b&gt;</source>
        <translation>הארנק &lt;b&gt;מוצפן&lt;/b&gt; ו&lt;b&gt;נעול&lt;/b&gt; כרגע</translation>
    </message>
    <message>
        <source>A fatal error occurred. Qtum can no longer continue safely and will quit.</source>
        <translation>אירעה שגיאה חמורה. אין אפשרות להשתמש עוד בקטום באופן מאובטח והיישום ייסגר.</translation>
    </message>
</context>
<context>
    <name>CoinControlDialog</name>
    <message>
        <source>Coin Selection</source>
        <translation>בחירת מטבע</translation>
    </message>
    <message>
        <source>Quantity:</source>
        <translation>כמות:</translation>
    </message>
    <message>
        <source>Bytes:</source>
        <translation>בתים:</translation>
    </message>
    <message>
        <source>Amount:</source>
        <translation>סכום:</translation>
    </message>
    <message>
        <source>Fee:</source>
        <translation>עמלה:</translation>
    </message>
    <message>
        <source>Dust:</source>
        <translation>אבק:</translation>
    </message>
    <message>
        <source>After Fee:</source>
        <translation>לאחר עמלה:</translation>
    </message>
    <message>
        <source>Change:</source>
        <translation>עודף:</translation>
    </message>
    <message>
        <source>(un)select all</source>
        <translation>ביטול/אישור הבחירה</translation>
    </message>
    <message>
        <source>Tree mode</source>
        <translation>מצב עץ</translation>
    </message>
    <message>
        <source>List mode</source>
        <translation>מצב רשימה</translation>
    </message>
    <message>
        <source>Amount</source>
        <translation>כמות</translation>
    </message>
    <message>
        <source>Received with label</source>
        <translation>התקבל עם תווית</translation>
    </message>
    <message>
        <source>Received with address</source>
        <translation>התקבל עם כתובת</translation>
    </message>
    <message>
        <source>Date</source>
        <translation>תאריך</translation>
    </message>
    <message>
        <source>Confirmations</source>
        <translation>אישורים</translation>
    </message>
    <message>
        <source>Confirmed</source>
        <translation>מאושר</translation>
    </message>
    <message>
        <source>Copy address</source>
        <translation>העתקת הכתובת</translation>
    </message>
    <message>
        <source>Copy label</source>
        <translation>העתקת התווית</translation>
    </message>
    <message>
        <source>Copy amount</source>
        <translation>העתקת הסכום</translation>
    </message>
    <message>
        <source>Copy transaction ID</source>
        <translation>העתקת מזהה ההעברה</translation>
    </message>
    <message>
        <source>Lock unspent</source>
        <translation>נעילת יתרה</translation>
    </message>
    <message>
        <source>Unlock unspent</source>
        <translation>פתיחת יתרה</translation>
    </message>
    <message>
        <source>Copy quantity</source>
        <translation>העתקת הכמות</translation>
    </message>
    <message>
        <source>Copy fee</source>
        <translation>העתקת העמלה</translation>
    </message>
    <message>
        <source>Copy after fee</source>
        <translation>העתקה אחרי העמלה</translation>
    </message>
    <message>
        <source>Copy bytes</source>
        <translation>העתקת בתים</translation>
    </message>
    <message>
        <source>Copy dust</source>
        <translation>העתקת אבק</translation>
    </message>
    <message>
        <source>Copy change</source>
        <translation>העתקת השינוי</translation>
    </message>
    <message>
        <source>(%1 locked)</source>
        <translation>(%1 נעולים)</translation>
    </message>
    <message>
        <source>yes</source>
        <translation>כן</translation>
    </message>
    <message>
        <source>no</source>
        <translation>לא</translation>
    </message>
    <message>
        <source>This label turns red if any recipient receives an amount smaller than the current dust threshold.</source>
        <translation>תווית זו הופכת לאדומה אם מישהו מהנמענים מקבל סכום נמוך יותר מסף האבק הנוכחי.</translation>
    </message>
    <message>
        <source>Can vary +/- %1 satoshi(s) per input.</source>
        <translation>יכול להשתנות במגמה של +/- %1 סנטושי לקלט.</translation>
    </message>
    <message>
        <source>(no label)</source>
        <translation>(ללא תווית)</translation>
    </message>
    <message>
        <source>change from %1 (%2)</source>
        <translation>עודף מ־%1 (%2)</translation>
    </message>
    <message>
        <source>(change)</source>
        <translation>(עודף)</translation>
    </message>
</context>
<context>
    <name>CreateWalletActivity</name>
    <message>
        <source>Create wallet failed</source>
        <translation>יצירת הארנק נכשלה</translation>
    </message>
    <message>
        <source>Create wallet warning</source>
        <translation>אזהרה לגבי יצירת הארנק</translation>
    </message>
</context>
<context>
    <name>CreateWalletDialog</name>
    <message>
        <source>Create Wallet</source>
        <translation>צור ארנק.</translation>
    </message>
    </context>
<context>
    <name>EditAddressDialog</name>
    <message>
        <source>Edit Address</source>
        <translation>עריכת כתובת</translation>
    </message>
    <message>
        <source>&amp;Label</source>
        <translation>ת&amp;ווית</translation>
    </message>
    <message>
        <source>The label associated with this address list entry</source>
        <translation>התווית המשויכת לרשומה הזו ברשימת הכתובות</translation>
    </message>
    <message>
        <source>The address associated with this address list entry. This can only be modified for sending addresses.</source>
        <translation>הכתובת המשויכת עם רשומה זו ברשימת הכתובות. ניתן לשנות זאת רק עבור כתובות לשליחה.</translation>
    </message>
    <message>
        <source>&amp;Address</source>
        <translation>&amp;כתובת</translation>
    </message>
    <message>
        <source>New sending address</source>
        <translation>כתובת שליחה חדשה</translation>
    </message>
    <message>
        <source>Edit receiving address</source>
        <translation>עריכת כתובת הקבלה</translation>
    </message>
    <message>
        <source>Edit sending address</source>
        <translation>עריכת כתובת השליחה</translation>
    </message>
    <message>
        <source>The entered address "%1" is not a valid Qtum address.</source>
        <translation>הכתובת שהוקלדה „%1” היא אינה כתובת קטום תקנית.</translation>
    </message>
    <message>
        <source>Address "%1" already exists as a receiving address with label "%2" and so cannot be added as a sending address.</source>
        <translation>כתובת "%1" כבר קיימת ככתובת מקבלת עם תווית "%2" ולכן לא ניתן להוסיף אותה ככתובת שולחת</translation>
    </message>
    <message>
        <source>The entered address "%1" is already in the address book with label "%2".</source>
        <translation>הכתובת שהוכנסה "%1" כבר נמצאת בפנקס הכתובות עם התווית "%2".</translation>
    </message>
    <message>
        <source>Could not unlock wallet.</source>
        <translation>לא ניתן לשחרר את הארנק.</translation>
    </message>
    <message>
        <source>New key generation failed.</source>
        <translation>יצירת המפתח החדש נכשלה.</translation>
    </message>
</context>
<context>
    <name>FreespaceChecker</name>
    <message>
        <source>A new data directory will be created.</source>
        <translation>תיקיית נתונים חדשה תיווצר.</translation>
    </message>
    <message>
        <source>name</source>
        <translation>שם</translation>
    </message>
    <message>
        <source>Directory already exists. Add %1 if you intend to create a new directory here.</source>
        <translation>התיקייה כבר קיימת. ניתן להוסיף %1 אם יש ליצור תיקייה חדשה כאן.</translation>
    </message>
    <message>
        <source>Path already exists, and is not a directory.</source>
        <translation>הנתיב כבר קיים ואינו מצביע על תיקייה.</translation>
    </message>
    <message>
        <source>Cannot create data directory here.</source>
        <translation>לא ניתן ליצור כאן תיקיית נתונים.</translation>
    </message>
</context>
<context>
    <name>HelpMessageDialog</name>
    <message>
        <source>version</source>
        <translation>גרסה</translation>
    </message>
    <message>
        <source>About %1</source>
        <translation>אודות %1</translation>
    </message>
    <message>
        <source>Command-line options</source>
        <translation>אפשרויות שורת פקודה</translation>
    </message>
</context>
<context>
    <name>Intro</name>
    <message>
        <source>Welcome</source>
        <translation>ברוך בואך</translation>
    </message>
    <message>
        <source>Welcome to %1.</source>
        <translation>ברוך בואך אל %1.</translation>
    </message>
    <message>
        <source>As this is the first time the program is launched, you can choose where %1 will store its data.</source>
        <translation>כיוון שזו ההפעלה הראשונה של התכנית, ניתן לבחור היכן יאוחסן המידע של %1.</translation>
    </message>
    <message>
        <source>When you click OK, %1 will begin to download and process the full %4 block chain (%2GB) starting with the earliest transactions in %3 when %4 initially launched.</source>
        <translation>בעת לחיצה על אישור, %1 יחל בהורדה ועיבוד מלאים של שרשרת המקטעים %4 (%2 ג״ב) החל מההעברות הראשונות ב־%3 עם ההשקה הראשונית של %4.</translation>
    </message>
    <message>
        <source>This initial synchronisation is very demanding, and may expose hardware problems with your computer that had previously gone unnoticed. Each time you run %1, it will continue downloading where it left off.</source>
        <translation>הסינכרון הראשוני הוא תובעני ועלול לחשוף בעיות חומרה במחשב שהיו חבויות עד כה. כל פעם שתריץ %1 התהליך ימשיך בהורדה מהנקודה שבה הוא עצר לאחרונה.</translation>
    </message>
    <message>
        <source>If you have chosen to limit block chain storage (pruning), the historical data must still be downloaded and processed, but will be deleted afterward to keep your disk usage low.</source>
        <translation>אם בחרת להגביל את שטח האחרון לשרשרת, עדיין נדרש מידע היסטורי להורדה ועיבוד אך המידע ההיסטורי יימחק לאחר מכן כדי לשמור על צריכת שטח האחסון בדיסק נמוכה.</translation>
    </message>
    <message>
        <source>Use the default data directory</source>
        <translation>שימוש בבררת המחדל של תיקיית הנתונים.</translation>
    </message>
    <message>
        <source>Use a custom data directory:</source>
        <translation>שימוש בתיקיית נתונים מותאמת אישית:</translation>
    </message>
    <message>
        <source>Qtum</source>
        <translation>קטום</translation>
    </message>
    <message>
        <source>At least %1 GB of data will be stored in this directory, and it will grow over time.</source>
        <translation>מידע בנפח של לפחות %1 ג׳יגה-בייט יאוחסן בתיקייה זו, והוא יגדל עם הזמן.</translation>
    </message>
    <message>
        <source>Approximately %1 GB of data will be stored in this directory.</source>
        <translation>מידע בנפח של כ-%1 ג׳יגה-בייט יאוחסן בתיקייה זו.</translation>
    </message>
    <message>
        <source>%1 will download and store a copy of the Qtum block chain.</source>
        <translation>%1 תוריד ותאחסן עותק של שרשרת הבלוקים של קטום.</translation>
    </message>
    <message>
        <source>The wallet will also be stored in this directory.</source>
        <translation>הארנק גם מאוחסן בתיקייה הזו.</translation>
    </message>
    <message>
        <source>Error: Specified data directory "%1" cannot be created.</source>
        <translation>שגיאה: לא ניתן ליצור את תיקיית הנתונים שצוינה „%1“.</translation>
    </message>
    <message>
        <source>Error</source>
        <translation>שגיאה</translation>
    </message>
    <message numerus="yes">
        <source>%n GB of free space available</source>
        <translation><numerusform>ג״ב של מקום פנוי זמין</numerusform><numerusform>%n ג״ב של מקום פנוי זמינים</numerusform><numerusform>%n ג״ב של מקום פנוי זמינים</numerusform><numerusform>%n ג״ב של מקום פנוי זמינים</numerusform></translation>
    </message>
    <message numerus="yes">
        <source>(of %n GB needed)</source>
        <translation><numerusform>(מתוך %n ג״ב נדרשים)</numerusform><numerusform>(מתוך %n ג״ב נדרשים)</numerusform><numerusform>(מתוך %n ג״ב נדרשים)</numerusform><numerusform>(מתוך %n ג״ב נדרשים)</numerusform></translation>
    </message>
    </context>
<context>
    <name>ModalOverlay</name>
    <message>
        <source>Form</source>
        <translation>טופס</translation>
    </message>
    <message>
        <source>Recent transactions may not yet be visible, and therefore your wallet's balance might be incorrect. This information will be correct once your wallet has finished synchronizing with the qtum network, as detailed below.</source>
        <translation>ייתכן שהעברות שבוצעו לאחרונה לא יופיעו עדיין, ולכן המאזן בארנק שלך יהיה שגוי. המידע הנכון יוצג במלואו כאשר הארנק שלך יסיים להסתנכרן עם רשת הקטום, כמפורט למטה.</translation>
    </message>
    <message>
        <source>Attempting to spend qtums that are affected by not-yet-displayed transactions will not be accepted by the network.</source>
        <translation>הרשת תסרב לקבל הוצאת ביטקוינים במידה והם כבר נמצאים בהעברות אשר לא מוצגות עדיין.</translation>
    </message>
    <message>
        <source>Number of blocks left</source>
        <translation>מספר מקטעים שנותרו</translation>
    </message>
    <message>
        <source>Unknown...</source>
        <translation>לא ידוע...</translation>
    </message>
    <message>
        <source>Last block time</source>
        <translation>זמן המקטע האחרון</translation>
    </message>
    <message>
        <source>Progress</source>
        <translation>התקדמות</translation>
    </message>
    <message>
        <source>Progress increase per hour</source>
        <translation>התקדמות לפי שעה</translation>
    </message>
    <message>
        <source>calculating...</source>
        <translation>נערך חישוב…</translation>
    </message>
    <message>
        <source>Estimated time left until synced</source>
        <translation>הזמן המוערך שנותר עד הסנכרון</translation>
    </message>
    <message>
        <source>Hide</source>
        <translation>הסתר</translation>
    </message>
    <message>
        <source>Unknown. Syncing Headers (%1, %2%)...</source>
        <translation>לא ידוע. סינכרון כותרות (%1, %2%)...</translation>
    </message>
</context>
<context>
    <name>OpenURIDialog</name>
    <message>
        <source>URI:</source>
        <translation>כתובת משאב:</translation>
    </message>
</context>
<context>
    <name>OpenWalletActivity</name>
    <message>
        <source>default wallet</source>
        <translation>ארנק בררת מחדל</translation>
    </message>
    <message>
        <source>Opening Wallet &lt;b&gt;%1&lt;/b&gt;...</source>
        <translation>פותח ארנק&lt;b&gt;%1&lt;/b&gt;...</translation>
    </message>
</context>
<context>
    <name>OptionsDialog</name>
    <message>
        <source>Options</source>
        <translation>אפשרויות</translation>
    </message>
    <message>
        <source>&amp;Main</source>
        <translation>&amp;ראשי</translation>
    </message>
    <message>
        <source>Automatically start %1 after logging in to the system.</source>
        <translation>להפעיל את %1 אוטומטית לאחר הכניסה למערכת.</translation>
    </message>
    <message>
        <source>&amp;Start %1 on system login</source>
        <translation>ה&amp;פעלת %1 עם הכניסה למערכת</translation>
    </message>
    <message>
        <source>Size of &amp;database cache</source>
        <translation>גודל מ&amp;טמון מסד הנתונים</translation>
    </message>
    <message>
        <source>Number of script &amp;verification threads</source>
        <translation>מספר תהליכי ה&amp;אימות של הסקריפט</translation>
    </message>
    <message>
        <source>IP address of the proxy (e.g. IPv4: 127.0.0.1 / IPv6: ::1)</source>
        <translation>כתובת ה־IP של המתווך (לדוגמה IPv4: 127.0.0.1‏ / IPv6: ::1)</translation>
    </message>
    <message>
        <source>Shows if the supplied default SOCKS5 proxy is used to reach peers via this network type.</source>
        <translation>מראה אם פרוקסי SOCKS5 המסופק כבררת מחדל משמש להתקשרות עם עמיתים באמצעות סוג רשת זה.</translation>
    </message>
    <message>
        <source>Use separate SOCKS&amp;5 proxy to reach peers via Tor hidden services:</source>
        <translation>השתמשו בפרוקסי SOCKS&amp;5 נפרד כדי להתקשר עם עמיתים באמצעות שירותים חבויים ברשת Tor:</translation>
    </message>
    <message>
        <source>Hide the icon from the system tray.</source>
        <translation>הסתר את סמל מגש המערכת</translation>
    </message>
    <message>
        <source>&amp;Hide tray icon</source>
        <translation>&amp;הסתרת צלמית מגירה</translation>
    </message>
    <message>
        <source>Minimize instead of exit the application when the window is closed. When this option is enabled, the application will be closed only after selecting Exit in the menu.</source>
        <translation>מזער ואל תצא מהאפליקציה עם סגירת החלון. כאשר אפשרות זו דלוקה, האפליקציה תיסגר רק בבחירת ״יציאה״ בתפריט.</translation>
    </message>
    <message>
        <source>Third party URLs (e.g. a block explorer) that appear in the transactions tab as context menu items. %s in the URL is replaced by transaction hash. Multiple URLs are separated by vertical bar |.</source>
        <translation>כתובות צד־שלישי (כגון: סייר מקטעים) שמופיעים בלשונית ההעברות בתור פריטים בתפריט ההקשר. %s בכתובת מוחלף בגיבוב ההעברה. מספר כתובות יופרדו בפס אנכי |.</translation>
    </message>
    <message>
        <source>Open the %1 configuration file from the working directory.</source>
        <translation>פתיחת קובץ התצורה של %1 מתיקיית העבודה.</translation>
    </message>
    <message>
        <source>Open Configuration File</source>
        <translation>פתיחת קובץ ההגדרות</translation>
    </message>
    <message>
        <source>Reset all client options to default.</source>
        <translation>איפוס כל אפשרויות התכנית לבררת המחדל.</translation>
    </message>
    <message>
        <source>&amp;Reset Options</source>
        <translation>&amp;איפוס אפשרויות</translation>
    </message>
    <message>
        <source>&amp;Network</source>
        <translation>&amp;רשת</translation>
    </message>
    <message>
        <source>Disables some advanced features but all blocks will still be fully validated. Reverting this setting requires re-downloading the entire blockchain. Actual disk usage may be somewhat higher.</source>
        <translation>משבית מספר תכונות מתקדמות אבל כל הבלוקים עדיין יעברו אימות מלא. שינוי של הגדרה זו מצריך הורדה מחדש של הבלוקצ'יין. נצילות הדיסק עלולה לעלות.</translation>
    </message>
    <message>
        <source>Prune &amp;block storage to</source>
        <translation>יש לגזום את &amp;מאגר הבלוקים אל</translation>
    </message>
    <message>
        <source>GB</source>
        <translation>ג״ב</translation>
    </message>
    <message>
        <source>Reverting this setting requires re-downloading the entire blockchain.</source>
        <translation>שינוי הגדרה זו מצריך הורדה מחדש של הבלוקצ'יין</translation>
    </message>
    <message>
        <source>MiB</source>
        <translation>MiB</translation>
    </message>
    <message>
        <source>(0 = auto, &lt;0 = leave that many cores free)</source>
        <translation>(0 = אוטומטי, &lt;0 = להשאיר כזאת כמות של ליבות חופשיות)</translation>
    </message>
    <message>
        <source>W&amp;allet</source>
        <translation>&amp;ארנק</translation>
    </message>
    <message>
        <source>Expert</source>
        <translation>מומחה</translation>
    </message>
    <message>
        <source>Enable coin &amp;control features</source>
        <translation>הפעלת תכונות &amp;בקרת מטבעות</translation>
    </message>
    <message>
        <source>If you disable the spending of unconfirmed change, the change from a transaction cannot be used until that transaction has at least one confirmation. This also affects how your balance is computed.</source>
        <translation>אם אפשרות ההשקעה של עודף בלתי מאושר תנוטרל, לא ניתן יהיה להשתמש בעודף מההעברה עד שלהעברה יהיה לפחות אישור אחד. פעולה זו גם משפיעה על חישוב המאזן שלך.</translation>
    </message>
    <message>
        <source>&amp;Spend unconfirmed change</source>
        <translation>עודף &amp;בלתי מאושר מההשקעה</translation>
    </message>
    <message>
        <source>Automatically open the Qtum client port on the router. This only works when your router supports UPnP and it is enabled.</source>
        <translation>פתיחת הפתחה של קטום בנתב באופן אוטומטי. עובד רק אם UPnP מופעל ונתמך בנתב.</translation>
    </message>
    <message>
        <source>Map port using &amp;UPnP</source>
        <translation>מיפוי פתחה באמצעות UPnP</translation>
    </message>
    <message>
        <source>Accept connections from outside.</source>
        <translation>אשר חיבורים חיצוניים</translation>
    </message>
    <message>
        <source>Allow incomin&amp;g connections</source>
        <translation>לאפשר חיבורים &amp;נכנסים</translation>
    </message>
    <message>
        <source>Connect to the Qtum network through a SOCKS5 proxy.</source>
        <translation>התחבר לרשת הקטום דרך פרוקסי SOCKS5.</translation>
    </message>
    <message>
        <source>&amp;Connect through SOCKS5 proxy (default proxy):</source>
        <translation>להתחבר &amp;דרך מתווך SOCKS5 (מתווך בררת מחדל):</translation>
    </message>
    <message>
        <source>Proxy &amp;IP:</source>
        <translation>כתובת ה־IP של המ&amp;תווך:</translation>
    </message>
    <message>
        <source>&amp;Port:</source>
        <translation>&amp;פתחה:</translation>
    </message>
    <message>
        <source>Port of the proxy (e.g. 9050)</source>
        <translation>הפתחה של המתווך (למשל 9050)</translation>
    </message>
    <message>
        <source>Used for reaching peers via:</source>
        <translation>עבור הגעה לעמיתים דרך:</translation>
    </message>
    <message>
        <source>IPv4</source>
        <translation>IPv4</translation>
    </message>
    <message>
        <source>IPv6</source>
        <translation>IPv6</translation>
    </message>
    <message>
        <source>Tor</source>
        <translation>Tor</translation>
    </message>
    <message>
        <source>Connect to the Qtum network through a separate SOCKS5 proxy for Tor hidden services.</source>
        <translation>התחברות לרשת קטום דרך מתווך SOCKS5 נפרד לשירותי Tor נסתרים.</translation>
    </message>
    <message>
        <source>&amp;Window</source>
        <translation>&amp;חלון</translation>
    </message>
    <message>
        <source>Show only a tray icon after minimizing the window.</source>
        <translation>הצג סמל מגש בלבד לאחר מזעור החלון.</translation>
    </message>
    <message>
        <source>&amp;Minimize to the tray instead of the taskbar</source>
        <translation>מ&amp;זעור למגש במקום לשורת המשימות</translation>
    </message>
    <message>
        <source>M&amp;inimize on close</source>
        <translation>מ&amp;זעור עם סגירה</translation>
    </message>
    <message>
        <source>&amp;Display</source>
        <translation>ת&amp;צוגה</translation>
    </message>
    <message>
        <source>User Interface &amp;language:</source>
        <translation>&amp;שפת מנשק המשתמש:</translation>
    </message>
    <message>
        <source>The user interface language can be set here. This setting will take effect after restarting %1.</source>
        <translation>ניתן להגדיר כאן את שפת מנשק המשתמש. הגדרה זו תיכנס לתוקף לאחר הפעלה של %1 מחדש.</translation>
    </message>
    <message>
        <source>&amp;Unit to show amounts in:</source>
        <translation>י&amp;חידת מידה להצגת כמויות:</translation>
    </message>
    <message>
        <source>Choose the default subdivision unit to show in the interface and when sending coins.</source>
        <translation>ניתן לבחור את בררת המחדל ליחידת החלוקה שתוצג במנשק ובעת שליחת מטבעות.</translation>
    </message>
    <message>
        <source>Whether to show coin control features or not.</source>
        <translation>האם להציג תכונות שליטת מטבע או לא.</translation>
    </message>
    <message>
        <source>&amp;Third party transaction URLs</source>
        <translation>&amp;כתובות אינטרנט של עסקאות צד שלישי</translation>
    </message>
    <message>
        <source>Options set in this dialog are overridden by the command line or in the configuration file:</source>
        <translation>אפשרויות שמוגדרות בדיאלוג הזה נדרסות ע"י שורת הפקודה או קובץ הקונפיגורציה</translation>
    </message>
    <message>
        <source>&amp;OK</source>
        <translation>&amp;אישור</translation>
    </message>
    <message>
        <source>&amp;Cancel</source>
        <translation>&amp;ביטול</translation>
    </message>
    <message>
        <source>default</source>
        <translation>בררת מחדל</translation>
    </message>
    <message>
        <source>none</source>
        <translation>ללא</translation>
    </message>
    <message>
        <source>Confirm options reset</source>
        <translation>אישור איפוס האפשרויות</translation>
    </message>
    <message>
        <source>Client restart required to activate changes.</source>
        <translation>נדרשת הפעלה מחדש של הלקוח כדי להפעיל את השינויים.</translation>
    </message>
    <message>
        <source>Client will be shut down. Do you want to proceed?</source>
        <translation>הלקוח יכבה. להמשיך?</translation>
    </message>
    <message>
        <source>Configuration options</source>
        <translation>אפשרויות להגדרה</translation>
    </message>
    <message>
        <source>The configuration file is used to specify advanced user options which override GUI settings. Additionally, any command-line options will override this configuration file.</source>
        <translation>בקובץ ההגדרות ניתן לציין אפשרויות מתקדמות אשר יקבלו עדיפות על ההגדרות בממשק הגרפי. כמו כן, אפשרויות בשורת הפקודה יקבלו עדיפות על קובץ ההגדרות.</translation>
    </message>
    <message>
        <source>Error</source>
        <translation>שגיאה</translation>
    </message>
    <message>
        <source>The configuration file could not be opened.</source>
        <translation>לא ניתן לפתוח את קובץ ההגדרות</translation>
    </message>
    <message>
        <source>This change would require a client restart.</source>
        <translation>שינוי זה ידרוש הפעלה מחדש של תכנית הלקוח.</translation>
    </message>
    <message>
        <source>The supplied proxy address is invalid.</source>
        <translation>כתובת המתווך שסופקה אינה תקינה.</translation>
    </message>
</context>
<context>
    <name>OverviewPage</name>
    <message>
        <source>Form</source>
        <translation>טופס</translation>
    </message>
    <message>
        <source>The displayed information may be out of date. Your wallet automatically synchronizes with the Qtum network after a connection is established, but this process has not completed yet.</source>
        <translation>המידע המוצג עשוי להיות מיושן. הארנק שלך מסתנכרן באופן אוטומטי עם רשת הקטום לאחר יצירת החיבור, אך התהליך טרם הסתיים.</translation>
    </message>
    <message>
        <source>Watch-only:</source>
        <translation>צפייה בלבד:</translation>
    </message>
    <message>
        <source>Available:</source>
        <translation>זמין:</translation>
    </message>
    <message>
        <source>Your current spendable balance</source>
        <translation>היתרה הזמינה הנוכחית</translation>
    </message>
    <message>
        <source>Pending:</source>
        <translation>בהמתנה:</translation>
    </message>
    <message>
        <source>Total of transactions that have yet to be confirmed, and do not yet count toward the spendable balance</source>
        <translation>הסכום הכולל של העברות שטרם אושרו ועדיין אינן נספרות בחישוב היתרה הזמינה</translation>
    </message>
    <message>
        <source>Immature:</source>
        <translation>לא בשל:</translation>
    </message>
    <message>
        <source>Mined balance that has not yet matured</source>
        <translation>מאזן שנכרה וטרם הבשיל</translation>
    </message>
    <message>
        <source>Balances</source>
        <translation>מאזנים</translation>
    </message>
    <message>
        <source>Total:</source>
        <translation>סך הכול:</translation>
    </message>
    <message>
        <source>Your current total balance</source>
        <translation>סך כל היתרה הנוכחית שלך</translation>
    </message>
    <message>
        <source>Your current balance in watch-only addresses</source>
        <translation>המאזן הנוכחי שלך בכתובות לקריאה בלבד</translation>
    </message>
    <message>
        <source>Spendable:</source>
        <translation>ניתנים לבזבוז</translation>
    </message>
    <message>
        <source>Recent transactions</source>
        <translation>העברות אחרונות</translation>
    </message>
    <message>
        <source>Unconfirmed transactions to watch-only addresses</source>
        <translation>העברות בלתי מאושרות לכתובות לצפייה בלבד</translation>
    </message>
    <message>
        <source>Mined balance in watch-only addresses that has not yet matured</source>
        <translation>מאזן לאחר כרייה בכתובות לצפייה בלבד שעדיין לא הבשילו</translation>
    </message>
    <message>
        <source>Current total balance in watch-only addresses</source>
        <translation>המאזן הכולל הנוכחי בכתובות לצפייה בלבד</translation>
    </message>
</context>
<context>
    <name>PaymentServer</name>
    <message>
        <source>Payment request error</source>
        <translation>שגיאת בקשת תשלום</translation>
    </message>
    <message>
        <source>Cannot start qtum: click-to-pay handler</source>
        <translation>לא ניתן להפעיל את המקשר qtum: click-to-pay</translation>
    </message>
    <message>
        <source>URI handling</source>
        <translation>טיפול בכתובות</translation>
    </message>
    <message>
        <source>'qtum://' is not a valid URI. Use 'qtum:' instead.</source>
        <translation>'//:qtum' אינה כתובת URI תקינה. השתמשו במקום ב ':qtum'.</translation>
<<<<<<< HEAD
    </message>
    <message>
        <source>You are using a BIP70 URL which will be unsupported in the future.</source>
        <translation>אתם משתמשים בכתובת אינטרנט BIP70 אשר לא תתמך בעתיד</translation>
    </message>
    <message>
        <source>Payment request fetch URL is invalid: %1</source>
        <translation>כתובת ה URL של בקשת התשלום אינה תקינה : %1</translation>
    </message>
    <message>
        <source>Cannot process payment request because BIP70 support was not compiled in.</source>
        <translation>אין אפשרות לבצע עיבוד בקשת תשלום כיון שהתמיכה ב BIP70 אינה כלולה בקוד.</translation>
=======
>>>>>>> ee8ca219
    </message>
    <message>
        <source>Invalid payment address %1</source>
        <translation>כתובת תשלום שגויה %1</translation>
    </message>
    <message>
        <source>URI cannot be parsed! This can be caused by an invalid Qtum address or malformed URI parameters.</source>
        <translation>לא ניתן לנתח את כתובת המשאב! מצב זה יכול לקרות עקב כתובת קטום שגויה או פרמטרים שגויים בכתובת המשאב.</translation>
    </message>
    <message>
        <source>Payment request file handling</source>
        <translation>טיפול בקבצי בקשות תשלום</translation>
    </message>
</context>
<context>
    <name>PeerTableModel</name>
    <message>
        <source>User Agent</source>
        <translation>סוכן משתמש</translation>
    </message>
    <message>
        <source>Node/Service</source>
        <translation>צומת/שירות</translation>
    </message>
    <message>
        <source>NodeId</source>
        <translation>מזהה צומת</translation>
    </message>
    <message>
        <source>Ping</source>
        <translation>פינג</translation>
    </message>
    <message>
        <source>Sent</source>
        <translation>נשלחו</translation>
    </message>
    <message>
        <source>Received</source>
        <translation>התקבלו</translation>
    </message>
</context>
<context>
    <name>QObject</name>
    <message>
        <source>Amount</source>
        <translation>כמות</translation>
    </message>
    <message>
        <source>Enter a Qtum address (e.g. %1)</source>
        <translation>נא להזין כתובת קטום (למשל: %1)</translation>
    </message>
    <message>
        <source>%1 d</source>
        <translation>%1 ימים</translation>
    </message>
    <message>
        <source>%1 h</source>
        <translation>%1 שעות</translation>
    </message>
    <message>
        <source>%1 m</source>
        <translation>%1 דקות</translation>
    </message>
    <message>
        <source>%1 s</source>
        <translation>%1 שניות</translation>
    </message>
    <message>
        <source>None</source>
        <translation>ללא</translation>
    </message>
    <message>
        <source>N/A</source>
        <translation>לא זמין</translation>
    </message>
    <message>
        <source>%1 ms</source>
        <translation>%1 מילישניות</translation>
    </message>
    <message numerus="yes">
        <source>%n second(s)</source>
        <translation><numerusform>שנייה אחת</numerusform><numerusform>%n שניות</numerusform><numerusform>%n שניות</numerusform><numerusform>%n שניות</numerusform></translation>
    </message>
    <message numerus="yes">
        <source>%n minute(s)</source>
        <translation><numerusform>דקה אחת</numerusform><numerusform>%n דקות</numerusform><numerusform>%n דקות</numerusform><numerusform>%n דקות</numerusform></translation>
    </message>
    <message numerus="yes">
        <source>%n hour(s)</source>
        <translation><numerusform>שעה אחת</numerusform><numerusform>%n שעות</numerusform><numerusform>%n שעות</numerusform><numerusform>%n שעות</numerusform></translation>
    </message>
    <message numerus="yes">
        <source>%n day(s)</source>
        <translation><numerusform>יום אחד</numerusform><numerusform>%n ימים</numerusform><numerusform>%n ימים</numerusform><numerusform>%n ימים</numerusform></translation>
    </message>
    <message numerus="yes">
        <source>%n week(s)</source>
        <translation><numerusform>שבוע אחד</numerusform><numerusform>%n שבועות</numerusform><numerusform>%n שבועות</numerusform><numerusform>%n שבועות</numerusform></translation>
    </message>
    <message>
        <source>%1 and %2</source>
        <translation>%1 ו%2</translation>
    </message>
    <message numerus="yes">
        <source>%n year(s)</source>
        <translation><numerusform>שנה אחת</numerusform><numerusform>%n שנים</numerusform><numerusform>%n שנים</numerusform><numerusform>%n שנים</numerusform></translation>
    </message>
    <message>
        <source>%1 B</source>
        <translation>%1 ב׳</translation>
    </message>
    <message>
        <source>%1 KB</source>
        <translation>%1 ק״ב</translation>
    </message>
    <message>
        <source>%1 MB</source>
        <translation>%1 מ״ב</translation>
    </message>
    <message>
        <source>%1 GB</source>
        <translation>%1 ג״ב</translation>
    </message>
    <message>
        <source>Error: Specified data directory "%1" does not exist.</source>
        <translation>שגיאה: תיקיית הנתונים שצוינה „%1” אינה קיימת.</translation>
    </message>
    <message>
        <source>Error: Cannot parse configuration file: %1.</source>
        <translation>שגיאה: כשל בפענוח קובץ הקונפיגורציה: %1.</translation>
    </message>
    <message>
        <source>Error: %1</source>
        <translation>שגיאה: %1</translation>
    </message>
    <message>
        <source>%1 didn't yet exit safely...</source>
        <translation>הסגירה של %1 לא הושלמה בהצלחה עדיין…</translation>
    </message>
    <message>
        <source>unknown</source>
        <translation>לא ידוע</translation>
    </message>
</context>
<context>
    <name>QRImageWidget</name>
    <message>
        <source>&amp;Save Image...</source>
        <translation>&amp;שמירת תמונה…</translation>
    </message>
    <message>
        <source>&amp;Copy Image</source>
        <translation>העתקת ת&amp;מונה</translation>
    </message>
    <message>
        <source>Resulting URI too long, try to reduce the text for label / message.</source>
        <translation>הכתובת שנוצרה ארוכה מדי, כדאי לנסות לקצר את הטקסט של התווית / הודעה.</translation>
    </message>
    <message>
        <source>Error encoding URI into QR Code.</source>
        <translation>שגיאה בקידוד ה URI לברקוד.</translation>
    </message>
    <message>
        <source>Save QR Code</source>
        <translation>שמירת קוד QR</translation>
    </message>
    <message>
        <source>PNG Image (*.png)</source>
        <translation>תמונת PNG (‏‎*.png)</translation>
    </message>
</context>
<context>
    <name>RPCConsole</name>
    <message>
        <source>N/A</source>
        <translation>לא זמין</translation>
    </message>
    <message>
        <source>Client version</source>
        <translation>גרסה</translation>
    </message>
    <message>
        <source>&amp;Information</source>
        <translation>מי&amp;דע</translation>
    </message>
    <message>
        <source>General</source>
        <translation>כללי</translation>
    </message>
    <message>
        <source>Using BerkeleyDB version</source>
        <translation>גרסת BerkeleyDB</translation>
    </message>
    <message>
        <source>Datadir</source>
        <translation>Datadir</translation>
    </message>
    <message>
        <source>To specify a non-default location of the data directory use the '%1' option.</source>
        <translation>כדי לשנות את מיקום תיקית הנתונים יש להשתמש באופצית '%1' .</translation>
    </message>
    <message>
        <source>Blocksdir</source>
        <translation>Blocksdir</translation>
    </message>
    <message>
        <source>To specify a non-default location of the blocks directory use the '%1' option.</source>
        <translation>כדי לשנות את מיקום תיקית הבלוקים יש להשתמש באופצית '%1' .</translation>
    </message>
    <message>
        <source>Startup time</source>
        <translation>זמן עלייה</translation>
    </message>
    <message>
        <source>Network</source>
        <translation>רשת</translation>
    </message>
    <message>
        <source>Name</source>
        <translation>שם</translation>
    </message>
    <message>
        <source>Number of connections</source>
        <translation>מספר חיבורים</translation>
    </message>
    <message>
        <source>Block chain</source>
        <translation>שרשרת מקטעים</translation>
    </message>
    <message>
        <source>Current number of blocks</source>
        <translation>מספר המקטעים הנוכחי</translation>
    </message>
    <message>
        <source>Memory Pool</source>
        <translation>מאגר זכרון</translation>
    </message>
    <message>
        <source>Current number of transactions</source>
        <translation>מספר עסקאות נוכחי</translation>
    </message>
    <message>
        <source>Memory usage</source>
        <translation>ניצול זכרון</translation>
    </message>
    <message>
        <source>Wallet: </source>
        <translation>ארנק:</translation>
    </message>
    <message>
        <source>(none)</source>
        <translation>(אין)</translation>
    </message>
    <message>
        <source>&amp;Reset</source>
        <translation>&amp;איפוס</translation>
    </message>
    <message>
        <source>Received</source>
        <translation>התקבלו</translation>
    </message>
    <message>
        <source>Sent</source>
        <translation>נשלחו</translation>
    </message>
    <message>
        <source>&amp;Peers</source>
        <translation>&amp;עמיתים</translation>
    </message>
    <message>
        <source>Banned peers</source>
        <translation>משתמשים חסומים</translation>
    </message>
    <message>
        <source>Select a peer to view detailed information.</source>
        <translation>נא לבחור בעמית כדי להציג מידע מפורט.</translation>
    </message>
    <message>
        <source>Whitelisted</source>
        <translation>ברשימה הלבנה</translation>
    </message>
    <message>
        <source>Direction</source>
        <translation>כיוון</translation>
    </message>
    <message>
        <source>Version</source>
        <translation>גרסה</translation>
    </message>
    <message>
        <source>Starting Block</source>
        <translation>בלוק התחלה</translation>
    </message>
    <message>
        <source>Synced Headers</source>
        <translation>כותרות עדכניות</translation>
    </message>
    <message>
        <source>Synced Blocks</source>
        <translation>בלוקים מסונכרנים</translation>
    </message>
    <message>
        <source>User Agent</source>
        <translation>סוכן משתמש</translation>
    </message>
    <message>
        <source>Open the %1 debug log file from the current data directory. This can take a few seconds for large log files.</source>
        <translation>פתחו את לוג ניפוי השגיאות ה%1 מתיקיית הנתונים הנוכחית. עבור קבצי לוג גדולים ייתכן זמן המתנה של מספר שניות.</translation>
    </message>
    <message>
        <source>Decrease font size</source>
        <translation>הקטן גודל גופן</translation>
    </message>
    <message>
        <source>Increase font size</source>
        <translation>הגדל גודל גופן</translation>
    </message>
    <message>
        <source>Services</source>
        <translation>שירותים</translation>
    </message>
    <message>
        <source>Ban Score</source>
        <translation>דירוג חסימה</translation>
    </message>
    <message>
        <source>Connection Time</source>
        <translation>זמן החיבור</translation>
    </message>
    <message>
        <source>Last Send</source>
        <translation>שליחה אחרונה</translation>
    </message>
    <message>
        <source>Last Receive</source>
        <translation>קבלה אחרונה</translation>
    </message>
    <message>
        <source>Ping Time</source>
        <translation>זמן המענה</translation>
    </message>
    <message>
        <source>The duration of a currently outstanding ping.</source>
        <translation>משך הפינג הבולט הנוכחי</translation>
    </message>
    <message>
        <source>Ping Wait</source>
        <translation>פינג</translation>
    </message>
    <message>
        <source>Min Ping</source>
        <translation>פינג מינימלי</translation>
    </message>
    <message>
        <source>Time Offset</source>
        <translation>הפרש זמן</translation>
    </message>
    <message>
        <source>Last block time</source>
        <translation>זמן המקטע האחרון</translation>
    </message>
    <message>
        <source>&amp;Open</source>
        <translation>&amp;פתיחה</translation>
    </message>
    <message>
        <source>&amp;Console</source>
        <translation>מ&amp;סוף בקרה</translation>
    </message>
    <message>
        <source>&amp;Network Traffic</source>
        <translation>&amp;תעבורת רשת</translation>
    </message>
    <message>
        <source>Totals</source>
        <translation>סכומים</translation>
    </message>
    <message>
        <source>In:</source>
        <translation>נכנס:</translation>
    </message>
    <message>
        <source>Out:</source>
        <translation>יוצא:</translation>
    </message>
    <message>
        <source>Debug log file</source>
        <translation>קובץ יומן ניפוי</translation>
    </message>
    <message>
        <source>Clear console</source>
        <translation>ניקוי מסוף הבקרה</translation>
    </message>
    <message>
        <source>1 &amp;hour</source>
        <translation>&amp;שעה אחת</translation>
    </message>
    <message>
        <source>1 &amp;day</source>
        <translation>&amp;יום אחד</translation>
    </message>
    <message>
        <source>1 &amp;week</source>
        <translation>ש&amp;בוע אחד</translation>
    </message>
    <message>
        <source>1 &amp;year</source>
        <translation>ש&amp;נה אחת</translation>
    </message>
    <message>
        <source>&amp;Disconnect</source>
        <translation>&amp;ניתוק</translation>
    </message>
    <message>
        <source>Ban for</source>
        <translation>חסימה למשך</translation>
    </message>
    <message>
        <source>&amp;Unban</source>
        <translation>&amp;שחרור חסימה</translation>
    </message>
    <message>
        <source>Welcome to the %1 RPC console.</source>
        <translation>ברוך בואך למסוף ה־RPC של %1.</translation>
    </message>
    <message>
        <source>Use up and down arrows to navigate history, and %1 to clear screen.</source>
        <translation>יש להשתמש בחצים למעלה ומלטה כדי לנווט בהסיטוריה וב־%1 כדי לנקות את המסך.</translation>
    </message>
    <message>
        <source>Type %1 for an overview of available commands.</source>
        <translation>הקלידו %1 לקבלת סקירה של הפקודות הזמינות.</translation>
    </message>
    <message>
        <source>For more information on using this console type %1.</source>
        <translation>למידע נוסף על שימוש במסוף בקרה מסוג זה %1.</translation>
    </message>
    <message>
        <source>WARNING: Scammers have been active, telling users to type commands here, stealing their wallet contents. Do not use this console without fully understanding the ramifications of a command.</source>
        <translation>אזהרה! ישנם רמאים הנוהגים לשכנע משתמשים להקליד פקודות כאן ועל ידי כך לגנוב את תכולת הארנק שלהם. אל תשתמש במסוף הבקרה מבלי שאתה מבין באופן מלא את המשמעות של הפקודה!</translation>
    </message>
    <message>
        <source>Network activity disabled</source>
        <translation>פעילות הרשת נוטרלה</translation>
    </message>
    <message>
        <source>Executing command without any wallet</source>
        <translation>מבצע פקודה ללא כל ארנק</translation>
    </message>
    <message>
        <source>Executing command using "%1" wallet</source>
        <translation>מבצע פקודה באמצעות ארנק "%1" </translation>
    </message>
    <message>
        <source>(node id: %1)</source>
        <translation>(node id: %1)</translation>
    </message>
    <message>
        <source>via %1</source>
        <translation>דרך %1</translation>
    </message>
    <message>
        <source>never</source>
        <translation>לעולם לא</translation>
    </message>
    <message>
        <source>Inbound</source>
        <translation>תעבורה נכנסת</translation>
    </message>
    <message>
        <source>Outbound</source>
        <translation>תעבורה יוצאת</translation>
    </message>
    <message>
        <source>Yes</source>
        <translation>כן</translation>
    </message>
    <message>
        <source>No</source>
        <translation>לא</translation>
    </message>
    <message>
        <source>Unknown</source>
        <translation>לא ידוע</translation>
    </message>
</context>
<context>
    <name>ReceiveCoinsDialog</name>
    <message>
        <source>&amp;Amount:</source>
        <translation>&amp;סכום:</translation>
    </message>
    <message>
        <source>&amp;Label:</source>
        <translation>ת&amp;ווית:</translation>
    </message>
    <message>
        <source>&amp;Message:</source>
        <translation>הו&amp;דעה:</translation>
    </message>
    <message>
        <source>An optional message to attach to the payment request, which will be displayed when the request is opened. Note: The message will not be sent with the payment over the Qtum network.</source>
        <translation>הודעת רשות לצירוף לבקשת התשלום שתוצג בעת פתיחת הבקשה. לתשומת לבך: ההודעה לא תישלח עם התשלום ברשת קטום.</translation>
    </message>
    <message>
        <source>An optional label to associate with the new receiving address.</source>
        <translation>תווית רשות לשיוך עם כתובת הקבלה החדשה.</translation>
    </message>
    <message>
        <source>Use this form to request payments. All fields are &lt;b&gt;optional&lt;/b&gt;.</source>
        <translation>יש להשתמש בטופס זה כדי לבקש תשלומים. כל השדות הם בגדר &lt;b&gt;רשות&lt;/b&gt;.</translation>
    </message>
    <message>
        <source>An optional amount to request. Leave this empty or zero to not request a specific amount.</source>
        <translation>סכום כרשות לבקשה. ניתן להשאיר זאת ריק כדי לא לבקש סכום מסוים.</translation>
    </message>
    <message>
        <source>Clear all fields of the form.</source>
        <translation>ניקוי של כל השדות בטופס.</translation>
    </message>
    <message>
        <source>Clear</source>
        <translation>ניקוי</translation>
    </message>
    <message>
        <source>Native segwit addresses (aka Bech32 or BIP-173) reduce your transaction fees later on and offer better protection against typos, but old wallets don't support them. When unchecked, an address compatible with older wallets will be created instead.</source>
        <translation>כתובות segwit טבעיות (כלומר Bech32 או BIP-173) מפחיתות את עמלת העסקה שלכם בהמשך ומציעות הגנה נגד שגיאות כתיב, אך ארנקים ישנים לא תומכים בהן. אם לא סומן, כתובת תאימה לארנקים ישנים תיווצר במקום.</translation>
    </message>
    <message>
        <source>Generate native segwit (Bech32) address</source>
        <translation>הפקת כתובת segwit טבעית (Bech32)</translation>
    </message>
    <message>
        <source>Requested payments history</source>
        <translation>היסטוריית בקשות תשלום</translation>
    </message>
    <message>
        <source>Show the selected request (does the same as double clicking an entry)</source>
        <translation>הצגת בקשות נבחרות (דומה ללחיצה כפולה על רשומה)</translation>
    </message>
    <message>
        <source>Show</source>
        <translation>הצגה</translation>
    </message>
    <message>
        <source>Remove the selected entries from the list</source>
        <translation>הסרת הרשומות הנבחרות מהרשימה</translation>
    </message>
    <message>
        <source>Remove</source>
        <translation>הסרה</translation>
    </message>
    <message>
        <source>Copy URI</source>
        <translation>העתקת כתובת</translation>
    </message>
    <message>
        <source>Copy label</source>
        <translation>העתקת התווית</translation>
    </message>
    <message>
        <source>Copy message</source>
        <translation>העתקת הודעה</translation>
    </message>
    <message>
        <source>Copy amount</source>
        <translation>העתקת הסכום</translation>
    </message>
</context>
<context>
    <name>ReceiveRequestDialog</name>
    <message>
        <source>QR Code</source>
        <translation>קוד QR</translation>
    </message>
    <message>
        <source>Copy &amp;URI</source>
        <translation>העתקת &amp;כתובת משאב</translation>
    </message>
    <message>
        <source>Copy &amp;Address</source>
        <translation>העתקת &amp;כתובת</translation>
    </message>
    <message>
        <source>&amp;Save Image...</source>
        <translation>&amp;שמירת תמונה…</translation>
    </message>
    <message>
        <source>Request payment to %1</source>
        <translation>בקשת תשלום אל %1</translation>
    </message>
    <message>
        <source>Payment information</source>
        <translation>פרטי תשלום</translation>
    </message>
    <message>
        <source>URI</source>
        <translation>כתובת</translation>
    </message>
    <message>
        <source>Address</source>
        <translation>כתובת</translation>
    </message>
    <message>
        <source>Amount</source>
        <translation>סכום</translation>
    </message>
    <message>
        <source>Label</source>
        <translation>תוית</translation>
    </message>
    <message>
        <source>Message</source>
        <translation>הודעה</translation>
    </message>
    <message>
        <source>Wallet</source>
        <translation>ארנק</translation>
    </message>
</context>
<context>
    <name>RecentRequestsTableModel</name>
    <message>
        <source>Date</source>
        <translation>תאריך</translation>
    </message>
    <message>
        <source>Label</source>
        <translation>תוית</translation>
    </message>
    <message>
        <source>Message</source>
        <translation>הודעה</translation>
    </message>
    <message>
        <source>(no label)</source>
        <translation>(ללא תוית)</translation>
    </message>
    <message>
        <source>(no message)</source>
        <translation>(אין הודעה)</translation>
    </message>
    <message>
        <source>(no amount requested)</source>
        <translation>(לא התבקש סכום)</translation>
    </message>
    <message>
        <source>Requested</source>
        <translation>בקשה</translation>
    </message>
</context>
<context>
    <name>SendCoinsDialog</name>
    <message>
        <source>Send Coins</source>
        <translation>שליחת מטבעות</translation>
    </message>
    <message>
        <source>Coin Control Features</source>
        <translation>תכונות בקרת מטבעות</translation>
    </message>
    <message>
        <source>Inputs...</source>
        <translation>קלטים…</translation>
    </message>
    <message>
        <source>automatically selected</source>
        <translation>בבחירה אוטומטית</translation>
    </message>
    <message>
        <source>Insufficient funds!</source>
        <translation>אין מספיק כספים!</translation>
    </message>
    <message>
        <source>Quantity:</source>
        <translation>כמות:</translation>
    </message>
    <message>
        <source>Bytes:</source>
        <translation>בתים:</translation>
    </message>
    <message>
        <source>Amount:</source>
        <translation>סכום:</translation>
    </message>
    <message>
        <source>Fee:</source>
        <translation>עמלה:</translation>
    </message>
    <message>
        <source>After Fee:</source>
        <translation>לאחר עמלה:</translation>
    </message>
    <message>
        <source>Change:</source>
        <translation>עודף:</translation>
    </message>
    <message>
        <source>If this is activated, but the change address is empty or invalid, change will be sent to a newly generated address.</source>
        <translation>אם אפשרות זו מופעלת אך כתובת העודף ריקה או שגויה, העודף יישלח לכתובת חדשה שתיווצר.</translation>
    </message>
    <message>
        <source>Custom change address</source>
        <translation>כתובת לעודף מותאמת אישית</translation>
    </message>
    <message>
        <source>Transaction Fee:</source>
        <translation>עמלת העברה:</translation>
    </message>
    <message>
        <source>Choose...</source>
        <translation>בחר...</translation>
    </message>
    <message>
        <source>Using the fallbackfee can result in sending a transaction that will take several hours or days (or never) to confirm. Consider choosing your fee manually or wait until you have validated the complete chain.</source>
        <translation>שימוש בעמלת בררת המחדל עלול לגרום לשליחת עסקה שתכלל בבלוק עוד מספר שעות או ימים (או לעולם לא). נא שקלו בחירה ידנית של העמלה או המתינו לאימות מלא של הבלוקצ'יין.</translation>
    </message>
    <message>
        <source>Warning: Fee estimation is currently not possible.</source>
        <translation>אזהרה</translation>
    </message>
    <message>
        <source>Specify a custom fee per kB (1,000 bytes) of the transaction's virtual size.

Note:  Since the fee is calculated on a per-byte basis, a fee of "100 satoshis per kB" for a transaction size of 500 bytes (half of 1 kB) would ultimately yield a fee of only 50 satoshis.</source>
        <translation>ציינו עמלה מותאמת אישית פר קילובייט (1000 בתים) של הגודל הוירטואלי של העסקה.

לתשומת לבכם: מאחר והעמלה מחושבת על בסיס פר-בית, עמלה של "100 סטושי פר קילובייט" עבור עסקה בגודל 500 בתים (חצי קילובייט) תפיק בסופו של דבר עמלה של 50 סטושי בלבד.</translation>
    </message>
    <message>
        <source>per kilobyte</source>
        <translation>עבור קילו-בית</translation>
    </message>
    <message>
        <source>Hide</source>
        <translation>הסתר</translation>
    </message>
    <message>
        <source>Recommended:</source>
        <translation>מומלץ:</translation>
    </message>
    <message>
        <source>Custom:</source>
        <translation>מותאם אישית:</translation>
    </message>
    <message>
        <source>(Smart fee not initialized yet. This usually takes a few blocks...)</source>
        <translation>(שירות עמלה חכמה לא אותחל עדיין. יש להמתין מספר בלוקים...)</translation>
    </message>
    <message>
        <source>Send to multiple recipients at once</source>
        <translation>שליחה למספר מוטבים בו־זמנית</translation>
    </message>
    <message>
        <source>Add &amp;Recipient</source>
        <translation>הוספת &amp;מוטב</translation>
    </message>
    <message>
        <source>Clear all fields of the form.</source>
        <translation>ניקוי של כל השדות בטופס.</translation>
    </message>
    <message>
        <source>Dust:</source>
        <translation>אבק:</translation>
    </message>
    <message>
        <source>When there is less transaction volume than space in the blocks, miners as well as relaying nodes may enforce a minimum fee. Paying only this minimum fee is just fine, but be aware that this can result in a never confirming transaction once there is more demand for qtum transactions than the network can process.</source>
<<<<<<< HEAD
        <translation>כאשר יש פחות נפח עסקאות מאשר מקום בבלוק, כורים וכן צמתות מקשרות יכולות להכתיב עמלות מינימום. התשלום של עמלת מינימום הנו תקין, אך יש לקחת בחשבון שהדבר יכול לגרום לעסקה שלא תאושר ברגע שיש יותר ביקוש לעסקאות ביטקוין מאשר הרשת יכולה לעבד.</translation>
=======
        <translation>כאשר יש פחות נפח עסקאות מאשר מקום בבלוק, כורים וכן צמתות מקשרות יכולות להכתיב עמלות מינימום. התשלום של עמלת מינימום הנו תקין, אך יש לקחת בחשבון שהדבר יכול לגרום לעסקה שלא תאושר ברגע שיש יותר ביקוש לעסקאות קטום מאשר הרשת יכולה לעבד.</translation>
>>>>>>> ee8ca219
    </message>
    <message>
        <source>A too low fee might result in a never confirming transaction (read the tooltip)</source>
        <translation>עמלה נמוכה מדי עלולה לגרום לכך שהעסקה לעולם לא תאושר (ניתן לקרוא על כך ב tooltip)</translation>
    </message>
    <message>
        <source>Confirmation time target:</source>
        <translation>זמן לקבלת אישור:</translation>
    </message>
    <message>
        <source>Enable Replace-By-Fee</source>
        <translation>אפשר ״החלפה-על ידי עמלה״</translation>
    </message>
    <message>
        <source>With Replace-By-Fee (BIP-125) you can increase a transaction's fee after it is sent. Without this, a higher fee may be recommended to compensate for increased transaction delay risk.</source>
        <translation>באמצעות עמלה-ניתנת-לשינוי (BIP-125) תוכלו להגדיל עמלת עסקה גם לאחר שליחתה. ללא אפשרות זו, עמלה גבוהה יותר יכולה להיות מומלצת כדי להקטין את הסיכון בעיכוב אישור העסקה.</translation>
    </message>
    <message>
        <source>Clear &amp;All</source>
        <translation>&amp;ניקוי הכול</translation>
    </message>
    <message>
        <source>Balance:</source>
        <translation>מאזן:</translation>
    </message>
    <message>
        <source>Confirm the send action</source>
        <translation>אישור פעולת השליחה</translation>
    </message>
    <message>
        <source>S&amp;end</source>
        <translation>&amp;שליחה</translation>
    </message>
    <message>
        <source>Copy quantity</source>
        <translation>העתקת הכמות</translation>
    </message>
    <message>
        <source>Copy amount</source>
        <translation>העתקת הסכום</translation>
    </message>
    <message>
        <source>Copy fee</source>
        <translation>העתקת העמלה</translation>
    </message>
    <message>
        <source>Copy after fee</source>
        <translation>העתקה אחרי העמלה</translation>
    </message>
    <message>
        <source>Copy bytes</source>
        <translation>העתקת בתים</translation>
    </message>
    <message>
        <source>Copy dust</source>
        <translation>העתקת אבק</translation>
    </message>
    <message>
        <source>Copy change</source>
        <translation>העתקת השינוי</translation>
    </message>
    <message>
        <source>%1 (%2 blocks)</source>
        <translation>%1 (%2 בלוקים)</translation>
    </message>
    <message>
        <source>%1 to %2</source>
        <translation>%1 ל %2</translation>
    </message>
    <message>
        <source>Are you sure you want to send?</source>
        <translation>לשלוח?</translation>
    </message>
    <message>
        <source>or</source>
        <translation>או</translation>
    </message>
    <message>
        <source>You can increase the fee later (signals Replace-By-Fee, BIP-125).</source>
        <translation>תוכלו להגדיל את העמלה מאוחר יותר (איתות Replace-By-Fee, BIP-125).</translation>
    </message>
    <message>
        <source>Please, review your transaction.</source>
        <translation>אנא עברו שוב על העסקה שלכם.</translation>
    </message>
    <message>
        <source>Transaction fee</source>
        <translation>עמלת העברה</translation>
    </message>
    <message>
        <source>Not signalling Replace-By-Fee, BIP-125.</source>
        <translation>לא משדר Replace-By-Fee, BIP-125.</translation>
    </message>
    <message>
        <source>Total Amount</source>
        <translation>סכום כולל</translation>
    </message>
    <message>
        <source>Confirm send coins</source>
        <translation>אימות שליחת מטבעות</translation>
    </message>
    <message>
        <source>The recipient address is not valid. Please recheck.</source>
        <translation>כתובת הנמען שגויה. נא לבדוק שוב.</translation>
    </message>
    <message>
        <source>The amount to pay must be larger than 0.</source>
        <translation>הסכום לתשלום צריך להיות גדול מ־0.</translation>
    </message>
    <message>
        <source>The amount exceeds your balance.</source>
        <translation>הסכום חורג מהמאזן שלך.</translation>
    </message>
    <message>
        <source>The total exceeds your balance when the %1 transaction fee is included.</source>
        <translation>הסכום גבוה מהמאזן שלכם לאחר כלילת עמלת עסקה  %1.</translation>
    </message>
    <message>
        <source>Duplicate address found: addresses should only be used once each.</source>
        <translation>נמצאה כתובת כפולה: יש להשתמש בכל כתובת פעם אחת בלבד.</translation>
    </message>
    <message>
        <source>Transaction creation failed!</source>
        <translation>יצירת ההעברה נכשלה!</translation>
    </message>
    <message>
        <source>A fee higher than %1 is considered an absurdly high fee.</source>
        <translation>עמלה מעל לסכום של %1 נחשבת לעמלה גבוהה באופן מוגזם.</translation>
    </message>
    <message>
        <source>Payment request expired.</source>
        <translation>בקשת התשלום פגה.</translation>
    </message>
    <message numerus="yes">
        <source>Estimated to begin confirmation within %n block(s).</source>
        <translation><numerusform>האמדן לתחילת ביצוע אימות בתוך בלוק %n </numerusform><numerusform>האמדן לתחילת ביצוע אימות בתוך %n בלוקים</numerusform><numerusform>האמדן לתחילת ביצוע אימות בתוך %n בלוקים</numerusform><numerusform>C.</numerusform></translation>
    </message>
    <message>
        <source>Warning: Invalid Qtum address</source>
        <translation>אזהרה: כתובת ביטקיון שגויה</translation>
    </message>
    <message>
        <source>Warning: Unknown change address</source>
        <translation>אזהרה: כתובת החלפה בלתי ידועה</translation>
    </message>
    <message>
        <source>Confirm custom change address</source>
        <translation>אימות כתובת החלפה בהתאמה אישית</translation>
    </message>
    <message>
        <source>The address you selected for change is not part of this wallet. Any or all funds in your wallet may be sent to this address. Are you sure?</source>
        <translation>הכתובת שבחרת עבור ההחלפה אינה חלק מארנק זה. כל ההסכום שבארנק שלך עשוי להישלח לכתובת זו. מקובל עליך?</translation>
    </message>
    <message>
        <source>(no label)</source>
        <translation>(ללא תווית)</translation>
    </message>
</context>
<context>
    <name>SendCoinsEntry</name>
    <message>
        <source>A&amp;mount:</source>
        <translation>&amp;כמות:</translation>
    </message>
    <message>
        <source>Pay &amp;To:</source>
        <translation>לשלם ל&amp;טובת:</translation>
    </message>
    <message>
        <source>&amp;Label:</source>
        <translation>ת&amp;ווית:</translation>
    </message>
    <message>
        <source>Choose previously used address</source>
        <translation>בחירת כתובת שהייתה בשימוש</translation>
    </message>
    <message>
<<<<<<< HEAD
        <source>This is a normal payment.</source>
        <translation>זהו תשלום רגיל.</translation>
    </message>
    <message>
=======
>>>>>>> ee8ca219
        <source>The Qtum address to send the payment to</source>
        <translation>כתובת הקטום של המוטב</translation>
    </message>
    <message>
        <source>Alt+A</source>
        <translation>Alt+A</translation>
    </message>
    <message>
        <source>Paste address from clipboard</source>
        <translation>הדבקת כתובת מלוח הגזירים</translation>
    </message>
    <message>
        <source>Alt+P</source>
        <translation>Alt+P</translation>
    </message>
    <message>
        <source>Remove this entry</source>
        <translation>הסרת רשומה זו</translation>
    </message>
    <message>
        <source>The fee will be deducted from the amount being sent. The recipient will receive less qtums than you enter in the amount field. If multiple recipients are selected, the fee is split equally.</source>
        <translation>העמלה תנוכה מהסכום שנשלח. הנמען יקבל פחות ביטקוינים ממה שהזנת בשדה הסכום. אם נבחרו מספר נמענים, העמלה תחולק באופן שווה.</translation>
    </message>
    <message>
        <source>S&amp;ubtract fee from amount</source>
        <translation>ה&amp;חסרת העמלה מהסכום</translation>
    </message>
    <message>
        <source>Use available balance</source>
        <translation>השתמש בכלל היתרה</translation>
    </message>
    <message>
        <source>Message:</source>
        <translation>הודעה:</translation>
    </message>
    <message>
        <source>This is an unauthenticated payment request.</source>
        <translation>זוהי בקשת תשלום לא מאומתת.</translation>
    </message>
    <message>
        <source>This is an authenticated payment request.</source>
        <translation>זוהי בקשה מאומתת לתשלום.</translation>
    </message>
    <message>
        <source>Enter a label for this address to add it to the list of used addresses</source>
        <translation>יש להזין תווית עבור כתובת זו כדי להוסיף אותה לרשימת הכתובות בשימוש</translation>
    </message>
    <message>
        <source>A message that was attached to the qtum: URI which will be stored with the transaction for your reference. Note: This message will not be sent over the Qtum network.</source>
        <translation>הודעה שצורפה לקטום: כתובת שתאוחסן בהעברה לצורך מעקב מצדך. לתשומת לבך: הודעה זו לא תישלח ברשת הקטום.</translation>
    </message>
    <message>
        <source>Pay To:</source>
        <translation>תשלום לטובת:</translation>
    </message>
    <message>
        <source>Memo:</source>
        <translation>תזכורת:</translation>
    </message>
</context>
<context>
    <name>ShutdownWindow</name>
    <message>
        <source>%1 is shutting down...</source>
        <translation>%1 בתהליך כיבוי...</translation>
    </message>
    <message>
        <source>Do not shut down the computer until this window disappears.</source>
        <translation>אין לכבות את המחשב עד שחלון זה נעלם.</translation>
    </message>
</context>
<context>
    <name>SignVerifyMessageDialog</name>
    <message>
        <source>Signatures - Sign / Verify a Message</source>
        <translation>חתימות - חתימה או אימות של הודעה</translation>
    </message>
    <message>
        <source>&amp;Sign Message</source>
        <translation>חתימה על הו&amp;דעה</translation>
    </message>
    <message>
        <source>You can sign messages/agreements with your addresses to prove you can receive qtums sent to them. Be careful not to sign anything vague or random, as phishing attacks may try to trick you into signing your identity over to them. Only sign fully-detailed statements you agree to.</source>
        <translation>באפשרותך לחתום על הודעות/הסכמים באמצעות הכתובות שלך, כדי להוכיח שאתה יכול לקבל את הביטקוינים הנשלחים אליהן. היזהר לא לחתום על תוכן עמום או אקראי, מכיוון שתקיפות פישינג עשויות לנסות לגנוב את הזהות שלך. חתום רק על הצהרות מפורטות שאתה מסכים להן.</translation>
    </message>
    <message>
        <source>The Qtum address to sign the message with</source>
        <translation>כתובת הקטום אתה לחתום אתה את ההודעה</translation>
    </message>
    <message>
        <source>Choose previously used address</source>
        <translation>בחירת כתובת שהייתה בשימוש</translation>
    </message>
    <message>
        <source>Alt+A</source>
        <translation>Alt+A</translation>
    </message>
    <message>
        <source>Paste address from clipboard</source>
        <translation>הדבקת כתובת מלוח הגזירים</translation>
    </message>
    <message>
        <source>Alt+P</source>
        <translation>Alt+P</translation>
    </message>
    <message>
        <source>Enter the message you want to sign here</source>
        <translation>יש להוסיף כאן את ההודעה עליה לחתום</translation>
    </message>
    <message>
        <source>Signature</source>
        <translation>חתימה</translation>
    </message>
    <message>
        <source>Copy the current signature to the system clipboard</source>
        <translation>העתקת החתימה הנוכחית ללוח הגזירים</translation>
    </message>
    <message>
        <source>Sign the message to prove you own this Qtum address</source>
        <translation>ניתן לחתום על ההודעה כדי להוכיח שכתובת הקטום הזו בבעלותך.</translation>
    </message>
    <message>
        <source>Sign &amp;Message</source>
        <translation>&amp;חתימה על הודעה</translation>
    </message>
    <message>
        <source>Reset all sign message fields</source>
        <translation>איפוס כל שדות החתימה על הודעה</translation>
    </message>
    <message>
        <source>Clear &amp;All</source>
        <translation>&amp;ניקוי הכול</translation>
    </message>
    <message>
        <source>&amp;Verify Message</source>
        <translation>&amp;אימות הודעה</translation>
    </message>
    <message>
        <source>Enter the receiver's address, message (ensure you copy line breaks, spaces, tabs, etc. exactly) and signature below to verify the message. Be careful not to read more into the signature than what is in the signed message itself, to avoid being tricked by a man-in-the-middle attack. Note that this only proves the signing party receives with the address, it cannot prove sendership of any transaction!</source>
        <translation>יש להזין את כתובת הנמען, ההודעה (נא לוודא שמעתיקים במדויק את תווי קפיצות השורה, רווחים, טאבים וכדומה). והחותימה מתחת אשר מאמתת את ההודעה. יש להזהר שלא לקרוא לתוך החתימה יותר מאשר בהודעה החתומה עצמה, כדי להמנע מניצול לרעה של המתווך שבדרך. יש לשים לב שהדגר רק מוכיח שהצד החותם מקבל עם הכתובת. הדבר אינו מוכיח משלוח כלשהו של עיסקה!</translation>
    </message>
    <message>
        <source>The Qtum address the message was signed with</source>
        <translation>כתובת הקטום שאתה נחתמה ההודעה</translation>
    </message>
    <message>
        <source>Verify the message to ensure it was signed with the specified Qtum address</source>
        <translation>ניתן לאמת את ההודעה כדי להבטיח שהיא נחתמה עם כתובת הקטום הנתונה</translation>
    </message>
    <message>
        <source>Verify &amp;Message</source>
        <translation>&amp;אימות הודעה</translation>
    </message>
    <message>
        <source>Reset all verify message fields</source>
        <translation>איפוס כל שדות אימות ההודעה</translation>
    </message>
    <message>
        <source>Click "Sign Message" to generate signature</source>
        <translation>יש ללחוץ על „חתימת ההודעה“ כדי לייצר חתימה</translation>
    </message>
    <message>
        <source>The entered address is invalid.</source>
        <translation>הכתובת שהוזנה שגויה.</translation>
    </message>
    <message>
        <source>Please check the address and try again.</source>
        <translation>נא לבדוק את הכתובת ולנסות שוב.</translation>
    </message>
    <message>
        <source>The entered address does not refer to a key.</source>
        <translation>הכתובת שהוזנה לא מתייחסת למפתח.</translation>
    </message>
    <message>
        <source>Wallet unlock was cancelled.</source>
        <translation>שחרור הארנק בוטל.</translation>
    </message>
    <message>
        <source>Private key for the entered address is not available.</source>
        <translation>המפתח הפרטי לכתובת שהוכנסה אינו זמין.</translation>
    </message>
    <message>
        <source>Message signing failed.</source>
        <translation>חתימת ההודעה נכשלה.</translation>
    </message>
    <message>
        <source>Message signed.</source>
        <translation>ההודעה נחתמה.</translation>
    </message>
    <message>
        <source>The signature could not be decoded.</source>
        <translation>לא ניתן לפענח את החתימה.</translation>
    </message>
    <message>
        <source>Please check the signature and try again.</source>
        <translation>נא לבדוק את החתימה ולנסות שוב.</translation>
    </message>
    <message>
        <source>The signature did not match the message digest.</source>
        <translation>החתימה לא תואמת את תקציר ההודעה.</translation>
    </message>
    <message>
        <source>Message verification failed.</source>
        <translation>וידוא ההודעה נכשל.</translation>
    </message>
    <message>
        <source>Message verified.</source>
        <translation>ההודעה עברה וידוא.</translation>
    </message>
</context>
<context>
    <name>TrafficGraphWidget</name>
    <message>
        <source>KB/s</source>
        <translation>ק״ב/ש׳</translation>
    </message>
</context>
<context>
    <name>TransactionDesc</name>
    <message numerus="yes">
        <source>Open for %n more block(s)</source>
        <translation><numerusform>פתוח עבור בלוק %n  נוסף </numerusform><numerusform>פתוח עבור %n בלוקים נוספים</numerusform><numerusform>פתוח עבור %n בלוקים נוספים</numerusform><numerusform>פתוח עבור  %n בלוקים נוספים</numerusform></translation>
    </message>
    <message>
        <source>Open until %1</source>
        <translation>פתוחה עד %1</translation>
    </message>
    <message>
        <source>conflicted with a transaction with %1 confirmations</source>
        <translation>ישנה סתירה עם עסקה שעברה %1 אימותים</translation>
    </message>
    <message>
        <source>0/unconfirmed, %1</source>
        <translation>0/לא מאומתים, %1</translation>
    </message>
    <message>
        <source>in memory pool</source>
        <translation>במאגר הזיכרון</translation>
    </message>
    <message>
        <source>not in memory pool</source>
        <translation>לא במאגר הזיכרון</translation>
    </message>
    <message>
        <source>abandoned</source>
        <translation>ננטש</translation>
    </message>
    <message>
        <source>%1/unconfirmed</source>
        <translation>%1/לא מאומתים</translation>
    </message>
    <message>
        <source>%1 confirmations</source>
        <translation>%1 אימותים</translation>
    </message>
    <message>
        <source>Status</source>
        <translation>מצב</translation>
    </message>
    <message>
        <source>Date</source>
        <translation>תאריך</translation>
    </message>
    <message>
        <source>Source</source>
        <translation>מקור</translation>
    </message>
    <message>
        <source>Generated</source>
        <translation>נוצר</translation>
    </message>
    <message>
        <source>From</source>
        <translation>מאת</translation>
    </message>
    <message>
        <source>unknown</source>
        <translation>לא ידוע</translation>
    </message>
    <message>
        <source>To</source>
        <translation>אל</translation>
    </message>
    <message>
        <source>own address</source>
        <translation>כתובת עצמית</translation>
    </message>
    <message>
        <source>watch-only</source>
        <translation>צפייה בלבד</translation>
    </message>
    <message>
        <source>label</source>
        <translation>תווית</translation>
    </message>
    <message>
        <source>Credit</source>
        <translation>אשראי</translation>
    </message>
    <message numerus="yes">
        <source>matures in %n more block(s)</source>
        <translation><numerusform>הבשלה בעוד בלוק %n</numerusform><numerusform>הבשלה בעוד %n בלוקים</numerusform><numerusform>הבשלה בעוד %n בלוקים</numerusform><numerusform>הבשלה בעוד %n בלוקים</numerusform></translation>
    </message>
    <message>
        <source>not accepted</source>
        <translation>לא התקבל</translation>
    </message>
    <message>
        <source>Debit</source>
        <translation>חיוב</translation>
    </message>
    <message>
        <source>Total debit</source>
        <translation>חיוב כולל</translation>
    </message>
    <message>
        <source>Total credit</source>
        <translation>אשראי כול</translation>
    </message>
    <message>
        <source>Transaction fee</source>
        <translation>עמלת העברה</translation>
    </message>
    <message>
        <source>Net amount</source>
        <translation>סכום נטו</translation>
    </message>
    <message>
        <source>Message</source>
        <translation>הודעה</translation>
    </message>
    <message>
        <source>Comment</source>
        <translation>הערה</translation>
    </message>
    <message>
        <source>Transaction ID</source>
        <translation>מזהה העברה</translation>
    </message>
    <message>
        <source>Transaction total size</source>
        <translation>גודל ההעברה הכללי</translation>
    </message>
    <message>
        <source>Transaction virtual size</source>
        <translation>גודל וירטואלי של עסקה</translation>
    </message>
    <message>
        <source>Output index</source>
        <translation>מפתח פלט</translation>
    </message>
    <message>
        <source>Merchant</source>
        <translation>סוחר</translation>
    </message>
    <message>
        <source>Generated coins must mature %1 blocks before they can be spent. When you generated this block, it was broadcast to the network to be added to the block chain. If it fails to get into the chain, its state will change to "not accepted" and it won't be spendable. This may occasionally happen if another node generates a block within a few seconds of yours.</source>
        <translation>מטבעות מופקים חייבים להבשיל במשך %1 בלוקים לפני שניתן לבזבזם. כשהפקתם בלוק זה, הבלוק שודר לרשת לצורך הוספה לבלוקצ'יין. אם הבלוק לא יתווסף לבלוקצ'יין, מצב הבלוק ישונה ל "לא התקבל" ולא יהיה ניתן לבזבזו. מצב זה עלול לקרות כאשר שרת קטום אחר מפיק בלוק בהפרש של כמה שניות משלכם.</translation>
    </message>
    <message>
        <source>Debug information</source>
        <translation>פרטי ניפוי שגיאות</translation>
    </message>
    <message>
        <source>Transaction</source>
        <translation>העברה</translation>
    </message>
    <message>
        <source>Inputs</source>
        <translation>אמצעי קלט</translation>
    </message>
    <message>
        <source>Amount</source>
        <translation>סכום</translation>
    </message>
    <message>
        <source>true</source>
        <translation>אמת</translation>
    </message>
    <message>
        <source>false</source>
        <translation>שקר</translation>
    </message>
</context>
<context>
    <name>TransactionDescDialog</name>
    <message>
        <source>This pane shows a detailed description of the transaction</source>
        <translation>חלונית זו מציגה תיאור מפורט של ההעברה</translation>
    </message>
    <message>
        <source>Details for %1</source>
        <translation>פרטים עבור %1</translation>
    </message>
</context>
<context>
    <name>TransactionTableModel</name>
    <message>
        <source>Date</source>
        <translation>תאריך</translation>
    </message>
    <message>
        <source>Type</source>
        <translation>סוג</translation>
    </message>
    <message>
        <source>Label</source>
        <translation>תוית</translation>
    </message>
    <message numerus="yes">
        <source>Open for %n more block(s)</source>
        <translation><numerusform>פתוחה למשך בלוק אחד נוסף</numerusform><numerusform>פתוחה למשך %n בלוקים נוספים</numerusform><numerusform>פתוחה למשך %n בלוקים נוספים</numerusform><numerusform>פתוחה למשך %n בלוקים נוספים</numerusform></translation>
    </message>
    <message>
        <source>Open until %1</source>
        <translation>פתוחה עד %1</translation>
    </message>
    <message>
        <source>Unconfirmed</source>
        <translation>לא מאושרת</translation>
    </message>
    <message>
        <source>Abandoned</source>
        <translation>ננטש</translation>
    </message>
    <message>
        <source>Confirming (%1 of %2 recommended confirmations)</source>
        <translation>באישור (%1 מתוך %2 אישורים מומלצים)</translation>
    </message>
    <message>
        <source>Confirmed (%1 confirmations)</source>
        <translation>מאושרת (%1 אישורים)</translation>
    </message>
    <message>
        <source>Conflicted</source>
        <translation>מתנגשת</translation>
    </message>
    <message>
        <source>Immature (%1 confirmations, will be available after %2)</source>
        <translation>צעירה (%1 אישורים, תהיה זמינה לאחר %2)</translation>
    </message>
    <message>
        <source>Generated but not accepted</source>
        <translation>הבלוק יוצר אך לא אושר</translation>
    </message>
    <message>
        <source>Received with</source>
        <translation>התקבל עם</translation>
    </message>
    <message>
        <source>Received from</source>
        <translation>התקבל מאת</translation>
    </message>
    <message>
        <source>Sent to</source>
        <translation>נשלח אל</translation>
    </message>
    <message>
        <source>Payment to yourself</source>
        <translation>תשלום לעצמך</translation>
    </message>
    <message>
        <source>Mined</source>
        <translation>נכרו</translation>
    </message>
    <message>
        <source>watch-only</source>
        <translation>צפייה בלבד</translation>
    </message>
    <message>
        <source>(n/a)</source>
        <translation>(לא זמין)</translation>
    </message>
    <message>
        <source>(no label)</source>
        <translation>(ללא תוית)</translation>
    </message>
    <message>
        <source>Transaction status. Hover over this field to show number of confirmations.</source>
        <translation>מצב ההעברה. יש להמתין עם הסמן מעל שדה זה כדי לראות את מספר האישורים.</translation>
    </message>
    <message>
        <source>Date and time that the transaction was received.</source>
        <translation>התאריך והשעה בהם העברה זו התקבלה.</translation>
    </message>
    <message>
        <source>Type of transaction.</source>
        <translation>סוג ההעברה.</translation>
    </message>
    <message>
        <source>Whether or not a watch-only address is involved in this transaction.</source>
        <translation>האם כתובת לצפייה בלבד כלולה בעסקה זו.</translation>
    </message>
    <message>
        <source>User-defined intent/purpose of the transaction.</source>
        <translation>ייעוד/תכלית מגדר ע"י המשתמש של העסקה.</translation>
    </message>
    <message>
        <source>Amount removed from or added to balance.</source>
        <translation>סכום ירד או התווסף למאזן</translation>
    </message>
</context>
<context>
    <name>TransactionView</name>
    <message>
        <source>All</source>
        <translation>הכול</translation>
    </message>
    <message>
        <source>Today</source>
        <translation>היום</translation>
    </message>
    <message>
        <source>This week</source>
        <translation>השבוע</translation>
    </message>
    <message>
        <source>This month</source>
        <translation>החודש</translation>
    </message>
    <message>
        <source>Last month</source>
        <translation>חודש שעבר</translation>
    </message>
    <message>
        <source>This year</source>
        <translation>השנה הזאת</translation>
    </message>
    <message>
        <source>Range...</source>
        <translation>טווח…</translation>
    </message>
    <message>
        <source>Received with</source>
        <translation>התקבל עם</translation>
    </message>
    <message>
        <source>Sent to</source>
        <translation>נשלח אל</translation>
    </message>
    <message>
        <source>To yourself</source>
        <translation>לעצמך</translation>
    </message>
    <message>
        <source>Mined</source>
        <translation>נכרו</translation>
    </message>
    <message>
        <source>Other</source>
        <translation>אחר</translation>
    </message>
    <message>
        <source>Enter address, transaction id, or label to search</source>
        <translation>הכנס כתובת, מזהה העברה, או תווית לחיפוש</translation>
    </message>
    <message>
        <source>Min amount</source>
        <translation>סכום מזערי</translation>
    </message>
    <message>
        <source>Abandon transaction</source>
        <translation>נטישת העברה</translation>
    </message>
    <message>
        <source>Increase transaction fee</source>
        <translation>הגדל עמלת העברה</translation>
    </message>
    <message>
        <source>Copy address</source>
        <translation>העתקת הכתובת</translation>
    </message>
    <message>
        <source>Copy label</source>
        <translation>העתקת התווית</translation>
    </message>
    <message>
        <source>Copy amount</source>
        <translation>העתקת הסכום</translation>
    </message>
    <message>
        <source>Copy transaction ID</source>
        <translation>העתקת מזהה ההעברה</translation>
    </message>
    <message>
        <source>Copy raw transaction</source>
        <translation>העתקת העברה גולמית</translation>
    </message>
    <message>
        <source>Copy full transaction details</source>
        <translation>העתקת פרטי ההעברה המלאים</translation>
    </message>
    <message>
        <source>Edit label</source>
        <translation>עריכת תווית</translation>
    </message>
    <message>
        <source>Show transaction details</source>
        <translation>הצגת פרטי העברה</translation>
    </message>
    <message>
        <source>Export Transaction History</source>
        <translation>יצוא היסטוריית העברה</translation>
    </message>
    <message>
        <source>Comma separated file (*.csv)</source>
        <translation>קובץ מופרד בפסיקים (‎*.csv)</translation>
    </message>
    <message>
        <source>Confirmed</source>
        <translation>מאושרת</translation>
    </message>
    <message>
        <source>Watch-only</source>
        <translation>צפייה בלבד</translation>
    </message>
    <message>
        <source>Date</source>
        <translation>תאריך</translation>
    </message>
    <message>
        <source>Type</source>
        <translation>סוג</translation>
    </message>
    <message>
        <source>Label</source>
        <translation>תוית</translation>
    </message>
    <message>
        <source>Address</source>
        <translation>כתובת</translation>
    </message>
    <message>
        <source>ID</source>
        <translation>מזהה</translation>
    </message>
    <message>
        <source>Exporting Failed</source>
        <translation>יצוא נכשל</translation>
    </message>
    <message>
        <source>There was an error trying to save the transaction history to %1.</source>
        <translation>אירעה שגיאה בעת ניסיון שמירת היסטוריית ההעברות אל %1.</translation>
    </message>
    <message>
        <source>Exporting Successful</source>
        <translation>הייצוא נכשל</translation>
    </message>
    <message>
        <source>The transaction history was successfully saved to %1.</source>
        <translation>היסטוריית ההעברות נשמרה בהצלחה אל %1.</translation>
    </message>
    <message>
        <source>Range:</source>
        <translation>טווח:</translation>
    </message>
    <message>
        <source>to</source>
        <translation>עד</translation>
    </message>
</context>
<context>
    <name>UnitDisplayStatusBarControl</name>
    <message>
        <source>Unit to show amounts in. Click to select another unit.</source>
        <translation>יחידת המידה להצגת הסכומים. יש ללחוץ כדי לבחור ביחידת מידה אחרת.</translation>
    </message>
</context>
<context>
    <name>WalletController</name>
    <message>
        <source>Close wallet</source>
        <translation>סגירת ארנק</translation>
    </message>
    <message>
        <source>Closing the wallet for too long can result in having to resync the entire chain if pruning is enabled.</source>
        <translation>סגירת הארנק למשך זמן רב מדי יכול לגרור את הצורך לסינכרון מחדש של כל השרשרת אם אופצית הגיזום אקטיבית.</translation>
    </message>
</context>
<context>
    <name>WalletFrame</name>
    <message>
        <source>No wallet has been loaded.</source>
        <translation>לא נטען ארנק.</translation>
    </message>
</context>
<context>
    <name>WalletModel</name>
    <message>
        <source>Send Coins</source>
        <translation>שליחת מטבעות</translation>
    </message>
    <message>
        <source>Fee bump error</source>
        <translation>נמצאה שגיאת סכום עמלה</translation>
    </message>
    <message>
        <source>Increasing transaction fee failed</source>
        <translation>כשל בהעלאת עמלת עסקה</translation>
    </message>
    <message>
        <source>Do you want to increase the fee?</source>
        <translation>להגדיל את העמלה?</translation>
    </message>
    <message>
        <source>Current fee:</source>
        <translation>העמלה הנוכחית:</translation>
    </message>
    <message>
        <source>Increase:</source>
        <translation>הגדלה:</translation>
    </message>
    <message>
        <source>New fee:</source>
        <translation>עמלה חדשה:</translation>
    </message>
    <message>
        <source>Confirm fee bump</source>
        <translation>אישור הקפצת עמלה</translation>
    </message>
    <message>
        <source>Can't sign transaction.</source>
        <translation>אי אפשר לחתום על ההעברה.</translation>
    </message>
    <message>
        <source>Could not commit transaction</source>
        <translation>שילוב העסקה נכשל</translation>
    </message>
    <message>
        <source>default wallet</source>
        <translation>ארנק בררת מחדל</translation>
    </message>
</context>
<context>
    <name>WalletView</name>
    <message>
        <source>&amp;Export</source>
        <translation>&amp;יצוא</translation>
    </message>
    <message>
        <source>Export the data in the current tab to a file</source>
        <translation>יצוא הנתונים בלשונית הנוכחית לקובץ</translation>
    </message>
    <message>
        <source>Backup Wallet</source>
        <translation>גיבוי הארנק</translation>
    </message>
    <message>
        <source>Wallet Data (*.dat)</source>
        <translation>נתוני ארנק (‎*.dat)</translation>
    </message>
    <message>
        <source>Backup Failed</source>
        <translation>הגיבוי נכשל</translation>
    </message>
    <message>
        <source>There was an error trying to save the wallet data to %1.</source>
        <translation>אירעה שגיאה בעת הניסיון לשמור את נתוני הארנק אל %1.</translation>
    </message>
    <message>
        <source>Backup Successful</source>
        <translation>הגיבוי הצליח</translation>
    </message>
    <message>
        <source>The wallet data was successfully saved to %1.</source>
        <translation>נתוני הארנק נשמרו בהצלחה אל %1.</translation>
    </message>
    <message>
        <source>Cancel</source>
        <translation>ביטול</translation>
    </message>
</context>
<context>
    <name>qtum-core</name>
    <message>
        <source>Distributed under the MIT software license, see the accompanying file %s or %s</source>
        <translation>מופץ תחת רשיון התוכנה של MIT, ראה קובץ מלווה  %s או %s</translation>
    </message>
    <message>
        <source>Prune configured below the minimum of %d MiB.  Please use a higher number.</source>
        <translation>הגיזום הוגדר כפחות מהמינימום של  %d MiB. נא להשתמש במספר גבוה יותר.</translation>
    </message>
    <message>
        <source>Prune: last wallet synchronisation goes beyond pruned data. You need to -reindex (download the whole blockchain again in case of pruned node)</source>
        <translation>גיזום: הסינכרון האחרון של הארנק עובר את היקף הנתונים שנגזמו. יש לבצע חידוש אידקסציה (נא להוריד את כל שרשרת הבלוקים שוב במקרה של צומת מקוצצת)</translation>
    </message>
    <message>
        <source>Error: A fatal internal error occurred, see debug.log for details</source>
        <translation>שגיאה: סניה קלמה קריטית פנימית קרטה, פנה ל debug.log לפרטים</translation>
    </message>
    <message>
        <source>Pruning blockstore...</source>
        <translation>מקצץ את ה blockstore...</translation>
    </message>
    <message>
        <source>Unable to start HTTP server. See debug log for details.</source>
        <translation>שרת ה HTTP לא עלה. ראו את ה debug לוג לפרטים.</translation>
    </message>
    <message>
        <source>The %s developers</source>
        <translation>ה %s מפתחים</translation>
    </message>
    <message>
        <source>Can't generate a change-address key. No keys in the internal keypool and can't generate any keys.</source>
        <translation>לא מצליח ליצור מפתח שינוי כתובת. אין מפתחות במאגר הפנימי של המפתחות ולא מצליח ליצור מפתח כלשהו.</translation>
    </message>
    <message>
        <source>Cannot obtain a lock on data directory %s. %s is probably already running.</source>
        <translation>לא מצליח לנעול את תיקית הנתונים %s. %s כנראה כבר רץ.</translation>
    </message>
    <message>
        <source>Cannot provide specific connections and have addrman find outgoing connections at the same.</source>
        <translation>לא מצליח לספק קשרים ספציפיים ולגרום ל addrman למצוא קשרים חיצוניים יחדיו.</translation>
    </message>
    <message>
        <source>Error reading %s! All keys read correctly, but transaction data or address book entries might be missing or incorrect.</source>
        <translation>שגיאה בנסיון לקרוא את %s! כל המפתחות נקראו נכונה, אך נתוני העסקה או הכתובות יתכן שחסרו או שגויים.</translation>
    </message>
    <message>
        <source>Please check that your computer's date and time are correct! If your clock is wrong, %s will not work properly.</source>
        <translation>נא בדקו שהתאריך והשעה במחשב שלכם נכונים! אם השעון שלכם לא מסונכרן, %s לא יעבוד כהלכה.</translation>
    </message>
    <message>
        <source>Please contribute if you find %s useful. Visit %s for further information about the software.</source>
        <translation>אנא שקלו תרומה אם מצאתם את %s שימושי. בקרו ב %s למידע נוסף על התוכנה.</translation>
    </message>
    <message>
        <source>The block database contains a block which appears to be from the future. This may be due to your computer's date and time being set incorrectly. Only rebuild the block database if you are sure that your computer's date and time are correct</source>
        <translation>מאגר נתוני הבלוקים מכיל בלוק עם תאריך עתידי. הדבר יכול להיגרם מתאריך ושעה שגויים במחשב שלכם. בצעו בנייה מחדש של מאגר נתוני הבלוקים רק אם אתם בטוחים שהתאריך והשעה במחשבכם נכונים</translation>
    </message>
    <message>
        <source>This is a pre-release test build - use at your own risk - do not use for mining or merchant applications</source>
        <translation>קוד זה הינו גרסת טסט טרום-פרסומית. *שימוש על אחריותכם בלבד* אין לעשות שימוש בקוד לצרכי כריית בלוקים או אפליקציות מסחר.</translation>
    </message>
    <message>
        <source>This is the transaction fee you may discard if change is smaller than dust at this level</source>
        <translation>זוהי עמלת העסקה שתוכל לזנוח אם היתרה הנה קטנה יותר מאבק ברמה הזו.</translation>
    </message>
    <message>
        <source>Unable to replay blocks. You will need to rebuild the database using -reindex-chainstate.</source>
        <translation>שידור-חוזר של הבלוקים לא הצליח. תצטרכו לבצע בנייה מחדש של מאגר הנתונים באמצעות הדגל reindex-chainstate-.</translation>
    </message>
    <message>
        <source>Unable to rewind the database to a pre-fork state. You will need to redownload the blockchain</source>
        <translation>הרצה-לאחור של מאגר הנתונים למצב טרום-פיצולי לא הצליחה. תצטרכו להוריד מחדש את הבלוקצ'יין.</translation>
    </message>
    <message>
        <source>Warning: The network does not appear to fully agree! Some miners appear to be experiencing issues.</source>
        <translation>אזהרה: נראה כי הרשת אינה מסכימה באופן מלא! חלק מהכורים חווים תקלות.</translation>
    </message>
    <message>
        <source>Warning: We do not appear to fully agree with our peers! You may need to upgrade, or other nodes may need to upgrade.</source>
        <translation>אזהרה: יתכן שלא נסכים לגמרי עם עמיתינו! יתכן שתצטרכו לשדרג או שצמתות אחרות יצטרכו לשדרג.</translation>
    </message>
    <message>
        <source>%d of last 100 blocks have unexpected version</source>
        <translation>%d מ 100 הבלוקים האחרונים הנם בעלי גירסה לא צפויה.</translation>
    </message>
    <message>
        <source>%s corrupt, salvage failed</source>
        <translation>%s משובש. נסיון החילוץ נכשל.</translation>
    </message>
    <message>
        <source>-maxmempool must be at least %d MB</source>
        <translation>‎-maxmempool חייב להיות לפחות %d מ״ב</translation>
    </message>
    <message>
        <source>Cannot resolve -%s address: '%s'</source>
        <translation>לא מצליח לפענח -%s כתובת: '%s'</translation>
    </message>
    <message>
        <source>Change index out of range</source>
        <translation>אינדקס העודף מחוץ לתחום</translation>
    </message>
    <message>
        <source>Config setting for %s only applied on %s network when in [%s] section.</source>
        <translation>הגדרות הקונפיג עבור %s מיושמות רק  %s הרשת כאשר בקבוצה [%s] .</translation>
    </message>
    <message>
        <source>Copyright (C) %i-%i</source>
        <translation>כל הזכויות שמורות (C) %i-‏%i</translation>
    </message>
    <message>
        <source>Corrupted block database detected</source>
        <translation>התגלה מסד נתוני מקטעים לא תקין</translation>
    </message>
    <message>
        <source>Do you want to rebuild the block database now?</source>
        <translation>האם לבנות מחדש את מסד נתוני המקטעים?</translation>
    </message>
    <message>
        <source>Error initializing block database</source>
        <translation>שגיאה באתחול מסד נתוני המקטעים</translation>
    </message>
    <message>
        <source>Error initializing wallet database environment %s!</source>
        <translation>שגיאה באתחול סביבת מסד נתוני הארנקים %s!</translation>
    </message>
    <message>
        <source>Error loading %s</source>
        <translation>שגיאה בטעינת %s</translation>
    </message>
    <message>
        <source>Error loading %s: Private keys can only be disabled during creation</source>
        <translation>שגיאת טעינה %s: מפתחות פרטיים ניתנים לניטרול רק בעת תהליך היצירה</translation>
    </message>
    <message>
        <source>Error loading %s: Wallet corrupted</source>
        <translation>שגיאת טעינה %s: הארנק משובש.</translation>
    </message>
    <message>
        <source>Error loading %s: Wallet requires newer version of %s</source>
        <translation>שגיאת טעינה %s: הארנק מצריך גירסה חדשה יותר של %s</translation>
    </message>
    <message>
        <source>Error loading block database</source>
        <translation>שגיאה בטעינת מסד נתוני המקטעים</translation>
    </message>
    <message>
        <source>Error opening block database</source>
        <translation>שגיאה בטעינת מסד נתוני המקטעים</translation>
    </message>
    <message>
        <source>Failed to listen on any port. Use -listen=0 if you want this.</source>
        <translation>האזנה נכשלה בכל פורט. השתמש ב- -listen=0 אם ברצונך בכך.</translation>
    </message>
    <message>
        <source>Failed to rescan the wallet during initialization</source>
        <translation>כשל בסריקה מחדש של הארנק בזמן האתחול</translation>
    </message>
    <message>
        <source>Importing...</source>
        <translation>מתבצע יבוא…</translation>
    </message>
    <message>
        <source>Incorrect or no genesis block found. Wrong datadir for network?</source>
        <translation>מקטע הפתיח הוא שגוי או לא נמצא. תיקיית נתונים שגויה עבור הרשת?</translation>
    </message>
    <message>
        <source>Initialization sanity check failed. %s is shutting down.</source>
        <translation>איתחול של תהליך בדיקות השפיות נכשל. %s  בתהליך סגירה.</translation>
    </message>
    <message>
        <source>Invalid amount for -%s=&lt;amount&gt;: '%s'</source>
        <translation>סכום שגוי עבור ‎-%s=&lt;amount&gt;:‏ '%s'</translation>
    </message>
    <message>
        <source>Invalid amount for -discardfee=&lt;amount&gt;: '%s'</source>
        <translation>סכום לא תקין של -discardfee=&lt;amount&gt;: '%s'</translation>
    </message>
    <message>
        <source>Invalid amount for -fallbackfee=&lt;amount&gt;: '%s'</source>
        <translation>סכום שגוי עבור ‎-fallbackfee=&lt;amount&gt;:‏ '%s'</translation>
    </message>
    <message>
        <source>Specified blocks directory "%s" does not exist.</source>
        <translation>התיקיה שהוגדרה "%s" לא קיימת.</translation>
    </message>
    <message>
        <source>Upgrading txindex database</source>
        <translation>שדרוג מאגר נתוני txindex </translation>
    </message>
    <message>
        <source>Loading P2P addresses...</source>
        <translation>טעינת כתובות P2P...</translation>
    </message>
    <message>
        <source>Error: Disk space is too low!</source>
        <translation>שגיאה: שטח הדיסק נמוך מדי!
 </translation>
    </message>
    <message>
        <source>Loading banlist...</source>
        <translation>טוען רשימת חסומים...</translation>
    </message>
    <message>
        <source>Not enough file descriptors available.</source>
        <translation>אין מספיק מידע על הקובץ</translation>
    </message>
    <message>
        <source>Prune cannot be configured with a negative value.</source>
        <translation>לא ניתן להגדיר גיזום כערך שלילי</translation>
    </message>
    <message>
        <source>Prune mode is incompatible with -txindex.</source>
        <translation>שיטת הגיזום אינה תואמת את  -txindex.</translation>
    </message>
    <message>
        <source>Replaying blocks...</source>
        <translation>הצגה מחודשת של הבלוקים...</translation>
    </message>
    <message>
        <source>Rewinding blocks...</source>
        <translation>חזרה לאחור של הבלוקים...</translation>
    </message>
    <message>
        <source>The source code is available from %s.</source>
        <translation>קוד המקור זמין ב %s.</translation>
    </message>
    <message>
        <source>Transaction fee and change calculation failed</source>
        <translation>החישוב עבור עמלת העיסקה והעודף נכשל</translation>
    </message>
    <message>
        <source>Unable to bind to %s on this computer. %s is probably already running.</source>
        <translation>לא מצליח להתחבר אל %s על מחשב זה. %s  קרוב לודאי שכבר רץ.</translation>
    </message>
    <message>
        <source>Unable to generate keys</source>
        <translation>כשל בהפקת מפתחות</translation>
    </message>
    <message>
        <source>Unsupported logging category %s=%s.</source>
        <translation>קטגורית רישום בלוג שאינה נמתמכת %s=%s.</translation>
    </message>
    <message>
        <source>Upgrading UTXO database</source>
        <translation>שדרוג מאגר נתוני UTXO </translation>
    </message>
    <message>
        <source>User Agent comment (%s) contains unsafe characters.</source>
        <translation>הערת צד המשתמש (%s) כוללת תווים שאינם בטוחים.</translation>
    </message>
    <message>
        <source>Verifying blocks...</source>
        <translation>המקטעים מאומתים…</translation>
    </message>
    <message>
        <source>Wallet needed to be rewritten: restart %s to complete</source>
        <translation>יש לכתוב את הארנק מחדש: יש להפעיל את %s כדי להמשיך</translation>
    </message>
    <message>
        <source>Error: Listening for incoming connections failed (listen returned error %s)</source>
        <translation>שגיאה: האזנה לתקשורת נכנ סת נכשלה (ההאזנה מחזירה שגיאה  %s)</translation>
    </message>
    <message>
        <source>Invalid amount for -maxtxfee=&lt;amount&gt;: '%s' (must be at least the minrelay fee of %s to prevent stuck transactions)</source>
        <translation>כמות שגויה של -maxtxfee=&lt;amount&gt;: '%s' (נדרש לפחות minrelay עמלה של %s כדי למנוע עסקאות מלהתקע</translation>
    </message>
    <message>
        <source>The transaction amount is too small to send after the fee has been deducted</source>
        <translation>סכום העברה נמוך מדי לשליחה אחרי גביית העמלה</translation>
    </message>
    <message>
        <source>You need to rebuild the database using -reindex to go back to unpruned mode.  This will redownload the entire blockchain</source>
        <translation>יש צורך בבניה מחדש של מסד הנתונים ע"י שימוש ב -reindex כדי לחזור חזרה לצומת שאינה גזומה.  הפעולה תוריד מחדש את כל שרשרת הבלוקים.</translation>
    </message>
    <message>
        <source>Error reading from database, shutting down.</source>
        <translation>שגיאת קריאה ממסד הנתונים. סוגר את התהליך.</translation>
    </message>
    <message>
        <source>Error upgrading chainstate database</source>
        <translation>שגיאת שידרוג מסד הנתונים של מצב השרשרת chainstate</translation>
    </message>
    <message>
        <source>Error: Disk space is low for %s</source>
        <translation>שגיאה: שטח הדיסק קטן מדי עובר %s</translation>
    </message>
    <message>
        <source>Invalid -onion address or hostname: '%s'</source>
        <translation>אי תקינות כתובת  -onion או hostname: '%s'</translation>
    </message>
    <message>
        <source>Invalid -proxy address or hostname: '%s'</source>
        <translation>אי תקינות כתובת -proxy או hostname: '%s'</translation>
    </message>
    <message>
        <source>Invalid amount for -paytxfee=&lt;amount&gt;: '%s' (must be at least %s)</source>
        <translation>כמות לא תקינה עבור ‎-paytxfee=&lt;amount&gt;‎:‏ '%s' (חייבת להיות לפחות %s)</translation>
    </message>
    <message>
        <source>Invalid netmask specified in -whitelist: '%s'</source>
        <translation>מסכת הרשת שצוינה עם ‎-whitelist שגויה: '%s'</translation>
    </message>
    <message>
        <source>Need to specify a port with -whitebind: '%s'</source>
        <translation>עליך לציין פתחה עם ‎-whitebind:‏ '%s'</translation>
    </message>
    <message>
        <source>Reducing -maxconnections from %d to %d, because of system limitations.</source>
        <translation>הורדת -maxconnections מ %d ל %d, עקב מגבלות מערכת.</translation>
    </message>
    <message>
        <source>Section [%s] is not recognized.</source>
        <translation>הפסקה [%s] אינה מזוהה.</translation>
    </message>
    <message>
        <source>Signing transaction failed</source>
        <translation>החתימה על ההעברה נכשלה</translation>
    </message>
    <message>
        <source>Specified -walletdir "%s" does not exist</source>
        <translation>תיקיית הארנק שצויינה  -walletdir "%s" אינה קיימת</translation>
    </message>
    <message>
        <source>Specified -walletdir "%s" is a relative path</source>
        <translation>תיקיית הארנק שצויינה -walletdir "%s" הנה נתיב יחסי</translation>
    </message>
    <message>
        <source>Specified -walletdir "%s" is not a directory</source>
        <translation>תיקיית הארנק שצויינה -walletdir "%s" אינה תיקייה</translation>
    </message>
    <message>
        <source>The specified config file %s does not exist
</source>
        <translation>קובץ הקונפיג שצויין  %s אינו קיים
</translation>
    </message>
    <message>
        <source>The transaction amount is too small to pay the fee</source>
        <translation>סכום ההעברה נמוך מכדי לשלם את העמלה</translation>
    </message>
    <message>
        <source>This is experimental software.</source>
        <translation>זוהי תכנית נסיונית.</translation>
    </message>
    <message>
        <source>Transaction amount too small</source>
        <translation>סכום ההעברה קטן מדי</translation>
    </message>
    <message>
        <source>Transaction too large</source>
        <translation>סכום ההעברה גדול מדי</translation>
    </message>
    <message>
        <source>Unable to bind to %s on this computer (bind returned error %s)</source>
        <translation>לא ניתן להתאגד עם הפתחה %s במחשב זה (פעולת האיגוד החזירה את השגיאה %s)</translation>
    </message>
    <message>
        <source>Unable to create the PID file '%s': %s</source>
        <translation>לא מצליח ליצור את קובץ  PID  '%s': %s</translation>
    </message>
    <message>
        <source>Unable to generate initial keys</source>
        <translation>לא מצליח ליצור מפתחות ראשוניים</translation>
    </message>
    <message>
        <source>Verifying wallet(s)...</source>
        <translation>מאמת ארנק(ים)...</translation>
    </message>
    <message>
        <source>Warning: unknown new rules activated (versionbit %i)</source>
        <translation>אזהרה: חוקים חדשים שאינם מוכרים שופעלו (versionbit %i)</translation>
    </message>
    <message>
        <source>Zapping all transactions from wallet...</source>
        <translation>שולה את כל העסקאות מתוך הארנק...</translation>
    </message>
    <message>
        <source>-maxtxfee is set very high! Fees this large could be paid on a single transaction.</source>
        <translation>-maxtxfee נקבע לעמלות גבוהות מאד! עמלות גבוהות כאלו יכולות משולמות עבר עסקה בודדת.</translation>
    </message>
    <message>
        <source>This is the transaction fee you may pay when fee estimates are not available.</source>
        <translation>זוהי עמלת העסקה שתוכל לשלם כאשר אמדן גובה העמלה אינו זמין.</translation>
    </message>
    <message>
        <source>Total length of network version string (%i) exceeds maximum length (%i). Reduce the number or size of uacomments.</source>
        <translation>האורך הכולל של רצף התווים של גירסת הרשת  (%i) גדול מהאורך המרבי המותר (%i). יש להקטין את המספר או האורך של uacomments.</translation>
    </message>
    <message>
        <source>Warning: Wallet file corrupt, data salvaged! Original %s saved as %s in %s; if your balance or transactions are incorrect you should restore from a backup.</source>
        <translation>אזהרה: הארנק משובש. הנתונים חולצו! המקור %s נשמר כ %s ב %s; אם היתרהאו העסקות אינן נכונות יש לבצע שיחזור מגיבוי.</translation>
    </message>
    <message>
        <source>%s is set very high!</source>
        <translation>%s הוגדר מאד גבוה!</translation>
    </message>
    <message>
        <source>Error loading wallet %s. Duplicate -wallet filename specified.</source>
        <translation>שגיאת טעינת ארנק %s. שם קובץ  -wallet  כפול הוגדר.</translation>
    </message>
    <message>
        <source>Starting network threads...</source>
        <translation>תהליכי הרשת מופעלים…</translation>
    </message>
    <message>
        <source>The wallet will avoid paying less than the minimum relay fee.</source>
        <translation>הארנק ימנע מלשלם פחות מאשר עמלת העברה מינימלית.</translation>
    </message>
    <message>
        <source>This is the minimum transaction fee you pay on every transaction.</source>
        <translation>זו עמלת ההעברה המזערית שתיגבה מכל העברה שלך.</translation>
    </message>
    <message>
        <source>This is the transaction fee you will pay if you send a transaction.</source>
        <translation>זו עמלת ההעברה שתיגבה ממך במידה של שליחת העברה.</translation>
    </message>
    <message>
        <source>Transaction amounts must not be negative</source>
        <translation>סכומי ההעברה לא יכולים להיות שליליים</translation>
    </message>
    <message>
        <source>Transaction has too long of a mempool chain</source>
        <translation>לעסקה יש שרשרת ארוכה מדי של mempool </translation>
    </message>
    <message>
        <source>Transaction must have at least one recipient</source>
        <translation>להעברה חייב להיות לפחות נמען אחד</translation>
    </message>
    <message>
        <source>Unknown network specified in -onlynet: '%s'</source>
        <translation>רשת לא ידועה צוינה דרך ‎-onlynet:‏ '%s'</translation>
    </message>
    <message>
        <source>Insufficient funds</source>
        <translation>אין מספיק כספים</translation>
    </message>
    <message>
        <source>Cannot upgrade a non HD split wallet without upgrading to support pre split keypool. Please use -upgradewallet=169900 or -upgradewallet with no version specified.</source>
        <translation>אין אפשרות לבצע שדרוג של ארנק מפוצל שאינו HD  ללא שדרוג לתמיכה של טרום פיצול של keypool  .יש להשתמש ב -upgradewallet=169900 או -upgradewallet ללא ציון גירסה.</translation>
    </message>
    <message>
        <source>Fee estimation failed. Fallbackfee is disabled. Wait a few blocks or enable -fallbackfee.</source>
        <translation>אמדן גובה עמלה נכשל. Fallbackfee  מנוטרל. יש להמתין מספר בלוקים או לשפעל את  -fallbackfee</translation>
    </message>
    <message>
        <source>Warning: Private keys detected in wallet {%s} with disabled private keys</source>
        <translation>אזהרה: זוהו מפתחות פרטיים בארנק {%s} עם מפתחות פרטיים מושבתים</translation>
    </message>
    <message>
        <source>Cannot write to data directory '%s'; check permissions.</source>
        <translation>לא ניתן לכתוב אל תיקיית הנתונים ‚%s’, נא לבדוק את ההרשאות.</translation>
    </message>
    <message>
        <source>Loading block index...</source>
        <translation>מפתח המקטעים נטען…</translation>
    </message>
    <message>
        <source>Loading wallet...</source>
        <translation>הארנק בטעינה…</translation>
    </message>
    <message>
        <source>Cannot downgrade wallet</source>
        <translation>לא ניתן להחזיר את גרסת הארנק</translation>
    </message>
    <message>
        <source>Rescanning...</source>
        <translation>סריקה מחדש…</translation>
    </message>
    <message>
        <source>Done loading</source>
        <translation>טעינה הושלמה</translation>
    </message>
</context>
</TS><|MERGE_RESOLUTION|>--- conflicted
+++ resolved
@@ -67,19 +67,11 @@
     </message>
     <message>
         <source>These are your Qtum addresses for sending payments. Always check the amount and the receiving address before sending coins.</source>
-<<<<<<< HEAD
-        <translation>אלה הם כתובות הקטום שלך לשליחת תשלומים. חשוב לבדוק את הכמות של הכתובות המקבלות לפני שליחת מטבעות</translation>
-    </message>
-    <message>
-        <source>These are your Qtum addresses for receiving payments. Use the 'Create new receiving address' button in the receive tab to create new addresses.</source>
-        <translation>אלה הן כתובות הקטום שלך לקבלת תשלומים. השתמש בלחצן 'צור כתובת קבלה חדשה' בכרטיסייה קבלה כדי ליצור כתובות חדשות.</translation>
-=======
         <translation>אלו הן כתובות הקטום שלך לשליחת תשלומים. חשוב לבדוק את הסכום ואת הכתובת המקבלת לפני שליחת מטבעות.</translation>
     </message>
     <message>
         <source>These are your Qtum addresses for receiving payments. Use the 'Create new receiving address' button in the receive tab to create new addresses.</source>
         <translation>אלה כתובות הקטום שלך לקבלת תשלומים. השתמש בלחצן 'צור כתובת קבלה חדשה' בכרטיסייה קבלה כדי ליצור כתובות חדשות.</translation>
->>>>>>> ee8ca219
     </message>
     <message>
         <source>&amp;Copy Address</source>
@@ -444,13 +436,6 @@
         <translation>הצגת רשימת הכתובות והתוויות הנמצאות בשימוש</translation>
     </message>
     <message>
-<<<<<<< HEAD
-        <source>Open a qtum: URI or payment request</source>
-        <translation>פתיחת קטום: כתובת משאב או בקשת תשלום</translation>
-    </message>
-    <message>
-=======
->>>>>>> ee8ca219
         <source>&amp;Command-line options</source>
         <translation>אפשרויות &amp;שורת הפקודה</translation>
     </message>
@@ -1404,21 +1389,6 @@
     <message>
         <source>'qtum://' is not a valid URI. Use 'qtum:' instead.</source>
         <translation>'//:qtum' אינה כתובת URI תקינה. השתמשו במקום ב ':qtum'.</translation>
-<<<<<<< HEAD
-    </message>
-    <message>
-        <source>You are using a BIP70 URL which will be unsupported in the future.</source>
-        <translation>אתם משתמשים בכתובת אינטרנט BIP70 אשר לא תתמך בעתיד</translation>
-    </message>
-    <message>
-        <source>Payment request fetch URL is invalid: %1</source>
-        <translation>כתובת ה URL של בקשת התשלום אינה תקינה : %1</translation>
-    </message>
-    <message>
-        <source>Cannot process payment request because BIP70 support was not compiled in.</source>
-        <translation>אין אפשרות לבצע עיבוד בקשת תשלום כיון שהתמיכה ב BIP70 אינה כלולה בקוד.</translation>
-=======
->>>>>>> ee8ca219
     </message>
     <message>
         <source>Invalid payment address %1</source>
@@ -2186,11 +2156,7 @@
     </message>
     <message>
         <source>When there is less transaction volume than space in the blocks, miners as well as relaying nodes may enforce a minimum fee. Paying only this minimum fee is just fine, but be aware that this can result in a never confirming transaction once there is more demand for qtum transactions than the network can process.</source>
-<<<<<<< HEAD
-        <translation>כאשר יש פחות נפח עסקאות מאשר מקום בבלוק, כורים וכן צמתות מקשרות יכולות להכתיב עמלות מינימום. התשלום של עמלת מינימום הנו תקין, אך יש לקחת בחשבון שהדבר יכול לגרום לעסקה שלא תאושר ברגע שיש יותר ביקוש לעסקאות ביטקוין מאשר הרשת יכולה לעבד.</translation>
-=======
         <translation>כאשר יש פחות נפח עסקאות מאשר מקום בבלוק, כורים וכן צמתות מקשרות יכולות להכתיב עמלות מינימום. התשלום של עמלת מינימום הנו תקין, אך יש לקחת בחשבון שהדבר יכול לגרום לעסקה שלא תאושר ברגע שיש יותר ביקוש לעסקאות קטום מאשר הרשת יכולה לעבד.</translation>
->>>>>>> ee8ca219
     </message>
     <message>
         <source>A too low fee might result in a never confirming transaction (read the tooltip)</source>
@@ -2368,13 +2334,6 @@
         <translation>בחירת כתובת שהייתה בשימוש</translation>
     </message>
     <message>
-<<<<<<< HEAD
-        <source>This is a normal payment.</source>
-        <translation>זהו תשלום רגיל.</translation>
-    </message>
-    <message>
-=======
->>>>>>> ee8ca219
         <source>The Qtum address to send the payment to</source>
         <translation>כתובת הקטום של המוטב</translation>
     </message>
