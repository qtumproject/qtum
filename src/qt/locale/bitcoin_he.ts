<TS version="2.1" language="he">
<context>
    <name>AddressBookPage</name>
    <message>
        <source>Right-click to edit address or label</source>
        <translation type="unfinished">לעריכת הכתובת או התווית יש ללחוץ על הלחצן הימני בעכבר</translation>
    </message>
    <message>
        <source>Create a new address</source>
        <translation type="unfinished">יצירת כתובת חדשה</translation>
    </message>
    <message>
        <source>&amp;New</source>
        <translation type="unfinished">&amp;חדש</translation>
    </message>
    <message>
        <source>Copy the currently selected address to the system clipboard</source>
        <translation type="unfinished">העתק את הכתובת המסומנת ללוח</translation>
    </message>
    <message>
        <source>&amp;Copy</source>
        <translation type="unfinished">&amp;העתקה</translation>
    </message>
    <message>
        <source>C&amp;lose</source>
        <translation type="unfinished">&amp;סגירה</translation>
    </message>
    <message>
        <source>Delete the currently selected address from the list</source>
        <translation type="unfinished">מחיקת הכתובת שמסומנת כרגע מהרשימה</translation>
    </message>
    <message>
        <source>Enter address or label to search</source>
        <translation type="unfinished">נא לספק כתובת או תווית לחיפוש</translation>
    </message>
    <message>
        <source>Export the data in the current tab to a file</source>
        <translation type="unfinished">יצוא הנתונים בלשונית הנוכחית לקובץ</translation>
    </message>
    <message>
        <source>&amp;Export</source>
        <translation type="unfinished">&amp;יצוא</translation>
    </message>
    <message>
        <source>&amp;Delete</source>
        <translation type="unfinished">&amp;מחיקה</translation>
    </message>
    <message>
        <source>Choose the address to send coins to</source>
        <translation type="unfinished">נא לבחור את הכתובת לשליחת המטבעות</translation>
    </message>
    <message>
        <source>Choose the address to receive coins with</source>
        <translation type="unfinished">נא לבחור את הכתובת לקבלת המטבעות</translation>
    </message>
    <message>
        <source>C&amp;hoose</source>
        <translation type="unfinished">&amp;בחירה</translation>
    </message>
    <message>
        <source>These are your Qtum addresses for sending payments. Always check the amount and the receiving address before sending coins.</source>
        <translation type="unfinished">אלה כתובות הקטום שלך לשליחת תשלומים. חשוב לבדוק את הסכום ואת הכתובת המקבלת לפני שליחת מטבעות.</translation>
    </message>
    <message>
        <source>These are your Qtum addresses for receiving payments. Use the 'Create new receiving address' button in the receive tab to create new addresses.
Signing is only possible with addresses of the type 'legacy'.</source>
        <translation type="unfinished">אלה כתובת הקטום שלך לקבלת תשלומים. ניתן להשתמש בכפתור „יצירת כתובת קבלה חדשה” בלשונית הקבלה ליצירת כתובות חדשות.
חתימה אפשרית רק עבור כתובות מסוג „legacy”.</translation>
    </message>
    <message>
        <source>&amp;Copy Address</source>
        <translation type="unfinished">&amp;העתקת כתובת</translation>
    </message>
    <message>
        <source>Copy &amp;Label</source>
        <translation type="unfinished">העתקת &amp;תווית</translation>
    </message>
    <message>
        <source>&amp;Edit</source>
        <translation type="unfinished">&amp;עריכה</translation>
    </message>
    <message>
        <source>Export Address List</source>
        <translation type="unfinished">יצוא רשימת הכתובות</translation>
    </message>
    <message>
        <source>Comma separated file</source>
        <extracomment>Expanded name of the CSV file format. See: https://en.wikipedia.org/wiki/Comma-separated_values.</extracomment>
        <translation type="unfinished">קובץ מופרד בפסיקים</translation>
    </message>
    <message>
        <source>There was an error trying to save the address list to %1. Please try again.</source>
        <extracomment>An error message. %1 is a stand-in argument for the name of the file we attempted to save to.</extracomment>
        <translation type="unfinished">אירעה שגיאה בעת הניסיון לשמור את רשימת הכתובת אל %1. נא לנסות שוב.</translation>
    </message>
    <message>
        <source>Sending addresses - %1</source>
        <translation type="unfinished">כתובות שליחה - %1</translation>
    </message>
    <message>
        <source>Receiving addresses - %1</source>
        <translation type="unfinished">כתובות קבלה - %1</translation>
    </message>
    <message>
        <source>Exporting Failed</source>
        <translation type="unfinished">הייצוא נכשל</translation>
    </message>
</context>
<context>
    <name>AddressTableModel</name>
    <message>
        <source>Label</source>
        <translation type="unfinished">תוית</translation>
    </message>
    <message>
        <source>Address</source>
        <translation type="unfinished">כתובת</translation>
    </message>
    <message>
        <source>(no label)</source>
        <translation type="unfinished">(ללא תוית)</translation>
    </message>
</context>
<context>
    <name>AskPassphraseDialog</name>
    <message>
        <source>Passphrase Dialog</source>
        <translation type="unfinished">תיבת דו־שיח סיסמה</translation>
    </message>
    <message>
        <source>Enter passphrase</source>
        <translation type="unfinished">נא לספק סיסמה</translation>
    </message>
    <message>
        <source>New passphrase</source>
        <translation type="unfinished">סיסמה חדשה</translation>
    </message>
    <message>
        <source>Repeat new passphrase</source>
        <translation type="unfinished">נא לחזור על הסיסמה החדשה</translation>
    </message>
    <message>
        <source>Show passphrase</source>
        <translation type="unfinished">הצגת סיסמה</translation>
    </message>
    <message>
        <source>Encrypt wallet</source>
        <translation type="unfinished">הצפנת ארנק</translation>
    </message>
    <message>
        <source>This operation needs your wallet passphrase to unlock the wallet.</source>
        <translation type="unfinished">הפעולה הזו דורשת את סיסמת הארנק שלך בשביל לפתוח את הארנק.</translation>
    </message>
    <message>
        <source>Unlock wallet</source>
        <translation type="unfinished">פתיחת ארנק</translation>
    </message>
    <message>
        <source>Change passphrase</source>
        <translation type="unfinished">שינוי סיסמה</translation>
    </message>
    <message>
        <source>Confirm wallet encryption</source>
        <translation type="unfinished">אישור הצפנת הארנק</translation>
    </message>
    <message>
        <source>Warning: If you encrypt your wallet and lose your passphrase, you will &lt;b&gt;LOSE ALL OF YOUR QTUMS&lt;/b&gt;!</source>
        <translation type="unfinished">אזהרה: הצפנת הארנק שלך ושיכחת הסיסמה &lt;b&gt;תגרום לאיבוד כל הביטקוינים שלך&lt;/b&gt;!</translation>
    </message>
    <message>
        <source>Are you sure you wish to encrypt your wallet?</source>
        <translation type="unfinished">האם אכן ברצונך להצפין את הארנק שלך?</translation>
    </message>
    <message>
        <source>Wallet encrypted</source>
        <translation type="unfinished">הארנק מוצפן</translation>
    </message>
    <message>
        <source>Enter the new passphrase for the wallet.&lt;br/&gt;Please use a passphrase of &lt;b&gt;ten or more random characters&lt;/b&gt;, or &lt;b&gt;eight or more words&lt;/b&gt;.</source>
        <translation type="unfinished">נא לתת סיסמה חדשה לארנק.&lt;br/&gt;נא להשתמש בסיסמה הכוללת &lt;b&gt;עשרה תווים אקראיים ומעלה&lt;/b&gt;, או ש&lt;b&gt;מונה מילים ומעלה&lt;/b&gt;.</translation>
    </message>
    <message>
        <source>Enter the old passphrase and new passphrase for the wallet.</source>
        <translation type="unfinished">נא לספק את הסיסמה הישנה ולתת סיסמה חדשה לארנק.</translation>
    </message>
    <message>
        <source>Remember that encrypting your wallet cannot fully protect your qtums from being stolen by malware infecting your computer.</source>
        <translation type="unfinished">זכור שהצפנת הארנק לא יכולה להגן עליך לגמרי מגניבת המטבעות שלך על ידי תוכנה זדונית שנמצאת על המחשב שלך.</translation>
    </message>
    <message>
        <source>Wallet to be encrypted</source>
        <translation type="unfinished">הארנק המיועד להצפנה</translation>
    </message>
    <message>
        <source>Your wallet is about to be encrypted. </source>
        <translation type="unfinished">הארנק שלך עומד להיות מוצפן.</translation>
    </message>
    <message>
        <source>Your wallet is now encrypted. </source>
        <translation type="unfinished">הארנק שלך מוצפן כעת.</translation>
    </message>
    <message>
        <source>IMPORTANT: Any previous backups you have made of your wallet file should be replaced with the newly generated, encrypted wallet file. For security reasons, previous backups of the unencrypted wallet file will become useless as soon as you start using the new, encrypted wallet.</source>
        <translation type="unfinished">חשוב! כל גיבוי קודם שעשית לארנק שלך יש להחליף עם קובץ הארנק המוצפן שזה עתה נוצר. מסיבות אבטחה, גיבויים קודמים של קובץ הארנק הלא-מוצפן יהפכו לחסרי שימוש ברגע שתתחיל להשתמש בארנק החדש המוצפן.</translation>
    </message>
    <message>
        <source>Wallet encryption failed</source>
        <translation type="unfinished">הצפנת הארנק נכשלה</translation>
    </message>
    <message>
        <source>Wallet encryption failed due to an internal error. Your wallet was not encrypted.</source>
        <translation type="unfinished">הצפנת הארנק נכשלה עקב תקלה פנימית. הארנק שלך לא הוצפן.</translation>
    </message>
    <message>
        <source>The supplied passphrases do not match.</source>
        <translation type="unfinished">הסיסמות שניתנו אינן תואמות.</translation>
    </message>
    <message>
        <source>Wallet unlock failed</source>
        <translation type="unfinished">פתיחת הארנק נכשלה</translation>
    </message>
    <message>
        <source>The passphrase entered for the wallet decryption was incorrect.</source>
        <translation type="unfinished">הסיסמה שסיפקת לפענוח הארנק שגויה.</translation>
    </message>
    <message>
        <source>Wallet passphrase was successfully changed.</source>
        <translation type="unfinished">סיסמת הארנק שונתה בהצלחה.</translation>
    </message>
    <message>
        <source>Passphrase change failed</source>
        <translation type="unfinished">שינוי הסיסמה נכשל</translation>
    </message>
    <message>
        <source>Warning: The Caps Lock key is on!</source>
        <translation type="unfinished">אזהרה: מקש Caps Lock פעיל!</translation>
    </message>
</context>
<context>
    <name>BanTableModel</name>
    <message>
        <source>Banned Until</source>
        <translation type="unfinished">חסום עד</translation>
    </message>
</context>
<context>
    <name>BitcoinApplication</name>
    <message>
        <source>Settings file %1 might be corrupt or invalid.</source>
        <translation type="unfinished">קובץ ההגדרות %1 כנראה פגום או שגוי.</translation>
    </message>
    <message>
        <source>Runaway exception</source>
        <translation type="unfinished">חריגת בריחה</translation>
    </message>
    <message>
        <source>A fatal error occurred. %1 can no longer continue safely and will quit.</source>
        <translation type="unfinished">אירעה שגיאה חמורה, %1 לא יכול להמשיך בבטחון ולכן יופסק.</translation>
    </message>
    <message>
        <source>Internal error</source>
        <translation type="unfinished">שגיאה פנימית</translation>
    </message>
    <message>
        <source>An internal error occurred. %1 will attempt to continue safely. This is an unexpected bug which can be reported as described below.</source>
        <translation type="unfinished">אירעה שגיאה פנימית. יתבצע ניסיון נוסף על ידי %1 להמשיך בבטחה. זאת תקלה בלתי צפויה וניתן לדווח עליה כמפורט להלן.</translation>
    </message>
</context>
<context>
    <name>QObject</name>
    <message>
        <source>Do you want to reset settings to default values, or to abort without making changes?</source>
        <extracomment>Explanatory text shown on startup when the settings file cannot be read. Prompts user to make a choice between resetting or aborting.</extracomment>
        <translation type="unfinished">לאפס את ההגדרות לערכי ברירת המחדל או לבטל מבלי לבצע שינויים?</translation>
    </message>
    <message>
        <source>A fatal error occurred. Check that settings file is writable, or try running with -nosettings.</source>
        <extracomment>Explanatory text shown on startup when the settings file could not be written. Prompts user to check that we have the ability to write to the file. Explains that the user has the option of running without a settings file.</extracomment>
        <translation type="unfinished">אירעה שגיאה משמעותית. נא לבדוק שניתן לכתוב כל קובץ ההגדרות או לנסות להריץ עם ‎-nosettings (ללא הגדרות).</translation>
    </message>
    <message>
        <source>Error: %1</source>
        <translation type="unfinished">שגיאה: %1</translation>
    </message>
    <message>
        <source>%1 didn't yet exit safely…</source>
        <translation type="unfinished">לא התבצעה יציאה בטוחה מ־%1 עדיין…</translation>
    </message>
    <message>
        <source>unknown</source>
        <translation type="unfinished">לא ידוע</translation>
    </message>
    <message>
        <source>Amount</source>
        <translation type="unfinished">סכום</translation>
    </message>
    <message>
        <source>Enter a Qtum address (e.g. %1)</source>
        <translation type="unfinished">נא לספק כתובת קטום (למשל: %1)</translation>
    </message>
    <message>
        <source>Inbound</source>
        <extracomment>An inbound connection from a peer. An inbound connection is a connection initiated by a peer.</extracomment>
        <translation type="unfinished">תעבורה נכנסת</translation>
    </message>
    <message>
        <source>Outbound</source>
        <extracomment>An outbound connection to a peer. An outbound connection is a connection initiated by us.</extracomment>
        <translation type="unfinished">תעבורה יוצאת</translation>
    </message>
    <message>
        <source>%1 d</source>
        <translation type="unfinished">%1 ימים</translation>
    </message>
    <message>
        <source>%1 h</source>
        <translation type="unfinished">%1 שעות</translation>
    </message>
    <message>
        <source>%1 m</source>
        <translation type="unfinished">%1 דקות</translation>
    </message>
    <message>
        <source>%1 s</source>
        <translation type="unfinished">%1 שניות</translation>
    </message>
    <message>
        <source>None</source>
        <translation type="unfinished">ללא</translation>
    </message>
    <message>
        <source>N/A</source>
        <translation type="unfinished">לא זמין</translation>
    </message>
    <message>
        <source>%1 ms</source>
        <translation type="unfinished">%1 מילישניות</translation>
    </message>
    <message numerus="yes">
        <source>%n second(s)</source>
        <translation type="unfinished">
            <numerusform />
            <numerusform />
        </translation>
    </message>
    <message numerus="yes">
        <source>%n minute(s)</source>
        <translation type="unfinished">
            <numerusform />
            <numerusform />
        </translation>
    </message>
    <message numerus="yes">
        <source>%n hour(s)</source>
        <translation type="unfinished">
            <numerusform />
            <numerusform />
        </translation>
    </message>
    <message numerus="yes">
        <source>%n day(s)</source>
        <translation type="unfinished">
            <numerusform />
            <numerusform />
        </translation>
    </message>
    <message numerus="yes">
        <source>%n week(s)</source>
        <translation type="unfinished">
            <numerusform />
            <numerusform />
        </translation>
    </message>
    <message>
        <source>%1 and %2</source>
        <translation type="unfinished">%1 וגם %2</translation>
    </message>
    <message numerus="yes">
        <source>%n year(s)</source>
        <translation type="unfinished">
            <numerusform />
            <numerusform />
        </translation>
    </message>
    <message>
        <source>%1 B</source>
        <translation type="unfinished">%1 ב׳</translation>
    </message>
    <message>
        <source>%1 kB</source>
        <translation type="unfinished">%1 ק״ב</translation>
    </message>
    <message>
        <source>%1 MB</source>
        <translation type="unfinished">%1 מ״ב</translation>
    </message>
    <message>
        <source>%1 GB</source>
        <translation type="unfinished">%1 ג״ב</translation>
    </message>
</context>
<context>
    <name>BitcoinGUI</name>
    <message>
        <source>&amp;Overview</source>
        <translation type="unfinished">&amp;סקירה</translation>
    </message>
    <message>
        <source>Show general overview of wallet</source>
        <translation type="unfinished">הצגת סקירה כללית של הארנק</translation>
    </message>
    <message>
        <source>&amp;Transactions</source>
        <translation type="unfinished">ע&amp;סקאות</translation>
    </message>
    <message>
        <source>Browse transaction history</source>
        <translation type="unfinished">עיין בהיסטוריית ההעברות</translation>
    </message>
    <message>
        <source>E&amp;xit</source>
        <translation type="unfinished">י&amp;ציאה</translation>
    </message>
    <message>
        <source>Quit application</source>
        <translation type="unfinished">יציאה מהיישום</translation>
    </message>
    <message>
        <source>&amp;About %1</source>
        <translation type="unfinished">על &amp;אודות %1</translation>
    </message>
    <message>
        <source>Show information about %1</source>
        <translation type="unfinished">הצגת מידע על %1</translation>
    </message>
    <message>
        <source>About &amp;Qt</source>
        <translation type="unfinished">על אודות &amp;Qt</translation>
    </message>
    <message>
        <source>Show information about Qt</source>
        <translation type="unfinished">הצגת מידע על Qt</translation>
    </message>
    <message>
        <source>Modify configuration options for %1</source>
        <translation type="unfinished">שינוי אפשרויות התצורה עבור %1</translation>
    </message>
    <message>
        <source>Create a new wallet</source>
        <translation type="unfinished">יצירת ארנק חדש</translation>
    </message>
    <message>
        <source>&amp;Minimize</source>
        <translation type="unfinished">מ&amp;זעור</translation>
    </message>
    <message>
        <source>Wallet:</source>
        <translation type="unfinished">ארנק:</translation>
    </message>
    <message>
        <source>Network activity disabled.</source>
        <extracomment>A substring of the tooltip.</extracomment>
        <translation type="unfinished">פעילות הרשת נוטרלה.</translation>
    </message>
    <message>
        <source>Proxy is &lt;b&gt;enabled&lt;/b&gt;: %1</source>
        <translation type="unfinished">שרת הפרוקסי &lt;b&gt;פעיל&lt;/b&gt;: %1</translation>
    </message>
    <message>
        <source>Send coins to a Qtum address</source>
        <translation type="unfinished">שליחת מטבעות לכתובת קטום</translation>
    </message>
    <message>
        <source>Backup wallet to another location</source>
        <translation type="unfinished">גיבוי הארנק למיקום אחר</translation>
    </message>
    <message>
        <source>Change the passphrase used for wallet encryption</source>
        <translation type="unfinished">שינוי הסיסמה המשמשת להצפנת הארנק</translation>
    </message>
    <message>
        <source>&amp;Send</source>
        <translation type="unfinished">&amp;שליחה</translation>
    </message>
    <message>
        <source>&amp;Receive</source>
        <translation type="unfinished">&amp;קבלה</translation>
    </message>
    <message>
        <source>&amp;Options…</source>
        <translation type="unfinished">&amp;אפשרויות…</translation>
    </message>
    <message>
        <source>&amp;Encrypt Wallet…</source>
        <translation type="unfinished">&amp;הצפנת ארנק</translation>
    </message>
    <message>
        <source>Encrypt the private keys that belong to your wallet</source>
        <translation type="unfinished">הצפנת המפתחות הפרטיים ששייכים לארנק שלך</translation>
    </message>
    <message>
        <source>&amp;Backup Wallet…</source>
        <translation type="unfinished">גיבוי הארנק</translation>
    </message>
    <message>
        <source>&amp;Change Passphrase…</source>
        <translation type="unfinished">ה&amp;חלפת מילת צופן…</translation>
    </message>
    <message>
        <source>Sign &amp;message…</source>
        <translation type="unfinished">&amp;חתימה על הודעה…</translation>
    </message>
    <message>
        <source>Sign messages with your Qtum addresses to prove you own them</source>
        <translation type="unfinished">חתום על הודעות עם כתובות הקטום שלך כדי להוכיח שהן בבעלותך</translation>
    </message>
    <message>
        <source>&amp;Verify message…</source>
        <translation type="unfinished">&amp;אשר הודעה</translation>
    </message>
    <message>
        <source>Verify messages to ensure they were signed with specified Qtum addresses</source>
        <translation type="unfinished">אמת הודעות כדי להבטיח שהן נחתמו עם כתובת קטום מסוימות</translation>
    </message>
    <message>
        <source>&amp;Load PSBT from file…</source>
        <translation type="unfinished">&amp;טעינת PBST מקובץ…</translation>
    </message>
    <message>
        <source>Open &amp;URI…</source>
        <translation type="unfinished">פתיחת הקישור</translation>
    </message>
    <message>
        <source>Close Wallet…</source>
        <translation type="unfinished">סגירת ארנק</translation>
    </message>
    <message>
        <source>Create Wallet…</source>
        <translation type="unfinished">יצירת ארנק</translation>
    </message>
    <message>
        <source>Close All Wallets…</source>
        <translation type="unfinished">סגירת כל הארנקים</translation>
    </message>
    <message>
        <source>&amp;File</source>
        <translation type="unfinished">&amp;קובץ</translation>
    </message>
    <message>
        <source>&amp;Settings</source>
        <translation type="unfinished">&amp;הגדרות</translation>
    </message>
    <message>
        <source>&amp;Help</source>
        <translation type="unfinished">ע&amp;זרה</translation>
    </message>
    <message>
        <source>Tabs toolbar</source>
        <translation type="unfinished">סרגל כלים לשוניות</translation>
    </message>
    <message>
        <source>Syncing Headers (%1%)…</source>
        <translation type="unfinished">הכותרות מסונכרנות (%1%)…</translation>
    </message>
    <message>
        <source>Synchronizing with network…</source>
        <translation type="unfinished">בסנכרון עם הרשת</translation>
    </message>
    <message>
        <source>Indexing blocks on disk…</source>
        <translation type="unfinished">מעביר לאינדקס בלוקים בדיסק...</translation>
    </message>
    <message>
        <source>Processing blocks on disk…</source>
        <translation type="unfinished">מעבד בלוקים בדיסק...</translation>
    </message>
    <message>
        <source>Connecting to peers…</source>
        <translation type="unfinished">מתחבר לעמיתים</translation>
    </message>
    <message>
        <source>Request payments (generates QR codes and qtum: URIs)</source>
        <translation type="unfinished">בקשת תשלומים (יצירה של קודים מסוג QR וסכימות כתובות משאב של :qtum)</translation>
    </message>
    <message>
        <source>Show the list of used sending addresses and labels</source>
        <translation type="unfinished">הצג את רשימת הכתובות לשליחה שהיו בשימוש לרבות התוויות</translation>
    </message>
    <message>
        <source>Show the list of used receiving addresses and labels</source>
        <translation type="unfinished">הצגת רשימת הכתובות והתוויות הנמצאות בשימוש</translation>
    </message>
    <message>
        <source>&amp;Command-line options</source>
        <translation type="unfinished">אפשרויות &amp;שורת הפקודה</translation>
    </message>
    <message numerus="yes">
        <source>Processed %n block(s) of transaction history.</source>
        <translation type="unfinished">
            <numerusform />
            <numerusform />
        </translation>
    </message>
    <message>
        <source>%1 behind</source>
        <translation type="unfinished">%1 מאחור</translation>
    </message>
    <message>
        <source>Catching up…</source>
        <translation type="unfinished">משלים פערים</translation>
    </message>
    <message>
        <source>Last received block was generated %1 ago.</source>
        <translation type="unfinished">המקטע האחרון שהתקבל נוצר לפני %1.</translation>
    </message>
    <message>
        <source>Transactions after this will not yet be visible.</source>
        <translation type="unfinished">עסקאות שבוצעו לאחר העברה זו לא יופיעו.</translation>
    </message>
    <message>
        <source>Error</source>
        <translation type="unfinished">שגיאה</translation>
    </message>
    <message>
        <source>Warning</source>
        <translation type="unfinished">אזהרה</translation>
    </message>
    <message>
        <source>Information</source>
        <translation type="unfinished">מידע</translation>
    </message>
    <message>
        <source>Up to date</source>
        <translation type="unfinished">עדכני</translation>
    </message>
    <message>
        <source>Load Partially Signed Qtum Transaction</source>
        <translation type="unfinished">העלה עיסקת קטום חתומה חלקית</translation>
    </message>
    <message>
        <source>Load PSBT from &amp;clipboard…</source>
        <translation type="unfinished">העלאת PSBT מהקליפבורד...</translation>
    </message>
    <message>
        <source>Load Partially Signed Qtum Transaction from clipboard</source>
        <translation type="unfinished">טעינת עסקת קטום חתומה חלקית מלוח הגזירים</translation>
    </message>
    <message>
        <source>Node window</source>
        <translation type="unfinished">חלון צומת</translation>
    </message>
    <message>
        <source>Open node debugging and diagnostic console</source>
        <translation type="unfinished">פתיחת ניפוי באגים בצומת וגם מסוף בקרה לאבחון</translation>
    </message>
    <message>
        <source>&amp;Sending addresses</source>
        <translation type="unfinished">&amp;כתובות למשלוח</translation>
    </message>
    <message>
        <source>&amp;Receiving addresses</source>
        <translation type="unfinished">&amp;כתובות לקבלה</translation>
    </message>
    <message>
        <source>Open a qtum: URI</source>
        <translation type="unfinished">פתיחת קטום: כתובת משאב</translation>
    </message>
    <message>
        <source>Open Wallet</source>
        <translation type="unfinished">פתיחת ארנק</translation>
    </message>
    <message>
        <source>Open a wallet</source>
        <translation type="unfinished">פתיחת ארנק</translation>
    </message>
    <message>
        <source>Close wallet</source>
        <translation type="unfinished">סגירת ארנק</translation>
    </message>
    <message>
        <source>Restore Wallet…</source>
        <extracomment>Name of the menu item that restores wallet from a backup file.</extracomment>
        <translation type="unfinished">שחזור ארנק</translation>
    </message>
    <message>
        <source>Restore a wallet from a backup file</source>
        <extracomment>Status tip for Restore Wallet menu item</extracomment>
        <translation type="unfinished">שחזור ארנק מקובץ גיבוי</translation>
    </message>
    <message>
        <source>Close all wallets</source>
        <translation type="unfinished">סגירת כל הארנקים</translation>
    </message>
    <message>
        <source>Show the %1 help message to get a list with possible Qtum command-line options</source>
        <translation type="unfinished">יש להציג את הודעת העזרה של %1 כדי להציג רשימה עם אפשרויות שורת פקודה לקטום</translation>
    </message>
    <message>
        <source>&amp;Mask values</source>
        <translation type="unfinished">&amp;הסוואת ערכים</translation>
    </message>
    <message>
        <source>Mask the values in the Overview tab</source>
        <translation type="unfinished">הסווה את הערכים בלשונית התיאור הכללי
</translation>
    </message>
    <message>
        <source>default wallet</source>
        <translation type="unfinished">ארנק בררת מחדל</translation>
    </message>
    <message>
        <source>No wallets available</source>
        <translation type="unfinished">אין ארנקים זמינים</translation>
    </message>
    <message>
        <source>Wallet Data</source>
        <extracomment>Name of the wallet data file format.</extracomment>
        <translation type="unfinished">נתוני ארנק</translation>
    </message>
    <message>
        <source>Load Wallet Backup</source>
        <extracomment>The title for Restore Wallet File Windows</extracomment>
        <translation type="unfinished">טעינת גיבוי הארנק</translation>
    </message>
    <message>
        <source>Restore Wallet</source>
        <extracomment>Title of pop-up window shown when the user is attempting to restore a wallet.</extracomment>
        <translation type="unfinished">שחזור ארנק</translation>
    </message>
    <message>
        <source>Wallet Name</source>
        <extracomment>Label of the input field where the name of the wallet is entered.</extracomment>
        <translation type="unfinished">שם הארנק</translation>
    </message>
    <message>
        <source>&amp;Window</source>
        <translation type="unfinished">&amp;חלון</translation>
    </message>
    <message>
        <source>Zoom</source>
        <translation type="unfinished">הגדלה</translation>
    </message>
    <message>
        <source>Main Window</source>
        <translation type="unfinished">חלון עיקרי</translation>
    </message>
    <message>
        <source>%1 client</source>
        <translation type="unfinished">לקוח %1</translation>
    </message>
    <message>
        <source>&amp;Hide</source>
        <translation type="unfinished">ה&amp;סתרה</translation>
    </message>
    <message>
        <source>S&amp;how</source>
        <translation type="unfinished">ה&amp;צגה</translation>
    </message>
    <message numerus="yes">
        <source>%n active connection(s) to Qtum network.</source>
        <extracomment>A substring of the tooltip.</extracomment>
        <translation type="unfinished">
            <numerusform />
            <numerusform />
        </translation>
    </message>
    <message>
        <source>Click for more actions.</source>
        <extracomment>A substring of the tooltip. "More actions" are available via the context menu.</extracomment>
        <translation type="unfinished">נא ללחוץ כאן לפעולות נוספות.</translation>
    </message>
    <message>
        <source>Show Peers tab</source>
        <extracomment>A context menu item. The "Peers tab" is an element of the "Node window".</extracomment>
        <translation type="unfinished">הצגת לשונית עמיתים</translation>
    </message>
    <message>
        <source>Disable network activity</source>
        <extracomment>A context menu item.</extracomment>
        <translation type="unfinished">השבתת פעילות רשת</translation>
    </message>
    <message>
        <source>Enable network activity</source>
        <extracomment>A context menu item. The network activity was disabled previously.</extracomment>
        <translation type="unfinished">הפעלת פעילות רשת</translation>
    </message>
    <message>
        <source>Pre-syncing Headers (%1%)…</source>
        <translation type="unfinished">הכותרות בקדם סנכרון (%1%)…</translation>
    </message>
    <message>
        <source>Error: %1</source>
        <translation type="unfinished">שגיאה: %1</translation>
    </message>
    <message>
        <source>Date: %1
</source>
        <translation type="unfinished">תאריך: %1
</translation>
    </message>
    <message>
        <source>Amount: %1
</source>
        <translation type="unfinished">סכום: %1
</translation>
    </message>
    <message>
        <source>Wallet: %1
</source>
        <translation type="unfinished">ארנק: %1
</translation>
    </message>
    <message>
        <source>Type: %1
</source>
        <translation type="unfinished">סוג: %1
</translation>
    </message>
    <message>
        <source>Label: %1
</source>
        <translation type="unfinished">תווית: %1
</translation>
    </message>
    <message>
        <source>Address: %1
</source>
        <translation type="unfinished">כתובת: %1
</translation>
    </message>
    <message>
        <source>Sent transaction</source>
        <translation type="unfinished">העברת שליחה</translation>
    </message>
    <message>
        <source>Incoming transaction</source>
        <translation type="unfinished">העברת קבלה</translation>
    </message>
    <message>
        <source>HD key generation is &lt;b&gt;enabled&lt;/b&gt;</source>
        <translation type="unfinished">ייצור מפתחות HD &lt;b&gt;מופעל&lt;/b&gt;</translation>
    </message>
    <message>
        <source>HD key generation is &lt;b&gt;disabled&lt;/b&gt;</source>
        <translation type="unfinished">ייצור מפתחות HD &lt;b&gt;כבוי&lt;/b&gt;</translation>
    </message>
    <message>
        <source>Private key &lt;b&gt;disabled&lt;/b&gt;</source>
        <translation type="unfinished">מפתח פרטי &lt;b&gt;נוטרל&lt;/b&gt;</translation>
    </message>
    <message>
        <source>Wallet is &lt;b&gt;encrypted&lt;/b&gt; and currently &lt;b&gt;unlocked&lt;/b&gt;</source>
        <translation type="unfinished">הארנק &lt;b&gt;מוצפן&lt;/b&gt; ו&lt;b&gt;פתוח&lt;/b&gt; כרגע</translation>
    </message>
    <message>
        <source>Wallet is &lt;b&gt;encrypted&lt;/b&gt; and currently &lt;b&gt;locked&lt;/b&gt;</source>
        <translation type="unfinished">הארנק &lt;b&gt;מוצפן&lt;/b&gt; ו&lt;b&gt;נעול&lt;/b&gt; כרגע</translation>
    </message>
    <message>
        <source>Original message:</source>
        <translation type="unfinished">הודעה מקורית:</translation>
    </message>
</context>
<context>
    <name>UnitDisplayStatusBarControl</name>
    <message>
        <source>Unit to show amounts in. Click to select another unit.</source>
        <translation type="unfinished">יחידת המידה להצגת הסכומים. יש ללחוץ כדי לבחור ביחידת מידה אחרת.</translation>
    </message>
</context>
<context>
    <name>CoinControlDialog</name>
    <message>
        <source>Coin Selection</source>
        <translation type="unfinished">בחירת מטבע</translation>
    </message>
    <message>
        <source>Quantity:</source>
        <translation type="unfinished">כמות:</translation>
    </message>
    <message>
        <source>Bytes:</source>
        <translation type="unfinished">בתים:</translation>
    </message>
    <message>
        <source>Amount:</source>
        <translation type="unfinished">סכום:</translation>
    </message>
    <message>
        <source>Fee:</source>
        <translation type="unfinished">עמלה:</translation>
    </message>
    <message>
        <source>After Fee:</source>
        <translation type="unfinished">לאחר עמלה:</translation>
    </message>
    <message>
        <source>Change:</source>
        <translation type="unfinished">עודף:</translation>
    </message>
    <message>
        <source>(un)select all</source>
        <translation type="unfinished">ביטול/אישור הבחירה</translation>
    </message>
    <message>
        <source>Tree mode</source>
        <translation type="unfinished">מצב עץ</translation>
    </message>
    <message>
        <source>List mode</source>
        <translation type="unfinished">מצב רשימה</translation>
    </message>
    <message>
        <source>Amount</source>
        <translation type="unfinished">סכום</translation>
    </message>
    <message>
        <source>Received with label</source>
        <translation type="unfinished">התקבל עם תווית</translation>
    </message>
    <message>
        <source>Received with address</source>
        <translation type="unfinished">התקבל עם כתובת</translation>
    </message>
    <message>
        <source>Date</source>
        <translation type="unfinished">תאריך</translation>
    </message>
    <message>
        <source>Confirmations</source>
        <translation type="unfinished">אישורים</translation>
    </message>
    <message>
        <source>Confirmed</source>
        <translation type="unfinished">מאושרת</translation>
    </message>
    <message>
        <source>Copy amount</source>
        <translation type="unfinished">העתקת הסכום</translation>
    </message>
    <message>
        <source>&amp;Copy address</source>
        <translation type="unfinished">ה&amp;עתקת כתובת</translation>
    </message>
    <message>
        <source>Copy &amp;label</source>
        <translation type="unfinished">העתקת &amp;תווית</translation>
    </message>
    <message>
        <source>Copy &amp;amount</source>
        <translation type="unfinished">העתקת &amp;סכום</translation>
    </message>
    <message>
        <source>Copy quantity</source>
        <translation type="unfinished">העתקת הכמות</translation>
    </message>
    <message>
        <source>Copy fee</source>
        <translation type="unfinished">העתקת העמלה</translation>
    </message>
    <message>
        <source>Copy after fee</source>
        <translation type="unfinished">העתקה אחרי העמלה</translation>
    </message>
    <message>
        <source>Copy bytes</source>
        <translation type="unfinished">העתקת בתים</translation>
    </message>
    <message>
        <source>Copy change</source>
        <translation type="unfinished">העתקת השינוי</translation>
    </message>
    <message>
        <source>(%1 locked)</source>
        <translation type="unfinished">(%1 נעולים)</translation>
    </message>
    <message>
        <source>Can vary +/- %1 satoshi(s) per input.</source>
        <translation type="unfinished">יכול להשתנות במגמה של +/- %1 סנטושי לקלט.</translation>
    </message>
    <message>
        <source>(no label)</source>
        <translation type="unfinished">(ללא תוית)</translation>
    </message>
    <message>
        <source>change from %1 (%2)</source>
        <translation type="unfinished">עודף מ־%1 (%2)</translation>
    </message>
    <message>
        <source>(change)</source>
        <translation type="unfinished">(עודף)</translation>
    </message>
</context>
<context>
    <name>CreateWalletActivity</name>
    <message>
        <source>Create Wallet</source>
        <extracomment>Title of window indicating the progress of creation of a new wallet.</extracomment>
        <translation type="unfinished">יצירת ארנק</translation>
    </message>
    <message>
        <source>Create wallet failed</source>
        <translation type="unfinished">יצירת הארנק נכשלה</translation>
    </message>
    <message>
        <source>Create wallet warning</source>
        <translation type="unfinished">אזהרה לגבי יצירת הארנק</translation>
    </message>
    </context>
<context>
    <name>OpenWalletActivity</name>
    <message>
        <source>Open wallet failed</source>
        <translation type="unfinished">פתיחת ארנק נכשלה</translation>
    </message>
    <message>
        <source>Open wallet warning</source>
        <translation type="unfinished">אזהרת פתיחת ארנק</translation>
    </message>
    <message>
        <source>default wallet</source>
        <translation type="unfinished">ארנק בררת מחדל</translation>
    </message>
    <message>
        <source>Open Wallet</source>
        <extracomment>Title of window indicating the progress of opening of a wallet.</extracomment>
        <translation type="unfinished">פתיחת ארנק</translation>
    </message>
    <message>
        <source>Opening Wallet &lt;b&gt;%1&lt;/b&gt;…</source>
        <extracomment>Descriptive text of the open wallet progress window which indicates to the user which wallet is currently being opened.</extracomment>
        <translation type="unfinished">פותח ארנק&lt;b&gt;%1&lt;/b&gt;...</translation>
    </message>
</context>
<context>
    <name>RestoreWalletActivity</name>
    <message>
        <source>Restore Wallet</source>
        <extracomment>Title of progress window which is displayed when wallets are being restored.</extracomment>
        <translation type="unfinished">שחזור ארנק</translation>
    </message>
    </context>
<context>
    <name>WalletController</name>
    <message>
        <source>Close wallet</source>
        <translation type="unfinished">סגירת ארנק</translation>
    </message>
    <message>
        <source>Are you sure you wish to close the wallet &lt;i&gt;%1&lt;/i&gt;?</source>
        <translation type="unfinished">האם אכן ברצונך לסגור את הארנק &lt;i&gt;%1&lt;/i&gt;?</translation>
    </message>
    <message>
        <source>Closing the wallet for too long can result in having to resync the entire chain if pruning is enabled.</source>
        <translation type="unfinished">סגירת הארנק למשך זמן רב מדי יכול לגרור את הצורך לסינכרון מחדש של כל השרשרת אם אופצית הגיזום אקטיבית.</translation>
    </message>
    <message>
        <source>Close all wallets</source>
        <translation type="unfinished">סגירת כל הארנקים</translation>
    </message>
    <message>
        <source>Are you sure you wish to close all wallets?</source>
        <translation type="unfinished">האם אכן ברצונך לסגור את כל הארנקים?</translation>
    </message>
</context>
<context>
    <name>CreateWalletDialog</name>
    <message>
        <source>Create Wallet</source>
        <translation type="unfinished">יצירת ארנק</translation>
    </message>
    <message>
        <source>Wallet Name</source>
        <translation type="unfinished">שם הארנק</translation>
    </message>
    <message>
        <source>Wallet</source>
        <translation type="unfinished">ארנק</translation>
    </message>
    <message>
        <source>Encrypt the wallet. The wallet will be encrypted with a passphrase of your choice.</source>
        <translation type="unfinished">הצפנת הארנק. הארנק יהיה מוצפן באמצעות סיסמה לבחירתך.</translation>
    </message>
    <message>
        <source>Encrypt Wallet</source>
        <translation type="unfinished">הצפנת ארנק</translation>
    </message>
    <message>
        <source>Advanced Options</source>
        <translation type="unfinished">אפשרויות מתקדמות</translation>
    </message>
    <message>
        <source>Disable private keys for this wallet. Wallets with private keys disabled will have no private keys and cannot have an HD seed or imported private keys. This is ideal for watch-only wallets.</source>
        <translation type="unfinished">נטרלו מפתחות פרטיים לארנק זה. ארנקים עם מפתחות פרטיים מנוטרלים יהיו מחוסרי מפתחות פרטיים וללא מקור HD או מפתחות מיובאים. זהו אידאלי לארנקי צפייה בלבד.</translation>
    </message>
    <message>
        <source>Disable Private Keys</source>
        <translation type="unfinished">השבתת מפתחות פרטיים</translation>
    </message>
    <message>
        <source>Make a blank wallet. Blank wallets do not initially have private keys or scripts. Private keys and addresses can be imported, or an HD seed can be set, at a later time.</source>
        <translation type="unfinished">הכינו ארנק ריק. ארנקים ריקים הנם ללא מפתחות פרטיים ראשוניים או סקריפטים. מפתחות פרטיים או כתובות ניתנים לייבוא, או שניתן להגדיר מקור HD במועד מאוחר יותר. </translation>
    </message>
    <message>
        <source>Make Blank Wallet</source>
        <translation type="unfinished">יצירת ארנק ריק</translation>
    </message>
    <message>
        <source>Create</source>
        <translation type="unfinished">יצירה</translation>
    </message>
    </context>
<context>
    <name>EditAddressDialog</name>
    <message>
        <source>Edit Address</source>
        <translation type="unfinished">עריכת כתובת</translation>
    </message>
    <message>
        <source>&amp;Label</source>
        <translation type="unfinished">ת&amp;ווית</translation>
    </message>
    <message>
        <source>The label associated with this address list entry</source>
        <translation type="unfinished">התווית המשויכת לרשומה הזו ברשימת הכתובות</translation>
    </message>
    <message>
        <source>The address associated with this address list entry. This can only be modified for sending addresses.</source>
        <translation type="unfinished">הכתובת המשויכת עם רשומה זו ברשימת הכתובות. ניתן לשנות זאת רק עבור כתובות לשליחה.</translation>
    </message>
    <message>
        <source>&amp;Address</source>
        <translation type="unfinished">&amp;כתובת</translation>
    </message>
    <message>
        <source>New sending address</source>
        <translation type="unfinished">כתובת שליחה חדשה</translation>
    </message>
    <message>
        <source>Edit receiving address</source>
        <translation type="unfinished">עריכת כתובת הקבלה</translation>
    </message>
    <message>
        <source>Edit sending address</source>
        <translation type="unfinished">עריכת כתובת השליחה</translation>
    </message>
    <message>
        <source>The entered address "%1" is not a valid Qtum address.</source>
        <translation type="unfinished">הכתובת שסיפקת "%1" אינה כתובת קטום תקנית.</translation>
    </message>
    <message>
        <source>Address "%1" already exists as a receiving address with label "%2" and so cannot be added as a sending address.</source>
        <translation type="unfinished">כתובת "%1" כבר קיימת ככתובת מקבלת עם תווית "%2" ולכן לא ניתן להוסיף אותה ככתובת שולחת</translation>
    </message>
    <message>
        <source>The entered address "%1" is already in the address book with label "%2".</source>
        <translation type="unfinished">הכתובת שסיפקת "%1" כבר נמצאת בפנקס הכתובות עם התווית "%2".</translation>
    </message>
    <message>
        <source>Could not unlock wallet.</source>
        <translation type="unfinished">לא ניתן לשחרר את הארנק.</translation>
    </message>
    <message>
        <source>New key generation failed.</source>
        <translation type="unfinished">יצירת המפתח החדש נכשלה.</translation>
    </message>
</context>
<context>
    <name>FreespaceChecker</name>
    <message>
        <source>A new data directory will be created.</source>
        <translation type="unfinished">תיקיית נתונים חדשה תיווצר.</translation>
    </message>
    <message>
        <source>name</source>
        <translation type="unfinished">שם</translation>
    </message>
    <message>
        <source>Directory already exists. Add %1 if you intend to create a new directory here.</source>
        <translation type="unfinished">התיקייה כבר קיימת. ניתן להוסיף %1 אם יש ליצור תיקייה חדשה כאן.</translation>
    </message>
    <message>
        <source>Path already exists, and is not a directory.</source>
        <translation type="unfinished">הנתיב כבר קיים ואינו מצביע על תיקיה.</translation>
    </message>
    <message>
        <source>Cannot create data directory here.</source>
        <translation type="unfinished">לא ניתן ליצור כאן תיקיית נתונים.</translation>
    </message>
</context>
<context>
    <name>Intro</name>
    <message>
        <source>Qtum</source>
        <translation type="unfinished">קטום</translation>
    </message>
    <message numerus="yes">
        <source>%n GB of space available</source>
        <translation type="unfinished">
            <numerusform />
            <numerusform />
        </translation>
    </message>
    <message numerus="yes">
        <source>(of %n GB needed)</source>
        <translation type="unfinished">
            <numerusform>(מתוך %n ג׳יגה-בייט נדרשים)</numerusform>
            <numerusform>(מתוך %n ג׳יגה-בייט נדרשים)</numerusform>
        </translation>
    </message>
    <message numerus="yes">
        <source>(%n GB needed for full chain)</source>
        <translation type="unfinished">
            <numerusform>(ג׳יגה-בייט %n נדרש לשרשרת המלאה)</numerusform>
            <numerusform>(%n ג׳יגה-בייט נדרשים לשרשרת המלאה)</numerusform>
        </translation>
    </message>
    <message>
        <source>At least %1 GB of data will be stored in this directory, and it will grow over time.</source>
        <translation type="unfinished">לפחות %1 ג״ב של נתונים יאוחסנו בתיקייה זו, והם יגדלו עם הזמן.</translation>
    </message>
    <message>
        <source>Approximately %1 GB of data will be stored in this directory.</source>
        <translation type="unfinished">מידע בנפח של כ-%1 ג׳יגה-בייט יאוחסן בתיקייה זו.</translation>
    </message>
    <message numerus="yes">
        <source>(sufficient to restore backups %n day(s) old)</source>
        <extracomment>Explanatory text on the capability of the current prune target.</extracomment>
        <translation type="unfinished">
            <numerusform />
            <numerusform />
        </translation>
    </message>
    <message>
        <source>%1 will download and store a copy of the Qtum block chain.</source>
        <translation type="unfinished">%1 תוריד ותאחסן עותק של שרשרת הבלוקים של קטום.</translation>
    </message>
    <message>
        <source>The wallet will also be stored in this directory.</source>
        <translation type="unfinished">הארנק גם מאוחסן בתיקייה הזו.</translation>
    </message>
    <message>
        <source>Error: Specified data directory "%1" cannot be created.</source>
        <translation type="unfinished">שגיאה: לא ניתן ליצור את תיקיית הנתונים שצוינה „%1“.</translation>
    </message>
    <message>
        <source>Error</source>
        <translation type="unfinished">שגיאה</translation>
    </message>
    <message>
        <source>Welcome</source>
        <translation type="unfinished">ברוך בואך</translation>
    </message>
    <message>
        <source>Welcome to %1.</source>
        <translation type="unfinished">ברוך בואך אל %1.</translation>
    </message>
    <message>
        <source>As this is the first time the program is launched, you can choose where %1 will store its data.</source>
        <translation type="unfinished">כיוון שזו ההפעלה הראשונה של התכנית, ניתן לבחור היכן יאוחסן המידע של %1.</translation>
    </message>
    <message>
        <source>Limit block chain storage to</source>
        <translation type="unfinished">הגבלת אחסון בלוקצ'יין ל</translation>
    </message>
    <message>
        <source>Reverting this setting requires re-downloading the entire blockchain. It is faster to download the full chain first and prune it later. Disables some advanced features.</source>
        <translation type="unfinished">חזרה לאחור מהגדרות אלו מחייב הורדה מחדש של כל שרשרת הבלוקים. מהיר יותר להוריד את השרשרת המלאה ולקטום אותה מאוחר יותר. הדבר מנטרל כמה תכונות מתקדמות.</translation>
    </message>
    <message>
        <source> GB</source>
        <translation type="unfinished">ג״ב</translation>
    </message>
    <message>
        <source>This initial synchronisation is very demanding, and may expose hardware problems with your computer that had previously gone unnoticed. Each time you run %1, it will continue downloading where it left off.</source>
        <translation type="unfinished">הסינכרון הראשוני הוא תובעני ועלול לחשוף בעיות חומרה במחשב שהיו חבויות עד כה. כל פעם שתריץ %1 התהליך ימשיך בהורדה מהנקודה שבה הוא עצר לאחרונה.</translation>
    </message>
    <message>
        <source>If you have chosen to limit block chain storage (pruning), the historical data must still be downloaded and processed, but will be deleted afterward to keep your disk usage low.</source>
        <translation type="unfinished">אם בחרת להגביל את שטח האחרון לשרשרת, עדיין נדרש מידע היסטורי להורדה ועיבוד אך המידע ההיסטורי יימחק לאחר מכן כדי לשמור על צריכת שטח האחסון בדיסק נמוכה.</translation>
    </message>
    <message>
        <source>Use the default data directory</source>
        <translation type="unfinished">שימוש בתיקיית ברירת־המחדל</translation>
    </message>
    <message>
        <source>Use a custom data directory:</source>
        <translation type="unfinished">שימוש בתיקיית נתונים מותאמת אישית:</translation>
    </message>
</context>
<context>
    <name>HelpMessageDialog</name>
    <message>
        <source>version</source>
        <translation type="unfinished">גרסה</translation>
    </message>
    <message>
        <source>About %1</source>
        <translation type="unfinished">על אודות %1</translation>
    </message>
    <message>
        <source>Command-line options</source>
        <translation type="unfinished">אפשרויות שורת פקודה</translation>
    </message>
</context>
<context>
    <name>ShutdownWindow</name>
    <message>
        <source>Do not shut down the computer until this window disappears.</source>
        <translation type="unfinished">אין לכבות את המחשב עד שחלון זה נעלם.</translation>
    </message>
</context>
<context>
    <name>ModalOverlay</name>
    <message>
        <source>Form</source>
        <translation type="unfinished">טופס</translation>
    </message>
    <message>
        <source>Recent transactions may not yet be visible, and therefore your wallet's balance might be incorrect. This information will be correct once your wallet has finished synchronizing with the qtum network, as detailed below.</source>
        <translation type="unfinished">ייתכן שהעברות שבוצעו לאחרונה לא יופיעו עדיין, ולכן המאזן בארנק שלך יהיה שגוי. המידע הנכון יוצג במלואו כאשר הארנק שלך יסיים להסתנכרן עם רשת הקטום, כמפורט למטה.</translation>
    </message>
    <message>
        <source>Attempting to spend qtums that are affected by not-yet-displayed transactions will not be accepted by the network.</source>
        <translation type="unfinished">הרשת תסרב לקבל הוצאת ביטקוינים במידה והם כבר נמצאים בהעברות אשר לא מוצגות עדיין.</translation>
    </message>
    <message>
        <source>Number of blocks left</source>
        <translation type="unfinished">מספר מקטעים שנותרו</translation>
    </message>
    <message>
        <source>calculating…</source>
        <translation type="unfinished">בתהליך חישוב...</translation>
    </message>
    <message>
        <source>Last block time</source>
        <translation type="unfinished">זמן המקטע האחרון</translation>
    </message>
    <message>
        <source>Progress</source>
        <translation type="unfinished">התקדמות</translation>
    </message>
    <message>
        <source>Progress increase per hour</source>
        <translation type="unfinished">התקדמות לפי שעה</translation>
    </message>
    <message>
        <source>Estimated time left until synced</source>
        <translation type="unfinished">הזמן המוערך שנותר עד הסנכרון</translation>
    </message>
    <message>
        <source>Hide</source>
        <translation type="unfinished">הסתרה</translation>
    </message>
    <message>
        <source>%1 is currently syncing.  It will download headers and blocks from peers and validate them until reaching the tip of the block chain.</source>
        <translation type="unfinished">%1 מסתנכנים כרגע.  תתבצע הורדת כותרות ובלוקים מעמיתים תוך אימותם עד הגעה לראש שרשרת הבלוקים .</translation>
    </message>
    </context>
<context>
    <name>OpenURIDialog</name>
    <message>
        <source>Open qtum URI</source>
        <translation type="unfinished">פתיחת כתובת משאב קטום</translation>
    </message>
    <message>
        <source>URI:</source>
        <translation type="unfinished">כתובת משאב:</translation>
    </message>
    <message>
        <source>Paste address from clipboard</source>
        <extracomment>Tooltip text for button that allows you to paste an address that is in your clipboard.</extracomment>
        <translation type="unfinished">הדבקת כתובת מלוח הגזירים</translation>
    </message>
</context>
<context>
    <name>OptionsDialog</name>
    <message>
        <source>Options</source>
        <translation type="unfinished">אפשרויות</translation>
    </message>
    <message>
        <source>&amp;Main</source>
        <translation type="unfinished">&amp;ראשי</translation>
    </message>
    <message>
        <source>Automatically start %1 after logging in to the system.</source>
        <translation type="unfinished">להפעיל את %1 אוטומטית לאחר הכניסה למערכת.</translation>
    </message>
    <message>
        <source>&amp;Start %1 on system login</source>
        <translation type="unfinished">ה&amp;פעלת %1 עם הכניסה למערכת</translation>
    </message>
    <message>
        <source>Size of &amp;database cache</source>
        <translation type="unfinished">גודל מ&amp;טמון מסד הנתונים</translation>
    </message>
    <message>
        <source>Number of script &amp;verification threads</source>
        <translation type="unfinished">מספר תהליכי ה&amp;אימות של הסקריפט</translation>
    </message>
    <message>
        <source>IP address of the proxy (e.g. IPv4: 127.0.0.1 / IPv6: ::1)</source>
        <translation type="unfinished">כתובת ה־IP של הפרוקסי (לדוגמה IPv4: 127.0.0.1‏ / IPv6: ::1)</translation>
    </message>
    <message>
        <source>Shows if the supplied default SOCKS5 proxy is used to reach peers via this network type.</source>
        <translation type="unfinished">מראה אם פרוקסי SOCKS5 המסופק כבררת מחדל משמש להתקשרות עם עמיתים באמצעות סוג רשת זה.</translation>
    </message>
    <message>
        <source>Minimize instead of exit the application when the window is closed. When this option is enabled, the application will be closed only after selecting Exit in the menu.</source>
        <translation type="unfinished">מזער ואל תצא מהאפליקציה עם סגירת החלון. כאשר אפשרות זו דלוקה, האפליקציה תיסגר רק בבחירת ״יציאה״ בתפריט.</translation>
    </message>
    <message>
        <source>Open the %1 configuration file from the working directory.</source>
        <translation type="unfinished">פתיחת קובץ התצורה של %1 מתיקיית העבודה.</translation>
    </message>
    <message>
        <source>Open Configuration File</source>
        <translation type="unfinished">פתיחת קובץ ההגדרות</translation>
    </message>
    <message>
        <source>Reset all client options to default.</source>
        <translation type="unfinished">איפוס כל אפשרויות התכנית לבררת המחדל.</translation>
    </message>
    <message>
        <source>&amp;Reset Options</source>
        <translation type="unfinished">&amp;איפוס אפשרויות</translation>
    </message>
    <message>
        <source>&amp;Network</source>
        <translation type="unfinished">&amp;רשת</translation>
    </message>
    <message>
        <source>Prune &amp;block storage to</source>
        <translation type="unfinished">יש לגזום את &amp;מאגר הבלוקים אל</translation>
    </message>
    <message>
        <source>GB</source>
        <translation type="unfinished">ג״ב</translation>
    </message>
    <message>
        <source>Reverting this setting requires re-downloading the entire blockchain.</source>
        <translation type="unfinished">שינוי הגדרה זו מצריך הורדה מחדש של הבלוקצ'יין</translation>
    </message>
    <message>
        <source>(0 = auto, &lt;0 = leave that many cores free)</source>
        <translation type="unfinished">(0 = אוטומטי, &lt;0 = להשאיר כזאת כמות של ליבות חופשיות)</translation>
    </message>
    <message>
        <source>W&amp;allet</source>
        <translation type="unfinished">&amp;ארנק</translation>
    </message>
    <message>
        <source>Expert</source>
        <translation type="unfinished">מומחה</translation>
    </message>
    <message>
        <source>Enable coin &amp;control features</source>
        <translation type="unfinished">הפעלת תכונות &amp;בקרת מטבעות</translation>
    </message>
    <message>
        <source>If you disable the spending of unconfirmed change, the change from a transaction cannot be used until that transaction has at least one confirmation. This also affects how your balance is computed.</source>
        <translation type="unfinished">אם אפשרות ההשקעה של עודף בלתי מאושר תנוטרל, לא ניתן יהיה להשתמש בעודף מההעברה עד שלהעברה יהיה לפחות אישור אחד. פעולה זו גם משפיעה על חישוב המאזן שלך.</translation>
    </message>
    <message>
        <source>&amp;Spend unconfirmed change</source>
        <translation type="unfinished">עודף &amp;בלתי מאושר מההשקעה</translation>
    </message>
    <message>
        <source>Automatically open the Qtum client port on the router. This only works when your router supports UPnP and it is enabled.</source>
        <translation type="unfinished">פתיחת הפתחה של קטום בנתב באופן אוטומטי. עובד רק אם UPnP מופעל ונתמך בנתב.</translation>
    </message>
    <message>
        <source>Map port using &amp;UPnP</source>
        <translation type="unfinished">מיפוי פתחה באמצעות UPnP</translation>
    </message>
    <message>
        <source>Accept connections from outside.</source>
        <translation type="unfinished">אשר חיבורים חיצוניים</translation>
    </message>
    <message>
        <source>Allow incomin&amp;g connections</source>
        <translation type="unfinished">לאפשר חיבורים &amp;נכנסים</translation>
    </message>
    <message>
        <source>Connect to the Qtum network through a SOCKS5 proxy.</source>
        <translation type="unfinished">התחבר לרשת הקטום דרך פרוקסי SOCKS5.</translation>
    </message>
    <message>
        <source>&amp;Connect through SOCKS5 proxy (default proxy):</source>
        <translation type="unfinished">להתחבר &amp;דרך מתווך SOCKS5 (מתווך בררת מחדל):</translation>
    </message>
    <message>
        <source>Proxy &amp;IP:</source>
        <translation type="unfinished">כתובת ה־&amp;IP של הפרוקסי:</translation>
    </message>
    <message>
        <source>&amp;Port:</source>
        <translation type="unfinished">&amp;פתחה:</translation>
    </message>
    <message>
        <source>Port of the proxy (e.g. 9050)</source>
        <translation type="unfinished">הפתחה של הפרוקסי (למשל 9050)</translation>
    </message>
    <message>
        <source>Used for reaching peers via:</source>
        <translation type="unfinished">עבור הגעה לעמיתים דרך:</translation>
    </message>
    <message>
        <source>&amp;Window</source>
        <translation type="unfinished">&amp;חלון</translation>
    </message>
    <message>
        <source>Show only a tray icon after minimizing the window.</source>
        <translation type="unfinished">הצג סמל מגש בלבד לאחר מזעור החלון.</translation>
    </message>
    <message>
        <source>&amp;Minimize to the tray instead of the taskbar</source>
        <translation type="unfinished">מ&amp;זעור למגש במקום לשורת המשימות</translation>
    </message>
    <message>
        <source>M&amp;inimize on close</source>
        <translation type="unfinished">מ&amp;זעור עם סגירה</translation>
    </message>
    <message>
        <source>&amp;Display</source>
        <translation type="unfinished">ת&amp;צוגה</translation>
    </message>
    <message>
        <source>User Interface &amp;language:</source>
        <translation type="unfinished">&amp;שפת מנשק המשתמש:</translation>
    </message>
    <message>
        <source>The user interface language can be set here. This setting will take effect after restarting %1.</source>
        <translation type="unfinished">ניתן להגדיר כאן את שפת מנשק המשתמש. הגדרה זו תיכנס לתוקף לאחר הפעלה של %1 מחדש.</translation>
    </message>
    <message>
        <source>&amp;Unit to show amounts in:</source>
        <translation type="unfinished">י&amp;חידת מידה להצגת סכומים:</translation>
    </message>
    <message>
        <source>Choose the default subdivision unit to show in the interface and when sending coins.</source>
        <translation type="unfinished">ניתן לבחור את בררת המחדל ליחידת החלוקה שתוצג במנשק ובעת שליחת מטבעות.</translation>
    </message>
    <message>
        <source>Whether to show coin control features or not.</source>
        <translation type="unfinished">האם להציג תכונות שליטת מטבע או לא.</translation>
    </message>
    <message>
        <source>Connect to the Qtum network through a separate SOCKS5 proxy for Tor onion services.</source>
        <translation type="unfinished">התחבר לרשת קטום דרך פרוקסי נפרד SOCKS5 proxy לשרותי שכבות בצל (onion services).</translation>
    </message>
    <message>
        <source>Use separate SOCKS&amp;5 proxy to reach peers via Tor onion services:</source>
        <translation type="unfinished">השתמש בפרוקסי נפרד  SOCKS&amp;5 להגעה לעמיתים דרך שרותי השכבות של  Tor :</translation>
    </message>
    <message>
        <source>&amp;OK</source>
        <translation type="unfinished">&amp;אישור</translation>
    </message>
    <message>
        <source>&amp;Cancel</source>
        <translation type="unfinished">&amp;ביטול</translation>
    </message>
    <message>
        <source>default</source>
        <translation type="unfinished">בררת מחדל</translation>
    </message>
    <message>
        <source>none</source>
        <translation type="unfinished">ללא</translation>
    </message>
    <message>
        <source>Confirm options reset</source>
        <extracomment>Window title text of pop-up window shown when the user has chosen to reset options.</extracomment>
        <translation type="unfinished">אישור איפוס האפשרויות</translation>
    </message>
    <message>
        <source>Client restart required to activate changes.</source>
        <extracomment>Text explaining that the settings changed will not come into effect until the client is restarted.</extracomment>
        <translation type="unfinished">נדרשת הפעלה מחדש של הלקוח כדי להפעיל את השינויים.</translation>
    </message>
    <message>
        <source>Client will be shut down. Do you want to proceed?</source>
        <extracomment>Text asking the user to confirm if they would like to proceed with a client shutdown.</extracomment>
        <translation type="unfinished">הלקוח יכבה. להמשיך?</translation>
    </message>
    <message>
        <source>Configuration options</source>
        <extracomment>Window title text of pop-up box that allows opening up of configuration file.</extracomment>
        <translation type="unfinished">אפשרויות להגדרה</translation>
    </message>
    <message>
        <source>The configuration file is used to specify advanced user options which override GUI settings. Additionally, any command-line options will override this configuration file.</source>
        <extracomment>Explanatory text about the priority order of instructions considered by client. The order from high to low being: command-line, configuration file, GUI settings.</extracomment>
        <translation type="unfinished">בקובץ ההגדרות ניתן לציין אפשרויות מתקדמות אשר יקבלו עדיפות על ההגדרות בממשק הגרפי. כמו כן, אפשרויות בשורת הפקודה יקבלו עדיפות על קובץ ההגדרות.</translation>
    </message>
    <message>
        <source>Cancel</source>
        <translation type="unfinished">ביטול</translation>
    </message>
    <message>
        <source>Error</source>
        <translation type="unfinished">שגיאה</translation>
    </message>
    <message>
        <source>The configuration file could not be opened.</source>
        <translation type="unfinished">לא ניתן לפתוח את קובץ ההגדרות</translation>
    </message>
    <message>
        <source>This change would require a client restart.</source>
        <translation type="unfinished">שינוי זה ידרוש הפעלה מחדש של תכנית הלקוח.</translation>
    </message>
    <message>
        <source>The supplied proxy address is invalid.</source>
        <translation type="unfinished">כתובת המתווך שסופקה אינה תקינה.</translation>
    </message>
</context>
<context>
    <name>OverviewPage</name>
    <message>
        <source>Form</source>
        <translation type="unfinished">טופס</translation>
    </message>
    <message>
        <source>The displayed information may be out of date. Your wallet automatically synchronizes with the Qtum network after a connection is established, but this process has not completed yet.</source>
        <translation type="unfinished">המידע המוצג עשוי להיות מיושן. הארנק שלך מסתנכרן באופן אוטומטי עם רשת הקטום לאחר יצירת החיבור, אך התהליך טרם הסתיים.</translation>
    </message>
    <message>
        <source>Watch-only:</source>
        <translation type="unfinished">צפייה בלבד:</translation>
    </message>
    <message>
        <source>Available:</source>
        <translation type="unfinished">זמין:</translation>
    </message>
    <message>
        <source>Your current spendable balance</source>
        <translation type="unfinished">היתרה הזמינה הנוכחית</translation>
    </message>
    <message>
        <source>Pending:</source>
        <translation type="unfinished">בהמתנה:</translation>
    </message>
    <message>
        <source>Total of transactions that have yet to be confirmed, and do not yet count toward the spendable balance</source>
        <translation type="unfinished">הסכום הכולל של העברות שטרם אושרו ועדיין אינן נספרות בחישוב היתרה הזמינה</translation>
    </message>
    <message>
        <source>Immature:</source>
        <translation type="unfinished">לא בשל:</translation>
    </message>
    <message>
        <source>Mined balance that has not yet matured</source>
        <translation type="unfinished">מאזן שנכרה וטרם הבשיל</translation>
    </message>
    <message>
        <source>Balances</source>
        <translation type="unfinished">מאזנים</translation>
    </message>
    <message>
        <source>Total:</source>
        <translation type="unfinished">סך הכול:</translation>
    </message>
    <message>
        <source>Your current total balance</source>
        <translation type="unfinished">סך כל היתרה הנוכחית שלך</translation>
    </message>
    <message>
        <source>Your current balance in watch-only addresses</source>
        <translation type="unfinished">המאזן הנוכחי שלך בכתובות לקריאה בלבד</translation>
    </message>
    <message>
        <source>Spendable:</source>
        <translation type="unfinished">ניתנים לבזבוז:</translation>
    </message>
    <message>
        <source>Recent transactions</source>
        <translation type="unfinished">העברות אחרונות</translation>
    </message>
    <message>
        <source>Unconfirmed transactions to watch-only addresses</source>
        <translation type="unfinished">העברות בלתי מאושרות לכתובות לצפייה בלבד</translation>
    </message>
    <message>
        <source>Mined balance in watch-only addresses that has not yet matured</source>
        <translation type="unfinished">מאזן לאחר כרייה בכתובות לצפייה בלבד שעדיין לא הבשילו</translation>
    </message>
    <message>
        <source>Current total balance in watch-only addresses</source>
        <translation type="unfinished">המאזן הכולל הנוכחי בכתובות לצפייה בלבד</translation>
    </message>
    <message>
        <source>Privacy mode activated for the Overview tab. To unmask the values, uncheck Settings-&gt;Mask values.</source>
        <translation type="unfinished">מצב הפרטיות הופעל עבור לשונית התאור הכללי. כדי להסיר את הסוואת הערכים, בטל את ההגדרות, -&gt;הסוואת ערכים.</translation>
    </message>
</context>
<context>
    <name>PSBTOperationsDialog</name>
    <message>
        <source>Sign Tx</source>
        <translation type="unfinished">חתימת עיסקה</translation>
    </message>
    <message>
        <source>Broadcast Tx</source>
        <translation type="unfinished">שידור עיסקה</translation>
    </message>
    <message>
        <source>Copy to Clipboard</source>
        <translation type="unfinished">העתקה ללוח הגזירים</translation>
    </message>
    <message>
        <source>Save…</source>
        <translation type="unfinished">שמירה…</translation>
    </message>
    <message>
        <source>Close</source>
        <translation type="unfinished">סגירה</translation>
    </message>
    <message>
        <source>Failed to load transaction: %1</source>
        <translation type="unfinished">כשלון בטעינת העיסקה: %1</translation>
    </message>
    <message>
        <source>Failed to sign transaction: %1</source>
        <translation type="unfinished">כשלון בחתימת העיסקה: %1</translation>
    </message>
    <message>
        <source>Could not sign any more inputs.</source>
        <translation type="unfinished">לא ניתן לחתום קלטים נוספים.</translation>
    </message>
    <message>
        <source>Signed %1 inputs, but more signatures are still required.</source>
        <translation type="unfinished">נחתם קלט  %1 אך יש צורך בחתימות נוספות.</translation>
    </message>
    <message>
        <source>Signed transaction successfully. Transaction is ready to broadcast.</source>
        <translation type="unfinished">העיסקה נחתמה בהצלחה. העיסקה מוכנה לשידור.</translation>
    </message>
    <message>
        <source>Unknown error processing transaction.</source>
        <translation type="unfinished">שגיאה לא מוכרת בעת עיבוד העיסקה.</translation>
    </message>
    <message>
        <source>Transaction broadcast successfully! Transaction ID: %1</source>
        <translation type="unfinished">העִסקה שודרה בהצלחה! מזהה העִסקה: %1</translation>
    </message>
    <message>
        <source>Transaction broadcast failed: %1</source>
        <translation type="unfinished">שידור העיסקה נכשל: %1</translation>
    </message>
    <message>
        <source>PSBT copied to clipboard.</source>
        <translation type="unfinished">PSBT הועתקה ללוח הגזירים.</translation>
    </message>
    <message>
        <source>Save Transaction Data</source>
        <translation type="unfinished">שמירת נתוני העיסקה</translation>
    </message>
    <message>
        <source>PSBT saved to disk.</source>
        <translation type="unfinished">PSBT נשמרה לדיסק.</translation>
    </message>
    <message>
        <source>own address</source>
        <translation type="unfinished">כתובת עצמית</translation>
    </message>
    <message>
        <source>own address</source>
        <translation type="unfinished">כתובת עצמית</translation>
    </message>
    <message>
        <source>Unable to calculate transaction fee or total transaction amount.</source>
        <translation type="unfinished">לא מצליח לחשב עמלת עיסקה או הערך הכולל של העיסקה.</translation>
    </message>
    <message>
        <source>Pays transaction fee: </source>
        <translation type="unfinished">תשלום עמלת עיסקה:</translation>
    </message>
    <message>
        <source>Total Amount</source>
        <translation type="unfinished">סכום כולל</translation>
    </message>
    <message>
        <source>or</source>
        <translation type="unfinished">או</translation>
    </message>
    <message>
        <source>Transaction has %1 unsigned inputs.</source>
        <translation type="unfinished">לעיסקה יש  %1 קלטים לא חתומים.</translation>
    </message>
    <message>
        <source>Transaction is missing some information about inputs.</source>
        <translation type="unfinished">לעסקה חסר חלק מהמידע לגבי הקלט.</translation>
    </message>
    <message>
        <source>Transaction still needs signature(s).</source>
        <translation type="unfinished">העיסקה עדיין נזקקת לחתימה(ות).</translation>
    </message>
    <message>
        <source>(But this wallet cannot sign transactions.)</source>
        <translation type="unfinished">(אבל ארנק זה לא יכול לחתום על עיסקות.)</translation>
    </message>
    <message>
        <source>(But this wallet does not have the right keys.)</source>
        <translation type="unfinished">(אבל לארנק הזה אין את המפתחות המתאימים.)</translation>
    </message>
    <message>
        <source>Transaction is fully signed and ready for broadcast.</source>
        <translation type="unfinished">העיסקה חתומה במלואה ומוכנה לשידור.</translation>
    </message>
    <message>
        <source>Transaction status is unknown.</source>
        <translation type="unfinished">סטטוס העיסקה אינו ידוע.</translation>
    </message>
</context>
<context>
    <name>PaymentServer</name>
    <message>
        <source>Payment request error</source>
        <translation type="unfinished">שגיאת בקשת תשלום</translation>
    </message>
    <message>
        <source>Cannot start qtum: click-to-pay handler</source>
        <translation type="unfinished">לא ניתן להפעיל את המקשר qtum: click-to-pay</translation>
    </message>
    <message>
        <source>URI handling</source>
        <translation type="unfinished">טיפול בכתובות</translation>
    </message>
    <message>
        <source>'qtum://' is not a valid URI. Use 'qtum:' instead.</source>
        <translation type="unfinished">'//:qtum' אינה כתובת תקנית. נא להשתמש ב־"qtum:‎"‏ במקום.</translation>
    </message>
    <message>
        <source>URI cannot be parsed! This can be caused by an invalid Qtum address or malformed URI parameters.</source>
        <translation type="unfinished">לא ניתן לנתח את כתובת המשאב! מצב זה יכול לקרות עקב כתובת קטום שגויה או פרמטרים שגויים בכתובת המשאב.</translation>
    </message>
    <message>
        <source>Payment request file handling</source>
        <translation type="unfinished">טיפול בקובצי בקשות תשלום</translation>
    </message>
</context>
<context>
    <name>PeerTableModel</name>
    <message>
        <source>User Agent</source>
        <extracomment>Title of Peers Table column which contains the peer's User Agent string.</extracomment>
        <translation type="unfinished">סוכן משתמש</translation>
    </message>
    <message>
        <source>Ping</source>
        <extracomment>Title of Peers Table column which indicates the current latency of the connection with the peer.</extracomment>
        <translation type="unfinished">פינג</translation>
    </message>
    <message>
        <source>Direction</source>
        <extracomment>Title of Peers Table column which indicates the direction the peer connection was initiated from.</extracomment>
        <translation type="unfinished">כיוון</translation>
    </message>
    <message>
        <source>Sent</source>
        <extracomment>Title of Peers Table column which indicates the total amount of network information we have sent to the peer.</extracomment>
        <translation type="unfinished">נשלחו</translation>
    </message>
    <message>
        <source>Received</source>
        <extracomment>Title of Peers Table column which indicates the total amount of network information we have received from the peer.</extracomment>
        <translation type="unfinished">התקבלו</translation>
    </message>
    <message>
        <source>Address</source>
        <extracomment>Title of Peers Table column which contains the IP/Onion/I2P address of the connected peer.</extracomment>
        <translation type="unfinished">כתובת</translation>
    </message>
    <message>
        <source>Type</source>
        <extracomment>Title of Peers Table column which describes the type of peer connection. The "type" describes why the connection exists.</extracomment>
        <translation type="unfinished">סוג</translation>
    </message>
    <message>
        <source>Network</source>
        <extracomment>Title of Peers Table column which states the network the peer connected through.</extracomment>
        <translation type="unfinished">רשת</translation>
    </message>
    <message>
        <source>Inbound</source>
        <extracomment>An Inbound Connection from a Peer.</extracomment>
        <translation type="unfinished">תעבורה נכנסת</translation>
    </message>
    <message>
        <source>Outbound</source>
        <extracomment>An Outbound Connection to a Peer.</extracomment>
        <translation type="unfinished">תעבורה יוצאת</translation>
    </message>
</context>
<context>
    <name>QRImageWidget</name>
    <message>
        <source>&amp;Copy Image</source>
        <translation type="unfinished">העתקת ת&amp;מונה</translation>
    </message>
    <message>
        <source>Resulting URI too long, try to reduce the text for label / message.</source>
        <translation type="unfinished">הכתובת שנוצרה ארוכה מדי, כדאי לנסות לקצר את הטקסט של התווית / הודעה.</translation>
    </message>
    <message>
        <source>Error encoding URI into QR Code.</source>
        <translation type="unfinished">שגיאה בקידוד ה URI לברקוד.</translation>
    </message>
    <message>
        <source>QR code support not available.</source>
        <translation type="unfinished">קוד QR אינו נתמך.</translation>
    </message>
    <message>
        <source>Save QR Code</source>
        <translation type="unfinished">שמירת קוד QR</translation>
    </message>
    </context>
<context>
    <name>RPCConsole</name>
    <message>
        <source>N/A</source>
        <translation type="unfinished">לא זמין</translation>
    </message>
    <message>
        <source>Client version</source>
        <translation type="unfinished">גרסה</translation>
    </message>
    <message>
        <source>&amp;Information</source>
        <translation type="unfinished">מי&amp;דע</translation>
    </message>
    <message>
        <source>General</source>
        <translation type="unfinished">כללי</translation>
    </message>
    <message>
        <source>To specify a non-default location of the data directory use the '%1' option.</source>
        <translation type="unfinished">כדי לציין מיקום שאינו ברירת המחדל לתיקיית הבלוקים יש להשתמש באפשרות "%1"</translation>
    </message>
    <message>
        <source>To specify a non-default location of the blocks directory use the '%1' option.</source>
        <translation type="unfinished">כדי לציין מיקום שאינו ברירת המחדל לתיקיית הבלוקים יש להשתמש באפשרות "%1"</translation>
    </message>
    <message>
        <source>Startup time</source>
        <translation type="unfinished">זמן עלייה</translation>
    </message>
    <message>
        <source>Network</source>
        <translation type="unfinished">רשת</translation>
    </message>
    <message>
        <source>Name</source>
        <translation type="unfinished">שם</translation>
    </message>
    <message>
        <source>Number of connections</source>
        <translation type="unfinished">מספר חיבורים</translation>
    </message>
    <message>
        <source>Block chain</source>
        <translation type="unfinished">שרשרת מקטעים</translation>
    </message>
    <message>
        <source>Memory Pool</source>
        <translation type="unfinished">מאגר זכרון</translation>
    </message>
    <message>
        <source>Current number of transactions</source>
        <translation type="unfinished">מספר עסקאות נוכחי</translation>
    </message>
    <message>
        <source>Memory usage</source>
        <translation type="unfinished">ניצול זכרון</translation>
    </message>
    <message>
        <source>Wallet: </source>
        <translation type="unfinished">ארנק:</translation>
    </message>
    <message>
        <source>(none)</source>
        <translation type="unfinished">(אין)</translation>
    </message>
    <message>
        <source>&amp;Reset</source>
        <translation type="unfinished">&amp;איפוס</translation>
    </message>
    <message>
        <source>Received</source>
        <translation type="unfinished">התקבלו</translation>
    </message>
    <message>
        <source>Sent</source>
        <translation type="unfinished">נשלחו</translation>
    </message>
    <message>
        <source>&amp;Peers</source>
        <translation type="unfinished">&amp;עמיתים</translation>
    </message>
    <message>
        <source>Banned peers</source>
        <translation type="unfinished">משתמשים חסומים</translation>
    </message>
    <message>
        <source>Select a peer to view detailed information.</source>
        <translation type="unfinished">נא לבחור בעמית כדי להציג מידע מפורט.</translation>
    </message>
    <message>
        <source>Version</source>
        <translation type="unfinished">גרסה</translation>
    </message>
    <message>
        <source>Starting Block</source>
        <translation type="unfinished">בלוק התחלה</translation>
    </message>
    <message>
        <source>Synced Headers</source>
        <translation type="unfinished">כותרות עדכניות</translation>
    </message>
    <message>
        <source>Synced Blocks</source>
        <translation type="unfinished">בלוקים מסונכרנים</translation>
    </message>
    <message>
        <source>The mapped Autonomous System used for diversifying peer selection.</source>
        <translation type="unfinished">המערכת האוטונומית הממופה משמשת לגיוון בחירת עמיתים.</translation>
    </message>
    <message>
        <source>Mapped AS</source>
        <translation type="unfinished">מופה בתור</translation>
    </message>
    <message>
        <source>User Agent</source>
        <translation type="unfinished">סוכן משתמש</translation>
    </message>
    <message>
        <source>Node window</source>
        <translation type="unfinished">חלון צומת</translation>
    </message>
    <message>
        <source>Current block height</source>
        <translation type="unfinished">גובה הבלוק הנוכחי</translation>
    </message>
    <message>
        <source>Open the %1 debug log file from the current data directory. This can take a few seconds for large log files.</source>
        <translation type="unfinished">פתיחת יומן ניפוי הבאגים %1 מתיקיית הנתונים הנוכחית. עבור קובצי יומן גדולים ייתכן זמן המתנה של מספר שניות.</translation>
    </message>
    <message>
        <source>Decrease font size</source>
        <translation type="unfinished">הקטן גודל גופן</translation>
    </message>
    <message>
        <source>Increase font size</source>
        <translation type="unfinished">הגדל גודל גופן</translation>
    </message>
    <message>
        <source>Permissions</source>
        <translation type="unfinished">הרשאות</translation>
    </message>
    <message>
        <source>Services</source>
        <translation type="unfinished">שירותים</translation>
    </message>
    <message>
        <source>Connection Time</source>
        <translation type="unfinished">זמן החיבור</translation>
    </message>
    <message>
        <source>Last Send</source>
        <translation type="unfinished">שליחה אחרונה</translation>
    </message>
    <message>
        <source>Last Receive</source>
        <translation type="unfinished">קבלה אחרונה</translation>
    </message>
    <message>
        <source>Ping Time</source>
        <translation type="unfinished">זמן המענה</translation>
    </message>
    <message>
        <source>The duration of a currently outstanding ping.</source>
        <translation type="unfinished">משך הפינג הבולט הנוכחי</translation>
    </message>
    <message>
        <source>Ping Wait</source>
        <translation type="unfinished">פינג</translation>
    </message>
    <message>
        <source>Min Ping</source>
        <translation type="unfinished">פינג מינימלי</translation>
    </message>
    <message>
        <source>Time Offset</source>
        <translation type="unfinished">הפרש זמן</translation>
    </message>
    <message>
        <source>Last block time</source>
        <translation type="unfinished">זמן המקטע האחרון</translation>
    </message>
    <message>
        <source>&amp;Open</source>
        <translation type="unfinished">&amp;פתיחה</translation>
    </message>
    <message>
        <source>&amp;Console</source>
        <translation type="unfinished">מ&amp;סוף בקרה</translation>
    </message>
    <message>
        <source>&amp;Network Traffic</source>
        <translation type="unfinished">&amp;תעבורת רשת</translation>
    </message>
    <message>
        <source>Totals</source>
        <translation type="unfinished">סכומים</translation>
    </message>
    <message>
        <source>Debug log file</source>
        <translation type="unfinished">קובץ יומן ניפוי</translation>
    </message>
    <message>
        <source>Clear console</source>
        <translation type="unfinished">ניקוי מסוף הבקרה</translation>
    </message>
    <message>
        <source>In:</source>
        <translation type="unfinished">נכנס:</translation>
    </message>
    <message>
        <source>Out:</source>
        <translation type="unfinished">יוצא:</translation>
    </message>
    <message>
        <source>&amp;Copy address</source>
        <extracomment>Context menu action to copy the address of a peer.</extracomment>
        <translation type="unfinished">ה&amp;עתקת כתובת</translation>
    </message>
    <message>
        <source>&amp;Disconnect</source>
        <translation type="unfinished">&amp;ניתוק</translation>
    </message>
    <message>
        <source>1 &amp;hour</source>
        <translation type="unfinished">&amp;שעה אחת</translation>
    </message>
    <message>
        <source>1 &amp;week</source>
        <translation type="unfinished">ש&amp;בוע אחד</translation>
    </message>
    <message>
        <source>1 &amp;year</source>
        <translation type="unfinished">ש&amp;נה אחת</translation>
    </message>
    <message>
        <source>&amp;Unban</source>
        <translation type="unfinished">&amp;שחרור חסימה</translation>
    </message>
    <message>
        <source>Network activity disabled</source>
        <translation type="unfinished">פעילות הרשת נוטרלה</translation>
    </message>
    <message>
        <source>Executing command without any wallet</source>
        <translation type="unfinished">מבצע פקודה ללא כל ארנק</translation>
    </message>
    <message>
        <source>Executing command using "%1" wallet</source>
        <translation type="unfinished">מבצע פקודה באמצעות ארנק "%1" </translation>
    </message>
    <message>
        <source>via %1</source>
        <translation type="unfinished">דרך %1</translation>
    </message>
    <message>
        <source>Yes</source>
        <translation type="unfinished">כן</translation>
    </message>
    <message>
        <source>No</source>
        <translation type="unfinished">לא</translation>
    </message>
    <message>
        <source>To</source>
        <translation type="unfinished">אל</translation>
    </message>
    <message>
        <source>From</source>
        <translation type="unfinished">מאת</translation>
    </message>
    <message>
        <source>Ban for</source>
        <translation type="unfinished">חסימה למשך</translation>
    </message>
    <message>
        <source>Unknown</source>
        <translation type="unfinished">לא ידוע</translation>
    </message>
</context>
<context>
    <name>ReceiveCoinsDialog</name>
    <message>
        <source>&amp;Amount:</source>
        <translation type="unfinished">&amp;סכום:</translation>
    </message>
    <message>
        <source>&amp;Label:</source>
        <translation type="unfinished">ת&amp;ווית:</translation>
    </message>
    <message>
        <source>&amp;Message:</source>
        <translation type="unfinished">הו&amp;דעה:</translation>
    </message>
    <message>
        <source>An optional message to attach to the payment request, which will be displayed when the request is opened. Note: The message will not be sent with the payment over the Qtum network.</source>
        <translation type="unfinished">הודעת רשות לצירוף לבקשת התשלום שתוצג בעת פתיחת הבקשה. לתשומת לבך: ההודעה לא תישלח עם התשלום ברשת קטום.</translation>
    </message>
    <message>
        <source>An optional label to associate with the new receiving address.</source>
        <translation type="unfinished">תווית רשות לשיוך עם כתובת הקבלה החדשה.</translation>
    </message>
    <message>
        <source>Use this form to request payments. All fields are &lt;b&gt;optional&lt;/b&gt;.</source>
        <translation type="unfinished">יש להשתמש בטופס זה כדי לבקש תשלומים. כל השדות הם בגדר &lt;b&gt;רשות&lt;/b&gt;.</translation>
    </message>
    <message>
        <source>An optional amount to request. Leave this empty or zero to not request a specific amount.</source>
        <translation type="unfinished">סכום כרשות לבקשה. ניתן להשאיר זאת ריק כדי לא לבקש סכום מסוים.</translation>
    </message>
    <message>
        <source>An optional label to associate with the new receiving address (used by you to identify an invoice).  It is also attached to the payment request.</source>
        <translation type="unfinished">תווית אופצינלית לצירוף לכתובת קבלה חדשה (לשימושך לזיהוי חשבונות). היא גם מצורפת לבקשת התשלום.</translation>
    </message>
    <message>
        <source>An optional message that is attached to the payment request and may be displayed to the sender.</source>
        <translation type="unfinished">הודעה אוצפציונלית מצורפת לבקשת התשלום אשר ניתן להציגה לשולח.</translation>
    </message>
    <message>
        <source>&amp;Create new receiving address</source>
        <translation type="unfinished">&amp;יצירת כתובת קבלה חדשה</translation>
    </message>
    <message>
        <source>Clear all fields of the form.</source>
        <translation type="unfinished">ניקוי של כל השדות בטופס.</translation>
    </message>
    <message>
        <source>Clear</source>
        <translation type="unfinished">ניקוי</translation>
    </message>
    <message>
        <source>Requested payments history</source>
        <translation type="unfinished">היסטוריית בקשות תשלום</translation>
    </message>
    <message>
        <source>Show the selected request (does the same as double clicking an entry)</source>
        <translation type="unfinished">הצגת בקשות נבחרות (דומה ללחיצה כפולה על רשומה)</translation>
    </message>
    <message>
        <source>Show</source>
        <translation type="unfinished">הצגה</translation>
    </message>
    <message>
        <source>Remove the selected entries from the list</source>
        <translation type="unfinished">הסרת הרשומות הנבחרות מהרשימה</translation>
    </message>
    <message>
        <source>Remove</source>
        <translation type="unfinished">הסרה</translation>
    </message>
    <message>
        <source>Copy &amp;URI</source>
        <translation type="unfinished">העתקת &amp;כתובת משאב</translation>
    </message>
    <message>
        <source>&amp;Copy address</source>
        <translation type="unfinished">ה&amp;עתקת כתובת</translation>
    </message>
    <message>
        <source>Copy &amp;label</source>
        <translation type="unfinished">העתקת &amp;תווית</translation>
    </message>
    <message>
        <source>Copy &amp;amount</source>
        <translation type="unfinished">העתקת &amp;סכום</translation>
    </message>
    <message>
        <source>Could not unlock wallet.</source>
        <translation type="unfinished">לא ניתן לשחרר את הארנק.</translation>
    </message>
    <message>
        <source>Could not generate new %1 address</source>
        <translation type="unfinished">לא ניתן לייצר כתובת %1 חדשה</translation>
    </message>
</context>
<context>
    <name>ReceiveRequestDialog</name>
    <message>
        <source>Address:</source>
        <translation type="unfinished">כתובת:</translation>
    </message>
    <message>
        <source>Amount:</source>
        <translation type="unfinished">סכום:</translation>
    </message>
    <message>
        <source>Label:</source>
        <translation type="unfinished">תוית:</translation>
    </message>
    <message>
        <source>Message:</source>
        <translation type="unfinished">הודעה:</translation>
    </message>
    <message>
        <source>Wallet:</source>
        <translation type="unfinished">ארנק:</translation>
    </message>
    <message>
        <source>Copy &amp;URI</source>
        <translation type="unfinished">העתקת &amp;כתובת משאב</translation>
    </message>
    <message>
        <source>Copy &amp;Address</source>
        <translation type="unfinished">העתקת &amp;כתובת</translation>
    </message>
    <message>
        <source>Payment information</source>
        <translation type="unfinished">פרטי תשלום</translation>
    </message>
    <message>
        <source>Request payment to %1</source>
        <translation type="unfinished">בקשת תשלום אל %1</translation>
    </message>
</context>
<context>
    <name>RecentRequestsTableModel</name>
    <message>
        <source>Date</source>
        <translation type="unfinished">תאריך</translation>
    </message>
    <message>
        <source>Label</source>
        <translation type="unfinished">תוית</translation>
    </message>
    <message>
        <source>Message</source>
        <translation type="unfinished">הודעה</translation>
    </message>
    <message>
        <source>(no label)</source>
        <translation type="unfinished">(ללא תוית)</translation>
    </message>
    <message>
        <source>(no message)</source>
        <translation type="unfinished">(אין הודעה)</translation>
    </message>
    <message>
        <source>(no amount requested)</source>
        <translation type="unfinished">(לא התבקש סכום)</translation>
    </message>
    <message>
        <source>Requested</source>
        <translation type="unfinished">בקשה</translation>
    </message>
</context>
<context>
    <name>SendCoinsDialog</name>
    <message>
        <source>Send Coins</source>
        <translation type="unfinished">שליחת מטבעות</translation>
    </message>
    <message>
        <source>Coin Control Features</source>
        <translation type="unfinished">תכונות בקרת מטבעות</translation>
    </message>
    <message>
        <source>automatically selected</source>
        <translation type="unfinished">בבחירה אוטומטית</translation>
    </message>
    <message>
        <source>Insufficient funds!</source>
        <translation type="unfinished">אין מספיק כספים!</translation>
    </message>
    <message>
        <source>Quantity:</source>
        <translation type="unfinished">כמות:</translation>
    </message>
    <message>
        <source>Bytes:</source>
        <translation type="unfinished">בתים:</translation>
    </message>
    <message>
        <source>Amount:</source>
        <translation type="unfinished">סכום:</translation>
    </message>
    <message>
        <source>Fee:</source>
        <translation type="unfinished">עמלה:</translation>
    </message>
    <message>
        <source>After Fee:</source>
        <translation type="unfinished">לאחר עמלה:</translation>
    </message>
    <message>
        <source>Change:</source>
        <translation type="unfinished">עודף:</translation>
    </message>
    <message>
        <source>If this is activated, but the change address is empty or invalid, change will be sent to a newly generated address.</source>
        <translation type="unfinished">אם אפשרות זו מופעלת אך כתובת העודף ריקה או שגויה, העודף יישלח לכתובת חדשה שתיווצר.</translation>
    </message>
    <message>
        <source>Custom change address</source>
        <translation type="unfinished">כתובת לעודף מותאמת אישית</translation>
    </message>
    <message>
        <source>Transaction Fee:</source>
        <translation type="unfinished">עמלת העברה:</translation>
    </message>
    <message>
        <source>Using the fallbackfee can result in sending a transaction that will take several hours or days (or never) to confirm. Consider choosing your fee manually or wait until you have validated the complete chain.</source>
        <translation type="unfinished">שימוש בעמלת בררת המחדל עלול לגרום לשליחת עסקה שתכלל בבלוק עוד מספר שעות או ימים (או לעולם לא). נא שקלו בחירה ידנית של העמלה או המתינו לאימות מלא של הבלוקצ'יין.</translation>
    </message>
    <message>
        <source>Warning: Fee estimation is currently not possible.</source>
        <translation type="unfinished">אזהרה: שערוך העמלה לא אפשרי כעת.</translation>
    </message>
    <message>
        <source>per kilobyte</source>
        <translation type="unfinished">עבור קילו-בית</translation>
    </message>
    <message>
        <source>Hide</source>
        <translation type="unfinished">הסתרה</translation>
    </message>
    <message>
        <source>Recommended:</source>
        <translation type="unfinished">מומלץ:</translation>
    </message>
    <message>
        <source>Custom:</source>
        <translation type="unfinished">מותאם אישית:</translation>
    </message>
    <message>
        <source>Send to multiple recipients at once</source>
        <translation type="unfinished">שליחה למספר מוטבים בו־זמנית</translation>
    </message>
    <message>
        <source>Add &amp;Recipient</source>
        <translation type="unfinished">הוספת &amp;מוטב</translation>
    </message>
    <message>
        <source>Clear all fields of the form.</source>
        <translation type="unfinished">ניקוי של כל השדות בטופס.</translation>
    </message>
    <message>
        <source>Hide transaction fee settings</source>
        <translation type="unfinished">הסתרת הגדרות עמלת עסקה</translation>
    </message>
    <message>
        <source>When there is less transaction volume than space in the blocks, miners as well as relaying nodes may enforce a minimum fee. Paying only this minimum fee is just fine, but be aware that this can result in a never confirming transaction once there is more demand for qtum transactions than the network can process.</source>
        <translation type="unfinished">כאשר יש פחות נפח עסקאות מאשר מקום בבלוק, כורים וכן צמתות מקשרות יכולות להכתיב עמלות מינימום. התשלום של עמלת מינימום הנו תקין, אך יש לקחת בחשבון שהדבר יכול לגרום לעסקה שלא תאושר ברגע שיש יותר ביקוש לעסקאות קטום מאשר הרשת יכולה לעבד.</translation>
    </message>
    <message>
        <source>A too low fee might result in a never confirming transaction (read the tooltip)</source>
        <translation type="unfinished">עמלה נמוכה מדי עלולה לגרום לכך שהעסקה לעולם לא תאושר (ניתן לקרוא על כך ב tooltip)</translation>
    </message>
    <message>
        <source>Confirmation time target:</source>
        <translation type="unfinished">זמן לקבלת אישור:</translation>
    </message>
    <message>
        <source>Enable Replace-By-Fee</source>
        <translation type="unfinished">אפשר ״החלפה-על ידי עמלה״</translation>
    </message>
    <message>
        <source>With Replace-By-Fee (BIP-125) you can increase a transaction's fee after it is sent. Without this, a higher fee may be recommended to compensate for increased transaction delay risk.</source>
        <translation type="unfinished">באמצעות עמלה-ניתנת-לשינוי (BIP-125) תוכלו להגדיל עמלת עסקה גם לאחר שליחתה. ללא אפשרות זו, עמלה גבוהה יותר יכולה להיות מומלצת כדי להקטין את הסיכון בעיכוב אישור העסקה.</translation>
    </message>
    <message>
        <source>Clear &amp;All</source>
        <translation type="unfinished">&amp;ניקוי הכול</translation>
    </message>
    <message>
        <source>Balance:</source>
        <translation type="unfinished">מאזן:</translation>
    </message>
    <message>
        <source>Confirm the send action</source>
        <translation type="unfinished">אישור פעולת השליחה</translation>
    </message>
    <message>
        <source>S&amp;end</source>
        <translation type="unfinished">&amp;שליחה</translation>
    </message>
    <message>
        <source>Copy quantity</source>
        <translation type="unfinished">העתקת הכמות</translation>
    </message>
    <message>
        <source>Copy amount</source>
        <translation type="unfinished">העתקת הסכום</translation>
    </message>
    <message>
        <source>Copy fee</source>
        <translation type="unfinished">העתקת העמלה</translation>
    </message>
    <message>
        <source>Copy after fee</source>
        <translation type="unfinished">העתקה אחרי העמלה</translation>
    </message>
    <message>
        <source>Copy bytes</source>
        <translation type="unfinished">העתקת בתים</translation>
    </message>
    <message>
        <source>Copy change</source>
        <translation type="unfinished">העתקת השינוי</translation>
    </message>
    <message>
        <source>%1 (%2 blocks)</source>
        <translation type="unfinished">%1 (%2 בלוקים)</translation>
    </message>
    <message>
        <source>Cr&amp;eate Unsigned</source>
        <translation type="unfinished">י&amp;צירת לא חתומה</translation>
    </message>
    <message>
        <source>Creates a Partially Signed Qtum Transaction (PSBT) for use with e.g. an offline %1 wallet, or a PSBT-compatible hardware wallet.</source>
        <translation type="unfinished">יוצר עסקת קטום חתומה חלקית (PSBT) לשימוש עם ארנק %1 לא מחובר למשל, או עם PSBT ארנק חומרה תואם.</translation>
<<<<<<< HEAD
    </message>
    <message>
        <source> from wallet '%1'</source>
        <translation type="unfinished">מתוך ארנק "%1"</translation>
=======
>>>>>>> 258457a4
    </message>
    <message>
        <source>%1 to '%2'</source>
        <translation type="unfinished">%1 אל "%2"</translation>
    </message>
    <message>
        <source>%1 to %2</source>
        <translation type="unfinished">%1 ל %2</translation>
    </message>
    <message>
        <source>Sign failed</source>
        <translation type="unfinished">החתימה נכשלה</translation>
    </message>
    <message>
        <source>Save Transaction Data</source>
        <translation type="unfinished">שמירת נתוני העיסקה</translation>
    </message>
    <message>
        <source>PSBT saved</source>
        <extracomment>Popup message when a PSBT has been saved to a file</extracomment>
        <translation type="unfinished">PSBT נשמרה</translation>
    </message>
    <message>
        <source>or</source>
        <translation type="unfinished">או</translation>
    </message>
    <message>
        <source>You can increase the fee later (signals Replace-By-Fee, BIP-125).</source>
        <translation type="unfinished">תוכלו להגדיל את העמלה מאוחר יותר (איתות Replace-By-Fee, BIP-125).</translation>
    </message>
    <message>
        <source>Please, review your transaction proposal. This will produce a Partially Signed Qtum Transaction (PSBT) which you can save or copy and then sign with e.g. an offline %1 wallet, or a PSBT-compatible hardware wallet.</source>
        <extracomment>Text to inform a user attempting to create a transaction of their current options. At this stage, a user can only create a PSBT. This string is displayed when private keys are disabled and an external signer is not available.</extracomment>
        <translation type="unfinished">בבקשה לסקור את העיסקה המוצעת. הדבר יצור עיסקת קטום חתומה חלקית (PSBT) אשר ניתן לשמור או להעתיק ואז לחתום עם למשל ארנק לא מקוון %1, או עם ארנק חומרה תואם-PSBT.</translation>
    </message>
    <message>
        <source>Please, review your transaction.</source>
        <extracomment>Text to prompt a user to review the details of the transaction they are attempting to send.</extracomment>
        <translation type="unfinished">נא לעבור על העסקה שלך, בבקשה.</translation>
    </message>
    <message>
        <source>Transaction fee</source>
        <translation type="unfinished">עמלת העברה</translation>
    </message>
    <message>
        <source>Not signalling Replace-By-Fee, BIP-125.</source>
        <translation type="unfinished">לא משדר Replace-By-Fee, BIP-125.</translation>
    </message>
    <message>
        <source>Total Amount</source>
        <translation type="unfinished">סכום כולל</translation>
    </message>
    <message>
        <source>Confirm send coins</source>
        <translation type="unfinished">אימות שליחת מטבעות</translation>
    </message>
    <message>
        <source>Watch-only balance:</source>
        <translation type="unfinished">יתרת צפייה-בלבד</translation>
    </message>
    <message>
        <source>The recipient address is not valid. Please recheck.</source>
        <translation type="unfinished">כתובת הנמען שגויה. נא לבדוק שוב.</translation>
    </message>
    <message>
        <source>The amount to pay must be larger than 0.</source>
        <translation type="unfinished">הסכום לתשלום צריך להיות גדול מ־0.</translation>
    </message>
    <message>
        <source>The amount exceeds your balance.</source>
        <translation type="unfinished">הסכום חורג מהמאזן שלך.</translation>
    </message>
    <message>
        <source>The total exceeds your balance when the %1 transaction fee is included.</source>
        <translation type="unfinished">הסכום גבוה מהמאזן שלכם לאחר כלילת עמלת עסקה  %1.</translation>
    </message>
    <message>
        <source>Duplicate address found: addresses should only be used once each.</source>
        <translation type="unfinished">נמצאה כתובת כפולה: יש להשתמש בכל כתובת פעם אחת בלבד.</translation>
    </message>
    <message>
        <source>Transaction creation failed!</source>
        <translation type="unfinished">יצירת ההעברה נכשלה!</translation>
    </message>
    <message>
        <source>A fee higher than %1 is considered an absurdly high fee.</source>
        <translation type="unfinished">עמלה מעל לסכום של %1 נחשבת לעמלה גבוהה באופן מוגזם.</translation>
    </message>
    <message numerus="yes">
        <source>Estimated to begin confirmation within %n block(s).</source>
        <translation type="unfinished">
            <numerusform />
            <numerusform />
        </translation>
    </message>
    <message>
        <source>Warning: Invalid Qtum address</source>
        <translation type="unfinished">אזהרה: כתובת ביטקיון שגויה</translation>
    </message>
    <message>
        <source>Warning: Unknown change address</source>
        <translation type="unfinished">אזהרה: כתובת החלפה בלתי ידועה</translation>
    </message>
    <message>
        <source>Confirm custom change address</source>
        <translation type="unfinished">אימות כתובת החלפה בהתאמה אישית</translation>
    </message>
    <message>
        <source>The address you selected for change is not part of this wallet. Any or all funds in your wallet may be sent to this address. Are you sure?</source>
        <translation type="unfinished">הכתובת שבחרת עבור ההחלפה אינה חלק מארנק זה. כל הסכום שבארנק שלך עשוי להישלח לכתובת זו. האם אכן זהו רצונך?</translation>
    </message>
    <message>
        <source>(no label)</source>
        <translation type="unfinished">(ללא תוית)</translation>
    </message>
</context>
<context>
    <name>SendCoinsEntry</name>
    <message>
        <source>A&amp;mount:</source>
        <translation type="unfinished">&amp;כמות:</translation>
    </message>
    <message>
        <source>Pay &amp;To:</source>
        <translation type="unfinished">לשלם ל&amp;טובת:</translation>
    </message>
    <message>
        <source>&amp;Label:</source>
        <translation type="unfinished">ת&amp;ווית:</translation>
    </message>
    <message>
        <source>Choose previously used address</source>
        <translation type="unfinished">בחירת כתובת שהייתה בשימוש</translation>
    </message>
    <message>
        <source>The Qtum address to send the payment to</source>
        <translation type="unfinished">כתובת הקטום של המוטב</translation>
    </message>
    <message>
        <source>Paste address from clipboard</source>
        <translation type="unfinished">הדבקת כתובת מלוח הגזירים</translation>
    </message>
    <message>
        <source>Remove this entry</source>
        <translation type="unfinished">הסרת רשומה זו</translation>
    </message>
    <message>
        <source>The amount to send in the selected unit</source>
        <translation type="unfinished">הסכום לשליחה במטבע הנבחר</translation>
    </message>
    <message>
        <source>The fee will be deducted from the amount being sent. The recipient will receive less qtums than you enter in the amount field. If multiple recipients are selected, the fee is split equally.</source>
        <translation type="unfinished">העמלה תנוכה מהסכום שנשלח. הנמען יקבל פחות ביטקוינים ממה שסיפקת בשדה הסכום. אם נבחרו מספר נמענים, העמלה תחולק באופן שווה.</translation>
    </message>
    <message>
        <source>S&amp;ubtract fee from amount</source>
        <translation type="unfinished">ה&amp;חסרת העמלה מהסכום</translation>
    </message>
    <message>
        <source>Use available balance</source>
        <translation type="unfinished">השתמש בכלל היתרה</translation>
    </message>
    <message>
        <source>Message:</source>
        <translation type="unfinished">הודעה:</translation>
    </message>
    <message>
        <source>Enter a label for this address to add it to the list of used addresses</source>
        <translation type="unfinished">יש לתת תווית לכתובת זו כדי להוסיף אותה לרשימת הכתובות בשימוש</translation>
    </message>
    <message>
        <source>A message that was attached to the qtum: URI which will be stored with the transaction for your reference. Note: This message will not be sent over the Qtum network.</source>
        <translation type="unfinished">הודעה שצורפה לקטום: כתובת שתאוחסן בהעברה לצורך מעקב מצדך. לתשומת לבך: הודעה זו לא תישלח ברשת הקטום.</translation>
    </message>
</context>
<context>
    <name>SendConfirmationDialog</name>
    <message>
        <source>Send</source>
        <translation type="unfinished">שליחה</translation>
    </message>
    <message>
        <source>Create Unsigned</source>
        <translation type="unfinished">יצירת לא חתומה</translation>
    </message>
</context>
<context>
    <name>SignVerifyMessageDialog</name>
    <message>
        <source>Signatures - Sign / Verify a Message</source>
        <translation type="unfinished">חתימות - חתימה או אימות של הודעה</translation>
    </message>
    <message>
        <source>&amp;Sign Message</source>
        <translation type="unfinished">חתימה על הו&amp;דעה</translation>
    </message>
    <message>
        <source>You can sign messages/agreements with your addresses to prove you can receive qtums sent to them. Be careful not to sign anything vague or random, as phishing attacks may try to trick you into signing your identity over to them. Only sign fully-detailed statements you agree to.</source>
        <translation type="unfinished">אפשר לחתום על הודעות/הסכמים באמצעות הכתובות שלך, כדי להוכיח שבאפשרותך לקבל את הביטקוינים הנשלחים אליהן. יש להיזהר ולא לחתום על תוכן עמום או אקראי, מכיוון שתקיפות דיוג עשויות לנסות לגנוב את זהותך. יש לחתום רק על הצהרות מפורטות שהנך מסכים/ה להן.</translation>
    </message>
    <message>
        <source>The Qtum address to sign the message with</source>
        <translation type="unfinished">כתובת הקטום איתה לחתום את ההודעה</translation>
    </message>
    <message>
        <source>Choose previously used address</source>
        <translation type="unfinished">בחירת כתובת שהייתה בשימוש</translation>
    </message>
    <message>
        <source>Paste address from clipboard</source>
        <translation type="unfinished">הדבקת כתובת מלוח הגזירים</translation>
    </message>
    <message>
        <source>Enter the message you want to sign here</source>
        <translation type="unfinished">נא לספק את ההודעה עליה ברצונך לחתום כאן</translation>
    </message>
    <message>
        <source>Signature</source>
        <translation type="unfinished">חתימה</translation>
    </message>
    <message>
        <source>Copy the current signature to the system clipboard</source>
        <translation type="unfinished">העתקת החתימה הנוכחית ללוח הגזירים</translation>
    </message>
    <message>
        <source>Sign the message to prove you own this Qtum address</source>
        <translation type="unfinished">ניתן לחתום על ההודעה כדי להוכיח שכתובת קטום זו בבעלותך</translation>
    </message>
    <message>
        <source>Sign &amp;Message</source>
        <translation type="unfinished">&amp;חתימה על הודעה</translation>
    </message>
    <message>
        <source>Reset all sign message fields</source>
        <translation type="unfinished">איפוס כל שדות החתימה על הודעה</translation>
    </message>
    <message>
        <source>Clear &amp;All</source>
        <translation type="unfinished">&amp;ניקוי הכול</translation>
    </message>
    <message>
        <source>&amp;Verify Message</source>
        <translation type="unfinished">&amp;אימות הודעה</translation>
    </message>
    <message>
        <source>Enter the receiver's address, message (ensure you copy line breaks, spaces, tabs, etc. exactly) and signature below to verify the message. Be careful not to read more into the signature than what is in the signed message itself, to avoid being tricked by a man-in-the-middle attack. Note that this only proves the signing party receives with the address, it cannot prove sendership of any transaction!</source>
        <translation type="unfinished">יש להזין את כתובת הנמען, ההודעה (נא לוודא שהעתקת במדויק את תווי קפיצות השורה, רווחים, טאבים וכדומה). והחתימה מתחת אשר מאמתת את ההודעה. יש להיזהר שלא לקרוא לתוך החתימה יותר מאשר בהודעה החתומה עצמה, כדי להימנע מניצול לרעה של המתווך שבדרך. יש לשים לב שהדבר רק מוכיח שהצד החותם מקבל עם הכתובת. הדבר אינו מוכיח משלוח כלשהו של עסקה!</translation>
    </message>
    <message>
        <source>The Qtum address the message was signed with</source>
        <translation type="unfinished">כתובת הקטום שאיתה נחתמה ההודעה</translation>
    </message>
    <message>
        <source>The signed message to verify</source>
        <translation type="unfinished">ההודעה החתומה לאימות</translation>
    </message>
    <message>
        <source>The signature given when the message was signed</source>
        <translation type="unfinished">החתימה שניתנת כאשר ההודעה נחתמה</translation>
    </message>
    <message>
        <source>Verify the message to ensure it was signed with the specified Qtum address</source>
        <translation type="unfinished">ניתן לאמת את ההודעה כדי להבטיח שהיא נחתמה עם כתובת הקטום הנתונה</translation>
    </message>
    <message>
        <source>Verify &amp;Message</source>
        <translation type="unfinished">&amp;אימות הודעה</translation>
    </message>
    <message>
        <source>Reset all verify message fields</source>
        <translation type="unfinished">איפוס כל שדות אימות ההודעה</translation>
    </message>
    <message>
        <source>Click "Sign Message" to generate signature</source>
        <translation type="unfinished">יש ללחוץ על „חתימת ההודעה“ כדי לייצר חתימה</translation>
    </message>
    <message>
        <source>The entered address is invalid.</source>
        <translation type="unfinished">הכתובת שסיפקת שגויה.</translation>
    </message>
    <message>
        <source>Please check the address and try again.</source>
        <translation type="unfinished">נא לבדוק את הכתובת ולנסות שוב.</translation>
    </message>
    <message>
        <source>The entered address does not refer to a key.</source>
        <translation type="unfinished">הכתובת שסיפקת לא מתייחסת למפתח.</translation>
    </message>
    <message>
        <source>Wallet unlock was cancelled.</source>
        <translation type="unfinished">שחרור הארנק בוטל.</translation>
    </message>
    <message>
        <source>No error</source>
        <translation type="unfinished">אין שגיאה</translation>
    </message>
    <message>
        <source>Private key for the entered address is not available.</source>
        <translation type="unfinished">המפתח הפרטי לכתובת שסיפקת אינו זמין.</translation>
    </message>
    <message>
        <source>Message signing failed.</source>
        <translation type="unfinished">חתימת ההודעה נכשלה.</translation>
    </message>
    <message>
        <source>Message signed.</source>
        <translation type="unfinished">ההודעה נחתמה.</translation>
    </message>
    <message>
        <source>The signature could not be decoded.</source>
        <translation type="unfinished">לא ניתן לפענח את החתימה.</translation>
    </message>
    <message>
        <source>Please check the signature and try again.</source>
        <translation type="unfinished">נא לבדוק את החתימה ולנסות שוב.</translation>
    </message>
    <message>
        <source>The signature did not match the message digest.</source>
        <translation type="unfinished">החתימה לא תואמת את תקציר ההודעה.</translation>
    </message>
    <message>
        <source>Message verification failed.</source>
        <translation type="unfinished">וידוא ההודעה נכשל.</translation>
    </message>
    <message>
        <source>Message verified.</source>
        <translation type="unfinished">ההודעה עברה וידוא.</translation>
    </message>
</context>
<context>
    <name>TransactionDesc</name>
    <message>
        <source>conflicted with a transaction with %1 confirmations</source>
        <extracomment>Text explaining the current status of a transaction, shown in the status field of the details window for this transaction. This status represents an unconfirmed transaction that conflicts with a confirmed transaction.</extracomment>
        <translation type="unfinished">ישנה סתירה עם עסקה שעברה %1 אימותים</translation>
    </message>
    <message>
        <source>abandoned</source>
        <extracomment>Text explaining the current status of a transaction, shown in the status field of the details window for this transaction. This status represents an abandoned transaction.</extracomment>
        <translation type="unfinished">ננטש</translation>
    </message>
    <message>
        <source>%1/unconfirmed</source>
        <extracomment>Text explaining the current status of a transaction, shown in the status field of the details window for this transaction. This status represents a transaction confirmed in at least one block, but less than 6 blocks.</extracomment>
        <translation type="unfinished">%1/לא מאומתים</translation>
    </message>
    <message>
        <source>%1 confirmations</source>
        <extracomment>Text explaining the current status of a transaction, shown in the status field of the details window for this transaction. This status represents a transaction confirmed in 6 or more blocks.</extracomment>
        <translation type="unfinished">%1 אימותים</translation>
    </message>
    <message>
        <source>Status</source>
        <translation type="unfinished">מצב</translation>
    </message>
    <message>
        <source>Date</source>
        <translation type="unfinished">תאריך</translation>
    </message>
    <message>
        <source>Source</source>
        <translation type="unfinished">מקור</translation>
    </message>
    <message>
        <source>Generated</source>
        <translation type="unfinished">נוצר</translation>
    </message>
    <message>
        <source>From</source>
        <translation type="unfinished">מאת</translation>
    </message>
    <message>
        <source>unknown</source>
        <translation type="unfinished">לא ידוע</translation>
    </message>
    <message>
        <source>To</source>
        <translation type="unfinished">אל</translation>
    </message>
    <message>
        <source>own address</source>
        <translation type="unfinished">כתובת עצמית</translation>
    </message>
    <message>
        <source>watch-only</source>
        <translation type="unfinished">צפייה בלבד</translation>
    </message>
    <message>
        <source>label</source>
        <translation type="unfinished">תווית</translation>
    </message>
    <message>
        <source>Credit</source>
        <translation type="unfinished">אשראי</translation>
    </message>
    <message numerus="yes">
        <source>matures in %n more block(s)</source>
        <translation type="unfinished">
            <numerusform />
            <numerusform />
        </translation>
    </message>
    <message>
        <source>not accepted</source>
        <translation type="unfinished">לא התקבל</translation>
    </message>
    <message>
        <source>Debit</source>
        <translation type="unfinished">חיוב</translation>
    </message>
    <message>
        <source>Total debit</source>
        <translation type="unfinished">חיוב כולל</translation>
    </message>
    <message>
        <source>Total credit</source>
        <translation type="unfinished">אשראי כול</translation>
    </message>
    <message>
        <source>Transaction fee</source>
        <translation type="unfinished">עמלת העברה</translation>
    </message>
    <message>
        <source>Net amount</source>
        <translation type="unfinished">סכום נטו</translation>
    </message>
    <message>
        <source>Message</source>
        <translation type="unfinished">הודעה</translation>
    </message>
    <message>
        <source>Comment</source>
        <translation type="unfinished">הערה</translation>
    </message>
    <message>
        <source>Transaction ID</source>
        <translation type="unfinished">מזהה העברה</translation>
    </message>
    <message>
        <source>Transaction total size</source>
        <translation type="unfinished">גודל ההעברה הכללי</translation>
    </message>
    <message>
        <source>Transaction virtual size</source>
        <translation type="unfinished">גודל וירטואלי של עסקה</translation>
    </message>
    <message>
        <source>Output index</source>
        <translation type="unfinished">מפתח פלט</translation>
    </message>
    <message>
        <source>Merchant</source>
        <translation type="unfinished">סוחר</translation>
    </message>
    <message>
        <source>Generated coins must mature %1 blocks before they can be spent. When you generated this block, it was broadcast to the network to be added to the block chain. If it fails to get into the chain, its state will change to "not accepted" and it won't be spendable. This may occasionally happen if another node generates a block within a few seconds of yours.</source>
        <translation type="unfinished">מטבעות מופקים חייבים להבשיל במשך %1 בלוקים לפני שניתן לבזבזם. כשהפקתם בלוק זה, הבלוק שודר לרשת לצורך הוספה לבלוקצ'יין. אם הבלוק לא יתווסף לבלוקצ'יין, מצב הבלוק ישונה ל"לא התקבל" ולא יהיה ניתן לבזבזו. מצב זה עלול לקרות כאשר צומת אחרת מפיקה בלוק בהפרש של כמה שניות משלכם.</translation>
    </message>
    <message>
        <source>Debug information</source>
        <translation type="unfinished">פרטי ניפוי שגיאות</translation>
    </message>
    <message>
        <source>Transaction</source>
        <translation type="unfinished">העברה</translation>
    </message>
    <message>
        <source>Inputs</source>
        <translation type="unfinished">אמצעי קלט</translation>
    </message>
    <message>
        <source>Amount</source>
        <translation type="unfinished">סכום</translation>
    </message>
    <message>
        <source>true</source>
        <translation type="unfinished">אמת</translation>
    </message>
    <message>
        <source>false</source>
        <translation type="unfinished">שקר</translation>
    </message>
</context>
<context>
    <name>TransactionDescDialog</name>
    <message>
        <source>This pane shows a detailed description of the transaction</source>
        <translation type="unfinished">חלונית זו מציגה תיאור מפורט של ההעברה</translation>
    </message>
    <message>
        <source>Details for %1</source>
        <translation type="unfinished">פרטים עבור %1</translation>
    </message>
</context>
<context>
    <name>TransactionTableModel</name>
    <message>
        <source>Date</source>
        <translation type="unfinished">תאריך</translation>
    </message>
    <message>
        <source>Type</source>
        <translation type="unfinished">סוג</translation>
    </message>
    <message>
        <source>Label</source>
        <translation type="unfinished">תוית</translation>
    </message>
    <message>
        <source>Unconfirmed</source>
        <translation type="unfinished">לא מאושרת</translation>
    </message>
    <message>
        <source>Abandoned</source>
        <translation type="unfinished">ננטש</translation>
    </message>
    <message>
        <source>Confirming (%1 of %2 recommended confirmations)</source>
        <translation type="unfinished">באישור (%1 מתוך %2 אישורים מומלצים)</translation>
    </message>
    <message>
        <source>Confirmed (%1 confirmations)</source>
        <translation type="unfinished">מאושרת (%1 אישורים)</translation>
    </message>
    <message>
        <source>Conflicted</source>
        <translation type="unfinished">מתנגשת</translation>
    </message>
    <message>
        <source>Immature (%1 confirmations, will be available after %2)</source>
        <translation type="unfinished">צעירה (%1 אישורים, תהיה זמינה לאחר %2)</translation>
    </message>
    <message>
        <source>Generated but not accepted</source>
        <translation type="unfinished">הבלוק יוצר אך לא אושר</translation>
    </message>
    <message>
        <source>Received with</source>
        <translation type="unfinished">התקבל עם</translation>
    </message>
    <message>
        <source>Received from</source>
        <translation type="unfinished">התקבל מאת</translation>
    </message>
    <message>
        <source>Sent to</source>
        <translation type="unfinished">נשלח אל</translation>
    </message>
    <message>
        <source>Mined</source>
        <translation type="unfinished">נכרו</translation>
    </message>
    <message>
        <source>watch-only</source>
        <translation type="unfinished">צפייה בלבד</translation>
    </message>
    <message>
        <source>(n/a)</source>
        <translation type="unfinished">(לא זמין)</translation>
    </message>
    <message>
        <source>(no label)</source>
        <translation type="unfinished">(ללא תוית)</translation>
    </message>
    <message>
        <source>Transaction status. Hover over this field to show number of confirmations.</source>
        <translation type="unfinished">מצב ההעברה. יש להמתין עם הסמן מעל שדה זה כדי לראות את מספר האישורים.</translation>
    </message>
    <message>
        <source>Date and time that the transaction was received.</source>
        <translation type="unfinished">התאריך והשעה בהם העברה זו התקבלה.</translation>
    </message>
    <message>
        <source>Type of transaction.</source>
        <translation type="unfinished">סוג ההעברה.</translation>
    </message>
    <message>
        <source>Whether or not a watch-only address is involved in this transaction.</source>
        <translation type="unfinished">האם כתובת לצפייה בלבד כלולה בעסקה זו.</translation>
    </message>
    <message>
        <source>User-defined intent/purpose of the transaction.</source>
        <translation type="unfinished">ייעוד/תכלית מגדר ע"י המשתמש של העסקה.</translation>
    </message>
    <message>
        <source>Amount removed from or added to balance.</source>
        <translation type="unfinished">סכום ירד או התווסף למאזן</translation>
    </message>
</context>
<context>
    <name>TransactionView</name>
    <message>
        <source>All</source>
        <translation type="unfinished">הכול</translation>
    </message>
    <message>
        <source>Today</source>
        <translation type="unfinished">היום</translation>
    </message>
    <message>
        <source>This week</source>
        <translation type="unfinished">השבוע</translation>
    </message>
    <message>
        <source>This month</source>
        <translation type="unfinished">החודש</translation>
    </message>
    <message>
        <source>Last month</source>
        <translation type="unfinished">חודש שעבר</translation>
    </message>
    <message>
        <source>This year</source>
        <translation type="unfinished">השנה הזאת</translation>
    </message>
    <message>
        <source>Received with</source>
        <translation type="unfinished">התקבל עם</translation>
    </message>
    <message>
        <source>Sent to</source>
        <translation type="unfinished">נשלח אל</translation>
    </message>
    <message>
        <source>Mined</source>
        <translation type="unfinished">נכרו</translation>
    </message>
    <message>
        <source>Other</source>
        <translation type="unfinished">אחר</translation>
    </message>
    <message>
        <source>Enter address, transaction id, or label to search</source>
        <translation type="unfinished">נא לספק כתובת, מזהה העברה, או תווית לחיפוש</translation>
    </message>
    <message>
        <source>Min amount</source>
        <translation type="unfinished">סכום מזערי</translation>
    </message>
    <message>
        <source>&amp;Copy address</source>
        <translation type="unfinished">ה&amp;עתקת כתובת</translation>
    </message>
    <message>
        <source>Copy &amp;label</source>
        <translation type="unfinished">העתקת &amp;תווית</translation>
    </message>
    <message>
        <source>Copy &amp;amount</source>
        <translation type="unfinished">העתקת &amp;סכום</translation>
    </message>
    <message>
        <source>Export Transaction History</source>
        <translation type="unfinished">יצוא היסטוריית העברה</translation>
    </message>
    <message>
        <source>Comma separated file</source>
        <extracomment>Expanded name of the CSV file format. See: https://en.wikipedia.org/wiki/Comma-separated_values.</extracomment>
        <translation type="unfinished">קובץ מופרד בפסיקים</translation>
    </message>
    <message>
        <source>Confirmed</source>
        <translation type="unfinished">מאושרת</translation>
    </message>
    <message>
        <source>Watch-only</source>
        <translation type="unfinished">צפייה בלבד</translation>
    </message>
    <message>
        <source>Date</source>
        <translation type="unfinished">תאריך</translation>
    </message>
    <message>
        <source>Type</source>
        <translation type="unfinished">סוג</translation>
    </message>
    <message>
        <source>Label</source>
        <translation type="unfinished">תוית</translation>
    </message>
    <message>
        <source>Address</source>
        <translation type="unfinished">כתובת</translation>
    </message>
    <message>
        <source>ID</source>
        <translation type="unfinished">מזהה</translation>
    </message>
    <message>
        <source>Exporting Failed</source>
        <translation type="unfinished">הייצוא נכשל</translation>
    </message>
    <message>
        <source>There was an error trying to save the transaction history to %1.</source>
        <translation type="unfinished">הייתה שגיאה בניסיון לשמור את היסטוריית העסקאות אל %1.</translation>
    </message>
    <message>
        <source>Exporting Successful</source>
        <translation type="unfinished">הייצוא נכשל</translation>
    </message>
    <message>
        <source>The transaction history was successfully saved to %1.</source>
        <translation type="unfinished">היסטוריית העסקאות נשמרה בהצלחה אל %1.</translation>
    </message>
    <message>
        <source>Range:</source>
        <translation type="unfinished">טווח:</translation>
    </message>
    <message>
        <source>to</source>
        <translation type="unfinished">עד</translation>
    </message>
</context>
<context>
    <name>WalletFrame</name>
    <message>
        <source>No wallet has been loaded.
Go to File &gt; Open Wallet to load a wallet.
- OR -</source>
        <translation type="unfinished">לא נטען ארנק.
עליך לגשת לקובץ &gt; פתיחת ארנק כדי לטעון ארנק.
- או -</translation>
    </message>
    <message>
        <source>Create a new wallet</source>
        <translation type="unfinished">יצירת ארנק חדש</translation>
    </message>
    <message>
        <source>Error</source>
        <translation type="unfinished">שגיאה</translation>
    </message>
    <message>
        <source>Unable to decode PSBT from clipboard (invalid base64)</source>
        <translation type="unfinished">לא ניתן לפענח PSBT מתוך לוח הגזירים (base64 שגוי)  </translation>
    </message>
    <message>
        <source>Load Transaction Data</source>
        <translation type="unfinished">טעינת נתוני עיסקה</translation>
    </message>
    <message>
        <source>Partially Signed Transaction (*.psbt)</source>
        <translation type="unfinished">עיסקה חתומה חלקית  (*.psbt)</translation>
    </message>
    <message>
        <source>PSBT file must be smaller than 100 MiB</source>
        <translation type="unfinished">קובץ PSBT צריך להיות קטמן מ 100 MiB</translation>
    </message>
    <message>
        <source>Unable to decode PSBT</source>
        <translation type="unfinished">לא מצליח לפענח PSBT</translation>
    </message>
</context>
<context>
    <name>WalletModel</name>
    <message>
        <source>Send Coins</source>
        <translation type="unfinished">שליחת מטבעות</translation>
    </message>
    <message>
        <source>Fee bump error</source>
        <translation type="unfinished">נמצאה שגיאת סכום עמלה</translation>
    </message>
    <message>
        <source>Increasing transaction fee failed</source>
        <translation type="unfinished">כשל בהעלאת עמלת עסקה</translation>
    </message>
    <message>
        <source>Do you want to increase the fee?</source>
        <extracomment>Asks a user if they would like to manually increase the fee of a transaction that has already been created.</extracomment>
        <translation type="unfinished">האם ברצונך להגדיל את העמלה?</translation>
    </message>
    <message>
        <source>Current fee:</source>
        <translation type="unfinished">העמלה הנוכחית:</translation>
    </message>
    <message>
        <source>Increase:</source>
        <translation type="unfinished">הגדלה:</translation>
    </message>
    <message>
        <source>New fee:</source>
        <translation type="unfinished">עמלה חדשה:</translation>
    </message>
    <message>
        <source>Confirm fee bump</source>
        <translation type="unfinished">אישור הקפצת עמלה</translation>
    </message>
    <message>
        <source>Can't draft transaction.</source>
        <translation type="unfinished">לא ניתן לשמור את העסקה כטיוטה.</translation>
    </message>
    <message>
        <source>PSBT copied</source>
        <translation type="unfinished">PSBT הועתקה</translation>
    </message>
    <message>
        <source>Can't sign transaction.</source>
        <translation type="unfinished">אי אפשר לחתום על ההעברה.</translation>
    </message>
    <message>
        <source>Could not commit transaction</source>
        <translation type="unfinished">שילוב העסקה נכשל</translation>
    </message>
    <message>
        <source>default wallet</source>
        <translation type="unfinished">ארנק בררת מחדל</translation>
    </message>
</context>
<context>
    <name>WalletView</name>
    <message>
        <source>&amp;Export</source>
        <translation type="unfinished">&amp;יצוא</translation>
    </message>
    <message>
        <source>Export the data in the current tab to a file</source>
        <translation type="unfinished">יצוא הנתונים בלשונית הנוכחית לקובץ</translation>
    </message>
    <message>
        <source>Backup Wallet</source>
        <translation type="unfinished">גיבוי הארנק</translation>
    </message>
    <message>
        <source>Wallet Data</source>
        <extracomment>Name of the wallet data file format.</extracomment>
        <translation type="unfinished">נתוני ארנק</translation>
    </message>
    <message>
        <source>Backup Failed</source>
        <translation type="unfinished">הגיבוי נכשל</translation>
    </message>
    <message>
        <source>There was an error trying to save the wallet data to %1.</source>
        <translation type="unfinished">אירעה שגיאה בעת הניסיון לשמור את נתוני הארנק אל %1.</translation>
    </message>
    <message>
        <source>Backup Successful</source>
        <translation type="unfinished">הגיבוי הצליח</translation>
    </message>
    <message>
        <source>The wallet data was successfully saved to %1.</source>
        <translation type="unfinished">נתוני הארנק נשמרו בהצלחה אל %1.</translation>
    </message>
    <message>
        <source>Cancel</source>
        <translation type="unfinished">ביטול</translation>
    </message>
</context>
<context>
    <name>bitcoin-core</name>
    <message>
        <source>The %s developers</source>
        <translation type="unfinished">ה %s מפתחים</translation>
    </message>
    <message>
        <source>%s corrupt. Try using the wallet tool qtum-wallet to salvage or restoring a backup.</source>
        <translation type="unfinished">%s משובש. נסו להשתמש בכלי הארנק qtum-wallet כדי להציל או לשחזר מגיבוי..</translation>
    </message>
    <message>
        <source>Distributed under the MIT software license, see the accompanying file %s or %s</source>
        <translation type="unfinished">מופץ תחת רשיון התוכנה של MIT, ראה קובץ מלווה  %s או %s</translation>
    </message>
    <message>
        <source>Please check that your computer's date and time are correct! If your clock is wrong, %s will not work properly.</source>
        <translation type="unfinished">נא בדקו שהתאריך והשעה במחשב שלכם נכונים! אם השעון שלכם לא מסונכרן, %s לא יעבוד כהלכה.</translation>
    </message>
    <message>
        <source>Prune configured below the minimum of %d MiB.  Please use a higher number.</source>
        <translation type="unfinished">הגיזום הוגדר כפחות מהמינימום של  %d MiB. נא להשתמש במספר גבוה יותר.</translation>
    </message>
    <message>
        <source>Prune: last wallet synchronisation goes beyond pruned data. You need to -reindex (download the whole blockchain again in case of pruned node)</source>
        <translation type="unfinished">גיזום: הסינכרון האחרון של הארנק עובר את היקף הנתונים שנגזמו. יש לבצע חידוש אידקסציה (נא להוריד את כל שרשרת הבלוקים שוב במקרה של צומת מקוצצת)</translation>
    </message>
    <message>
        <source>The block database contains a block which appears to be from the future. This may be due to your computer's date and time being set incorrectly. Only rebuild the block database if you are sure that your computer's date and time are correct</source>
        <translation type="unfinished">מאגר נתוני הבלוקים מכיל בלוק עם תאריך עתידי. הדבר יכול להיגרם מתאריך ושעה שגויים במחשב שלכם. בצעו בנייה מחדש של מאגר נתוני הבלוקים רק אם אתם בטוחים שהתאריך והשעה במחשבכם נכונים</translation>
    </message>
    <message>
        <source>The transaction amount is too small to send after the fee has been deducted</source>
        <translation type="unfinished">סכום העברה נמוך מדי לשליחה אחרי גביית העמלה</translation>
    </message>
    <message>
        <source>This error could occur if this wallet was not shutdown cleanly and was last loaded using a build with a newer version of Berkeley DB. If so, please use the software that last loaded this wallet</source>
        <translation type="unfinished">שגיאה זו יכלה לקרות אם הארנק לא נסגר באופן נקי והועלה לאחרונה עם מבנה מבוסס גירסת Berkeley DB חדשה יותר. במקרה זה, יש להשתמש בתוכנה אשר טענה את הארנק בפעם האחרונה.</translation>
    </message>
    <message>
        <source>This is a pre-release test build - use at your own risk - do not use for mining or merchant applications</source>
        <translation type="unfinished">זוהי בניית ניסיון טרום־פרסום – השימוש באחריותך – אין להשתמש בה לצורך כרייה או יישומי מסחר</translation>
    </message>
    <message>
        <source>This is the maximum transaction fee you pay (in addition to the normal fee) to prioritize partial spend avoidance over regular coin selection.</source>
        <translation type="unfinished">זוהי עמלת העיסקה המרבית שתשלם (בנוסף לעמלה הרגילה) כדי לתעדף מניעת תשלום חלקי על פני בחירה רגילה של מטבע. </translation>
    </message>
    <message>
        <source>This is the transaction fee you may discard if change is smaller than dust at this level</source>
        <translation type="unfinished">זוהי עמלת העסקה שתוכל לזנוח אם היתרה הנה קטנה יותר מאבק ברמה הזו.</translation>
    </message>
    <message>
        <source>This is the transaction fee you may pay when fee estimates are not available.</source>
        <translation type="unfinished">זוהי עמלת העסקה שתוכל לשלם כאשר אמדן גובה העמלה אינו זמין.</translation>
    </message>
    <message>
        <source>Total length of network version string (%i) exceeds maximum length (%i). Reduce the number or size of uacomments.</source>
        <translation type="unfinished">האורך הכולל של רצף התווים של גירסת הרשת  (%i) גדול מהאורך המרבי המותר (%i). יש להקטין את המספר או האורך של uacomments.</translation>
    </message>
    <message>
        <source>Unable to replay blocks. You will need to rebuild the database using -reindex-chainstate.</source>
        <translation type="unfinished">שידור-חוזר של הבלוקים לא הצליח. תצטרכו לבצע בנייה מחדש של מאגר הנתונים באמצעות הדגל reindex-chainstate-.</translation>
    </message>
    <message>
        <source>Warning: Private keys detected in wallet {%s} with disabled private keys</source>
        <translation type="unfinished">אזהרה: זוהו מפתחות פרטיים בארנק {%s} עם מפתחות פרטיים מושבתים</translation>
    </message>
    <message>
        <source>Warning: We do not appear to fully agree with our peers! You may need to upgrade, or other nodes may need to upgrade.</source>
        <translation type="unfinished">אזהרה: יתכן שלא נסכים לגמרי עם עמיתינו! יתכן שתצטרכו לשדרג או שצמתות אחרות יצטרכו לשדרג.</translation>
    </message>
    <message>
        <source>You need to rebuild the database using -reindex to go back to unpruned mode.  This will redownload the entire blockchain</source>
        <translation type="unfinished">יש צורך בבניה מחדש של מסד הנתונים ע"י שימוש ב -reindex כדי לחזור חזרה לצומת שאינה גזומה.  הפעולה תוריד מחדש את כל שרשרת הבלוקים.</translation>
    </message>
    <message>
        <source>%s is set very high!</source>
        <translation type="unfinished">%s הוגדר מאד גבוה!</translation>
    </message>
    <message>
        <source>-maxmempool must be at least %d MB</source>
        <translation type="unfinished">‎-maxmempool חייב להיות לפחות %d מ״ב</translation>
    </message>
    <message>
        <source>A fatal internal error occurred, see debug.log for details</source>
        <translation type="unfinished">שגיאה פטלית פנימית אירעה, לפירוט ראה את לוג הדיבאג.</translation>
    </message>
    <message>
        <source>Cannot resolve -%s address: '%s'</source>
        <translation type="unfinished">לא מצליח לפענח -%s כתובת: '%s'</translation>
    </message>
    <message>
        <source>Cannot set -peerblockfilters without -blockfilterindex.</source>
        <translation type="unfinished">לא מצליח להגדיר את  -peerblockfilters ללא-blockfilterindex.</translation>
    </message>
    <message>
        <source>Cannot write to data directory '%s'; check permissions.</source>
        <translation type="unfinished">לא ניתן לכתוב אל תיקיית הנתונים ‚%s’, נא לבדוק את ההרשאות.</translation>
    </message>
    <message>
        <source>Config setting for %s only applied on %s network when in [%s] section.</source>
        <translation type="unfinished">הגדרות הקונפיג עבור %s מיושמות רק  %s הרשת כאשר בקבוצה [%s] .</translation>
    </message>
    <message>
        <source>Copyright (C) %i-%i</source>
        <translation type="unfinished">כל הזכויות שמורות (C) %i-‏%i</translation>
    </message>
    <message>
        <source>Corrupted block database detected</source>
        <translation type="unfinished">מסד נתוני בלוקים פגום זוהה</translation>
    </message>
    <message>
        <source>Could not find asmap file %s</source>
        <translation type="unfinished">  קובץ asmap %s לא נמצא</translation>
    </message>
    <message>
        <source>Could not parse asmap file %s</source>
        <translation type="unfinished"> קובץ asmap %s לא נפרס</translation>
    </message>
    <message>
        <source>Disk space is too low!</source>
        <translation type="unfinished">אין מספיק מקום בכונן!</translation>
    </message>
    <message>
        <source>Do you want to rebuild the block database now?</source>
        <translation type="unfinished">האם לבנות מחדש את מסד נתוני המקטעים?</translation>
    </message>
    <message>
        <source>Done loading</source>
        <translation type="unfinished">הטעינה הושלמה</translation>
    </message>
    <message>
        <source>Error initializing block database</source>
        <translation type="unfinished">שגיאה באתחול מסד נתוני המקטעים</translation>
    </message>
    <message>
        <source>Error initializing wallet database environment %s!</source>
        <translation type="unfinished">שגיאה באתחול סביבת מסד נתוני הארנקים %s!</translation>
    </message>
    <message>
        <source>Error loading %s</source>
        <translation type="unfinished">שגיאה בטעינת %s</translation>
    </message>
    <message>
        <source>Error loading %s: Private keys can only be disabled during creation</source>
        <translation type="unfinished">שגיאת טעינה %s: מפתחות פרטיים ניתנים לניטרול רק בעת תהליך היצירה</translation>
    </message>
    <message>
        <source>Error loading %s: Wallet corrupted</source>
        <translation type="unfinished">שגיאת טעינה %s: הארנק משובש</translation>
    </message>
    <message>
        <source>Error loading %s: Wallet requires newer version of %s</source>
        <translation type="unfinished">שגיאת טעינה %s: הארנק מצריך גירסה חדשה יותר של %s</translation>
    </message>
    <message>
        <source>Error loading block database</source>
        <translation type="unfinished">שגיאה בטעינת מסד נתוני המקטעים</translation>
    </message>
    <message>
        <source>Error opening block database</source>
        <translation type="unfinished">שגיאה בטעינת מסד נתוני המקטעים</translation>
    </message>
    <message>
        <source>Error reading from database, shutting down.</source>
        <translation type="unfinished">שגיאת קריאה ממסד הנתונים. סוגר את התהליך.</translation>
    </message>
    <message>
        <source>Error: Disk space is low for %s</source>
        <translation type="unfinished">שגיאה: שטח הדיסק קטן מדי עובר %s</translation>
    </message>
    <message>
        <source>Error: Keypool ran out, please call keypoolrefill first</source>
        <translation type="unfinished">שגיאה: Keypool עבר את המכסה, קרא תחילה ל  keypoolrefill </translation>
    </message>
    <message>
        <source>Failed to listen on any port. Use -listen=0 if you want this.</source>
        <translation type="unfinished">האזנה נכשלה בכל פורט. השתמש ב- -listen=0 אם ברצונך בכך.</translation>
    </message>
    <message>
        <source>Failed to rescan the wallet during initialization</source>
        <translation type="unfinished">כשל בסריקה מחדש של הארנק בזמן האתחול</translation>
    </message>
    <message>
        <source>Failed to verify database</source>
        <translation type="unfinished">אימות מסד הנתונים נכשל</translation>
    </message>
    <message>
        <source>Fee rate (%s) is lower than the minimum fee rate setting (%s)</source>
        <translation type="unfinished">שיעור העמלה (%s) נמוך משיעור העמלה המינימלי המוגדר  (%s)</translation>
    </message>
    <message>
        <source>Ignoring duplicate -wallet %s.</source>
        <translation type="unfinished">מתעלם ארנק-כפול %s.</translation>
    </message>
    <message>
        <source>Incorrect or no genesis block found. Wrong datadir for network?</source>
        <translation type="unfinished">מקטע הפתיח הוא שגוי או לא נמצא. תיקיית נתונים שגויה עבור הרשת?</translation>
    </message>
    <message>
        <source>Initialization sanity check failed. %s is shutting down.</source>
        <translation type="unfinished">איתחול של תהליך בדיקות השפיות נכשל. %s  בתהליך סגירה.</translation>
    </message>
    <message>
        <source>Insufficient funds</source>
        <translation type="unfinished">אין מספיק כספים</translation>
    </message>
    <message>
        <source>Invalid -onion address or hostname: '%s'</source>
        <translation type="unfinished">אי תקינות כתובת  -onion או hostname: '%s'</translation>
    </message>
    <message>
        <source>Invalid -proxy address or hostname: '%s'</source>
        <translation type="unfinished">אי תקינות כתובת -proxy או hostname: '%s'</translation>
    </message>
    <message>
        <source>Invalid P2P permission: '%s'</source>
        <translation type="unfinished">הרשאת P2P שגויה: '%s'</translation>
    </message>
    <message>
        <source>Invalid amount for -%s=&lt;amount&gt;: '%s'</source>
        <translation type="unfinished">סכום שגוי עבור ‎-%s=&lt;amount&gt;:‏ '%s'</translation>
    </message>
    <message>
        <source>Invalid netmask specified in -whitelist: '%s'</source>
        <translation type="unfinished">מסכת הרשת שצוינה עם ‎-whitelist שגויה: '%s'</translation>
    </message>
    <message>
        <source>Need to specify a port with -whitebind: '%s'</source>
        <translation type="unfinished">יש לציין פתחה עם ‎-whitebind:‏ '%s'</translation>
    </message>
    <message>
        <source>Not enough file descriptors available.</source>
        <translation type="unfinished">אין מספיק מידע על הקובץ</translation>
    </message>
    <message>
        <source>Prune cannot be configured with a negative value.</source>
        <translation type="unfinished">לא ניתן להגדיר גיזום כערך שלילי</translation>
    </message>
    <message>
        <source>Prune mode is incompatible with -txindex.</source>
        <translation type="unfinished">שיטת הגיזום אינה תואמת את  -txindex.</translation>
    </message>
    <message>
        <source>Reducing -maxconnections from %d to %d, because of system limitations.</source>
        <translation type="unfinished">הורדת -maxconnections מ %d ל %d, עקב מגבלות מערכת.</translation>
    </message>
    <message>
        <source>Section [%s] is not recognized.</source>
        <translation type="unfinished">הפסקה [%s] אינה מזוהה.</translation>
    </message>
    <message>
        <source>Signing transaction failed</source>
        <translation type="unfinished">החתימה על ההעברה נכשלה</translation>
    </message>
    <message>
        <source>Specified -walletdir "%s" does not exist</source>
        <translation type="unfinished">תיקיית הארנק שצויינה  -walletdir "%s" אינה קיימת</translation>
    </message>
    <message>
        <source>Specified -walletdir "%s" is a relative path</source>
        <translation type="unfinished">תיקיית הארנק שצויינה -walletdir "%s" הנה נתיב יחסי</translation>
    </message>
    <message>
        <source>Specified -walletdir "%s" is not a directory</source>
        <translation type="unfinished">תיקיית הארנק שצויינה -walletdir‏ "%s" אינה תיקיה</translation>
    </message>
    <message>
        <source>Specified blocks directory "%s" does not exist.</source>
        <translation type="unfinished">התיקיה שהוגדרה "%s" לא קיימת.</translation>
    </message>
    <message>
        <source>The source code is available from %s.</source>
        <translation type="unfinished">קוד המקור זמין ב %s.</translation>
    </message>
    <message>
        <source>The transaction amount is too small to pay the fee</source>
        <translation type="unfinished">סכום ההעברה נמוך מכדי לשלם את העמלה</translation>
    </message>
    <message>
        <source>The wallet will avoid paying less than the minimum relay fee.</source>
        <translation type="unfinished">הארנק ימנע מלשלם פחות מאשר עמלת העברה מינימלית.</translation>
    </message>
    <message>
        <source>This is experimental software.</source>
        <translation type="unfinished">זוהי תכנית נסיונית.</translation>
    </message>
    <message>
        <source>This is the minimum transaction fee you pay on every transaction.</source>
        <translation type="unfinished">זו עמלת ההעברה המזערית שתיגבה מכל העברה שלך.</translation>
    </message>
    <message>
        <source>This is the transaction fee you will pay if you send a transaction.</source>
        <translation type="unfinished">זו עמלת ההעברה שתיגבה ממך במידה של שליחת העברה.</translation>
    </message>
    <message>
        <source>Transaction amount too small</source>
        <translation type="unfinished">סכום ההעברה קטן מדי</translation>
    </message>
    <message>
        <source>Transaction amounts must not be negative</source>
        <translation type="unfinished">סכומי ההעברה לא יכולים להיות שליליים</translation>
    </message>
    <message>
        <source>Transaction must have at least one recipient</source>
        <translation type="unfinished">להעברה חייב להיות לפחות נמען אחד</translation>
    </message>
    <message>
        <source>Transaction too large</source>
        <translation type="unfinished">סכום ההעברה גדול מדי</translation>
    </message>
    <message>
        <source>Unable to bind to %s on this computer (bind returned error %s)</source>
        <translation type="unfinished">לא ניתן להתאגד עם הפתחה %s במחשב זה (פעולת האיגוד החזירה את השגיאה %s)</translation>
    </message>
    <message>
        <source>Unable to bind to %s on this computer. %s is probably already running.</source>
        <translation type="unfinished">לא מצליח להתחבר אל %s על מחשב זה. %s  קרוב לודאי שכבר רץ.</translation>
    </message>
    <message>
        <source>Unable to create the PID file '%s': %s</source>
        <translation type="unfinished">אין אפשרות ליצור את קובץ PID‏ '%s':‏ %s</translation>
    </message>
    <message>
        <source>Unable to generate initial keys</source>
        <translation type="unfinished">אין אפשרות ליצור מפתחות ראשוניים</translation>
    </message>
    <message>
        <source>Unable to generate keys</source>
        <translation type="unfinished">כשל בהפקת מפתחות</translation>
    </message>
    <message>
        <source>Unable to start HTTP server. See debug log for details.</source>
        <translation type="unfinished">שרת ה HTTP לא עלה. ראו את ה debug לוג לפרטים.</translation>
    </message>
    <message>
        <source>Unknown -blockfilterindex value %s.</source>
        <translation type="unfinished">ערך -blockfilterindex   %s לא ידוע.</translation>
    </message>
    <message>
        <source>Unknown address type '%s'</source>
        <translation type="unfinished">כתובת לא ידועה מסוג "%s"</translation>
    </message>
    <message>
        <source>Unknown change type '%s'</source>
        <translation type="unfinished">סוג שינוי לא ידוע: "%s"</translation>
    </message>
    <message>
        <source>Unknown network specified in -onlynet: '%s'</source>
        <translation type="unfinished">רשת לא ידועה צוינה דרך ‎-onlynet:‏ '%s'</translation>
    </message>
    <message>
        <source>Unsupported logging category %s=%s.</source>
        <translation type="unfinished">קטגורית רישום בלוג שאינה נמתמכת %s=%s.</translation>
    </message>
    <message>
        <source>User Agent comment (%s) contains unsafe characters.</source>
        <translation type="unfinished">הערת צד המשתמש (%s) כוללת תווים שאינם בטוחים.</translation>
    </message>
    <message>
        <source>Wallet needed to be rewritten: restart %s to complete</source>
        <translation type="unfinished">יש לכתוב את הארנק מחדש: יש להפעיל את %s כדי להמשיך</translation>
    </message>
    <message>
        <source>Settings file could not be read</source>
        <translation type="unfinished">לא ניתן לקרוא את קובץ ההגדרות</translation>
    </message>
    <message>
        <source>Settings file could not be written</source>
        <translation type="unfinished">לא ניתן לכתוב אל קובץ ההגדרות</translation>
    </message>
</context>
</TS><|MERGE_RESOLUTION|>--- conflicted
+++ resolved
@@ -1767,10 +1767,6 @@
         <translation type="unfinished">כתובת עצמית</translation>
     </message>
     <message>
-        <source>own address</source>
-        <translation type="unfinished">כתובת עצמית</translation>
-    </message>
-    <message>
         <source>Unable to calculate transaction fee or total transaction amount.</source>
         <translation type="unfinished">לא מצליח לחשב עמלת עיסקה או הערך הכולל של העיסקה.</translation>
     </message>
@@ -2528,13 +2524,6 @@
     <message>
         <source>Creates a Partially Signed Qtum Transaction (PSBT) for use with e.g. an offline %1 wallet, or a PSBT-compatible hardware wallet.</source>
         <translation type="unfinished">יוצר עסקת קטום חתומה חלקית (PSBT) לשימוש עם ארנק %1 לא מחובר למשל, או עם PSBT ארנק חומרה תואם.</translation>
-<<<<<<< HEAD
-    </message>
-    <message>
-        <source> from wallet '%1'</source>
-        <translation type="unfinished">מתוך ארנק "%1"</translation>
-=======
->>>>>>> 258457a4
     </message>
     <message>
         <source>%1 to '%2'</source>
