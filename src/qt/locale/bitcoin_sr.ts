<TS version="2.1" language="sr">
<context>
    <name>AddressBookPage</name>
    <message>
        <source>Right-click to edit address or label</source>
        <translation type="unfinished">Десни клик за измену адресе или ознаке</translation>
    </message>
    <message>
        <source>Create a new address</source>
        <translation>Направи нову адресу</translation>
    </message>
    <message>
        <source>&amp;New</source>
        <translation type="unfinished">&amp;Ново</translation>
    </message>
    <message>
        <source>Copy the currently selected address to the system clipboard</source>
        <translation>Копирај тренутно одабрану адресу</translation>
    </message>
    <message>
        <source>&amp;Copy</source>
        <translation type="unfinished">&amp;Копирај</translation>
    </message>
    <message>
        <source>C&amp;lose</source>
        <translation type="unfinished">&amp;Затвори</translation>
    </message>
    <message>
        <source>Delete the currently selected address from the list</source>
        <translation>Обриши тренутно одабрану адресу са листе</translation>
    </message>
    <message>
        <source>Enter address or label to search</source>
        <translation type="unfinished">Унеси адресу или назив ознаке за претрагу</translation>
    </message>
    <message>
        <source>Export the data in the current tab to a file</source>
        <translation>Извези податке из одабране картице у датотеку</translation>
    </message>
    <message>
        <source>&amp;Export</source>
        <translation>&amp;Извези</translation>
    </message>
    <message>
        <source>&amp;Delete</source>
        <translation>&amp;Обриши</translation>
    </message>
    <message>
        <source>Choose the address to send coins to</source>
        <translation type="unfinished">Одабери адресу за слање</translation>
    </message>
    <message>
        <source>Choose the address to receive coins with</source>
        <translation type="unfinished">Одабери адресу за примање</translation>
    </message>
    <message>
        <source>C&amp;hoose</source>
        <translation type="unfinished">&amp;Одабери</translation>
    </message>
    <message>
        <source>Sending addresses</source>
        <translation type="unfinished">Адресе за слање</translation>
    </message>
    <message>
        <source>Receiving addresses</source>
        <translation type="unfinished">Адресе за примање</translation>
    </message>
    <message>
        <source>These are your Qtum addresses for sending payments. Always check the amount and the receiving address before sending coins.</source>
<<<<<<< HEAD
        <translation>Ово су твоје Биткоин адресе за слање уплата. Увек добро провери износ и адресу на коју шаљеш пре него што пошаљеш уплату.</translation>
=======
        <translation type="unfinished">Ово су твоје Биткоин адресе за слање уплата. Увек добро провери износ и адресу на коју шаљеш пре него што пошаљеш уплату.</translation>
>>>>>>> 5ed36332
    </message>
    <message>
        <source>These are your Qtum addresses for receiving payments. Use the 'Create new receiving address' button in the receive tab to create new addresses.
Signing is only possible with addresses of the type 'legacy'.</source>
<<<<<<< HEAD
        <translation>Ово су твоје Биткоин адресе за приманје уплата. Користи дугме „Направи нову адресу за примање” у картици за примање за креирање нових адреса.
=======
        <translation type="unfinished">Ово су твоје Биткоин адресе за приманје уплата. Користи дугме „Направи нову адресу за примање” у картици за примање за креирање нових адреса.
>>>>>>> 5ed36332
Потписивање је могуће само за адресе типа 'legacy'.</translation>
    </message>
    <message>
        <source>&amp;Copy Address</source>
        <translation type="unfinished">&amp;Копирај Адресу</translation>
    </message>
    <message>
        <source>Copy &amp;Label</source>
        <translation type="unfinished">Копирај &amp; Обележи</translation>
    </message>
    <message>
        <source>&amp;Edit</source>
        <translation type="unfinished">&amp;Измени</translation>
    </message>
    <message>
        <source>Export Address List</source>
        <translation type="unfinished">Извези Листу Адреса</translation>
    </message>
    <message>
        <source>There was an error trying to save the address list to %1. Please try again.</source>
        <extracomment>An error message. %1 is a stand-in argument for the name of the file we attempted to save to.</extracomment>
        <translation type="unfinished">Десила се грешка приликом покушаја да се листа адреса упамти на  %1. Молимо покушајте поново.</translation>
    </message>
    <message>
        <source>Exporting Failed</source>
        <translation type="unfinished">Извоз Неуспешан</translation>
    </message>
</context>
<context>
    <name>AddressTableModel</name>
    <message>
        <source>Label</source>
        <translation type="unfinished">Ознака</translation>
    </message>
    <message>
        <source>Address</source>
        <translation type="unfinished">Адреса</translation>
    </message>
    <message>
        <source>(no label)</source>
        <translation type="unfinished">(без ознаке)</translation>
    </message>
</context>
<context>
    <name>AskPassphraseDialog</name>
    <message>
        <source>Passphrase Dialog</source>
        <translation>Прозор за унос лозинке</translation>
    </message>
    <message>
        <source>Enter passphrase</source>
        <translation>Унеси лозинку</translation>
    </message>
    <message>
        <source>New passphrase</source>
        <translation>Нова лозинка</translation>
    </message>
    <message>
        <source>Repeat new passphrase</source>
        <translation>Понови нову лозинку</translation>
    </message>
    <message>
        <source>Show passphrase</source>
        <translation type="unfinished">Прикажи лозинку</translation>
    </message>
    <message>
        <source>Encrypt wallet</source>
        <translation type="unfinished">Шифрирај новчаник</translation>
    </message>
    <message>
        <source>This operation needs your wallet passphrase to unlock the wallet.</source>
        <translation type="unfinished">Ова операција захтева да унесеш лозинку новчаника како би се новчаник откључао.</translation>
    </message>
    <message>
        <source>Unlock wallet</source>
        <translation type="unfinished">Откључај новчаник</translation>
    </message>
    <message>
        <source>Change passphrase</source>
        <translation type="unfinished">Измени лозинку</translation>
    </message>
    <message>
        <source>Confirm wallet encryption</source>
        <translation type="unfinished">Потврди шифрирање новчаника</translation>
    </message>
    <message>
        <source>Warning: If you encrypt your wallet and lose your passphrase, you will &lt;b&gt;LOSE ALL OF YOUR QTUMS&lt;/b&gt;!</source>
<<<<<<< HEAD
        <translation>Упозорење: Уколико шифрираш новчаник и изгубиш своју лозинку, &lt;b&gt;ИЗГУБИЋЕШ СВЕ СВОЈЕ БИТКОИНЕ&lt;/b&gt;!</translation>
=======
        <translation type="unfinished">Упозорење: Уколико шифрираш новчаник и изгубиш своју лозинку, &lt;b&gt;ИЗГУБИЋЕШ СВЕ СВОЈЕ БИТКОИНЕ&lt;/b&gt;!</translation>
>>>>>>> 5ed36332
    </message>
    <message>
        <source>Are you sure you wish to encrypt your wallet?</source>
        <translation type="unfinished">Да ли сте сигурни да желите да шифрирате свој новчаник?</translation>
    </message>
    <message>
        <source>Wallet encrypted</source>
        <translation type="unfinished">Новчаник шифриран</translation>
    </message>
    <message>
        <source>Enter the new passphrase for the wallet.&lt;br/&gt;Please use a passphrase of &lt;b&gt;ten or more random characters&lt;/b&gt;, or &lt;b&gt;eight or more words&lt;/b&gt;.</source>
        <translation type="unfinished">Унеси нову приступну фразу за новчаник&lt;br/&gt;Молимо користи приступну фразу од десет или више насумичних карактера&lt;b&gt;,или&lt;b&gt;осам или више речи&lt;/b&gt;.</translation>
    </message>
    <message>
        <source>Enter the old passphrase and new passphrase for the wallet.</source>
        <translation type="unfinished">Унеси стару лозинку и нову лозинку новчаника.</translation>
    </message>
    <message>
        <source>Remember that encrypting your wallet cannot fully protect your qtums from being stolen by malware infecting your computer.</source>
<<<<<<< HEAD
        <translation>Упамти, шифрирање новчаника не може у потуности заштити твоје биткоине од крађе од стране малвера инфицира твој рачунар.</translation>
=======
        <translation type="unfinished">Упамти, шифрирање новчаника не може у потуности заштити твоје биткоине од крађе од стране малвера инфицира твој рачунар.</translation>
>>>>>>> 5ed36332
    </message>
    <message>
        <source>Wallet to be encrypted</source>
        <translation type="unfinished">Новчаник за шифрирање</translation>
    </message>
    <message>
        <source>Your wallet is about to be encrypted. </source>
        <translation type="unfinished">Твој новчаник биће шифриран.</translation>
    </message>
    <message>
        <source>Your wallet is now encrypted. </source>
        <translation type="unfinished">Твој новчаник сада је шифриран.</translation>
    </message>
    <message>
        <source>IMPORTANT: Any previous backups you have made of your wallet file should be replaced with the newly generated, encrypted wallet file. For security reasons, previous backups of the unencrypted wallet file will become useless as soon as you start using the new, encrypted wallet.</source>
        <translation type="unfinished">ВАЖНО: Свакa претходнa резерва новчаника коју сте имали треба да се замени новим, шифрираним фајлом новчаника. Из сигурносних разлога, свака претходна резерва нешифрираног фајла новчаника постаће сувишна, чим почнете да користите нови, шифрирани новчаник.</translation>
    </message>
    <message>
        <source>Wallet encryption failed</source>
        <translation type="unfinished">Шифрирање новчаника неуспешно.</translation>
    </message>
    <message>
        <source>Wallet encryption failed due to an internal error. Your wallet was not encrypted.</source>
        <translation type="unfinished">Шифрирање новчаника није успело због интерне грешке. Ваш новчаник није шифриран.</translation>
    </message>
    <message>
        <source>The supplied passphrases do not match.</source>
        <translation type="unfinished">Лозинке које сте унели нису исте.</translation>
    </message>
    <message>
        <source>Wallet unlock failed</source>
        <translation type="unfinished">Отључавање новчаника није успело.</translation>
    </message>
    <message>
        <source>The passphrase entered for the wallet decryption was incorrect.</source>
        <translation type="unfinished">Лозинка коју сте унели за дешифровање новчаника је погрешна.</translation>
    </message>
    <message>
        <source>Wallet passphrase was successfully changed.</source>
        <translation type="unfinished">Лозинка новчаника успешно је промењена.</translation>
    </message>
    <message>
        <source>Warning: The Caps Lock key is on!</source>
        <translation type="unfinished">Упозорање Caps Lock дугме укључено!</translation>
    </message>
</context>
<context>
    <name>BanTableModel</name>
    <message>
        <source>IP/Netmask</source>
        <translation type="unfinished">ИП/Нетмаск</translation>
    </message>
    <message>
        <source>Banned Until</source>
        <translation type="unfinished">Забрањен до</translation>
    </message>
</context>
<context>
<<<<<<< HEAD
    <name>QtumGUI</name>
=======
    <name>QtumApplication</name>
    <message>
        <source>Internal error</source>
        <translation type="unfinished">Интерна грешка</translation>
    </message>
    </context>
<context>
    <name>QObject</name>
    <message>
        <source>Error: Specified data directory "%1" does not exist.</source>
        <translation type="unfinished">Грешка: Одабрани директорјиум датотеке "%1" не постоји.</translation>
    </message>
    <message>
        <source>Error: %1</source>
        <translation type="unfinished">Грешка: %1</translation>
    </message>
    <message>
        <source>unknown</source>
        <translation type="unfinished">непознато</translation>
    </message>
    <message>
        <source>Amount</source>
        <translation type="unfinished">Износ</translation>
    </message>
    <message>
        <source>Enter a Qtum address (e.g. %1)</source>
        <translation type="unfinished">Унеси Биткоин адресу, (нпр %1)</translation>
    </message>
    <message>
        <source>Inbound</source>
        <translation type="unfinished">Долазеће</translation>
    </message>
>>>>>>> 5ed36332
    <message>
        <source>Outbound</source>
        <translation type="unfinished">Одлазеће</translation>
    </message>
    <message>
        <source>None</source>
        <translation type="unfinished">Nijedan</translation>
    </message>
    <message>
        <source>N/A</source>
        <translation type="unfinished">Није применљиво</translation>
    </message>
    <message numerus="yes">
        <source>%n second(s)</source>
        <translation>
            <numerusform />
            <numerusform />
            <numerusform />
        </translation>
    </message>
    <message numerus="yes">
        <source>%n minute(s)</source>
        <translation>
            <numerusform />
            <numerusform />
            <numerusform />
        </translation>
    </message>
    <message numerus="yes">
        <source>%n hour(s)</source>
        <translation type="unfinished">
            <numerusform />
            <numerusform />
            <numerusform />
        </translation>
    </message>
    <message numerus="yes">
        <source>%n day(s)</source>
        <translation type="unfinished">
            <numerusform />
            <numerusform />
            <numerusform />
        </translation>
    </message>
    <message numerus="yes">
        <source>%n week(s)</source>
        <translation type="unfinished">
            <numerusform />
            <numerusform />
            <numerusform />
        </translation>
    </message>
    <message>
        <source>%1 and %2</source>
        <translation type="unfinished">%1 и %2</translation>
    </message>
    <message numerus="yes">
        <source>%n year(s)</source>
        <translation type="unfinished">
            <numerusform />
            <numerusform />
            <numerusform />
        </translation>
    </message>
    </context>
<context>
    <name>QtumGUI</name>
    <message>
        <source>&amp;Overview</source>
        <translation>&amp;Општи преглед</translation>
    </message>
    <message>
        <source>Show general overview of wallet</source>
        <translation>Погледајте општи преглед новчаника</translation>
    </message>
    <message>
        <source>&amp;Transactions</source>
        <translation>&amp;Трансакције</translation>
    </message>
    <message>
        <source>Browse transaction history</source>
        <translation>Претражите историјат трансакција</translation>
    </message>
    <message>
        <source>E&amp;xit</source>
        <translation>И&amp;злаз</translation>
    </message>
    <message>
        <source>Quit application</source>
        <translation>Напустите програм</translation>
    </message>
    <message>
        <source>&amp;About %1</source>
        <translation type="unfinished">&amp;О %1</translation>
    </message>
    <message>
        <source>Show information about %1</source>
        <translation type="unfinished">Прикажи информације о %1</translation>
    </message>
    <message>
        <source>About &amp;Qt</source>
        <translation>О &amp;Qt-у</translation>
    </message>
    <message>
        <source>Show information about Qt</source>
        <translation>Прегледај информације о Qt-у</translation>
    </message>
    <message>
        <source>Modify configuration options for %1</source>
<<<<<<< HEAD
        <translation>Измени конфигурацију поставки за %1</translation>
    </message>
    <message>
        <source>&amp;Encrypt Wallet...</source>
        <translation>&amp;Шифровање новчаника...</translation>
    </message>
    <message>
        <source>&amp;Backup Wallet...</source>
        <translation>&amp;Резерна копија новчаника</translation>
    </message>
    <message>
        <source>&amp;Change Passphrase...</source>
        <translation>&amp; Промени лозинку...</translation>
    </message>
    <message>
        <source>Open &amp;URI...</source>
        <translation>Отвори &amp;URI...</translation>
    </message>
    <message>
        <source>Create Wallet...</source>
        <translation>Направи новчаник...</translation>
=======
        <translation type="unfinished">Измени конфигурацију поставки за %1</translation>
>>>>>>> 5ed36332
    </message>
    <message>
        <source>Create a new wallet</source>
        <translation type="unfinished">Направи нови ночаник</translation>
    </message>
    <message>
        <source>Wallet:</source>
        <translation type="unfinished">Новчаник:</translation>
    </message>
    <message>
        <source>Network activity disabled.</source>
        <extracomment>A substring of the tooltip.</extracomment>
        <translation type="unfinished">Активност на мрежи искључена.</translation>
    </message>
    <message>
        <source>Proxy is &lt;b&gt;enabled&lt;/b&gt;: %1</source>
        <translation type="unfinished">Прокси је &lt;b&gt;омогућен&lt;/b&gt;: %1</translation>
    </message>
    <message>
        <source>Send coins to a Qtum address</source>
        <translation>Пошаљи новац на Биткоин адресу</translation>
    </message>
    <message>
        <source>Backup wallet to another location</source>
        <translation>Направи резервну копију новчаника на другој локацији</translation>
    </message>
    <message>
        <source>Change the passphrase used for wallet encryption</source>
        <translation>Мењање лозинке којом се шифрује новчаник</translation>
    </message>
    <message>
        <source>&amp;Send</source>
        <translation>&amp;Пошаљи</translation>
    </message>
    <message>
        <source>&amp;Receive</source>
        <translation>&amp;Прими</translation>
    </message>
    <message>
        <source>&amp;Options…</source>
        <translation type="unfinished">&amp;Опције...</translation>
    </message>
    <message>
        <source>&amp;Show / Hide</source>
        <translation>&amp;Прикажи / Сакриј</translation>
    </message>
    <message>
        <source>Show or hide the main Window</source>
        <translation>Прикажи или сакриј главни прозор</translation>
<<<<<<< HEAD
=======
    </message>
    <message>
        <source>&amp;Encrypt Wallet…</source>
        <translation type="unfinished">&amp;Енкриптуј новчаник</translation>
>>>>>>> 5ed36332
    </message>
    <message>
        <source>Encrypt the private keys that belong to your wallet</source>
        <translation>Шифрирај приватни клуљ који припада новчанику.</translation>
    </message>
    <message>
<<<<<<< HEAD
=======
        <source>&amp;Backup Wallet…</source>
        <translation type="unfinished">&amp;Резервна копија новчаника</translation>
    </message>
    <message>
        <source>&amp;Change Passphrase…</source>
        <translation type="unfinished">&amp;Измени приступну фразу</translation>
    </message>
    <message>
        <source>Sign &amp;message…</source>
        <translation type="unfinished">Потпиши &amp;поруку</translation>
    </message>
    <message>
>>>>>>> 5ed36332
        <source>Sign messages with your Qtum addresses to prove you own them</source>
        <translation>Потписуј поруку са своје Биткоин адресе као доказ да си њихов власник</translation>
    </message>
    <message>
<<<<<<< HEAD
=======
        <source>&amp;Verify message…</source>
        <translation type="unfinished">&amp;Верификуј поруку</translation>
    </message>
    <message>
>>>>>>> 5ed36332
        <source>Verify messages to ensure they were signed with specified Qtum addresses</source>
        <translation>Верификуј поруке и утврди да ли су потписане од стране спецификованих Биткоин адреса</translation>
    </message>
    <message>
        <source>Close Wallet…</source>
        <translation type="unfinished">Затвори новчаник...</translation>
    </message>
    <message>
        <source>Create Wallet…</source>
        <translation type="unfinished">Направи новчаник...</translation>
    </message>
    <message>
        <source>Close All Wallets…</source>
        <translation type="unfinished">Затвори све новчанике...</translation>
    </message>
    <message>
        <source>&amp;File</source>
        <translation>&amp;Фајл</translation>
    </message>
    <message>
        <source>&amp;Settings</source>
        <translation>&amp;Подешавања</translation>
    </message>
    <message>
        <source>&amp;Help</source>
        <translation>&amp;Помоћ</translation>
    </message>
    <message>
        <source>Tabs toolbar</source>
        <translation>Трака са картицама</translation>
    </message>
    <message>
<<<<<<< HEAD
        <source>Request payments (generates QR codes and qtum: URIs)</source>
        <translation>Затражи плаћање (генерише QR кодове и биткоин: URI-е)</translation>
=======
        <source>Synchronizing with network…</source>
        <translation type="unfinished">Синхронизација са мрежом...</translation>
    </message>
    <message>
        <source>Request payments (generates QR codes and qtum: URIs)</source>
        <translation type="unfinished">Затражи плаћање (генерише QR кодове и биткоин: URI-е)</translation>
>>>>>>> 5ed36332
    </message>
    <message>
        <source>Show the list of used sending addresses and labels</source>
        <translation type="unfinished">Прегледајте листу коришћених адреса и етикета за слање уплата</translation>
    </message>
    <message>
        <source>Show the list of used receiving addresses and labels</source>
        <translation type="unfinished">Прегледајте листу коришћених адреса и етикета за пријем уплата</translation>
    </message>
    <message>
        <source>&amp;Command-line options</source>
<<<<<<< HEAD
        <translation>&amp;Опције командне линије</translation>
    </message>
    <message numerus="yes">
        <source>%n active connection(s) to Qtum network</source>
        <translation><numerusform>%n aктивна веза са Биткоин мрежом</numerusform><numerusform>%n aктивних веза са Биткоин мрежом</numerusform><numerusform>%n aктивних веза са Биткоин мрежом</numerusform></translation>
    </message>
    <message>
        <source>Indexing blocks on disk...</source>
        <translation>Идексирање блокова на диску...</translation>
    </message>
    <message>
        <source>Processing blocks on disk...</source>
        <translation>Обрада блокова на диску...</translation>
=======
        <translation type="unfinished">&amp;Опције командне линије</translation>
>>>>>>> 5ed36332
    </message>
    <message numerus="yes">
        <source>Processed %n block(s) of transaction history.</source>
        <translation>
            <numerusform />
            <numerusform />
            <numerusform />
        </translation>
    </message>
    <message>
        <source>%1 behind</source>
        <translation>%1 уназад</translation>
    </message>
    <message>
        <source>Last received block was generated %1 ago.</source>
        <translation>Последњи примљени блок је направљен пре %1.</translation>
    </message>
    <message>
        <source>Transactions after this will not yet be visible.</source>
        <translation>Трансакције након овога још неће бити видљиве.</translation>
    </message>
    <message>
        <source>Error</source>
        <translation>Грешка</translation>
    </message>
    <message>
        <source>Warning</source>
        <translation>Упозорење</translation>
    </message>
    <message>
        <source>Information</source>
        <translation>Информације</translation>
    </message>
    <message>
        <source>Up to date</source>
        <translation>Ажурирано</translation>
    </message>
    <message>
        <source>Node window</source>
        <translation type="unfinished">Ноде прозор</translation>
    </message>
    <message>
        <source>Open node debugging and diagnostic console</source>
        <translation type="unfinished">Отвори конзолу за ноде дебуг и дијагностику</translation>
    </message>
    <message>
        <source>&amp;Sending addresses</source>
        <translation type="unfinished">&amp;Адресе за слање</translation>
    </message>
    <message>
        <source>&amp;Receiving addresses</source>
        <translation type="unfinished">&amp;Адресе за примање</translation>
    </message>
    <message>
        <source>Open a qtum: URI</source>
<<<<<<< HEAD
        <translation>Отвори биткоин: URI</translation>
=======
        <translation type="unfinished">Отвори биткоин: URI</translation>
>>>>>>> 5ed36332
    </message>
    <message>
        <source>Open Wallet</source>
        <translation type="unfinished">Отвори новчаник</translation>
    </message>
    <message>
        <source>Open a wallet</source>
        <translation type="unfinished">Отвори новчаник</translation>
    </message>
    <message>
        <source>Close wallet</source>
        <translation type="unfinished">Затвори новчаник</translation>
    </message>
    <message>
        <source>Close all wallets</source>
        <translation type="unfinished">Затвори све новчанике</translation>
    </message>
    <message>
        <source>Show the %1 help message to get a list with possible Qtum command-line options</source>
<<<<<<< HEAD
        <translation>Прикажи  поруку помоћи %1 за листу са могућим опцијама Биткоин командне линије</translation>
=======
        <translation type="unfinished">Прикажи  поруку помоћи %1 за листу са могућим опцијама Биткоин командне линије</translation>
>>>>>>> 5ed36332
    </message>
    <message>
        <source>default wallet</source>
        <translation type="unfinished">подразумевани новчаник</translation>
    </message>
    <message>
        <source>No wallets available</source>
        <translation type="unfinished">Нема доступних новчаника</translation>
    </message>
    <message>
        <source>&amp;Window</source>
        <translation>&amp;Прозор</translation>
    </message>
    <message>
        <source>Minimize</source>
        <translation type="unfinished">Умањи</translation>
    </message>
    <message>
        <source>Zoom</source>
        <translation type="unfinished">Увећај</translation>
    </message>
    <message>
        <source>Main Window</source>
        <translation type="unfinished">Главни прозор</translation>
    </message>
    <message>
        <source>%1 client</source>
        <translation type="unfinished">%1 клијент</translation>
    </message>
    <message numerus="yes">
        <source>%n active connection(s) to Qtum network.</source>
        <extracomment>A substring of the tooltip.</extracomment>
        <translation type="unfinished">
            <numerusform />
            <numerusform />
            <numerusform />
        </translation>
    </message>
    <message>
        <source>Error: %1</source>
        <translation type="unfinished">Грешка: %1</translation>
    </message>
    <message>
        <source>Warning: %1</source>
        <translation type="unfinished">Упозорење: %1</translation>
    </message>
    <message>
        <source>Date: %1
</source>
        <translation type="unfinished">Датум: %1
</translation>
    </message>
    <message>
        <source>Amount: %1
</source>
        <translation type="unfinished">Износ: %1
</translation>
    </message>
    <message>
        <source>Wallet: %1
</source>
        <translation type="unfinished">Новчаник: %1
</translation>
    </message>
    <message>
        <source>Type: %1
</source>
        <translation type="unfinished">Тип: %1
</translation>
    </message>
    <message>
        <source>Label: %1
</source>
        <translation type="unfinished">Ознака: %1
</translation>
    </message>
    <message>
        <source>Address: %1
</source>
        <translation type="unfinished">Адреса: %1
</translation>
    </message>
    <message>
        <source>Sent transaction</source>
        <translation>Послата трансакција</translation>
    </message>
    <message>
        <source>Incoming transaction</source>
        <translation>Долазна трансакција</translation>
    </message>
    <message>
        <source>HD key generation is &lt;b&gt;enabled&lt;/b&gt;</source>
        <translation type="unfinished">Генерисање ХД кључа је &lt;b&gt;омогућено&lt;/b&gt;</translation>
    </message>
    <message>
        <source>HD key generation is &lt;b&gt;disabled&lt;/b&gt;</source>
        <translation type="unfinished">Генерисање ХД кључа је &lt;b&gt;онеомогућено&lt;/b&gt;</translation>
    </message>
    <message>
        <source>Private key &lt;b&gt;disabled&lt;/b&gt;</source>
        <translation type="unfinished">Приватни кључ &lt;b&gt;онемогућен&lt;/b&gt;</translation>
    </message>
    <message>
        <source>Wallet is &lt;b&gt;encrypted&lt;/b&gt; and currently &lt;b&gt;unlocked&lt;/b&gt;</source>
        <translation>Новчаник јс &lt;b&gt;шифриран&lt;/b&gt; и тренутно &lt;b&gt;откључан&lt;/b&gt;</translation>
    </message>
    <message>
        <source>Wallet is &lt;b&gt;encrypted&lt;/b&gt; and currently &lt;b&gt;locked&lt;/b&gt;</source>
        <translation>Новчаник јс &lt;b&gt;шифрован&lt;/b&gt; и тренутно &lt;b&gt;закључан&lt;/b&gt;</translation>
    </message>
    <message>
        <source>Original message:</source>
        <translation type="unfinished">Оригинална порука:</translation>
    </message>
</context>
<context>
    <name>UnitDisplayStatusBarControl</name>
    <message>
        <source>Unit to show amounts in. Click to select another unit.</source>
        <translation type="unfinished">Јединица у којој се приказују износи. Притисни да се прикаже друга јединица.</translation>
    </message>
</context>
<context>
    <name>CoinControlDialog</name>
    <message>
        <source>Coin Selection</source>
        <translation type="unfinished">Избор новчића</translation>
    </message>
    <message>
        <source>Quantity:</source>
        <translation type="unfinished">Количина:</translation>
    </message>
    <message>
        <source>Bytes:</source>
        <translation type="unfinished">Бајта:</translation>
    </message>
    <message>
        <source>Amount:</source>
        <translation type="unfinished">Износ:</translation>
    </message>
    <message>
        <source>Fee:</source>
<<<<<<< HEAD
        <translation>Провизија:</translation>
=======
        <translation type="unfinished">Провизија:</translation>
>>>>>>> 5ed36332
    </message>
    <message>
        <source>Dust:</source>
        <translation type="unfinished">Прашина:</translation>
    </message>
    <message>
        <source>After Fee:</source>
        <translation type="unfinished">Након накнаде:</translation>
    </message>
    <message>
        <source>Change:</source>
        <translation type="unfinished">Кусур:</translation>
    </message>
    <message>
        <source>(un)select all</source>
        <translation type="unfinished">(Де)Селектуј све</translation>
    </message>
    <message>
        <source>Tree mode</source>
        <translation type="unfinished">Прикажи као стабло</translation>
    </message>
    <message>
        <source>List mode</source>
        <translation type="unfinished">Прикажи као листу</translation>
    </message>
    <message>
        <source>Amount</source>
        <translation type="unfinished">Износ</translation>
    </message>
    <message>
        <source>Received with label</source>
        <translation type="unfinished">Примљено са ознаком</translation>
    </message>
    <message>
        <source>Received with address</source>
        <translation type="unfinished">Примљено са адресом</translation>
    </message>
    <message>
        <source>Date</source>
        <translation type="unfinished">Датум</translation>
    </message>
    <message>
        <source>Confirmations</source>
        <translation type="unfinished">Потврде</translation>
    </message>
    <message>
        <source>Confirmed</source>
        <translation type="unfinished">Потврђено</translation>
    </message>
    <message>
        <source>Copy amount</source>
        <translation type="unfinished">Копирај износ</translation>
    </message>
    <message>
        <source>Copy quantity</source>
        <translation type="unfinished">Копирај количину</translation>
    </message>
    <message>
        <source>Copy fee</source>
        <translation type="unfinished">Копирај провизију</translation>
    </message>
    <message>
        <source>Copy after fee</source>
        <translation type="unfinished">Копирај након провизије</translation>
    </message>
    <message>
        <source>Copy bytes</source>
        <translation type="unfinished">Копирај бајтове</translation>
    </message>
    <message>
        <source>Copy dust</source>
        <translation type="unfinished">Копирај прашину</translation>
    </message>
    <message>
        <source>Copy change</source>
        <translation type="unfinished">Копирај кусур</translation>
    </message>
    <message>
        <source>(%1 locked)</source>
        <translation type="unfinished">(%1 закључан)</translation>
    </message>
    <message>
        <source>yes</source>
        <translation type="unfinished">да</translation>
    </message>
    <message>
        <source>no</source>
        <translation type="unfinished">не</translation>
    </message>
    <message>
        <source>This label turns red if any recipient receives an amount smaller than the current dust threshold.</source>
        <translation type="unfinished">Ознака постаје црвена уколико прималац прими износ мањи од износа прашине - сићушног износа.</translation>
    </message>
    <message>
        <source>Can vary +/- %1 satoshi(s) per input.</source>
        <translation type="unfinished">Може варирати  +/- %1 сатоши(ја) по инпуту.</translation>
    </message>
    <message>
        <source>(no label)</source>
        <translation type="unfinished">(без ознаке)</translation>
    </message>
    <message>
        <source>change from %1 (%2)</source>
        <translation type="unfinished">Измени од %1 (%2)</translation>
    </message>
    <message>
        <source>(change)</source>
        <translation type="unfinished">(промени)</translation>
    </message>
</context>
<context>
    <name>CreateWalletActivity</name>
    <message>
        <source>Create wallet failed</source>
        <translation type="unfinished">Креирање новчаника неуспешно</translation>
    </message>
    <message>
        <source>Create wallet warning</source>
        <translation type="unfinished">Направи упозорење за новчаник</translation>
    </message>
    </context>
<context>
    <name>OpenWalletActivity</name>
    <message>
        <source>Open wallet failed</source>
        <translation type="unfinished">Отварање новчаника неуспешно</translation>
    </message>
    <message>
        <source>Open wallet warning</source>
        <translation type="unfinished">Упозорење приликом отварања новчаника</translation>
    </message>
    <message>
        <source>default wallet</source>
        <translation type="unfinished">подразумевани новчаник</translation>
    </message>
    </context>
<context>
    <name>WalletController</name>
    <message>
        <source>Close wallet</source>
        <translation type="unfinished">Затвори новчаник</translation>
    </message>
    <message>
        <source>Are you sure you wish to close the wallet &lt;i&gt;%1&lt;/i&gt;?</source>
        <translation type="unfinished">Да ли сте сигурни да желите да затворите новчаник &lt;i&gt;%1&lt;/i&gt;?</translation>
    </message>
    <message>
        <source>Closing the wallet for too long can result in having to resync the entire chain if pruning is enabled.</source>
        <translation type="unfinished">Услед затварања новчаника на дугачки период времена може се десити да је потребна поновна синхронизација комплетног ланца, уколико је дозвољено резање.</translation>
    </message>
    <message>
        <source>Close all wallets</source>
        <translation type="unfinished">Затвори све новчанике</translation>
    </message>
    <message>
        <source>Are you sure you wish to close all wallets?</source>
        <translation type="unfinished">Да ли сигурно желите да затворите све новчанике?</translation>
    </message>
</context>
<context>
    <name>CreateWalletDialog</name>
    <message>
        <source>Create Wallet</source>
        <translation type="unfinished">Направи новчаник</translation>
    </message>
    <message>
        <source>Wallet Name</source>
        <translation type="unfinished">Име Новчаника</translation>
    </message>
    <message>
        <source>Wallet</source>
        <translation type="unfinished">Новчаник</translation>
    </message>
    <message>
        <source>Encrypt the wallet. The wallet will be encrypted with a passphrase of your choice.</source>
        <translation type="unfinished">Шифрирај новчаник. Новчаник ће бити шифриран лозинком коју одаберете.</translation>
    </message>
    <message>
        <source>Encrypt Wallet</source>
        <translation type="unfinished">Шифрирај новчаник</translation>
    </message>
    <message>
        <source>Disable private keys for this wallet. Wallets with private keys disabled will have no private keys and cannot have an HD seed or imported private keys. This is ideal for watch-only wallets.</source>
        <translation type="unfinished">Онемогући приватни кључ за овај новчаник. Новчаници са онемогућеним приватним кључем неће  имати приватни кључ и не могу имати HD семе или увезени приватни кључ. Ова опција идеална је за новчанике који су искључиво за посматрање.</translation>
    </message>
    <message>
        <source>Disable Private Keys</source>
        <translation type="unfinished">Онемогући Приватне Кључеве</translation>
    </message>
    <message>
        <source>Make a blank wallet. Blank wallets do not initially have private keys or scripts. Private keys and addresses can be imported, or an HD seed can be set, at a later time.</source>
        <translation type="unfinished">Направи празан новчаник. Празни новчанци немају приватане кључеве или скрипте. Приватни кључеви могу се увести, или HD семе може бити постављено касније.</translation>
    </message>
    <message>
        <source>Make Blank Wallet</source>
        <translation type="unfinished">Направи Празан Новчаник</translation>
    </message>
    <message>
        <source>Create</source>
        <translation type="unfinished">Направи</translation>
    </message>
    </context>
<context>
    <name>EditAddressDialog</name>
    <message>
        <source>Edit Address</source>
        <translation>Измени адресу</translation>
    </message>
    <message>
        <source>&amp;Label</source>
        <translation>&amp;Ознака</translation>
    </message>
    <message>
        <source>The label associated with this address list entry</source>
        <translation type="unfinished">Ознака повезана са овом ставком из листе адреса</translation>
    </message>
    <message>
        <source>The address associated with this address list entry. This can only be modified for sending addresses.</source>
        <translation type="unfinished">Адреса повезана са овом ставком из листе адреса. Ово можете променити једини у случају адреса за плаћање.</translation>
    </message>
    <message>
        <source>&amp;Address</source>
        <translation>&amp;Адреса</translation>
    </message>
    <message>
        <source>New sending address</source>
        <translation type="unfinished">Нова адреса за слање</translation>
    </message>
    <message>
        <source>Edit receiving address</source>
        <translation type="unfinished">Измени адресу за примање</translation>
    </message>
    <message>
        <source>Edit sending address</source>
        <translation type="unfinished">Измени адресу за слање</translation>
    </message>
    <message>
        <source>The entered address "%1" is not a valid Qtum address.</source>
<<<<<<< HEAD
        <translation>Унета адреса "%1" није важећа Биткоин адреса.</translation>
=======
        <translation type="unfinished">Унета адреса "%1" није важећа Биткоин адреса.</translation>
>>>>>>> 5ed36332
    </message>
    <message>
        <source>Address "%1" already exists as a receiving address with label "%2" and so cannot be added as a sending address.</source>
        <translation type="unfinished">Адреса "%1" већ постоји као примајућа адреса са ознаком "%2" и не може бити додата као адреса за слање.</translation>
    </message>
    <message>
        <source>The entered address "%1" is already in the address book with label "%2".</source>
        <translation type="unfinished">Унета адреса "%1" већ постоји у адресару са ознаком "%2".</translation>
    </message>
    <message>
        <source>Could not unlock wallet.</source>
        <translation type="unfinished">Новчаник није могуће откључати.</translation>
    </message>
    <message>
        <source>New key generation failed.</source>
        <translation type="unfinished">Генерисање новог кључа није успело.</translation>
    </message>
</context>
<context>
    <name>FreespaceChecker</name>
    <message>
        <source>A new data directory will be created.</source>
        <translation>Нови директоријум података биће креиран.</translation>
    </message>
    <message>
        <source>name</source>
        <translation>име</translation>
    </message>
    <message>
        <source>Directory already exists. Add %1 if you intend to create a new directory here.</source>
        <translation>Директоријум већ постоји. Додајте %1 ако намеравате да креирате нови директоријум овде.</translation>
    </message>
    <message>
        <source>Path already exists, and is not a directory.</source>
        <translation>Путања већ постоји и није директоријум.</translation>
    </message>
    <message>
        <source>Cannot create data directory here.</source>
        <translation>Не можете креирати директоријум података овде.</translation>
    </message>
</context>
<context>
    <name>Intro</name>
    <message>
        <source>Qtum</source>
        <translation type="unfinished">Биткоин</translation>
    </message>
    <message>
<<<<<<< HEAD
        <source>About %1</source>
        <translation>О %1</translation>
=======
        <source>At least %1 GB of data will be stored in this directory, and it will grow over time.</source>
        <translation type="unfinished">Најмање %1 GB подататака биће складиштен у овај директорјиум који ће временом порасти.</translation>
>>>>>>> 5ed36332
    </message>
    <message>
        <source>Approximately %1 GB of data will be stored in this directory.</source>
        <translation type="unfinished">Најмање %1 GB подататака биће складиштен у овај директорјиум.</translation>
    </message>
    <message numerus="yes">
        <source>(sufficient to restore backups %n day(s) old)</source>
        <extracomment>Explanatory text on the capability of the current prune target.</extracomment>
        <translation type="unfinished">
            <numerusform />
            <numerusform />
            <numerusform />
        </translation>
    </message>
    <message>
        <source>%1 will download and store a copy of the Qtum block chain.</source>
        <translation type="unfinished">%1 биће преузеће и складиштити копију Биткоин ланца блокова.</translation>
    </message>
    <message>
        <source>The wallet will also be stored in this directory.</source>
        <translation type="unfinished">Новчаник ће бити складиштен у овом директоријуму.</translation>
    </message>
    <message>
        <source>Error: Specified data directory "%1" cannot be created.</source>
        <translation type="unfinished">Грешка: Одабрана датотека  "%1" не може бити креирана.</translation>
    </message>
    <message>
        <source>Error</source>
        <translation>Грешка</translation>
    </message>
    <message>
        <source>Welcome</source>
        <translation>Добродошли</translation>
    </message>
    <message>
        <source>Welcome to %1.</source>
        <translation type="unfinished">Добродошли на  %1.</translation>
    </message>
    <message>
        <source>As this is the first time the program is launched, you can choose where %1 will store its data.</source>
        <translation type="unfinished">Пошто је ово први пут да је програм покренут, можете изабрати где ће %1 чувати своје податке.</translation>
    </message>
    <message>
        <source>When you click OK, %1 will begin to download and process the full %4 block chain (%2GB) starting with the earliest transactions in %3 when %4 initially launched.</source>
        <translation type="unfinished">Када кликнете на ОК, %1 ће почети с преузимањем и процесуирањем целокупног ланца блокова %4 (%2GB), почевши од најранијих трансакција у %3 када је %4 покренут.</translation>
    </message>
    <message>
        <source>Reverting this setting requires re-downloading the entire blockchain. It is faster to download the full chain first and prune it later. Disables some advanced features.</source>
        <translation type="unfinished">Враћање ове опције захтева поновно преузимање целокупног блокчејна - ланца блокова. Брже је преузети цели ланац и касније га скратити. Онемогућава неке напредне опције.</translation>
    </message>
    <message>
        <source>This initial synchronisation is very demanding, and may expose hardware problems with your computer that had previously gone unnoticed. Each time you run %1, it will continue downloading where it left off.</source>
        <translation type="unfinished">Првобитна синхронизација веома је захтевна и може изложити ваш рачунар хардверским проблемима који раније нису били примећени. Сваки пут када покренете %1, преузимање ће се наставити тамо где је било прекинуто.</translation>
    </message>
    <message>
        <source>If you have chosen to limit block chain storage (pruning), the historical data must still be downloaded and processed, but will be deleted afterward to keep your disk usage low.</source>
        <translation type="unfinished">Ако сте одлучили да ограничите складиштење ланаца блокова (тримовање), историјски подаци се ипак морају преузети и обрадити, али ће након тога бити избрисани како би се ограничила употреба диска.</translation>
    </message>
    <message>
        <source>Use the default data directory</source>
        <translation>Користите подразумевани директоријум података</translation>
    </message>
    <message>
        <source>Use a custom data directory:</source>
        <translation>Користите прилагођени директоријум података:</translation>
    </message>
</context>
<context>
    <name>HelpMessageDialog</name>
    <message>
<<<<<<< HEAD
        <source>Qtum</source>
        <translation>Биткоин</translation>
    </message>
    <message>
        <source>Discard blocks after verification, except most recent %1 GB (prune)</source>
        <translation>Обриши блокове након верификације, осим најновије %1 GB (скраћено)</translation>
    </message>
    <message>
        <source>At least %1 GB of data will be stored in this directory, and it will grow over time.</source>
        <translation>Најмање %1 GB подататака биће складиштен у овај директорјиум који ће временом порасти.</translation>
    </message>
    <message>
        <source>Approximately %1 GB of data will be stored in this directory.</source>
        <translation>Најмање %1 GB подататака биће складиштен у овај директорјиум.</translation>
    </message>
    <message>
        <source>%1 will download and store a copy of the Qtum block chain.</source>
        <translation>%1 биће преузеће и складиштити копију Биткоин ланца блокова.</translation>
=======
        <source>version</source>
        <translation type="unfinished">верзија</translation>
    </message>
    <message>
        <source>About %1</source>
        <translation type="unfinished">О %1</translation>
>>>>>>> 5ed36332
    </message>
    <message>
        <source>Command-line options</source>
        <translation type="unfinished">Опције командне линије</translation>
    </message>
</context>
<context>
    <name>ShutdownWindow</name>
    <message>
        <source>%1 is shutting down…</source>
        <translation type="unfinished">%1 се искључује...</translation>
    </message>
    <message>
        <source>Do not shut down the computer until this window disappears.</source>
        <translation type="unfinished">Немојте искључити рачунар док овај прозор не нестане.</translation>
    </message>
</context>
<context>
    <name>ModalOverlay</name>
    <message>
        <source>Form</source>
        <translation type="unfinished">Форма</translation>
    </message>
    <message>
        <source>Recent transactions may not yet be visible, and therefore your wallet's balance might be incorrect. This information will be correct once your wallet has finished synchronizing with the qtum network, as detailed below.</source>
<<<<<<< HEAD
        <translation>Недавне трансакције можда не буду видљиве, зато салдо твог новчаника може бити нетачан. Ова информација биће тачна када новчаник заврши са синхронизацијом биткоин мреже, приказаном испод.</translation>
    </message>
    <message>
        <source>Attempting to spend qtums that are affected by not-yet-displayed transactions will not be accepted by the network.</source>
        <translation>Покушај трошења биткоина на које утичу још увек неприказане трансакције мрежа неће прихватити.</translation>
    </message>
    <message>
        <source>Number of blocks left</source>
        <translation>Број преосталих блокова</translation>
=======
        <translation type="unfinished">Недавне трансакције можда не буду видљиве, зато салдо твог новчаника може бити нетачан. Ова информација биће тачна када новчаник заврши са синхронизацијом биткоин мреже, приказаном испод.</translation>
    </message>
    <message>
        <source>Attempting to spend qtums that are affected by not-yet-displayed transactions will not be accepted by the network.</source>
        <translation type="unfinished">Покушај трошења биткоина на које утичу још увек неприказане трансакције мрежа неће прихватити.</translation>
    </message>
    <message>
        <source>Number of blocks left</source>
        <translation type="unfinished">Број преосталих блокова</translation>
    </message>
    <message>
        <source>Unknown…</source>
        <translation type="unfinished">Непознато...</translation>
>>>>>>> 5ed36332
    </message>
    <message>
        <source>calculating…</source>
        <translation type="unfinished">рачунање...</translation>
    </message>
    <message>
        <source>Last block time</source>
        <translation type="unfinished">Време последњег блока</translation>
    </message>
    <message>
        <source>Progress</source>
        <translation type="unfinished">Напредак</translation>
    </message>
    <message>
        <source>Progress increase per hour</source>
<<<<<<< HEAD
        <translation>Повећање напретка по часу</translation>
    </message>
    <message>
        <source>calculating...</source>
        <translation>рачунање...</translation>
=======
        <translation type="unfinished">Повећање напретка по часу</translation>
>>>>>>> 5ed36332
    </message>
    <message>
        <source>Estimated time left until synced</source>
        <translation type="unfinished">Оквирно време до краја синхронизације</translation>
    </message>
    <message>
        <source>Hide</source>
        <translation type="unfinished">Сакриј</translation>
    </message>
    <message>
        <source>Esc</source>
        <translation type="unfinished">Есц</translation>
    </message>
    <message>
        <source>%1 is currently syncing.  It will download headers and blocks from peers and validate them until reaching the tip of the block chain.</source>
        <translation type="unfinished">%1 се синхронузује. Преузеће заглавља и блокове од клијената и потврдити их док не стигне на крај ланца блокова.</translation>
    </message>
    </context>
<context>
    <name>OpenURIDialog</name>
    <message>
        <source>Open qtum URI</source>
<<<<<<< HEAD
        <translation>Отвори биткоин URI</translation>
    </message>
    <message>
        <source>URI:</source>
        <translation>URI:</translation>
    </message>
</context>
<context>
    <name>OpenWalletActivity</name>
    <message>
        <source>Open wallet failed</source>
        <translation>Отварање новчаника неуспешно</translation>
    </message>
    <message>
        <source>Open wallet warning</source>
        <translation>Упозорење приликом отварања новчаника</translation>
    </message>
    <message>
        <source>default wallet</source>
        <translation>подразумевани новчаник</translation>
    </message>
    <message>
        <source>Opening Wallet &lt;b&gt;%1&lt;/b&gt;...</source>
        <translation>Отварање новчаника&lt;b&gt;%1&lt;/b&gt;...</translation>
=======
        <translation type="unfinished">Отвори биткоин URI</translation>
>>>>>>> 5ed36332
    </message>
    </context>
<context>
    <name>OptionsDialog</name>
    <message>
        <source>Options</source>
        <translation>Поставке</translation>
    </message>
    <message>
        <source>&amp;Main</source>
        <translation>&amp;Главни</translation>
    </message>
    <message>
        <source>Automatically start %1 after logging in to the system.</source>
        <translation type="unfinished">Аутоматски почети %1 након пријање на систем.</translation>
    </message>
    <message>
        <source>&amp;Start %1 on system login</source>
        <translation type="unfinished">&amp;Покрени %1 приликом пријаве на систем</translation>
    </message>
    <message>
        <source>Size of &amp;database cache</source>
        <translation type="unfinished">Величина кеша базе података</translation>
    </message>
    <message>
        <source>Number of script &amp;verification threads</source>
        <translation type="unfinished">Број скрипти и CPU за верификацију</translation>
    </message>
    <message>
        <source>IP address of the proxy (e.g. IPv4: 127.0.0.1 / IPv6: ::1)</source>
        <translation type="unfinished">ИП адреса проксија (нпр. IPv4: 127.0.0.1 / IPv6: ::1)</translation>
    </message>
    <message>
        <source>Shows if the supplied default SOCKS5 proxy is used to reach peers via this network type.</source>
        <translation type="unfinished">Приказује се ако је испоручени уобичајени SOCKS5 проxy коришћен ради проналажења клијената преко овог типа мреже. </translation>
    </message>
    <message>
        <source>Minimize instead of exit the application when the window is closed. When this option is enabled, the application will be closed only after selecting Exit in the menu.</source>
        <translation type="unfinished">Минимизирање уместо искључивања апликације када се прозор затвори. Када је ова опција омогућена, апликација ће бити затворена тек након одабира Излаз у менију. </translation>
    </message>
    <message>
        <source>Third party URLs (e.g. a block explorer) that appear in the transactions tab as context menu items. %s in the URL is replaced by transaction hash. Multiple URLs are separated by vertical bar |.</source>
        <translation type="unfinished">URL треће стране (нпр блок претраживач) који се појављује у менију трансакције.  %s у URL  замењен је хашом трансакције. Више URL-ова поделено је вертикалом |.</translation>
    </message>
    <message>
        <source>Open the %1 configuration file from the working directory.</source>
        <translation type="unfinished">Отвори  %1 конфигурациони фајл из директоријума у употреби.</translation>
    </message>
    <message>
        <source>Open Configuration File</source>
        <translation type="unfinished">Отвори Конфигурациону Датотеку</translation>
    </message>
    <message>
        <source>Reset all client options to default.</source>
        <translation>Ресетуј све опције клијента на почетна подешавања.</translation>
    </message>
    <message>
        <source>&amp;Reset Options</source>
        <translation>&amp;Ресет Опције</translation>
    </message>
    <message>
        <source>&amp;Network</source>
        <translation>&amp;Мрежа</translation>
    </message>
    <message>
        <source>Prune &amp;block storage to</source>
        <translation type="unfinished">Сакрати &amp;block складиштење на</translation>
    </message>
    <message>
        <source>Reverting this setting requires re-downloading the entire blockchain.</source>
        <translation type="unfinished">Враћање ове опције захтева да поновно преузимање целокупонг блокчејна.</translation>
    </message>
    <message>
        <source>(0 = auto, &lt;0 = leave that many cores free)</source>
        <translation type="unfinished">(0 = аутоматски одреди, &lt;0 = остави слободно толико језгара)</translation>
    </message>
    <message>
        <source>W&amp;allet</source>
        <translation type="unfinished">Н&amp;овчаник</translation>
    </message>
    <message>
        <source>Expert</source>
        <translation type="unfinished">Експерт</translation>
    </message>
    <message>
        <source>Enable coin &amp;control features</source>
        <translation type="unfinished">Омогући опцију контроле новчића</translation>
    </message>
    <message>
        <source>If you disable the spending of unconfirmed change, the change from a transaction cannot be used until that transaction has at least one confirmation. This also affects how your balance is computed.</source>
        <translation type="unfinished">Уколико онемогућиш трошење непотврђеног кусура, кусур трансакције неће моћи да се користи док транскација нема макар једну потврду. Ово такође утиче како ће се салдо рачунати.</translation>
    </message>
    <message>
        <source>&amp;Spend unconfirmed change</source>
        <translation type="unfinished">&amp;Троши непотврђени кусур</translation>
    </message>
    <message>
        <source>Automatically open the Qtum client port on the router. This only works when your router supports UPnP and it is enabled.</source>
        <translation>Аутоматски отвори Биткоин клијент порт на рутеру. Ова опција ради само уколико твој рутер подржава и има омогућен UPnP.</translation>
    </message>
    <message>
        <source>Map port using &amp;UPnP</source>
        <translation>Мапирај порт користећи &amp;UPnP</translation>
    </message>
    <message>
        <source>Accept connections from outside.</source>
        <translation type="unfinished">Прихвати спољашње концекције.</translation>
    </message>
    <message>
        <source>Allow incomin&amp;g connections</source>
        <translation type="unfinished">Дозволи долазеће конекције.</translation>
    </message>
    <message>
        <source>Connect to the Qtum network through a SOCKS5 proxy.</source>
<<<<<<< HEAD
        <translation>Конектуј се на Биткоин мрежу кроз SOCKS5 проксијем.</translation>
=======
        <translation type="unfinished">Конектуј се на Биткоин мрежу кроз SOCKS5 проксијем.</translation>
>>>>>>> 5ed36332
    </message>
    <message>
        <source>&amp;Connect through SOCKS5 proxy (default proxy):</source>
        <translation type="unfinished">&amp;Конектуј се кроз SOCKS5 прокси (уобичајени прокси):</translation>
    </message>
    <message>
        <source>Proxy &amp;IP:</source>
        <translation>Прокси &amp;IP:</translation>
    </message>
    <message>
        <source>&amp;Port:</source>
        <translation>&amp;Порт:</translation>
    </message>
    <message>
        <source>Port of the proxy (e.g. 9050)</source>
        <translation>Прокси порт (нпр. 9050)</translation>
    </message>
    <message>
        <source>Used for reaching peers via:</source>
        <translation type="unfinished">Коришћен за приступ другим чворовима преко:</translation>
    </message>
    <message>
        <source>Tor</source>
        <translation type="unfinished">Тор</translation>
    </message>
    <message>
        <source>Show only a tray icon after minimizing the window.</source>
        <translation>Покажи само иконицу у панелу након минимизирања прозора</translation>
    </message>
    <message>
        <source>&amp;Minimize to the tray instead of the taskbar</source>
        <translation>&amp;минимизирај у доњу линију, уместо у програмску траку</translation>
    </message>
    <message>
        <source>M&amp;inimize on close</source>
        <translation>Минимизирај при затварању</translation>
    </message>
    <message>
        <source>&amp;Display</source>
        <translation>&amp;Прикажи</translation>
    </message>
    <message>
        <source>User Interface &amp;language:</source>
        <translation>&amp;Језик корисничког интерфејса:</translation>
    </message>
    <message>
        <source>The user interface language can be set here. This setting will take effect after restarting %1.</source>
        <translation type="unfinished">Језик корисничког интерфејса може се овде поставити. Ово својство биће на снази након поновног покреања %1.</translation>
    </message>
    <message>
        <source>&amp;Unit to show amounts in:</source>
        <translation>&amp;Јединица за приказивање износа:</translation>
    </message>
    <message>
        <source>Choose the default subdivision unit to show in the interface and when sending coins.</source>
        <translation>Одабери уобичајену подјединицу која се приказује у интерфејсу и када се шаљу новчићи.</translation>
    </message>
    <message>
        <source>Whether to show coin control features or not.</source>
        <translation type="unfinished">Да ли да се прикажу опције контроле новчића или не.</translation>
    </message>
    <message>
        <source>&amp;Third party transaction URLs</source>
        <translation type="unfinished">&amp;URL-ови трансакција трећих страна</translation>
    </message>
    <message>
        <source>Options set in this dialog are overridden by the command line or in the configuration file:</source>
        <translation type="unfinished">Опције постављене у овом диалогу су поништене командном линијом или у конфигурационој датотеци:</translation>
    </message>
    <message>
        <source>&amp;OK</source>
        <translation>&amp;Уреду</translation>
    </message>
    <message>
        <source>&amp;Cancel</source>
        <translation>&amp;Откажи</translation>
    </message>
    <message>
        <source>default</source>
        <translation>подразумевано</translation>
    </message>
    <message>
        <source>none</source>
        <translation type="unfinished">ниједно</translation>
    </message>
    <message>
        <source>Confirm options reset</source>
        <translation>Потврди ресет опција</translation>
    </message>
    <message>
        <source>Client restart required to activate changes.</source>
        <translation type="unfinished">Рестарт клијента захтеван како би се промене активирале.</translation>
    </message>
    <message>
        <source>Client will be shut down. Do you want to proceed?</source>
        <translation type="unfinished">Клијент ће се искључити. Да ли желите да наставите?</translation>
    </message>
    <message>
        <source>Configuration options</source>
        <translation type="unfinished">Конфигурација својстава</translation>
    </message>
    <message>
        <source>The configuration file is used to specify advanced user options which override GUI settings. Additionally, any command-line options will override this configuration file.</source>
        <translation type="unfinished">Конфигурациона датотека се користи да одреди напредне корисничке опције које поништају подешавања у графичком корисничком интерфејсу.</translation>
    </message>
    <message>
        <source>Error</source>
        <translation type="unfinished">Грешка</translation>
    </message>
    <message>
        <source>The configuration file could not be opened.</source>
        <translation type="unfinished">Ова конфигурациона датотека не може бити отворена.</translation>
    </message>
    <message>
        <source>This change would require a client restart.</source>
        <translation type="unfinished">Ова промена захтева да се рачунар поново покрене.</translation>
    </message>
    <message>
        <source>The supplied proxy address is invalid.</source>
        <translation>Достављена прокси адреса није валидна.</translation>
    </message>
</context>
<context>
    <name>OverviewPage</name>
    <message>
        <source>Form</source>
        <translation>Форма</translation>
    </message>
    <message>
        <source>The displayed information may be out of date. Your wallet automatically synchronizes with the Qtum network after a connection is established, but this process has not completed yet.</source>
        <translation>Приказана информација може бити застарела. Ваш новчаник се аутоматски синхронизује са Биткоин мрежом након успостављања конекције, али овај процес је још увек у току.</translation>
    </message>
    <message>
        <source>Watch-only:</source>
        <translation type="unfinished">Само гледање:</translation>
    </message>
    <message>
        <source>Available:</source>
        <translation type="unfinished">Доступно:</translation>
    </message>
    <message>
        <source>Your current spendable balance</source>
        <translation>Салдо који можете потрошити</translation>
    </message>
    <message>
        <source>Pending:</source>
        <translation type="unfinished">На чекању:</translation>
    </message>
    <message>
        <source>Total of transactions that have yet to be confirmed, and do not yet count toward the spendable balance</source>
        <translation>Укупан број трансакција које још увек нису потврђене, и не рачунају се у салдо рачуна који је могуће потрошити</translation>
    </message>
    <message>
        <source>Immature:</source>
        <translation>Недоспело:</translation>
    </message>
    <message>
        <source>Mined balance that has not yet matured</source>
        <translation>Салдо рударења који још увек није доспео</translation>
    </message>
    <message>
        <source>Balances</source>
        <translation type="unfinished">Салдо</translation>
    </message>
    <message>
        <source>Total:</source>
        <translation>Укупно:</translation>
    </message>
    <message>
        <source>Your current total balance</source>
        <translation>Твој тренутни салдо</translation>
    </message>
    <message>
        <source>Your current balance in watch-only addresses</source>
        <translation type="unfinished">Твој тренутни салдо са гледај-само адресама</translation>
    </message>
    <message>
        <source>Spendable:</source>
        <translation type="unfinished">Могуће потрошити:</translation>
    </message>
    <message>
        <source>Recent transactions</source>
        <translation type="unfinished">Недавне трансакције</translation>
    </message>
    <message>
        <source>Unconfirmed transactions to watch-only addresses</source>
        <translation type="unfinished">Трансакције за гледај-само адресе које нису потврђене</translation>
    </message>
    <message>
        <source>Mined balance in watch-only addresses that has not yet matured</source>
        <translation type="unfinished">Салдорударења у адресама које су у моду само гледање, који још увек није доспео</translation>
    </message>
    <message>
        <source>Current total balance in watch-only addresses</source>
        <translation type="unfinished">Тренутни укупни салдо у адресама у опцији само-гледај</translation>
    </message>
    </context>
<context>
    <name>PSBTOperationsDialog</name>
    <message>
        <source>Dialog</source>
        <translation type="unfinished">Дијалог</translation>
    </message>
    <message>
        <source>Sign Tx</source>
        <translation type="unfinished">Потпиши Трансакцију</translation>
    </message>
    <message>
        <source>Broadcast Tx</source>
        <translation type="unfinished">Емитуј Трансакцију</translation>
    </message>
    <message>
        <source>Copy to Clipboard</source>
        <translation type="unfinished">Копирајте у клипборд.</translation>
    </message>
    <message>
        <source>Save…</source>
        <translation type="unfinished">Сачувај...</translation>
    </message>
    <message>
        <source>Close</source>
        <translation type="unfinished">Затвори</translation>
    </message>
    <message>
        <source>Save Transaction Data</source>
        <translation type="unfinished">Сачувај Податке Трансакције</translation>
    </message>
    <message>
        <source>Total Amount</source>
        <translation type="unfinished">Укупан износ</translation>
    </message>
    <message>
        <source>or</source>
        <translation type="unfinished">или</translation>
    </message>
    <message>
        <source>Transaction status is unknown.</source>
        <translation type="unfinished">Статус трансакције је непознат.</translation>
    </message>
</context>
<context>
    <name>PaymentServer</name>
    <message>
        <source>Payment request error</source>
        <translation type="unfinished">Грешка у захтеву за плаћање</translation>
    </message>
    <message>
        <source>Cannot start qtum: click-to-pay handler</source>
<<<<<<< HEAD
        <translation>Не могу покренути биткоин: "кликни-да-платиш" механизам</translation>
=======
        <translation type="unfinished">Не могу покренути биткоин: "кликни-да-платиш" механизам</translation>
>>>>>>> 5ed36332
    </message>
    <message>
        <source>URI handling</source>
        <translation type="unfinished">URI руковање</translation>
    </message>
    <message>
        <source>'qtum://' is not a valid URI. Use 'qtum:' instead.</source>
<<<<<<< HEAD
        <translation>'qtum://' није важећи URI. Уместо тога користити  'qtum:'.</translation>
    </message>
    <message>
        <source>Cannot process payment request because BIP70 is not supported.</source>
        <translation>Захтев за плаћање не може се обрадити, јер BIP70 није подржан.</translation>
    </message>
    <message>
        <source>Due to widespread security flaws in BIP70 it's strongly recommended that any merchant instructions to switch wallets be ignored.</source>
        <translation>Због великог броја безбедносних пропуста у BIP70, препоручено је да се све инструкције трговаца за промену новчаника игноришу.</translation>
    </message>
    <message>
        <source>If you are receiving this error you should request the merchant provide a BIP21 compatible URI.</source>
        <translation>Уколико добијате грешку овог типа, потребно је да захтевате од трговца BIP21 компатибилан URI.</translation>
    </message>
    <message>
        <source>Invalid payment address %1</source>
        <translation>Неважећа адреса за плаћање %1</translation>
    </message>
    <message>
        <source>URI cannot be parsed! This can be caused by an invalid Qtum address or malformed URI parameters.</source>
        <translation>URI се не може рашчланити! Ово може бити проузроковано неважећом Биткоин адресом или погрешно форматираним URI параметрима.</translation>
=======
        <translation type="unfinished">'qtum://' није важећи URI. Уместо тога користити  'qtum:'.</translation>
    </message>
    <message>
        <source>URI cannot be parsed! This can be caused by an invalid Qtum address or malformed URI parameters.</source>
        <translation type="unfinished">URI се не може рашчланити! Ово може бити проузроковано неважећом Биткоин адресом или погрешно форматираним URI параметрима.</translation>
>>>>>>> 5ed36332
    </message>
    <message>
        <source>Payment request file handling</source>
        <translation type="unfinished">Руковање датотеком захтева за плаћање</translation>
    </message>
</context>
<context>
    <name>PeerTableModel</name>
    <message>
        <source>User Agent</source>
        <extracomment>Title of Peers Table column which contains the peer's User Agent string.</extracomment>
        <translation type="unfinished">Кориснички агент</translation>
    </message>
    <message>
        <source>Ping</source>
        <extracomment>Title of Peers Table column which indicates the current latency of the connection with the peer.</extracomment>
        <translation type="unfinished">Пинг</translation>
    </message>
    <message>
        <source>Sent</source>
        <extracomment>Title of Peers Table column which indicates the total amount of network information we have sent to the peer.</extracomment>
        <translation type="unfinished">Послато</translation>
    </message>
    <message>
        <source>Received</source>
<<<<<<< HEAD
        <translation>Примљено</translation>
    </message>
</context>
<context>
    <name>QObject</name>
    <message>
        <source>Amount</source>
        <translation>Износ</translation>
    </message>
    <message>
        <source>Enter a Qtum address (e.g. %1)</source>
        <translation>Унеси Биткоин адресу, (нпр %1)</translation>
    </message>
    <message>
        <source>%1 d</source>
        <translation>%1 d</translation>
    </message>
    <message>
        <source>%1 h</source>
        <translation>%1 h</translation>
    </message>
    <message>
        <source>%1 m</source>
        <translation>%1 m</translation>
    </message>
    <message>
        <source>%1 s</source>
        <translation>%1 s</translation>
    </message>
    <message>
        <source>None</source>
        <translation>Nijedan</translation>
    </message>
    <message>
        <source>N/A</source>
        <translation>Није применљиво</translation>
    </message>
    <message>
        <source>%1 ms</source>
        <translation>%1 ms</translation>
    </message>
    <message numerus="yes">
        <source>%n second(s)</source>
        <translation><numerusform>%n секунда</numerusform><numerusform>%n секунди</numerusform><numerusform>%n секунди</numerusform></translation>
    </message>
    <message numerus="yes">
        <source>%n minute(s)</source>
        <translation><numerusform>%n минут</numerusform><numerusform>%n минута</numerusform><numerusform>%n минута</numerusform></translation>
    </message>
    <message numerus="yes">
        <source>%n hour(s)</source>
        <translation><numerusform>%n час</numerusform><numerusform>%n часа</numerusform><numerusform>%n часова</numerusform></translation>
    </message>
    <message numerus="yes">
        <source>%n day(s)</source>
        <translation><numerusform>%n минут</numerusform><numerusform>%n минута</numerusform><numerusform>%n минута</numerusform></translation>
    </message>
    <message numerus="yes">
        <source>%n week(s)</source>
        <translation><numerusform>%n недеља</numerusform><numerusform>%n недеље</numerusform><numerusform>%n недеља</numerusform></translation>
=======
        <extracomment>Title of Peers Table column which indicates the total amount of network information we have received from the peer.</extracomment>
        <translation type="unfinished">Примљено</translation>
>>>>>>> 5ed36332
    </message>
    <message>
        <source>Address</source>
        <extracomment>Title of Peers Table column which contains the IP/Onion/I2P address of the connected peer.</extracomment>
        <translation type="unfinished">Адреса</translation>
    </message>
    <message>
        <source>Type</source>
        <extracomment>Title of Peers Table column which describes the type of peer connection. The "type" describes why the connection exists.</extracomment>
        <translation type="unfinished">Тип</translation>
    </message>
    <message>
        <source>Network</source>
        <extracomment>Title of Peers Table column which states the network the peer connected through.</extracomment>
        <translation type="unfinished">Мрежа</translation>
    </message>
</context>
<context>
    <name>QRImageWidget</name>
    <message>
        <source>&amp;Copy Image</source>
        <translation type="unfinished">&amp;Копирај Слику</translation>
    </message>
    <message>
        <source>Resulting URI too long, try to reduce the text for label / message.</source>
        <translation type="unfinished">Дати резултат URI  предуг, покушај да сманиш текст за ознаку / поруку.</translation>
    </message>
    <message>
        <source>Error encoding URI into QR Code.</source>
        <translation type="unfinished">Грешка током енкодирања URI у QR Код.</translation>
    </message>
    <message>
        <source>QR code support not available.</source>
        <translation type="unfinished">QR код подршка није доступна.</translation>
    </message>
    <message>
        <source>Save QR Code</source>
        <translation type="unfinished">Упамти QR Код</translation>
    </message>
    </context>
<context>
    <name>RPCConsole</name>
    <message>
        <source>N/A</source>
        <translation>Није применљиво</translation>
    </message>
    <message>
        <source>Client version</source>
        <translation>Верзија клијента</translation>
    </message>
    <message>
        <source>&amp;Information</source>
        <translation>&amp;Информације</translation>
    </message>
    <message>
        <source>General</source>
        <translation type="unfinished">Опште</translation>
    </message>
    <message>
        <source>To specify a non-default location of the data directory use the '%1' option.</source>
        <translation type="unfinished">Да би сте одредили локацију која није унапред задата за директоријум података користите '%1' опцију.</translation>
    </message>
    <message>
        <source>To specify a non-default location of the blocks directory use the '%1' option.</source>
        <translation type="unfinished">Да би сте одредили локацију која није унапред задата за директоријум блокова користите '%1' опцију.</translation>
    </message>
    <message>
        <source>Startup time</source>
        <translation>Време подизања система</translation>
    </message>
    <message>
        <source>Network</source>
        <translation>Мрежа</translation>
    </message>
    <message>
        <source>Name</source>
        <translation type="unfinished">Име</translation>
    </message>
    <message>
        <source>Number of connections</source>
        <translation>Број конекција</translation>
    </message>
    <message>
        <source>Block chain</source>
        <translation>Блокчејн</translation>
    </message>
    <message>
        <source>Memory Pool</source>
        <translation type="unfinished">Удружена меморија</translation>
    </message>
    <message>
        <source>Current number of transactions</source>
        <translation type="unfinished">Тренутни број трансакција</translation>
    </message>
    <message>
        <source>Memory usage</source>
        <translation type="unfinished">Употреба меморије</translation>
    </message>
    <message>
        <source>Wallet: </source>
        <translation type="unfinished">Новчаник</translation>
    </message>
    <message>
        <source>(none)</source>
        <translation type="unfinished">(ниједан)</translation>
    </message>
    <message>
        <source>&amp;Reset</source>
        <translation type="unfinished">&amp;Ресетуј</translation>
    </message>
    <message>
        <source>Received</source>
        <translation type="unfinished">Примљено</translation>
    </message>
    <message>
        <source>Sent</source>
        <translation type="unfinished">Послато</translation>
    </message>
    <message>
        <source>&amp;Peers</source>
        <translation type="unfinished">&amp;Колеге</translation>
    </message>
    <message>
        <source>Banned peers</source>
        <translation type="unfinished">Забрањене колеге на мрежи</translation>
    </message>
    <message>
        <source>Select a peer to view detailed information.</source>
        <translation type="unfinished">Одабери колегу да би видели детаљне информације</translation>
    </message>
    <message>
        <source>Version</source>
        <translation type="unfinished">Верзија</translation>
    </message>
    <message>
        <source>Starting Block</source>
        <translation type="unfinished">Почетни блок</translation>
    </message>
    <message>
        <source>Synced Headers</source>
        <translation type="unfinished">Синхронизована заглавља</translation>
    </message>
    <message>
        <source>Synced Blocks</source>
        <translation type="unfinished">Синхронизовани блокови</translation>
    </message>
    <message>
        <source>The mapped Autonomous System used for diversifying peer selection.</source>
        <translation type="unfinished">Мапирани аутономни систем који се користи за диверсификацију селекције колега чворова.</translation>
    </message>
    <message>
        <source>Mapped AS</source>
        <translation type="unfinished">Мапирани АС</translation>
    </message>
    <message>
        <source>User Agent</source>
        <translation type="unfinished">Кориснички агент</translation>
    </message>
    <message>
        <source>Node window</source>
        <translation type="unfinished">Ноде прозор</translation>
    </message>
    <message>
        <source>Open the %1 debug log file from the current data directory. This can take a few seconds for large log files.</source>
        <translation type="unfinished">Отворите %1 датотеку са записима о отклоњеним грешкама из тренутног директоријума датотека. Ово може потрајати неколико секунди за велике датотеке записа.</translation>
    </message>
    <message>
        <source>Decrease font size</source>
        <translation type="unfinished">Смањи величину фонта</translation>
    </message>
    <message>
        <source>Increase font size</source>
        <translation type="unfinished">Увећај величину фонта</translation>
    </message>
    <message>
        <source>Services</source>
        <translation type="unfinished">Услуге</translation>
    </message>
    <message>
        <source>Connection Time</source>
        <translation type="unfinished">Време конекције</translation>
    </message>
    <message>
        <source>Last Send</source>
        <translation type="unfinished">Последње послато</translation>
    </message>
    <message>
        <source>Last Receive</source>
        <translation type="unfinished">Последње примљено</translation>
    </message>
    <message>
        <source>Ping Time</source>
        <translation type="unfinished">Пинг време</translation>
    </message>
    <message>
        <source>The duration of a currently outstanding ping.</source>
        <translation type="unfinished">Трајање тренутно неразрешеног пинга.</translation>
    </message>
    <message>
        <source>Ping Wait</source>
        <translation type="unfinished">Чекање на пинг</translation>
    </message>
    <message>
        <source>Min Ping</source>
        <translation type="unfinished">Мин Пинг</translation>
    </message>
    <message>
        <source>Time Offset</source>
        <translation type="unfinished">Помак времена</translation>
    </message>
    <message>
        <source>Last block time</source>
        <translation>Време последњег блока</translation>
    </message>
    <message>
        <source>&amp;Open</source>
        <translation>&amp;Отвори</translation>
    </message>
    <message>
        <source>&amp;Console</source>
        <translation>&amp;Конзола</translation>
    </message>
    <message>
        <source>&amp;Network Traffic</source>
<<<<<<< HEAD
        <translation>&amp;Мрежни саобраћај</translation>
=======
        <translation type="unfinished">&amp;Мрежни саобраћај</translation>
>>>>>>> 5ed36332
    </message>
    <message>
        <source>Totals</source>
        <translation type="unfinished">Укупно</translation>
    </message>
    <message>
        <source>Debug log file</source>
        <translation>Дебугуј лог фајл</translation>
    </message>
    <message>
        <source>Clear console</source>
        <translation>Очисти конзолу</translation>
    </message>
    <message>
        <source>In:</source>
        <translation type="unfinished">Долазно:</translation>
    </message>
    <message>
        <source>Out:</source>
        <translation type="unfinished">Одлазно:</translation>
    </message>
    <message>
        <source>&amp;Disconnect</source>
        <translation type="unfinished">&amp;Прекини везу</translation>
    </message>
    <message>
        <source>1 &amp;hour</source>
        <translation type="unfinished">1 &amp;Сат</translation>
    </message>
    <message>
        <source>1 &amp;week</source>
        <translation type="unfinished">1 &amp;недеља</translation>
    </message>
    <message>
        <source>1 &amp;year</source>
        <translation type="unfinished">1 &amp;година</translation>
    </message>
    <message>
        <source>&amp;Unban</source>
        <translation type="unfinished">&amp;Уклони забрану</translation>
    </message>
    <message>
        <source>Network activity disabled</source>
        <translation type="unfinished">Активност мреже онемогућена</translation>
    </message>
    <message>
        <source>Executing command without any wallet</source>
        <translation type="unfinished">Извршење команде без новчаника</translation>
    </message>
    <message>
        <source>Executing command using "%1" wallet</source>
        <translation type="unfinished">Извршење команде коришћењем  "%1" новчаника</translation>
    </message>
    <message>
        <source>via %1</source>
        <translation type="unfinished">преко %1</translation>
    </message>
    <message>
        <source>Yes</source>
        <translation type="unfinished">Да</translation>
    </message>
    <message>
        <source>No</source>
        <translation type="unfinished">Не</translation>
    </message>
    <message>
        <source>To</source>
        <translation type="unfinished">За</translation>
    </message>
    <message>
        <source>From</source>
        <translation type="unfinished">Од</translation>
    </message>
    <message>
        <source>Ban for</source>
        <translation type="unfinished">Забрани за</translation>
    </message>
    <message>
        <source>Unknown</source>
        <translation type="unfinished">Непознато</translation>
    </message>
</context>
<context>
    <name>ReceiveCoinsDialog</name>
    <message>
        <source>&amp;Amount:</source>
        <translation type="unfinished">&amp;Износ:</translation>
    </message>
    <message>
        <source>&amp;Label:</source>
        <translation type="unfinished">&amp;Ознака</translation>
    </message>
    <message>
        <source>&amp;Message:</source>
        <translation type="unfinished">Poruka:</translation>
    </message>
    <message>
        <source>An optional message to attach to the payment request, which will be displayed when the request is opened. Note: The message will not be sent with the payment over the Qtum network.</source>
<<<<<<< HEAD
        <translation>Опциона порука коју можеш прикачити уз захтев за плаћање, која ће бити приказана када захтев буде отворен. Напомена: Порука неће бити послата са уплатом на Биткоин мрежи.</translation>
=======
        <translation type="unfinished">Опциона порука коју можеш прикачити уз захтев за плаћање, која ће бити приказана када захтев буде отворен. Напомена: Порука неће бити послата са уплатом на Биткоин мрежи.</translation>
>>>>>>> 5ed36332
    </message>
    <message>
        <source>An optional label to associate with the new receiving address.</source>
        <translation type="unfinished">Опционална ознака за поистовећивање са новом примајућом адресом.</translation>
    </message>
    <message>
        <source>Use this form to request payments. All fields are &lt;b&gt;optional&lt;/b&gt;.</source>
        <translation type="unfinished">Користи ову форму како би захтевао уплату. Сва поља су &lt;b&gt;опционална&lt;/b&gt;.</translation>
    </message>
    <message>
        <source>An optional amount to request. Leave this empty or zero to not request a specific amount.</source>
        <translation type="unfinished">Опциони износ за захтев. Остави празно или нула уколико не желиш прецизирати износ.</translation>
    </message>
    <message>
        <source>An optional label to associate with the new receiving address (used by you to identify an invoice).  It is also attached to the payment request.</source>
        <translation type="unfinished">Опционална ознака за поистовећивање са новом адресом примаоца (користите је за идентификацију рачуна). Она је такође придодата захтеву за плаћање.</translation>
    </message>
    <message>
        <source>An optional message that is attached to the payment request and may be displayed to the sender.</source>
        <translation type="unfinished">Опциона порука која је придодата захтеву за плаћање и може бити приказана пошиљаоцу.</translation>
    </message>
    <message>
        <source>&amp;Create new receiving address</source>
        <translation type="unfinished">&amp;Направи нову адресу за примање</translation>
    </message>
    <message>
        <source>Clear all fields of the form.</source>
        <translation type="unfinished">Очисти сва поља форме.</translation>
    </message>
    <message>
        <source>Clear</source>
        <translation type="unfinished">Очисти</translation>
    </message>
    <message>
        <source>Native segwit addresses (aka Bech32 or BIP-173) reduce your transaction fees later on and offer better protection against typos, but old wallets don't support them. When unchecked, an address compatible with older wallets will be created instead.</source>
        <translation type="unfinished">Природне segwit адресе (нпр Bech32 или BIP-173) касније смањују трошкове трансакција и нуде бољу заштиту од грешака у куцању, али их стари новчаници не подржавају. Када није одабрано, биће креирана адреса компатибилна са старијим новчаницима.</translation>
    </message>
    <message>
        <source>Generate native segwit (Bech32) address</source>
        <translation type="unfinished">Направи segwit (Bech32) адресу</translation>
    </message>
    <message>
        <source>Requested payments history</source>
        <translation type="unfinished">Историја захтева за плаћање</translation>
    </message>
    <message>
        <source>Show the selected request (does the same as double clicking an entry)</source>
        <translation type="unfinished">Прикажи селектовани захтев (има исту сврху као и дупли клик на одговарајући унос)</translation>
    </message>
    <message>
        <source>Show</source>
        <translation type="unfinished">Прикажи</translation>
    </message>
    <message>
        <source>Remove the selected entries from the list</source>
        <translation type="unfinished">Уклони одабрани унос из листе</translation>
    </message>
    <message>
        <source>Remove</source>
        <translation type="unfinished">Уклони</translation>
    </message>
    <message>
        <source>Copy &amp;URI</source>
        <translation type="unfinished">Копирај &amp;URI</translation>
    </message>
    <message>
        <source>Could not unlock wallet.</source>
        <translation type="unfinished">Новчаник није могуће откључати.</translation>
    </message>
    </context>
<context>
    <name>ReceiveRequestDialog</name>
    <message>
        <source>Address:</source>
        <translation type="unfinished">Адреса:</translation>
    </message>
    <message>
        <source>Amount:</source>
        <translation type="unfinished">Износ:</translation>
    </message>
    <message>
        <source>Label:</source>
        <translation type="unfinished">Етикета</translation>
    </message>
    <message>
        <source>Message:</source>
        <translation type="unfinished">Порука:</translation>
    </message>
    <message>
        <source>Wallet:</source>
        <translation type="unfinished">Новчаник:</translation>
    </message>
    <message>
        <source>Copy &amp;URI</source>
        <translation type="unfinished">Копирај &amp;URI</translation>
    </message>
    <message>
        <source>Copy &amp;Address</source>
        <translation type="unfinished">Копирај &amp;Адресу</translation>
    </message>
    <message>
        <source>Payment information</source>
        <translation type="unfinished">Информације о плаћању</translation>
    </message>
    <message>
        <source>Request payment to %1</source>
        <translation type="unfinished">Захтевај уплату ка %1</translation>
    </message>
</context>
<context>
    <name>RecentRequestsTableModel</name>
    <message>
        <source>Date</source>
        <translation type="unfinished">Датум</translation>
    </message>
    <message>
        <source>Label</source>
        <translation type="unfinished">Ознака</translation>
    </message>
    <message>
        <source>Message</source>
        <translation type="unfinished">Порука</translation>
    </message>
    <message>
        <source>(no label)</source>
        <translation type="unfinished">(без ознаке)</translation>
    </message>
    <message>
        <source>(no message)</source>
        <translation type="unfinished">(нема поруке)</translation>
    </message>
    <message>
        <source>(no amount requested)</source>
        <translation type="unfinished">(нема захтеваног износа)</translation>
    </message>
    <message>
        <source>Requested</source>
        <translation type="unfinished">Захтевано</translation>
    </message>
</context>
<context>
    <name>SendCoinsDialog</name>
    <message>
        <source>Send Coins</source>
        <translation>Пошаљи новчиће</translation>
    </message>
    <message>
        <source>Coin Control Features</source>
        <translation type="unfinished">Опција контроле новчића</translation>
    </message>
    <message>
        <source>automatically selected</source>
        <translation type="unfinished">аутоматски одабрано</translation>
    </message>
    <message>
        <source>Insufficient funds!</source>
        <translation type="unfinished">Недовољно средстава!</translation>
    </message>
    <message>
        <source>Quantity:</source>
        <translation type="unfinished">Количина:</translation>
    </message>
    <message>
        <source>Bytes:</source>
        <translation type="unfinished">Бајта:</translation>
    </message>
    <message>
        <source>Amount:</source>
        <translation type="unfinished">Износ:</translation>
    </message>
    <message>
        <source>Fee:</source>
<<<<<<< HEAD
        <translation>Провизија:</translation>
=======
        <translation type="unfinished">Провизија:</translation>
>>>>>>> 5ed36332
    </message>
    <message>
        <source>After Fee:</source>
        <translation type="unfinished">Након накнаде:</translation>
    </message>
    <message>
        <source>Change:</source>
        <translation type="unfinished">Кусур:</translation>
    </message>
    <message>
        <source>If this is activated, but the change address is empty or invalid, change will be sent to a newly generated address.</source>
        <translation type="unfinished">Уколико је ово активирано, али је промењена адреса празна или неважећа, промена ће бити послата на ново-генерисану адресу.</translation>
    </message>
    <message>
        <source>Custom change address</source>
        <translation type="unfinished">Прилагођена промењена адреса</translation>
    </message>
    <message>
        <source>Transaction Fee:</source>
        <translation type="unfinished">Провизија за трансакцију:</translation>
    </message>
    <message>
        <source>Using the fallbackfee can result in sending a transaction that will take several hours or days (or never) to confirm. Consider choosing your fee manually or wait until you have validated the complete chain.</source>
        <translation type="unfinished">Коришћење безбедносне накнаде може резултовати у времену потребно за потврду трансакције од неколико сати или дана (или никад). Размислите о ручном одабиру провизије или сачекајте док нисте потврдили комплетан ланац.</translation>
    </message>
    <message>
        <source>Warning: Fee estimation is currently not possible.</source>
        <translation type="unfinished">Упозорење: Процена провизије тренутно није могућа.</translation>
    </message>
    <message>
        <source>per kilobyte</source>
        <translation type="unfinished">по килобајту</translation>
    </message>
    <message>
        <source>Hide</source>
        <translation type="unfinished">Сакриј</translation>
    </message>
    <message>
        <source>Recommended:</source>
        <translation type="unfinished">Препоручено:</translation>
    </message>
    <message>
        <source>Custom:</source>
<<<<<<< HEAD
        <translation>Прилагођено:</translation>
    </message>
    <message>
        <source>(Smart fee not initialized yet. This usually takes a few blocks...)</source>
        <translation>(Паметна провизија још није покренута. Ово уобичајено траје неколико блокова...)</translation>
=======
        <translation type="unfinished">Прилагођено:</translation>
>>>>>>> 5ed36332
    </message>
    <message>
        <source>Send to multiple recipients at once</source>
        <translation>Пошаљи већем броју примаоца одједанпут</translation>
    </message>
    <message>
        <source>Add &amp;Recipient</source>
        <translation>Додај &amp;Примаоца</translation>
    </message>
    <message>
        <source>Clear all fields of the form.</source>
        <translation type="unfinished">Очисти сва поља форме.</translation>
    </message>
    <message>
        <source>Dust:</source>
        <translation type="unfinished">Прашина:</translation>
    </message>
    <message>
        <source>Hide transaction fee settings</source>
        <translation type="unfinished">Сакријте износ накнаде за трансакцију</translation>
    </message>
    <message>
        <source>When there is less transaction volume than space in the blocks, miners as well as relaying nodes may enforce a minimum fee. Paying only this minimum fee is just fine, but be aware that this can result in a never confirming transaction once there is more demand for qtum transactions than the network can process.</source>
<<<<<<< HEAD
        <translation>Када је мањи обим трансакција од простора у блоку, рудари, као и повезани нодови могу применити минималну провизију. Плаћање само минималне накнаде - провизије је добро, али треба бити свестан да ово може резултовати трансакцијом која неће никада бити потврђена, у случају када је број захтева за биткоин трансакцијама већи од могућности мреже да обради.</translation>
    </message>
    <message>
        <source>A too low fee might result in a never confirming transaction (read the tooltip)</source>
        <translation>Сувише ниска провизија може резултовати да трансакција никада не  буде потврђена (прочитајте опис)</translation>
=======
        <translation type="unfinished">Када је мањи обим трансакција од простора у блоку, рудари, као и повезани нодови могу применити минималну провизију. Плаћање само минималне накнаде - провизије је добро, али треба бити свестан да ово може резултовати трансакцијом која неће никада бити потврђена, у случају када је број захтева за биткоин трансакцијама већи од могућности мреже да обради.</translation>
    </message>
    <message>
        <source>A too low fee might result in a never confirming transaction (read the tooltip)</source>
        <translation type="unfinished">Сувише ниска провизија може резултовати да трансакција никада не  буде потврђена (прочитајте опис)</translation>
>>>>>>> 5ed36332
    </message>
    <message>
        <source>Confirmation time target:</source>
        <translation type="unfinished">Циљно време потврде:</translation>
    </message>
    <message>
        <source>Enable Replace-By-Fee</source>
        <translation type="unfinished">Омогући Замени-за-Провизију</translation>
    </message>
    <message>
        <source>With Replace-By-Fee (BIP-125) you can increase a transaction's fee after it is sent. Without this, a higher fee may be recommended to compensate for increased transaction delay risk.</source>
        <translation type="unfinished">Са Замени-за-Провизију (BIP-125) се може повећати висина провизије за трансакцију након што је послата. Без овога, виша провизија може бити препоручена да се смањи ризик од кашњења трансакције. </translation>
    </message>
    <message>
        <source>Clear &amp;All</source>
        <translation>Очисти &amp;Све</translation>
    </message>
    <message>
        <source>Balance:</source>
        <translation>Салдо:</translation>
    </message>
    <message>
        <source>Confirm the send action</source>
        <translation>Потврди акцију слања</translation>
    </message>
    <message>
        <source>S&amp;end</source>
        <translation>&amp;Пошаљи</translation>
    </message>
    <message>
        <source>Copy quantity</source>
        <translation type="unfinished">Копирај количину</translation>
    </message>
    <message>
        <source>Copy amount</source>
        <translation type="unfinished">Копирај износ</translation>
    </message>
    <message>
        <source>Copy fee</source>
        <translation type="unfinished">Копирај провизију</translation>
    </message>
    <message>
        <source>Copy after fee</source>
        <translation type="unfinished">Копирај након провизије</translation>
    </message>
    <message>
        <source>Copy bytes</source>
        <translation type="unfinished">Копирај бајтове</translation>
    </message>
    <message>
        <source>Copy dust</source>
        <translation type="unfinished">Копирај прашину</translation>
    </message>
    <message>
        <source>Copy change</source>
        <translation type="unfinished">Копирај кусур</translation>
    </message>
    <message>
        <source>%1 (%2 blocks)</source>
<<<<<<< HEAD
        <translation>%1 (%2 блокова)</translation>
=======
        <translation type="unfinished">%1 (%2 блокова)</translation>
>>>>>>> 5ed36332
    </message>
    <message>
        <source>Cr&amp;eate Unsigned</source>
        <translation type="unfinished">Креирај непотписано</translation>
    </message>
    <message>
        <source>Creates a Partially Signed Qtum Transaction (PSBT) for use with e.g. an offline %1 wallet, or a PSBT-compatible hardware wallet.</source>
<<<<<<< HEAD
        <translation>Креира делимично потписану Биткоин трансакцију (PSBT) за коришћење са нпр. офлајн %1 новчаником, или PSBT компатибилним хардверским новчаником. </translation>
=======
        <translation type="unfinished">Креира делимично потписану Биткоин трансакцију (PSBT) за коришћење са нпр. офлајн %1 новчаником, или PSBT компатибилним хардверским новчаником. </translation>
>>>>>>> 5ed36332
    </message>
    <message>
        <source> from wallet '%1'</source>
        <translation type="unfinished">из новчаника '%1'</translation>
    </message>
    <message>
        <source>%1 to '%2'</source>
        <translation type="unfinished">%1 до '%2'</translation>
    </message>
    <message>
        <source>%1 to %2</source>
        <translation type="unfinished">%1 до %2</translation>
    </message>
    <message>
        <source>Do you want to draft this transaction?</source>
        <translation type="unfinished">Да ли желите да саставите ову трансакцију?</translation>
    </message>
    <message>
        <source>Are you sure you want to send?</source>
        <translation type="unfinished">Да ли сте сигурни да желите да пошаљете?</translation>
    </message>
    <message>
        <source>Save Transaction Data</source>
        <translation type="unfinished">Сачувај Податке Трансакције</translation>
    </message>
    <message>
        <source>PSBT saved</source>
        <translation type="unfinished">PSBT сачуван</translation>
    </message>
    <message>
        <source>or</source>
        <translation type="unfinished">или</translation>
    </message>
    <message>
        <source>You can increase the fee later (signals Replace-By-Fee, BIP-125).</source>
        <translation type="unfinished">Можете повећати провизију касније (сигнали Замени-са-Провизијом, BIP-125).</translation>
    </message>
    <message>
        <source>Please, review your transaction.</source>
        <translation type="unfinished">Молим, размотрите вашу трансакцију.</translation>
    </message>
    <message>
        <source>Transaction fee</source>
        <translation type="unfinished">Провизија за трансакцију</translation>
    </message>
    <message>
        <source>Not signalling Replace-By-Fee, BIP-125.</source>
        <translation type="unfinished">Не сигнализира Замени-са-Провизијом, BIP-125.</translation>
    </message>
    <message>
        <source>Total Amount</source>
        <translation type="unfinished">Укупан износ</translation>
    </message>
    <message>
        <source>Confirm send coins</source>
        <translation type="unfinished">Потврдите слање новчића</translation>
    </message>
    <message>
        <source>Confirm transaction proposal</source>
        <translation type="unfinished">Потврдите предлог трансакције</translation>
    </message>
    <message>
        <source>Watch-only balance:</source>
        <translation type="unfinished">Само-гледање Стање:</translation>
    </message>
    <message>
        <source>The recipient address is not valid. Please recheck.</source>
        <translation type="unfinished">Адреса примаоца није валидна. Молим проверите поново.</translation>
    </message>
    <message>
        <source>The amount to pay must be larger than 0.</source>
        <translation type="unfinished">Овај износ за плаћање мора бити већи од 0.</translation>
    </message>
    <message>
        <source>The amount exceeds your balance.</source>
        <translation type="unfinished">Овај износ је већи од вашег салда.</translation>
    </message>
    <message>
        <source>The total exceeds your balance when the %1 transaction fee is included.</source>
        <translation type="unfinished">Укупни износ премашује ваш салдо, када се %1 провизија за трансакцију укључи у износ.</translation>
    </message>
    <message>
        <source>Duplicate address found: addresses should only be used once each.</source>
        <translation type="unfinished">Пронађена је дуплирана адреса: адресе се требају користити само једном.</translation>
    </message>
    <message>
        <source>Transaction creation failed!</source>
        <translation type="unfinished">Израда трансакције није успела!</translation>
    </message>
    <message>
        <source>A fee higher than %1 is considered an absurdly high fee.</source>
        <translation type="unfinished">Провизија већа од %1 се сматра апсурдно високом провизијом.</translation>
    </message>
    <message>
        <source>Payment request expired.</source>
        <translation type="unfinished">Захтев за плаћање је истекао.</translation>
    </message>
    <message numerus="yes">
        <source>Estimated to begin confirmation within %n block(s).</source>
        <translation>
            <numerusform />
            <numerusform />
            <numerusform />
        </translation>
    </message>
    <message>
        <source>Warning: Invalid Qtum address</source>
<<<<<<< HEAD
        <translation>Упозорење: Неважећа Биткоин адреса</translation>
=======
        <translation type="unfinished">Упозорење: Неважећа Биткоин адреса</translation>
>>>>>>> 5ed36332
    </message>
    <message>
        <source>Warning: Unknown change address</source>
        <translation type="unfinished">Упозорење: Непозната адреса за промену</translation>
    </message>
    <message>
        <source>Confirm custom change address</source>
        <translation type="unfinished">Потврдите прилагођену адресу за промену</translation>
    </message>
    <message>
        <source>The address you selected for change is not part of this wallet. Any or all funds in your wallet may be sent to this address. Are you sure?</source>
        <translation type="unfinished">Адреса коју сте одабрали за промену није део овог новчаника. Део или цео износ вашег новчаника може бити послат на ову адресу. Да ли сте сигурни?</translation>
    </message>
    <message>
        <source>(no label)</source>
        <translation type="unfinished">(без ознаке)</translation>
    </message>
</context>
<context>
    <name>SendCoinsEntry</name>
    <message>
        <source>A&amp;mount:</source>
        <translation>&amp;Износ:</translation>
    </message>
    <message>
        <source>Pay &amp;To:</source>
        <translation>Плати &amp;За:</translation>
    </message>
    <message>
        <source>&amp;Label:</source>
        <translation>&amp;Ознака</translation>
    </message>
    <message>
        <source>Choose previously used address</source>
        <translation type="unfinished">Одабери претходно коришћену адресу</translation>
    </message>
    <message>
        <source>The Qtum address to send the payment to</source>
<<<<<<< HEAD
        <translation>Биткоин адреса на коју се шаље уплата</translation>
    </message>
    <message>
        <source>Alt+A</source>
        <translation>Alt+A</translation>
=======
        <translation type="unfinished">Биткоин адреса на коју се шаље уплата</translation>
>>>>>>> 5ed36332
    </message>
    <message>
        <source>Paste address from clipboard</source>
        <translation>Налепите адресу из базе за копирање</translation>
    </message>
    <message>
        <source>Remove this entry</source>
        <translation type="unfinished">Уклоните овај унос</translation>
    </message>
    <message>
        <source>The amount to send in the selected unit</source>
        <translation type="unfinished">Износ који ће бити послат у одабрану јединицу</translation>
    </message>
    <message>
        <source>The fee will be deducted from the amount being sent. The recipient will receive less qtums than you enter in the amount field. If multiple recipients are selected, the fee is split equally.</source>
<<<<<<< HEAD
        <translation>Провизија ће бити одузета од износа који је послат. Примаоц ће добити мање биткоина него што је унесено у поље за износ. Уколико је одабрано више примаоца, провизија се дели равномерно.</translation>
=======
        <translation type="unfinished">Провизија ће бити одузета од износа који је послат. Примаоц ће добити мање биткоина него што је унесено у поље за износ. Уколико је одабрано више примаоца, провизија се дели равномерно.</translation>
>>>>>>> 5ed36332
    </message>
    <message>
        <source>S&amp;ubtract fee from amount</source>
        <translation type="unfinished">&amp;Одузми провизију од износа</translation>
    </message>
    <message>
        <source>Use available balance</source>
        <translation type="unfinished">Користи расположиви салдо</translation>
    </message>
    <message>
        <source>Message:</source>
        <translation type="unfinished">Порука:</translation>
    </message>
    <message>
        <source>This is an unauthenticated payment request.</source>
        <translation type="unfinished">Ово је неовлашћени захтев за плаћање.</translation>
    </message>
    <message>
        <source>This is an authenticated payment request.</source>
        <translation type="unfinished">Ово је овлашћени захтев за плаћање.</translation>
    </message>
    <message>
        <source>Enter a label for this address to add it to the list of used addresses</source>
        <translation type="unfinished">Унесите ознаку за ову адресу да бисте је додали на листу коришћених адреса</translation>
    </message>
    <message>
        <source>A message that was attached to the qtum: URI which will be stored with the transaction for your reference. Note: This message will not be sent over the Qtum network.</source>
<<<<<<< HEAD
        <translation>Порука која је приложена биткоину: URI која ће бити сачувана уз трансакцију ради референце. Напомена: Ова порука се шаље преко Биткоин мреже.</translation>
=======
        <translation type="unfinished">Порука која је приложена биткоину: URI која ће бити сачувана уз трансакцију ради референце. Напомена: Ова порука се шаље преко Биткоин мреже.</translation>
>>>>>>> 5ed36332
    </message>
    <message>
        <source>Pay To:</source>
        <translation type="unfinished">Плати ка:</translation>
    </message>
    <message>
        <source>Memo:</source>
        <translation type="unfinished">Мемо:</translation>
    </message>
</context>
<context>
    <name>SignVerifyMessageDialog</name>
    <message>
        <source>Signatures - Sign / Verify a Message</source>
        <translation>Потписи - Потпиши / Потврди поруку</translation>
    </message>
    <message>
        <source>You can sign messages/agreements with your addresses to prove you can receive qtums sent to them. Be careful not to sign anything vague or random, as phishing attacks may try to trick you into signing your identity over to them. Only sign fully-detailed statements you agree to.</source>
<<<<<<< HEAD
        <translation>Можете потписати поруку/споразум са вашом адресом да би сте доказали да можете примити биткоин послат ка њима. Будите опрезни да не потписујете ништа нејасно или случајно, јер се може десити напад крађе идентитета, да потпишете ваш идентитет нападачу. Потпишите само потпуно детаљне изјаве са којима се слажете.</translation>
    </message>
    <message>
        <source>The Qtum address to sign the message with</source>
        <translation>Биткоин адреса са којом ћете потписати поруку</translation>
=======
        <translation type="unfinished">Можете потписати поруку/споразум са вашом адресом да би сте доказали да можете примити биткоин послат ка њима. Будите опрезни да не потписујете ништа нејасно или случајно, јер се може десити напад крађе идентитета, да потпишете ваш идентитет нападачу. Потпишите само потпуно детаљне изјаве са којима се слажете.</translation>
    </message>
    <message>
        <source>The Qtum address to sign the message with</source>
        <translation type="unfinished">Биткоин адреса са којом ћете потписати поруку</translation>
>>>>>>> 5ed36332
    </message>
    <message>
        <source>Choose previously used address</source>
        <translation type="unfinished">Одабери претходно коришћену адресу</translation>
    </message>
    <message>
        <source>Paste address from clipboard</source>
        <translation>Налепите адресу из базе за копирање</translation>
    </message>
    <message>
        <source>Enter the message you want to sign here</source>
        <translation>Унесите поруку коју желите да потпишете овде</translation>
    </message>
    <message>
        <source>Signature</source>
        <translation>Потпис</translation>
    </message>
    <message>
        <source>Copy the current signature to the system clipboard</source>
        <translation>Копирајте тренутни потпис у системску базу за копирање</translation>
    </message>
    <message>
        <source>Sign the message to prove you own this Qtum address</source>
        <translation>Потпишите поруку да докажете да сте власник ове Биткоин адресе</translation>
    </message>
    <message>
        <source>Sign &amp;Message</source>
        <translation>Потпис &amp;Порука</translation>
    </message>
    <message>
        <source>Reset all sign message fields</source>
        <translation>Поништите сва поља за потписивање поруке</translation>
    </message>
    <message>
        <source>Clear &amp;All</source>
        <translation>Очисти &amp;Све</translation>
    </message>
    <message>
        <source>&amp;Verify Message</source>
        <translation>&amp;Потврди поруку</translation>
    </message>
    <message>
        <source>Enter the receiver's address, message (ensure you copy line breaks, spaces, tabs, etc. exactly) and signature below to verify the message. Be careful not to read more into the signature than what is in the signed message itself, to avoid being tricked by a man-in-the-middle attack. Note that this only proves the signing party receives with the address, it cannot prove sendership of any transaction!</source>
        <translation type="unfinished">Унесите адресу примаоца, поруку (осигурајте да тачно копирате прекиде линија, размаке, картице итд) и потпишите испод да потврдите поруку. Будите опрезни да не убаците више у потпис од онога што је у потписаној поруци, да би сте избегли напад посредника. Имајте на уму да потпис само доказује да потписник прима са потписаном адресом, а не може да докаже слање било које трансакције!</translation>
    </message>
    <message>
        <source>The Qtum address the message was signed with</source>
<<<<<<< HEAD
        <translation>Биткоин адреса са којом је потписана порука</translation>
=======
        <translation type="unfinished">Биткоин адреса са којом је потписана порука</translation>
>>>>>>> 5ed36332
    </message>
    <message>
        <source>The signed message to verify</source>
        <translation type="unfinished">Потписана порука за потврду</translation>
    </message>
    <message>
        <source>The signature given when the message was signed</source>
        <translation type="unfinished">Потпис који је дат приликом потписивања поруке</translation>
    </message>
    <message>
        <source>Verify the message to ensure it was signed with the specified Qtum address</source>
        <translation>Потврдите поруку да осигурате да је потписана са одговарајућом Биткоин адресом</translation>
    </message>
    <message>
        <source>Verify &amp;Message</source>
        <translation>Потврди &amp;Поруку</translation>
    </message>
    <message>
        <source>Reset all verify message fields</source>
        <translation>Поништите сва поља за потврду поруке</translation>
    </message>
    <message>
        <source>Click "Sign Message" to generate signature</source>
        <translation type="unfinished">Притисни "Потпиши поруку" за израду потписа</translation>
    </message>
    <message>
        <source>The entered address is invalid.</source>
        <translation type="unfinished">Унесена адреса није важећа.</translation>
    </message>
    <message>
        <source>Please check the address and try again.</source>
        <translation type="unfinished">Молим проверите адресу и покушајте поново.</translation>
    </message>
    <message>
        <source>The entered address does not refer to a key.</source>
        <translation type="unfinished">Унесена адреса се не односи на кључ.</translation>
    </message>
    <message>
        <source>Wallet unlock was cancelled.</source>
        <translation type="unfinished">Откључавање новчаника је отказано.</translation>
    </message>
    <message>
        <source>No error</source>
        <translation type="unfinished">Нема грешке</translation>
    </message>
    <message>
        <source>Private key for the entered address is not available.</source>
        <translation type="unfinished">Приватни кључ за унесену адресу није доступан.</translation>
    </message>
    <message>
        <source>Message signing failed.</source>
        <translation type="unfinished">Потписивање поруке није успело.</translation>
    </message>
    <message>
        <source>Message signed.</source>
        <translation type="unfinished">Порука је потписана.</translation>
    </message>
    <message>
        <source>The signature could not be decoded.</source>
        <translation type="unfinished">Потпис не може бити декодиран.</translation>
    </message>
    <message>
        <source>Please check the signature and try again.</source>
        <translation type="unfinished">Молим проверите потпис и покушајте поново.</translation>
    </message>
    <message>
        <source>The signature did not match the message digest.</source>
        <translation type="unfinished">Потпис се не подудара са прегледом порука.</translation>
    </message>
    <message>
        <source>Message verification failed.</source>
        <translation type="unfinished">Провера поруке није успела.</translation>
    </message>
    <message>
        <source>Message verified.</source>
        <translation type="unfinished">Порука је проверена.</translation>
    </message>
</context>
<context>
    <name>TransactionDesc</name>
    <message numerus="yes">
        <source>Open for %n more block(s)</source>
        <translation>
            <numerusform />
            <numerusform />
            <numerusform />
        </translation>
    </message>
    <message>
        <source>Open until %1</source>
        <translation type="unfinished">Отворено до %1</translation>
    </message>
    <message>
        <source>0/unconfirmed, %1</source>
        <translation type="unfinished">0/непотврђено, %1</translation>
    </message>
    <message>
        <source>in memory pool</source>
        <translation type="unfinished">у удруженој меморији</translation>
    </message>
    <message>
        <source>not in memory pool</source>
        <translation type="unfinished">није у удруженој меморији</translation>
    </message>
    <message>
        <source>abandoned</source>
        <translation type="unfinished">напуштено</translation>
    </message>
    <message>
        <source>%1/unconfirmed</source>
        <translation type="unfinished">%1/непотврђено</translation>
    </message>
    <message>
        <source>%1 confirmations</source>
        <translation type="unfinished">%1 порврде</translation>
    </message>
    <message>
        <source>Status</source>
        <translation type="unfinished">Статус</translation>
    </message>
    <message>
        <source>Date</source>
        <translation type="unfinished">Датум</translation>
    </message>
    <message>
        <source>Source</source>
        <translation type="unfinished">Извор</translation>
    </message>
    <message>
        <source>Generated</source>
        <translation type="unfinished">Генерисано</translation>
    </message>
    <message>
        <source>From</source>
        <translation type="unfinished">Од</translation>
    </message>
    <message>
        <source>unknown</source>
        <translation type="unfinished">непознато</translation>
    </message>
    <message>
        <source>To</source>
        <translation type="unfinished">За</translation>
    </message>
    <message>
        <source>own address</source>
        <translation type="unfinished">сопствена адреса</translation>
    </message>
    <message>
        <source>watch-only</source>
        <translation type="unfinished">гледај-само</translation>
    </message>
    <message>
        <source>label</source>
        <translation type="unfinished">ознака</translation>
    </message>
    <message>
        <source>Credit</source>
        <translation type="unfinished">Заслуге</translation>
    </message>
    <message numerus="yes">
        <source>matures in %n more block(s)</source>
        <translation>
            <numerusform />
            <numerusform />
            <numerusform />
        </translation>
    </message>
    <message>
        <source>not accepted</source>
        <translation type="unfinished">није прихваћено</translation>
    </message>
    <message>
        <source>Debit</source>
        <translation type="unfinished">Задужење</translation>
    </message>
    <message>
        <source>Total debit</source>
        <translation type="unfinished">Укупно задужење</translation>
    </message>
    <message>
        <source>Total credit</source>
        <translation type="unfinished">Укупни кредит</translation>
    </message>
    <message>
        <source>Transaction fee</source>
        <translation type="unfinished">Провизија за трансакцију</translation>
    </message>
    <message>
        <source>Net amount</source>
        <translation type="unfinished">Нето износ</translation>
    </message>
    <message>
        <source>Message</source>
        <translation type="unfinished">Порука</translation>
    </message>
    <message>
        <source>Comment</source>
        <translation type="unfinished">Коментар</translation>
    </message>
    <message>
        <source>Transaction ID</source>
        <translation type="unfinished">ID Трансакције</translation>
    </message>
    <message>
        <source>Transaction total size</source>
        <translation type="unfinished">Укупна величина трансакције</translation>
    </message>
    <message>
        <source>Transaction virtual size</source>
        <translation type="unfinished">Виртуелна величина трансакције</translation>
    </message>
    <message>
        <source>Output index</source>
        <translation type="unfinished">Излазни индекс</translation>
    </message>
    <message>
        <source> (Certificate was not verified)</source>
        <translation type="unfinished">(Сертификат још није проверен)</translation>
    </message>
    <message>
        <source>Merchant</source>
        <translation type="unfinished">Трговац</translation>
    </message>
    <message>
        <source>Generated coins must mature %1 blocks before they can be spent. When you generated this block, it was broadcast to the network to be added to the block chain. If it fails to get into the chain, its state will change to "not accepted" and it won't be spendable. This may occasionally happen if another node generates a block within a few seconds of yours.</source>
        <translation type="unfinished">Генерисани новчићи морају доспети %1 блокова пре него што могу бити потрошени. Када генеришете овај блок, он се емитује у мрежу, да би био придодат на ланац блокова. Укупно не успе да се придода на ланац, његово стање се мења у "није прихваћен" и неће га бити могуће потрошити. Ово се може повремено десити уколико други чвор генерише блок у периоду од неколико секунди од вашег.</translation>
    </message>
    <message>
        <source>Debug information</source>
        <translation type="unfinished">Информације о оклањању грешака</translation>
    </message>
    <message>
        <source>Transaction</source>
        <translation type="unfinished">Трансакције</translation>
    </message>
    <message>
        <source>Inputs</source>
        <translation type="unfinished">Инпути</translation>
    </message>
    <message>
        <source>Amount</source>
        <translation type="unfinished">Износ</translation>
    </message>
    <message>
        <source>true</source>
        <translation type="unfinished">тачно</translation>
    </message>
    <message>
        <source>false</source>
        <translation type="unfinished">нетачно</translation>
    </message>
</context>
<context>
    <name>TransactionDescDialog</name>
    <message>
        <source>This pane shows a detailed description of the transaction</source>
        <translation>Овај одељак приказује детањан приказ трансакције</translation>
    </message>
    <message>
        <source>Details for %1</source>
        <translation type="unfinished">Детаљи за %1</translation>
    </message>
</context>
<context>
    <name>TransactionTableModel</name>
    <message>
        <source>Date</source>
        <translation type="unfinished">Датум</translation>
    </message>
    <message>
        <source>Type</source>
        <translation type="unfinished">Тип</translation>
    </message>
    <message>
        <source>Label</source>
        <translation type="unfinished">Ознака</translation>
    </message>
    <message numerus="yes">
        <source>Open for %n more block(s)</source>
        <translation>
            <numerusform />
            <numerusform />
            <numerusform />
        </translation>
    </message>
    <message>
        <source>Open until %1</source>
        <translation type="unfinished">Отворено до %1</translation>
    </message>
    <message>
        <source>Unconfirmed</source>
        <translation type="unfinished">Непотврђено</translation>
    </message>
    <message>
        <source>Abandoned</source>
        <translation type="unfinished">Напуштено</translation>
    </message>
    <message>
        <source>Confirming (%1 of %2 recommended confirmations)</source>
        <translation type="unfinished">Потврђивање у току (%1 од %2 препоручене потврде)</translation>
    </message>
    <message>
        <source>Confirmed (%1 confirmations)</source>
        <translation type="unfinished">Potvrdjena (%1 potvrdjenih)</translation>
    </message>
    <message>
        <source>Conflicted</source>
        <translation type="unfinished">Неуслагашен</translation>
    </message>
    <message>
        <source>Immature (%1 confirmations, will be available after %2)</source>
        <translation type="unfinished">Није доспео (%1 потврде, биће доступан након %2)</translation>
    </message>
    <message>
        <source>Generated but not accepted</source>
        <translation type="unfinished">Генерисан али није прихваћен</translation>
    </message>
    <message>
        <source>Received with</source>
        <translation type="unfinished">Примљен са...</translation>
    </message>
    <message>
        <source>Received from</source>
        <translation type="unfinished">Примљено од</translation>
    </message>
    <message>
        <source>Sent to</source>
        <translation type="unfinished">Послат ка</translation>
    </message>
    <message>
        <source>Payment to yourself</source>
        <translation type="unfinished">Уплата самом себи</translation>
    </message>
    <message>
        <source>Mined</source>
        <translation type="unfinished">Рударено</translation>
    </message>
    <message>
        <source>watch-only</source>
        <translation type="unfinished">гледај-само</translation>
    </message>
    <message>
        <source>(no label)</source>
        <translation type="unfinished">(без ознаке)</translation>
    </message>
    <message>
        <source>Transaction status. Hover over this field to show number of confirmations.</source>
        <translation type="unfinished">Статус трансакције. Пређи мишем преко поља за приказ броја трансакција.</translation>
    </message>
    <message>
        <source>Date and time that the transaction was received.</source>
        <translation type="unfinished">Датум и време пријема трансакције</translation>
    </message>
    <message>
        <source>Type of transaction.</source>
        <translation type="unfinished">Тип трансакције.</translation>
    </message>
    <message>
        <source>Whether or not a watch-only address is involved in this transaction.</source>
        <translation type="unfinished">Без обзира да ли је у ову трансакције укључена или није - адреса само за гледање.</translation>
    </message>
    <message>
        <source>User-defined intent/purpose of the transaction.</source>
        <translation type="unfinished">Намена / сврха трансакције коју одређује корисник.</translation>
    </message>
    <message>
        <source>Amount removed from or added to balance.</source>
        <translation type="unfinished">Износ одбијен или додат салду.</translation>
    </message>
</context>
<context>
    <name>TransactionView</name>
    <message>
        <source>All</source>
        <translation type="unfinished">Све</translation>
    </message>
    <message>
        <source>Today</source>
        <translation type="unfinished">Данас</translation>
    </message>
    <message>
        <source>This week</source>
        <translation type="unfinished">Oве недеље</translation>
    </message>
    <message>
        <source>This month</source>
        <translation type="unfinished">Овог месеца</translation>
    </message>
    <message>
        <source>Last month</source>
        <translation type="unfinished">Претходног месеца</translation>
    </message>
    <message>
        <source>This year</source>
        <translation type="unfinished">Ове године</translation>
    </message>
    <message>
        <source>Received with</source>
        <translation type="unfinished">Примљен са...</translation>
    </message>
    <message>
        <source>Sent to</source>
        <translation type="unfinished">Послат ка</translation>
    </message>
    <message>
        <source>To yourself</source>
        <translation type="unfinished">Теби</translation>
    </message>
    <message>
        <source>Mined</source>
        <translation type="unfinished">Рударено</translation>
    </message>
    <message>
        <source>Other</source>
        <translation type="unfinished">Други</translation>
    </message>
    <message>
        <source>Enter address, transaction id, or label to search</source>
        <translation type="unfinished">Унесите адресу, ознаку трансакције, или назив за претрагу</translation>
    </message>
    <message>
        <source>Min amount</source>
        <translation type="unfinished">Минимални износ</translation>
    </message>
    <message>
        <source>Export Transaction History</source>
        <translation type="unfinished">Извези Детаље Трансакције</translation>
    </message>
    <message>
        <source>Confirmed</source>
        <translation type="unfinished">Потврђено</translation>
    </message>
    <message>
        <source>Watch-only</source>
        <translation type="unfinished">Само-гледање</translation>
    </message>
    <message>
        <source>Date</source>
        <translation type="unfinished">Датум</translation>
    </message>
    <message>
        <source>Type</source>
        <translation type="unfinished">Тип</translation>
    </message>
    <message>
        <source>Label</source>
        <translation type="unfinished">Ознака</translation>
    </message>
    <message>
        <source>Address</source>
        <translation type="unfinished">Адреса</translation>
    </message>
    <message>
        <source>Exporting Failed</source>
        <translation type="unfinished">Извоз Неуспешан</translation>
    </message>
    <message>
        <source>There was an error trying to save the transaction history to %1.</source>
        <translation type="unfinished">Десила се грешка приликом покушаја да се сними историја трансакција на %1.</translation>
    </message>
    <message>
        <source>Exporting Successful</source>
        <translation type="unfinished">Извоз Успешан</translation>
    </message>
    <message>
        <source>The transaction history was successfully saved to %1.</source>
        <translation type="unfinished">Историја трансакција је успешно снимљена на %1.</translation>
    </message>
    <message>
        <source>Range:</source>
        <translation type="unfinished">Опсег:</translation>
    </message>
    <message>
        <source>to</source>
        <translation type="unfinished">до</translation>
    </message>
</context>
<context>
    <name>WalletFrame</name>
    <message>
        <source>Create a new wallet</source>
        <translation type="unfinished">Направи нови ночаник</translation>
    </message>
</context>
<context>
    <name>WalletModel</name>
    <message>
        <source>Send Coins</source>
        <translation type="unfinished">Пошаљи новчиће</translation>
    </message>
    <message>
        <source>Fee bump error</source>
        <translation type="unfinished">Изненадна грешка у накнади</translation>
    </message>
    <message>
        <source>Increasing transaction fee failed</source>
        <translation type="unfinished">Повећавање провизије за трансакцију није успело</translation>
    </message>
    <message>
        <source>Do you want to increase the fee?</source>
        <translation type="unfinished">Да ли желиш да увећаш накнаду?</translation>
    </message>
    <message>
        <source>Do you want to draft a transaction with fee increase?</source>
        <translation type="unfinished">Да ли желите да саставите трансакцију са повећаном провизијом?</translation>
    </message>
    <message>
        <source>Current fee:</source>
<<<<<<< HEAD
        <translation>Тренутна провизија:</translation>
=======
        <translation type="unfinished">Тренутна провизија:</translation>
>>>>>>> 5ed36332
    </message>
    <message>
        <source>Increase:</source>
        <translation type="unfinished">Увећај:</translation>
    </message>
    <message>
        <source>New fee:</source>
<<<<<<< HEAD
        <translation>Нова провизија:</translation>
=======
        <translation type="unfinished">Нова провизија:</translation>
>>>>>>> 5ed36332
    </message>
    <message>
        <source>Confirm fee bump</source>
        <translation type="unfinished">Потврдите ударну провизију</translation>
    </message>
    <message>
        <source>Can't draft transaction.</source>
        <translation type="unfinished">Није могуће саставити трансакцију.</translation>
    </message>
    <message>
        <source>PSBT copied</source>
        <translation type="unfinished">PSBT је копиран</translation>
    </message>
    <message>
        <source>Can't sign transaction.</source>
        <translation type="unfinished">Није могуће потписати трансакцију.</translation>
    </message>
    <message>
        <source>Could not commit transaction</source>
        <translation type="unfinished">Трансакција није могућа</translation>
    </message>
    <message>
        <source>default wallet</source>
        <translation type="unfinished">подразумевани новчаник</translation>
    </message>
</context>
<context>
    <name>WalletView</name>
    <message>
        <source>&amp;Export</source>
        <translation type="unfinished">&amp;Извези</translation>
    </message>
    <message>
        <source>Export the data in the current tab to a file</source>
        <translation type="unfinished">Извези податке из одабране картице у датотеку</translation>
    </message>
    <message>
        <source>Error</source>
        <translation type="unfinished">Грешка</translation>
    </message>
    <message>
        <source>Unable to decode PSBT from clipboard (invalid base64)</source>
        <translation type="unfinished">Није могуће декодирати PSBT из клипборд-а (неважећи base64)</translation>
    </message>
    <message>
        <source>Load Transaction Data</source>
        <translation type="unfinished">Учитај Податке Трансакције</translation>
    </message>
    <message>
        <source>Partially Signed Transaction (*.psbt)</source>
        <translation type="unfinished">Делимично Потписана Трансакција (*.psbt)</translation>
    </message>
    <message>
        <source>PSBT file must be smaller than 100 MiB</source>
        <translation type="unfinished">PSBT фајл мора бити мањи од 100 MiB</translation>
    </message>
    <message>
        <source>Unable to decode PSBT</source>
        <translation type="unfinished">Немогуће декодирати PSBT</translation>
    </message>
    <message>
        <source>Backup Wallet</source>
        <translation type="unfinished">Резервна копија новчаника</translation>
    </message>
    <message>
        <source>Backup Failed</source>
        <translation type="unfinished">Резервна копија није успела</translation>
    </message>
    <message>
        <source>There was an error trying to save the wallet data to %1.</source>
        <translation type="unfinished">Десила се грешка приликом покушаја да се сними датотека новчаника на %1.</translation>
    </message>
    <message>
        <source>Backup Successful</source>
        <translation type="unfinished">Резервна копија је успела</translation>
    </message>
    <message>
        <source>The wallet data was successfully saved to %1.</source>
        <translation type="unfinished">Датотека новчаника је успешно снимљена на %1.</translation>
    </message>
    <message>
        <source>Cancel</source>
        <translation type="unfinished">Откажи</translation>
    </message>
</context>
<context>
    <name>qtum-core</name>
    <message>
        <source>The %s developers</source>
        <translation type="unfinished">%s девелопери</translation>
    </message>
    <message>
        <source>-maxtxfee is set very high! Fees this large could be paid on a single transaction.</source>
        <translation type="unfinished">-maxtxfee је постављен сувише високо! Овако велике провизије могу бити наплаћене на само једној трансакцији.</translation>
    </message>
    <message>
        <source>Cannot obtain a lock on data directory %s. %s is probably already running.</source>
        <translation type="unfinished">Директоријум података се не може закључати %s. %s је вероватно већ покренут.</translation>
    </message>
    <message>
        <source>Cannot provide specific connections and have addrman find outgoing connections at the same.</source>
        <translation type="unfinished">Не може се обезбедити одређена конекција и да addrman нађе одлазне конекције у исто време.</translation>
    </message>
    <message>
        <source>Distributed under the MIT software license, see the accompanying file %s or %s</source>
        <translation type="unfinished">Дистрибуирано под MIT софтверском лиценцом, погледајте придружени документ %s или %s</translation>
    </message>
    <message>
        <source>Error reading %s! All keys read correctly, but transaction data or address book entries might be missing or incorrect.</source>
        <translation type="unfinished">Грешка у читању %s! Сви кључеви су прочитани коректно, али подаци о трансакцији или уноси у адресар могу недостајати или бити нетачни.</translation>
    </message>
    <message>
        <source>Error: Listening for incoming connections failed (listen returned error %s)</source>
        <translation type="unfinished">Грешка: Претрага за долазним конекцијама није успела (претрага враћа грешку %s)</translation>
    </message>
    <message>
        <source>Fee estimation failed. Fallbackfee is disabled. Wait a few blocks or enable -fallbackfee.</source>
        <translation type="unfinished">Процена провизије није успела. Промена провизије током трансакције је онемогућена. Сачекајте неколико блокова или омогућите -fallbackfee.</translation>
    </message>
    <message>
        <source>Invalid amount for -maxtxfee=&lt;amount&gt;: '%s' (must be at least the minrelay fee of %s to prevent stuck transactions)</source>
        <translation type="unfinished">Неважећи износ за -maxtxfee=&lt;amount&gt;: '%s' (мора бити minrelay провизија од %s да би се спречило да се трансакција заглави)</translation>
    </message>
    <message>
        <source>Please check that your computer's date and time are correct! If your clock is wrong, %s will not work properly.</source>
        <translation type="unfinished">Молим проверите да су време и датум на вашем рачунару тачни. Уколико је сат нетачан, %s неће радити исправно.</translation>
    </message>
    <message>
        <source>Please contribute if you find %s useful. Visit %s for further information about the software.</source>
        <translation type="unfinished">Молим донирајте, уколико сматрате %s корисним. Посетите %s за више информација о софтверу.</translation>
    </message>
    <message>
        <source>Prune configured below the minimum of %d MiB.  Please use a higher number.</source>
        <translation type="unfinished">Скраћивање је конфигурисано испод минимума од %d MiB. Молимо користите већи број.</translation>
    </message>
    <message>
        <source>Prune: last wallet synchronisation goes beyond pruned data. You need to -reindex (download the whole blockchain again in case of pruned node)</source>
        <translation type="unfinished">Скраћивање: последња синхронизација иде преко одрезаних података. Потребно је урадити ре-индексирање (преузети комплетан ланац блокова поново у случају одсеченог чвора)</translation>
    </message>
    <message>
        <source>The block database contains a block which appears to be from the future. This may be due to your computer's date and time being set incorrectly. Only rebuild the block database if you are sure that your computer's date and time are correct</source>
        <translation type="unfinished">База података о блоковима садржи блок, за који се чини да је из будућности. Ово може бити услед тога што су време и датум на вашем рачунару нису подешени коректно. Покушајте обнову базе података о блоковима, само уколико сте сигурни да су време и датум на вашем рачунару исправни.</translation>
    </message>
    <message>
        <source>The transaction amount is too small to send after the fee has been deducted</source>
        <translation type="unfinished">Износ трансакције је толико мали за слање након што се одузме провизија</translation>
    </message>
    <message>
        <source>This is a pre-release test build - use at your own risk - do not use for mining or merchant applications</source>
        <translation type="unfinished">Ово је тестна верзија пред издавање - користите на ваш ризик - не користити за рударење или трговачку примену</translation>
    </message>
    <message>
        <source>This is the transaction fee you may discard if change is smaller than dust at this level</source>
<<<<<<< HEAD
        <translation>Ову провизију можете обрисати уколико је кусур мањи од нивоа прашине</translation>
=======
        <translation type="unfinished">Ову провизију можете обрисати уколико је кусур мањи од нивоа прашине</translation>
>>>>>>> 5ed36332
    </message>
    <message>
        <source>This is the transaction fee you may pay when fee estimates are not available.</source>
        <translation type="unfinished">Ово је провизија за трансакцију коју можете платити када процена провизије није доступна.</translation>
    </message>
    <message>
        <source>Total length of network version string (%i) exceeds maximum length (%i). Reduce the number or size of uacomments.</source>
        <translation type="unfinished">Укупна дужина мрежне верзије низа (%i) је већа од максималне дужине (%i). Смањити број или величину корисничких коментара.</translation>
    </message>
    <message>
        <source>Unable to replay blocks. You will need to rebuild the database using -reindex-chainstate.</source>
        <translation type="unfinished">Блокове није могуће поново репродуковати. Ви ћете морати да обновите базу података користећи -reindex-chainstate.</translation>
    </message>
    <message>
        <source>Warning: Private keys detected in wallet {%s} with disabled private keys</source>
        <translation type="unfinished">Упозорење: Приватни кључеви су пронађени у новчанику {%s} са онемогућеним приватним кључевима.</translation>
    </message>
    <message>
        <source>Warning: We do not appear to fully agree with our peers! You may need to upgrade, or other nodes may need to upgrade.</source>
        <translation type="unfinished">Упозорење: Изгледа да се ми у потпуности не слажемо са нашим чворовима! Можда постоји потреба да урадите надоградњу, или други чворови морају да ураде надоградњу.</translation>
    </message>
    <message>
        <source>You need to rebuild the database using -reindex to go back to unpruned mode.  This will redownload the entire blockchain</source>
        <translation type="unfinished">Обновите базу података користећи -reindex да би се вратили у нескраћени мод. Ово ће урадити поновно преузимање комплетног ланца података</translation>
    </message>
    <message>
        <source>%s is set very high!</source>
        <translation type="unfinished">%s је постављен врло високо!</translation>
    </message>
    <message>
        <source>-maxmempool must be at least %d MB</source>
        <translation type="unfinished">-maxmempool мора бити минимално %d MB</translation>
    </message>
    <message>
        <source>Cannot resolve -%s address: '%s'</source>
        <translation type="unfinished">Не могу решити -%s адреса: '%s'</translation>
    </message>
    <message>
        <source>Cannot write to data directory '%s'; check permissions.</source>
        <translation type="unfinished">Није могуће извршити упис у директоријум података '%s'; проверите дозволе за упис.</translation>
    </message>
    <message>
        <source>Change index out of range</source>
        <translation type="unfinished">Промењен индекс изван домета</translation>
    </message>
    <message>
        <source>Config setting for %s only applied on %s network when in [%s] section.</source>
        <translation type="unfinished">Подешавање конфигурације за %s је само примењено на %s мрежи када је у [%s] секцији.</translation>
    </message>
    <message>
        <source>Copyright (C) %i-%i</source>
        <translation type="unfinished">Ауторско право (C) %i-%i</translation>
    </message>
    <message>
        <source>Corrupted block database detected</source>
        <translation type="unfinished">Детектована је оштећена база података блокова</translation>
    </message>
    <message>
        <source>Could not find asmap file %s</source>
        <translation type="unfinished">Не могу пронаћи датотеку asmap %s</translation>
    </message>
    <message>
        <source>Could not parse asmap file %s</source>
        <translation type="unfinished">Не могу рашчланити датотеку asmap %s</translation>
    </message>
    <message>
        <source>Disk space is too low!</source>
        <translation type="unfinished">Премало простора на диску!</translation>
    </message>
    <message>
        <source>Do you want to rebuild the block database now?</source>
        <translation type="unfinished">Да ли желите да сада обновите базу података блокова?</translation>
    </message>
    <message>
        <source>Done loading</source>
        <translation type="unfinished">Završeno učitavanje</translation>
    </message>
    <message>
        <source>Error initializing block database</source>
        <translation type="unfinished">Грешка у иницијализацији базе података блокова</translation>
    </message>
    <message>
        <source>Error initializing wallet database environment %s!</source>
        <translation type="unfinished">Грешка код иницијализације окружења базе података новчаника %s!</translation>
    </message>
    <message>
        <source>Error loading %s</source>
        <translation type="unfinished">Грешка током учитавања %s</translation>
    </message>
    <message>
        <source>Error loading %s: Private keys can only be disabled during creation</source>
        <translation type="unfinished">Грешка током учитавања %s: Приватни кључеви могу бити онемогућени само приликом креирања</translation>
    </message>
    <message>
        <source>Error loading %s: Wallet corrupted</source>
        <translation type="unfinished">Грешка током учитавања %s: Новчаник је оштећен</translation>
    </message>
    <message>
        <source>Error loading %s: Wallet requires newer version of %s</source>
        <translation type="unfinished">Грешка током учитавања %s: Новчаник захтева новију верзију %s</translation>
    </message>
    <message>
        <source>Error loading block database</source>
        <translation type="unfinished">Грешка у учитавању базе података блокова</translation>
    </message>
    <message>
        <source>Error opening block database</source>
        <translation type="unfinished">Грешка приликом отварања базе података блокова</translation>
    </message>
    <message>
        <source>Error reading from database, shutting down.</source>
        <translation type="unfinished">Грешка приликом читања из базе података, искључивање у току.</translation>
    </message>
    <message>
        <source>Error upgrading chainstate database</source>
        <translation type="unfinished">Грешка приликом надоградње базе података стања ланца</translation>
    </message>
    <message>
        <source>Error: Disk space is low for %s</source>
        <translation type="unfinished">Грешка: Простор на диску је мали за %s</translation>
    </message>
    <message>
        <source>Failed to listen on any port. Use -listen=0 if you want this.</source>
        <translation type="unfinished">Преслушавање није успело ни на једном порту. Користите -listen=0 уколико желите то.</translation>
    </message>
    <message>
        <source>Failed to rescan the wallet during initialization</source>
        <translation type="unfinished">Није успело поновно скенирање новчаника приликом иницијализације.</translation>
    </message>
    <message>
        <source>Incorrect or no genesis block found. Wrong datadir for network?</source>
        <translation type="unfinished">Почетни блок је погрешан или се не може пронаћи. Погрешан datadir за мрежу?</translation>
    </message>
    <message>
        <source>Initialization sanity check failed. %s is shutting down.</source>
        <translation type="unfinished">Провера исправности иницијализације није успела. %s се искључује.</translation>
    </message>
    <message>
        <source>Insufficient funds</source>
        <translation type="unfinished">Недовољно средстава</translation>
    </message>
    <message>
        <source>Invalid -onion address or hostname: '%s'</source>
        <translation type="unfinished">Неважећа -onion адреса или име хоста: '%s'</translation>
    </message>
    <message>
        <source>Invalid -proxy address or hostname: '%s'</source>
        <translation type="unfinished">Неважећа -proxy адреса или име хоста: '%s'</translation>
    </message>
    <message>
        <source>Invalid P2P permission: '%s'</source>
        <translation type="unfinished">Неважећа P2P дозвола: '%s'</translation>
    </message>
    <message>
        <source>Invalid amount for -%s=&lt;amount&gt;: '%s'</source>
        <translation type="unfinished">Неважећи износ за %s=&lt;amount&gt;: '%s'</translation>
    </message>
    <message>
        <source>Invalid amount for -discardfee=&lt;amount&gt;: '%s'</source>
        <translation type="unfinished">Неважећи износ за -discardfee=&lt;amount&gt;: '%s'</translation>
    </message>
    <message>
        <source>Invalid amount for -fallbackfee=&lt;amount&gt;: '%s'</source>
        <translation type="unfinished">Неважећи износ за -fallbackfee=&lt;amount&gt;: '%s'</translation>
    </message>
    <message>
        <source>Invalid amount for -paytxfee=&lt;amount&gt;: '%s' (must be at least %s)</source>
        <translation type="unfinished">Неважећи износ за -paytxfee=&lt;amount&gt;: '%s' (мора бити бар %s)</translation>
    </message>
    <message>
        <source>Invalid netmask specified in -whitelist: '%s'</source>
        <translation type="unfinished">Неважећа мрежна маска наведена у -whitelist: '%s'</translation>
    </message>
    <message>
        <source>Need to specify a port with -whitebind: '%s'</source>
        <translation type="unfinished">Ви морате одредити порт са -whitebind: '%s'</translation>
    </message>
    <message>
        <source>Not enough file descriptors available.</source>
        <translation type="unfinished">Нема довољно доступних дескриптора датотеке.</translation>
    </message>
    <message>
        <source>Prune cannot be configured with a negative value.</source>
        <translation type="unfinished">Скраћење се не може конфигурисати са негативном вредношћу.</translation>
    </message>
    <message>
        <source>Prune mode is incompatible with -txindex.</source>
        <translation type="unfinished">Мод скраћивања није компатибилан са -txindex.</translation>
    </message>
    <message>
        <source>Reducing -maxconnections from %d to %d, because of system limitations.</source>
        <translation type="unfinished">Смањивање -maxconnections са %d на %d, због ограничења система.</translation>
    </message>
    <message>
        <source>Section [%s] is not recognized.</source>
        <translation type="unfinished">Одељак [%s] није препознат.</translation>
    </message>
    <message>
        <source>Signing transaction failed</source>
        <translation type="unfinished">Потписивање трансакције није успело</translation>
    </message>
    <message>
        <source>Specified -walletdir "%s" does not exist</source>
        <translation type="unfinished">Наведени -walletdir "%s" не постоји</translation>
    </message>
    <message>
        <source>Specified -walletdir "%s" is a relative path</source>
        <translation type="unfinished">Наведени -walletdir "%s" је релативна путања</translation>
    </message>
    <message>
        <source>Specified -walletdir "%s" is not a directory</source>
        <translation type="unfinished">Наведени -walletdir "%s" није директоријум</translation>
    </message>
    <message>
        <source>Specified blocks directory "%s" does not exist.</source>
        <translation type="unfinished">Наведени директоријум блокова "%s" не постоји.</translation>
    </message>
    <message>
        <source>The source code is available from %s.</source>
        <translation type="unfinished">Изворни код је доступан из %s.</translation>
    </message>
    <message>
        <source>The transaction amount is too small to pay the fee</source>
        <translation type="unfinished">Износ трансакције је сувише мали да се плати трансакција</translation>
    </message>
    <message>
        <source>The wallet will avoid paying less than the minimum relay fee.</source>
        <translation type="unfinished">Новчаник ће избећи плаћање износа мањег него што је минимална повезана провизија.</translation>
    </message>
    <message>
        <source>This is experimental software.</source>
        <translation type="unfinished">Ово је експерименталн софтвер.</translation>
    </message>
    <message>
        <source>This is the minimum transaction fee you pay on every transaction.</source>
        <translation type="unfinished">Ово је минимални износ провизије за трансакцију коју ћете платити на свакој трансакцији.</translation>
    </message>
    <message>
        <source>This is the transaction fee you will pay if you send a transaction.</source>
        <translation type="unfinished">Ово је износ провизије за трансакцију коју ћете платити уколико шаљете трансакцију.</translation>
    </message>
    <message>
        <source>Transaction amount too small</source>
        <translation type="unfinished">Износ трансакције премали.</translation>
    </message>
    <message>
        <source>Transaction amounts must not be negative</source>
        <translation type="unfinished">Износ трансакције не може бити негативан</translation>
    </message>
    <message>
        <source>Transaction has too long of a mempool chain</source>
        <translation type="unfinished">Трансакција има предугачак ланац у удруженој меморији</translation>
    </message>
    <message>
        <source>Transaction must have at least one recipient</source>
        <translation type="unfinished">Трансакција мора имати бар једног примаоца</translation>
    </message>
    <message>
        <source>Transaction too large</source>
        <translation type="unfinished">Трансакција превелика.</translation>
    </message>
    <message>
        <source>Unable to bind to %s on this computer (bind returned error %s)</source>
        <translation type="unfinished">Није могуће повезати %s на овом рачунару (веза враћа грешку %s)</translation>
    </message>
    <message>
<<<<<<< HEAD
        <source>Starting network threads...</source>
        <translation>Покретање мрежних тема...</translation>
=======
        <source>Unable to bind to %s on this computer. %s is probably already running.</source>
        <translation type="unfinished">Није могуће повезивање са %s на овом рачунару. %s је вероватно већ покренут.</translation>
    </message>
    <message>
        <source>Unable to create the PID file '%s': %s</source>
        <translation type="unfinished">Стварање PID документа '%s': %s није могуће</translation>
>>>>>>> 5ed36332
    </message>
    <message>
        <source>Unable to generate initial keys</source>
        <translation type="unfinished">Генерисање кључева за иницијализацију није могуће</translation>
    </message>
    <message>
        <source>Unable to generate keys</source>
        <translation type="unfinished">Није могуће генерисати кључеве</translation>
    </message>
    <message>
        <source>Unable to start HTTP server. See debug log for details.</source>
        <translation type="unfinished">Стартовање HTTP сервера није могуће. Погледати дневник исправљених грешака за детаље.</translation>
    </message>
    <message>
        <source>Unknown -blockfilterindex value %s.</source>
        <translation type="unfinished">Непозната вредност -blockfilterindex %s.</translation>
    </message>
    <message>
        <source>Unknown address type '%s'</source>
        <translation type="unfinished">Непознати тип адресе '%s'</translation>
    </message>
    <message>
        <source>Unknown change type '%s'</source>
        <translation type="unfinished">Непознати тип промене '%s'</translation>
    </message>
    <message>
        <source>Unknown network specified in -onlynet: '%s'</source>
        <translation type="unfinished">Непозната мрежа је наведена у -onlynet: '%s'</translation>
    </message>
    <message>
        <source>Unsupported logging category %s=%s.</source>
        <translation type="unfinished">Категорија записа није подржана %s=%s.</translation>
    </message>
    <message>
        <source>Upgrading UTXO database</source>
        <translation type="unfinished">Надоградња UTXO базе података</translation>
    </message>
    <message>
        <source>Upgrading txindex database</source>
        <translation type="unfinished">Надоградња txindex базе података</translation>
    </message>
    <message>
        <source>User Agent comment (%s) contains unsafe characters.</source>
        <translation type="unfinished">Коментар агента корисника (%s) садржи небезбедне знакове.</translation>
    </message>
    <message>
        <source>Wallet needed to be rewritten: restart %s to complete</source>
        <translation type="unfinished">Новчаник треба да буде преписан: поновно покрените %s да завршите</translation>
    </message>
</context>
</TS><|MERGE_RESOLUTION|>--- conflicted
+++ resolved
@@ -67,20 +67,12 @@
     </message>
     <message>
         <source>These are your Qtum addresses for sending payments. Always check the amount and the receiving address before sending coins.</source>
-<<<<<<< HEAD
-        <translation>Ово су твоје Биткоин адресе за слање уплата. Увек добро провери износ и адресу на коју шаљеш пре него што пошаљеш уплату.</translation>
-=======
         <translation type="unfinished">Ово су твоје Биткоин адресе за слање уплата. Увек добро провери износ и адресу на коју шаљеш пре него што пошаљеш уплату.</translation>
->>>>>>> 5ed36332
     </message>
     <message>
         <source>These are your Qtum addresses for receiving payments. Use the 'Create new receiving address' button in the receive tab to create new addresses.
 Signing is only possible with addresses of the type 'legacy'.</source>
-<<<<<<< HEAD
-        <translation>Ово су твоје Биткоин адресе за приманје уплата. Користи дугме „Направи нову адресу за примање” у картици за примање за креирање нових адреса.
-=======
         <translation type="unfinished">Ово су твоје Биткоин адресе за приманје уплата. Користи дугме „Направи нову адресу за примање” у картици за примање за креирање нових адреса.
->>>>>>> 5ed36332
 Потписивање је могуће само за адресе типа 'legacy'.</translation>
     </message>
     <message>
@@ -168,11 +160,7 @@
     </message>
     <message>
         <source>Warning: If you encrypt your wallet and lose your passphrase, you will &lt;b&gt;LOSE ALL OF YOUR QTUMS&lt;/b&gt;!</source>
-<<<<<<< HEAD
-        <translation>Упозорење: Уколико шифрираш новчаник и изгубиш своју лозинку, &lt;b&gt;ИЗГУБИЋЕШ СВЕ СВОЈЕ БИТКОИНЕ&lt;/b&gt;!</translation>
-=======
         <translation type="unfinished">Упозорење: Уколико шифрираш новчаник и изгубиш своју лозинку, &lt;b&gt;ИЗГУБИЋЕШ СВЕ СВОЈЕ БИТКОИНЕ&lt;/b&gt;!</translation>
->>>>>>> 5ed36332
     </message>
     <message>
         <source>Are you sure you wish to encrypt your wallet?</source>
@@ -192,11 +180,7 @@
     </message>
     <message>
         <source>Remember that encrypting your wallet cannot fully protect your qtums from being stolen by malware infecting your computer.</source>
-<<<<<<< HEAD
-        <translation>Упамти, шифрирање новчаника не може у потуности заштити твоје биткоине од крађе од стране малвера инфицира твој рачунар.</translation>
-=======
         <translation type="unfinished">Упамти, шифрирање новчаника не може у потуности заштити твоје биткоине од крађе од стране малвера инфицира твој рачунар.</translation>
->>>>>>> 5ed36332
     </message>
     <message>
         <source>Wallet to be encrypted</source>
@@ -255,9 +239,6 @@
     </message>
 </context>
 <context>
-<<<<<<< HEAD
-    <name>QtumGUI</name>
-=======
     <name>QtumApplication</name>
     <message>
         <source>Internal error</source>
@@ -290,7 +271,6 @@
         <source>Inbound</source>
         <translation type="unfinished">Долазеће</translation>
     </message>
->>>>>>> 5ed36332
     <message>
         <source>Outbound</source>
         <translation type="unfinished">Одлазеће</translation>
@@ -400,31 +380,7 @@
     </message>
     <message>
         <source>Modify configuration options for %1</source>
-<<<<<<< HEAD
-        <translation>Измени конфигурацију поставки за %1</translation>
-    </message>
-    <message>
-        <source>&amp;Encrypt Wallet...</source>
-        <translation>&amp;Шифровање новчаника...</translation>
-    </message>
-    <message>
-        <source>&amp;Backup Wallet...</source>
-        <translation>&amp;Резерна копија новчаника</translation>
-    </message>
-    <message>
-        <source>&amp;Change Passphrase...</source>
-        <translation>&amp; Промени лозинку...</translation>
-    </message>
-    <message>
-        <source>Open &amp;URI...</source>
-        <translation>Отвори &amp;URI...</translation>
-    </message>
-    <message>
-        <source>Create Wallet...</source>
-        <translation>Направи новчаник...</translation>
-=======
         <translation type="unfinished">Измени конфигурацију поставки за %1</translation>
->>>>>>> 5ed36332
     </message>
     <message>
         <source>Create a new wallet</source>
@@ -474,21 +430,16 @@
     <message>
         <source>Show or hide the main Window</source>
         <translation>Прикажи или сакриј главни прозор</translation>
-<<<<<<< HEAD
-=======
     </message>
     <message>
         <source>&amp;Encrypt Wallet…</source>
         <translation type="unfinished">&amp;Енкриптуј новчаник</translation>
->>>>>>> 5ed36332
     </message>
     <message>
         <source>Encrypt the private keys that belong to your wallet</source>
         <translation>Шифрирај приватни клуљ који припада новчанику.</translation>
     </message>
     <message>
-<<<<<<< HEAD
-=======
         <source>&amp;Backup Wallet…</source>
         <translation type="unfinished">&amp;Резервна копија новчаника</translation>
     </message>
@@ -501,18 +452,14 @@
         <translation type="unfinished">Потпиши &amp;поруку</translation>
     </message>
     <message>
->>>>>>> 5ed36332
         <source>Sign messages with your Qtum addresses to prove you own them</source>
         <translation>Потписуј поруку са своје Биткоин адресе као доказ да си њихов власник</translation>
     </message>
     <message>
-<<<<<<< HEAD
-=======
         <source>&amp;Verify message…</source>
         <translation type="unfinished">&amp;Верификуј поруку</translation>
     </message>
     <message>
->>>>>>> 5ed36332
         <source>Verify messages to ensure they were signed with specified Qtum addresses</source>
         <translation>Верификуј поруке и утврди да ли су потписане од стране спецификованих Биткоин адреса</translation>
     </message>
@@ -545,17 +492,12 @@
         <translation>Трака са картицама</translation>
     </message>
     <message>
-<<<<<<< HEAD
-        <source>Request payments (generates QR codes and qtum: URIs)</source>
-        <translation>Затражи плаћање (генерише QR кодове и биткоин: URI-е)</translation>
-=======
         <source>Synchronizing with network…</source>
         <translation type="unfinished">Синхронизација са мрежом...</translation>
     </message>
     <message>
         <source>Request payments (generates QR codes and qtum: URIs)</source>
         <translation type="unfinished">Затражи плаћање (генерише QR кодове и биткоин: URI-е)</translation>
->>>>>>> 5ed36332
     </message>
     <message>
         <source>Show the list of used sending addresses and labels</source>
@@ -567,23 +509,7 @@
     </message>
     <message>
         <source>&amp;Command-line options</source>
-<<<<<<< HEAD
-        <translation>&amp;Опције командне линије</translation>
-    </message>
-    <message numerus="yes">
-        <source>%n active connection(s) to Qtum network</source>
-        <translation><numerusform>%n aктивна веза са Биткоин мрежом</numerusform><numerusform>%n aктивних веза са Биткоин мрежом</numerusform><numerusform>%n aктивних веза са Биткоин мрежом</numerusform></translation>
-    </message>
-    <message>
-        <source>Indexing blocks on disk...</source>
-        <translation>Идексирање блокова на диску...</translation>
-    </message>
-    <message>
-        <source>Processing blocks on disk...</source>
-        <translation>Обрада блокова на диску...</translation>
-=======
         <translation type="unfinished">&amp;Опције командне линије</translation>
->>>>>>> 5ed36332
     </message>
     <message numerus="yes">
         <source>Processed %n block(s) of transaction history.</source>
@@ -639,11 +565,7 @@
     </message>
     <message>
         <source>Open a qtum: URI</source>
-<<<<<<< HEAD
-        <translation>Отвори биткоин: URI</translation>
-=======
         <translation type="unfinished">Отвори биткоин: URI</translation>
->>>>>>> 5ed36332
     </message>
     <message>
         <source>Open Wallet</source>
@@ -663,11 +585,7 @@
     </message>
     <message>
         <source>Show the %1 help message to get a list with possible Qtum command-line options</source>
-<<<<<<< HEAD
-        <translation>Прикажи  поруку помоћи %1 за листу са могућим опцијама Биткоин командне линије</translation>
-=======
         <translation type="unfinished">Прикажи  поруку помоћи %1 за листу са могућим опцијама Биткоин командне линије</translation>
->>>>>>> 5ed36332
     </message>
     <message>
         <source>default wallet</source>
@@ -676,10 +594,6 @@
     <message>
         <source>No wallets available</source>
         <translation type="unfinished">Нема доступних новчаника</translation>
-    </message>
-    <message>
-        <source>&amp;Window</source>
-        <translation>&amp;Прозор</translation>
     </message>
     <message>
         <source>Minimize</source>
@@ -810,11 +724,7 @@
     </message>
     <message>
         <source>Fee:</source>
-<<<<<<< HEAD
-        <translation>Провизија:</translation>
-=======
         <translation type="unfinished">Провизија:</translation>
->>>>>>> 5ed36332
     </message>
     <message>
         <source>Dust:</source>
@@ -1053,11 +963,7 @@
     </message>
     <message>
         <source>The entered address "%1" is not a valid Qtum address.</source>
-<<<<<<< HEAD
-        <translation>Унета адреса "%1" није важећа Биткоин адреса.</translation>
-=======
         <translation type="unfinished">Унета адреса "%1" није важећа Биткоин адреса.</translation>
->>>>>>> 5ed36332
     </message>
     <message>
         <source>Address "%1" already exists as a receiving address with label "%2" and so cannot be added as a sending address.</source>
@@ -1106,13 +1012,8 @@
         <translation type="unfinished">Биткоин</translation>
     </message>
     <message>
-<<<<<<< HEAD
-        <source>About %1</source>
-        <translation>О %1</translation>
-=======
         <source>At least %1 GB of data will be stored in this directory, and it will grow over time.</source>
         <translation type="unfinished">Најмање %1 GB подататака биће складиштен у овај директорјиум који ће временом порасти.</translation>
->>>>>>> 5ed36332
     </message>
     <message>
         <source>Approximately %1 GB of data will be stored in this directory.</source>
@@ -1183,33 +1084,12 @@
 <context>
     <name>HelpMessageDialog</name>
     <message>
-<<<<<<< HEAD
-        <source>Qtum</source>
-        <translation>Биткоин</translation>
-    </message>
-    <message>
-        <source>Discard blocks after verification, except most recent %1 GB (prune)</source>
-        <translation>Обриши блокове након верификације, осим најновије %1 GB (скраћено)</translation>
-    </message>
-    <message>
-        <source>At least %1 GB of data will be stored in this directory, and it will grow over time.</source>
-        <translation>Најмање %1 GB подататака биће складиштен у овај директорјиум који ће временом порасти.</translation>
-    </message>
-    <message>
-        <source>Approximately %1 GB of data will be stored in this directory.</source>
-        <translation>Најмање %1 GB подататака биће складиштен у овај директорјиум.</translation>
-    </message>
-    <message>
-        <source>%1 will download and store a copy of the Qtum block chain.</source>
-        <translation>%1 биће преузеће и складиштити копију Биткоин ланца блокова.</translation>
-=======
         <source>version</source>
         <translation type="unfinished">верзија</translation>
     </message>
     <message>
         <source>About %1</source>
         <translation type="unfinished">О %1</translation>
->>>>>>> 5ed36332
     </message>
     <message>
         <source>Command-line options</source>
@@ -1235,17 +1115,6 @@
     </message>
     <message>
         <source>Recent transactions may not yet be visible, and therefore your wallet's balance might be incorrect. This information will be correct once your wallet has finished synchronizing with the qtum network, as detailed below.</source>
-<<<<<<< HEAD
-        <translation>Недавне трансакције можда не буду видљиве, зато салдо твог новчаника може бити нетачан. Ова информација биће тачна када новчаник заврши са синхронизацијом биткоин мреже, приказаном испод.</translation>
-    </message>
-    <message>
-        <source>Attempting to spend qtums that are affected by not-yet-displayed transactions will not be accepted by the network.</source>
-        <translation>Покушај трошења биткоина на које утичу још увек неприказане трансакције мрежа неће прихватити.</translation>
-    </message>
-    <message>
-        <source>Number of blocks left</source>
-        <translation>Број преосталих блокова</translation>
-=======
         <translation type="unfinished">Недавне трансакције можда не буду видљиве, зато салдо твог новчаника може бити нетачан. Ова информација биће тачна када новчаник заврши са синхронизацијом биткоин мреже, приказаном испод.</translation>
     </message>
     <message>
@@ -1259,7 +1128,6 @@
     <message>
         <source>Unknown…</source>
         <translation type="unfinished">Непознато...</translation>
->>>>>>> 5ed36332
     </message>
     <message>
         <source>calculating…</source>
@@ -1275,15 +1143,7 @@
     </message>
     <message>
         <source>Progress increase per hour</source>
-<<<<<<< HEAD
-        <translation>Повећање напретка по часу</translation>
-    </message>
-    <message>
-        <source>calculating...</source>
-        <translation>рачунање...</translation>
-=======
         <translation type="unfinished">Повећање напретка по часу</translation>
->>>>>>> 5ed36332
     </message>
     <message>
         <source>Estimated time left until synced</source>
@@ -1306,34 +1166,7 @@
     <name>OpenURIDialog</name>
     <message>
         <source>Open qtum URI</source>
-<<<<<<< HEAD
-        <translation>Отвори биткоин URI</translation>
-    </message>
-    <message>
-        <source>URI:</source>
-        <translation>URI:</translation>
-    </message>
-</context>
-<context>
-    <name>OpenWalletActivity</name>
-    <message>
-        <source>Open wallet failed</source>
-        <translation>Отварање новчаника неуспешно</translation>
-    </message>
-    <message>
-        <source>Open wallet warning</source>
-        <translation>Упозорење приликом отварања новчаника</translation>
-    </message>
-    <message>
-        <source>default wallet</source>
-        <translation>подразумевани новчаник</translation>
-    </message>
-    <message>
-        <source>Opening Wallet &lt;b&gt;%1&lt;/b&gt;...</source>
-        <translation>Отварање новчаника&lt;b&gt;%1&lt;/b&gt;...</translation>
-=======
         <translation type="unfinished">Отвори биткоин URI</translation>
->>>>>>> 5ed36332
     </message>
     </context>
 <context>
@@ -1448,11 +1281,7 @@
     </message>
     <message>
         <source>Connect to the Qtum network through a SOCKS5 proxy.</source>
-<<<<<<< HEAD
-        <translation>Конектуј се на Биткоин мрежу кроз SOCKS5 проксијем.</translation>
-=======
         <translation type="unfinished">Конектуј се на Биткоин мрежу кроз SOCKS5 проксијем.</translation>
->>>>>>> 5ed36332
     </message>
     <message>
         <source>&amp;Connect through SOCKS5 proxy (default proxy):</source>
@@ -1701,11 +1530,7 @@
     </message>
     <message>
         <source>Cannot start qtum: click-to-pay handler</source>
-<<<<<<< HEAD
-        <translation>Не могу покренути биткоин: "кликни-да-платиш" механизам</translation>
-=======
         <translation type="unfinished">Не могу покренути биткоин: "кликни-да-платиш" механизам</translation>
->>>>>>> 5ed36332
     </message>
     <message>
         <source>URI handling</source>
@@ -1713,35 +1538,11 @@
     </message>
     <message>
         <source>'qtum://' is not a valid URI. Use 'qtum:' instead.</source>
-<<<<<<< HEAD
-        <translation>'qtum://' није важећи URI. Уместо тога користити  'qtum:'.</translation>
-    </message>
-    <message>
-        <source>Cannot process payment request because BIP70 is not supported.</source>
-        <translation>Захтев за плаћање не може се обрадити, јер BIP70 није подржан.</translation>
-    </message>
-    <message>
-        <source>Due to widespread security flaws in BIP70 it's strongly recommended that any merchant instructions to switch wallets be ignored.</source>
-        <translation>Због великог броја безбедносних пропуста у BIP70, препоручено је да се све инструкције трговаца за промену новчаника игноришу.</translation>
-    </message>
-    <message>
-        <source>If you are receiving this error you should request the merchant provide a BIP21 compatible URI.</source>
-        <translation>Уколико добијате грешку овог типа, потребно је да захтевате од трговца BIP21 компатибилан URI.</translation>
-    </message>
-    <message>
-        <source>Invalid payment address %1</source>
-        <translation>Неважећа адреса за плаћање %1</translation>
-    </message>
-    <message>
-        <source>URI cannot be parsed! This can be caused by an invalid Qtum address or malformed URI parameters.</source>
-        <translation>URI се не може рашчланити! Ово може бити проузроковано неважећом Биткоин адресом или погрешно форматираним URI параметрима.</translation>
-=======
         <translation type="unfinished">'qtum://' није важећи URI. Уместо тога користити  'qtum:'.</translation>
     </message>
     <message>
         <source>URI cannot be parsed! This can be caused by an invalid Qtum address or malformed URI parameters.</source>
         <translation type="unfinished">URI се не може рашчланити! Ово може бити проузроковано неважећом Биткоин адресом или погрешно форматираним URI параметрима.</translation>
->>>>>>> 5ed36332
     </message>
     <message>
         <source>Payment request file handling</source>
@@ -1767,71 +1568,8 @@
     </message>
     <message>
         <source>Received</source>
-<<<<<<< HEAD
-        <translation>Примљено</translation>
-    </message>
-</context>
-<context>
-    <name>QObject</name>
-    <message>
-        <source>Amount</source>
-        <translation>Износ</translation>
-    </message>
-    <message>
-        <source>Enter a Qtum address (e.g. %1)</source>
-        <translation>Унеси Биткоин адресу, (нпр %1)</translation>
-    </message>
-    <message>
-        <source>%1 d</source>
-        <translation>%1 d</translation>
-    </message>
-    <message>
-        <source>%1 h</source>
-        <translation>%1 h</translation>
-    </message>
-    <message>
-        <source>%1 m</source>
-        <translation>%1 m</translation>
-    </message>
-    <message>
-        <source>%1 s</source>
-        <translation>%1 s</translation>
-    </message>
-    <message>
-        <source>None</source>
-        <translation>Nijedan</translation>
-    </message>
-    <message>
-        <source>N/A</source>
-        <translation>Није применљиво</translation>
-    </message>
-    <message>
-        <source>%1 ms</source>
-        <translation>%1 ms</translation>
-    </message>
-    <message numerus="yes">
-        <source>%n second(s)</source>
-        <translation><numerusform>%n секунда</numerusform><numerusform>%n секунди</numerusform><numerusform>%n секунди</numerusform></translation>
-    </message>
-    <message numerus="yes">
-        <source>%n minute(s)</source>
-        <translation><numerusform>%n минут</numerusform><numerusform>%n минута</numerusform><numerusform>%n минута</numerusform></translation>
-    </message>
-    <message numerus="yes">
-        <source>%n hour(s)</source>
-        <translation><numerusform>%n час</numerusform><numerusform>%n часа</numerusform><numerusform>%n часова</numerusform></translation>
-    </message>
-    <message numerus="yes">
-        <source>%n day(s)</source>
-        <translation><numerusform>%n минут</numerusform><numerusform>%n минута</numerusform><numerusform>%n минута</numerusform></translation>
-    </message>
-    <message numerus="yes">
-        <source>%n week(s)</source>
-        <translation><numerusform>%n недеља</numerusform><numerusform>%n недеље</numerusform><numerusform>%n недеља</numerusform></translation>
-=======
         <extracomment>Title of Peers Table column which indicates the total amount of network information we have received from the peer.</extracomment>
         <translation type="unfinished">Примљено</translation>
->>>>>>> 5ed36332
     </message>
     <message>
         <source>Address</source>
@@ -2056,11 +1794,7 @@
     </message>
     <message>
         <source>&amp;Network Traffic</source>
-<<<<<<< HEAD
-        <translation>&amp;Мрежни саобраћај</translation>
-=======
         <translation type="unfinished">&amp;Мрежни саобраћај</translation>
->>>>>>> 5ed36332
     </message>
     <message>
         <source>Totals</source>
@@ -2159,11 +1893,7 @@
     </message>
     <message>
         <source>An optional message to attach to the payment request, which will be displayed when the request is opened. Note: The message will not be sent with the payment over the Qtum network.</source>
-<<<<<<< HEAD
-        <translation>Опциона порука коју можеш прикачити уз захтев за плаћање, која ће бити приказана када захтев буде отворен. Напомена: Порука неће бити послата са уплатом на Биткоин мрежи.</translation>
-=======
         <translation type="unfinished">Опциона порука коју можеш прикачити уз захтев за плаћање, која ће бити приказана када захтев буде отворен. Напомена: Порука неће бити послата са уплатом на Биткоин мрежи.</translation>
->>>>>>> 5ed36332
     </message>
     <message>
         <source>An optional label to associate with the new receiving address.</source>
@@ -2336,11 +2066,7 @@
     </message>
     <message>
         <source>Fee:</source>
-<<<<<<< HEAD
-        <translation>Провизија:</translation>
-=======
         <translation type="unfinished">Провизија:</translation>
->>>>>>> 5ed36332
     </message>
     <message>
         <source>After Fee:</source>
@@ -2384,15 +2110,7 @@
     </message>
     <message>
         <source>Custom:</source>
-<<<<<<< HEAD
-        <translation>Прилагођено:</translation>
-    </message>
-    <message>
-        <source>(Smart fee not initialized yet. This usually takes a few blocks...)</source>
-        <translation>(Паметна провизија још није покренута. Ово уобичајено траје неколико блокова...)</translation>
-=======
         <translation type="unfinished">Прилагођено:</translation>
->>>>>>> 5ed36332
     </message>
     <message>
         <source>Send to multiple recipients at once</source>
@@ -2416,19 +2134,11 @@
     </message>
     <message>
         <source>When there is less transaction volume than space in the blocks, miners as well as relaying nodes may enforce a minimum fee. Paying only this minimum fee is just fine, but be aware that this can result in a never confirming transaction once there is more demand for qtum transactions than the network can process.</source>
-<<<<<<< HEAD
-        <translation>Када је мањи обим трансакција од простора у блоку, рудари, као и повезани нодови могу применити минималну провизију. Плаћање само минималне накнаде - провизије је добро, али треба бити свестан да ово може резултовати трансакцијом која неће никада бити потврђена, у случају када је број захтева за биткоин трансакцијама већи од могућности мреже да обради.</translation>
-    </message>
-    <message>
-        <source>A too low fee might result in a never confirming transaction (read the tooltip)</source>
-        <translation>Сувише ниска провизија може резултовати да трансакција никада не  буде потврђена (прочитајте опис)</translation>
-=======
         <translation type="unfinished">Када је мањи обим трансакција од простора у блоку, рудари, као и повезани нодови могу применити минималну провизију. Плаћање само минималне накнаде - провизије је добро, али треба бити свестан да ово може резултовати трансакцијом која неће никада бити потврђена, у случају када је број захтева за биткоин трансакцијама већи од могућности мреже да обради.</translation>
     </message>
     <message>
         <source>A too low fee might result in a never confirming transaction (read the tooltip)</source>
         <translation type="unfinished">Сувише ниска провизија може резултовати да трансакција никада не  буде потврђена (прочитајте опис)</translation>
->>>>>>> 5ed36332
     </message>
     <message>
         <source>Confirmation time target:</source>
@@ -2488,11 +2198,7 @@
     </message>
     <message>
         <source>%1 (%2 blocks)</source>
-<<<<<<< HEAD
-        <translation>%1 (%2 блокова)</translation>
-=======
         <translation type="unfinished">%1 (%2 блокова)</translation>
->>>>>>> 5ed36332
     </message>
     <message>
         <source>Cr&amp;eate Unsigned</source>
@@ -2500,11 +2206,7 @@
     </message>
     <message>
         <source>Creates a Partially Signed Qtum Transaction (PSBT) for use with e.g. an offline %1 wallet, or a PSBT-compatible hardware wallet.</source>
-<<<<<<< HEAD
-        <translation>Креира делимично потписану Биткоин трансакцију (PSBT) за коришћење са нпр. офлајн %1 новчаником, или PSBT компатибилним хардверским новчаником. </translation>
-=======
         <translation type="unfinished">Креира делимично потписану Биткоин трансакцију (PSBT) за коришћење са нпр. офлајн %1 новчаником, или PSBT компатибилним хардверским новчаником. </translation>
->>>>>>> 5ed36332
     </message>
     <message>
         <source> from wallet '%1'</source>
@@ -2612,11 +2314,7 @@
     </message>
     <message>
         <source>Warning: Invalid Qtum address</source>
-<<<<<<< HEAD
-        <translation>Упозорење: Неважећа Биткоин адреса</translation>
-=======
         <translation type="unfinished">Упозорење: Неважећа Биткоин адреса</translation>
->>>>>>> 5ed36332
     </message>
     <message>
         <source>Warning: Unknown change address</source>
@@ -2655,15 +2353,7 @@
     </message>
     <message>
         <source>The Qtum address to send the payment to</source>
-<<<<<<< HEAD
-        <translation>Биткоин адреса на коју се шаље уплата</translation>
-    </message>
-    <message>
-        <source>Alt+A</source>
-        <translation>Alt+A</translation>
-=======
         <translation type="unfinished">Биткоин адреса на коју се шаље уплата</translation>
->>>>>>> 5ed36332
     </message>
     <message>
         <source>Paste address from clipboard</source>
@@ -2679,11 +2369,7 @@
     </message>
     <message>
         <source>The fee will be deducted from the amount being sent. The recipient will receive less qtums than you enter in the amount field. If multiple recipients are selected, the fee is split equally.</source>
-<<<<<<< HEAD
-        <translation>Провизија ће бити одузета од износа који је послат. Примаоц ће добити мање биткоина него што је унесено у поље за износ. Уколико је одабрано више примаоца, провизија се дели равномерно.</translation>
-=======
         <translation type="unfinished">Провизија ће бити одузета од износа који је послат. Примаоц ће добити мање биткоина него што је унесено у поље за износ. Уколико је одабрано више примаоца, провизија се дели равномерно.</translation>
->>>>>>> 5ed36332
     </message>
     <message>
         <source>S&amp;ubtract fee from amount</source>
@@ -2711,11 +2397,7 @@
     </message>
     <message>
         <source>A message that was attached to the qtum: URI which will be stored with the transaction for your reference. Note: This message will not be sent over the Qtum network.</source>
-<<<<<<< HEAD
-        <translation>Порука која је приложена биткоину: URI која ће бити сачувана уз трансакцију ради референце. Напомена: Ова порука се шаље преко Биткоин мреже.</translation>
-=======
         <translation type="unfinished">Порука која је приложена биткоину: URI која ће бити сачувана уз трансакцију ради референце. Напомена: Ова порука се шаље преко Биткоин мреже.</translation>
->>>>>>> 5ed36332
     </message>
     <message>
         <source>Pay To:</source>
@@ -2734,19 +2416,11 @@
     </message>
     <message>
         <source>You can sign messages/agreements with your addresses to prove you can receive qtums sent to them. Be careful not to sign anything vague or random, as phishing attacks may try to trick you into signing your identity over to them. Only sign fully-detailed statements you agree to.</source>
-<<<<<<< HEAD
-        <translation>Можете потписати поруку/споразум са вашом адресом да би сте доказали да можете примити биткоин послат ка њима. Будите опрезни да не потписујете ништа нејасно или случајно, јер се може десити напад крађе идентитета, да потпишете ваш идентитет нападачу. Потпишите само потпуно детаљне изјаве са којима се слажете.</translation>
-    </message>
-    <message>
-        <source>The Qtum address to sign the message with</source>
-        <translation>Биткоин адреса са којом ћете потписати поруку</translation>
-=======
         <translation type="unfinished">Можете потписати поруку/споразум са вашом адресом да би сте доказали да можете примити биткоин послат ка њима. Будите опрезни да не потписујете ништа нејасно или случајно, јер се може десити напад крађе идентитета, да потпишете ваш идентитет нападачу. Потпишите само потпуно детаљне изјаве са којима се слажете.</translation>
     </message>
     <message>
         <source>The Qtum address to sign the message with</source>
         <translation type="unfinished">Биткоин адреса са којом ћете потписати поруку</translation>
->>>>>>> 5ed36332
     </message>
     <message>
         <source>Choose previously used address</source>
@@ -2794,11 +2468,7 @@
     </message>
     <message>
         <source>The Qtum address the message was signed with</source>
-<<<<<<< HEAD
-        <translation>Биткоин адреса са којом је потписана порука</translation>
-=======
         <translation type="unfinished">Биткоин адреса са којом је потписана порука</translation>
->>>>>>> 5ed36332
     </message>
     <message>
         <source>The signed message to verify</source>
@@ -3308,11 +2978,7 @@
     </message>
     <message>
         <source>Current fee:</source>
-<<<<<<< HEAD
-        <translation>Тренутна провизија:</translation>
-=======
         <translation type="unfinished">Тренутна провизија:</translation>
->>>>>>> 5ed36332
     </message>
     <message>
         <source>Increase:</source>
@@ -3320,11 +2986,7 @@
     </message>
     <message>
         <source>New fee:</source>
-<<<<<<< HEAD
-        <translation>Нова провизија:</translation>
-=======
         <translation type="unfinished">Нова провизија:</translation>
->>>>>>> 5ed36332
     </message>
     <message>
         <source>Confirm fee bump</source>
@@ -3478,11 +3140,7 @@
     </message>
     <message>
         <source>This is the transaction fee you may discard if change is smaller than dust at this level</source>
-<<<<<<< HEAD
-        <translation>Ову провизију можете обрисати уколико је кусур мањи од нивоа прашине</translation>
-=======
         <translation type="unfinished">Ову провизију можете обрисати уколико је кусур мањи од нивоа прашине</translation>
->>>>>>> 5ed36332
     </message>
     <message>
         <source>This is the transaction fee you may pay when fee estimates are not available.</source>
@@ -3749,17 +3407,12 @@
         <translation type="unfinished">Није могуће повезати %s на овом рачунару (веза враћа грешку %s)</translation>
     </message>
     <message>
-<<<<<<< HEAD
-        <source>Starting network threads...</source>
-        <translation>Покретање мрежних тема...</translation>
-=======
         <source>Unable to bind to %s on this computer. %s is probably already running.</source>
         <translation type="unfinished">Није могуће повезивање са %s на овом рачунару. %s је вероватно већ покренут.</translation>
     </message>
     <message>
         <source>Unable to create the PID file '%s': %s</source>
         <translation type="unfinished">Стварање PID документа '%s': %s није могуће</translation>
->>>>>>> 5ed36332
     </message>
     <message>
         <source>Unable to generate initial keys</source>
