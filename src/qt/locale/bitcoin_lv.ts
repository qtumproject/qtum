<TS version="2.1" language="lv">
<context>
    <name>AddressBookPage</name>
    <message>
        <source>Right-click to edit address or label</source>
        <translation type="unfinished">Spiediet labo peles klikšķi, lai labotu adresi vai birku</translation>
    </message>
    <message>
        <source>Create a new address</source>
        <translation type="unfinished">Izveidot jaunu adresi</translation>
    </message>
    <message>
        <source>&amp;New</source>
        <translation type="unfinished">&amp;Jauns</translation>
    </message>
    <message>
        <source>Copy the currently selected address to the system clipboard</source>
        <translation type="unfinished">Kopēt iezīmēto adresi uz starpliktuvi</translation>
    </message>
    <message>
        <source>&amp;Copy</source>
        <translation type="unfinished">&amp;Kopēt</translation>
    </message>
    <message>
        <source>C&amp;lose</source>
        <translation type="unfinished">&amp;Aizvērt</translation>
    </message>
    <message>
        <source>Delete the currently selected address from the list</source>
        <translation type="unfinished">Izdzēst iezīmētās adreses no saraksta</translation>
    </message>
    <message>
        <source>Enter address or label to search</source>
        <translation type="unfinished">Ierakstiet meklējamo nosaukumu vai adresi</translation>
    </message>
    <message>
        <source>Export the data in the current tab to a file</source>
        <translation type="unfinished">Datus no tekošā ieliktņa eksportēt uz failu</translation>
    </message>
    <message>
        <source>&amp;Export</source>
        <translation type="unfinished">&amp;Eksportēt</translation>
    </message>
    <message>
        <source>&amp;Delete</source>
        <translation type="unfinished">&amp;Dzēst</translation>
    </message>
    <message>
        <source>Choose the address to send coins to</source>
        <translation type="unfinished">Izvēlies adresi uz kuru sūtīt qtums</translation>
    </message>
    <message>
        <source>Choose the address to receive coins with</source>
        <translation type="unfinished">Izvēlies adresi ar kuru saņemt qtums</translation>
    </message>
    <message>
        <source>C&amp;hoose</source>
        <translation type="unfinished">Izvēlēties</translation>
    </message>
    <message>
<<<<<<< HEAD
        <source>Sending addresses</source>
        <translation type="unfinished">Adrešu nosūtīšana</translation>
    </message>
    <message>
        <source>Receiving addresses</source>
        <translation type="unfinished">Adrešu saņemšana</translation>
    </message>
    <message>
        <source>These are your Qtum addresses for sending payments. Always check the amount and the receiving address before sending coins.</source>
        <translation type="unfinished">Šīs ir jūsu Qtum adreses, kuras izmantojamas maksājumu veikšanai. Vienmēr pārbaudiet summu un saņēmēja adresi pirms monētu nosūtīšanas.</translation>
   </message>
=======
        <source>These are your Qtum addresses for sending payments. Always check the amount and the receiving address before sending coins.</source>
        <translation type="unfinished">Šīs ir jūsu Qtum adreses, kuras izmantojamas maksājumu veikšanai. Vienmēr pārbaudiet summu un saņēmēja adresi pirms monētu nosūtīšanas.</translation>
    </message>
>>>>>>> 86d0551a
    <message>
        <source>&amp;Copy Address</source>
        <translation type="unfinished">&amp;Kopēt adresi</translation>
    </message>
    <message>
        <source>Copy &amp;Label</source>
        <translation type="unfinished">Kopēt &amp;Marķējumu</translation>
    </message>
    <message>
        <source>&amp;Edit</source>
        <translation type="unfinished">&amp;Rediģēt</translation>
    </message>
    <message>
        <source>Export Address List</source>
        <translation type="unfinished">Eksportēt Adrešu Sarakstu</translation>
    </message>
    <message>
        <source>There was an error trying to save the address list to %1. Please try again.</source>
        <extracomment>An error message. %1 is a stand-in argument for the name of the file we attempted to save to.</extracomment>
        <translation type="unfinished">Mēģinot saglabāt adrešu sarakstu %1 radās kļūda. Lūdzu mēģiniet vēlreiz.</translation>
    </message>
    <message>
        <source>Exporting Failed</source>
        <translation type="unfinished">Eksportēšana Neizdevās</translation>
    </message>
</context>
<context>
    <name>AddressTableModel</name>
    <message>
        <source>Label</source>
        <translation type="unfinished">Nosaukums</translation>
    </message>
    <message>
        <source>Address</source>
        <translation type="unfinished">Adrese</translation>
    </message>
    <message>
        <source>(no label)</source>
        <translation type="unfinished">(bez nosaukuma)</translation>
    </message>
</context>
<context>
    <name>AskPassphraseDialog</name>
    <message>
        <source>Passphrase Dialog</source>
        <translation type="unfinished">Paroles dialogs</translation>
    </message>
    <message>
        <source>Enter passphrase</source>
        <translation type="unfinished">Ierakstiet paroli</translation>
    </message>
    <message>
        <source>New passphrase</source>
        <translation type="unfinished">Jauna parole</translation>
    </message>
    <message>
        <source>Repeat new passphrase</source>
        <translation type="unfinished">Ievadiet jauno paroli vēlreiz</translation>
    </message>
    <message>
        <source>Show passphrase</source>
        <translation type="unfinished">Rādīt paroli</translation>
    </message>
    <message>
        <source>Encrypt wallet</source>
        <translation type="unfinished">Šifrēt maciņu</translation>
    </message>
    <message>
        <source>This operation needs your wallet passphrase to unlock the wallet.</source>
        <translation type="unfinished">Lai veiktu šo darbību, nepieciešama jūsu maciņa slepenā frāze maciņa atvēršanai.</translation>
    </message>
    <message>
        <source>Unlock wallet</source>
        <translation type="unfinished">Atslēgt maciņu</translation>
    </message>
    <message>
        <source>Change passphrase</source>
        <translation type="unfinished">Mainīt paroli</translation>
    </message>
    <message>
        <source>Confirm wallet encryption</source>
        <translation type="unfinished">Apstiprināt maciņa šifrēšanu</translation>
    </message>
    <message>
        <source>Warning: If you encrypt your wallet and lose your passphrase, you will &lt;b&gt;LOSE ALL OF YOUR QTUMS&lt;/b&gt;!</source>
        <translation type="unfinished">Brīdinājums: Šifrējot Jūsu maciņu, gadījumā ja aizmirsīsiet savu paroli, Jūs NEATGRIEZENISKI ZAUDĒSIET VISUS SAVUS "BITKOINUS"!</translation>
    </message>
    <message>
        <source>Are you sure you wish to encrypt your wallet?</source>
        <translation type="unfinished">Vai tu tiešām vēlies šifrēt savu maciņu?</translation>
    </message>
    <message>
        <source>Wallet encrypted</source>
        <translation type="unfinished">Maciņš šifrēts</translation>
    </message>
    <message>
        <source>Enter the new passphrase for the wallet.&lt;br/&gt;Please use a passphrase of &lt;b&gt;ten or more random characters&lt;/b&gt;, or &lt;b&gt;eight or more words&lt;/b&gt;.</source>
        <translation type="unfinished">Ievadiet savu paroli Jūsu maciņam, lūdzu lietojiet vismaz desmit simbolus, astoņus vai vairāk vārdus.</translation>
    </message>
    <message>
        <source>Enter the old passphrase and new passphrase for the wallet.</source>
        <translation type="unfinished">Ievadiet veco un jauno paroli Jūsu maciņam</translation>
    </message>
    <message>
        <source>Wallet to be encrypted</source>
        <translation type="unfinished">Maciņu nepieciešams šifrēt.</translation>
    </message>
    <message>
        <source>Your wallet is now encrypted. </source>
        <translation type="unfinished">Maciņš tagad šifrēts</translation>
    </message>
    <message>
        <source>Wallet encryption failed</source>
        <translation type="unfinished">Maciņa šifrēšana neizdevās</translation>
    </message>
    <message>
        <source>The supplied passphrases do not match.</source>
        <translation type="unfinished">Ievadītās paroles nav vienādas.</translation>
    </message>
    <message>
        <source>Wallet unlock failed</source>
        <translation type="unfinished">Maciņa atslēgšana neizdevās</translation>
    </message>
    <message>
        <source>Warning: The Caps Lock key is on!</source>
        <translation type="unfinished">Uzmanību! Caps Lock uz klavietūras ir ieslēgts!</translation>
    </message>
</context>
<context>
    <name>QObject</name>
    <message>
        <source>unknown</source>
        <translation type="unfinished">nav zināms</translation>
    </message>
    <message>
        <source>Amount</source>
        <translation type="unfinished">Daudzums</translation>
    </message>
    <message>
        <source>%1 h</source>
        <translation type="unfinished">%1 st</translation>
    </message>
    <message numerus="yes">
        <source>%n second(s)</source>
        <translation type="unfinished">
            <numerusform />
            <numerusform />
            <numerusform />
        </translation>
    </message>
    <message numerus="yes">
        <source>%n minute(s)</source>
        <translation type="unfinished">
            <numerusform />
            <numerusform />
            <numerusform />
        </translation>
    </message>
    <message numerus="yes">
        <source>%n hour(s)</source>
        <translation type="unfinished">
            <numerusform />
            <numerusform />
            <numerusform />
        </translation>
    </message>
    <message numerus="yes">
        <source>%n day(s)</source>
        <translation type="unfinished">
            <numerusform />
            <numerusform />
            <numerusform />
        </translation>
    </message>
    <message numerus="yes">
        <source>%n week(s)</source>
        <translation type="unfinished">
            <numerusform />
            <numerusform />
            <numerusform />
        </translation>
    </message>
    <message>
        <source>%1 and %2</source>
        <translation type="unfinished">%1 un %2</translation>
    </message>
    <message numerus="yes">
        <source>%n year(s)</source>
        <translation type="unfinished">
            <numerusform />
            <numerusform />
            <numerusform />
        </translation>
    </message>
    </context>
<context>
    <name>BitcoinGUI</name>
    <message>
        <source>&amp;Overview</source>
        <translation type="unfinished">&amp;Pārskats</translation>
    </message>
    <message>
        <source>Show general overview of wallet</source>
        <translation type="unfinished">Rādīt vispārēju maciņa pārskatu</translation>
    </message>
    <message>
        <source>&amp;Transactions</source>
        <translation type="unfinished">&amp;Transakcijas</translation>
    </message>
    <message>
        <source>Browse transaction history</source>
        <translation type="unfinished">Skatīt transakciju vēsturi</translation>
    </message>
    <message>
        <source>E&amp;xit</source>
        <translation type="unfinished">&amp;Iziet</translation>
    </message>
    <message>
        <source>Quit application</source>
        <translation type="unfinished">Aizvērt programmu</translation>
    </message>
    <message>
        <source>&amp;About %1</source>
        <translation type="unfinished">&amp;Par %1</translation>
    </message>
    <message>
        <source>About &amp;Qt</source>
        <translation type="unfinished">Par &amp;Qt</translation>
    </message>
    <message>
        <source>Show information about Qt</source>
        <translation type="unfinished">Parādīt informāciju par Qt</translation>
    </message>
    <message>
        <source>Create a new wallet</source>
        <translation type="unfinished">Izveidot jaunu maciņu</translation>
    </message>
    <message>
        <source>Wallet:</source>
        <translation type="unfinished">Maciņš:</translation>
    </message>
    <message>
        <source>Send coins to a Qtum address</source>
        <translation type="unfinished">Nosūtīt bitkoinus uz Qtum adresi</translation>
<<<<<<< HEAD
   </message>
=======
    </message>
>>>>>>> 86d0551a
    <message>
        <source>Backup wallet to another location</source>
        <translation type="unfinished">Izveidot maciņa rezerves kopiju citur</translation>
    </message>
    <message>
        <source>Change the passphrase used for wallet encryption</source>
        <translation type="unfinished">Mainīt maciņa šifrēšanas paroli</translation>
    </message>
    <message>
        <source>&amp;Send</source>
        <translation type="unfinished">&amp;Sūtīt</translation>
    </message>
    <message>
        <source>&amp;Receive</source>
        <translation type="unfinished">&amp;Saņemt</translation>
    </message>
    <message>
        <source>&amp;Options…</source>
        <translation type="unfinished">&amp;Opcijas...</translation>
    </message>
    <message>
        <source>Encrypt the private keys that belong to your wallet</source>
        <translation type="unfinished">Šifrēt privātās atslēgas kuras pieder tavam maciņam</translation>
    </message>
    <message>
        <source>Sign messages with your Qtum addresses to prove you own them</source>
        <translation type="unfinished">Parakstīt ziņojumus ar savām Qtum adresēm lai pierādītu ka tās pieder tev</translation>
<<<<<<< HEAD
   </message>
=======
    </message>
>>>>>>> 86d0551a
    <message>
        <source>Verify messages to ensure they were signed with specified Qtum addresses</source>
        <translation type="unfinished">Pārbaudīt ziņojumus lai pārliecinātos, ka tie tika parakstīti ar norādītajām Qtum adresēm</translation>
    </message>
    <message>
        <source>&amp;File</source>
        <translation type="unfinished">&amp;Fails</translation>
    </message>
    <message>
        <source>&amp;Settings</source>
        <translation type="unfinished">&amp;Uzstādījumi</translation>
    </message>
    <message>
        <source>&amp;Help</source>
        <translation type="unfinished">&amp;Palīdzība</translation>
    </message>
    <message>
        <source>Tabs toolbar</source>
        <translation type="unfinished">Ciļņu rīkjosla</translation>
    </message>
    <message>
        <source>Synchronizing with network…</source>
        <translation type="unfinished">Sinhronizē ar tīklu</translation>
    </message>
    <message>
        <source>Request payments (generates QR codes and qtum: URIs)</source>
        <translation type="unfinished">Pieprasīt maksājumus (izveido QR kodu un qtum: URIs)</translation>
    </message>
    <message>
        <source>&amp;Command-line options</source>
        <translation type="unfinished">&amp;Komandrindas iespējas</translation>
    </message>
    <message numerus="yes">
        <source>Processed %n block(s) of transaction history.</source>
        <translation type="unfinished">
            <numerusform />
            <numerusform />
            <numerusform />
        </translation>
    </message>
    <message>
        <source>%1 behind</source>
        <translation type="unfinished">%1 aizmugurē</translation>
    </message>
    <message>
        <source>Transactions after this will not yet be visible.</source>
        <translation type="unfinished">Transakcijas pēc šī vel nebūs redzamas</translation>
    </message>
    <message>
        <source>Error</source>
        <translation type="unfinished">Kļūda</translation>
    </message>
    <message>
        <source>Warning</source>
        <translation type="unfinished">Brīdinājums</translation>
    </message>
    <message>
        <source>Information</source>
        <translation type="unfinished">Informācija</translation>
    </message>
    <message>
        <source>Up to date</source>
        <translation type="unfinished">Sinhronizēts</translation>
    </message>
    <message>
        <source>&amp;Window</source>
        <translation type="unfinished">&amp;Logs</translation>
    </message>
    <message numerus="yes">
<<<<<<< HEAD
        <source>%n active connection(s) to Qtum network.</source> 
=======
        <source>%n active connection(s) to Qtum network.</source>
>>>>>>> 86d0551a
        <extracomment>A substring of the tooltip.</extracomment>
        <translation type="unfinished">
            <numerusform />
            <numerusform />
            <numerusform />
        </translation>
    </message>
    <message>
        <source>Sent transaction</source>
        <translation type="unfinished">Transakcija nosūtīta</translation>
    </message>
    <message>
        <source>Incoming transaction</source>
        <translation type="unfinished">Ienākoša transakcija</translation>
    </message>
    <message>
        <source>Wallet is &lt;b&gt;encrypted&lt;/b&gt; and currently &lt;b&gt;unlocked&lt;/b&gt;</source>
        <translation type="unfinished">Maciņš ir &lt;b&gt;šifrēts&lt;/b&gt; un pašlaik &lt;b&gt;atslēgts&lt;/b&gt;</translation>
    </message>
    <message>
        <source>Wallet is &lt;b&gt;encrypted&lt;/b&gt; and currently &lt;b&gt;locked&lt;/b&gt;</source>
        <translation type="unfinished">Maciņš ir &lt;b&gt;šifrēts&lt;/b&gt; un pašlaik &lt;b&gt;slēgts&lt;/b&gt;</translation>
    </message>
    </context>
<context>
    <name>CoinControlDialog</name>
    <message>
        <source>Quantity:</source>
        <translation type="unfinished">Daudzums:</translation>
    </message>
    <message>
        <source>Bytes:</source>
        <translation type="unfinished">Baiti:</translation>
    </message>
    <message>
        <source>Amount:</source>
        <translation type="unfinished">Daudzums:</translation>
    </message>
    <message>
        <source>Fee:</source>
        <translation type="unfinished">Maksa:</translation>
    </message>
    <message>
        <source>After Fee:</source>
        <translation type="unfinished">Pēc Maksas:</translation>
    </message>
    <message>
        <source>Change:</source>
        <translation type="unfinished">Atlikums:</translation>
    </message>
    <message>
        <source>(un)select all</source>
        <translation type="unfinished">iezīmēt visus</translation>
    </message>
    <message>
        <source>Tree mode</source>
        <translation type="unfinished">Koka režīms</translation>
    </message>
    <message>
        <source>List mode</source>
        <translation type="unfinished">Saraksta režīms</translation>
    </message>
    <message>
        <source>Amount</source>
        <translation type="unfinished">Daudzums</translation>
    </message>
    <message>
        <source>Date</source>
        <translation type="unfinished">Datums</translation>
    </message>
    <message>
        <source>Confirmations</source>
        <translation type="unfinished">Apstiprinājumi</translation>
    </message>
    <message>
        <source>Confirmed</source>
        <translation type="unfinished">Apstiprināts</translation>
    </message>
    <message>
        <source>(no label)</source>
        <translation type="unfinished">(bez nosaukuma)</translation>
    </message>
    </context>
<context>
    <name>CreateWalletDialog</name>
    <message>
        <source>Wallet</source>
        <translation type="unfinished">Maciņš</translation>
    </message>
    </context>
<context>
    <name>EditAddressDialog</name>
    <message>
        <source>Edit Address</source>
        <translation type="unfinished">Mainīt adrese</translation>
    </message>
    <message>
        <source>&amp;Label</source>
        <translation type="unfinished">&amp;Nosaukums</translation>
    </message>
    <message>
        <source>&amp;Address</source>
        <translation type="unfinished">&amp;Adrese</translation>
    </message>
    </context>
<context>
    <name>FreespaceChecker</name>
    <message>
        <source>A new data directory will be created.</source>
        <translation type="unfinished">Tiks izveidota jauna datu mape.</translation>
    </message>
    <message>
        <source>name</source>
        <translation type="unfinished">vārds</translation>
    </message>
    <message>
        <source>Path already exists, and is not a directory.</source>
        <translation type="unfinished">Šāds ceļš jau pastāv un tā nav mape.</translation>
    </message>
    <message>
        <source>Cannot create data directory here.</source>
        <translation type="unfinished">Šeit nevar izveidot datu mapi.</translation>
    </message>
</context>
<context>
    <name>Intro</name>
    <message numerus="yes">
        <source>%n GB of space available</source>
        <translation type="unfinished">
            <numerusform />
            <numerusform />
            <numerusform />
        </translation>
    </message>
    <message numerus="yes">
        <source>(of %n GB needed)</source>
        <translation type="unfinished">
            <numerusform />
            <numerusform />
            <numerusform />
        </translation>
    </message>
    <message numerus="yes">
        <source>(%n GB needed for full chain)</source>
        <translation type="unfinished">
            <numerusform />
            <numerusform />
            <numerusform />
        </translation>
    </message>
    <message numerus="yes">
        <source>(sufficient to restore backups %n day(s) old)</source>
        <extracomment>Explanatory text on the capability of the current prune target.</extracomment>
        <translation type="unfinished">
            <numerusform />
            <numerusform />
            <numerusform />
        </translation>
    </message>
    <message>
        <source>Error</source>
        <translation type="unfinished">Kļūda</translation>
    </message>
    <message>
        <source>Welcome</source>
        <translation type="unfinished">Sveiciens</translation>
    </message>
    <message>
        <source>Use the default data directory</source>
        <translation type="unfinished">Izmantot noklusēto datu mapi</translation>
    </message>
    <message>
        <source>Use a custom data directory:</source>
        <translation type="unfinished">Izmantot pielāgotu datu mapi:</translation>
    </message>
</context>
<context>
    <name>HelpMessageDialog</name>
    <message>
        <source>version</source>
        <translation type="unfinished">versija</translation>
    </message>
    <message>
        <source>Command-line options</source>
        <translation type="unfinished">Komandrindas iespējas</translation>
    </message>
</context>
<context>
    <name>ShutdownWindow</name>
    <message>
        <source>Do not shut down the computer until this window disappears.</source>
        <translation type="unfinished">Neizslēdziet datoru kamēr šis logs nepazūd.</translation>
    </message>
</context>
<context>
    <name>ModalOverlay</name>
    <message>
        <source>Form</source>
        <translation type="unfinished">Forma</translation>
    </message>
    <message>
        <source>Last block time</source>
        <translation type="unfinished">Pēdējā bloka laiks</translation>
    </message>
    </context>
<context>
    <name>OpenURIDialog</name>
    <message>
        <source>Paste address from clipboard</source>
        <extracomment>Tooltip text for button that allows you to paste an address that is in your clipboard.</extracomment>
        <translation type="unfinished">ielīmēt adresi no starpliktuves</translation>
    </message>
</context>
<context>
    <name>OptionsDialog</name>
    <message>
        <source>Options</source>
        <translation type="unfinished">Iespējas</translation>
    </message>
    <message>
        <source>&amp;Main</source>
        <translation type="unfinished">&amp;Galvenais</translation>
    </message>
    <message>
        <source>Size of &amp;database cache</source>
        <translation type="unfinished">&amp;Datubāzes kešatmiņas izmērs</translation>
    </message>
    <message>
        <source>Number of script &amp;verification threads</source>
        <translation type="unfinished">Skriptu &amp;pārbaudes pavedienu skaits</translation>
    </message>
    <message>
        <source>IP address of the proxy (e.g. IPv4: 127.0.0.1 / IPv6: ::1)</source>
        <translation type="unfinished">Starpniekservera IP adrese (piem. IPv4: 127.0.0.1 / IPv6: ::1)</translation>
    </message>
    <message>
        <source>Minimize instead of exit the application when the window is closed. When this option is enabled, the application will be closed only after selecting Exit in the menu.</source>
        <translation type="unfinished">Minimizēt nevis aizvērt aplikāciju, kad logs tiek aizvērts. Kad šī iespēja ir ieslēgta, aplikācija tiks aizvērta, izvēloties Aizvērt izvēlnē.</translation>
    </message>
    <message>
        <source>Reset all client options to default.</source>
        <translation type="unfinished">Atiestatīt visus klienta iestatījumus uz noklusējumu.</translation>
    </message>
    <message>
        <source>&amp;Reset Options</source>
        <translation type="unfinished">&amp;Atiestatīt Iestatījumus.</translation>
    </message>
    <message>
        <source>&amp;Network</source>
        <translation type="unfinished">&amp;Tīkls</translation>
    </message>
    <message>
        <source>W&amp;allet</source>
        <translation type="unfinished">&amp;Maciņš</translation>
    </message>
    <message>
        <source>Expert</source>
        <translation type="unfinished">Eksperts</translation>
    </message>
    <message>
        <source>Enable coin &amp;control features</source>
        <translation type="unfinished">Ieslēgt qtum &amp;kontroles funkcijas</translation>
    </message>
    <message>
        <source>&amp;Spend unconfirmed change</source>
        <translation type="unfinished">&amp;Tērēt neapstiprinātu atlikumu</translation>
    </message>
    <message>
<<<<<<< HEAD
        <source>Automatically open the qtum client port on the router. This only works when your router supports UPnP and it is enabled.</source>
        <translation type="unfinished">Uz rūtera automātiski atvērt qtum klienta portu. Tas strādā tikai tad, ja rūteris atbalsta UPnP un tas ir ieslēgts.</translation>
=======
        <source>Automatically open the Qtum client port on the router. This only works when your router supports UPnP and it is enabled.</source>
        <translation type="unfinished">Uz rūtera automātiski atvērt Qtum klienta portu. Tas strādā tikai tad, ja rūteris atbalsta UPnP un tas ir ieslēgts.</translation>
>>>>>>> 86d0551a
    </message>
    <message>
        <source>Map port using &amp;UPnP</source>
        <translation type="unfinished">Kartēt portu, izmantojot &amp;UPnP</translation>
    </message>
    <message>
        <source>Proxy &amp;IP:</source>
        <translation type="unfinished">Starpniekservera &amp;IP:</translation>
    </message>
    <message>
        <source>&amp;Port:</source>
        <translation type="unfinished">&amp;Ports:</translation>
    </message>
    <message>
        <source>Port of the proxy (e.g. 9050)</source>
        <translation type="unfinished">Starpniekservera ports (piem. 9050)</translation>
    </message>
    <message>
        <source>&amp;Window</source>
        <translation type="unfinished">&amp;Logs</translation>
    </message>
    <message>
        <source>Show only a tray icon after minimizing the window.</source>
        <translation type="unfinished">Pēc loga minimizācijas rādīt tikai ikonu sistēmas teknē.</translation>
    </message>
    <message>
        <source>&amp;Minimize to the tray instead of the taskbar</source>
        <translation type="unfinished">&amp;Minimizēt uz sistēmas tekni, nevis rīkjoslu</translation>
    </message>
    <message>
        <source>M&amp;inimize on close</source>
        <translation type="unfinished">M&amp;inimizēt aizverot</translation>
    </message>
    <message>
        <source>&amp;Display</source>
        <translation type="unfinished">&amp;Izskats</translation>
    </message>
    <message>
        <source>User Interface &amp;language:</source>
        <translation type="unfinished">Lietotāja interfeiss un &amp;valoda:</translation>
    </message>
    <message>
        <source>&amp;Unit to show amounts in:</source>
        <translation type="unfinished">&amp;Vienības, kurās attēlot daudzumus:</translation>
    </message>
    <message>
        <source>Choose the default subdivision unit to show in the interface and when sending coins.</source>
        <translation type="unfinished">Izvēlēties dalījuma vienību pēc noklusēšanas, ko izmantot interfeisā un nosūtot bitkoinus.</translation>
    </message>
    <message>
        <source>Whether to show coin control features or not.</source>
<<<<<<< HEAD
        <translation type="unfinished">Vai rādīt qtum kontroles funkcijas vai nē.</translation>
=======
        <translation type="unfinished">Vai rādīt Qtum kontroles funkcijas vai nē.</translation>
>>>>>>> 86d0551a
    </message>
    <message>
        <source>&amp;OK</source>
        <translation type="unfinished">&amp;Labi</translation>
    </message>
    <message>
        <source>&amp;Cancel</source>
        <translation type="unfinished">&amp;Atcelt</translation>
    </message>
    <message>
        <source>default</source>
        <translation type="unfinished">pēc noklusēšanas</translation>
    </message>
    <message>
        <source>none</source>
        <translation type="unfinished">neviena</translation>
    </message>
    <message>
        <source>Confirm options reset</source>
        <extracomment>Window title text of pop-up window shown when the user has chosen to reset options.</extracomment>
        <translation type="unfinished">Apstiprināt iestatījumu atiestatīšanu</translation>
    </message>
    <message>
        <source>Configuration options</source>
        <extracomment>Window title text of pop-up box that allows opening up of configuration file.</extracomment>
        <translation type="unfinished">Konfigurāciju Opcijas</translation>
    </message>
    <message>
        <source>Error</source>
        <translation type="unfinished">Kļūda</translation>
    </message>
    <message>
        <source>The supplied proxy address is invalid.</source>
        <translation type="unfinished">Norādītā starpniekservera adrese nav derīga.</translation>
    </message>
</context>
<context>
    <name>OverviewPage</name>
    <message>
        <source>Form</source>
        <translation type="unfinished">Forma</translation>
    </message>
    <message>
        <source>The displayed information may be out of date. Your wallet automatically synchronizes with the Qtum network after a connection is established, but this process has not completed yet.</source>
        <translation type="unfinished">Attēlotā informācija var būt novecojusi. Jūsu maciņš pēc savienojuma izveides automātiski sinhronizējas ar Qtum tīklu, taču šis process vēl nav beidzies.</translation>
    </message>
    <message>
        <source>Available:</source>
        <translation type="unfinished">Pieejams:</translation>
    </message>
    <message>
        <source>Your current spendable balance</source>
        <translation type="unfinished">Tava pašreizējā tērējamā bilance</translation>
    </message>
    <message>
        <source>Pending:</source>
        <translation type="unfinished">Neizšķirts:</translation>
    </message>
    <message>
        <source>Total of transactions that have yet to be confirmed, and do not yet count toward the spendable balance</source>
        <translation type="unfinished">Kopējā apstiprināmo transakciju vērtība, vēl nav ieskaitīta tērējamajā bilancē</translation>
    </message>
    <message>
        <source>Immature:</source>
        <translation type="unfinished">Nenobriedušu:</translation>
    </message>
    <message>
        <source>Total:</source>
        <translation type="unfinished">Kopsumma:</translation>
    </message>
    <message>
        <source>Your current total balance</source>
        <translation type="unfinished">Jūsu kopējā tekošā bilance</translation>
    </message>
    <message>
        <source>Spendable:</source>
        <translation type="unfinished">Iztērējams:</translation>
    </message>
    <message>
        <source>Recent transactions</source>
        <translation type="unfinished">Nesenās transakcijas</translation>
    </message>
    </context>
<context>
    <name>PSBTOperationsDialog</name>
    <message>
        <source>Copy to Clipboard</source>
        <translation type="unfinished">Nokopēt</translation>
    </message>
    <message>
        <source>Save…</source>
        <translation type="unfinished">Saglabāt...</translation>
    </message>
    <message>
        <source>Close</source>
        <translation type="unfinished">Aiztaisīt</translation>
    </message>
    </context>
<context>
    <name>PeerTableModel</name>
    <message>
        <source>Address</source>
        <extracomment>Title of Peers Table column which contains the IP/Onion/I2P address of the connected peer.</extracomment>
        <translation type="unfinished">Adrese</translation>
    </message>
    <message>
        <source>Network</source>
        <extracomment>Title of Peers Table column which states the network the peer connected through.</extracomment>
        <translation type="unfinished">Tīkls</translation>
    </message>
    </context>
<context>
    <name>RPCConsole</name>
    <message>
        <source>Client version</source>
        <translation type="unfinished">Klienta versija</translation>
    </message>
    <message>
        <source>&amp;Information</source>
        <translation type="unfinished">&amp;Informācija</translation>
    </message>
    <message>
        <source>General</source>
        <translation type="unfinished">Vispārējs</translation>
    </message>
    <message>
        <source>Startup time</source>
        <translation type="unfinished">Sākuma laiks</translation>
    </message>
    <message>
        <source>Network</source>
        <translation type="unfinished">Tīkls</translation>
    </message>
    <message>
        <source>Name</source>
        <translation type="unfinished">Vārds</translation>
    </message>
    <message>
        <source>Number of connections</source>
        <translation type="unfinished">Savienojumu skaits</translation>
    </message>
    <message>
        <source>Block chain</source>
        <translation type="unfinished">Bloku virkne</translation>
    </message>
    <message>
        <source>Last block time</source>
        <translation type="unfinished">Pēdējā bloka laiks</translation>
    </message>
    <message>
        <source>&amp;Open</source>
        <translation type="unfinished">&amp;Atvērt</translation>
    </message>
    <message>
        <source>&amp;Console</source>
        <translation type="unfinished">&amp;Konsole</translation>
    </message>
    <message>
        <source>&amp;Network Traffic</source>
        <translation type="unfinished">&amp;Tīkla Satiksme</translation>
    </message>
    <message>
        <source>Totals</source>
        <translation type="unfinished">Kopsummas</translation>
    </message>
    <message>
        <source>Debug log file</source>
        <translation type="unfinished">Atkļūdošanas žurnāla datne</translation>
    </message>
    <message>
        <source>Clear console</source>
        <translation type="unfinished">Notīrīt konsoli</translation>
    </message>
    <message>
        <source>In:</source>
        <translation type="unfinished">Ie.:</translation>
    </message>
    <message>
        <source>Out:</source>
        <translation type="unfinished">Iz.:</translation>
    </message>
    </context>
<context>
    <name>ReceiveCoinsDialog</name>
    <message>
        <source>&amp;Amount:</source>
        <translation type="unfinished">&amp;Daudzums:</translation>
    </message>
    <message>
        <source>&amp;Label:</source>
        <translation type="unfinished">&amp;Nosaukums:</translation>
    </message>
    <message>
        <source>&amp;Message:</source>
        <translation type="unfinished">&amp;Ziņojums:</translation>
    </message>
    <message>
        <source>Clear all fields of the form.</source>
        <translation type="unfinished">Notīrīt visus laukus formā.</translation>
    </message>
    <message>
        <source>Clear</source>
        <translation type="unfinished">Notīrīt</translation>
    </message>
    <message>
        <source>Requested payments history</source>
        <translation type="unfinished">Pieprasīto maksājumu vēsture</translation>
    </message>
    <message>
        <source>Show the selected request (does the same as double clicking an entry)</source>
        <translation type="unfinished">Parādīt atlasītos pieprasījumus (tas pats, kas dubultklikšķis uz ieraksta)</translation>
    </message>
    <message>
        <source>Show</source>
        <translation type="unfinished">Rādīt</translation>
    </message>
    <message>
        <source>Remove the selected entries from the list</source>
        <translation type="unfinished">Noņemt atlasītos ierakstus no saraksta.</translation>
    </message>
    <message>
        <source>Remove</source>
        <translation type="unfinished">Noņemt</translation>
    </message>
    <message>
        <source>Copy &amp;URI</source>
        <translation type="unfinished">Kopēt &amp;URI</translation>
    </message>
    </context>
<context>
    <name>ReceiveRequestDialog</name>
    <message>
        <source>Amount:</source>
        <translation type="unfinished">Daudzums:</translation>
    </message>
    <message>
        <source>Message:</source>
        <translation type="unfinished">Ziņojums:</translation>
    </message>
    <message>
        <source>Wallet:</source>
        <translation type="unfinished">Maciņš:</translation>
    </message>
    <message>
        <source>Copy &amp;URI</source>
        <translation type="unfinished">Kopēt &amp;URI</translation>
    </message>
    <message>
        <source>Copy &amp;Address</source>
        <translation type="unfinished">Kopēt &amp;Adresi</translation>
    </message>
    </context>
<context>
    <name>RecentRequestsTableModel</name>
    <message>
        <source>Date</source>
        <translation type="unfinished">Datums</translation>
    </message>
    <message>
        <source>Label</source>
        <translation type="unfinished">Nosaukums</translation>
    </message>
    <message>
        <source>(no label)</source>
        <translation type="unfinished">(bez nosaukuma)</translation>
    </message>
    </context>
<context>
    <name>SendCoinsDialog</name>
    <message>
        <source>Send Coins</source>
        <translation type="unfinished">Sūtīt Bitkoinus</translation>
    </message>
    <message>
        <source>Coin Control Features</source>
        <translation type="unfinished">Qtum Kontroles Funkcijas</translation>
    </message>
    <message>
        <source>automatically selected</source>
        <translation type="unfinished">automātiski atlasīts</translation>
    </message>
    <message>
        <source>Insufficient funds!</source>
        <translation type="unfinished">Nepietiekami līdzekļi!</translation>
    </message>
    <message>
        <source>Quantity:</source>
        <translation type="unfinished">Daudzums:</translation>
    </message>
    <message>
        <source>Bytes:</source>
        <translation type="unfinished">Baiti:</translation>
    </message>
    <message>
        <source>Amount:</source>
        <translation type="unfinished">Daudzums:</translation>
    </message>
    <message>
        <source>Fee:</source>
        <translation type="unfinished">Maksa:</translation>
    </message>
    <message>
        <source>After Fee:</source>
        <translation type="unfinished">Pēc Maksas:</translation>
    </message>
    <message>
        <source>Change:</source>
        <translation type="unfinished">Atlikums:</translation>
    </message>
    <message>
        <source>Custom change address</source>
        <translation type="unfinished">Pielāgota atlikuma adrese</translation>
    </message>
    <message>
        <source>Transaction Fee:</source>
        <translation type="unfinished">Transakcijas maksa:</translation>
    </message>
    <message>
        <source>Send to multiple recipients at once</source>
        <translation type="unfinished">Sūtīt vairākiem saņēmējiem uzreiz</translation>
    </message>
    <message>
        <source>Add &amp;Recipient</source>
        <translation type="unfinished">&amp;Pievienot Saņēmēju</translation>
    </message>
    <message>
        <source>Clear all fields of the form.</source>
        <translation type="unfinished">Notīrīt visus laukus formā.</translation>
    </message>
    <message>
        <source>Clear &amp;All</source>
        <translation type="unfinished">&amp;Notīrīt visu</translation>
    </message>
    <message>
        <source>Balance:</source>
        <translation type="unfinished">Bilance:</translation>
    </message>
    <message>
        <source>Confirm the send action</source>
        <translation type="unfinished">Apstiprināt nosūtīšanu</translation>
    </message>
    <message>
        <source>S&amp;end</source>
        <translation type="unfinished">&amp;Sūtīt</translation>
    </message>
    <message>
        <source>Transaction fee</source>
        <translation type="unfinished">Transakcijas maksa</translation>
    </message>
    <message numerus="yes">
        <source>Estimated to begin confirmation within %n block(s).</source>
        <translation type="unfinished">
            <numerusform />
            <numerusform />
            <numerusform />
        </translation>
    </message>
    <message>
        <source>(no label)</source>
        <translation type="unfinished">(bez nosaukuma)</translation>
    </message>
</context>
<context>
    <name>SendCoinsEntry</name>
    <message>
        <source>A&amp;mount:</source>
        <translation type="unfinished">Apjo&amp;ms</translation>
    </message>
    <message>
        <source>Pay &amp;To:</source>
        <translation type="unfinished">&amp;Saņēmējs:</translation>
    </message>
    <message>
        <source>&amp;Label:</source>
        <translation type="unfinished">&amp;Nosaukums:</translation>
    </message>
    <message>
        <source>Choose previously used address</source>
        <translation type="unfinished">Izvēlies iepriekš izmantoto adresi</translation>
    </message>
    <message>
        <source>Paste address from clipboard</source>
        <translation type="unfinished">ielīmēt adresi no starpliktuves</translation>
    </message>
    <message>
        <source>Remove this entry</source>
        <translation type="unfinished">Noņem šo ierakstu</translation>
    </message>
    <message>
        <source>Message:</source>
        <translation type="unfinished">Ziņojums:</translation>
    </message>
    </context>
<context>
    <name>SignVerifyMessageDialog</name>
    <message>
        <source>Signatures - Sign / Verify a Message</source>
        <translation type="unfinished">Paraksti - Parakstīt / Pabaudīt Ziņojumu</translation>
    </message>
    <message>
        <source>&amp;Sign Message</source>
        <translation type="unfinished">Parakstīt &amp;Ziņojumu</translation>
    </message>
    <message>
        <source>Choose previously used address</source>
        <translation type="unfinished">Izvēlies iepriekš izmantoto adresi</translation>
    </message>
    <message>
        <source>Paste address from clipboard</source>
        <translation type="unfinished">ielīmēt adresi no starpliktuves</translation>
    </message>
    <message>
        <source>Enter the message you want to sign here</source>
        <translation type="unfinished">Šeit ievadi ziņojumu kuru vēlies parakstīt</translation>
    </message>
    <message>
        <source>Signature</source>
        <translation type="unfinished">Paraksts</translation>
    </message>
    <message>
        <source>Copy the current signature to the system clipboard</source>
        <translation type="unfinished">Kopēt parakstu uz sistēmas starpliktuvi</translation>
    </message>
    <message>
        <source>Sign the message to prove you own this Qtum address</source>
        <translation type="unfinished">Parakstīt ziņojumu lai pierādītu, ka esi šīs Qtum adreses īpašnieks.</translation>
    </message>
    <message>
        <source>Sign &amp;Message</source>
        <translation type="unfinished">Parakstīt &amp;Ziņojumu</translation>
    </message>
    <message>
        <source>Reset all sign message fields</source>
        <translation type="unfinished">Atiestatīt visus laukus</translation>
    </message>
    <message>
        <source>Clear &amp;All</source>
        <translation type="unfinished">&amp;Notīrīt visu</translation>
    </message>
    <message>
        <source>&amp;Verify Message</source>
        <translation type="unfinished">&amp;Pārbaudīt Ziņojumu</translation>
    </message>
    <message>
        <source>Verify &amp;Message</source>
        <translation type="unfinished">&amp;Pārbaudīt Ziņojumu</translation>
    </message>
    <message>
        <source>Reset all verify message fields</source>
        <translation type="unfinished">Atiestatīt visus laukus</translation>
    </message>
    </context>
<context>
    <name>TransactionDesc</name>
    <message>
        <source>Date</source>
        <translation type="unfinished">Datums</translation>
    </message>
    <message>
        <source>unknown</source>
        <translation type="unfinished">nav zināms</translation>
    </message>
    <message numerus="yes">
        <source>matures in %n more block(s)</source>
        <translation type="unfinished">
            <numerusform />
            <numerusform />
            <numerusform />
        </translation>
    </message>
    <message>
        <source>Transaction fee</source>
        <translation type="unfinished">Transakcijas maksa</translation>
    </message>
    <message>
        <source>Amount</source>
        <translation type="unfinished">Daudzums</translation>
    </message>
    </context>
<context>
    <name>TransactionDescDialog</name>
    <message>
        <source>This pane shows a detailed description of the transaction</source>
        <translation type="unfinished">Šis panelis parāda transakcijas detaļas</translation>
    </message>
    </context>
<context>
    <name>TransactionTableModel</name>
    <message>
        <source>Date</source>
        <translation type="unfinished">Datums</translation>
    </message>
    <message>
        <source>Label</source>
        <translation type="unfinished">Nosaukums</translation>
    </message>
    <message>
        <source>(no label)</source>
        <translation type="unfinished">(bez nosaukuma)</translation>
    </message>
    </context>
<context>
    <name>TransactionView</name>
    <message>
        <source>Confirmed</source>
        <translation type="unfinished">Apstiprināts</translation>
    </message>
    <message>
        <source>Date</source>
        <translation type="unfinished">Datums</translation>
    </message>
    <message>
        <source>Label</source>
        <translation type="unfinished">Nosaukums</translation>
    </message>
    <message>
        <source>Address</source>
        <translation type="unfinished">Adrese</translation>
    </message>
    <message>
        <source>Exporting Failed</source>
        <translation type="unfinished">Eksportēšana Neizdevās</translation>
    </message>
    </context>
<context>
    <name>WalletFrame</name>
    <message>
        <source>Create a new wallet</source>
        <translation type="unfinished">Izveidot jaunu maciņu</translation>
    </message>
    <message>
        <source>Error</source>
        <translation type="unfinished">Kļūda</translation>
    </message>
    </context>
<context>
    <name>WalletModel</name>
    <message>
        <source>Send Coins</source>
        <translation type="unfinished">Sūtīt Bitkoinus</translation>
    </message>
    </context>
<context>
    <name>WalletView</name>
    <message>
        <source>&amp;Export</source>
        <translation type="unfinished">&amp;Eksportēt</translation>
    </message>
    <message>
        <source>Export the data in the current tab to a file</source>
        <translation type="unfinished">Datus no tekošā ieliktņa eksportēt uz failu</translation>
    </message>
    </context>
<context>
    <name>bitcoin-core</name>
    <message>
        <source>Done loading</source>
        <translation type="unfinished">Ielāde pabeigta</translation>
    </message>
    <message>
        <source>Error loading block database</source>
        <translation type="unfinished">Kļūda ielādējot bloku datubāzi</translation>
    </message>
    <message>
        <source>Insufficient funds</source>
        <translation type="unfinished">Nepietiek bitkoinu</translation>
    </message>
    <message>
        <source>Signing transaction failed</source>
        <translation type="unfinished">Transakcijas parakstīšana neizdevās</translation>
    </message>
    <message>
        <source>Transaction amount too small</source>
        <translation type="unfinished">Transakcijas summa ir pārāk maza</translation>
    </message>
    <message>
        <source>Transaction too large</source>
        <translation type="unfinished">Transakcija ir pārāk liela</translation>
    </message>
    <message>
        <source>Unknown network specified in -onlynet: '%s'</source>
        <translation type="unfinished">-onlynet komandā norādīts nepazīstams tīkls: '%s'</translation>
    </message>
    </context>
</TS><|MERGE_RESOLUTION|>--- conflicted
+++ resolved
@@ -58,23 +58,9 @@
         <translation type="unfinished">Izvēlēties</translation>
     </message>
     <message>
-<<<<<<< HEAD
-        <source>Sending addresses</source>
-        <translation type="unfinished">Adrešu nosūtīšana</translation>
-    </message>
-    <message>
-        <source>Receiving addresses</source>
-        <translation type="unfinished">Adrešu saņemšana</translation>
-    </message>
-    <message>
         <source>These are your Qtum addresses for sending payments. Always check the amount and the receiving address before sending coins.</source>
         <translation type="unfinished">Šīs ir jūsu Qtum adreses, kuras izmantojamas maksājumu veikšanai. Vienmēr pārbaudiet summu un saņēmēja adresi pirms monētu nosūtīšanas.</translation>
-   </message>
-=======
-        <source>These are your Qtum addresses for sending payments. Always check the amount and the receiving address before sending coins.</source>
-        <translation type="unfinished">Šīs ir jūsu Qtum adreses, kuras izmantojamas maksājumu veikšanai. Vienmēr pārbaudiet summu un saņēmēja adresi pirms monētu nosūtīšanas.</translation>
-    </message>
->>>>>>> 86d0551a
+    </message>
     <message>
         <source>&amp;Copy Address</source>
         <translation type="unfinished">&amp;Kopēt adresi</translation>
@@ -319,11 +305,7 @@
     <message>
         <source>Send coins to a Qtum address</source>
         <translation type="unfinished">Nosūtīt bitkoinus uz Qtum adresi</translation>
-<<<<<<< HEAD
-   </message>
-=======
-    </message>
->>>>>>> 86d0551a
+    </message>
     <message>
         <source>Backup wallet to another location</source>
         <translation type="unfinished">Izveidot maciņa rezerves kopiju citur</translation>
@@ -351,11 +333,7 @@
     <message>
         <source>Sign messages with your Qtum addresses to prove you own them</source>
         <translation type="unfinished">Parakstīt ziņojumus ar savām Qtum adresēm lai pierādītu ka tās pieder tev</translation>
-<<<<<<< HEAD
-   </message>
-=======
-    </message>
->>>>>>> 86d0551a
+    </message>
     <message>
         <source>Verify messages to ensure they were signed with specified Qtum addresses</source>
         <translation type="unfinished">Pārbaudīt ziņojumus lai pārliecinātos, ka tie tika parakstīti ar norādītajām Qtum adresēm</translation>
@@ -425,11 +403,7 @@
         <translation type="unfinished">&amp;Logs</translation>
     </message>
     <message numerus="yes">
-<<<<<<< HEAD
-        <source>%n active connection(s) to Qtum network.</source> 
-=======
         <source>%n active connection(s) to Qtum network.</source>
->>>>>>> 86d0551a
         <extracomment>A substring of the tooltip.</extracomment>
         <translation type="unfinished">
             <numerusform />
@@ -698,13 +672,8 @@
         <translation type="unfinished">&amp;Tērēt neapstiprinātu atlikumu</translation>
     </message>
     <message>
-<<<<<<< HEAD
-        <source>Automatically open the qtum client port on the router. This only works when your router supports UPnP and it is enabled.</source>
-        <translation type="unfinished">Uz rūtera automātiski atvērt qtum klienta portu. Tas strādā tikai tad, ja rūteris atbalsta UPnP un tas ir ieslēgts.</translation>
-=======
         <source>Automatically open the Qtum client port on the router. This only works when your router supports UPnP and it is enabled.</source>
         <translation type="unfinished">Uz rūtera automātiski atvērt Qtum klienta portu. Tas strādā tikai tad, ja rūteris atbalsta UPnP un tas ir ieslēgts.</translation>
->>>>>>> 86d0551a
     </message>
     <message>
         <source>Map port using &amp;UPnP</source>
@@ -756,11 +725,7 @@
     </message>
     <message>
         <source>Whether to show coin control features or not.</source>
-<<<<<<< HEAD
-        <translation type="unfinished">Vai rādīt qtum kontroles funkcijas vai nē.</translation>
-=======
         <translation type="unfinished">Vai rādīt Qtum kontroles funkcijas vai nē.</translation>
->>>>>>> 86d0551a
     </message>
     <message>
         <source>&amp;OK</source>
