--- conflicted
+++ resolved
@@ -64,13 +64,10 @@
     <message>
         <source>Receiving addresses</source>
         <translation>Adrešu saņemšana</translation>
-<<<<<<< HEAD
-=======
     </message>
     <message>
         <source>These are your Qtum addresses for sending payments. Always check the amount and the receiving address before sending coins.</source>
         <translation>Šīs ir jūsu Qtum adreses, kuras izmantojamas maksājumu veikšanai. Vienmēr pārbaudiet summu un saņēmēja adresi pirms monētu nosūtīšanas.</translation>
->>>>>>> da23532c
     </message>
     <message>
         <source>&amp;Copy Address</source>
