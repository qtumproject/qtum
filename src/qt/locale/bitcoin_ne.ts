--- conflicted
+++ resolved
@@ -58,17 +58,6 @@
         <translation type="unfinished">छनौट गर्नुहोस्...</translation>
     </message>
     <message>
-<<<<<<< HEAD
-        <source>Sending addresses</source>
-        <translation type="unfinished">पठाउने ठेगानाहरू</translation>
-    </message>
-    <message>
-        <source>Receiving addresses</source>
-        <translation type="unfinished">प्राप्त गर्ने ठेगानाहरू...</translation>
-    </message>
-    <message>
-=======
->>>>>>> 86d0551a
         <source>These are your Qtum addresses for sending payments. Always check the amount and the receiving address before sending coins.</source>
         <translation type="unfinished">यी भुक्तानी गर्नका लागि तपाइका क्तुम ठेगानाहरू हुन्। सिक्काहरू पठाउनुअघि रकम र प्राप्त गर्ने ठेगाना जाँच गर्नुहोस।</translation>
     </message>
@@ -444,17 +433,6 @@
         <source>Confirmed</source>
         <translation type="unfinished">पुष्टि भयो</translation>
     </message>
-<<<<<<< HEAD
-    <message>
-        <source>yes</source>
-        <translation type="unfinished">हो</translation>
-    </message>
-    <message>
-        <source>no</source>
-        <translation type="unfinished">होइन</translation>
-    </message>
-=======
->>>>>>> 86d0551a
     </context>
 <context>
     <name>CreateWalletDialog</name>
@@ -475,11 +453,7 @@
     </message>
     <message>
         <source>&amp;Address</source>
-<<<<<<< HEAD
-        <translation type="unfinished">&amp;ठेगाना </translation>
-=======
         <translation type="unfinished">&amp;ठेगाना</translation>
->>>>>>> 86d0551a
     </message>
     <message>
         <source>Could not unlock wallet.</source>
@@ -549,11 +523,7 @@
     </message>
     <message>
         <source>Unknown…</source>
-<<<<<<< HEAD
-        <translation type="unfinished">थाहा नभाको</translation>
-=======
         <translation type="unfinished">थाहा नभाको...</translation>
->>>>>>> 86d0551a
     </message>
     <message>
         <source>calculating…</source>
@@ -670,11 +640,7 @@
     </message>
     <message>
         <source>Close</source>
-<<<<<<< HEAD
-        <translation type="unfinished">बन्द गर्नुहोस् </translation>
-=======
         <translation type="unfinished">बन्द गर्नुहोस्</translation>
->>>>>>> 86d0551a
     </message>
     </context>
 <context>
