--- conflicted
+++ resolved
@@ -89,15 +89,7 @@
     </message>
 </context>
 <context>
-<<<<<<< HEAD
-    <name>QtumGUI</name>
-    <message>
-        <source>Sign &amp;message...</source>
-        <translation>सन्देशमा &amp;amp;हस्ताक्षर  गर्नुहोस्...</translation>
-    </message>
-=======
     <name>QObject</name>
->>>>>>> 5ed36332
     <message>
         <source>Amount</source>
         <translation type="unfinished">रकम</translation>
@@ -196,13 +188,6 @@
         <translation type="unfinished">%1 का लागि कन्फिगुरेसनको विकल्प परिमार्जन गर्नुहोस</translation>
     </message>
     <message>
-<<<<<<< HEAD
-        <source>Reindexing blocks on disk...</source>
-        <translation>डिस्कमा ब्लकलाई पुनः सूचीकरण गरिँदै...</translation>
-    </message>
-    <message>
-=======
->>>>>>> 5ed36332
         <source>Send coins to a Qtum address</source>
         <translation>क्तुम ठेगानामा सिक्का पठाउनुहोस्</translation>
     </message>
@@ -309,16 +294,6 @@
         <extracomment>Title of Peers Table column which contains the peer's User Agent string.</extracomment>
         <translation type="unfinished">प्रयोगकर्ता एजेन्ट</translation>
     </message>
-<<<<<<< HEAD
-    <message>
-        <source>Enter a Qtum address (e.g. %1)</source>
-        <translation>कृपया क्तुम ठेगाना प्रवेश गर्नुहोस् (उदाहरण %1)</translation>
-    </message>
-    </context>
-<context>
-    <name>QRImageWidget</name>
-=======
->>>>>>> 5ed36332
     </context>
 <context>
     <name>RPCConsole</name>
@@ -349,11 +324,7 @@
     </message>
     <message>
         <source>The fee will be deducted from the amount being sent. The recipient will receive less qtums than you enter in the amount field. If multiple recipients are selected, the fee is split equally.</source>
-<<<<<<< HEAD
-        <translation>पठाइँदै गरेको रकमबाट शुल्क कटौती गरिनेछ । प्राप्तकर्ताले तपाईंले रकम क्षेत्रमा प्रवेष गरेको भन्दा थोरै क्तुम प्राप्त गर्ने छन् । धेरै प्राप्तकर्ता चयन गरिएको छ भने समान रूपमा शुल्क विभाजित गरिनेछ ।</translation>
-=======
         <translation type="unfinished">पठाइँदै गरेको रकमबाट शुल्क कटौती गरिनेछ । प्राप्तकर्ताले तपाईंले रकम क्षेत्रमा प्रवेष गरेको भन्दा थोरै क्तुम प्राप्त गर्ने छन् । धेरै प्राप्तकर्ता चयन गरिएको छ भने समान रूपमा शुल्क विभाजित गरिनेछ ।</translation>
->>>>>>> 5ed36332
     </message>
     <message>
         <source>Enter a label for this address to add it to the list of used addresses</source>
@@ -361,22 +332,14 @@
     </message>
     <message>
         <source>A message that was attached to the qtum: URI which will be stored with the transaction for your reference. Note: This message will not be sent over the Qtum network.</source>
-<<<<<<< HEAD
-        <translation>क्तुममा संलग्न गरिएको सन्देश: तपाईंको मध्यस्थको लागि कारोबारको साथमा भण्डारण गरिने URI । नोट: यो सन्देश क्तुम नेटवर्क मार्फत पठाइने छैन ।</translation>
-=======
         <translation type="unfinished">क्तुममा संलग्न गरिएको सन्देश: तपाईंको मध्यस्थको लागि कारोबारको साथमा भण्डारण गरिने URI । नोट: यो सन्देश क्तुम नेटवर्क मार्फत पठाइने छैन ।</translation>
->>>>>>> 5ed36332
     </message>
     </context>
 <context>
     <name>SignVerifyMessageDialog</name>
     <message>
         <source>You can sign messages/agreements with your addresses to prove you can receive qtums sent to them. Be careful not to sign anything vague or random, as phishing attacks may try to trick you into signing your identity over to them. Only sign fully-detailed statements you agree to.</source>
-<<<<<<< HEAD
-        <translation>आफ्नो ठेगानामा पठाइएको क्तुम प्राप्त गर्न सकिन्छ भनेर प्रमाणित गर्न तपाईंले ती ठेगानाले सन्देश/सम्झौताहरूमा हस्ताक्षर गर्न सक्नुहुन्छ । फिसिङ आक्रमणले तपाईंलाई छक्याएर अरूका लागि तपाईंको परिचयमा हस्ताक्षर गराउने प्रयास गर्न सक्ने भएकाले अस्पष्ट वा जथाभावीमा हस्ताक्षर गर्दा ध्यान दिनुहोस् । आफू सहमत भएको पूर्ण विस्तृत-कथनमा मात्र हस्ताक्षर गर्नुहोस् ।</translation>
-=======
         <translation type="unfinished">आफ्नो ठेगानामा पठाइएको क्तुम प्राप्त गर्न सकिन्छ भनेर प्रमाणित गर्न तपाईंले ती ठेगानाले सन्देश/सम्झौताहरूमा हस्ताक्षर गर्न सक्नुहुन्छ । फिसिङ आक्रमणले तपाईंलाई छक्याएर अरूका लागि तपाईंको परिचयमा हस्ताक्षर गराउने प्रयास गर्न सक्ने भएकाले अस्पष्ट वा जथाभावीमा हस्ताक्षर गर्दा ध्यान दिनुहोस् । आफू सहमत भएको पूर्ण विस्तृत-कथनमा मात्र हस्ताक्षर गर्नुहोस् ।</translation>
->>>>>>> 5ed36332
     </message>
     <message>
         <source>Choose previously used address</source>
