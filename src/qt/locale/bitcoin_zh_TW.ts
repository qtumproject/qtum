--- conflicted
+++ resolved
@@ -453,8 +453,8 @@
         <translation type="unfinished">错误: 转储文件格式不正确。得到是"%s"，而预期本应得到的是 "format"。</translation>
     </message>
     <message>
-        <source>Error: Dumpfile version is not supported. This version of bitcoin-wallet only supports version 1 dumpfiles. Got dumpfile with version %s</source>
-        <translation type="unfinished">错误: 转储文件版本不被支持。这个版本的 bitcoin-wallet 只支持版本为 1 的转储文件。得到的转储文件版本却是%s</translation>
+        <source>Error: Dumpfile version is not supported. This version of qtum-wallet only supports version 1 dumpfiles. Got dumpfile with version %s</source>
+        <translation type="unfinished">错误: 转储文件版本不被支持。这个版本的 qtum-wallet 只支持版本为 1 的转储文件。得到的转储文件版本却是%s</translation>
     </message>
     <message>
         <source>Error: Legacy wallets only support the "legacy", "p2sh-segwit", and "bech32" address types</source>
@@ -605,8 +605,8 @@
         <translation type="unfinished">无法完成由之前版本启动的 -txindex 升级。请用之前的版本重新启动，或者进行一次完整的 -reindex 。</translation>
     </message>
     <message>
-        <source>%s request to listen on port %u. This port is considered "bad" and thus it is unlikely that any Bitcoin Core peers connect to it. See doc/p2p-bad-ports.md for details and a full list.</source>
-        <translation type="unfinished">%s请求监听端口 %u。这个端口被认为是“坏的”，所以不太可能有Bitcoin Core节点会连接到它。有关详细信息和完整列表，请参见 doc/p2p-bad-ports.md 。</translation>
+        <source>%s request to listen on port %u. This port is considered "bad" and thus it is unlikely that any Qtum Core peers connect to it. See doc/p2p-bad-ports.md for details and a full list.</source>
+        <translation type="unfinished">%s请求监听端口 %u。这个端口被认为是“坏的”，所以不太可能有Qtum Core节点会连接到它。有关详细信息和完整列表，请参见 doc/p2p-bad-ports.md 。</translation>
     </message>
     <message>
         <source>-reindex-chainstate option is not compatible with -blockfilterindex. Please temporarily disable blockfilterindex while using -reindex-chainstate, or replace -reindex-chainstate with -reindex to fully rebuild all indexes.</source>
@@ -1360,15 +1360,11 @@
         <translation type="unfinished">載入部分簽名的比特幣交易</translation>
     </message>
     <message>
-<<<<<<< HEAD
-        <source>Load Partially Signed Qtum Transaction from clipboard</source>
-=======
         <source>Load PSBT from &amp;clipboard…</source>
         <translation type="unfinished">從剪貼簿載入PSBT</translation>
     </message>
     <message>
-        <source>Load Partially Signed Bitcoin Transaction from clipboard</source>
->>>>>>> 3116ccd7
+        <source>Load Partially Signed Qtum Transaction from clipboard</source>
         <translation type="unfinished">從剪貼簿載入部分簽名的比特幣交易</translation>
     </message>
     <message>
@@ -2334,10 +2330,6 @@
         <translation type="unfinished">&amp;可以花費還未確認的找零</translation>
     </message>
     <message>
-<<<<<<< HEAD
-        <source>Automatically open the Qtum client port on the router. This only works when your router supports UPnP and it is enabled.</source>
-        <translation type="unfinished">自動在路由器上開放 Qtum 的客戶端通訊埠。只有在你的路由器支援且開啓「通用即插即用」協定(UPnP)時才有作用。</translation>
-=======
         <source>Enable &amp;PSBT controls</source>
         <extracomment>An options window setting to enable PSBT controls.</extracomment>
         <translation type="unfinished">启用&amp;PSBT控件</translation>
@@ -2352,9 +2344,8 @@
         <translation type="unfinished">外部签名器脚本路径(&amp;E)</translation>
     </message>
     <message>
-        <source>Automatically open the Bitcoin client port on the router. This only works when your router supports UPnP and it is enabled.</source>
-        <translation type="unfinished">自動在路由器上開放 Bitcoin 的客戶端通訊埠。只有在你的路由器支援且開啓「通用即插即用」協定(UPnP)時才有作用。</translation>
->>>>>>> 3116ccd7
+        <source>Automatically open the Qtum client port on the router. This only works when your router supports UPnP and it is enabled.</source>
+        <translation type="unfinished">自動在路由器上開放 Qtum 的客戶端通訊埠。只有在你的路由器支援且開啓「通用即插即用」協定(UPnP)時才有作用。</translation>
     </message>
     <message>
         <source>Map port using &amp;UPnP</source>
@@ -2741,9 +2732,6 @@
         <translation type="unfinished">字首為 qtum:// 不是有效的 URI，請改用 qtum: 開頭。</translation>
    </message>
     <message>
-<<<<<<< HEAD
-        <source>URI cannot be parsed! This can be caused by an invalid qtum address or malformed URI parameters.</source>
-=======
         <source>Cannot process payment request because BIP70 is not supported.
 Due to widespread security flaws in BIP70 it's strongly recommended that any merchant instructions to switch wallets be ignored.
 If you are receiving this error you should request the merchant provide a BIP21 compatible URI.</source>
@@ -2752,8 +2740,7 @@
 如果您看到了这个错误，您应该要求商家提供兼容BIP21的URI。</translation>
     </message>
     <message>
-        <source>URI cannot be parsed! This can be caused by an invalid Bitcoin address or malformed URI parameters.</source>
->>>>>>> 3116ccd7
+        <source>URI cannot be parsed! This can be caused by an invalid Qtum address or malformed URI parameters.</source>
         <translation type="unfinished">沒辦法解析 URI ！可能是因為無效比特幣地址，或是 URI 參數格式錯誤。</translation>
     </message>
     <message>
@@ -3665,7 +3652,7 @@
         <translation type="unfinished">要创建这笔交易吗？</translation>
     </message>
     <message>
-        <source>Please, review your transaction. You can create and send this transaction or create a Partially Signed Bitcoin Transaction (PSBT), which you can save or copy and then sign with, e.g., an offline %1 wallet, or a PSBT-compatible hardware wallet.</source>
+        <source>Please, review your transaction. You can create and send this transaction or create a Partially Signed Qtum Transaction (PSBT), which you can save or copy and then sign with, e.g., an offline %1 wallet, or a PSBT-compatible hardware wallet.</source>
         <extracomment>Text to inform a user attempting to create a transaction of their current options. At this stage, a user can send their transaction or create a PSBT. This string is displayed when both private keys and PSBT controls are enabled.</extracomment>
         <translation type="unfinished">请务必仔细检查您的交易。你可以创建并发送这笔交易；也可以创建一个“部分签名比特币交易(PSBT)”，它可以被保存下来或被复制出去，然后就可以对它进行签名，比如用离线%1钱包，或是用兼容PSBT的硬件钱包。</translation>
     </message>
