<TS version="2.1" language="zh_TW">
<context>
    <name>AddressBookPage</name>
    <message>
        <source>Right-click to edit address or label</source>
        <translation type="unfinished">右鍵點擊來編輯地址或標籤</translation>
    </message>
    <message>
        <source>Create a new address</source>
        <translation type="unfinished">產生一個新地址</translation>
    </message>
    <message>
        <source>&amp;New</source>
        <translation type="unfinished">&amp;新增</translation>
    </message>
    <message>
        <source>Copy the currently selected address to the system clipboard</source>
        <translation type="unfinished">複製目前選擇的地址到系統剪貼簿</translation>
    </message>
    <message>
        <source>&amp;Copy</source>
        <translation type="unfinished">&amp;複製</translation>
    </message>
    <message>
        <source>Delete the currently selected address from the list</source>
        <translation type="unfinished">把目前選擇的地址從清單中刪除</translation>
    </message>
    <message>
        <source>Enter address or label to search</source>
        <translation type="unfinished">請輸入要搜尋的地址或標籤</translation>
    </message>
    <message>
        <source>Export the data in the current tab to a file</source>
        <translation type="unfinished">把目前分頁的資料匯出存成檔案</translation>
    </message>
    <message>
        <source>&amp;Export</source>
        <translation type="unfinished">&amp;匯出</translation>
    </message>
    <message>
        <source>&amp;Delete</source>
        <translation type="unfinished">&amp;刪除</translation>
    </message>
    <message>
        <source>Choose the address to send coins to</source>
        <translation type="unfinished">選擇要發送幣過去的地址</translation>
    </message>
    <message>
        <source>Choose the address to receive coins with</source>
        <translation type="unfinished">選擇要接收幣的地址</translation>
    </message>
    <message>
        <source>Sending addresses</source>
        <translation type="unfinished">發送地址</translation>
    </message>
    <message>
        <source>Receiving addresses</source>
        <translation type="unfinished">接收地址</translation>
    </message>
    <message>
        <source>These are your Qtum addresses for sending payments. Always check the amount and the receiving address before sending coins.</source>
        <translation type="unfinished">這些是你要發送過去的 比特幣地址。在發送幣之前，務必要檢查金額和接收地址是否正確。</translation>
    </message>
    <message>
        <source>These are your Qtum addresses for receiving payments. Use the 'Create new receiving address' button in the receive tab to create new addresses.
Signing is only possible with addresses of the type 'legacy'.</source>
        <translation type="unfinished">這些是您的比特幣接收地址。使用“接收”標籤中的“產生新的接收地址”按鈕產生新的地址。只能使用“傳統”類型的地址進行簽名。</translation>
    </message>
    <message>
        <source>&amp;Copy Address</source>
        <translation type="unfinished">&amp;複製地址</translation>
    </message>
    <message>
        <source>Copy &amp;Label</source>
        <translation type="unfinished">複製 &amp;標籤</translation>
    </message>
    <message>
        <source>&amp;Edit</source>
        <translation type="unfinished">&amp;編輯</translation>
    </message>
    <message>
        <source>Export Address List</source>
        <translation type="unfinished">匯出地址清單</translation>
    </message>
    <message>
        <source>Comma separated file</source>
        <extracomment>Expanded name of the CSV file format. See: https://en.wikipedia.org/wiki/Comma-separated_values.</extracomment>
        <translation type="unfinished">逗號分隔文件</translation>
    </message>
    <message>
        <source>There was an error trying to save the address list to %1. Please try again.</source>
        <extracomment>An error message. %1 is a stand-in argument for the name of the file we attempted to save to.</extracomment>
        <translation type="unfinished">儲存地址清單到 %1 時發生錯誤。請重試一次。</translation>
    </message>
    <message>
        <source>Exporting Failed</source>
        <translation type="unfinished">匯出失敗</translation>
    </message>
</context>
<context>
    <name>AddressTableModel</name>
    <message>
        <source>Label</source>
        <translation type="unfinished">標記:</translation>
    </message>
    <message>
        <source>Address</source>
        <translation type="unfinished">地址</translation>
    </message>
    <message>
        <source>(no label)</source>
        <translation type="unfinished">(無標記)</translation>
    </message>
</context>
<context>
    <name>AskPassphraseDialog</name>
    <message>
        <source>Passphrase Dialog</source>
        <translation type="unfinished">密碼對話視窗</translation>
    </message>
    <message>
        <source>Enter passphrase</source>
        <translation type="unfinished">請輸入密碼</translation>
    </message>
    <message>
        <source>New passphrase</source>
        <translation type="unfinished">新密碼</translation>
    </message>
    <message>
        <source>Repeat new passphrase</source>
        <translation type="unfinished">重複新密碼</translation>
    </message>
    <message>
        <source>Show passphrase</source>
        <translation type="unfinished">顯示密碼</translation>
    </message>
    <message>
        <source>Encrypt wallet</source>
        <translation type="unfinished">加密錢包</translation>
    </message>
    <message>
        <source>This operation needs your wallet passphrase to unlock the wallet.</source>
        <translation type="unfinished">這個動作需要你的錢包密碼來解鎖錢包。</translation>
    </message>
    <message>
        <source>Unlock wallet</source>
        <translation type="unfinished">解鎖錢包</translation>
    </message>
    <message>
        <source>Change passphrase</source>
        <translation type="unfinished">改變密碼</translation>
    </message>
    <message>
        <source>Confirm wallet encryption</source>
        <translation type="unfinished">確認錢包加密</translation>
    </message>
    <message>
        <source>Warning: If you encrypt your wallet and lose your passphrase, you will &lt;b&gt;LOSE ALL OF YOUR QTUMS&lt;/b&gt;!</source>
        <translation type="unfinished">警告: 如果把錢包加密後又忘記密碼，你就會從此&lt;b&gt;失去其中所有的 Qtum 了&lt;/b&gt;！</translation>
<<<<<<< HEAD
    </message>
=======
   </message>
>>>>>>> d82fec21
    <message>
        <source>Are you sure you wish to encrypt your wallet?</source>
        <translation type="unfinished">你確定要把錢包加密嗎？</translation>
    </message>
    <message>
        <source>Wallet encrypted</source>
        <translation type="unfinished">錢包已加密</translation>
    </message>
    <message>
        <source>Enter the new passphrase for the wallet.&lt;br/&gt;Please use a passphrase of &lt;b&gt;ten or more random characters&lt;/b&gt;, or &lt;b&gt;eight or more words&lt;/b&gt;.</source>
        <translation type="unfinished">輸入錢包的新密碼短語。&lt;br/&gt;請使用&lt;b&gt;個或10個以上隨機字符&lt;/b&gt;或&lt;b&gt;個8個以上單詞&lt;/b&gt;的密碼。</translation>
    </message>
    <message>
        <source>Enter the old passphrase and new passphrase for the wallet.</source>
        <translation type="unfinished">輸入錢包的密碼短語和新密碼短語。</translation>
    </message>
    <message>
<<<<<<< HEAD
        <source>Remember that encrypting your wallet cannot fully protect your qtums from being stolen by malware infecting your computer.</source>
=======
        <source>Remember that encrypting your wallet cannot fully protect your qtums from being stolen by malware infecting your computer.</source> 
>>>>>>> d82fec21
        <translation type="unfinished">請記得, 即使將錢包加密, 也不能完全防止因惡意軟體入侵, 而導致位元幣被偷.</translation>
    </message>
    <message>
        <source>Wallet to be encrypted</source>
        <translation type="unfinished">加密錢包</translation>
    </message>
    <message>
        <source>Your wallet is about to be encrypted. </source>
        <translation type="unfinished">你的錢包將被加密</translation>
    </message>
    <message>
        <source>Your wallet is now encrypted. </source>
        <translation type="unfinished">你的錢包現已被加密</translation>
    </message>
    <message>
        <source>IMPORTANT: Any previous backups you have made of your wallet file should be replaced with the newly generated, encrypted wallet file. For security reasons, previous backups of the unencrypted wallet file will become useless as soon as you start using the new, encrypted wallet.</source>
        <translation type="unfinished">重要須知: 請改用新造出來、有加密的錢包檔，來取代舊錢包檔的備份。為了安全起見，當你開始使用新的有加密的錢包後，舊錢包檔的備份就沒有用了。</translation>
    </message>
    <message>
        <source>Wallet encryption failed</source>
        <translation type="unfinished">錢包加密失敗</translation>
    </message>
    <message>
        <source>Wallet encryption failed due to an internal error. Your wallet was not encrypted.</source>
        <translation type="unfinished">因為內部錯誤導致錢包加密失敗。你的錢包還是沒加密。</translation>
    </message>
    <message>
        <source>The supplied passphrases do not match.</source>
        <translation type="unfinished">提供的密碼不一樣。</translation>
    </message>
    <message>
        <source>Wallet unlock failed</source>
        <translation type="unfinished">錢包解鎖失敗</translation>
    </message>
    <message>
        <source>The passphrase entered for the wallet decryption was incorrect.</source>
        <translation type="unfinished">輸入要用來解密錢包的密碼不對。</translation>
    </message>
    <message>
        <source>Wallet passphrase was successfully changed.</source>
        <translation type="unfinished">錢包密碼改成功了。</translation>
    </message>
    <message>
        <source>Warning: The Caps Lock key is on!</source>
        <translation type="unfinished">警告: 大寫字母鎖定作用中！</translation>
    </message>
</context>
<context>
    <name>BanTableModel</name>
    <message>
        <source>IP/Netmask</source>
        <translation type="unfinished">網路位址/遮罩</translation>
    </message>
    <message>
        <source>Banned Until</source>
        <translation type="unfinished">禁止期限</translation>
    </message>
</context>
<context>
    <name>BitcoinApplication</name>
    <message>
        <source>Runaway exception</source>
        <translation type="unfinished">失控異常</translation>
    </message>
    <message>
        <source>Internal error</source>
        <translation type="unfinished">內部錯誤</translation>
    </message>
    <message>
        <source>An internal error occurred. %1 will attempt to continue safely. This is an unexpected bug which can be reported as described below.</source>
        <translation type="unfinished">發生了內部錯誤%1 將嘗試安全地繼續。 這是一個意外錯誤，可以按如下所述進行報告。</translation>
    </message>
</context>
<context>
    <name>QObject</name>
    <message>
        <source>Do you want to reset settings to default values, or to abort without making changes?</source>
        <extracomment>Explanatory text shown on startup when the settings file cannot be read. Prompts user to make a choice between resetting or aborting.</extracomment>
        <translation type="unfinished">您想將設置重置為預設值，還是在不進行更改的情況下中止？</translation>
    </message>
    <message>
        <source>A fatal error occurred. Check that settings file is writable, or try running with -nosettings.</source>
        <extracomment>Explanatory text shown on startup when the settings file could not be written. Prompts user to check that we have the ability to write to the file. Explains that the user has the option of running without a settings file.</extracomment>
        <translation type="unfinished">發生致命錯誤。檢查設置文件是否可寫入，或嘗試運行 -nosettings</translation>
    </message>
    <message>
        <source>Error: Specified data directory "%1" does not exist.</source>
        <translation type="unfinished">错误：指定的数据目录“%1”不存在。</translation>
    </message>
    <message>
        <source>Error: Cannot parse configuration file: %1.</source>
        <translation type="unfinished">错误：无法解析配置文件：%1</translation>
    </message>
    <message>
        <source>Error: %1</source>
        <translation type="unfinished">错误：%1</translation>
    </message>
    <message>
        <source>%1 didn't yet exit safely…</source>
        <translation type="unfinished">%1還沒有安全退出……</translation>
    </message>
    <message>
        <source>unknown</source>
        <translation type="unfinished">未知</translation>
    </message>
    <message>
        <source>Amount</source>
        <translation type="unfinished">金額</translation>
    </message>
    <message>
<<<<<<< HEAD
        <source>Enter a Qtum address (e.g. %1)</source>
=======
        <source>Enter a Qtum address (e.g. %1)</source> 
>>>>>>> d82fec21
        <translation type="unfinished">輸入 比特幣地址 (比如說 %1)</translation>
    </message>
    <message>
        <source>Unroutable</source>
        <translation type="unfinished">不可路由</translation>
    </message>
    <message>
        <source>Inbound</source>
        <extracomment>An inbound connection from a peer. An inbound connection is a connection initiated by a peer.</extracomment>
        <translation type="unfinished">進來</translation>
    </message>
    <message>
        <source>Outbound</source>
        <extracomment>An outbound connection to a peer. An outbound connection is a connection initiated by us.</extracomment>
        <translation type="unfinished">出去</translation>
    </message>
    <message>
        <source>%1 d</source>
        <translation type="unfinished">%1 天</translation>
    </message>
    <message>
        <source>%1 h</source>
        <translation type="unfinished">%1 小時</translation>
    </message>
    <message>
        <source>%1 m</source>
        <translation type="unfinished">%1 分鐘</translation>
    </message>
    <message>
        <source>%1 s</source>
        <translation type="unfinished">%1 秒</translation>
    </message>
    <message>
        <source>None</source>
        <translation type="unfinished">無</translation>
    </message>
    <message>
        <source>N/A</source>
        <translation type="unfinished">未知</translation>
    </message>
    <message>
        <source>%1 ms</source>
        <translation type="unfinished">%1 毫秒</translation>
    </message>
    <message numerus="yes">
        <source>%n second(s)</source>
        <translation type="unfinished">
            <numerusform />
        </translation>
    </message>
    <message numerus="yes">
        <source>%n minute(s)</source>
        <translation type="unfinished">
            <numerusform />
        </translation>
    </message>
    <message numerus="yes">
        <source>%n hour(s)</source>
        <translation type="unfinished">
            <numerusform />
        </translation>
    </message>
    <message numerus="yes">
        <source>%n day(s)</source>
        <translation type="unfinished">
            <numerusform />
        </translation>
    </message>
    <message numerus="yes">
        <source>%n week(s)</source>
        <translation type="unfinished">
            <numerusform />
        </translation>
    </message>
    <message>
        <source>%1 and %2</source>
        <translation type="unfinished">%1又 %2</translation>
    </message>
    <message numerus="yes">
        <source>%n year(s)</source>
        <translation type="unfinished">
            <numerusform />
        </translation>
    </message>
    <message>
        <source>%1 B</source>
        <translation type="unfinished">%1 B (位元組)</translation>
    </message>
    <message>
        <source>%1 MB</source>
        <translation type="unfinished">%1 MB (百萬位元組)</translation>
    </message>
    <message>
        <source>%1 GB</source>
        <translation type="unfinished">%1 GB (十億位元組)</translation>
    </message>
</context>
<context>
    <name>bitcoin-core</name>
    <message>
        <source>Settings file could not be read</source>
        <translation type="unfinished">設定檔案無法讀取</translation>
    </message>
    <message>
        <source>Settings file could not be written</source>
        <translation type="unfinished">設定檔案無法寫入</translation>
    </message>
    <message>
        <source>The %s developers</source>
        <translation type="unfinished">%s 開發人員</translation>
    </message>
    <message>
        <source>-maxtxfee is set very high! Fees this large could be paid on a single transaction.</source>
        <translation type="unfinished">參數 -maxtxfee 設定了很高的金額！這可是你一次交易就有可能付出的最高手續費。</translation>
    </message>
    <message>
        <source>Cannot obtain a lock on data directory %s. %s is probably already running.</source>
        <translation type="unfinished">沒辦法鎖定資料目錄 %s。%s 可能已經在執行了。</translation>
    </message>
    <message>
        <source>Distributed under the MIT software license, see the accompanying file %s or %s</source>
        <translation type="unfinished">依據 MIT 軟體授權條款散布，詳情請見附帶的 %s 檔案或是 %s</translation>
    </message>
    <message>
        <source>Error reading %s! All keys read correctly, but transaction data or address book entries might be missing or incorrect.</source>
        <translation type="unfinished">讀取錢包檔 %s 時發生錯誤！所有的鑰匙都正確讀取了，但是交易資料或地址簿資料可能會缺少或不正確。</translation>
    </message>
    <message>
        <source>Fee estimation failed. Fallbackfee is disabled. Wait a few blocks or enable -fallbackfee.</source>
        <translation type="unfinished">計算預估手續費失敗了，也沒有備用手續費(fallbackfee)可用。請再多等待幾個區塊，或是啟用 -fallbackfee 參數。</translation>
    </message>
    <message>
        <source>Invalid amount for -maxtxfee=&lt;amount&gt;: '%s' (must be at least the minrelay fee of %s to prevent stuck transactions)</source>
        <translation type="unfinished">-maxtxfee=&lt;amount&gt;: '%s' 的金額無效 (必須大於最低轉發手續費 %s 以避免交易無法確認)</translation>
    </message>
    <message>
        <source>Please check that your computer's date and time are correct! If your clock is wrong, %s will not work properly.</source>
        <translation type="unfinished">請檢查電腦日期和時間是否正確！%s 沒辦法在時鐘不準的情況下正常運作。</translation>
    </message>
    <message>
        <source>Please contribute if you find %s useful. Visit %s for further information about the software.</source>
        <translation type="unfinished">如果你覺得 %s 有用，可以幫助我們。關於這個軟體的更多資訊請見 %s。</translation>
    </message>
    <message>
        <source>Prune configured below the minimum of %d MiB.  Please use a higher number.</source>
        <translation type="unfinished">設定的修剪值小於最小需求的 %d 百萬位元組(MiB)。請指定大一點的數字。</translation>
    </message>
    <message>
        <source>Prune: last wallet synchronisation goes beyond pruned data. You need to -reindex (download the whole blockchain again in case of pruned node)</source>
        <translation type="unfinished">修剪模式：錢包的最後同步狀態是在被修剪掉的區塊資料中。你需要用 -reindex 參數執行(會重新下載整個區塊鏈)</translation>
    </message>
    <message>
        <source>The block database contains a block which appears to be from the future. This may be due to your computer's date and time being set incorrectly. Only rebuild the block database if you are sure that your computer's date and time are correct</source>
        <translation type="unfinished">區塊資料庫中有來自未來的區塊。可能是你電腦的日期時間不對。如果確定電腦日期時間沒錯的話，就重建區塊資料庫看看。</translation>
    </message>
    <message>
        <source>The transaction amount is too small to send after the fee has been deducted</source>
        <translation type="unfinished">扣除手續費後的交易金額太少而不能傳送</translation>
    </message>
    <message>
        <source>This error could occur if this wallet was not shutdown cleanly and was last loaded using a build with a newer version of Berkeley DB. If so, please use the software that last loaded this wallet</source>
        <translation type="unfinished">如果未完全關閉該錢包，並且最後一次使用具有較新版本的Berkeley DB的構建載入了此錢包，則可能會發生此錯誤。如果是這樣，請使用最後載入該錢包的軟體</translation>
    </message>
    <message>
        <source>This is a pre-release test build - use at your own risk - do not use for mining or merchant applications</source>
        <translation type="unfinished">這是個還沒發表的測試版本 - 使用請自負風險 - 請不要用來開採或做商業應用</translation>
    </message>
    <message>
        <source>This is the maximum transaction fee you pay (in addition to the normal fee) to prioritize partial spend avoidance over regular coin selection.</source>
        <translation type="unfinished">這是您支付的最高交易手續費（除了正常手續費外），優先於避免部分花費而不是定期選取幣。</translation>
    </message>
    <message>
        <source>This is the transaction fee you may discard if change is smaller than dust at this level</source>
        <translation type="unfinished">在該交易手續費率下，找零的零錢會因為少於零散錢的金額，而自動棄掉變成手續費</translation>
    </message>
    <message>
        <source>This is the transaction fee you may pay when fee estimates are not available.</source>
        <translation type="unfinished">這是當預估手續費還沒計算出來時，付款交易預設會付的手續費。</translation>
    </message>
    <message>
        <source>Total length of network version string (%i) exceeds maximum length (%i). Reduce the number or size of uacomments.</source>
        <translation type="unfinished">網路版本字串的總長度(%i)超過最大長度(%i)了。請減少 uacomment 參數的數目或長度。</translation>
    </message>
    <message>
        <source>Unable to replay blocks. You will need to rebuild the database using -reindex-chainstate.</source>
        <translation type="unfinished">沒辦法重算區塊。你需要先用 -reindex-chainstate 參數來重建資料庫。</translation>
    </message>
    <message>
        <source>Warning: Private keys detected in wallet {%s} with disabled private keys</source>
        <translation type="unfinished">警告: 在不允許私鑰的錢包 {%s} 中發現有私鑰</translation>
    </message>
    <message>
        <source>Warning: We do not appear to fully agree with our peers! You may need to upgrade, or other nodes may need to upgrade.</source>
        <translation type="unfinished">警告: 我們和某些連線的節點對於區塊鏈結的決定不同！你可能需要升級，或是需要等其它的節點升級。</translation>
    </message>
    <message>
        <source>You need to rebuild the database using -reindex to go back to unpruned mode.  This will redownload the entire blockchain</source>
        <translation type="unfinished">回到非修剪的模式需要用 -reindex 參數來重建資料庫。這會導致重新下載整個區塊鏈。</translation>
    </message>
    <message>
        <source>%s is set very high!</source>
        <translation type="unfinished">%s 的設定值異常大！</translation>
    </message>
    <message>
        <source>-maxmempool must be at least %d MB</source>
        <translation type="unfinished">參數 -maxmempool 至少要給 %d 百萬位元組(MB)</translation>
    </message>
    <message>
        <source>A fatal internal error occurred, see debug.log for details</source>
        <translation type="unfinished">發生致命的內部錯誤，有關詳細細節，請參見debug.log</translation>
    </message>
    <message>
        <source>Cannot resolve -%s address: '%s'</source>
        <translation type="unfinished">沒辦法解析 -%s 參數指定的地址: '%s'</translation>
    </message>
    <message>
        <source>Cannot set -peerblockfilters without -blockfilterindex.</source>
        <translation type="unfinished">在沒有設定-blockfilterindex 則無法使用 -peerblockfilters</translation>
    </message>
    <message>
        <source>Cannot write to data directory '%s'; check permissions.</source>
        <translation type="unfinished">沒辦法寫入資料目錄 '%s'，請檢查是否有權限。</translation>
    </message>
    <message>
        <source>Config setting for %s only applied on %s network when in [%s] section.</source>
        <translation type="unfinished">对 %s 的配置设置只对 %s 网络生效，如果它位于配置的 [%s] 章节的话</translation>
    </message>
    <message>
        <source>Copyright (C) %i-%i</source>
        <translation type="unfinished">版權所有 (C) %i-%i</translation>
    </message>
    <message>
        <source>Corrupted block database detected</source>
        <translation type="unfinished">發現區塊資料庫壞掉了</translation>
    </message>
    <message>
        <source>Disk space is too low!</source>
        <translation type="unfinished">硬碟空間太小！</translation>
    </message>
    <message>
        <source>Do you want to rebuild the block database now?</source>
        <translation type="unfinished">你想要現在重建區塊資料庫嗎？</translation>
    </message>
    <message>
        <source>Done loading</source>
        <translation type="unfinished">載入完成</translation>
    </message>
    <message>
        <source>Error initializing block database</source>
        <translation type="unfinished">初始化區塊資料庫時發生錯誤</translation>
    </message>
    <message>
        <source>Error initializing wallet database environment %s!</source>
        <translation type="unfinished">初始化錢包資料庫環境 %s 時發生錯誤！</translation>
    </message>
    <message>
        <source>Error loading %s</source>
        <translation type="unfinished">載入檔案 %s 時發生錯誤</translation>
    </message>
    <message>
        <source>Error loading %s: Private keys can only be disabled during creation</source>
        <translation type="unfinished">載入 %s 時發生錯誤: 只有在造新錢包時能夠指定不允許私鑰</translation>
    </message>
    <message>
        <source>Error loading %s: Wallet corrupted</source>
        <translation type="unfinished">載入檔案 %s 時發生錯誤: 錢包損毀了</translation>
    </message>
    <message>
        <source>Error loading %s: Wallet requires newer version of %s</source>
        <translation type="unfinished">載入檔案 %s 時發生錯誤: 這個錢包需要新版的 %s</translation>
    </message>
    <message>
        <source>Error loading block database</source>
        <translation type="unfinished">載入區塊資料庫時發生錯誤</translation>
    </message>
    <message>
        <source>Error opening block database</source>
        <translation type="unfinished">打開區塊資料庫時發生錯誤</translation>
    </message>
    <message>
        <source>Error reading from database, shutting down.</source>
        <translation type="unfinished">讀取資料庫時發生錯誤，要關閉了。</translation>
    </message>
    <message>
        <source>Error: Disk space is low for %s</source>
        <translation type="unfinished">错误： %s 所在的磁盘空间低。</translation>
    </message>
    <message>
        <source>Error: Keypool ran out, please call keypoolrefill first</source>
        <translation type="unfinished">錯誤：keypool已用完，請先重新呼叫keypoolrefill</translation>
    </message>
    <message>
        <source>Failed to listen on any port. Use -listen=0 if you want this.</source>
        <translation type="unfinished">在任意的通訊埠聽候失敗。如果你希望這樣的話，可以設定 -listen=0.</translation>
    </message>
    <message>
        <source>Failed to rescan the wallet during initialization</source>
        <translation type="unfinished">初始化時重新掃描錢包失敗了</translation>
    </message>
    <message>
        <source>Fee rate (%s) is lower than the minimum fee rate setting (%s)</source>
        <translation type="unfinished">手續費費率(%s) 低於最低費率設置（%s)</translation>
    </message>
    <message>
        <source>Importing…</source>
        <translation type="unfinished">匯入中...</translation>
    </message>
    <message>
        <source>Incorrect or no genesis block found. Wrong datadir for network?</source>
        <translation type="unfinished">創世區塊不正確或找不到。資料目錄錯了嗎？</translation>
    </message>
    <message>
        <source>Initialization sanity check failed. %s is shutting down.</source>
        <translation type="unfinished">初始化時的基本檢查失敗了。%s 就要關閉了。</translation>
    </message>
    <message>
        <source>Input not found or already spent</source>
        <translation type="unfinished">找不到交易項，或可能已經花掉了</translation>
    </message>
    <message>
        <source>Insufficient funds</source>
        <translation type="unfinished">累積金額不足</translation>
    </message>
    <message>
        <source>Invalid -onion address or hostname: '%s'</source>
        <translation type="unfinished">無效的 -onion 地址或主機名稱: '%s'</translation>
    </message>
    <message>
        <source>Invalid -proxy address or hostname: '%s'</source>
        <translation type="unfinished">無效的 -proxy 地址或主機名稱: '%s'</translation>
    </message>
    <message>
        <source>Invalid P2P permission: '%s'</source>
        <translation type="unfinished">無效的 P2P 權限: '%s'</translation>
    </message>
    <message>
        <source>Invalid amount for -%s=&lt;amount&gt;: '%s'</source>
        <translation type="unfinished">無效金額給 -%s=&lt;amount&gt;:'%s'</translation>
    </message>
    <message>
        <source>Invalid amount for -discardfee=&lt;amount&gt;: '%s'</source>
        <translation type="unfinished">無效金額給 -丟棄費=&lt;amount&gt;; '%s' </translation>
    </message>
    <message>
        <source>Invalid amount for -fallbackfee=&lt;amount&gt;: '%s'</source>
        <translation type="unfinished">無效金額給 -後備費用=&lt;amount&gt;: '%s'</translation>
    </message>
    <message>
        <source>Invalid amount for -paytxfee=&lt;amount&gt;: '%s' (must be at least %s)</source>
        <translation type="unfinished">無效金額給 -支付費用&lt;amount&gt;:'%s' (必須至少%s)</translation>
    </message>
    <message>
        <source>Invalid netmask specified in -whitelist: '%s'</source>
        <translation type="unfinished">指定在 -whitelist 的網段無效: '%s'</translation>
    </message>
    <message>
        <source>Loading P2P addresses…</source>
        <translation type="unfinished">載入P2P地址中...</translation>
    </message>
    <message>
        <source>Loading banlist…</source>
        <translation type="unfinished">正在載入黑名單中...</translation>
    </message>
    <message>
        <source>Loading block index…</source>
        <translation type="unfinished">載入區塊索引中...</translation>
    </message>
    <message>
        <source>Loading wallet…</source>
        <translation type="unfinished">載入錢包中...</translation>
    </message>
    <message>
        <source>Missing amount</source>
        <translation type="unfinished">缺少金額</translation>
    </message>
    <message>
        <source>Missing solving data for estimating transaction size</source>
        <translation type="unfinished">缺少用於估計交易規模的求解數據</translation>
    </message>
    <message>
        <source>Need to specify a port with -whitebind: '%s'</source>
        <translation type="unfinished">指定 -whitebind 時必須包含通訊埠: '%s'</translation>
    </message>
    <message>
        <source>No addresses available</source>
        <translation type="unfinished">沒有可用的地址</translation>
    </message>
    <message>
        <source>Not enough file descriptors available.</source>
        <translation type="unfinished">檔案描述元不足。</translation>
    </message>
    <message>
        <source>Prune cannot be configured with a negative value.</source>
        <translation type="unfinished">修剪值不能設定為負的。</translation>
    </message>
    <message>
        <source>Prune mode is incompatible with -txindex.</source>
        <translation type="unfinished">修剪模式和 -txindex 參數不相容。</translation>
    </message>
    <message>
        <source>Pruning blockstore…</source>
        <translation type="unfinished">修剪區塊資料庫中...</translation>
    </message>
    <message>
        <source>Reducing -maxconnections from %d to %d, because of system limitations.</source>
        <translation type="unfinished">因為系統的限制，將 -maxconnections 參數從 %d 降到了 %d</translation>
    </message>
    <message>
        <source>Replaying blocks…</source>
        <translation type="unfinished">正在對區塊進行重新計算...</translation>
    </message>
    <message>
        <source>Rescanning…</source>
        <translation type="unfinished">重新掃描中...</translation>
    </message>
    <message>
        <source>Section [%s] is not recognized.</source>
        <translation type="unfinished">无法识别配置章节 [%s]。</translation>
    </message>
    <message>
        <source>Signing transaction failed</source>
        <translation type="unfinished">簽署交易失敗</translation>
    </message>
    <message>
        <source>Specified -walletdir "%s" does not exist</source>
        <translation type="unfinished">以 -walletdir 指定的路徑 "%s" 不存在</translation>
    </message>
    <message>
        <source>Specified -walletdir "%s" is a relative path</source>
        <translation type="unfinished">以 -walletdir 指定的路徑 "%s" 是相對路徑</translation>
    </message>
    <message>
        <source>Specified -walletdir "%s" is not a directory</source>
        <translation type="unfinished">以 -walletdir 指定的路徑 "%s" 不是個目錄</translation>
    </message>
    <message>
        <source>Specified blocks directory "%s" does not exist.</source>
        <translation type="unfinished">指定的區塊目錄 "%s" 不存在。</translation>
    </message>
    <message>
        <source>Starting network threads…</source>
        <translation type="unfinished">正在開始網路線程...</translation>
    </message>
    <message>
        <source>The source code is available from %s.</source>
        <translation type="unfinished">原始碼可以在 %s 取得。</translation>
    </message>
    <message>
        <source>The specified config file %s does not exist</source>
        <translation type="unfinished">這個指定的配置檔案%s不存在</translation>
    </message>
    <message>
        <source>The transaction amount is too small to pay the fee</source>
        <translation type="unfinished">交易金額太少而付不起手續費</translation>
    </message>
    <message>
        <source>The wallet will avoid paying less than the minimum relay fee.</source>
        <translation type="unfinished">錢包軟體會付多於最小轉發費用的手續費。</translation>
    </message>
    <message>
        <source>This is experimental software.</source>
        <translation type="unfinished">這套軟體屬於實驗性質。</translation>
    </message>
    <message>
        <source>This is the minimum transaction fee you pay on every transaction.</source>
        <translation type="unfinished">這是你每次交易付款時最少要付的手續費。</translation>
    </message>
    <message>
        <source>This is the transaction fee you will pay if you send a transaction.</source>
        <translation type="unfinished">這是你交易付款時所要付的手續費。</translation>
    </message>
    <message>
        <source>Transaction amount too small</source>
        <translation type="unfinished">交易金額太小</translation>
    </message>
    <message>
        <source>Transaction amounts must not be negative</source>
        <translation type="unfinished">交易金額不能是負的</translation>
    </message>
    <message>
        <source>Transaction change output index out of range</source>
        <translation type="unfinished">交易尋找零輸出項超出範圍</translation>
    </message>
    <message>
        <source>Transaction has too long of a mempool chain</source>
        <translation type="unfinished">交易造成記憶池中的交易鏈太長</translation>
    </message>
    <message>
        <source>Transaction must have at least one recipient</source>
        <translation type="unfinished">交易必須至少有一個收款人</translation>
    </message>
    <message>
        <source>Transaction needs a change address, but we can't generate it.</source>
        <translation type="unfinished">需要交易一個找零地址，但是我們無法生成它。</translation>
    </message>
    <message>
        <source>Transaction too large</source>
        <translation type="unfinished">交易位元量太大</translation>
    </message>
    <message>
        <source>Unable to bind to %s on this computer (bind returned error %s)</source>
        <translation type="unfinished">無法和這台電腦上的 %s 繫結(回傳錯誤 %s)</translation>
    </message>
    <message>
        <source>Unable to bind to %s on this computer. %s is probably already running.</source>
        <translation type="unfinished">沒辦法繫結在這台電腦上的 %s 。%s 可能已經在執行了。</translation>
    </message>
    <message>
        <source>Unable to create the PID file '%s': %s</source>
        <translation type="unfinished">無法創建PID文件'%s': %s</translation>
    </message>
    <message>
        <source>Unable to generate initial keys</source>
        <translation type="unfinished">無法產生初始的密鑰</translation>
    </message>
    <message>
        <source>Unable to generate keys</source>
        <translation type="unfinished">沒辦法產生密鑰</translation>
    </message>
    <message>
        <source>Unable to open %s for writing</source>
        <translation type="unfinished">無法開啟%s來寫入</translation>
    </message>
    <message>
        <source>Unable to parse -maxuploadtarget: '%s'</source>
        <translation type="unfinished">無法解析-最大上傳目標:'%s'</translation>
    </message>
    <message>
        <source>Unable to start HTTP server. See debug log for details.</source>
        <translation type="unfinished">無法啟動 HTTP 伺服器。詳情請看除錯紀錄。</translation>
    </message>
    <message>
        <source>Unknown -blockfilterindex value %s.</source>
        <translation type="unfinished">未知 -blockfilterindex 數值 %s.</translation>
    </message>
    <message>
        <source>Unknown address type '%s'</source>
        <translation type="unfinished">未知的地址類型 '%s'</translation>
    </message>
    <message>
        <source>Unknown change type '%s'</source>
        <translation type="unfinished">不明的找零位址類型 '%s'</translation>
    </message>
    <message>
        <source>Unknown network specified in -onlynet: '%s'</source>
        <translation type="unfinished">在 -onlynet 指定了不明的網路別: '%s'</translation>
    </message>
    <message>
        <source>Unknown new rules activated (versionbit %i)</source>
        <translation type="unfinished">未知的交易已經有新規則激活 (versionbit %i)</translation>
    </message>
    <message>
        <source>Unsupported logging category %s=%s.</source>
        <translation type="unfinished">不支援的紀錄類別 %s=%s。</translation>
    </message>
    <message>
        <source>User Agent comment (%s) contains unsafe characters.</source>
        <translation type="unfinished">使用者代理註解(%s)中含有不安全的字元。</translation>
    </message>
    <message>
        <source>Verifying blocks…</source>
        <translation type="unfinished">正在驗證區塊數據...</translation>
    </message>
    <message>
        <source>Verifying wallet(s)…</source>
        <translation type="unfinished">正在驗證錢包...</translation>
    </message>
    <message>
        <source>Wallet needed to be rewritten: restart %s to complete</source>
        <translation type="unfinished">錢包需要重寫: 請重新啓動 %s 來完成</translation>
    </message>
</context>
<context>
    <name>BitcoinGUI</name>
    <message>
        <source>&amp;Overview</source>
        <translation type="unfinished">&amp;總覽</translation>
    </message>
    <message>
        <source>Show general overview of wallet</source>
        <translation type="unfinished">顯示錢包一般總覽</translation>
    </message>
    <message>
        <source>&amp;Transactions</source>
        <translation type="unfinished">&amp;交易</translation>
    </message>
    <message>
        <source>Browse transaction history</source>
        <translation type="unfinished">瀏覽交易紀錄</translation>
    </message>
    <message>
        <source>Quit application</source>
        <translation type="unfinished">結束應用程式</translation>
    </message>
    <message>
        <source>Show information about %1</source>
        <translation type="unfinished">顯示 %1 的相關資訊</translation>
    </message>
    <message>
        <source>About &amp;Qt</source>
        <translation type="unfinished">關於 &amp;Qt</translation>
    </message>
    <message>
        <source>Show information about Qt</source>
        <translation type="unfinished">顯示 Qt 相關資訊</translation>
    </message>
    <message>
        <source>Modify configuration options for %1</source>
        <translation type="unfinished">修改 %1 的設定選項</translation>
    </message>
    <message>
        <source>Create a new wallet</source>
        <translation type="unfinished">創建一個新錢包</translation>
    </message>
    <message>
        <source>Wallet:</source>
        <translation type="unfinished">錢包:</translation>
    </message>
    <message>
        <source>Network activity disabled.</source>
        <extracomment>A substring of the tooltip.</extracomment>
        <translation type="unfinished">網路活動關閉了。</translation>
    </message>
    <message>
        <source>Proxy is &lt;b&gt;enabled&lt;/b&gt;: %1</source>
        <translation type="unfinished">代理伺服器&lt;b&gt;已經啟用&lt;/b&gt;: %1</translation>
    </message>
    <message>
        <source>Send coins to a Qtum address</source>
        <translation type="unfinished">發送幣給一個比特幣地址</translation>
    </message>
    <message>
        <source>Backup wallet to another location</source>
        <translation type="unfinished">把錢包備份到其它地方</translation>
    </message>
    <message>
        <source>Change the passphrase used for wallet encryption</source>
        <translation type="unfinished">改變錢包加密用的密碼</translation>
    </message>
    <message>
        <source>&amp;Send</source>
        <translation type="unfinished">&amp;發送</translation>
    </message>
    <message>
        <source>&amp;Receive</source>
        <translation type="unfinished">&amp;接收</translation>
    </message>
    <message>
        <source>&amp;Options…</source>
        <translation type="unfinished">&amp;選項...</translation>
    </message>
    <message>
        <source>&amp;Encrypt Wallet…</source>
        <translation type="unfinished">&amp;加密錢包...</translation>
    </message>
    <message>
        <source>Encrypt the private keys that belong to your wallet</source>
        <translation type="unfinished">將錢包中之密鑰加密</translation>
    </message>
    <message>
        <source>&amp;Backup Wallet…</source>
<<<<<<< HEAD
        <translation type="unfinished">&amp;备用钱包...</translation>
=======
        <translation type="unfinished">&amp;備用錢包</translation>
    </message>
    <message>
        <source>&amp;Change Passphrase…</source>
        <translation type="unfinished">&amp;更改密碼短語...</translation>
    </message>
    <message>
        <source>Sign &amp;message…</source>
        <translation type="unfinished">簽名 &amp;信息…</translation>
>>>>>>> d82fec21
    </message>
    <message>
        <source>Sign messages with your Qtum addresses to prove you own them</source>
        <translation type="unfinished">用比特幣地址簽名訊息來證明位址是你的</translation>
    </message>
    <message>
<<<<<<< HEAD
=======
        <source>&amp;Verify message…</source>
        <translation type="unfinished">&amp;驗證
訊息...</translation>
    </message>
    <message>
>>>>>>> d82fec21
        <source>Verify messages to ensure they were signed with specified Qtum addresses</source>
        <translation type="unfinished">驗證訊息是用來確定訊息是用指定的比特幣地址簽名的</translation>
    </message>
    <message>
<<<<<<< HEAD
=======
        <source>&amp;Load PSBT from file…</source>
        <translation type="unfinished">&amp;從檔案載入PSBT...</translation>
    </message>
    <message>
        <source>Open &amp;URI…</source>
        <translation type="unfinished">開啟 &amp;URI...</translation>
    </message>
    <message>
>>>>>>> d82fec21
        <source>Close Wallet…</source>
        <translation type="unfinished">关钱包...</translation>
    </message>
    <message>
        <source>Create Wallet…</source>
        <translation type="unfinished">创建钱包...</translation>
    </message>
    <message>
        <source>Close All Wallets…</source>
        <translation type="unfinished">关所有钱包...</translation>
    </message>
    <message>
        <source>&amp;File</source>
        <translation type="unfinished">&amp;檔案</translation>
    </message>
    <message>
        <source>&amp;Settings</source>
        <translation type="unfinished">&amp;設定</translation>
    </message>
    <message>
        <source>&amp;Help</source>
        <translation type="unfinished">&amp;說明</translation>
    </message>
    <message>
        <source>Tabs toolbar</source>
        <translation type="unfinished">分頁工具列</translation>
    </message>
    <message>
<<<<<<< HEAD
=======
        <source>Syncing Headers (%1%)…</source>
        <translation type="unfinished">同步區塊頭 (%1%)…</translation>
    </message>
    <message>
        <source>Synchronizing with network…</source>
        <translation type="unfinished">正在與網絡同步…</translation>
    </message>
    <message>
        <source>Indexing blocks on disk…</source>
        <translation type="unfinished">索引磁盤上的索引塊中...</translation>
    </message>
    <message>
        <source>Processing blocks on disk…</source>
        <translation type="unfinished">處理磁碟裡的區塊中...</translation>
    </message>
    <message>
        <source>Reindexing blocks on disk…</source>
        <translation type="unfinished">正在重新索引磁盤上的區塊...</translation>
    </message>
    <message>
>>>>>>> d82fec21
        <source>Connecting to peers…</source>
        <translation type="unfinished">连到同行...</translation>
    </message>
    <message>
        <source>Request payments (generates QR codes and qtum: URIs)</source>
        <translation type="unfinished">要求付款(產生 QR Code 和 qtum 付款協議的資源識別碼: URI)</translation>
    </message>
    <message>
        <source>Show the list of used sending addresses and labels</source>
        <translation type="unfinished">顯示已使用過的發送地址和標籤清單</translation>
    </message>
    <message>
        <source>Show the list of used receiving addresses and labels</source>
        <translation type="unfinished">顯示已使用過的接收地址和標籤清單</translation>
    </message>
    <message>
        <source>&amp;Command-line options</source>
        <translation type="unfinished">&amp;命令行選項</translation>
    </message>
    <message numerus="yes">
        <source>Processed %n block(s) of transaction history.</source>
        <translation type="unfinished">
            <numerusform />
        </translation>
    </message>
    <message>
        <source>%1 behind</source>
        <translation type="unfinished">落後 %1</translation>
    </message>
    <message>
        <source>Catching up…</source>
        <translation type="unfinished">赶上...</translation>
    </message>
    <message>
        <source>Last received block was generated %1 ago.</source>
        <translation type="unfinished">最近收到的區塊是在 %1 以前生出來的。</translation>
    </message>
    <message>
        <source>Transactions after this will not yet be visible.</source>
        <translation type="unfinished">暫時會看不到在這之後的交易。</translation>
    </message>
    <message>
        <source>Error</source>
        <translation type="unfinished">錯誤</translation>
    </message>
    <message>
        <source>Warning</source>
        <translation type="unfinished">警告</translation>
    </message>
    <message>
        <source>Information</source>
        <translation type="unfinished">資訊</translation>
    </message>
    <message>
        <source>Up to date</source>
        <translation type="unfinished">最新狀態</translation>
    </message>
    <message>
        <source>Load Partially Signed Qtum Transaction</source>
        <translation type="unfinished">載入部分簽名的比特幣交易</translation>
    </message>
    <message>
        <source>Load Partially Signed Qtum Transaction from clipboard</source>
        <translation type="unfinished">從剪貼簿載入部分簽名的比特幣交易</translation>
    </message>
    <message>
        <source>Node window</source>
        <translation type="unfinished">節點視窗</translation>
    </message>
    <message>
        <source>Open node debugging and diagnostic console</source>
        <translation type="unfinished">開啟節點調試和診斷控制台</translation>
    </message>
    <message>
        <source>&amp;Sending addresses</source>
        <translation type="unfinished">&amp;發送地址</translation>
    </message>
    <message>
        <source>&amp;Receiving addresses</source>
        <translation type="unfinished">&amp;接收地址</translation>
    </message>
    <message>
        <source>Open a qtum: URI</source>
        <translation type="unfinished">打開一個比特幣：URI</translation>
    </message>
    <message>
        <source>Open Wallet</source>
        <translation type="unfinished">打開錢包</translation>
    </message>
    <message>
        <source>Open a wallet</source>
        <translation type="unfinished">打開一個錢包檔</translation>
    </message>
    <message>
        <source>Close wallet</source>
        <translation type="unfinished">關閉錢包</translation>
    </message>
    <message>
        <source>Close all wallets</source>
        <translation type="unfinished">關閉所有錢包</translation>
    </message>
    <message>
        <source>Show the %1 help message to get a list with possible Qtum command-line options</source>
        <translation type="unfinished">顯示 %1 的說明訊息，來取得可用命令列選項的列表</translation>
    </message>
    <message>
        <source>&amp;Mask values</source>
        <translation type="unfinished">＆遮罩值</translation>
    </message>
    <message>
        <source>Mask the values in the Overview tab</source>
        <translation type="unfinished">遮蔽“概述”選項卡中的值</translation>
    </message>
    <message>
        <source>default wallet</source>
        <translation type="unfinished">默认钱包</translation>
    </message>
    <message>
        <source>No wallets available</source>
        <translation type="unfinished">没有可用的钱包</translation>
    </message>
    <message>
        <source>Wallet Name</source>
        <extracomment>Label of the input field where the name of the wallet is entered.</extracomment>
        <translation type="unfinished">錢包名稱</translation>
    </message>
    <message>
        <source>&amp;Window</source>
        <translation type="unfinished">&amp;視窗</translation>
    </message>
    <message>
        <source>Zoom</source>
        <translation type="unfinished">缩放</translation>
    </message>
    <message>
        <source>Main Window</source>
        <translation type="unfinished">主窗口</translation>
    </message>
    <message>
        <source>%1 client</source>
        <translation type="unfinished">%1 客戶端</translation>
    </message>
    <message>
        <source>&amp;Hide</source>
        <translation type="unfinished">&amp;躲</translation>
    </message>
    <message numerus="yes">
        <source>%n active connection(s) to Qtum network.</source>
        <extracomment>A substring of the tooltip.</extracomment>
        <translation type="unfinished">
            <numerusform />
        </translation>
    </message>
    <message>
        <source>Click for more actions.</source>
        <extracomment>A substring of the tooltip. "More actions" are available via the context menu.</extracomment>
        <translation type="unfinished">點擊查看更多操作</translation>
    </message>
    <message>
        <source>Show Peers tab</source>
        <extracomment>A context menu item. The "Peers tab" is an element of the "Node window".</extracomment>
        <translation type="unfinished">顯示節點選項卡</translation>
    </message>
    <message>
        <source>Disable network activity</source>
        <extracomment>A context menu item.</extracomment>
        <translation type="unfinished">關閉網路紀錄</translation>
    </message>
    <message>
        <source>Enable network activity</source>
        <extracomment>A context menu item. The network activity was disabled previously.</extracomment>
        <translation type="unfinished">關閉網路紀錄</translation>
    </message>
    <message>
        <source>Error: %1</source>
        <translation type="unfinished">错误：%1</translation>
    </message>
    <message>
        <source>Warning: %1</source>
        <translation type="unfinished">警告：%1</translation>
    </message>
    <message>
        <source>Date: %1
</source>
        <translation type="unfinished">日期: %1
</translation>
    </message>
    <message>
        <source>Amount: %1
</source>
        <translation type="unfinished">金額: %1
</translation>
    </message>
    <message>
        <source>Wallet: %1
</source>
        <translation type="unfinished">錢包: %1
</translation>
    </message>
    <message>
        <source>Type: %1
</source>
        <translation type="unfinished">種類: %1
</translation>
    </message>
    <message>
        <source>Label: %1
</source>
        <translation type="unfinished">標記: %1
</translation>
    </message>
    <message>
        <source>Address: %1
</source>
        <translation type="unfinished">地址: %1
</translation>
    </message>
    <message>
        <source>Sent transaction</source>
        <translation type="unfinished">付款交易</translation>
    </message>
    <message>
        <source>Incoming transaction</source>
        <translation type="unfinished">收款交易</translation>
    </message>
    <message>
        <source>HD key generation is &lt;b&gt;enabled&lt;/b&gt;</source>
        <translation type="unfinished">產生 HD 金鑰&lt;b&gt;已經啟用&lt;/b&gt;</translation>
    </message>
    <message>
        <source>HD key generation is &lt;b&gt;disabled&lt;/b&gt;</source>
        <translation type="unfinished">產生 HD 金鑰&lt;b&gt;已經停用&lt;/b&gt;</translation>
    </message>
    <message>
        <source>Private key &lt;b&gt;disabled&lt;/b&gt;</source>
        <translation type="unfinished">私鑰&lt;b&gt;禁用&lt;/b&gt;</translation>
    </message>
    <message>
        <source>Wallet is &lt;b&gt;encrypted&lt;/b&gt; and currently &lt;b&gt;unlocked&lt;/b&gt;</source>
        <translation type="unfinished">錢包&lt;b&gt;已加密&lt;/b&gt;並且&lt;b&gt;解鎖中&lt;/b&gt;</translation>
    </message>
    <message>
        <source>Wallet is &lt;b&gt;encrypted&lt;/b&gt; and currently &lt;b&gt;locked&lt;/b&gt;</source>
        <translation type="unfinished">錢包&lt;b&gt;已加密&lt;/b&gt;並且&lt;b&gt;上鎖中&lt;/b&gt;</translation>
    </message>
    <message>
        <source>Original message:</source>
        <translation type="unfinished">原始訊息：</translation>
    </message>
</context>
<context>
    <name>UnitDisplayStatusBarControl</name>
    <message>
        <source>Unit to show amounts in. Click to select another unit.</source>
        <translation type="unfinished">金額顯示單位。可以點選其他單位。</translation>
    </message>
</context>
<context>
    <name>CoinControlDialog</name>
    <message>
        <source>Coin Selection</source>
        <translation type="unfinished">選擇錢幣</translation>
    </message>
    <message>
        <source>Quantity:</source>
        <translation type="unfinished">數目:</translation>
    </message>
    <message>
        <source>Bytes:</source>
        <translation type="unfinished">位元組數:</translation>
    </message>
    <message>
        <source>Amount:</source>
        <translation type="unfinished">金額:</translation>
    </message>
    <message>
        <source>Fee:</source>
        <translation type="unfinished">手續費:</translation>
    </message>
    <message>
        <source>Dust:</source>
        <translation type="unfinished">零散錢:</translation>
    </message>
    <message>
        <source>After Fee:</source>
        <translation type="unfinished">計費後金額:</translation>
    </message>
    <message>
        <source>Change:</source>
        <translation type="unfinished">找零金額:</translation>
    </message>
    <message>
        <source>(un)select all</source>
        <translation type="unfinished">(un)全選</translation>
    </message>
    <message>
        <source>Tree mode</source>
        <translation type="unfinished">樹狀模式</translation>
    </message>
    <message>
        <source>List mode</source>
        <translation type="unfinished">列表模式</translation>
    </message>
    <message>
        <source>Amount</source>
        <translation type="unfinished">金額</translation>
    </message>
    <message>
        <source>Received with label</source>
        <translation type="unfinished">收款標記</translation>
    </message>
    <message>
        <source>Received with address</source>
        <translation type="unfinished">用地址接收</translation>
    </message>
    <message>
        <source>Date</source>
        <translation type="unfinished">日期</translation>
    </message>
    <message>
        <source>Confirmations</source>
        <translation type="unfinished">確認次數</translation>
    </message>
    <message>
        <source>Confirmed</source>
        <translation type="unfinished">已確認</translation>
    </message>
    <message>
        <source>Copy amount</source>
        <translation type="unfinished">複製金額</translation>
    </message>
    <message>
        <source>&amp;Copy address</source>
        <translation type="unfinished">&amp;复制地址</translation>
    </message>
    <message>
        <source>Copy &amp;label</source>
        <translation type="unfinished">复制和标签</translation>
    </message>
    <message>
        <source>Copy &amp;amount</source>
        <translation type="unfinished">复制和数量</translation>
    </message>
    <message>
<<<<<<< HEAD
=======
        <source>L&amp;ock unspent</source>
        <translation type="unfinished">鎖定未消費金額額</translation>
    </message>
    <message>
        <source>&amp;Unlock unspent</source>
        <translation type="unfinished">解鎖未花費金額</translation>
    </message>
    <message>
>>>>>>> d82fec21
        <source>Copy quantity</source>
        <translation type="unfinished">複製數目</translation>
    </message>
    <message>
        <source>Copy fee</source>
        <translation type="unfinished">複製手續費</translation>
    </message>
    <message>
        <source>Copy after fee</source>
        <translation type="unfinished">複製計費後金額</translation>
    </message>
    <message>
        <source>Copy bytes</source>
        <translation type="unfinished">複製位元組數</translation>
    </message>
    <message>
        <source>Copy dust</source>
        <translation type="unfinished">複製零散金額</translation>
    </message>
    <message>
        <source>Copy change</source>
        <translation type="unfinished">複製找零金額</translation>
    </message>
    <message>
        <source>(%1 locked)</source>
        <translation type="unfinished">(鎖定 %1 枚)</translation>
    </message>
    <message>
        <source>yes</source>
        <translation type="unfinished">是</translation>
    </message>
    <message>
        <source>no</source>
        <translation type="unfinished">否</translation>
    </message>
    <message>
        <source>This label turns red if any recipient receives an amount smaller than the current dust threshold.</source>
        <translation type="unfinished">當任何一個收款金額小於目前的灰塵金額上限時，文字會變紅色。</translation>
    </message>
    <message>
        <source>Can vary +/- %1 satoshi(s) per input.</source>
        <translation type="unfinished">每組輸入可能有 +/- %1 個 satoshi 的誤差。</translation>
    </message>
    <message>
        <source>(no label)</source>
        <translation type="unfinished">(無標記)</translation>
    </message>
    <message>
        <source>change from %1 (%2)</source>
        <translation type="unfinished">找零來自於 %1 (%2)</translation>
    </message>
    <message>
        <source>(change)</source>
        <translation type="unfinished">(找零)</translation>
    </message>
</context>
<context>
    <name>CreateWalletActivity</name>
    <message>
        <source>Create Wallet</source>
        <extracomment>Title of window indicating the progress of creation of a new wallet.</extracomment>
        <translation type="unfinished">新增錢包</translation>
    </message>
    <message>
        <source>Creating Wallet &lt;b&gt;%1&lt;/b&gt;…</source>
        <extracomment>Descriptive text of the create wallet progress window which indicates to the user which wallet is currently being created.</extracomment>
        <translation type="unfinished">正在創建錢包&lt;b&gt;%1&lt;/b&gt;...</translation>
    </message>
    <message>
        <source>Create wallet failed</source>
        <translation type="unfinished">創建錢包失敗&lt;br&gt;</translation>
    </message>
    <message>
        <source>Create wallet warning</source>
        <translation type="unfinished">產生錢包警告:</translation>
    </message>
    </context>
<context>
    <name>OpenWalletActivity</name>
    <message>
        <source>Open wallet failed</source>
        <translation type="unfinished">打開錢包失敗</translation>
    </message>
    <message>
        <source>Open wallet warning</source>
        <translation type="unfinished">打開錢包警告</translation>
    </message>
    <message>
        <source>default wallet</source>
        <translation type="unfinished">默认钱包</translation>
    </message>
    <message>
        <source>Open Wallet</source>
        <extracomment>Title of window indicating the progress of opening of a wallet.</extracomment>
        <translation type="unfinished">打開錢包</translation>
    </message>
    </context>
<context>
    <name>WalletController</name>
    <message>
        <source>Close wallet</source>
        <translation type="unfinished">關閉錢包</translation>
    </message>
    <message>
        <source>Closing the wallet for too long can result in having to resync the entire chain if pruning is enabled.</source>
        <translation type="unfinished">關上錢包太久的話且修剪模式又有開啟的話，可能會造成日後需要重新同步整個區塊鏈。</translation>
    </message>
    <message>
        <source>Close all wallets</source>
        <translation type="unfinished">關閉所有錢包</translation>
    </message>
    <message>
        <source>Are you sure you wish to close all wallets?</source>
        <translation type="unfinished">您確定要關閉所有錢包嗎？</translation>
    </message>
</context>
<context>
    <name>CreateWalletDialog</name>
    <message>
        <source>Create Wallet</source>
        <translation type="unfinished">新增錢包</translation>
    </message>
    <message>
        <source>Wallet Name</source>
        <translation type="unfinished">錢包名稱</translation>
    </message>
    <message>
        <source>Wallet</source>
        <translation type="unfinished">錢包</translation>
    </message>
    <message>
        <source>Encrypt the wallet. The wallet will be encrypted with a passphrase of your choice.</source>
        <translation type="unfinished">加密錢包。 錢包將使用您選擇的密碼進行加密。</translation>
    </message>
    <message>
        <source>Encrypt Wallet</source>
        <translation type="unfinished">加密錢包</translation>
    </message>
    <message>
        <source>Advanced Options</source>
        <translation type="unfinished">進階選項</translation>
    </message>
    <message>
        <source>Disable private keys for this wallet. Wallets with private keys disabled will have no private keys and cannot have an HD seed or imported private keys. This is ideal for watch-only wallets.</source>
        <translation type="unfinished">禁用此錢包的私鑰。取消了私鑰的錢包將沒有私鑰，並且不能有HD種子或匯入的私鑰。這是只能看的錢包的理想選擇。</translation>
    </message>
    <message>
        <source>Disable Private Keys</source>
        <translation type="unfinished">禁用私鑰</translation>
    </message>
    <message>
        <source>Make a blank wallet. Blank wallets do not initially have private keys or scripts. Private keys and addresses can be imported, or an HD seed can be set, at a later time.</source>
        <translation type="unfinished">製作一個空白的錢包。空白錢包最初沒有私鑰或腳本。以後可以匯入私鑰和地址，或者可以設定HD種子。</translation>
    </message>
    <message>
        <source>Make Blank Wallet</source>
        <translation type="unfinished">製作空白錢包</translation>
    </message>
    <message>
        <source>Use descriptors for scriptPubKey management</source>
        <translation type="unfinished">使用descriptors(描述符)進行scriptPubKey管理</translation>
    </message>
    <message>
        <source>Descriptor Wallet</source>
        <translation type="unfinished">描述符錢包</translation>
    </message>
    <message>
        <source>Create</source>
        <translation type="unfinished">產生</translation>
    </message>
    </context>
<context>
    <name>EditAddressDialog</name>
    <message>
        <source>Edit Address</source>
        <translation type="unfinished">編輯地址</translation>
    </message>
    <message>
        <source>&amp;Label</source>
        <translation type="unfinished">標記(&amp;L)</translation>
    </message>
    <message>
        <source>The label associated with this address list entry</source>
        <translation type="unfinished">與此地址清單關聯的標籤</translation>
    </message>
    <message>
        <source>The address associated with this address list entry. This can only be modified for sending addresses.</source>
        <translation type="unfinished">跟這個地址清單關聯的地址。只有發送地址能被修改。</translation>
    </message>
    <message>
        <source>&amp;Address</source>
        <translation type="unfinished">&amp;地址</translation>
    </message>
    <message>
        <source>New sending address</source>
        <translation type="unfinished">新的發送地址</translation>
    </message>
    <message>
        <source>Edit receiving address</source>
        <translation type="unfinished">編輯接收地址</translation>
    </message>
    <message>
        <source>Edit sending address</source>
        <translation type="unfinished">編輯發送地址</translation>
    </message>
    <message>
        <source>The entered address "%1" is not a valid Qtum address.</source>
        <translation type="unfinished">輸入的地址 %1 並不是有效的比特幣地址。</translation>
    </message>
    <message>
        <source>The entered address "%1" is already in the address book with label "%2".</source>
        <translation type="unfinished">輸入的地址 %1 已經在地址簿中了，標籤為 "%2"。</translation>
    </message>
    <message>
        <source>Could not unlock wallet.</source>
        <translation type="unfinished">沒辦法把錢包解鎖。</translation>
    </message>
    <message>
        <source>New key generation failed.</source>
        <translation type="unfinished">產生新的密鑰失敗了。</translation>
    </message>
</context>
<context>
    <name>FreespaceChecker</name>
    <message>
        <source>A new data directory will be created.</source>
        <translation type="unfinished">就要產生新的資料目錄。</translation>
    </message>
    <message>
        <source>name</source>
        <translation type="unfinished">名稱</translation>
    </message>
    <message>
        <source>Directory already exists. Add %1 if you intend to create a new directory here.</source>
        <translation type="unfinished">已經有這個目錄了。如果你要在裡面造出新的目錄的話，請加上 %1.</translation>
    </message>
    <message>
        <source>Path already exists, and is not a directory.</source>
        <translation type="unfinished">已經有指定的路徑了，並且不是一個目錄。</translation>
    </message>
    <message>
        <source>Cannot create data directory here.</source>
        <translation type="unfinished">沒辦法在這裡造出資料目錄。</translation>
    </message>
</context>
<context>
    <name>Intro</name>
    <message numerus="yes">
        <source>%n GB of space available</source>
        <translation type="unfinished">
            <numerusform />
        </translation>
    </message>
    <message numerus="yes">
        <source>(of %n GB needed)</source>
        <translation type="unfinished">
            <numerusform />
        </translation>
    </message>
    <message numerus="yes">
        <source>(%n GB needed for full chain)</source>
        <translation type="unfinished">
            <numerusform />
        </translation>
    </message>
    <message>
        <source>At least %1 GB of data will be stored in this directory, and it will grow over time.</source>
        <translation type="unfinished">在這個目錄中至少會存放 %1 GB 的資料，並且還會隨時間增加。</translation>
    </message>
    <message>
        <source>Approximately %1 GB of data will be stored in this directory.</source>
        <translation type="unfinished">在這個目錄中大約會存放 %1 GB 的資料。</translation>
    </message>
    <message numerus="yes">
        <source>(sufficient to restore backups %n day(s) old)</source>
        <extracomment>Explanatory text on the capability of the current prune target.</extracomment>
        <translation type="unfinished">
            <numerusform />
        </translation>
    </message>
    <message>
        <source>%1 will download and store a copy of the Qtum block chain.</source>
        <translation type="unfinished">%1 會下載 Qtum 區塊鏈並且儲存一份副本。</translation>
    </message>
    <message>
        <source>The wallet will also be stored in this directory.</source>
        <translation type="unfinished">錢包檔也會存放在這個目錄中。</translation>
    </message>
    <message>
        <source>Error: Specified data directory "%1" cannot be created.</source>
        <translation type="unfinished">錯誤: 無法新增指定的資料目錄: %1</translation>
    </message>
    <message>
        <source>Error</source>
        <translation type="unfinished">錯誤</translation>
    </message>
    <message>
        <source>Welcome</source>
        <translation type="unfinished">歡迎</translation>
    </message>
    <message>
        <source>Welcome to %1.</source>
        <translation type="unfinished">歡迎使用 %1。</translation>
    </message>
    <message>
        <source>As this is the first time the program is launched, you can choose where %1 will store its data.</source>
        <translation type="unfinished">因為這是程式第一次啓動，你可以選擇 %1 儲存資料的地方。</translation>
    </message>
    <message>
        <source>Reverting this setting requires re-downloading the entire blockchain. It is faster to download the full chain first and prune it later. Disables some advanced features.</source>
        <translation type="unfinished">還原此設置需要重新下載整個區塊鏈。首先下載完整的鏈，然後再修剪它是更快的。禁用某些高級功能。</translation>
    </message>
    <message>
        <source>This initial synchronisation is very demanding, and may expose hardware problems with your computer that had previously gone unnoticed. Each time you run %1, it will continue downloading where it left off.</source>
        <translation type="unfinished">一開始的同步作業非常的耗費資源，並且可能會暴露出之前沒被發現的電腦硬體問題。每次執行 %1 的時候都會繼續先前未完成的下載。</translation>
    </message>
    <message>
        <source>If you have chosen to limit block chain storage (pruning), the historical data must still be downloaded and processed, but will be deleted afterward to keep your disk usage low.</source>
        <translation type="unfinished">如果你選擇要限制區塊鏈儲存空間的大小(修剪模式)，還是需要下載和處理過去的歷史資料被，但是之後就會把它刪掉來節省磁碟使用量。</translation>
    </message>
    <message>
        <source>Use the default data directory</source>
        <translation type="unfinished">使用預設的資料目錄</translation>
    </message>
    <message>
        <source>Use a custom data directory:</source>
        <translation type="unfinished">使用自訂的資料目錄:</translation>
    </message>
</context>
<context>
    <name>HelpMessageDialog</name>
    <message>
        <source>version</source>
        <translation type="unfinished">版本</translation>
    </message>
    <message>
        <source>About %1</source>
        <translation type="unfinished">關於 %1</translation>
    </message>
    <message>
        <source>Command-line options</source>
        <translation type="unfinished">命令列選項</translation>
    </message>
</context>
<context>
    <name>ShutdownWindow</name>
    <message>
        <source>Do not shut down the computer until this window disappears.</source>
        <translation type="unfinished">在這個視窗不見以前，請不要關掉電腦。</translation>
    </message>
</context>
<context>
    <name>ModalOverlay</name>
    <message>
        <source>Form</source>
        <translation type="unfinished">表單</translation>
    </message>
    <message>
        <source>Recent transactions may not yet be visible, and therefore your wallet's balance might be incorrect. This information will be correct once your wallet has finished synchronizing with the qtum network, as detailed below.</source>
        <translation type="unfinished">最近的交易可能還看不到，因此錢包餘額可能不正確。在錢包軟體完成跟 qtum 網路的同步後，這裡的資訊就會正確。詳情請見下面。</translation>
    </message>
    <message>
        <source>Attempting to spend qtums that are affected by not-yet-displayed transactions will not be accepted by the network.</source>
        <translation type="unfinished">使用還沒顯示出來的交易所影響到的 qtum 可能會不被網路所接受。</translation>
    </message>
    <message>
        <source>Number of blocks left</source>
        <translation type="unfinished">剩餘區塊數</translation>
    </message>
    <message>
        <source>Unknown…</source>
        <translation type="unfinished">不明...</translation>
    </message>
    <message>
        <source>calculating…</source>
        <translation type="unfinished">计算...</translation>
    </message>
    <message>
        <source>Last block time</source>
        <translation type="unfinished">最近區塊時間</translation>
    </message>
    <message>
        <source>Progress</source>
        <translation type="unfinished">進度</translation>
    </message>
    <message>
        <source>Progress increase per hour</source>
        <translation type="unfinished">每小時進度</translation>
    </message>
    <message>
        <source>Estimated time left until synced</source>
        <translation type="unfinished">預估完成同步所需時間</translation>
    </message>
    <message>
        <source>Hide</source>
        <translation type="unfinished">隱藏</translation>
    </message>
    <message>
        <source>Esc</source>
        <translation type="unfinished">離開鍵</translation>
    </message>
    </context>
<context>
    <name>OpenURIDialog</name>
    <message>
        <source>Open qtum URI</source>
        <translation type="unfinished">打開比特幣URI</translation>
    </message>
    <message>
        <source>Paste address from clipboard</source>
        <extracomment>Tooltip text for button that allows you to paste an address that is in your clipboard.</extracomment>
        <translation type="unfinished">貼上剪貼簿裡的地址</translation>
    </message>
</context>
<context>
    <name>OptionsDialog</name>
    <message>
        <source>Options</source>
        <translation type="unfinished">選項</translation>
    </message>
    <message>
        <source>&amp;Main</source>
        <translation type="unfinished">主要(&amp;M)</translation>
    </message>
    <message>
        <source>Automatically start %1 after logging in to the system.</source>
        <translation type="unfinished">在登入系統後自動啓動 %1。</translation>
    </message>
    <message>
        <source>&amp;Start %1 on system login</source>
        <translation type="unfinished">系統登入時啟動 %1 (&amp;S)</translation>
    </message>
    <message>
        <source>Size of &amp;database cache</source>
        <translation type="unfinished">資料庫快取大小(&amp;D)</translation>
    </message>
    <message>
        <source>Number of script &amp;verification threads</source>
        <translation type="unfinished">指令碼驗證執行緒數目(&amp;V)</translation>
    </message>
    <message>
        <source>IP address of the proxy (e.g. IPv4: 127.0.0.1 / IPv6: ::1)</source>
        <translation type="unfinished">代理的IP 地址(像是 IPv4 的 127.0.0.1 或 IPv6 的 ::1)</translation>
    </message>
    <message>
        <source>Shows if the supplied default SOCKS5 proxy is used to reach peers via this network type.</source>
        <translation type="unfinished">如果對這種網路類型，有指定用來跟其他節點聯絡的 SOCKS5 代理伺服器的話，就會顯示在這裡。</translation>
    </message>
    <message>
        <source>Minimize instead of exit the application when the window is closed. When this option is enabled, the application will be closed only after selecting Exit in the menu.</source>
        <translation type="unfinished">當視窗關閉時，把應用程式縮到最小，而不是結束。當勾選這個選項時，只能夠用選單中的結束來關掉應用程式。</translation>
    </message>
    <message>
        <source>Open the %1 configuration file from the working directory.</source>
        <translation type="unfinished">從工作目錄開啟設定檔 %1。</translation>
    </message>
    <message>
        <source>Open Configuration File</source>
        <translation type="unfinished">開啟設定檔</translation>
    </message>
    <message>
        <source>Reset all client options to default.</source>
        <translation type="unfinished">重設所有客戶端軟體選項成預設值。</translation>
    </message>
    <message>
        <source>&amp;Reset Options</source>
        <translation type="unfinished">重設選項(&amp;R)</translation>
    </message>
    <message>
        <source>&amp;Network</source>
        <translation type="unfinished">網路(&amp;N)</translation>
    </message>
    <message>
        <source>Prune &amp;block storage to</source>
        <translation type="unfinished">修剪區塊資料大小到</translation>
    </message>
    <message>
        <source>GB</source>
        <translation type="unfinished">GB (十億位元組)</translation>
    </message>
    <message>
        <source>Reverting this setting requires re-downloading the entire blockchain.</source>
        <translation type="unfinished">把這個設定改回來會需要重新下載整個區塊鏈。</translation>
    </message>
    <message>
        <source>(0 = auto, &lt;0 = leave that many cores free)</source>
        <translation type="unfinished">(0 表示程式自動決定，小於 0 表示保留處理器核心不用的數目)</translation>
    </message>
    <message>
        <source>W&amp;allet</source>
        <translation type="unfinished">錢包(&amp;A)</translation>
    </message>
    <message>
        <source>Expert</source>
        <translation type="unfinished">專家</translation>
    </message>
    <message>
        <source>Enable coin &amp;control features</source>
        <translation type="unfinished">開啟錢幣控制功能(&amp;C)</translation>
    </message>
    <message>
        <source>If you disable the spending of unconfirmed change, the change from a transaction cannot be used until that transaction has at least one confirmation. This also affects how your balance is computed.</source>
        <translation type="unfinished">如果你關掉「可以花還沒確認的零錢」，那麼交易中找零的零錢就必須要等交易至少有一次確認後，才能夠使用。這也會影響餘額的計算方式。</translation>
    </message>
    <message>
        <source>&amp;Spend unconfirmed change</source>
        <translation type="unfinished">&amp;可以花費還未確認的找零</translation>
    </message>
    <message>
        <source>Automatically open the Qtum client port on the router. This only works when your router supports UPnP and it is enabled.</source>
        <translation type="unfinished">自動在路由器上開放 Qtum 的客戶端通訊埠。只有在你的路由器支援且開啓「通用即插即用」協定(UPnP)時才有作用。</translation>
    </message>
    <message>
        <source>Map port using &amp;UPnP</source>
        <translation type="unfinished">用 &amp;UPnP 設定通訊埠對應</translation>
    </message>
    <message>
        <source>Accept connections from outside.</source>
        <translation type="unfinished">接受外來連線</translation>
    </message>
    <message>
        <source>Allow incomin&amp;g connections</source>
        <translation type="unfinished">接受外來連線(&amp;G)</translation>
    </message>
    <message>
        <source>Connect to the Qtum network through a SOCKS5 proxy.</source>
        <translation type="unfinished">透過 SOCKS5 代理伺服器來連線到 Qtum 網路。</translation>
    </message>
    <message>
        <source>&amp;Connect through SOCKS5 proxy (default proxy):</source>
        <translation type="unfinished">透過 SOCKS5 代理伺服器連線(預設代理伺服器 &amp;C):</translation>
    </message>
    <message>
        <source>Proxy &amp;IP:</source>
        <translation type="unfinished">代理位址(&amp;I):</translation>
    </message>
    <message>
        <source>&amp;Port:</source>
        <translation type="unfinished">埠號(&amp;P):</translation>
    </message>
    <message>
        <source>Port of the proxy (e.g. 9050)</source>
        <translation type="unfinished">代理伺服器的通訊埠(像是 9050)</translation>
    </message>
    <message>
        <source>Used for reaching peers via:</source>
        <translation type="unfinished">用來跟其他節點聯絡的中介:</translation>
    </message>
    <message>
        <source>&amp;Window</source>
        <translation type="unfinished">&amp;視窗</translation>
    </message>
    <message>
        <source>Show only a tray icon after minimizing the window.</source>
        <translation type="unfinished">視窗縮到最小後只在通知區顯示圖示。</translation>
    </message>
    <message>
        <source>&amp;Minimize to the tray instead of the taskbar</source>
        <translation type="unfinished">縮到最小到通知區而不是工作列(&amp;M)</translation>
    </message>
    <message>
        <source>M&amp;inimize on close</source>
        <translation type="unfinished">關閉時縮到最小(&amp;I)</translation>
    </message>
    <message>
        <source>&amp;Display</source>
        <translation type="unfinished">顯示(&amp;D)</translation>
    </message>
    <message>
        <source>User Interface &amp;language:</source>
        <translation type="unfinished">使用界面語言(&amp;L):</translation>
    </message>
    <message>
        <source>The user interface language can be set here. This setting will take effect after restarting %1.</source>
        <translation type="unfinished">可以在這裡設定使用者介面的語言。這個設定在重啓 %1 後才會生效。</translation>
    </message>
    <message>
        <source>&amp;Unit to show amounts in:</source>
        <translation type="unfinished">金額顯示單位(&amp;U):</translation>
    </message>
    <message>
        <source>Choose the default subdivision unit to show in the interface and when sending coins.</source>
        <translation type="unfinished">選擇操作界面和付款時，預設顯示金額的細分單位。</translation>
    </message>
    <message>
        <source>Whether to show coin control features or not.</source>
        <translation type="unfinished">是否要顯示錢幣控制功能。</translation>
    </message>
    <message>
        <source>Connect to the Qtum network through a separate SOCKS5 proxy for Tor onion services.</source>
        <translation type="unfinished">通過用於Tor洋蔥服務個別的SOCKS5代理連接到比特幣網路。</translation>
    </message>
    <message>
        <source>Use separate SOCKS&amp;5 proxy to reach peers via Tor onion services:</source>
        <translation type="unfinished">使用個別的SOCKS＆5代理介由Tor onion服務到達peers：</translation>
    </message>
    <message>
        <source>&amp;OK</source>
        <translation type="unfinished">好(&amp;O)</translation>
    </message>
    <message>
        <source>&amp;Cancel</source>
        <translation type="unfinished">取消(&amp;C)</translation>
    </message>
    <message>
        <source>default</source>
        <translation type="unfinished">預設值</translation>
    </message>
    <message>
        <source>none</source>
        <translation type="unfinished">無</translation>
    </message>
    <message>
        <source>Confirm options reset</source>
        <extracomment>Window title text of pop-up window shown when the user has chosen to reset options.</extracomment>
        <translation type="unfinished">確認重設選項</translation>
    </message>
    <message>
        <source>Client restart required to activate changes.</source>
        <extracomment>Text explaining that the settings changed will not come into effect until the client is restarted.</extracomment>
        <translation type="unfinished">需要重新開始客戶端軟體來讓改變生效。</translation>
    </message>
    <message>
        <source>Client will be shut down. Do you want to proceed?</source>
        <extracomment>Text asking the user to confirm if they would like to proceed with a client shutdown.</extracomment>
        <translation type="unfinished">客戶端軟體就要關掉了。繼續做下去嗎？</translation>
    </message>
    <message>
        <source>Configuration options</source>
        <extracomment>Window title text of pop-up box that allows opening up of configuration file.</extracomment>
        <translation type="unfinished">設定選項</translation>
    </message>
    <message>
        <source>The configuration file is used to specify advanced user options which override GUI settings. Additionally, any command-line options will override this configuration file.</source>
        <extracomment>Explanatory text about the priority order of instructions considered by client. The order from high to low being: command-line, configuration file, GUI settings.</extracomment>
        <translation type="unfinished">設定檔可以用來指定進階的使用選項，並且會覆蓋掉圖形介面的設定。不過，命令列的選項也會覆蓋掉設定檔中的選項。</translation>
    </message>
    <message>
        <source>Continue</source>
        <translation type="unfinished">继续</translation>
    </message>
    <message>
        <source>Cancel</source>
        <translation type="unfinished">取消</translation>
    </message>
    <message>
        <source>Error</source>
        <translation type="unfinished">錯誤</translation>
    </message>
    <message>
        <source>The configuration file could not be opened.</source>
        <translation type="unfinished">沒辦法開啟設定檔。</translation>
    </message>
    <message>
        <source>This change would require a client restart.</source>
        <translation type="unfinished">這個變更請求重新開始客戶端軟體。</translation>
    </message>
    <message>
        <source>The supplied proxy address is invalid.</source>
        <translation type="unfinished">提供的代理地址無效。</translation>
    </message>
</context>
<context>
    <name>OverviewPage</name>
    <message>
        <source>Form</source>
        <translation type="unfinished">表單</translation>
    </message>
    <message>
        <source>The displayed information may be out of date. Your wallet automatically synchronizes with the Qtum network after a connection is established, but this process has not completed yet.</source>
        <translation type="unfinished">顯示的資訊可能是過期的。跟 Qtum 網路的連線建立後，你的錢包會自動和網路同步，但是這個步驟還沒完成。</translation>
    </message>
    <message>
        <source>Watch-only:</source>
        <translation type="unfinished">只能看:</translation>
    </message>
    <message>
        <source>Available:</source>
        <translation type="unfinished">可用金額:</translation>
    </message>
    <message>
        <source>Your current spendable balance</source>
        <translation type="unfinished">目前可用餘額</translation>
    </message>
    <message>
        <source>Pending:</source>
        <translation type="unfinished">未定金額:</translation>
    </message>
    <message>
        <source>Total of transactions that have yet to be confirmed, and do not yet count toward the spendable balance</source>
        <translation type="unfinished">還沒被確認的交易的總金額，可用餘額不包含這些金額</translation>
    </message>
    <message>
        <source>Immature:</source>
        <translation type="unfinished">未成熟金額:</translation>
    </message>
    <message>
        <source>Mined balance that has not yet matured</source>
        <translation type="unfinished">還沒成熟的開採金額</translation>
    </message>
    <message>
        <source>Balances</source>
        <translation type="unfinished">餘額</translation>
    </message>
    <message>
        <source>Total:</source>
        <translation type="unfinished">總金額:</translation>
    </message>
    <message>
        <source>Your current total balance</source>
        <translation type="unfinished">目前全部餘額</translation>
    </message>
    <message>
        <source>Your current balance in watch-only addresses</source>
        <translation type="unfinished">所有只能看的地址的當前餘額</translation>
    </message>
    <message>
        <source>Spendable:</source>
        <translation type="unfinished">可支配:</translation>
    </message>
    <message>
        <source>Recent transactions</source>
        <translation type="unfinished">最近的交易</translation>
    </message>
    <message>
        <source>Unconfirmed transactions to watch-only addresses</source>
        <translation type="unfinished">所有只能看的地址還未確認的交易</translation>
    </message>
    <message>
        <source>Mined balance in watch-only addresses that has not yet matured</source>
        <translation type="unfinished">所有只能看的地址還沒已熟成的挖出餘額</translation>
    </message>
    <message>
        <source>Current total balance in watch-only addresses</source>
        <translation type="unfinished">所有只能看的地址的當前總餘額</translation>
    </message>
    <message>
        <source>Privacy mode activated for the Overview tab. To unmask the values, uncheck Settings-&gt;Mask values.</source>
        <translation type="unfinished">“總覽”選項卡啟用了隱私模式。要取消遮蔽值，請取消選取 設定-&gt;遮蔽值。</translation>
    </message>
</context>
<context>
    <name>PSBTOperationsDialog</name>
    <message>
        <source>Dialog</source>
        <translation type="unfinished">對話視窗</translation>
    </message>
    <message>
        <source>Sign Tx</source>
        <translation type="unfinished">簽名交易</translation>
    </message>
    <message>
        <source>Broadcast Tx</source>
        <translation type="unfinished">廣播交易</translation>
    </message>
    <message>
        <source>Copy to Clipboard</source>
        <translation type="unfinished">複製到剪貼簿</translation>
    </message>
    <message>
        <source>Save…</source>
        <translation type="unfinished">拯救...</translation>
    </message>
    <message>
        <source>Close</source>
        <translation type="unfinished">關閉</translation>
    </message>
    <message>
        <source>Could not sign any more inputs.</source>
        <translation type="unfinished">無法再簽名 input</translation>
    </message>
    <message>
        <source>Signed transaction successfully. Transaction is ready to broadcast.</source>
        <translation type="unfinished">成功簽名交易。交易已準備好廣播。</translation>
    </message>
    <message>
        <source>Unknown error processing transaction.</source>
        <translation type="unfinished">處理交易有未知的錯誤</translation>
    </message>
    <message>
        <source>PSBT copied to clipboard.</source>
        <translation type="unfinished">PSBT已復製到剪貼簿</translation>
    </message>
    <message>
        <source>Save Transaction Data</source>
        <translation type="unfinished">儲存交易資料</translation>
    </message>
    <message>
        <source>PSBT saved to disk.</source>
        <translation type="unfinished">PSBT已儲存到磁碟。</translation>
    </message>
    <message>
        <source>Unable to calculate transaction fee or total transaction amount.</source>
        <translation type="unfinished">無法計算交易手續費或總交易金額。</translation>
    </message>
    <message>
        <source>Pays transaction fee: </source>
        <translation type="unfinished">支付交易手續費:</translation>
    </message>
    <message>
        <source>Total Amount</source>
        <translation type="unfinished">總金額</translation>
    </message>
    <message>
        <source>or</source>
        <translation type="unfinished">或</translation>
    </message>
    <message>
        <source>Transaction is missing some information about inputs.</source>
        <translation type="unfinished">交易缺少有關 input 的一些訊息。</translation>
    </message>
    <message>
        <source>Transaction still needs signature(s).</source>
        <translation type="unfinished">交易仍需要簽名。</translation>
    </message>
    <message>
        <source>(But this wallet cannot sign transactions.)</source>
        <translation type="unfinished">（但是此錢包無法簽名交易。）</translation>
    </message>
    <message>
        <source>(But this wallet does not have the right keys.)</source>
        <translation type="unfinished">（但是這個錢包沒有正確的鑰匙）</translation>
    </message>
    <message>
        <source>Transaction is fully signed and ready for broadcast.</source>
        <translation type="unfinished">交易已完全簽名，可以廣播。</translation>
    </message>
    <message>
        <source>Transaction status is unknown.</source>
        <translation type="unfinished">交易狀態未知</translation>
    </message>
</context>
<context>
    <name>PaymentServer</name>
    <message>
        <source>Payment request error</source>
        <translation type="unfinished">要求付款時發生錯誤</translation>
    </message>
    <message>
        <source>Cannot start qtum: click-to-pay handler</source>
        <translation type="unfinished">沒辦法啟動 qtum 協議的「按就付」處理器</translation>
    </message>
    <message>
        <source>URI handling</source>
        <translation type="unfinished">URI 處理</translation>
    </message>
    <message>
        <source>'qtum://' is not a valid URI. Use 'qtum:' instead.</source>
        <translation type="unfinished">字首為 qtum:// 不是有效的 URI，請改用 qtum: 開頭。</translation>
<<<<<<< HEAD
    </message>
    <message>
        <source>URI cannot be parsed! This can be caused by an invalid Qtum address or malformed URI parameters.</source>
=======
   </message>
    <message>
        <source>URI cannot be parsed! This can be caused by an invalid qtum address or malformed URI parameters.</source>
>>>>>>> d82fec21
        <translation type="unfinished">沒辦法解析 URI ！可能是因為無效比特幣地址，或是 URI 參數格式錯誤。</translation>
    </message>
    <message>
        <source>Payment request file handling</source>
        <translation type="unfinished">處理付款要求檔案</translation>
    </message>
</context>
<context>
    <name>PeerTableModel</name>
    <message>
        <source>User Agent</source>
        <extracomment>Title of Peers Table column which contains the peer's User Agent string.</extracomment>
        <translation type="unfinished">使用者代理</translation>
    </message>
    <message>
        <source>Ping</source>
        <extracomment>Title of Peers Table column which indicates the current latency of the connection with the peer.</extracomment>
        <translation type="unfinished">Ping  時間</translation>
    </message>
    <message>
        <source>Peer</source>
        <extracomment>Title of Peers Table column which contains a unique number used to identify a connection.</extracomment>
        <translation type="unfinished">同行</translation>
    </message>
    <message>
        <source>Direction</source>
        <extracomment>Title of Peers Table column which indicates the direction the peer connection was initiated from.</extracomment>
        <translation type="unfinished">方向</translation>
    </message>
    <message>
        <source>Sent</source>
        <extracomment>Title of Peers Table column which indicates the total amount of network information we have sent to the peer.</extracomment>
        <translation type="unfinished">送出</translation>
    </message>
    <message>
        <source>Received</source>
        <extracomment>Title of Peers Table column which indicates the total amount of network information we have received from the peer.</extracomment>
        <translation type="unfinished">收到</translation>
    </message>
    <message>
        <source>Address</source>
        <extracomment>Title of Peers Table column which contains the IP/Onion/I2P address of the connected peer.</extracomment>
        <translation type="unfinished">地址</translation>
    </message>
    <message>
        <source>Type</source>
        <extracomment>Title of Peers Table column which describes the type of peer connection. The "type" describes why the connection exists.</extracomment>
        <translation type="unfinished">種類</translation>
    </message>
    <message>
        <source>Network</source>
        <extracomment>Title of Peers Table column which states the network the peer connected through.</extracomment>
        <translation type="unfinished">網路</translation>
    </message>
    <message>
        <source>Inbound</source>
        <extracomment>An Inbound Connection from a Peer.</extracomment>
        <translation type="unfinished">進來</translation>
    </message>
    <message>
        <source>Outbound</source>
        <extracomment>An Outbound Connection to a Peer.</extracomment>
        <translation type="unfinished">出去</translation>
    </message>
</context>
<context>
    <name>QRImageWidget</name>
    <message>
        <source>&amp;Copy Image</source>
        <translation type="unfinished">複製圖片(&amp;C)</translation>
    </message>
    <message>
        <source>Resulting URI too long, try to reduce the text for label / message.</source>
        <translation type="unfinished">URI 太长，请试着精简标签或消息文本。</translation>
    </message>
    <message>
        <source>Error encoding URI into QR Code.</source>
        <translation type="unfinished">把 URI 编码成二维码时发生错误。</translation>
    </message>
    <message>
        <source>QR code support not available.</source>
        <translation type="unfinished">不支援QR code</translation>
    </message>
    <message>
        <source>Save QR Code</source>
        <translation type="unfinished">儲存 QR Code</translation>
    </message>
    </context>
<context>
    <name>RPCConsole</name>
    <message>
        <source>N/A</source>
        <translation type="unfinished">未知</translation>
    </message>
    <message>
        <source>Client version</source>
        <translation type="unfinished">客戶端軟體版本</translation>
    </message>
    <message>
        <source>&amp;Information</source>
        <translation type="unfinished">資訊(&amp;I)</translation>
    </message>
    <message>
        <source>General</source>
        <translation type="unfinished">普通</translation>
    </message>
    <message>
        <source>Datadir</source>
        <translation type="unfinished">資料目錄</translation>
    </message>
    <message>
        <source>To specify a non-default location of the data directory use the '%1' option.</source>
        <translation type="unfinished">如果不想用默认的数据目录位置，请用 '%1' 这个选项来指定新的位置。</translation>
    </message>
    <message>
        <source>Blocksdir</source>
        <translation type="unfinished">区块存储目录</translation>
    </message>
    <message>
        <source>To specify a non-default location of the blocks directory use the '%1' option.</source>
        <translation type="unfinished">如果要自定义区块存储目录的位置，请用 '%1' 这个选项来指定新的位置。</translation>
    </message>
    <message>
        <source>Startup time</source>
        <translation type="unfinished">啓動時間</translation>
    </message>
    <message>
        <source>Network</source>
        <translation type="unfinished">網路</translation>
    </message>
    <message>
        <source>Name</source>
        <translation type="unfinished">名稱</translation>
    </message>
    <message>
        <source>Number of connections</source>
        <translation type="unfinished">連線數</translation>
    </message>
    <message>
        <source>Block chain</source>
        <translation type="unfinished">區塊鏈</translation>
    </message>
    <message>
        <source>Memory Pool</source>
        <translation type="unfinished">記憶體暫存池</translation>
    </message>
    <message>
        <source>Current number of transactions</source>
        <translation type="unfinished">目前交易數目</translation>
    </message>
    <message>
        <source>Memory usage</source>
        <translation type="unfinished">記憶體使用量</translation>
    </message>
    <message>
        <source>Wallet: </source>
        <translation type="unfinished">錢包:</translation>
    </message>
    <message>
        <source>(none)</source>
        <translation type="unfinished">(無)</translation>
    </message>
    <message>
        <source>&amp;Reset</source>
        <translation type="unfinished">重置(&amp;R)</translation>
    </message>
    <message>
        <source>Received</source>
        <translation type="unfinished">收到</translation>
    </message>
    <message>
        <source>Sent</source>
        <translation type="unfinished">送出</translation>
    </message>
    <message>
        <source>&amp;Peers</source>
        <translation type="unfinished">節點(&amp;P)</translation>
    </message>
    <message>
        <source>Banned peers</source>
        <translation type="unfinished">被禁節點</translation>
    </message>
    <message>
        <source>Select a peer to view detailed information.</source>
        <translation type="unfinished">選一個節點來看詳細資訊</translation>
    </message>
    <message>
        <source>Version</source>
        <translation type="unfinished">版本</translation>
    </message>
    <message>
        <source>Starting Block</source>
        <translation type="unfinished">起始區塊</translation>
    </message>
    <message>
        <source>Synced Headers</source>
        <translation type="unfinished">已同步前導資料</translation>
    </message>
    <message>
        <source>Synced Blocks</source>
        <translation type="unfinished">已同步區塊</translation>
    </message>
    <message>
        <source>The mapped Autonomous System used for diversifying peer selection.</source>
        <translation type="unfinished">映射的自治系統，用於使peer選取多樣化。</translation>
    </message>
    <message>
        <source>Mapped AS</source>
        <translation type="unfinished">對應 AS</translation>
    </message>
    <message>
        <source>User Agent</source>
        <translation type="unfinished">使用者代理</translation>
    </message>
    <message>
        <source>Node window</source>
        <translation type="unfinished">節點視窗</translation>
    </message>
    <message>
        <source>Current block height</source>
        <translation type="unfinished">當前區塊高度</translation>
    </message>
    <message>
        <source>Open the %1 debug log file from the current data directory. This can take a few seconds for large log files.</source>
        <translation type="unfinished">從目前的資料目錄下開啓 %1 的除錯紀錄檔。當紀錄檔很大時，可能會花好幾秒的時間。</translation>
    </message>
    <message>
        <source>Decrease font size</source>
        <translation type="unfinished">縮小文字</translation>
    </message>
    <message>
        <source>Increase font size</source>
        <translation type="unfinished">放大文字</translation>
    </message>
    <message>
        <source>Permissions</source>
        <translation type="unfinished">允許</translation>
    </message>
    <message>
        <source>Services</source>
        <translation type="unfinished">服務</translation>
    </message>
    <message>
        <source>Connection Time</source>
        <translation type="unfinished">連線時間</translation>
    </message>
    <message>
        <source>Last Send</source>
        <translation type="unfinished">最近送出</translation>
    </message>
    <message>
        <source>Last Receive</source>
        <translation type="unfinished">最近收到</translation>
    </message>
    <message>
        <source>Ping Time</source>
        <translation type="unfinished">Ping 時間</translation>
    </message>
    <message>
        <source>The duration of a currently outstanding ping.</source>
        <translation type="unfinished">目前這一次 ping 已經過去的時間。</translation>
    </message>
    <message>
        <source>Ping Wait</source>
        <translation type="unfinished">Ping 等待時間</translation>
    </message>
    <message>
        <source>Min Ping</source>
        <translation type="unfinished">Ping 最短時間</translation>
    </message>
    <message>
        <source>Time Offset</source>
        <translation type="unfinished">時間差</translation>
    </message>
    <message>
        <source>Last block time</source>
        <translation type="unfinished">最近區塊時間</translation>
    </message>
    <message>
        <source>&amp;Open</source>
        <translation type="unfinished">開啓(&amp;O)</translation>
    </message>
    <message>
        <source>&amp;Console</source>
        <translation type="unfinished">主控台(&amp;C)</translation>
    </message>
    <message>
        <source>&amp;Network Traffic</source>
        <translation type="unfinished">網路流量(&amp;N)</translation>
    </message>
    <message>
        <source>Totals</source>
        <translation type="unfinished">總計</translation>
    </message>
    <message>
        <source>Debug log file</source>
        <translation type="unfinished">除錯紀錄檔</translation>
    </message>
    <message>
        <source>Clear console</source>
        <translation type="unfinished">清主控台</translation>
    </message>
    <message>
        <source>In:</source>
        <translation type="unfinished">來:</translation>
    </message>
    <message>
        <source>Out:</source>
        <translation type="unfinished">去:</translation>
    </message>
    <message>
        <source>&amp;Copy address</source>
        <extracomment>Context menu action to copy the address of a peer.</extracomment>
        <translation type="unfinished">&amp;复制地址</translation>
    </message>
    <message>
        <source>&amp;Disconnect</source>
        <translation type="unfinished">斷線(&amp;D)</translation>
    </message>
    <message>
        <source>1 &amp;hour</source>
        <translation type="unfinished">1 小時(&amp;H)</translation>
    </message>
    <message>
        <source>1 &amp;week</source>
        <translation type="unfinished">1 星期(&amp;W)</translation>
    </message>
    <message>
        <source>1 &amp;year</source>
        <translation type="unfinished">1 年(&amp;Y)</translation>
    </message>
    <message>
        <source>&amp;Unban</source>
        <translation type="unfinished">連線解禁(&amp;U)</translation>
    </message>
    <message>
        <source>Network activity disabled</source>
        <translation type="unfinished">網路活動已關閉</translation>
    </message>
    <message>
        <source>Executing command without any wallet</source>
        <translation type="unfinished">不使用任何錢包來執行指令</translation>
    </message>
    <message>
        <source>Executing command using "%1" wallet</source>
        <translation type="unfinished">使用 %1 錢包來執行指令</translation>
    </message>
    <message>
        <source>via %1</source>
        <translation type="unfinished">經由 %1</translation>
    </message>
    <message>
        <source>Yes</source>
        <translation type="unfinished">是</translation>
    </message>
    <message>
        <source>No</source>
        <translation type="unfinished">否</translation>
    </message>
    <message>
        <source>To</source>
        <translation type="unfinished">目的</translation>
    </message>
    <message>
        <source>From</source>
        <translation type="unfinished">來源</translation>
    </message>
    <message>
        <source>Ban for</source>
        <translation type="unfinished">禁止連線</translation>
    </message>
    <message>
        <source>Unknown</source>
        <translation type="unfinished">不明</translation>
    </message>
</context>
<context>
    <name>ReceiveCoinsDialog</name>
    <message>
        <source>&amp;Amount:</source>
        <translation type="unfinished">金額(&amp;A):</translation>
    </message>
    <message>
        <source>&amp;Label:</source>
        <translation type="unfinished">標記(&amp;L):</translation>
    </message>
    <message>
        <source>&amp;Message:</source>
        <translation type="unfinished">訊息(&amp;M):</translation>
    </message>
    <message>
        <source>An optional message to attach to the payment request, which will be displayed when the request is opened. Note: The message will not be sent with the payment over the Qtum network.</source>
        <translation type="unfinished">附加在付款要求中的訊息，可以不填，打開要求內容時會顯示。注意: 這個訊息不會隨著付款送到 Qtum 網路上。</translation>
    </message>
    <message>
        <source>An optional label to associate with the new receiving address.</source>
        <translation type="unfinished">與新的接收地址關聯的可選的標籤。</translation>
    </message>
    <message>
        <source>Use this form to request payments. All fields are &lt;b&gt;optional&lt;/b&gt;.</source>
        <translation type="unfinished">請用這份表單來要求付款。所有欄位都&lt;b&gt;可以不填&lt;/b&gt;。</translation>
    </message>
    <message>
        <source>An optional amount to request. Leave this empty or zero to not request a specific amount.</source>
        <translation type="unfinished">要求付款的金額，可以不填。不確定金額時可以留白或是填零。</translation>
    </message>
    <message>
        <source>An optional label to associate with the new receiving address (used by you to identify an invoice).  It is also attached to the payment request.</source>
        <translation type="unfinished">與新的接收地址相關聯的可選的標籤（您用於標識收據）。它也附在支付支付請求上。</translation>
    </message>
    <message>
        <source>An optional message that is attached to the payment request and may be displayed to the sender.</source>
        <translation type="unfinished">附加在支付請求上的可選的訊息，可以顯示給發送者。</translation>
    </message>
    <message>
        <source>&amp;Create new receiving address</source>
        <translation type="unfinished">&amp;產生新的接收地址</translation>
    </message>
    <message>
        <source>Clear all fields of the form.</source>
        <translation type="unfinished">把表單中的所有欄位清空。</translation>
    </message>
    <message>
        <source>Clear</source>
        <translation type="unfinished">清空</translation>
    </message>
    <message>
        <source>Requested payments history</source>
        <translation type="unfinished">先前要求付款的記錄</translation>
    </message>
    <message>
        <source>Show the selected request (does the same as double clicking an entry)</source>
        <translation type="unfinished">顯示選擇的要求內容(效果跟按它兩下一樣)</translation>
    </message>
    <message>
        <source>Show</source>
        <translation type="unfinished">顯示</translation>
    </message>
    <message>
        <source>Remove the selected entries from the list</source>
        <translation type="unfinished">從列表中刪掉選擇的項目</translation>
    </message>
    <message>
        <source>Remove</source>
        <translation type="unfinished">刪掉</translation>
    </message>
    <message>
        <source>Copy &amp;URI</source>
        <translation type="unfinished">複製 &amp;URI</translation>
    </message>
    <message>
        <source>&amp;Copy address</source>
        <translation type="unfinished">&amp;复制地址</translation>
    </message>
    <message>
        <source>Copy &amp;label</source>
        <translation type="unfinished">复制和标签</translation>
    </message>
    <message>
        <source>Copy &amp;amount</source>
        <translation type="unfinished">复制和数量</translation>
    </message>
    <message>
        <source>Could not unlock wallet.</source>
        <translation type="unfinished">沒辦法把錢包解鎖。</translation>
    </message>
    </context>
<context>
    <name>ReceiveRequestDialog</name>
    <message>
        <source>Address:</source>
        <translation type="unfinished">地址:</translation>
    </message>
    <message>
        <source>Amount:</source>
        <translation type="unfinished">金額:</translation>
    </message>
    <message>
        <source>Label:</source>
        <translation type="unfinished">標記:</translation>
    </message>
    <message>
        <source>Message:</source>
        <translation type="unfinished">訊息:</translation>
    </message>
    <message>
        <source>Wallet:</source>
        <translation type="unfinished">錢包:</translation>
    </message>
    <message>
        <source>Copy &amp;URI</source>
        <translation type="unfinished">複製 &amp;URI</translation>
    </message>
    <message>
        <source>Copy &amp;Address</source>
        <translation type="unfinished">複製 &amp;地址</translation>
    </message>
    <message>
        <source>Payment information</source>
        <translation type="unfinished">付款資訊</translation>
    </message>
    <message>
        <source>Request payment to %1</source>
        <translation type="unfinished">付款給 %1 的要求</translation>
    </message>
</context>
<context>
    <name>RecentRequestsTableModel</name>
    <message>
        <source>Date</source>
        <translation type="unfinished">日期</translation>
    </message>
    <message>
        <source>Label</source>
        <translation type="unfinished">標記:</translation>
    </message>
    <message>
        <source>Message</source>
        <translation type="unfinished">訊息</translation>
    </message>
    <message>
        <source>(no label)</source>
        <translation type="unfinished">(無標記)</translation>
    </message>
    <message>
        <source>(no message)</source>
        <translation type="unfinished">(無訊息)</translation>
    </message>
    <message>
        <source>(no amount requested)</source>
        <translation type="unfinished">(無要求金額)</translation>
    </message>
    <message>
        <source>Requested</source>
        <translation type="unfinished">要求金額</translation>
    </message>
</context>
<context>
    <name>SendCoinsDialog</name>
    <message>
        <source>Send Coins</source>
        <translation type="unfinished">付款</translation>
    </message>
    <message>
        <source>Coin Control Features</source>
        <translation type="unfinished">錢幣控制功能</translation>
    </message>
    <message>
        <source>automatically selected</source>
        <translation type="unfinished">自動選擇</translation>
    </message>
    <message>
        <source>Insufficient funds!</source>
        <translation type="unfinished">累計金額不足！</translation>
    </message>
    <message>
        <source>Quantity:</source>
        <translation type="unfinished">數目:</translation>
    </message>
    <message>
        <source>Bytes:</source>
        <translation type="unfinished">位元組數:</translation>
    </message>
    <message>
        <source>Amount:</source>
        <translation type="unfinished">金額:</translation>
    </message>
    <message>
        <source>Fee:</source>
        <translation type="unfinished">手續費:</translation>
    </message>
    <message>
        <source>After Fee:</source>
        <translation type="unfinished">計費後金額:</translation>
    </message>
    <message>
        <source>Change:</source>
        <translation type="unfinished">找零金額:</translation>
    </message>
    <message>
        <source>If this is activated, but the change address is empty or invalid, change will be sent to a newly generated address.</source>
        <translation type="unfinished">如果這項有打開，但是找零地址是空的或無效，那麼找零會送到一個產生出來的地址去。</translation>
    </message>
    <message>
        <source>Custom change address</source>
        <translation type="unfinished">自訂找零位址</translation>
    </message>
    <message>
        <source>Transaction Fee:</source>
        <translation type="unfinished">交易手續費:</translation>
    </message>
    <message>
        <source>Using the fallbackfee can result in sending a transaction that will take several hours or days (or never) to confirm. Consider choosing your fee manually or wait until you have validated the complete chain.</source>
        <translation type="unfinished">以備用手續費金額(fallbackfee)來付手續費可能會造成交易確認時間長達數小時、數天、或是永遠不會確認。請考慮自行指定金額，或是等到完全驗證區塊鏈後，再進行交易。</translation>
    </message>
    <message>
        <source>Warning: Fee estimation is currently not possible.</source>
        <translation type="unfinished">警告：目前無法計算預估手續費。</translation>
    </message>
    <message>
        <source>per kilobyte</source>
        <translation type="unfinished">每千位元組</translation>
    </message>
    <message>
        <source>Hide</source>
        <translation type="unfinished">隱藏</translation>
    </message>
    <message>
        <source>Recommended:</source>
        <translation type="unfinished">建議值:</translation>
    </message>
    <message>
        <source>Custom:</source>
        <translation type="unfinished">自訂:</translation>
    </message>
    <message>
        <source>Send to multiple recipients at once</source>
        <translation type="unfinished">一次付給多個收款人</translation>
    </message>
    <message>
        <source>Add &amp;Recipient</source>
        <translation type="unfinished">增加收款人(&amp;R)</translation>
    </message>
    <message>
        <source>Clear all fields of the form.</source>
        <translation type="unfinished">把表單中的所有欄位清空。</translation>
    </message>
    <message>
        <source>Dust:</source>
        <translation type="unfinished">零散錢:</translation>
    </message>
    <message>
        <source>Hide transaction fee settings</source>
        <translation type="unfinished">隱藏交易手續費設定</translation>
    </message>
    <message>
        <source>When there is less transaction volume than space in the blocks, miners as well as relaying nodes may enforce a minimum fee. Paying only this minimum fee is just fine, but be aware that this can result in a never confirming transaction once there is more demand for qtum transactions than the network can process.</source>
        <translation type="unfinished">当交易量小于可用区块空间时，矿工和中继节点可能会执行最低手续费率限制。按照这个最低费率来支付手续费也是可以的，但请注意，一旦交易需求超出比特币网络能处理的限度，你的交易可能永远也无法确认。</translation>
    </message>
    <message>
        <source>A too low fee might result in a never confirming transaction (read the tooltip)</source>
        <translation type="unfinished">手續費太低的話可能會造成永遠無法確認的交易(請參考提示)</translation>
    </message>
    <message>
        <source>Confirmation time target:</source>
        <translation type="unfinished">目標確認時間:</translation>
    </message>
    <message>
        <source>Enable Replace-By-Fee</source>
        <translation type="unfinished">啟用手續費追加</translation>
    </message>
    <message>
        <source>With Replace-By-Fee (BIP-125) you can increase a transaction's fee after it is sent. Without this, a higher fee may be recommended to compensate for increased transaction delay risk.</source>
        <translation type="unfinished">手續費追加(Replace-By-Fee, BIP-125)可以讓你在送出交易後才來提高手續費。不用這個功能的話，建議付比較高的手續費來降低交易延遲的風險。</translation>
    </message>
    <message>
        <source>Clear &amp;All</source>
        <translation type="unfinished">全部清掉(&amp;A)</translation>
    </message>
    <message>
        <source>Balance:</source>
        <translation type="unfinished">餘額:</translation>
    </message>
    <message>
        <source>Confirm the send action</source>
        <translation type="unfinished">確認付款動作</translation>
    </message>
    <message>
        <source>S&amp;end</source>
        <translation type="unfinished">付款(&amp;E)</translation>
    </message>
    <message>
        <source>Copy quantity</source>
        <translation type="unfinished">複製數目</translation>
    </message>
    <message>
        <source>Copy amount</source>
        <translation type="unfinished">複製金額</translation>
    </message>
    <message>
        <source>Copy fee</source>
        <translation type="unfinished">複製手續費</translation>
    </message>
    <message>
        <source>Copy after fee</source>
        <translation type="unfinished">複製計費後金額</translation>
    </message>
    <message>
        <source>Copy bytes</source>
        <translation type="unfinished">複製位元組數</translation>
    </message>
    <message>
        <source>Copy dust</source>
        <translation type="unfinished">複製零散金額</translation>
    </message>
    <message>
        <source>Copy change</source>
        <translation type="unfinished">複製找零金額</translation>
    </message>
    <message>
        <source>%1 (%2 blocks)</source>
        <translation type="unfinished">%1 (%2 個區塊)</translation>
    </message>
    <message>
        <source>Cr&amp;eate Unsigned</source>
        <translation type="unfinished">Cr＆eate未簽名</translation>
    </message>
    <message>
        <source> from wallet '%1'</source>
        <translation type="unfinished">從錢包 %1</translation>
    </message>
    <message>
        <source>%1 to '%2'</source>
        <translation type="unfinished">%1 到 '%2'</translation>
    </message>
    <message>
        <source>%1 to %2</source>
        <translation type="unfinished">%1 給 %2</translation>
    </message>
    <message>
        <source>Sign failed</source>
        <translation type="unfinished">簽署失敗</translation>
    </message>
    <message>
        <source>Save Transaction Data</source>
        <translation type="unfinished">儲存交易資料</translation>
    </message>
    <message>
        <source>PSBT saved</source>
        <translation type="unfinished">PSBT已儲存</translation>
    </message>
    <message>
        <source>or</source>
        <translation type="unfinished">或</translation>
    </message>
    <message>
        <source>You can increase the fee later (signals Replace-By-Fee, BIP-125).</source>
        <translation type="unfinished">你可以之後再提高手續費(有 BIP-125 手續費追加的標記)</translation>
    </message>
    <message>
        <source>Please, review your transaction.</source>
        <extracomment>Text to prompt a user to review the details of the transaction they are attempting to send.</extracomment>
        <translation type="unfinished">請再次確認交易內容。</translation>
    </message>
    <message>
        <source>Transaction fee</source>
        <translation type="unfinished">交易手續費</translation>
    </message>
    <message>
        <source>Not signalling Replace-By-Fee, BIP-125.</source>
        <translation type="unfinished">沒有 BIP-125 手續費追加的標記。</translation>
    </message>
    <message>
        <source>Total Amount</source>
        <translation type="unfinished">總金額</translation>
    </message>
    <message>
        <source>Confirm send coins</source>
        <translation type="unfinished">確認付款金額</translation>
    </message>
    <message>
        <source>Watch-only balance:</source>
        <translation type="unfinished">只能看餘額:</translation>
    </message>
    <message>
        <source>The recipient address is not valid. Please recheck.</source>
        <translation type="unfinished">接受者地址無效。請再檢查看看。</translation>
    </message>
    <message>
        <source>The amount to pay must be larger than 0.</source>
        <translation type="unfinished">付款金額必須大於零。</translation>
    </message>
    <message>
        <source>The amount exceeds your balance.</source>
        <translation type="unfinished">金額超過餘額了。</translation>
    </message>
    <message>
        <source>The total exceeds your balance when the %1 transaction fee is included.</source>
        <translation type="unfinished">包含 %1 的交易手續費後，總金額超過你的餘額了。</translation>
    </message>
    <message>
        <source>Duplicate address found: addresses should only be used once each.</source>
        <translation type="unfinished">發現有重複的地址: 每個地址只能出現一次。</translation>
    </message>
    <message>
        <source>Transaction creation failed!</source>
        <translation type="unfinished">製造交易失敗了！</translation>
    </message>
    <message>
        <source>A fee higher than %1 is considered an absurdly high fee.</source>
        <translation type="unfinished">高於 %1 的手續費會被認為是不合理。</translation>
    </message>
    <message numerus="yes">
        <source>Estimated to begin confirmation within %n block(s).</source>
        <translation type="unfinished">
            <numerusform />
        </translation>
    </message>
    <message>
        <source>Warning: Invalid Qtum address</source>
        <translation type="unfinished">警告: 比特幣地址無效</translation>
    </message>
    <message>
        <source>Warning: Unknown change address</source>
        <translation type="unfinished">警告: 未知的找零地址</translation>
    </message>
    <message>
        <source>Confirm custom change address</source>
        <translation type="unfinished">確認自訂找零地址</translation>
    </message>
    <message>
        <source>The address you selected for change is not part of this wallet. Any or all funds in your wallet may be sent to this address. Are you sure?</source>
        <translation type="unfinished">選擇的找零地址並不屬於這個錢包。部份或是全部的錢會被送到這個地址去。你確定嗎？</translation>
    </message>
    <message>
        <source>(no label)</source>
        <translation type="unfinished">(無標記)</translation>
    </message>
</context>
<context>
    <name>SendCoinsEntry</name>
    <message>
        <source>A&amp;mount:</source>
        <translation type="unfinished">金額(&amp;M):</translation>
    </message>
    <message>
        <source>Pay &amp;To:</source>
        <translation type="unfinished">付給(&amp;T):</translation>
    </message>
    <message>
        <source>&amp;Label:</source>
        <translation type="unfinished">標記(&amp;L):</translation>
    </message>
    <message>
        <source>Choose previously used address</source>
        <translation type="unfinished">選擇先前使用過的地址</translation>
    </message>
    <message>
        <source>The Qtum address to send the payment to</source>
        <translation type="unfinished">將支付發送到的比特幣地址給</translation>
    </message>
    <message>
        <source>Paste address from clipboard</source>
        <translation type="unfinished">貼上剪貼簿裡的地址</translation>
    </message>
    <message>
        <source>Remove this entry</source>
        <translation type="unfinished">刪掉這個項目</translation>
    </message>
    <message>
        <source>The amount to send in the selected unit</source>
        <translation type="unfinished">以所選單位發送的金額</translation>
    </message>
    <message>
        <source>The fee will be deducted from the amount being sent. The recipient will receive less qtums than you enter in the amount field. If multiple recipients are selected, the fee is split equally.</source>
        <translation type="unfinished">手續費會從要付款出去的金額中扣掉。因此收款人會收到比輸入的金額還要少的 qtum。如果有多個收款人的話，手續費會平均分配來扣除。</translation>
<<<<<<< HEAD
    </message>
=======
   </message>
>>>>>>> d82fec21
    <message>
        <source>S&amp;ubtract fee from amount</source>
        <translation type="unfinished">從付款金額減去手續費(&amp;U)</translation>
    </message>
    <message>
        <source>Use available balance</source>
        <translation type="unfinished">使用全部可用餘額</translation>
    </message>
    <message>
        <source>Message:</source>
        <translation type="unfinished">訊息:</translation>
    </message>
    <message>
        <source>Enter a label for this address to add it to the list of used addresses</source>
        <translation type="unfinished">請輸入這個地址的標籤，來把它加進去已使用過地址清單。</translation>
    </message>
    <message>
        <source>A message that was attached to the qtum: URI which will be stored with the transaction for your reference. Note: This message will not be sent over the Qtum network.</source>
        <translation type="unfinished">附加在 Qtum 付款協議的資源識別碼(URI)中的訊息，會和交易內容一起存起來，給你自己做參考。注意: 這個訊息不會送到 Qtum 網路上。</translation>
<<<<<<< HEAD
    </message>
    <message>
        <source>Pay To:</source>
        <translation type="unfinished">付給:</translation>
    </message>
    <message>
        <source>Memo:</source>
        <translation type="unfinished">備註:</translation>
=======
>>>>>>> d82fec21
    </message>
</context>
<context>
    <name>SendConfirmationDialog</name>
    <message>
        <source>Send</source>
        <translation type="unfinished">發</translation>
    </message>
    <message>
        <source>Create Unsigned</source>
        <translation type="unfinished">產生未簽名</translation>
    </message>
</context>
<context>
    <name>SignVerifyMessageDialog</name>
    <message>
        <source>Signatures - Sign / Verify a Message</source>
        <translation type="unfinished">簽章 - 簽署或驗證訊息</translation>
    </message>
    <message>
        <source>&amp;Sign Message</source>
        <translation type="unfinished">簽署訊息(&amp;S)</translation>
    </message>
    <message>
        <source>You can sign messages/agreements with your addresses to prove you can receive qtums sent to them. Be careful not to sign anything vague or random, as phishing attacks may try to trick you into signing your identity over to them. Only sign fully-detailed statements you agree to.</source>
        <translation type="unfinished">您可以使用您的地址簽名訊息/協議，以證明您可以接收發送給他們的比特幣。但是請小心，不要簽名語意含糊不清，或隨機產生的內容，因為釣魚式詐騙可能會用騙你簽名的手法來冒充是你。只有簽名您同意的詳細內容。</translation>
    </message>
    <message>
        <source>The Qtum address to sign the message with</source>
        <translation type="unfinished">用來簽名訊息的 比特幣地址</translation>
    </message>
    <message>
        <source>Choose previously used address</source>
        <translation type="unfinished">選擇先前使用過的地址</translation>
    </message>
    <message>
        <source>Paste address from clipboard</source>
        <translation type="unfinished">貼上剪貼簿裡的地址</translation>
    </message>
    <message>
        <source>Enter the message you want to sign here</source>
        <translation type="unfinished">請在這裡輸入你想簽署的訊息</translation>
    </message>
    <message>
        <source>Signature</source>
        <translation type="unfinished">簽章</translation>
    </message>
    <message>
        <source>Copy the current signature to the system clipboard</source>
        <translation type="unfinished">複製目前的簽章到系統剪貼簿</translation>
    </message>
    <message>
        <source>Sign the message to prove you own this Qtum address</source>
        <translation type="unfinished">簽名這個訊息來證明這個比特幣地址是你的</translation>
    </message>
    <message>
        <source>Sign &amp;Message</source>
        <translation type="unfinished">簽署訊息(&amp;M)</translation>
    </message>
    <message>
        <source>Reset all sign message fields</source>
        <translation type="unfinished">重設所有訊息簽署欄位</translation>
    </message>
    <message>
        <source>Clear &amp;All</source>
        <translation type="unfinished">全部清掉(&amp;A)</translation>
    </message>
    <message>
        <source>&amp;Verify Message</source>
        <translation type="unfinished">驗證訊息(&amp;V)</translation>
    </message>
    <message>
        <source>Enter the receiver's address, message (ensure you copy line breaks, spaces, tabs, etc. exactly) and signature below to verify the message. Be careful not to read more into the signature than what is in the signed message itself, to avoid being tricked by a man-in-the-middle attack. Note that this only proves the signing party receives with the address, it cannot prove sendership of any transaction!</source>
        <translation type="unfinished">請在下面輸入收款人的地址，訊息(請確定完整複製了所包含的換行、空格、tabs...等)，以及簽名，來驗證這個訊息。請小心，除了訊息內容以外，不要對簽名本身過度解讀，以避免被用「中間人攻擊法」詐騙。請注意，通過驗證的簽名只能證明簽名人確實可以從該地址收款，不能證明任何交易中的付款人身份！</translation>
    </message>
    <message>
        <source>The Qtum address the message was signed with</source>
        <translation type="unfinished">簽名這個訊息的 比特幣地址</translation>
    </message>
    <message>
        <source>The signed message to verify</source>
        <translation type="unfinished">簽名訊息進行驗證</translation>
    </message>
    <message>
        <source>The signature given when the message was signed</source>
        <translation type="unfinished">簽名訊息時給出的簽名</translation>
    </message>
    <message>
        <source>Verify the message to ensure it was signed with the specified Qtum address</source>
        <translation type="unfinished">驗證這個訊息來確定是用指定的比特幣地址簽名的</translation>
    </message>
    <message>
        <source>Verify &amp;Message</source>
        <translation type="unfinished">驗證訊息(&amp;M)</translation>
    </message>
    <message>
        <source>Reset all verify message fields</source>
        <translation type="unfinished">重設所有訊息驗證欄位</translation>
    </message>
    <message>
        <source>Click "Sign Message" to generate signature</source>
        <translation type="unfinished">請按一下「簽署訊息」來產生簽章</translation>
    </message>
    <message>
        <source>The entered address is invalid.</source>
        <translation type="unfinished">輸入的地址無效。</translation>
    </message>
    <message>
        <source>Please check the address and try again.</source>
        <translation type="unfinished">請檢查地址是否正確後再試一次。</translation>
    </message>
    <message>
        <source>The entered address does not refer to a key.</source>
        <translation type="unfinished">輸入的地址沒有對應到你的任何鑰匙。</translation>
    </message>
    <message>
        <source>Wallet unlock was cancelled.</source>
        <translation type="unfinished">錢包解鎖已取消。</translation>
    </message>
    <message>
        <source>No error</source>
        <translation type="unfinished">沒有錯誤</translation>
    </message>
    <message>
        <source>Private key for the entered address is not available.</source>
        <translation type="unfinished">沒有對應輸入地址的私鑰。</translation>
    </message>
    <message>
        <source>Message signing failed.</source>
        <translation type="unfinished">訊息簽署失敗。</translation>
    </message>
    <message>
        <source>Message signed.</source>
        <translation type="unfinished">訊息簽署好了。</translation>
    </message>
    <message>
        <source>The signature could not be decoded.</source>
        <translation type="unfinished">沒辦法把這個簽章解碼。</translation>
    </message>
    <message>
        <source>Please check the signature and try again.</source>
        <translation type="unfinished">請檢查簽章是否正確後再試一次。</translation>
    </message>
    <message>
        <source>The signature did not match the message digest.</source>
        <translation type="unfinished">這個簽章跟訊息的數位摘要不符。</translation>
    </message>
    <message>
        <source>Message verification failed.</source>
        <translation type="unfinished">訊息驗證失敗。</translation>
    </message>
    <message>
        <source>Message verified.</source>
        <translation type="unfinished">訊息驗證沒錯。</translation>
    </message>
</context>
<context>
    <name>SplashScreen</name>
    <message>
        <source>(press q to shutdown and continue later)</source>
        <translation type="unfinished">(請按 q 結束然後待會繼續)</translation>
    </message>
    </context>
<context>
    <name>TransactionDesc</name>
    <message>
        <source>conflicted with a transaction with %1 confirmations</source>
        <extracomment>Text explaining the current status of a transaction, shown in the status field of the details window for this transaction. This status represents an unconfirmed transaction that conflicts with a confirmed transaction.</extracomment>
        <translation type="unfinished">跟一個目前確認 %1 次的交易互相衝突</translation>
    </message>
    <message>
        <source>abandoned</source>
        <extracomment>Text explaining the current status of a transaction, shown in the status field of the details window for this transaction. This status represents an abandoned transaction.</extracomment>
        <translation type="unfinished">已中止</translation>
    </message>
    <message>
        <source>%1/unconfirmed</source>
        <extracomment>Text explaining the current status of a transaction, shown in the status field of the details window for this transaction. This status represents a transaction confirmed in at least one block, but less than 6 blocks.</extracomment>
        <translation type="unfinished">%1 次/未確認</translation>
    </message>
    <message>
        <source>%1 confirmations</source>
        <extracomment>Text explaining the current status of a transaction, shown in the status field of the details window for this transaction. This status represents a transaction confirmed in 6 or more blocks.</extracomment>
        <translation type="unfinished">確認 %1 次</translation>
    </message>
    <message>
        <source>Status</source>
        <translation type="unfinished">狀態</translation>
    </message>
    <message>
        <source>Date</source>
        <translation type="unfinished">日期</translation>
    </message>
    <message>
        <source>Source</source>
        <translation type="unfinished">來源</translation>
    </message>
    <message>
        <source>Generated</source>
        <translation type="unfinished">生產出來</translation>
    </message>
    <message>
        <source>From</source>
        <translation type="unfinished">來源</translation>
    </message>
    <message>
        <source>unknown</source>
        <translation type="unfinished">未知</translation>
    </message>
    <message>
        <source>To</source>
        <translation type="unfinished">目的</translation>
    </message>
    <message>
        <source>own address</source>
        <translation type="unfinished">自己的地址</translation>
    </message>
    <message>
        <source>watch-only</source>
        <translation type="unfinished">只能看</translation>
    </message>
    <message>
        <source>label</source>
        <translation type="unfinished">標記</translation>
    </message>
    <message>
        <source>Credit</source>
        <translation type="unfinished">入帳</translation>
    </message>
    <message numerus="yes">
        <source>matures in %n more block(s)</source>
        <translation type="unfinished">
            <numerusform />
        </translation>
    </message>
    <message>
        <source>not accepted</source>
        <translation type="unfinished">不被接受</translation>
    </message>
    <message>
        <source>Debit</source>
        <translation type="unfinished">出帳</translation>
    </message>
    <message>
        <source>Total debit</source>
        <translation type="unfinished">出帳總額</translation>
    </message>
    <message>
        <source>Total credit</source>
        <translation type="unfinished">入帳總額</translation>
    </message>
    <message>
        <source>Transaction fee</source>
        <translation type="unfinished">交易手續費</translation>
    </message>
    <message>
        <source>Net amount</source>
        <translation type="unfinished">淨額</translation>
    </message>
    <message>
        <source>Message</source>
        <translation type="unfinished">訊息</translation>
    </message>
    <message>
        <source>Comment</source>
        <translation type="unfinished">附註</translation>
    </message>
    <message>
        <source>Transaction ID</source>
        <translation type="unfinished">交易識別碼</translation>
    </message>
    <message>
        <source>Transaction total size</source>
        <translation type="unfinished">交易總大小</translation>
    </message>
    <message>
        <source>Transaction virtual size</source>
        <translation type="unfinished">交易擬真大小</translation>
    </message>
    <message>
        <source>Output index</source>
        <translation type="unfinished">輸出索引</translation>
    </message>
    <message>
        <source> (Certificate was not verified)</source>
        <translation type="unfinished">（證書未驗證）</translation>
    </message>
    <message>
        <source>Merchant</source>
        <translation type="unfinished">商家</translation>
    </message>
    <message>
        <source>Generated coins must mature %1 blocks before they can be spent. When you generated this block, it was broadcast to the network to be added to the block chain. If it fails to get into the chain, its state will change to "not accepted" and it won't be spendable. This may occasionally happen if another node generates a block within a few seconds of yours.</source>
        <translation type="unfinished">生產出來的錢要再等 %1 個區塊生出來後才成熟可以用。當區塊生產出來時會公布到網路上，來被加進區塊鏈。如果加失敗了，狀態就會變成「不被接受」，而且不能夠花。如果在你生產出區塊的幾秒鐘內，也有其他節點生產出來的話，就有可能會發生這種情形。</translation>
    </message>
    <message>
        <source>Debug information</source>
        <translation type="unfinished">除錯資訊</translation>
    </message>
    <message>
        <source>Transaction</source>
        <translation type="unfinished">交易</translation>
    </message>
    <message>
        <source>Inputs</source>
        <translation type="unfinished">輸入</translation>
    </message>
    <message>
        <source>Amount</source>
        <translation type="unfinished">金額</translation>
    </message>
    <message>
        <source>true</source>
        <translation type="unfinished">是</translation>
    </message>
    <message>
        <source>false</source>
        <translation type="unfinished">否</translation>
    </message>
</context>
<context>
    <name>TransactionDescDialog</name>
    <message>
        <source>This pane shows a detailed description of the transaction</source>
        <translation type="unfinished">這個版面顯示這次交易的詳細說明</translation>
    </message>
    <message>
        <source>Details for %1</source>
        <translation type="unfinished">交易 %1 的明細</translation>
    </message>
</context>
<context>
    <name>TransactionTableModel</name>
    <message>
        <source>Date</source>
        <translation type="unfinished">日期</translation>
    </message>
    <message>
        <source>Type</source>
        <translation type="unfinished">種類</translation>
    </message>
    <message>
        <source>Label</source>
        <translation type="unfinished">標記:</translation>
    </message>
    <message>
        <source>Unconfirmed</source>
        <translation type="unfinished">未確認</translation>
    </message>
    <message>
        <source>Abandoned</source>
        <translation type="unfinished">已中止</translation>
    </message>
    <message>
        <source>Confirming (%1 of %2 recommended confirmations)</source>
        <translation type="unfinished">確認中(已經 %1 次，建議至少 %2 次)</translation>
    </message>
    <message>
        <source>Confirmed (%1 confirmations)</source>
        <translation type="unfinished">已確認(%1 次)</translation>
    </message>
    <message>
        <source>Conflicted</source>
        <translation type="unfinished">有衝突</translation>
    </message>
    <message>
        <source>Immature (%1 confirmations, will be available after %2)</source>
        <translation type="unfinished">未成熟(確認 %1 次，會在 %2 次後可用)</translation>
    </message>
    <message>
        <source>Generated but not accepted</source>
        <translation type="unfinished">生產出來但是不被接受</translation>
    </message>
    <message>
        <source>Received with</source>
        <translation type="unfinished">收款</translation>
    </message>
    <message>
        <source>Received from</source>
        <translation type="unfinished">收款自</translation>
    </message>
    <message>
        <source>Sent to</source>
        <translation type="unfinished">付款</translation>
    </message>
    <message>
        <source>Payment to yourself</source>
        <translation type="unfinished">付給自己</translation>
    </message>
    <message>
        <source>Mined</source>
        <translation type="unfinished">開採所得</translation>
    </message>
    <message>
        <source>watch-only</source>
        <translation type="unfinished">只能看</translation>
    </message>
    <message>
        <source>(n/a)</source>
        <translation type="unfinished">(不適用)</translation>
    </message>
    <message>
        <source>(no label)</source>
        <translation type="unfinished">(無標記)</translation>
    </message>
    <message>
        <source>Transaction status. Hover over this field to show number of confirmations.</source>
        <translation type="unfinished">交易狀態。把游標停在欄位上會顯示確認次數。</translation>
    </message>
    <message>
        <source>Date and time that the transaction was received.</source>
        <translation type="unfinished">收到交易的日期和時間。</translation>
    </message>
    <message>
        <source>Type of transaction.</source>
        <translation type="unfinished">交易的種類。</translation>
    </message>
    <message>
        <source>Whether or not a watch-only address is involved in this transaction.</source>
        <translation type="unfinished">此交易是否涉及監視地址。</translation>
    </message>
    <message>
        <source>User-defined intent/purpose of the transaction.</source>
        <translation type="unfinished">使用者定義的交易動機或理由。</translation>
    </message>
    <message>
        <source>Amount removed from or added to balance.</source>
        <translation type="unfinished">要減掉或加進餘額的金額。</translation>
    </message>
</context>
<context>
    <name>TransactionView</name>
    <message>
        <source>All</source>
        <translation type="unfinished">全部</translation>
    </message>
    <message>
        <source>Today</source>
        <translation type="unfinished">今天</translation>
    </message>
    <message>
        <source>This week</source>
        <translation type="unfinished">這星期</translation>
    </message>
    <message>
        <source>This month</source>
        <translation type="unfinished">這個月</translation>
    </message>
    <message>
        <source>Last month</source>
        <translation type="unfinished">上個月</translation>
    </message>
    <message>
        <source>This year</source>
        <translation type="unfinished">今年</translation>
    </message>
    <message>
        <source>Received with</source>
        <translation type="unfinished">收款</translation>
    </message>
    <message>
        <source>Sent to</source>
        <translation type="unfinished">付款</translation>
    </message>
    <message>
        <source>To yourself</source>
        <translation type="unfinished">給自己</translation>
    </message>
    <message>
        <source>Mined</source>
        <translation type="unfinished">開採所得</translation>
    </message>
    <message>
        <source>Other</source>
        <translation type="unfinished">其它</translation>
    </message>
    <message>
        <source>Enter address, transaction id, or label to search</source>
        <translation type="unfinished">請輸入要搜尋的地址、交易 ID、或是標記標籤</translation>
    </message>
    <message>
        <source>Min amount</source>
        <translation type="unfinished">最小金額</translation>
    </message>
    <message>
        <source>&amp;Copy address</source>
        <translation type="unfinished">&amp;复制地址</translation>
    </message>
    <message>
        <source>Copy &amp;label</source>
        <translation type="unfinished">复制和标签</translation>
    </message>
    <message>
        <source>Copy &amp;amount</source>
        <translation type="unfinished">复制和数量</translation>
    </message>
    <message>
<<<<<<< HEAD
=======
        <source>Copy transaction &amp;ID</source>
        <translation type="unfinished">複製交易 &amp;ID</translation>
    </message>
    <message>
>>>>>>> d82fec21
        <source>Export Transaction History</source>
        <translation type="unfinished">匯出交易記錄</translation>
    </message>
    <message>
        <source>Comma separated file</source>
        <extracomment>Expanded name of the CSV file format. See: https://en.wikipedia.org/wiki/Comma-separated_values.</extracomment>
        <translation type="unfinished">逗號分隔文件</translation>
    </message>
    <message>
        <source>Confirmed</source>
        <translation type="unfinished">已確認</translation>
    </message>
    <message>
        <source>Watch-only</source>
        <translation type="unfinished">只能觀看的</translation>
    </message>
    <message>
        <source>Date</source>
        <translation type="unfinished">日期</translation>
    </message>
    <message>
        <source>Type</source>
        <translation type="unfinished">種類</translation>
    </message>
    <message>
        <source>Label</source>
        <translation type="unfinished">標記:</translation>
    </message>
    <message>
        <source>Address</source>
        <translation type="unfinished">地址</translation>
    </message>
    <message>
        <source>ID</source>
        <translation type="unfinished">識別碼</translation>
    </message>
    <message>
        <source>Exporting Failed</source>
        <translation type="unfinished">匯出失敗</translation>
    </message>
    <message>
        <source>There was an error trying to save the transaction history to %1.</source>
        <translation type="unfinished">儲存交易記錄到 %1 時發生錯誤。</translation>
    </message>
    <message>
        <source>Exporting Successful</source>
        <translation type="unfinished">匯出成功</translation>
    </message>
    <message>
        <source>The transaction history was successfully saved to %1.</source>
        <translation type="unfinished">交易記錄已經成功儲存到 %1 了。</translation>
    </message>
    <message>
        <source>Range:</source>
        <translation type="unfinished">範圍:</translation>
    </message>
    <message>
        <source>to</source>
        <translation type="unfinished">到</translation>
    </message>
</context>
<context>
    <name>WalletFrame</name>
    <message>
        <source>No wallet has been loaded.
Go to File &gt; Open Wallet to load a wallet.
- OR -</source>
        <translation type="unfinished">尚未載入任何錢包。
轉到檔案 &gt; 開啟錢包以載入錢包.
- OR -</translation>
    </message>
    <message>
        <source>Create a new wallet</source>
        <translation type="unfinished">創建一個新錢包</translation>
    </message>
    <message>
        <source>Error</source>
        <translation type="unfinished">錯誤</translation>
    </message>
    <message>
        <source>Unable to decode PSBT from clipboard (invalid base64)</source>
        <translation type="unfinished">無法從剪貼板解碼PSBT（無效的base64）</translation>
    </message>
    <message>
        <source>Load Transaction Data</source>
        <translation type="unfinished">載入交易資料</translation>
    </message>
    <message>
        <source>Partially Signed Transaction (*.psbt)</source>
        <translation type="unfinished">簽名部分的交易（* .psbt）</translation>
    </message>
    <message>
        <source>PSBT file must be smaller than 100 MiB</source>
        <translation type="unfinished">PSBT檔案必須小於100 MiB</translation>
    </message>
    <message>
        <source>Unable to decode PSBT</source>
        <translation type="unfinished">無法解碼PSBT</translation>
    </message>
</context>
<context>
    <name>WalletModel</name>
    <message>
        <source>Send Coins</source>
        <translation type="unfinished">付款</translation>
    </message>
    <message>
        <source>Fee bump error</source>
        <translation type="unfinished">手續費提升失敗</translation>
    </message>
    <message>
        <source>Increasing transaction fee failed</source>
        <translation type="unfinished">手續費提高失敗了</translation>
    </message>
    <message>
        <source>Do you want to increase the fee?</source>
        <extracomment>Asks a user if they would like to manually increase the fee of a transaction that has already been created.</extracomment>
        <translation type="unfinished">想要提高手續費嗎？</translation>
    </message>
    <message>
        <source>Current fee:</source>
        <translation type="unfinished">目前費用：</translation>
    </message>
    <message>
        <source>Increase:</source>
        <translation type="unfinished">增加：</translation>
    </message>
    <message>
        <source>New fee:</source>
        <translation type="unfinished">新的費用：</translation>
    </message>
    <message>
        <source>Confirm fee bump</source>
        <translation type="unfinished">確認手續費提升</translation>
    </message>
    <message>
        <source>Can't draft transaction.</source>
        <translation type="unfinished">無法草擬交易。</translation>
    </message>
    <message>
        <source>PSBT copied</source>
        <translation type="unfinished">PSBT已復制</translation>
    </message>
    <message>
        <source>Can't sign transaction.</source>
        <translation type="unfinished">沒辦法簽署交易。</translation>
    </message>
    <message>
        <source>Could not commit transaction</source>
        <translation type="unfinished">沒辦法提交交易</translation>
    </message>
    <message>
        <source>default wallet</source>
        <translation type="unfinished">默认钱包</translation>
    </message>
</context>
<context>
    <name>WalletView</name>
    <message>
        <source>&amp;Export</source>
        <translation type="unfinished">&amp;匯出</translation>
    </message>
    <message>
        <source>Export the data in the current tab to a file</source>
        <translation type="unfinished">把目前分頁的資料匯出存成檔案</translation>
    </message>
    <message>
        <source>Backup Wallet</source>
        <translation type="unfinished">備份錢包</translation>
    </message>
    <message>
        <source>Backup Failed</source>
        <translation type="unfinished">備份失敗</translation>
    </message>
    <message>
        <source>There was an error trying to save the wallet data to %1.</source>
        <translation type="unfinished">儲存錢包資料到 %1 時發生錯誤。</translation>
    </message>
    <message>
        <source>Backup Successful</source>
        <translation type="unfinished">備份成功</translation>
    </message>
    <message>
        <source>The wallet data was successfully saved to %1.</source>
        <translation type="unfinished">錢包的資料已經成功儲存到 %1 了。</translation>
    </message>
    <message>
        <source>Cancel</source>
        <translation type="unfinished">取消</translation>
    </message>
</context>
</TS><|MERGE_RESOLUTION|>--- conflicted
+++ resolved
@@ -157,11 +157,7 @@
     <message>
         <source>Warning: If you encrypt your wallet and lose your passphrase, you will &lt;b&gt;LOSE ALL OF YOUR QTUMS&lt;/b&gt;!</source>
         <translation type="unfinished">警告: 如果把錢包加密後又忘記密碼，你就會從此&lt;b&gt;失去其中所有的 Qtum 了&lt;/b&gt;！</translation>
-<<<<<<< HEAD
-    </message>
-=======
    </message>
->>>>>>> d82fec21
     <message>
         <source>Are you sure you wish to encrypt your wallet?</source>
         <translation type="unfinished">你確定要把錢包加密嗎？</translation>
@@ -179,11 +175,7 @@
         <translation type="unfinished">輸入錢包的密碼短語和新密碼短語。</translation>
     </message>
     <message>
-<<<<<<< HEAD
-        <source>Remember that encrypting your wallet cannot fully protect your qtums from being stolen by malware infecting your computer.</source>
-=======
         <source>Remember that encrypting your wallet cannot fully protect your qtums from being stolen by malware infecting your computer.</source> 
->>>>>>> d82fec21
         <translation type="unfinished">請記得, 即使將錢包加密, 也不能完全防止因惡意軟體入侵, 而導致位元幣被偷.</translation>
     </message>
     <message>
@@ -294,11 +286,7 @@
         <translation type="unfinished">金額</translation>
     </message>
     <message>
-<<<<<<< HEAD
-        <source>Enter a Qtum address (e.g. %1)</source>
-=======
         <source>Enter a Qtum address (e.g. %1)</source> 
->>>>>>> d82fec21
         <translation type="unfinished">輸入 比特幣地址 (比如說 %1)</translation>
     </message>
     <message>
@@ -960,9 +948,6 @@
     </message>
     <message>
         <source>&amp;Backup Wallet…</source>
-<<<<<<< HEAD
-        <translation type="unfinished">&amp;备用钱包...</translation>
-=======
         <translation type="unfinished">&amp;備用錢包</translation>
     </message>
     <message>
@@ -972,27 +957,21 @@
     <message>
         <source>Sign &amp;message…</source>
         <translation type="unfinished">簽名 &amp;信息…</translation>
->>>>>>> d82fec21
     </message>
     <message>
         <source>Sign messages with your Qtum addresses to prove you own them</source>
         <translation type="unfinished">用比特幣地址簽名訊息來證明位址是你的</translation>
     </message>
     <message>
-<<<<<<< HEAD
-=======
         <source>&amp;Verify message…</source>
         <translation type="unfinished">&amp;驗證
 訊息...</translation>
     </message>
     <message>
->>>>>>> d82fec21
         <source>Verify messages to ensure they were signed with specified Qtum addresses</source>
         <translation type="unfinished">驗證訊息是用來確定訊息是用指定的比特幣地址簽名的</translation>
     </message>
     <message>
-<<<<<<< HEAD
-=======
         <source>&amp;Load PSBT from file…</source>
         <translation type="unfinished">&amp;從檔案載入PSBT...</translation>
     </message>
@@ -1001,7 +980,6 @@
         <translation type="unfinished">開啟 &amp;URI...</translation>
     </message>
     <message>
->>>>>>> d82fec21
         <source>Close Wallet…</source>
         <translation type="unfinished">关钱包...</translation>
     </message>
@@ -1030,8 +1008,6 @@
         <translation type="unfinished">分頁工具列</translation>
     </message>
     <message>
-<<<<<<< HEAD
-=======
         <source>Syncing Headers (%1%)…</source>
         <translation type="unfinished">同步區塊頭 (%1%)…</translation>
     </message>
@@ -1052,7 +1028,6 @@
         <translation type="unfinished">正在重新索引磁盤上的區塊...</translation>
     </message>
     <message>
->>>>>>> d82fec21
         <source>Connecting to peers…</source>
         <translation type="unfinished">连到同行...</translation>
     </message>
@@ -1397,8 +1372,6 @@
         <translation type="unfinished">复制和数量</translation>
     </message>
     <message>
-<<<<<<< HEAD
-=======
         <source>L&amp;ock unspent</source>
         <translation type="unfinished">鎖定未消費金額額</translation>
     </message>
@@ -1407,7 +1380,6 @@
         <translation type="unfinished">解鎖未花費金額</translation>
     </message>
     <message>
->>>>>>> d82fec21
         <source>Copy quantity</source>
         <translation type="unfinished">複製數目</translation>
     </message>
@@ -2257,15 +2229,9 @@
     <message>
         <source>'qtum://' is not a valid URI. Use 'qtum:' instead.</source>
         <translation type="unfinished">字首為 qtum:// 不是有效的 URI，請改用 qtum: 開頭。</translation>
-<<<<<<< HEAD
-    </message>
-    <message>
-        <source>URI cannot be parsed! This can be caused by an invalid Qtum address or malformed URI parameters.</source>
-=======
    </message>
     <message>
         <source>URI cannot be parsed! This can be caused by an invalid qtum address or malformed URI parameters.</source>
->>>>>>> d82fec21
         <translation type="unfinished">沒辦法解析 URI ！可能是因為無效比特幣地址，或是 URI 參數格式錯誤。</translation>
     </message>
     <message>
@@ -3122,11 +3088,7 @@
     <message>
         <source>The fee will be deducted from the amount being sent. The recipient will receive less qtums than you enter in the amount field. If multiple recipients are selected, the fee is split equally.</source>
         <translation type="unfinished">手續費會從要付款出去的金額中扣掉。因此收款人會收到比輸入的金額還要少的 qtum。如果有多個收款人的話，手續費會平均分配來扣除。</translation>
-<<<<<<< HEAD
-    </message>
-=======
    </message>
->>>>>>> d82fec21
     <message>
         <source>S&amp;ubtract fee from amount</source>
         <translation type="unfinished">從付款金額減去手續費(&amp;U)</translation>
@@ -3146,17 +3108,6 @@
     <message>
         <source>A message that was attached to the qtum: URI which will be stored with the transaction for your reference. Note: This message will not be sent over the Qtum network.</source>
         <translation type="unfinished">附加在 Qtum 付款協議的資源識別碼(URI)中的訊息，會和交易內容一起存起來，給你自己做參考。注意: 這個訊息不會送到 Qtum 網路上。</translation>
-<<<<<<< HEAD
-    </message>
-    <message>
-        <source>Pay To:</source>
-        <translation type="unfinished">付給:</translation>
-    </message>
-    <message>
-        <source>Memo:</source>
-        <translation type="unfinished">備註:</translation>
-=======
->>>>>>> d82fec21
     </message>
 </context>
 <context>
@@ -3654,13 +3605,10 @@
         <translation type="unfinished">复制和数量</translation>
     </message>
     <message>
-<<<<<<< HEAD
-=======
         <source>Copy transaction &amp;ID</source>
         <translation type="unfinished">複製交易 &amp;ID</translation>
     </message>
     <message>
->>>>>>> d82fec21
         <source>Export Transaction History</source>
         <translation type="unfinished">匯出交易記錄</translation>
     </message>
