<TS version="2.1" language="zh_TW">
<context>
    <name>AddressBookPage</name>
    <message>
        <source>Right-click to edit address or label</source>
        <translation type="unfinished">右鍵點擊來編輯地址或標籤</translation>
    </message>
    <message>
        <source>Create a new address</source>
        <translation>產生一個新地址</translation>
    </message>
    <message>
        <source>&amp;New</source>
        <translation type="unfinished">&amp;新增</translation>
    </message>
    <message>
        <source>Copy the currently selected address to the system clipboard</source>
        <translation>複製目前選擇的地址到系統剪貼簿</translation>
    </message>
    <message>
        <source>&amp;Copy</source>
        <translation type="unfinished">&amp;複製</translation>
    </message>
    <message>
        <source>Delete the currently selected address from the list</source>
        <translation>把目前選擇的地址從清單中刪除</translation>
    </message>
    <message>
        <source>Enter address or label to search</source>
        <translation type="unfinished">請輸入要搜尋的地址或標籤</translation>
    </message>
    <message>
        <source>Export the data in the current tab to a file</source>
        <translation>把目前分頁的資料匯出存成檔案</translation>
    </message>
    <message>
        <source>&amp;Export</source>
        <translation>匯出(&amp;E)</translation>
    </message>
    <message>
        <source>&amp;Delete</source>
        <translation>&amp;刪除</translation>
    </message>
    <message>
        <source>Choose the address to send coins to</source>
        <translation type="unfinished">選擇要發送幣過去的地址</translation>
    </message>
    <message>
        <source>Choose the address to receive coins with</source>
        <translation type="unfinished">選擇要接收幣的地址</translation>
    </message>
    <message>
        <source>Sending addresses</source>
        <translation type="unfinished">發送地址</translation>
    </message>
    <message>
        <source>Receiving addresses</source>
        <translation type="unfinished">接收地址</translation>
    </message>
    <message>
        <source>These are your Qtum addresses for sending payments. Always check the amount and the receiving address before sending coins.</source>
<<<<<<< HEAD
        <translation>這些是你要發送過去的 比特幣地址。在發送幣之前，務必要檢查金額和接收地址是否正確。</translation>
=======
        <translation type="unfinished">這些是你要發送過去的 比特幣地址。在發送幣之前，務必要檢查金額和接收地址是否正確。</translation>
>>>>>>> 5ed36332
    </message>
    <message>
        <source>These are your Qtum addresses for receiving payments. Use the 'Create new receiving address' button in the receive tab to create new addresses.
Signing is only possible with addresses of the type 'legacy'.</source>
        <translation type="unfinished">這些是您的比特幣接收地址。使用“接收”標籤中的“產生新的接收地址”按鈕產生新的地址。只能使用“傳統”類型的地址進行簽名。</translation>
    </message>
    <message>
        <source>&amp;Copy Address</source>
        <translation type="unfinished">&amp;複製地址</translation>
    </message>
    <message>
        <source>Copy &amp;Label</source>
        <translation type="unfinished">複製 &amp;標籤</translation>
    </message>
    <message>
        <source>&amp;Edit</source>
        <translation type="unfinished">&amp;編輯</translation>
    </message>
    <message>
        <source>Export Address List</source>
        <translation type="unfinished">匯出地址清單</translation>
    </message>
    <message>
        <source>There was an error trying to save the address list to %1. Please try again.</source>
        <extracomment>An error message. %1 is a stand-in argument for the name of the file we attempted to save to.</extracomment>
        <translation type="unfinished">儲存地址清單到 %1 時發生錯誤。請重試一次。</translation>
    </message>
    <message>
        <source>Exporting Failed</source>
        <translation type="unfinished">匯出失敗</translation>
    </message>
</context>
<context>
    <name>AddressTableModel</name>
    <message>
        <source>Label</source>
        <translation type="unfinished">標記:</translation>
    </message>
    <message>
        <source>Address</source>
        <translation type="unfinished">地址</translation>
    </message>
    <message>
        <source>(no label)</source>
        <translation type="unfinished">(無標記)</translation>
    </message>
</context>
<context>
    <name>AskPassphraseDialog</name>
    <message>
        <source>Passphrase Dialog</source>
        <translation>密碼對話視窗</translation>
    </message>
    <message>
        <source>Enter passphrase</source>
        <translation>請輸入密碼</translation>
    </message>
    <message>
        <source>New passphrase</source>
        <translation>新密碼</translation>
    </message>
    <message>
        <source>Repeat new passphrase</source>
        <translation>重複新密碼</translation>
    </message>
    <message>
        <source>Show passphrase</source>
        <translation type="unfinished">顯示密碼</translation>
    </message>
    <message>
        <source>Encrypt wallet</source>
        <translation type="unfinished">加密錢包</translation>
    </message>
    <message>
        <source>This operation needs your wallet passphrase to unlock the wallet.</source>
        <translation type="unfinished">這個動作需要你的錢包密碼來解鎖錢包。</translation>
    </message>
    <message>
        <source>Unlock wallet</source>
        <translation type="unfinished">解鎖錢包</translation>
    </message>
    <message>
        <source>Change passphrase</source>
        <translation type="unfinished">改變密碼</translation>
    </message>
    <message>
        <source>Confirm wallet encryption</source>
        <translation type="unfinished">確認錢包加密</translation>
    </message>
    <message>
        <source>Warning: If you encrypt your wallet and lose your passphrase, you will &lt;b&gt;LOSE ALL OF YOUR QTUMS&lt;/b&gt;!</source>
<<<<<<< HEAD
        <translation>警告: 如果把錢包加密後又忘記密碼，你就會從此&lt;b&gt;失去其中所有的 Qtum 了&lt;/b&gt;！</translation>
=======
        <translation type="unfinished">警告: 如果把錢包加密後又忘記密碼，你就會從此&lt;b&gt;失去其中所有的 Qtum 了&lt;/b&gt;！</translation>
>>>>>>> 5ed36332
    </message>
    <message>
        <source>Are you sure you wish to encrypt your wallet?</source>
        <translation type="unfinished">你確定要把錢包加密嗎？</translation>
    </message>
    <message>
        <source>Wallet encrypted</source>
        <translation type="unfinished">錢包已加密</translation>
    </message>
    <message>
        <source>Enter the new passphrase for the wallet.&lt;br/&gt;Please use a passphrase of &lt;b&gt;ten or more random characters&lt;/b&gt;, or &lt;b&gt;eight or more words&lt;/b&gt;.</source>
        <translation type="unfinished">輸入錢包的新密碼短語。&lt;br/&gt;請使用&lt;b&gt;個或10個以上隨機字符&lt;/b&gt;或&lt;b&gt;個8個以上單詞3的密碼。</translation>
    </message>
    <message>
        <source>Enter the old passphrase and new passphrase for the wallet.</source>
        <translation type="unfinished">輸入錢包的密碼短語和新密碼短語。</translation>
    </message>
    <message>
        <source>Remember that encrypting your wallet cannot fully protect your qtums from being stolen by malware infecting your computer.</source>
<<<<<<< HEAD
        <translation>請記得, 即使將錢包加密, 也不能完全防止因惡意軟體入侵, 而導致位元幣被偷.</translation>
=======
        <translation type="unfinished">請記得, 即使將錢包加密, 也不能完全防止因惡意軟體入侵, 而導致位元幣被偷.</translation>
>>>>>>> 5ed36332
    </message>
    <message>
        <source>Wallet to be encrypted</source>
        <translation type="unfinished">加密錢包</translation>
    </message>
    <message>
        <source>Your wallet is about to be encrypted. </source>
        <translation type="unfinished">你的錢包將被加密</translation>
    </message>
    <message>
        <source>Your wallet is now encrypted. </source>
        <translation type="unfinished">你的錢包現已被加密</translation>
    </message>
    <message>
        <source>IMPORTANT: Any previous backups you have made of your wallet file should be replaced with the newly generated, encrypted wallet file. For security reasons, previous backups of the unencrypted wallet file will become useless as soon as you start using the new, encrypted wallet.</source>
        <translation type="unfinished">重要須知: 請改用新造出來、有加密的錢包檔，來取代舊錢包檔的備份。為了安全起見，當你開始使用新的有加密的錢包後，舊錢包檔的備份就沒有用了。</translation>
    </message>
    <message>
        <source>Wallet encryption failed</source>
        <translation type="unfinished">錢包加密失敗</translation>
    </message>
    <message>
        <source>Wallet encryption failed due to an internal error. Your wallet was not encrypted.</source>
        <translation type="unfinished">因為內部錯誤導致錢包加密失敗。你的錢包還是沒加密。</translation>
    </message>
    <message>
        <source>The supplied passphrases do not match.</source>
        <translation type="unfinished">提供的密碼不一樣。</translation>
    </message>
    <message>
        <source>Wallet unlock failed</source>
        <translation type="unfinished">錢包解鎖失敗</translation>
    </message>
    <message>
        <source>The passphrase entered for the wallet decryption was incorrect.</source>
        <translation type="unfinished">輸入要用來解密錢包的密碼不對。</translation>
    </message>
    <message>
        <source>Wallet passphrase was successfully changed.</source>
        <translation type="unfinished">錢包密碼改成功了。</translation>
    </message>
    <message>
        <source>Warning: The Caps Lock key is on!</source>
        <translation type="unfinished">警告: 大寫字母鎖定作用中！</translation>
    </message>
</context>
<context>
    <name>BanTableModel</name>
    <message>
        <source>IP/Netmask</source>
        <translation type="unfinished">網路位址/遮罩</translation>
    </message>
    <message>
        <source>Banned Until</source>
        <translation type="unfinished">禁止期限</translation>
    </message>
</context>
<context>
<<<<<<< HEAD
    <name>QtumGUI</name>
=======
    <name>QObject</name>
>>>>>>> 5ed36332
    <message>
        <source>Error: Specified data directory "%1" does not exist.</source>
        <translation type="unfinished">错误：指定的数据目录“%1”不存在。</translation>
    </message>
    <message>
        <source>Error: Cannot parse configuration file: %1.</source>
        <translation type="unfinished">错误：无法解析配置文件：%1</translation>
    </message>
    <message>
        <source>Error: %1</source>
        <translation type="unfinished">错误：%1</translation>
    </message>
    <message>
        <source>unknown</source>
        <translation type="unfinished">未知</translation>
    </message>
    <message>
        <source>Amount</source>
        <translation type="unfinished">金額</translation>
    </message>
    <message>
        <source>Enter a Qtum address (e.g. %1)</source>
        <translation type="unfinished">輸入 比特幣地址 (比如說 %1)</translation>
    </message>
    <message>
        <source>Inbound</source>
        <translation type="unfinished">進來</translation>
    </message>
    <message>
        <source>Outbound</source>
        <translation type="unfinished">出去</translation>
    </message>
    <message>
        <source>%1 d</source>
        <translation type="unfinished">%1 天</translation>
    </message>
    <message>
        <source>%1 h</source>
        <translation type="unfinished">%1 小時</translation>
    </message>
    <message>
        <source>%1 m</source>
        <translation type="unfinished">%1 分鐘</translation>
    </message>
    <message>
        <source>%1 s</source>
        <translation type="unfinished">%1 秒</translation>
    </message>
    <message>
        <source>None</source>
        <translation type="unfinished">無</translation>
    </message>
    <message>
        <source>N/A</source>
        <translation type="unfinished">未知</translation>
    </message>
    <message>
        <source>%1 ms</source>
        <translation type="unfinished">%1 毫秒</translation>
    </message>
    <message numerus="yes">
        <source>%n second(s)</source>
        <translation>
            <numerusform />
        </translation>
    </message>
    <message numerus="yes">
        <source>%n minute(s)</source>
        <translation>
            <numerusform />
        </translation>
    </message>
    <message numerus="yes">
        <source>%n hour(s)</source>
        <translation type="unfinished">
            <numerusform />
        </translation>
    </message>
    <message numerus="yes">
        <source>%n day(s)</source>
        <translation type="unfinished">
            <numerusform />
        </translation>
    </message>
    <message numerus="yes">
        <source>%n week(s)</source>
        <translation type="unfinished">
            <numerusform />
        </translation>
    </message>
    <message>
        <source>%1 and %2</source>
        <translation type="unfinished">%1又 %2</translation>
    </message>
    <message numerus="yes">
        <source>%n year(s)</source>
        <translation type="unfinished">
            <numerusform />
        </translation>
    </message>
    <message>
        <source>%1 B</source>
        <translation type="unfinished">%1 B (位元組)</translation>
    </message>
    <message>
        <source>%1 MB</source>
        <translation type="unfinished">%1 MB (百萬位元組)</translation>
    </message>
    <message>
        <source>%1 GB</source>
        <translation type="unfinished">%1 GB (十億位元組)</translation>
    </message>
</context>
<context>
    <name>QtumGUI</name>
    <message>
        <source>&amp;Overview</source>
        <translation>&amp;總覽</translation>
    </message>
    <message>
        <source>Show general overview of wallet</source>
        <translation>顯示錢包一般總覽</translation>
    </message>
    <message>
        <source>&amp;Transactions</source>
        <translation>&amp;交易</translation>
    </message>
    <message>
        <source>Browse transaction history</source>
        <translation>瀏覽交易紀錄</translation>
    </message>
    <message>
        <source>Quit application</source>
        <translation>結束應用程式</translation>
    </message>
    <message>
        <source>Show information about %1</source>
        <translation type="unfinished">顯示 %1 的相關資訊</translation>
    </message>
    <message>
        <source>About &amp;Qt</source>
        <translation>關於 &amp;Qt</translation>
    </message>
    <message>
        <source>Show information about Qt</source>
        <translation>顯示 Qt 相關資訊</translation>
    </message>
    <message>
        <source>Modify configuration options for %1</source>
        <translation type="unfinished">修改 %1 的設定選項</translation>
    </message>
    <message>
        <source>Create a new wallet</source>
        <translation type="unfinished">創建一個新錢包</translation>
    </message>
    <message>
        <source>Wallet:</source>
        <translation type="unfinished">錢包:</translation>
    </message>
    <message>
        <source>Network activity disabled.</source>
        <extracomment>A substring of the tooltip.</extracomment>
        <translation type="unfinished">網路活動關閉了。</translation>
    </message>
    <message>
        <source>Proxy is &lt;b&gt;enabled&lt;/b&gt;: %1</source>
        <translation type="unfinished">代理伺服器&lt;b&gt;已經啟用&lt;/b&gt;: %1</translation>
    </message>
    <message>
        <source>Send coins to a Qtum address</source>
        <translation>發送幣給一個比特幣地址</translation>
    </message>
    <message>
        <source>Backup wallet to another location</source>
        <translation>把錢包備份到其它地方</translation>
    </message>
    <message>
        <source>Change the passphrase used for wallet encryption</source>
        <translation>改變錢包加密用的密碼</translation>
    </message>
    <message>
        <source>&amp;Send</source>
        <translation>&amp;發送</translation>
    </message>
    <message>
        <source>&amp;Receive</source>
        <translation>&amp;接收</translation>
    </message>
    <message>
        <source>&amp;Show / Hide</source>
        <translation>&amp;顯示或隱藏</translation>
    </message>
    <message>
        <source>Show or hide the main Window</source>
        <translation>顯示或隱藏主視窗</translation>
    </message>
    <message>
        <source>Encrypt the private keys that belong to your wallet</source>
        <translation>將錢包中之密鑰加密</translation>
    </message>
    <message>
        <source>Sign messages with your Qtum addresses to prove you own them</source>
        <translation>用比特幣地址簽名訊息來證明位址是你的</translation>
    </message>
    <message>
        <source>Verify messages to ensure they were signed with specified Qtum addresses</source>
        <translation>驗證訊息是用來確定訊息是用指定的比特幣地址簽名的</translation>
    </message>
    <message>
        <source>&amp;File</source>
        <translation>&amp;檔案</translation>
    </message>
    <message>
        <source>&amp;Settings</source>
        <translation>&amp;設定</translation>
    </message>
    <message>
        <source>&amp;Help</source>
        <translation>&amp;說明</translation>
    </message>
    <message>
        <source>Tabs toolbar</source>
        <translation>分頁工具列</translation>
    </message>
    <message>
        <source>Request payments (generates QR codes and qtum: URIs)</source>
<<<<<<< HEAD
        <translation>要求付款(產生 QR Code 和 qtum 付款協議的資源識別碼: URI)</translation>
=======
        <translation type="unfinished">要求付款(產生 QR Code 和 qtum 付款協議的資源識別碼: URI)</translation>
>>>>>>> 5ed36332
    </message>
    <message>
        <source>Show the list of used sending addresses and labels</source>
        <translation type="unfinished">顯示已使用過的發送地址和標籤清單</translation>
    </message>
    <message>
        <source>Show the list of used receiving addresses and labels</source>
        <translation type="unfinished">顯示已使用過的接收地址和標籤清單</translation>
    </message>
    <message>
        <source>&amp;Command-line options</source>
<<<<<<< HEAD
        <translation>&amp;命令行選項</translation>
    </message>
    <message numerus="yes">
        <source>%n active connection(s) to Qtum network</source>
        <translation><numerusform>%n 個運作中的 Qtum 網路連線</numerusform></translation>
    </message>
    <message>
        <source>Indexing blocks on disk...</source>
        <translation>正在為磁碟裡的區塊建立索引...</translation>
    </message>
    <message>
        <source>Processing blocks on disk...</source>
        <translation>正在處理磁碟裡的區塊資料...</translation>
=======
        <translation type="unfinished">&amp;命令行選項</translation>
>>>>>>> 5ed36332
    </message>
    <message numerus="yes">
        <source>Processed %n block(s) of transaction history.</source>
        <translation>
            <numerusform />
        </translation>
    </message>
    <message>
        <source>%1 behind</source>
        <translation>落後 %1</translation>
    </message>
    <message>
        <source>Last received block was generated %1 ago.</source>
        <translation>最近收到的區塊是在 %1 以前生出來的。</translation>
    </message>
    <message>
        <source>Transactions after this will not yet be visible.</source>
        <translation>暫時會看不到在這之後的交易。</translation>
    </message>
    <message>
        <source>Error</source>
        <translation>錯誤</translation>
    </message>
    <message>
        <source>Warning</source>
        <translation>警告</translation>
    </message>
    <message>
        <source>Information</source>
        <translation>資訊</translation>
    </message>
    <message>
        <source>Up to date</source>
        <translation>最新狀態</translation>
    </message>
    <message>
        <source>Load Partially Signed Qtum Transaction</source>
        <translation type="unfinished">載入部分簽名的比特幣交易</translation>
    </message>
    <message>
<<<<<<< HEAD
        <source>Load Partially Signed Qtum Transaction</source>
        <translation>載入部分簽名的比特幣交易</translation>
    </message>
    <message>
        <source>Load PSBT from clipboard...</source>
        <translation>從剪貼簿載入PSBT ...</translation>
    </message>
    <message>
        <source>Load Partially Signed Qtum Transaction from clipboard</source>
        <translation>從剪貼簿載入部分簽名的比特幣交易</translation>
=======
        <source>Load Partially Signed Qtum Transaction from clipboard</source>
        <translation type="unfinished">從剪貼簿載入部分簽名的比特幣交易</translation>
>>>>>>> 5ed36332
    </message>
    <message>
        <source>Node window</source>
        <translation type="unfinished">節點視窗</translation>
    </message>
    <message>
        <source>Open node debugging and diagnostic console</source>
        <translation type="unfinished">開啟節點調試和診斷控制台</translation>
    </message>
    <message>
        <source>&amp;Sending addresses</source>
        <translation type="unfinished">&amp;發送地址</translation>
    </message>
    <message>
        <source>&amp;Receiving addresses</source>
        <translation type="unfinished">&amp;接收地址</translation>
    </message>
    <message>
        <source>Open a qtum: URI</source>
<<<<<<< HEAD
        <translation>打開一個比特幣：URI</translation>
=======
        <translation type="unfinished">打開一個比特幣：URI</translation>
>>>>>>> 5ed36332
    </message>
    <message>
        <source>Open Wallet</source>
        <translation type="unfinished">打開錢包</translation>
    </message>
    <message>
        <source>Open a wallet</source>
        <translation type="unfinished">打開一個錢包檔</translation>
    </message>
    <message>
        <source>Close wallet</source>
        <translation type="unfinished">關閉錢包</translation>
    </message>
    <message>
        <source>Close all wallets</source>
        <translation type="unfinished">關閉所有錢包</translation>
    </message>
    <message>
        <source>Show the %1 help message to get a list with possible Qtum command-line options</source>
<<<<<<< HEAD
        <translation>顯示 %1 的說明訊息，來取得可用命令列選項的列表</translation>
=======
        <translation type="unfinished">顯示 %1 的說明訊息，來取得可用命令列選項的列表</translation>
>>>>>>> 5ed36332
    </message>
    <message>
        <source>&amp;Mask values</source>
        <translation type="unfinished">＆遮罩值</translation>
    </message>
    <message>
        <source>Mask the values in the Overview tab</source>
        <translation type="unfinished">遮蔽“概述”選項卡中的值</translation>
    </message>
    <message>
        <source>default wallet</source>
        <translation type="unfinished">默认钱包</translation>
    </message>
    <message>
        <source>No wallets available</source>
        <translation type="unfinished">没有可用的钱包</translation>
    </message>
    <message>
        <source>&amp;Window</source>
        <translation type="unfinished">視窗(&amp;W)</translation>
    </message>
    <message>
        <source>Minimize</source>
        <translation type="unfinished">縮到最小</translation>
    </message>
    <message>
        <source>Zoom</source>
        <translation type="unfinished">缩放</translation>
    </message>
    <message>
        <source>Main Window</source>
        <translation type="unfinished">主窗口</translation>
    </message>
    <message>
        <source>%1 client</source>
        <translation type="unfinished">%1 客戶端</translation>
    </message>
    <message numerus="yes">
        <source>%n active connection(s) to Qtum network.</source>
        <extracomment>A substring of the tooltip.</extracomment>
        <translation type="unfinished">
            <numerusform />
        </translation>
    </message>
    <message>
        <source>Error: %1</source>
        <translation type="unfinished">错误：%1</translation>
    </message>
    <message>
        <source>Warning: %1</source>
        <translation type="unfinished">警告：%1</translation>
    </message>
    <message>
        <source>Date: %1
</source>
        <translation type="unfinished">日期: %1
</translation>
    </message>
    <message>
        <source>Amount: %1
</source>
        <translation type="unfinished">金額: %1
</translation>
    </message>
    <message>
        <source>Wallet: %1
</source>
        <translation type="unfinished">錢包: %1
</translation>
    </message>
    <message>
        <source>Type: %1
</source>
        <translation type="unfinished">種類: %1
</translation>
    </message>
    <message>
        <source>Label: %1
</source>
        <translation type="unfinished">標記: %1
</translation>
    </message>
    <message>
        <source>Address: %1
</source>
        <translation type="unfinished">地址: %1
</translation>
    </message>
    <message>
        <source>Sent transaction</source>
        <translation>付款交易</translation>
    </message>
    <message>
        <source>Incoming transaction</source>
        <translation>收款交易</translation>
    </message>
    <message>
        <source>HD key generation is &lt;b&gt;enabled&lt;/b&gt;</source>
        <translation type="unfinished">產生 HD 金鑰&lt;b&gt;已經啟用&lt;/b&gt;</translation>
    </message>
    <message>
        <source>HD key generation is &lt;b&gt;disabled&lt;/b&gt;</source>
        <translation type="unfinished">產生 HD 金鑰&lt;b&gt;已經停用&lt;/b&gt;</translation>
    </message>
    <message>
        <source>Private key &lt;b&gt;disabled&lt;/b&gt;</source>
        <translation type="unfinished">私鑰&lt;b&gt;禁用&lt;/b&gt;</translation>
    </message>
    <message>
        <source>Wallet is &lt;b&gt;encrypted&lt;/b&gt; and currently &lt;b&gt;unlocked&lt;/b&gt;</source>
        <translation>錢包&lt;b&gt;已加密&lt;/b&gt;並且&lt;b&gt;解鎖中&lt;/b&gt;</translation>
    </message>
    <message>
        <source>Wallet is &lt;b&gt;encrypted&lt;/b&gt; and currently &lt;b&gt;locked&lt;/b&gt;</source>
        <translation>錢包&lt;b&gt;已加密&lt;/b&gt;並且&lt;b&gt;上鎖中&lt;/b&gt;</translation>
    </message>
    <message>
        <source>Original message:</source>
        <translation type="unfinished">原始訊息：</translation>
    </message>
</context>
<context>
    <name>UnitDisplayStatusBarControl</name>
    <message>
        <source>Unit to show amounts in. Click to select another unit.</source>
        <translation type="unfinished">金額顯示單位。可以點選其他單位。</translation>
    </message>
</context>
<context>
    <name>CoinControlDialog</name>
    <message>
        <source>Coin Selection</source>
        <translation type="unfinished">選擇錢幣</translation>
    </message>
    <message>
        <source>Quantity:</source>
        <translation type="unfinished">數目:</translation>
    </message>
    <message>
        <source>Bytes:</source>
        <translation type="unfinished">位元組數:</translation>
    </message>
    <message>
        <source>Amount:</source>
        <translation type="unfinished">金額:</translation>
    </message>
    <message>
        <source>Fee:</source>
        <translation type="unfinished">手續費:</translation>
    </message>
    <message>
        <source>Dust:</source>
        <translation type="unfinished">零散錢:</translation>
    </message>
    <message>
        <source>After Fee:</source>
        <translation type="unfinished">計費後金額:</translation>
    </message>
    <message>
        <source>Change:</source>
        <translation type="unfinished">找零金額:</translation>
    </message>
    <message>
        <source>(un)select all</source>
        <translation type="unfinished">(un)全選</translation>
    </message>
    <message>
        <source>Tree mode</source>
        <translation type="unfinished">樹狀模式</translation>
    </message>
    <message>
        <source>List mode</source>
        <translation type="unfinished">列表模式</translation>
    </message>
    <message>
        <source>Amount</source>
        <translation type="unfinished">金額</translation>
    </message>
    <message>
        <source>Received with label</source>
        <translation type="unfinished">收款標記</translation>
    </message>
    <message>
        <source>Received with address</source>
        <translation type="unfinished">用地址接收</translation>
    </message>
    <message>
        <source>Date</source>
        <translation type="unfinished">日期</translation>
    </message>
    <message>
        <source>Confirmations</source>
        <translation type="unfinished">確認次數</translation>
    </message>
    <message>
        <source>Confirmed</source>
        <translation type="unfinished">已確認</translation>
    </message>
    <message>
        <source>Copy amount</source>
        <translation type="unfinished">複製金額</translation>
    </message>
    <message>
        <source>Copy quantity</source>
        <translation type="unfinished">複製數目</translation>
    </message>
    <message>
        <source>Copy fee</source>
        <translation type="unfinished">複製手續費</translation>
    </message>
    <message>
        <source>Copy after fee</source>
        <translation type="unfinished">複製計費後金額</translation>
    </message>
    <message>
        <source>Copy bytes</source>
        <translation type="unfinished">複製位元組數</translation>
    </message>
    <message>
        <source>Copy dust</source>
        <translation type="unfinished">複製零散金額</translation>
    </message>
    <message>
        <source>Copy change</source>
        <translation type="unfinished">複製找零金額</translation>
    </message>
    <message>
        <source>(%1 locked)</source>
        <translation type="unfinished">(鎖定 %1 枚)</translation>
    </message>
    <message>
        <source>yes</source>
        <translation type="unfinished">是</translation>
    </message>
    <message>
        <source>no</source>
        <translation type="unfinished">否</translation>
    </message>
    <message>
        <source>This label turns red if any recipient receives an amount smaller than the current dust threshold.</source>
        <translation type="unfinished">當任何一個收款金額小於目前的灰塵金額上限時，文字會變紅色。</translation>
    </message>
    <message>
        <source>Can vary +/- %1 satoshi(s) per input.</source>
        <translation type="unfinished">每組輸入可能有 +/- %1 個 satoshi 的誤差。</translation>
    </message>
    <message>
        <source>(no label)</source>
        <translation type="unfinished">(無標記)</translation>
    </message>
    <message>
        <source>change from %1 (%2)</source>
        <translation type="unfinished">找零來自於 %1 (%2)</translation>
    </message>
    <message>
        <source>(change)</source>
        <translation type="unfinished">(找零)</translation>
    </message>
</context>
<context>
    <name>CreateWalletActivity</name>
    <message>
        <source>Create wallet failed</source>
        <translation type="unfinished">創建錢包失敗&lt;br&gt;</translation>
    </message>
    <message>
        <source>Create wallet warning</source>
        <translation type="unfinished">產生錢包警告:</translation>
    </message>
    </context>
<context>
    <name>OpenWalletActivity</name>
    <message>
        <source>Open wallet failed</source>
        <translation type="unfinished">打開錢包失敗</translation>
    </message>
    <message>
        <source>Open wallet warning</source>
        <translation type="unfinished">打開錢包警告</translation>
    </message>
    <message>
        <source>default wallet</source>
        <translation type="unfinished">默认钱包</translation>
    </message>
    </context>
<context>
    <name>WalletController</name>
    <message>
        <source>Close wallet</source>
        <translation type="unfinished">關閉錢包</translation>
    </message>
    <message>
        <source>Closing the wallet for too long can result in having to resync the entire chain if pruning is enabled.</source>
        <translation type="unfinished">關上錢包太久的話且修剪模式又有開啟的話，可能會造成日後需要重新同步整個區塊鏈。</translation>
    </message>
    <message>
        <source>Close all wallets</source>
        <translation type="unfinished">關閉所有錢包</translation>
    </message>
    <message>
        <source>Are you sure you wish to close all wallets?</source>
        <translation type="unfinished">您確定要關閉所有錢包嗎？</translation>
    </message>
</context>
<context>
    <name>CreateWalletDialog</name>
    <message>
        <source>Create Wallet</source>
        <translation type="unfinished">新增錢包</translation>
    </message>
    <message>
        <source>Wallet Name</source>
        <translation type="unfinished">錢包名稱</translation>
    </message>
    <message>
        <source>Wallet</source>
        <translation type="unfinished">錢包</translation>
    </message>
    <message>
        <source>Encrypt the wallet. The wallet will be encrypted with a passphrase of your choice.</source>
        <translation type="unfinished">加密錢包。 錢包將使用您選擇的密碼進行加密。</translation>
    </message>
    <message>
        <source>Encrypt Wallet</source>
        <translation type="unfinished">加密錢包</translation>
    </message>
    <message>
        <source>Advanced Options</source>
        <translation type="unfinished">進階選項</translation>
    </message>
    <message>
        <source>Disable private keys for this wallet. Wallets with private keys disabled will have no private keys and cannot have an HD seed or imported private keys. This is ideal for watch-only wallets.</source>
        <translation type="unfinished">禁用此錢包的私鑰。取消了私鑰的錢包將沒有私鑰，並且不能有HD種子或匯入的私鑰。這是只能看的錢包的理想選擇。</translation>
    </message>
    <message>
        <source>Disable Private Keys</source>
        <translation type="unfinished">禁用私鑰</translation>
    </message>
    <message>
        <source>Make a blank wallet. Blank wallets do not initially have private keys or scripts. Private keys and addresses can be imported, or an HD seed can be set, at a later time.</source>
        <translation type="unfinished">製作一個空白的錢包。空白錢包最初沒有私鑰或腳本。以後可以匯入私鑰和地址，或者可以設定HD種子。</translation>
    </message>
    <message>
        <source>Make Blank Wallet</source>
        <translation type="unfinished">製作空白錢包</translation>
    </message>
    <message>
        <source>Use descriptors for scriptPubKey management</source>
        <translation type="unfinished">使用descriptors(描述符)進行scriptPubKey管理</translation>
    </message>
    <message>
        <source>Descriptor Wallet</source>
        <translation type="unfinished">描述符錢包</translation>
    </message>
    <message>
        <source>Create</source>
        <translation type="unfinished">產生</translation>
    </message>
<<<<<<< HEAD
    <message>
        <source>Compiled without sqlite support (required for descriptor wallets)</source>
        <translation>Compiled without sqlite support (required for descriptor wallets)</translation>
    </message>
</context>
=======
    </context>
>>>>>>> 5ed36332
<context>
    <name>EditAddressDialog</name>
    <message>
        <source>Edit Address</source>
        <translation>編輯地址</translation>
    </message>
    <message>
        <source>&amp;Label</source>
        <translation>標記(&amp;L)</translation>
    </message>
    <message>
        <source>The label associated with this address list entry</source>
        <translation type="unfinished">與此地址清單關聯的標籤</translation>
    </message>
    <message>
        <source>The address associated with this address list entry. This can only be modified for sending addresses.</source>
        <translation type="unfinished">跟這個地址清單關聯的地址。只有發送地址能被修改。</translation>
    </message>
    <message>
        <source>&amp;Address</source>
        <translation>&amp;地址</translation>
    </message>
    <message>
        <source>New sending address</source>
        <translation type="unfinished">新的發送地址</translation>
    </message>
    <message>
        <source>Edit receiving address</source>
        <translation type="unfinished">編輯接收地址</translation>
    </message>
    <message>
        <source>Edit sending address</source>
        <translation type="unfinished">編輯發送地址</translation>
    </message>
    <message>
        <source>The entered address "%1" is not a valid Qtum address.</source>
<<<<<<< HEAD
        <translation>輸入的地址 %1 並不是有效的比特幣地址。</translation>
=======
        <translation type="unfinished">輸入的地址 %1 並不是有效的比特幣地址。</translation>
>>>>>>> 5ed36332
    </message>
    <message>
        <source>The entered address "%1" is already in the address book with label "%2".</source>
        <translation type="unfinished">輸入的地址 %1 已經在地址簿中了，標籤為 "%2"。</translation>
    </message>
    <message>
        <source>Could not unlock wallet.</source>
        <translation type="unfinished">沒辦法把錢包解鎖。</translation>
    </message>
    <message>
        <source>New key generation failed.</source>
        <translation type="unfinished">產生新的密鑰失敗了。</translation>
    </message>
</context>
<context>
    <name>FreespaceChecker</name>
    <message>
        <source>A new data directory will be created.</source>
        <translation>就要產生新的資料目錄。</translation>
    </message>
    <message>
        <source>name</source>
        <translation>名稱</translation>
    </message>
    <message>
        <source>Directory already exists. Add %1 if you intend to create a new directory here.</source>
        <translation>已經有這個目錄了。如果你要在裡面造出新的目錄的話，請加上 %1.</translation>
    </message>
    <message>
        <source>Path already exists, and is not a directory.</source>
        <translation>已經有指定的路徑了，並且不是一個目錄。</translation>
    </message>
    <message>
        <source>Cannot create data directory here.</source>
        <translation>沒辦法在這裡造出資料目錄。</translation>
    </message>
</context>
<context>
    <name>Intro</name>
    <message>
        <source>At least %1 GB of data will be stored in this directory, and it will grow over time.</source>
        <translation type="unfinished">在這個目錄中至少會存放 %1 GB 的資料，並且還會隨時間增加。</translation>
    </message>
    <message>
        <source>Approximately %1 GB of data will be stored in this directory.</source>
        <translation type="unfinished">在這個目錄中大約會存放 %1 GB 的資料。</translation>
    </message>
    <message numerus="yes">
        <source>(sufficient to restore backups %n day(s) old)</source>
        <extracomment>Explanatory text on the capability of the current prune target.</extracomment>
        <translation type="unfinished">
            <numerusform />
        </translation>
    </message>
    <message>
        <source>%1 will download and store a copy of the Qtum block chain.</source>
        <translation type="unfinished">%1 會下載 Qtum 區塊鏈並且儲存一份副本。</translation>
    </message>
    <message>
        <source>The wallet will also be stored in this directory.</source>
        <translation type="unfinished">錢包檔也會存放在這個目錄中。</translation>
    </message>
    <message>
        <source>Error: Specified data directory "%1" cannot be created.</source>
        <translation type="unfinished">錯誤: 無法新增指定的資料目錄: %1</translation>
    </message>
    <message>
        <source>Error</source>
        <translation>錯誤</translation>
    </message>
    <message>
        <source>Welcome</source>
        <translation>歡迎</translation>
    </message>
    <message>
        <source>Welcome to %1.</source>
        <translation type="unfinished">歡迎使用 %1。</translation>
    </message>
    <message>
        <source>As this is the first time the program is launched, you can choose where %1 will store its data.</source>
        <translation type="unfinished">因為這是程式第一次啓動，你可以選擇 %1 儲存資料的地方。</translation>
    </message>
    <message>
        <source>When you click OK, %1 will begin to download and process the full %4 block chain (%2GB) starting with the earliest transactions in %3 when %4 initially launched.</source>
        <translation type="unfinished">在你按下「好」之後，%1 就會開始下載並處理整個 %4 區塊鏈(大小是  %2GB)，也就是從 %3 年 %4 剛剛起步時的最初交易開始。</translation>
    </message>
    <message>
        <source>Reverting this setting requires re-downloading the entire blockchain. It is faster to download the full chain first and prune it later. Disables some advanced features.</source>
        <translation type="unfinished">還原此設置需要重新下載整個區塊鏈。首先下載完整的鏈，然後再修剪它是更快的。禁用某些高級功能。</translation>
    </message>
    <message>
        <source>This initial synchronisation is very demanding, and may expose hardware problems with your computer that had previously gone unnoticed. Each time you run %1, it will continue downloading where it left off.</source>
        <translation type="unfinished">一開始的同步作業非常的耗費資源，並且可能會暴露出之前沒被發現的電腦硬體問題。每次執行 %1 的時候都會繼續先前未完成的下載。</translation>
    </message>
    <message>
        <source>If you have chosen to limit block chain storage (pruning), the historical data must still be downloaded and processed, but will be deleted afterward to keep your disk usage low.</source>
        <translation type="unfinished">如果你選擇要限制區塊鏈儲存空間的大小(修剪模式)，還是需要下載和處理過去的歷史資料被，但是之後就會把它刪掉來節省磁碟使用量。</translation>
    </message>
    <message>
        <source>Use the default data directory</source>
        <translation>使用預設的資料目錄</translation>
    </message>
    <message>
        <source>Use a custom data directory:</source>
        <translation>使用自訂的資料目錄:</translation>
    </message>
</context>
<context>
    <name>HelpMessageDialog</name>
    <message>
<<<<<<< HEAD
        <source>Qtum</source>
        <translation>Qtum</translation>
    </message>
    <message>
        <source>At least %1 GB of data will be stored in this directory, and it will grow over time.</source>
        <translation>在這個目錄中至少會存放 %1 GB 的資料，並且還會隨時間增加。</translation>
    </message>
    <message>
        <source>Approximately %1 GB of data will be stored in this directory.</source>
        <translation>在這個目錄中大約會存放 %1 GB 的資料。</translation>
    </message>
    <message>
        <source>%1 will download and store a copy of the Qtum block chain.</source>
        <translation>%1 會下載 Qtum 區塊鏈並且儲存一份副本。</translation>
=======
        <source>version</source>
        <translation type="unfinished">版本</translation>
>>>>>>> 5ed36332
    </message>
    <message>
        <source>About %1</source>
        <translation type="unfinished">關於 %1</translation>
    </message>
    <message>
        <source>Command-line options</source>
        <translation type="unfinished">命令列選項</translation>
    </message>
</context>
<context>
    <name>ShutdownWindow</name>
    <message>
        <source>Do not shut down the computer until this window disappears.</source>
        <translation type="unfinished">在這個視窗不見以前，請不要關掉電腦。</translation>
    </message>
</context>
<context>
    <name>ModalOverlay</name>
    <message>
        <source>Form</source>
        <translation type="unfinished">表單</translation>
    </message>
    <message>
        <source>Recent transactions may not yet be visible, and therefore your wallet's balance might be incorrect. This information will be correct once your wallet has finished synchronizing with the qtum network, as detailed below.</source>
<<<<<<< HEAD
        <translation>最近的交易可能還看不到，因此錢包餘額可能不正確。在錢包軟體完成跟 qtum 網路的同步後，這裡的資訊就會正確。詳情請見下面。</translation>
    </message>
    <message>
        <source>Attempting to spend qtums that are affected by not-yet-displayed transactions will not be accepted by the network.</source>
        <translation>使用還沒顯示出來的交易所影響到的 qtum 可能會不被網路所接受。</translation>
=======
        <translation type="unfinished">最近的交易可能還看不到，因此錢包餘額可能不正確。在錢包軟體完成跟 qtum 網路的同步後，這裡的資訊就會正確。詳情請見下面。</translation>
    </message>
    <message>
        <source>Attempting to spend qtums that are affected by not-yet-displayed transactions will not be accepted by the network.</source>
        <translation type="unfinished">使用還沒顯示出來的交易所影響到的 qtum 可能會不被網路所接受。</translation>
>>>>>>> 5ed36332
    </message>
    <message>
        <source>Number of blocks left</source>
        <translation type="unfinished">剩餘區塊數</translation>
    </message>
    <message>
        <source>Last block time</source>
        <translation type="unfinished">最近區塊時間</translation>
    </message>
    <message>
        <source>Progress</source>
        <translation type="unfinished">進度</translation>
    </message>
    <message>
        <source>Progress increase per hour</source>
        <translation type="unfinished">每小時進度</translation>
    </message>
    <message>
        <source>Estimated time left until synced</source>
        <translation type="unfinished">預估完成同步所需時間</translation>
    </message>
    <message>
        <source>Hide</source>
        <translation type="unfinished">隱藏</translation>
    </message>
    <message>
        <source>Esc</source>
        <translation type="unfinished">離開鍵</translation>
    </message>
    </context>
<context>
    <name>OpenURIDialog</name>
    <message>
        <source>Open qtum URI</source>
<<<<<<< HEAD
        <translation>打開比特幣URI</translation>
    </message>
    <message>
        <source>URI:</source>
        <translation>URI:</translation>
    </message>
</context>
<context>
    <name>OpenWalletActivity</name>
    <message>
        <source>Open wallet failed</source>
        <translation>打開錢包失敗</translation>
    </message>
    <message>
        <source>Open wallet warning</source>
        <translation>打開錢包警告</translation>
    </message>
    <message>
        <source>default wallet</source>
        <translation>默认钱包</translation>
    </message>
    <message>
        <source>Opening Wallet &lt;b&gt;%1&lt;/b&gt;...</source>
        <translation>正在打开钱包&lt;b&gt;%1&lt;/b&gt;...</translation>
=======
        <translation type="unfinished">打開比特幣URI</translation>
>>>>>>> 5ed36332
    </message>
    </context>
<context>
    <name>OptionsDialog</name>
    <message>
        <source>Options</source>
        <translation>選項</translation>
    </message>
    <message>
        <source>&amp;Main</source>
        <translation>主要(&amp;M)</translation>
    </message>
    <message>
        <source>Automatically start %1 after logging in to the system.</source>
        <translation type="unfinished">在登入系統後自動啓動 %1。</translation>
    </message>
    <message>
        <source>&amp;Start %1 on system login</source>
        <translation type="unfinished">系統登入時啟動 %1 (&amp;S)</translation>
    </message>
    <message>
        <source>Size of &amp;database cache</source>
        <translation type="unfinished">資料庫快取大小(&amp;D)</translation>
    </message>
    <message>
        <source>Number of script &amp;verification threads</source>
        <translation type="unfinished">指令碼驗證執行緒數目(&amp;V)</translation>
    </message>
    <message>
        <source>IP address of the proxy (e.g. IPv4: 127.0.0.1 / IPv6: ::1)</source>
        <translation type="unfinished">代理的IP 地址(像是 IPv4 的 127.0.0.1 或 IPv6 的 ::1)</translation>
    </message>
    <message>
        <source>Shows if the supplied default SOCKS5 proxy is used to reach peers via this network type.</source>
        <translation type="unfinished">如果對這種網路類型，有指定用來跟其他節點聯絡的 SOCKS5 代理伺服器的話，就會顯示在這裡。</translation>
    </message>
    <message>
        <source>Minimize instead of exit the application when the window is closed. When this option is enabled, the application will be closed only after selecting Exit in the menu.</source>
        <translation type="unfinished">當視窗關閉時，把應用程式縮到最小，而不是結束。當勾選這個選項時，只能夠用選單中的結束來關掉應用程式。</translation>
    </message>
    <message>
        <source>Third party URLs (e.g. a block explorer) that appear in the transactions tab as context menu items. %s in the URL is replaced by transaction hash. Multiple URLs are separated by vertical bar |.</source>
        <translation type="unfinished">在交易頁籤的情境選單出現的第三方網址連結(URL)，比如說區塊探索網站。網址中的 %s 會被取代為交易的雜湊值。可以用直線符號 | 來分隔多個連結。</translation>
    </message>
    <message>
        <source>Open the %1 configuration file from the working directory.</source>
        <translation type="unfinished">從工作目錄開啟設定檔 %1。</translation>
    </message>
    <message>
        <source>Open Configuration File</source>
        <translation type="unfinished">開啟設定檔</translation>
    </message>
    <message>
        <source>Reset all client options to default.</source>
        <translation>重設所有客戶端軟體選項成預設值。</translation>
    </message>
    <message>
        <source>&amp;Reset Options</source>
        <translation>重設選項(&amp;R)</translation>
    </message>
    <message>
        <source>&amp;Network</source>
        <translation>網路(&amp;N)</translation>
    </message>
    <message>
        <source>Prune &amp;block storage to</source>
        <translation type="unfinished">修剪區塊資料大小到</translation>
    </message>
    <message>
        <source>GB</source>
        <translation type="unfinished">GB (十億位元組)</translation>
    </message>
    <message>
        <source>Reverting this setting requires re-downloading the entire blockchain.</source>
        <translation type="unfinished">把這個設定改回來會需要重新下載整個區塊鏈。</translation>
    </message>
    <message>
        <source>(0 = auto, &lt;0 = leave that many cores free)</source>
        <translation type="unfinished">(0 表示程式自動決定，小於 0 表示保留處理器核心不用的數目)</translation>
    </message>
    <message>
        <source>W&amp;allet</source>
        <translation type="unfinished">錢包(&amp;A)</translation>
    </message>
    <message>
        <source>Expert</source>
        <translation type="unfinished">專家</translation>
    </message>
    <message>
        <source>Enable coin &amp;control features</source>
        <translation type="unfinished">開啟錢幣控制功能(&amp;C)</translation>
    </message>
    <message>
        <source>If you disable the spending of unconfirmed change, the change from a transaction cannot be used until that transaction has at least one confirmation. This also affects how your balance is computed.</source>
        <translation type="unfinished">如果你關掉「可以花還沒確認的零錢」，那麼交易中找零的零錢就必須要等交易至少有一次確認後，才能夠使用。這也會影響餘額的計算方式。</translation>
    </message>
    <message>
        <source>&amp;Spend unconfirmed change</source>
        <translation type="unfinished">&amp;可以花費還未確認的找零</translation>
    </message>
    <message>
        <source>Automatically open the Qtum client port on the router. This only works when your router supports UPnP and it is enabled.</source>
        <translation>自動在路由器上開放 Qtum 的客戶端通訊埠。只有在你的路由器支援且開啓「通用即插即用」協定(UPnP)時才有作用。</translation>
    </message>
    <message>
        <source>Map port using &amp;UPnP</source>
        <translation>用 &amp;UPnP 設定通訊埠對應</translation>
    </message>
    <message>
        <source>Accept connections from outside.</source>
        <translation type="unfinished">接受外來連線</translation>
    </message>
    <message>
        <source>Allow incomin&amp;g connections</source>
        <translation type="unfinished">接受外來連線(&amp;G)</translation>
    </message>
    <message>
        <source>Connect to the Qtum network through a SOCKS5 proxy.</source>
<<<<<<< HEAD
        <translation>透過 SOCKS5 代理伺服器來連線到 Qtum 網路。</translation>
=======
        <translation type="unfinished">透過 SOCKS5 代理伺服器來連線到 Qtum 網路。</translation>
>>>>>>> 5ed36332
    </message>
    <message>
        <source>&amp;Connect through SOCKS5 proxy (default proxy):</source>
        <translation type="unfinished">透過 SOCKS5 代理伺服器連線(預設代理伺服器 &amp;C):</translation>
    </message>
    <message>
        <source>Proxy &amp;IP:</source>
        <translation>代理位址(&amp;I):</translation>
    </message>
    <message>
        <source>&amp;Port:</source>
        <translation>埠號(&amp;P):</translation>
    </message>
    <message>
        <source>Port of the proxy (e.g. 9050)</source>
        <translation>代理伺服器的通訊埠(像是 9050)</translation>
    </message>
    <message>
        <source>Used for reaching peers via:</source>
        <translation type="unfinished">用來跟其他節點聯絡的中介:</translation>
    </message>
    <message>
        <source>&amp;Window</source>
        <translation>視窗(&amp;W)</translation>
    </message>
    <message>
        <source>Show only a tray icon after minimizing the window.</source>
        <translation>視窗縮到最小後只在通知區顯示圖示。</translation>
    </message>
    <message>
        <source>&amp;Minimize to the tray instead of the taskbar</source>
        <translation>縮到最小到通知區而不是工作列(&amp;M)</translation>
    </message>
    <message>
        <source>M&amp;inimize on close</source>
        <translation>關閉時縮到最小(&amp;I)</translation>
    </message>
    <message>
        <source>&amp;Display</source>
        <translation>顯示(&amp;D)</translation>
    </message>
    <message>
        <source>User Interface &amp;language:</source>
        <translation>使用界面語言(&amp;L):</translation>
    </message>
    <message>
        <source>The user interface language can be set here. This setting will take effect after restarting %1.</source>
        <translation type="unfinished">可以在這裡設定使用者介面的語言。這個設定在重啓 %1 後才會生效。</translation>
    </message>
    <message>
        <source>&amp;Unit to show amounts in:</source>
        <translation>金額顯示單位(&amp;U):</translation>
    </message>
    <message>
        <source>Choose the default subdivision unit to show in the interface and when sending coins.</source>
        <translation>選擇操作界面和付款時，預設顯示金額的細分單位。</translation>
    </message>
    <message>
        <source>Whether to show coin control features or not.</source>
        <translation type="unfinished">是否要顯示錢幣控制功能。</translation>
    </message>
    <message>
        <source>Connect to the Qtum network through a separate SOCKS5 proxy for Tor onion services.</source>
<<<<<<< HEAD
        <translation>通過用於Tor洋蔥服務個別的SOCKS5代理連接到比特幣網路。</translation>
=======
        <translation type="unfinished">通過用於Tor洋蔥服務個別的SOCKS5代理連接到比特幣網路。</translation>
>>>>>>> 5ed36332
    </message>
    <message>
        <source>Use separate SOCKS&amp;5 proxy to reach peers via Tor onion services:</source>
        <translation type="unfinished">使用個別的SOCKS＆5代理介由Tor onion服務到達peers：</translation>
    </message>
    <message>
        <source>&amp;Third party transaction URLs</source>
        <translation type="unfinished">第三方交易網址連結(&amp;T)</translation>
    </message>
    <message>
        <source>Options set in this dialog are overridden by the command line or in the configuration file:</source>
        <translation type="unfinished">这个对话框中的设置已被如下命令行选项或配置文件项覆盖：</translation>
    </message>
    <message>
        <source>&amp;OK</source>
        <translation>好(&amp;O)</translation>
    </message>
    <message>
        <source>&amp;Cancel</source>
        <translation>取消(&amp;C)</translation>
    </message>
    <message>
        <source>default</source>
        <translation>預設值</translation>
    </message>
    <message>
        <source>none</source>
        <translation type="unfinished">無</translation>
    </message>
    <message>
        <source>Confirm options reset</source>
        <translation>確認重設選項</translation>
    </message>
    <message>
        <source>Client restart required to activate changes.</source>
        <translation type="unfinished">需要重新開始客戶端軟體來讓改變生效。</translation>
    </message>
    <message>
        <source>Client will be shut down. Do you want to proceed?</source>
        <translation type="unfinished">客戶端軟體就要關掉了。繼續做下去嗎？</translation>
    </message>
    <message>
        <source>Configuration options</source>
        <translation type="unfinished">設定選項</translation>
    </message>
    <message>
        <source>The configuration file is used to specify advanced user options which override GUI settings. Additionally, any command-line options will override this configuration file.</source>
        <translation type="unfinished">設定檔可以用來指定進階的使用選項，並且會覆蓋掉圖形介面的設定。不過，命令列的選項也會覆蓋掉設定檔中的選項。</translation>
    </message>
    <message>
        <source>Error</source>
        <translation type="unfinished">錯誤</translation>
    </message>
    <message>
        <source>The configuration file could not be opened.</source>
        <translation type="unfinished">沒辦法開啟設定檔。</translation>
    </message>
    <message>
        <source>This change would require a client restart.</source>
        <translation type="unfinished">這個變更請求重新開始客戶端軟體。</translation>
    </message>
    <message>
        <source>The supplied proxy address is invalid.</source>
        <translation>提供的代理地址無效。</translation>
    </message>
</context>
<context>
    <name>OverviewPage</name>
    <message>
        <source>Form</source>
        <translation>表單</translation>
    </message>
    <message>
        <source>The displayed information may be out of date. Your wallet automatically synchronizes with the Qtum network after a connection is established, but this process has not completed yet.</source>
        <translation>顯示的資訊可能是過期的。跟 Qtum 網路的連線建立後，你的錢包會自動和網路同步，但是這個步驟還沒完成。</translation>
    </message>
    <message>
        <source>Watch-only:</source>
        <translation type="unfinished">只能看:</translation>
    </message>
    <message>
        <source>Available:</source>
        <translation type="unfinished">可用金額:</translation>
    </message>
    <message>
        <source>Your current spendable balance</source>
        <translation>目前可用餘額</translation>
    </message>
    <message>
        <source>Pending:</source>
        <translation type="unfinished">未定金額:</translation>
    </message>
    <message>
        <source>Total of transactions that have yet to be confirmed, and do not yet count toward the spendable balance</source>
        <translation>還沒被確認的交易的總金額，可用餘額不包含這些金額</translation>
    </message>
    <message>
        <source>Immature:</source>
        <translation>未成熟金額:</translation>
    </message>
    <message>
        <source>Mined balance that has not yet matured</source>
        <translation>還沒成熟的開採金額</translation>
    </message>
    <message>
        <source>Balances</source>
        <translation type="unfinished">餘額</translation>
    </message>
    <message>
        <source>Total:</source>
        <translation>總金額:</translation>
    </message>
    <message>
        <source>Your current total balance</source>
        <translation>目前全部餘額</translation>
    </message>
    <message>
        <source>Your current balance in watch-only addresses</source>
        <translation type="unfinished">所有只能看的地址的當前餘額</translation>
    </message>
    <message>
        <source>Spendable:</source>
        <translation type="unfinished">可支配:</translation>
    </message>
    <message>
        <source>Recent transactions</source>
        <translation type="unfinished">最近的交易</translation>
    </message>
    <message>
        <source>Unconfirmed transactions to watch-only addresses</source>
        <translation type="unfinished">所有只能看的地址還未確認的交易</translation>
    </message>
    <message>
        <source>Mined balance in watch-only addresses that has not yet matured</source>
        <translation type="unfinished">所有只能看的地址還沒已熟成的挖出餘額</translation>
    </message>
    <message>
        <source>Current total balance in watch-only addresses</source>
        <translation type="unfinished">所有只能看的地址的當前總餘額</translation>
    </message>
    <message>
        <source>Privacy mode activated for the Overview tab. To unmask the values, uncheck Settings-&gt;Mask values.</source>
        <translation type="unfinished">“總覽”選項卡啟用了隱私模式。要取消遮蔽值，請取消選取 設定-&gt;遮蔽值。</translation>
    </message>
</context>
<context>
    <name>PSBTOperationsDialog</name>
    <message>
        <source>Dialog</source>
        <translation type="unfinished">對話視窗</translation>
    </message>
    <message>
        <source>Sign Tx</source>
        <translation type="unfinished">簽名交易</translation>
    </message>
    <message>
        <source>Broadcast Tx</source>
        <translation type="unfinished">廣播交易</translation>
    </message>
    <message>
        <source>Copy to Clipboard</source>
        <translation type="unfinished">複製到剪貼簿</translation>
    </message>
    <message>
        <source>Close</source>
        <translation type="unfinished">關閉</translation>
    </message>
    <message>
        <source>Could not sign any more inputs.</source>
        <translation type="unfinished">無法再簽名 input</translation>
    </message>
    <message>
        <source>Signed transaction successfully. Transaction is ready to broadcast.</source>
        <translation type="unfinished">成功簽名交易。交易已準備好廣播。</translation>
    </message>
    <message>
        <source>Unknown error processing transaction.</source>
        <translation type="unfinished">處理交易有未知的錯誤</translation>
    </message>
    <message>
        <source>PSBT copied to clipboard.</source>
        <translation type="unfinished">PSBT已復製到剪貼簿</translation>
    </message>
    <message>
        <source>Save Transaction Data</source>
        <translation type="unfinished">儲存交易資料</translation>
    </message>
    <message>
        <source>PSBT saved to disk.</source>
        <translation type="unfinished">PSBT已儲存到磁碟。</translation>
    </message>
    <message>
        <source>Unable to calculate transaction fee or total transaction amount.</source>
        <translation type="unfinished">無法計算交易手續費或總交易金額。</translation>
    </message>
    <message>
        <source>Pays transaction fee: </source>
        <translation type="unfinished">支付交易手續費:</translation>
    </message>
    <message>
        <source>Total Amount</source>
        <translation type="unfinished">總金額</translation>
    </message>
    <message>
        <source>or</source>
        <translation type="unfinished">或</translation>
    </message>
    <message>
        <source>Transaction is missing some information about inputs.</source>
        <translation type="unfinished">交易缺少有關 input 的一些訊息。</translation>
    </message>
    <message>
        <source>Transaction still needs signature(s).</source>
        <translation type="unfinished">交易仍需要簽名。</translation>
    </message>
    <message>
        <source>(But this wallet cannot sign transactions.)</source>
        <translation type="unfinished">（但是此錢包無法簽名交易。）</translation>
    </message>
    <message>
        <source>(But this wallet does not have the right keys.)</source>
        <translation type="unfinished">（但是這個錢包沒有正確的鑰匙）</translation>
    </message>
    <message>
        <source>Transaction is fully signed and ready for broadcast.</source>
        <translation type="unfinished">交易已完全簽名，可以廣播。</translation>
    </message>
    <message>
        <source>Transaction status is unknown.</source>
        <translation type="unfinished">交易狀態未知</translation>
    </message>
</context>
<context>
    <name>PaymentServer</name>
    <message>
        <source>Payment request error</source>
        <translation type="unfinished">要求付款時發生錯誤</translation>
    </message>
    <message>
        <source>Cannot start qtum: click-to-pay handler</source>
<<<<<<< HEAD
        <translation>沒辦法啟動 qtum 協議的「按就付」處理器</translation>
    </message>
    <message>
        <source>URI handling</source>
        <translation>URI 處理</translation>
    </message>
    <message>
        <source>'qtum://' is not a valid URI. Use 'qtum:' instead.</source>
        <translation>字首為 qtum:// 不是有效的 URI，請改用 qtum: 開頭。</translation>
    </message>
    <message>
        <source>Cannot process payment request because BIP70 is not supported.</source>
        <translation>由於不支援BIP70，因此無法處理付款要求。</translation>
=======
        <translation type="unfinished">沒辦法啟動 qtum 協議的「按就付」處理器</translation>
    </message>
    <message>
        <source>URI handling</source>
        <translation type="unfinished">URI 處理</translation>
>>>>>>> 5ed36332
    </message>
    <message>
        <source>'qtum://' is not a valid URI. Use 'qtum:' instead.</source>
        <translation type="unfinished">字首為 qtum:// 不是有效的 URI，請改用 qtum: 開頭。</translation>
    </message>
    <message>
<<<<<<< HEAD
        <source>If you are receiving this error you should request the merchant provide a BIP21 compatible URI.</source>
        <translation>如果您收到此錯誤，則應請求商家提供與BIP21相容的URI。</translation>
    </message>
    <message>
        <source>Invalid payment address %1</source>
        <translation>無效支付地址 %1</translation>
    </message>
    <message>
        <source>URI cannot be parsed! This can be caused by an invalid Qtum address or malformed URI parameters.</source>
        <translation>沒辦法解析 URI ！可能是因為無效比特幣地址，或是 URI 參數格式錯誤。</translation>
=======
        <source>URI cannot be parsed! This can be caused by an invalid Qtum address or malformed URI parameters.</source>
        <translation type="unfinished">沒辦法解析 URI ！可能是因為無效比特幣地址，或是 URI 參數格式錯誤。</translation>
>>>>>>> 5ed36332
    </message>
    <message>
        <source>Payment request file handling</source>
        <translation type="unfinished">處理付款要求檔案</translation>
    </message>
</context>
<context>
    <name>PeerTableModel</name>
    <message>
        <source>User Agent</source>
        <extracomment>Title of Peers Table column which contains the peer's User Agent string.</extracomment>
        <translation type="unfinished">使用者代理</translation>
    </message>
    <message>
        <source>Ping</source>
        <extracomment>Title of Peers Table column which indicates the current latency of the connection with the peer.</extracomment>
        <translation type="unfinished">Ping  時間</translation>
    </message>
    <message>
        <source>Sent</source>
        <extracomment>Title of Peers Table column which indicates the total amount of network information we have sent to the peer.</extracomment>
        <translation type="unfinished">送出</translation>
    </message>
    <message>
        <source>Received</source>
<<<<<<< HEAD
        <translation>收到</translation>
    </message>
</context>
<context>
    <name>QObject</name>
    <message>
        <source>Amount</source>
        <translation>金額</translation>
    </message>
    <message>
        <source>Enter a Qtum address (e.g. %1)</source>
        <translation>輸入 比特幣地址 (比如說 %1)</translation>
    </message>
    <message>
        <source>%1 d</source>
        <translation>%1 天</translation>
    </message>
    <message>
        <source>%1 h</source>
        <translation>%1 小時</translation>
    </message>
    <message>
        <source>%1 m</source>
        <translation>%1 分鐘</translation>
    </message>
    <message>
        <source>%1 s</source>
        <translation>%1 秒</translation>
    </message>
    <message>
        <source>None</source>
        <translation>無</translation>
    </message>
    <message>
        <source>N/A</source>
        <translation>未知</translation>
    </message>
    <message>
        <source>%1 ms</source>
        <translation>%1 毫秒</translation>
    </message>
    <message numerus="yes">
        <source>%n second(s)</source>
        <translation><numerusform>%n 秒鐘</numerusform></translation>
    </message>
    <message numerus="yes">
        <source>%n minute(s)</source>
        <translation><numerusform>%n 分鐘</numerusform></translation>
    </message>
    <message numerus="yes">
        <source>%n hour(s)</source>
        <translation><numerusform>%n 小時</numerusform></translation>
    </message>
    <message numerus="yes">
        <source>%n day(s)</source>
        <translation><numerusform>%n 天</numerusform></translation>
    </message>
    <message numerus="yes">
        <source>%n week(s)</source>
        <translation><numerusform>%n 星期</numerusform></translation>
=======
        <extracomment>Title of Peers Table column which indicates the total amount of network information we have received from the peer.</extracomment>
        <translation type="unfinished">收到</translation>
>>>>>>> 5ed36332
    </message>
    <message>
        <source>Address</source>
        <extracomment>Title of Peers Table column which contains the IP/Onion/I2P address of the connected peer.</extracomment>
        <translation type="unfinished">地址</translation>
    </message>
    <message>
        <source>Type</source>
        <extracomment>Title of Peers Table column which describes the type of peer connection. The "type" describes why the connection exists.</extracomment>
        <translation type="unfinished">種類</translation>
    </message>
    <message>
        <source>Network</source>
        <extracomment>Title of Peers Table column which states the network the peer connected through.</extracomment>
        <translation type="unfinished">網路</translation>
    </message>
</context>
<context>
    <name>QRImageWidget</name>
    <message>
        <source>&amp;Copy Image</source>
        <translation type="unfinished">複製圖片(&amp;C)</translation>
    </message>
    <message>
        <source>Resulting URI too long, try to reduce the text for label / message.</source>
        <translation type="unfinished">URI 太长，请试着精简标签或消息文本。</translation>
    </message>
    <message>
        <source>Error encoding URI into QR Code.</source>
        <translation type="unfinished">把 URI 编码成二维码时发生错误。</translation>
    </message>
    <message>
        <source>QR code support not available.</source>
        <translation type="unfinished">不支援QR code</translation>
    </message>
    <message>
        <source>Save QR Code</source>
        <translation type="unfinished">儲存 QR Code</translation>
    </message>
    </context>
<context>
    <name>RPCConsole</name>
    <message>
        <source>N/A</source>
        <translation>未知</translation>
    </message>
    <message>
        <source>Client version</source>
        <translation>客戶端軟體版本</translation>
    </message>
    <message>
        <source>&amp;Information</source>
        <translation>資訊(&amp;I)</translation>
    </message>
    <message>
        <source>General</source>
        <translation type="unfinished">普通</translation>
    </message>
    <message>
        <source>Datadir</source>
        <translation type="unfinished">資料目錄</translation>
    </message>
    <message>
        <source>To specify a non-default location of the data directory use the '%1' option.</source>
        <translation type="unfinished">如果不想用默认的数据目录位置，请用 '%1' 这个选项来指定新的位置。</translation>
    </message>
    <message>
        <source>Blocksdir</source>
        <translation type="unfinished">区块存储目录</translation>
    </message>
    <message>
        <source>To specify a non-default location of the blocks directory use the '%1' option.</source>
        <translation type="unfinished">如果要自定义区块存储目录的位置，请用 '%1' 这个选项来指定新的位置。</translation>
    </message>
    <message>
        <source>Startup time</source>
        <translation>啓動時間</translation>
    </message>
    <message>
        <source>Network</source>
        <translation>網路</translation>
    </message>
    <message>
        <source>Name</source>
        <translation type="unfinished">名稱</translation>
    </message>
    <message>
        <source>Number of connections</source>
        <translation>連線數</translation>
    </message>
    <message>
        <source>Block chain</source>
        <translation>區塊鏈</translation>
    </message>
    <message>
        <source>Memory Pool</source>
        <translation type="unfinished">記憶體暫存池</translation>
    </message>
    <message>
        <source>Current number of transactions</source>
        <translation type="unfinished">目前交易數目</translation>
    </message>
    <message>
        <source>Memory usage</source>
        <translation type="unfinished">記憶體使用量</translation>
    </message>
    <message>
        <source>Wallet: </source>
        <translation type="unfinished">錢包:</translation>
    </message>
    <message>
        <source>(none)</source>
        <translation type="unfinished">(無)</translation>
    </message>
    <message>
        <source>&amp;Reset</source>
        <translation type="unfinished">重置(&amp;R)</translation>
    </message>
    <message>
        <source>Received</source>
        <translation type="unfinished">收到</translation>
    </message>
    <message>
        <source>Sent</source>
        <translation type="unfinished">送出</translation>
    </message>
    <message>
        <source>&amp;Peers</source>
        <translation type="unfinished">節點(&amp;P)</translation>
    </message>
    <message>
        <source>Banned peers</source>
        <translation type="unfinished">被禁節點</translation>
    </message>
    <message>
        <source>Select a peer to view detailed information.</source>
        <translation type="unfinished">選一個節點來看詳細資訊</translation>
    </message>
    <message>
        <source>Version</source>
        <translation type="unfinished">版本</translation>
    </message>
    <message>
        <source>Starting Block</source>
        <translation type="unfinished">起始區塊</translation>
    </message>
    <message>
        <source>Synced Headers</source>
        <translation type="unfinished">已同步前導資料</translation>
    </message>
    <message>
        <source>Synced Blocks</source>
        <translation type="unfinished">已同步區塊</translation>
    </message>
    <message>
        <source>The mapped Autonomous System used for diversifying peer selection.</source>
        <translation type="unfinished">映射的自治系統，用於使peer選取多樣化。</translation>
    </message>
    <message>
        <source>Mapped AS</source>
        <translation type="unfinished">對應 AS</translation>
    </message>
    <message>
        <source>User Agent</source>
        <translation type="unfinished">使用者代理</translation>
    </message>
    <message>
        <source>Node window</source>
        <translation type="unfinished">節點視窗</translation>
    </message>
    <message>
        <source>Current block height</source>
        <translation type="unfinished">當前區塊高度</translation>
    </message>
    <message>
        <source>Open the %1 debug log file from the current data directory. This can take a few seconds for large log files.</source>
        <translation type="unfinished">從目前的資料目錄下開啓 %1 的除錯紀錄檔。當紀錄檔很大時，可能會花好幾秒的時間。</translation>
    </message>
    <message>
        <source>Decrease font size</source>
        <translation type="unfinished">縮小文字</translation>
    </message>
    <message>
        <source>Increase font size</source>
        <translation type="unfinished">放大文字</translation>
    </message>
    <message>
        <source>Permissions</source>
        <translation type="unfinished">允許</translation>
    </message>
    <message>
        <source>Services</source>
        <translation type="unfinished">服務</translation>
    </message>
    <message>
        <source>Connection Time</source>
        <translation type="unfinished">連線時間</translation>
    </message>
    <message>
        <source>Last Send</source>
        <translation type="unfinished">最近送出</translation>
    </message>
    <message>
        <source>Last Receive</source>
        <translation type="unfinished">最近收到</translation>
    </message>
    <message>
        <source>Ping Time</source>
        <translation type="unfinished">Ping 時間</translation>
    </message>
    <message>
        <source>The duration of a currently outstanding ping.</source>
        <translation type="unfinished">目前這一次 ping 已經過去的時間。</translation>
    </message>
    <message>
        <source>Ping Wait</source>
        <translation type="unfinished">Ping 等待時間</translation>
    </message>
    <message>
        <source>Min Ping</source>
        <translation type="unfinished">Ping 最短時間</translation>
    </message>
    <message>
        <source>Time Offset</source>
        <translation type="unfinished">時間差</translation>
    </message>
    <message>
        <source>Last block time</source>
        <translation>最近區塊時間</translation>
    </message>
    <message>
        <source>&amp;Open</source>
        <translation>開啓(&amp;O)</translation>
    </message>
    <message>
        <source>&amp;Console</source>
        <translation>主控台(&amp;C)</translation>
    </message>
    <message>
        <source>&amp;Network Traffic</source>
        <translation type="unfinished">網路流量(&amp;N)</translation>
    </message>
    <message>
        <source>Totals</source>
        <translation type="unfinished">總計</translation>
    </message>
    <message>
        <source>Debug log file</source>
        <translation>除錯紀錄檔</translation>
    </message>
    <message>
        <source>Clear console</source>
        <translation>清主控台</translation>
    </message>
    <message>
        <source>In:</source>
        <translation type="unfinished">來:</translation>
    </message>
    <message>
        <source>Out:</source>
        <translation type="unfinished">去:</translation>
    </message>
    <message>
        <source>&amp;Disconnect</source>
        <translation type="unfinished">斷線(&amp;D)</translation>
    </message>
    <message>
        <source>1 &amp;hour</source>
        <translation type="unfinished">1 小時(&amp;H)</translation>
    </message>
    <message>
        <source>1 &amp;week</source>
        <translation type="unfinished">1 星期(&amp;W)</translation>
    </message>
    <message>
        <source>1 &amp;year</source>
        <translation type="unfinished">1 年(&amp;Y)</translation>
    </message>
    <message>
        <source>&amp;Unban</source>
        <translation type="unfinished">連線解禁(&amp;U)</translation>
    </message>
    <message>
        <source>Network activity disabled</source>
        <translation type="unfinished">網路活動已關閉</translation>
    </message>
    <message>
        <source>Executing command without any wallet</source>
        <translation type="unfinished">不使用任何錢包來執行指令</translation>
    </message>
    <message>
        <source>Executing command using "%1" wallet</source>
        <translation type="unfinished">使用 %1 錢包來執行指令</translation>
    </message>
    <message>
        <source>via %1</source>
        <translation type="unfinished">經由 %1</translation>
    </message>
    <message>
        <source>Yes</source>
        <translation type="unfinished">是</translation>
    </message>
    <message>
        <source>No</source>
        <translation type="unfinished">否</translation>
    </message>
    <message>
        <source>To</source>
        <translation type="unfinished">目的</translation>
    </message>
    <message>
        <source>From</source>
        <translation type="unfinished">來源</translation>
    </message>
    <message>
        <source>Ban for</source>
        <translation type="unfinished">禁止連線</translation>
    </message>
    <message>
        <source>Unknown</source>
        <translation type="unfinished">不明</translation>
    </message>
</context>
<context>
    <name>ReceiveCoinsDialog</name>
    <message>
        <source>&amp;Amount:</source>
        <translation type="unfinished">金額(&amp;A):</translation>
    </message>
    <message>
        <source>&amp;Label:</source>
        <translation type="unfinished">標記(&amp;L):</translation>
    </message>
    <message>
        <source>&amp;Message:</source>
        <translation type="unfinished">訊息(&amp;M):</translation>
    </message>
    <message>
        <source>An optional message to attach to the payment request, which will be displayed when the request is opened. Note: The message will not be sent with the payment over the Qtum network.</source>
<<<<<<< HEAD
        <translation>附加在付款要求中的訊息，可以不填，打開要求內容時會顯示。注意: 這個訊息不會隨著付款送到 Qtum 網路上。</translation>
=======
        <translation type="unfinished">附加在付款要求中的訊息，可以不填，打開要求內容時會顯示。注意: 這個訊息不會隨著付款送到 Qtum 網路上。</translation>
>>>>>>> 5ed36332
    </message>
    <message>
        <source>An optional label to associate with the new receiving address.</source>
        <translation type="unfinished">與新的接收地址關聯的可選的標籤。</translation>
    </message>
    <message>
        <source>Use this form to request payments. All fields are &lt;b&gt;optional&lt;/b&gt;.</source>
        <translation type="unfinished">請用這份表單來要求付款。所有欄位都&lt;b&gt;可以不填&lt;/b&gt;。</translation>
    </message>
    <message>
        <source>An optional amount to request. Leave this empty or zero to not request a specific amount.</source>
        <translation type="unfinished">要求付款的金額，可以不填。不確定金額時可以留白或是填零。</translation>
    </message>
    <message>
        <source>An optional label to associate with the new receiving address (used by you to identify an invoice).  It is also attached to the payment request.</source>
        <translation type="unfinished">與新的接收地址相關聯的可選的標籤（您用於標識收據）。它也附在支付支付請求上。</translation>
    </message>
    <message>
        <source>An optional message that is attached to the payment request and may be displayed to the sender.</source>
        <translation type="unfinished">附加在支付請求上的可選的訊息，可以顯示給發送者。</translation>
    </message>
    <message>
        <source>&amp;Create new receiving address</source>
        <translation type="unfinished">&amp;產生新的接收地址</translation>
    </message>
    <message>
        <source>Clear all fields of the form.</source>
        <translation type="unfinished">把表單中的所有欄位清空。</translation>
    </message>
    <message>
        <source>Clear</source>
        <translation type="unfinished">清空</translation>
    </message>
    <message>
        <source>Native segwit addresses (aka Bech32 or BIP-173) reduce your transaction fees later on and offer better protection against typos, but old wallets don't support them. When unchecked, an address compatible with older wallets will be created instead.</source>
        <translation type="unfinished">使用原生的隔離見證地址(也叫做 Bech32 或 BIP-173)可以減少日後的交易手續費，並能更好地防止輸入錯誤，不過會跟舊版的錢包軟體不支援。如果沒有勾選的話，會改產生與舊版錢包軟體相容的地址。</translation>
    </message>
    <message>
        <source>Generate native segwit (Bech32) address</source>
        <translation type="unfinished">產生原生隔離見證(Bech32)地址</translation>
    </message>
    <message>
        <source>Requested payments history</source>
        <translation type="unfinished">先前要求付款的記錄</translation>
    </message>
    <message>
        <source>Show the selected request (does the same as double clicking an entry)</source>
        <translation type="unfinished">顯示選擇的要求內容(效果跟按它兩下一樣)</translation>
    </message>
    <message>
        <source>Show</source>
        <translation type="unfinished">顯示</translation>
    </message>
    <message>
        <source>Remove the selected entries from the list</source>
        <translation type="unfinished">從列表中刪掉選擇的項目</translation>
    </message>
    <message>
        <source>Remove</source>
        <translation type="unfinished">刪掉</translation>
    </message>
    <message>
        <source>Copy &amp;URI</source>
        <translation type="unfinished">複製 &amp;URI</translation>
    </message>
    <message>
        <source>Could not unlock wallet.</source>
        <translation type="unfinished">沒辦法把錢包解鎖。</translation>
    </message>
    </context>
<context>
    <name>ReceiveRequestDialog</name>
    <message>
        <source>Address:</source>
        <translation type="unfinished">地址:</translation>
    </message>
    <message>
        <source>Amount:</source>
        <translation type="unfinished">金額:</translation>
    </message>
    <message>
        <source>Label:</source>
        <translation type="unfinished">標記:</translation>
    </message>
    <message>
        <source>Message:</source>
        <translation type="unfinished">訊息:</translation>
    </message>
    <message>
        <source>Wallet:</source>
        <translation type="unfinished">錢包:</translation>
    </message>
    <message>
        <source>Copy &amp;URI</source>
        <translation type="unfinished">複製 &amp;URI</translation>
    </message>
    <message>
        <source>Copy &amp;Address</source>
        <translation type="unfinished">複製 &amp;地址</translation>
    </message>
    <message>
        <source>Payment information</source>
        <translation type="unfinished">付款資訊</translation>
    </message>
    <message>
        <source>Request payment to %1</source>
        <translation type="unfinished">付款給 %1 的要求</translation>
    </message>
</context>
<context>
    <name>RecentRequestsTableModel</name>
    <message>
        <source>Date</source>
        <translation type="unfinished">日期</translation>
    </message>
    <message>
        <source>Label</source>
        <translation type="unfinished">標記:</translation>
    </message>
    <message>
        <source>Message</source>
        <translation type="unfinished">訊息</translation>
    </message>
    <message>
        <source>(no label)</source>
        <translation type="unfinished">(無標記)</translation>
    </message>
    <message>
        <source>(no message)</source>
        <translation type="unfinished">(無訊息)</translation>
    </message>
    <message>
        <source>(no amount requested)</source>
        <translation type="unfinished">(無要求金額)</translation>
    </message>
    <message>
        <source>Requested</source>
        <translation type="unfinished">要求金額</translation>
    </message>
</context>
<context>
    <name>SendCoinsDialog</name>
    <message>
        <source>Send Coins</source>
        <translation>付款</translation>
    </message>
    <message>
        <source>Coin Control Features</source>
        <translation type="unfinished">錢幣控制功能</translation>
    </message>
    <message>
        <source>automatically selected</source>
        <translation type="unfinished">自動選擇</translation>
    </message>
    <message>
        <source>Insufficient funds!</source>
        <translation type="unfinished">累計金額不足！</translation>
    </message>
    <message>
        <source>Quantity:</source>
        <translation type="unfinished">數目:</translation>
    </message>
    <message>
        <source>Bytes:</source>
        <translation type="unfinished">位元組數:</translation>
    </message>
    <message>
        <source>Amount:</source>
        <translation type="unfinished">金額:</translation>
    </message>
    <message>
        <source>Fee:</source>
        <translation type="unfinished">手續費:</translation>
    </message>
    <message>
        <source>After Fee:</source>
        <translation type="unfinished">計費後金額:</translation>
    </message>
    <message>
        <source>Change:</source>
        <translation type="unfinished">找零金額:</translation>
    </message>
    <message>
        <source>If this is activated, but the change address is empty or invalid, change will be sent to a newly generated address.</source>
        <translation type="unfinished">如果這項有打開，但是找零地址是空的或無效，那麼找零會送到一個產生出來的地址去。</translation>
    </message>
    <message>
        <source>Custom change address</source>
        <translation type="unfinished">自訂找零位址</translation>
    </message>
    <message>
        <source>Transaction Fee:</source>
        <translation type="unfinished">交易手續費:</translation>
    </message>
    <message>
        <source>Using the fallbackfee can result in sending a transaction that will take several hours or days (or never) to confirm. Consider choosing your fee manually or wait until you have validated the complete chain.</source>
        <translation type="unfinished">以備用手續費金額(fallbackfee)來付手續費可能會造成交易確認時間長達數小時、數天、或是永遠不會確認。請考慮自行指定金額，或是等到完全驗證區塊鏈後，再進行交易。</translation>
    </message>
    <message>
        <source>Warning: Fee estimation is currently not possible.</source>
        <translation type="unfinished">警告：目前無法計算預估手續費。</translation>
    </message>
    <message>
        <source>per kilobyte</source>
        <translation type="unfinished">每千位元組</translation>
    </message>
    <message>
        <source>Hide</source>
        <translation type="unfinished">隱藏</translation>
    </message>
    <message>
        <source>Recommended:</source>
        <translation type="unfinished">建議值:</translation>
    </message>
    <message>
        <source>Custom:</source>
        <translation type="unfinished">自訂:</translation>
    </message>
    <message>
        <source>Send to multiple recipients at once</source>
        <translation>一次付給多個收款人</translation>
    </message>
    <message>
        <source>Add &amp;Recipient</source>
        <translation>增加收款人(&amp;R)</translation>
    </message>
    <message>
        <source>Clear all fields of the form.</source>
        <translation type="unfinished">把表單中的所有欄位清空。</translation>
    </message>
    <message>
        <source>Dust:</source>
        <translation type="unfinished">零散錢:</translation>
    </message>
    <message>
        <source>Hide transaction fee settings</source>
        <translation type="unfinished">隱藏交易手續費設定</translation>
    </message>
    <message>
        <source>When there is less transaction volume than space in the blocks, miners as well as relaying nodes may enforce a minimum fee. Paying only this minimum fee is just fine, but be aware that this can result in a never confirming transaction once there is more demand for qtum transactions than the network can process.</source>
<<<<<<< HEAD
        <translation>当交易量小于可用区块空间时，矿工和中继节点可能会执行最低手续费率限制。按照这个最低费率来支付手续费也是可以的，但请注意，一旦交易需求超出比特币网络能处理的限度，你的交易可能永远也无法确认。</translation>
=======
        <translation type="unfinished">当交易量小于可用区块空间时，矿工和中继节点可能会执行最低手续费率限制。按照这个最低费率来支付手续费也是可以的，但请注意，一旦交易需求超出比特币网络能处理的限度，你的交易可能永远也无法确认。</translation>
>>>>>>> 5ed36332
    </message>
    <message>
        <source>A too low fee might result in a never confirming transaction (read the tooltip)</source>
        <translation type="unfinished">手續費太低的話可能會造成永遠無法確認的交易(請參考提示)</translation>
    </message>
    <message>
        <source>Confirmation time target:</source>
        <translation type="unfinished">目標確認時間:</translation>
    </message>
    <message>
        <source>Enable Replace-By-Fee</source>
        <translation type="unfinished">啟用手續費追加</translation>
    </message>
    <message>
        <source>With Replace-By-Fee (BIP-125) you can increase a transaction's fee after it is sent. Without this, a higher fee may be recommended to compensate for increased transaction delay risk.</source>
        <translation type="unfinished">手續費追加(Replace-By-Fee, BIP-125)可以讓你在送出交易後才來提高手續費。不用這個功能的話，建議付比較高的手續費來降低交易延遲的風險。</translation>
    </message>
    <message>
        <source>Clear &amp;All</source>
        <translation>全部清掉(&amp;A)</translation>
    </message>
    <message>
        <source>Balance:</source>
        <translation>餘額:</translation>
    </message>
    <message>
        <source>Confirm the send action</source>
        <translation>確認付款動作</translation>
    </message>
    <message>
        <source>S&amp;end</source>
        <translation>付款(&amp;E)</translation>
    </message>
    <message>
        <source>Copy quantity</source>
        <translation type="unfinished">複製數目</translation>
    </message>
    <message>
        <source>Copy amount</source>
        <translation type="unfinished">複製金額</translation>
    </message>
    <message>
        <source>Copy fee</source>
        <translation type="unfinished">複製手續費</translation>
    </message>
    <message>
        <source>Copy after fee</source>
        <translation type="unfinished">複製計費後金額</translation>
    </message>
    <message>
        <source>Copy bytes</source>
        <translation type="unfinished">複製位元組數</translation>
    </message>
    <message>
        <source>Copy dust</source>
        <translation type="unfinished">複製零散金額</translation>
    </message>
    <message>
        <source>Copy change</source>
        <translation type="unfinished">複製找零金額</translation>
    </message>
    <message>
        <source>%1 (%2 blocks)</source>
        <translation type="unfinished">%1 (%2 個區塊)</translation>
    </message>
    <message>
        <source>Cr&amp;eate Unsigned</source>
        <translation type="unfinished">Cr＆eate未簽名</translation>
    </message>
    <message>
        <source> from wallet '%1'</source>
        <translation type="unfinished">從錢包 %1</translation>
    </message>
    <message>
        <source>%1 to '%2'</source>
        <translation type="unfinished">%1 到 '%2'</translation>
    </message>
    <message>
        <source>%1 to %2</source>
        <translation type="unfinished">%1 給 %2</translation>
    </message>
    <message>
        <source>Do you want to draft this transaction?</source>
        <translation type="unfinished">您要草擬此交易嗎？</translation>
    </message>
    <message>
        <source>Are you sure you want to send?</source>
        <translation type="unfinished">你確定要付錢出去嗎？</translation>
    </message>
    <message>
        <source>Create Unsigned</source>
        <translation type="unfinished">產生未簽名</translation>
    </message>
    <message>
        <source>Sign failed</source>
        <translation type="unfinished">簽署失敗</translation>
    </message>
    <message>
        <source>Save Transaction Data</source>
        <translation type="unfinished">儲存交易資料</translation>
    </message>
    <message>
        <source>PSBT saved</source>
        <translation type="unfinished">PSBT已儲存</translation>
    </message>
    <message>
        <source>or</source>
        <translation type="unfinished">或</translation>
    </message>
    <message>
        <source>You can increase the fee later (signals Replace-By-Fee, BIP-125).</source>
        <translation type="unfinished">你可以之後再提高手續費(有 BIP-125 手續費追加的標記)</translation>
    </message>
    <message>
        <source>Please, review your transaction.</source>
        <translation type="unfinished">請再次確認交易內容。</translation>
    </message>
    <message>
        <source>Transaction fee</source>
        <translation type="unfinished">交易手續費</translation>
    </message>
    <message>
        <source>Not signalling Replace-By-Fee, BIP-125.</source>
        <translation type="unfinished">沒有 BIP-125 手續費追加的標記。</translation>
    </message>
    <message>
        <source>Total Amount</source>
        <translation type="unfinished">總金額</translation>
    </message>
    <message>
        <source>Confirm send coins</source>
        <translation type="unfinished">確認付款金額</translation>
    </message>
    <message>
        <source>Confirm transaction proposal</source>
        <translation type="unfinished">確認交易建議</translation>
    </message>
    <message>
        <source>Watch-only balance:</source>
        <translation type="unfinished">只能看餘額:</translation>
    </message>
    <message>
        <source>The recipient address is not valid. Please recheck.</source>
        <translation type="unfinished">接受者地址無效。請再檢查看看。</translation>
    </message>
    <message>
        <source>The amount to pay must be larger than 0.</source>
        <translation type="unfinished">付款金額必須大於零。</translation>
    </message>
    <message>
        <source>The amount exceeds your balance.</source>
        <translation type="unfinished">金額超過餘額了。</translation>
    </message>
    <message>
        <source>The total exceeds your balance when the %1 transaction fee is included.</source>
        <translation type="unfinished">包含 %1 的交易手續費後，總金額超過你的餘額了。</translation>
    </message>
    <message>
        <source>Duplicate address found: addresses should only be used once each.</source>
        <translation type="unfinished">發現有重複的地址: 每個地址只能出現一次。</translation>
    </message>
    <message>
        <source>Transaction creation failed!</source>
        <translation type="unfinished">製造交易失敗了！</translation>
    </message>
    <message>
        <source>A fee higher than %1 is considered an absurdly high fee.</source>
        <translation type="unfinished">高於 %1 的手續費會被認為是不合理。</translation>
    </message>
    <message>
        <source>Payment request expired.</source>
        <translation type="unfinished">付款的要求過期了。</translation>
    </message>
    <message numerus="yes">
        <source>Estimated to begin confirmation within %n block(s).</source>
        <translation>
            <numerusform />
        </translation>
    </message>
    <message>
        <source>Warning: Invalid Qtum address</source>
<<<<<<< HEAD
        <translation>警告: 比特幣地址無效</translation>
=======
        <translation type="unfinished">警告: 比特幣地址無效</translation>
>>>>>>> 5ed36332
    </message>
    <message>
        <source>Warning: Unknown change address</source>
        <translation type="unfinished">警告: 未知的找零地址</translation>
    </message>
    <message>
        <source>Confirm custom change address</source>
        <translation type="unfinished">確認自訂找零地址</translation>
    </message>
    <message>
        <source>The address you selected for change is not part of this wallet. Any or all funds in your wallet may be sent to this address. Are you sure?</source>
        <translation type="unfinished">選擇的找零地址並不屬於這個錢包。部份或是全部的錢會被送到這個地址去。你確定嗎？</translation>
    </message>
    <message>
        <source>(no label)</source>
        <translation type="unfinished">(無標記)</translation>
    </message>
</context>
<context>
    <name>SendCoinsEntry</name>
    <message>
        <source>A&amp;mount:</source>
        <translation>金額(&amp;M):</translation>
    </message>
    <message>
        <source>Pay &amp;To:</source>
        <translation>付給(&amp;T):</translation>
    </message>
    <message>
        <source>&amp;Label:</source>
        <translation>標記(&amp;L):</translation>
    </message>
    <message>
        <source>Choose previously used address</source>
        <translation type="unfinished">選擇先前使用過的地址</translation>
    </message>
    <message>
        <source>The Qtum address to send the payment to</source>
<<<<<<< HEAD
        <translation>將支付發送到的比特幣地址給</translation>
    </message>
    <message>
        <source>Alt+A</source>
        <translation>Alt+A</translation>
=======
        <translation type="unfinished">將支付發送到的比特幣地址給</translation>
>>>>>>> 5ed36332
    </message>
    <message>
        <source>Paste address from clipboard</source>
        <translation>貼上剪貼簿裡的地址</translation>
    </message>
    <message>
        <source>Remove this entry</source>
        <translation type="unfinished">刪掉這個項目</translation>
    </message>
    <message>
        <source>The amount to send in the selected unit</source>
        <translation type="unfinished">以所選單位發送的金額</translation>
    </message>
    <message>
        <source>The fee will be deducted from the amount being sent. The recipient will receive less qtums than you enter in the amount field. If multiple recipients are selected, the fee is split equally.</source>
<<<<<<< HEAD
        <translation>手續費會從要付款出去的金額中扣掉。因此收款人會收到比輸入的金額還要少的 qtum。如果有多個收款人的話，手續費會平均分配來扣除。</translation>
=======
        <translation type="unfinished">手續費會從要付款出去的金額中扣掉。因此收款人會收到比輸入的金額還要少的 qtum。如果有多個收款人的話，手續費會平均分配來扣除。</translation>
>>>>>>> 5ed36332
    </message>
    <message>
        <source>S&amp;ubtract fee from amount</source>
        <translation type="unfinished">從付款金額減去手續費(&amp;U)</translation>
    </message>
    <message>
        <source>Use available balance</source>
        <translation type="unfinished">使用全部可用餘額</translation>
    </message>
    <message>
        <source>Message:</source>
        <translation type="unfinished">訊息:</translation>
    </message>
    <message>
        <source>This is an unauthenticated payment request.</source>
        <translation type="unfinished">這是個沒有驗證過身份的付款要求。</translation>
    </message>
    <message>
        <source>This is an authenticated payment request.</source>
        <translation type="unfinished">這是個已經驗證過身份的付款要求。</translation>
    </message>
    <message>
        <source>Enter a label for this address to add it to the list of used addresses</source>
        <translation type="unfinished">請輸入這個地址的標籤，來把它加進去已使用過地址清單。</translation>
    </message>
    <message>
        <source>A message that was attached to the qtum: URI which will be stored with the transaction for your reference. Note: This message will not be sent over the Qtum network.</source>
<<<<<<< HEAD
        <translation>附加在 Qtum 付款協議的資源識別碼(URI)中的訊息，會和交易內容一起存起來，給你自己做參考。注意: 這個訊息不會送到 Qtum 網路上。</translation>
=======
        <translation type="unfinished">附加在 Qtum 付款協議的資源識別碼(URI)中的訊息，會和交易內容一起存起來，給你自己做參考。注意: 這個訊息不會送到 Qtum 網路上。</translation>
>>>>>>> 5ed36332
    </message>
    <message>
        <source>Pay To:</source>
        <translation type="unfinished">付給:</translation>
    </message>
    <message>
        <source>Memo:</source>
        <translation type="unfinished">備註:</translation>
    </message>
</context>
<context>
    <name>SignVerifyMessageDialog</name>
    <message>
        <source>Signatures - Sign / Verify a Message</source>
        <translation>簽章 - 簽署或驗證訊息</translation>
    </message>
    <message>
        <source>&amp;Sign Message</source>
        <translation>簽署訊息(&amp;S)</translation>
    </message>
    <message>
        <source>You can sign messages/agreements with your addresses to prove you can receive qtums sent to them. Be careful not to sign anything vague or random, as phishing attacks may try to trick you into signing your identity over to them. Only sign fully-detailed statements you agree to.</source>
<<<<<<< HEAD
        <translation>您可以使用您的地址簽名訊息/協議，以證明您可以接收發送給他們的比特幣。但是請小心，不要簽名語意含糊不清，或隨機產生的內容，因為釣魚式詐騙可能會用騙你簽名的手法來冒充是你。只有簽名您同意的詳細內容。</translation>
    </message>
    <message>
        <source>The Qtum address to sign the message with</source>
        <translation>用來簽名訊息的 比特幣地址</translation>
=======
        <translation type="unfinished">您可以使用您的地址簽名訊息/協議，以證明您可以接收發送給他們的比特幣。但是請小心，不要簽名語意含糊不清，或隨機產生的內容，因為釣魚式詐騙可能會用騙你簽名的手法來冒充是你。只有簽名您同意的詳細內容。</translation>
    </message>
    <message>
        <source>The Qtum address to sign the message with</source>
        <translation type="unfinished">用來簽名訊息的 比特幣地址</translation>
>>>>>>> 5ed36332
    </message>
    <message>
        <source>Choose previously used address</source>
        <translation type="unfinished">選擇先前使用過的地址</translation>
    </message>
    <message>
        <source>Paste address from clipboard</source>
        <translation>貼上剪貼簿裡的地址</translation>
    </message>
    <message>
        <source>Enter the message you want to sign here</source>
        <translation>請在這裡輸入你想簽署的訊息</translation>
    </message>
    <message>
        <source>Signature</source>
        <translation>簽章</translation>
    </message>
    <message>
        <source>Copy the current signature to the system clipboard</source>
        <translation>複製目前的簽章到系統剪貼簿</translation>
    </message>
    <message>
        <source>Sign the message to prove you own this Qtum address</source>
        <translation>簽名這個訊息來證明這個比特幣地址是你的</translation>
    </message>
    <message>
        <source>Sign &amp;Message</source>
        <translation>簽署訊息(&amp;M)</translation>
    </message>
    <message>
        <source>Reset all sign message fields</source>
        <translation>重設所有訊息簽署欄位</translation>
    </message>
    <message>
        <source>Clear &amp;All</source>
        <translation>全部清掉(&amp;A)</translation>
    </message>
    <message>
        <source>&amp;Verify Message</source>
        <translation>驗證訊息(&amp;V)</translation>
    </message>
    <message>
        <source>Enter the receiver's address, message (ensure you copy line breaks, spaces, tabs, etc. exactly) and signature below to verify the message. Be careful not to read more into the signature than what is in the signed message itself, to avoid being tricked by a man-in-the-middle attack. Note that this only proves the signing party receives with the address, it cannot prove sendership of any transaction!</source>
        <translation type="unfinished">請在下面輸入收款人的地址，訊息(請確定完整複製了所包含的換行、空格、tabs...等)，以及簽名，來驗證這個訊息。請小心，除了訊息內容以外，不要對簽名本身過度解讀，以避免被用「中間人攻擊法」詐騙。請注意，通過驗證的簽名只能證明簽名人確實可以從該地址收款，不能證明任何交易中的付款人身份！</translation>
    </message>
    <message>
        <source>The Qtum address the message was signed with</source>
<<<<<<< HEAD
        <translation>簽名這個訊息的 比特幣地址</translation>
=======
        <translation type="unfinished">簽名這個訊息的 比特幣地址</translation>
>>>>>>> 5ed36332
    </message>
    <message>
        <source>The signed message to verify</source>
        <translation type="unfinished">簽名訊息進行驗證</translation>
    </message>
    <message>
        <source>The signature given when the message was signed</source>
        <translation type="unfinished">簽名訊息時給出的簽名</translation>
    </message>
    <message>
        <source>Verify the message to ensure it was signed with the specified Qtum address</source>
        <translation>驗證這個訊息來確定是用指定的比特幣地址簽名的</translation>
    </message>
    <message>
        <source>Verify &amp;Message</source>
        <translation>驗證訊息(&amp;M)</translation>
    </message>
    <message>
        <source>Reset all verify message fields</source>
        <translation>重設所有訊息驗證欄位</translation>
    </message>
    <message>
        <source>Click "Sign Message" to generate signature</source>
        <translation type="unfinished">請按一下「簽署訊息」來產生簽章</translation>
    </message>
    <message>
        <source>The entered address is invalid.</source>
        <translation type="unfinished">輸入的地址無效。</translation>
    </message>
    <message>
        <source>Please check the address and try again.</source>
        <translation type="unfinished">請檢查地址是否正確後再試一次。</translation>
    </message>
    <message>
        <source>The entered address does not refer to a key.</source>
        <translation type="unfinished">輸入的地址沒有對應到你的任何鑰匙。</translation>
    </message>
    <message>
        <source>Wallet unlock was cancelled.</source>
        <translation type="unfinished">錢包解鎖已取消。</translation>
    </message>
    <message>
        <source>No error</source>
        <translation type="unfinished">沒有錯誤</translation>
    </message>
    <message>
        <source>Private key for the entered address is not available.</source>
        <translation type="unfinished">沒有對應輸入地址的私鑰。</translation>
    </message>
    <message>
        <source>Message signing failed.</source>
        <translation type="unfinished">訊息簽署失敗。</translation>
    </message>
    <message>
        <source>Message signed.</source>
        <translation type="unfinished">訊息簽署好了。</translation>
    </message>
    <message>
        <source>The signature could not be decoded.</source>
        <translation type="unfinished">沒辦法把這個簽章解碼。</translation>
    </message>
    <message>
        <source>Please check the signature and try again.</source>
        <translation type="unfinished">請檢查簽章是否正確後再試一次。</translation>
    </message>
    <message>
        <source>The signature did not match the message digest.</source>
        <translation type="unfinished">這個簽章跟訊息的數位摘要不符。</translation>
    </message>
    <message>
        <source>Message verification failed.</source>
        <translation type="unfinished">訊息驗證失敗。</translation>
    </message>
    <message>
        <source>Message verified.</source>
        <translation type="unfinished">訊息驗證沒錯。</translation>
    </message>
</context>
<context>
    <name>TransactionDesc</name>
    <message numerus="yes">
        <source>Open for %n more block(s)</source>
        <translation>
            <numerusform />
        </translation>
    </message>
    <message>
        <source>Open until %1</source>
        <translation type="unfinished">到 %1 前可修改</translation>
    </message>
    <message>
        <source>conflicted with a transaction with %1 confirmations</source>
        <translation type="unfinished">跟一個目前確認 %1 次的交易互相衝突</translation>
    </message>
    <message>
        <source>0/unconfirmed, %1</source>
        <translation type="unfinished">0 次/未確認，%1</translation>
    </message>
    <message>
        <source>in memory pool</source>
        <translation type="unfinished">在記憶池中</translation>
    </message>
    <message>
        <source>not in memory pool</source>
        <translation type="unfinished">不在記憶池中</translation>
    </message>
    <message>
        <source>abandoned</source>
        <translation type="unfinished">已中止</translation>
    </message>
    <message>
        <source>%1/unconfirmed</source>
        <translation type="unfinished">%1 次/未確認</translation>
    </message>
    <message>
        <source>%1 confirmations</source>
        <translation type="unfinished">確認 %1 次</translation>
    </message>
    <message>
        <source>Status</source>
        <translation type="unfinished">狀態</translation>
    </message>
    <message>
        <source>Date</source>
        <translation type="unfinished">日期</translation>
    </message>
    <message>
        <source>Source</source>
        <translation type="unfinished">來源</translation>
    </message>
    <message>
        <source>Generated</source>
        <translation type="unfinished">生產出來</translation>
    </message>
    <message>
        <source>From</source>
        <translation type="unfinished">來源</translation>
    </message>
    <message>
        <source>unknown</source>
        <translation type="unfinished">未知</translation>
    </message>
    <message>
        <source>To</source>
        <translation type="unfinished">目的</translation>
    </message>
    <message>
        <source>own address</source>
        <translation type="unfinished">自己的地址</translation>
    </message>
    <message>
        <source>watch-only</source>
        <translation type="unfinished">只能看</translation>
    </message>
    <message>
        <source>label</source>
        <translation type="unfinished">標記</translation>
    </message>
    <message>
        <source>Credit</source>
        <translation type="unfinished">入帳</translation>
    </message>
    <message numerus="yes">
        <source>matures in %n more block(s)</source>
        <translation>
            <numerusform />
        </translation>
    </message>
    <message>
        <source>not accepted</source>
        <translation type="unfinished">不被接受</translation>
    </message>
    <message>
        <source>Debit</source>
        <translation type="unfinished">出帳</translation>
    </message>
    <message>
        <source>Total debit</source>
        <translation type="unfinished">出帳總額</translation>
    </message>
    <message>
        <source>Total credit</source>
        <translation type="unfinished">入帳總額</translation>
    </message>
    <message>
        <source>Transaction fee</source>
        <translation type="unfinished">交易手續費</translation>
    </message>
    <message>
        <source>Net amount</source>
        <translation type="unfinished">淨額</translation>
    </message>
    <message>
        <source>Message</source>
        <translation type="unfinished">訊息</translation>
    </message>
    <message>
        <source>Comment</source>
        <translation type="unfinished">附註</translation>
    </message>
    <message>
        <source>Transaction ID</source>
        <translation type="unfinished">交易識別碼</translation>
    </message>
    <message>
        <source>Transaction total size</source>
        <translation type="unfinished">交易總大小</translation>
    </message>
    <message>
        <source>Transaction virtual size</source>
        <translation type="unfinished">交易擬真大小</translation>
    </message>
    <message>
        <source>Output index</source>
        <translation type="unfinished">輸出索引</translation>
    </message>
    <message>
        <source> (Certificate was not verified)</source>
        <translation type="unfinished">（證書未驗證）</translation>
    </message>
    <message>
        <source>Merchant</source>
        <translation type="unfinished">商家</translation>
    </message>
    <message>
        <source>Generated coins must mature %1 blocks before they can be spent. When you generated this block, it was broadcast to the network to be added to the block chain. If it fails to get into the chain, its state will change to "not accepted" and it won't be spendable. This may occasionally happen if another node generates a block within a few seconds of yours.</source>
        <translation type="unfinished">生產出來的錢要再等 %1 個區塊生出來後才成熟可以用。當區塊生產出來時會公布到網路上，來被加進區塊鏈。如果加失敗了，狀態就會變成「不被接受」，而且不能夠花。如果在你生產出區塊的幾秒鐘內，也有其他節點生產出來的話，就有可能會發生這種情形。</translation>
    </message>
    <message>
        <source>Debug information</source>
        <translation type="unfinished">除錯資訊</translation>
    </message>
    <message>
        <source>Transaction</source>
        <translation type="unfinished">交易</translation>
    </message>
    <message>
        <source>Inputs</source>
        <translation type="unfinished">輸入</translation>
    </message>
    <message>
        <source>Amount</source>
        <translation type="unfinished">金額</translation>
    </message>
    <message>
        <source>true</source>
        <translation type="unfinished">是</translation>
    </message>
    <message>
        <source>false</source>
        <translation type="unfinished">否</translation>
    </message>
</context>
<context>
    <name>TransactionDescDialog</name>
    <message>
        <source>This pane shows a detailed description of the transaction</source>
        <translation>這個版面顯示這次交易的詳細說明</translation>
    </message>
    <message>
        <source>Details for %1</source>
        <translation type="unfinished">交易 %1 的明細</translation>
    </message>
</context>
<context>
    <name>TransactionTableModel</name>
    <message>
        <source>Date</source>
        <translation type="unfinished">日期</translation>
    </message>
    <message>
        <source>Type</source>
        <translation type="unfinished">種類</translation>
    </message>
    <message>
        <source>Label</source>
        <translation type="unfinished">標記:</translation>
    </message>
    <message numerus="yes">
        <source>Open for %n more block(s)</source>
        <translation>
            <numerusform />
        </translation>
    </message>
    <message>
        <source>Open until %1</source>
        <translation type="unfinished">到 %1 前可修改</translation>
    </message>
    <message>
        <source>Unconfirmed</source>
        <translation type="unfinished">未確認</translation>
    </message>
    <message>
        <source>Abandoned</source>
        <translation type="unfinished">已中止</translation>
    </message>
    <message>
        <source>Confirming (%1 of %2 recommended confirmations)</source>
        <translation type="unfinished">確認中(已經 %1 次，建議至少 %2 次)</translation>
    </message>
    <message>
        <source>Confirmed (%1 confirmations)</source>
        <translation type="unfinished">已確認(%1 次)</translation>
    </message>
    <message>
        <source>Conflicted</source>
        <translation type="unfinished">有衝突</translation>
    </message>
    <message>
        <source>Immature (%1 confirmations, will be available after %2)</source>
        <translation type="unfinished">未成熟(確認 %1 次，會在 %2 次後可用)</translation>
    </message>
    <message>
        <source>Generated but not accepted</source>
        <translation type="unfinished">生產出來但是不被接受</translation>
    </message>
    <message>
        <source>Received with</source>
        <translation type="unfinished">收款</translation>
    </message>
    <message>
        <source>Received from</source>
        <translation type="unfinished">收款自</translation>
    </message>
    <message>
        <source>Sent to</source>
        <translation type="unfinished">付款</translation>
    </message>
    <message>
        <source>Payment to yourself</source>
        <translation type="unfinished">付給自己</translation>
    </message>
    <message>
        <source>Mined</source>
        <translation type="unfinished">開採所得</translation>
    </message>
    <message>
        <source>watch-only</source>
        <translation type="unfinished">只能看</translation>
    </message>
    <message>
        <source>(n/a)</source>
        <translation type="unfinished">(不適用)</translation>
    </message>
    <message>
        <source>(no label)</source>
        <translation type="unfinished">(無標記)</translation>
    </message>
    <message>
        <source>Transaction status. Hover over this field to show number of confirmations.</source>
        <translation type="unfinished">交易狀態。把游標停在欄位上會顯示確認次數。</translation>
    </message>
    <message>
        <source>Date and time that the transaction was received.</source>
        <translation type="unfinished">收到交易的日期和時間。</translation>
    </message>
    <message>
        <source>Type of transaction.</source>
        <translation type="unfinished">交易的種類。</translation>
    </message>
    <message>
        <source>Whether or not a watch-only address is involved in this transaction.</source>
        <translation type="unfinished">此交易是否涉及監視地址。</translation>
    </message>
    <message>
        <source>User-defined intent/purpose of the transaction.</source>
        <translation type="unfinished">使用者定義的交易動機或理由。</translation>
    </message>
    <message>
        <source>Amount removed from or added to balance.</source>
        <translation type="unfinished">要減掉或加進餘額的金額。</translation>
    </message>
</context>
<context>
    <name>TransactionView</name>
    <message>
        <source>All</source>
        <translation type="unfinished">全部</translation>
    </message>
    <message>
        <source>Today</source>
        <translation type="unfinished">今天</translation>
    </message>
    <message>
        <source>This week</source>
        <translation type="unfinished">這星期</translation>
    </message>
    <message>
        <source>This month</source>
        <translation type="unfinished">這個月</translation>
    </message>
    <message>
        <source>Last month</source>
        <translation type="unfinished">上個月</translation>
    </message>
    <message>
        <source>This year</source>
        <translation type="unfinished">今年</translation>
    </message>
    <message>
        <source>Received with</source>
        <translation type="unfinished">收款</translation>
    </message>
    <message>
        <source>Sent to</source>
        <translation type="unfinished">付款</translation>
    </message>
    <message>
        <source>To yourself</source>
        <translation type="unfinished">給自己</translation>
    </message>
    <message>
        <source>Mined</source>
        <translation type="unfinished">開採所得</translation>
    </message>
    <message>
        <source>Other</source>
        <translation type="unfinished">其它</translation>
    </message>
    <message>
        <source>Enter address, transaction id, or label to search</source>
        <translation type="unfinished">請輸入要搜尋的地址、交易 ID、或是標記標籤</translation>
    </message>
    <message>
        <source>Min amount</source>
        <translation type="unfinished">最小金額</translation>
    </message>
    <message>
        <source>Export Transaction History</source>
        <translation type="unfinished">匯出交易記錄</translation>
    </message>
    <message>
        <source>Confirmed</source>
        <translation type="unfinished">已確認</translation>
    </message>
    <message>
        <source>Watch-only</source>
        <translation type="unfinished">只能觀看的</translation>
    </message>
    <message>
        <source>Date</source>
        <translation type="unfinished">日期</translation>
    </message>
    <message>
        <source>Type</source>
        <translation type="unfinished">種類</translation>
    </message>
    <message>
        <source>Label</source>
        <translation type="unfinished">標記:</translation>
    </message>
    <message>
        <source>Address</source>
        <translation type="unfinished">地址</translation>
    </message>
    <message>
        <source>ID</source>
        <translation type="unfinished">識別碼</translation>
    </message>
    <message>
        <source>Exporting Failed</source>
        <translation type="unfinished">匯出失敗</translation>
    </message>
    <message>
        <source>There was an error trying to save the transaction history to %1.</source>
        <translation type="unfinished">儲存交易記錄到 %1 時發生錯誤。</translation>
    </message>
    <message>
        <source>Exporting Successful</source>
        <translation type="unfinished">匯出成功</translation>
    </message>
    <message>
        <source>The transaction history was successfully saved to %1.</source>
        <translation type="unfinished">交易記錄已經成功儲存到 %1 了。</translation>
    </message>
    <message>
        <source>Range:</source>
        <translation type="unfinished">範圍:</translation>
    </message>
    <message>
        <source>to</source>
        <translation type="unfinished">到</translation>
    </message>
</context>
<context>
    <name>WalletFrame</name>
    <message>
        <source>No wallet has been loaded.
Go to File &gt; Open Wallet to load a wallet.
- OR -</source>
        <translation type="unfinished">尚未載入任何錢包。
轉到檔案 &gt; 開啟錢包以載入錢包.
- OR -</translation>
    </message>
    <message>
        <source>Create a new wallet</source>
        <translation type="unfinished">創建一個新錢包</translation>
    </message>
</context>
<context>
    <name>WalletModel</name>
    <message>
        <source>Send Coins</source>
        <translation type="unfinished">付款</translation>
    </message>
    <message>
        <source>Fee bump error</source>
        <translation type="unfinished">手續費提升失敗</translation>
    </message>
    <message>
        <source>Increasing transaction fee failed</source>
        <translation type="unfinished">手續費提高失敗了</translation>
    </message>
    <message>
        <source>Do you want to increase the fee?</source>
        <translation type="unfinished">想要提高手續費嗎？</translation>
    </message>
    <message>
        <source>Do you want to draft a transaction with fee increase?</source>
        <translation type="unfinished">您想通過增加手續費草擬交易嗎？</translation>
    </message>
    <message>
        <source>Current fee:</source>
        <translation type="unfinished">目前費用：</translation>
    </message>
    <message>
        <source>Increase:</source>
        <translation type="unfinished">增加：</translation>
    </message>
    <message>
        <source>New fee:</source>
        <translation type="unfinished">新的費用：</translation>
    </message>
    <message>
        <source>Confirm fee bump</source>
        <translation type="unfinished">確認手續費提升</translation>
    </message>
    <message>
        <source>Can't draft transaction.</source>
        <translation type="unfinished">無法草擬交易。</translation>
    </message>
    <message>
        <source>PSBT copied</source>
        <translation type="unfinished">PSBT已復制</translation>
    </message>
    <message>
        <source>Can't sign transaction.</source>
        <translation type="unfinished">沒辦法簽署交易。</translation>
    </message>
    <message>
        <source>Could not commit transaction</source>
        <translation type="unfinished">沒辦法提交交易</translation>
    </message>
    <message>
        <source>default wallet</source>
        <translation type="unfinished">默认钱包</translation>
    </message>
</context>
<context>
    <name>WalletView</name>
    <message>
        <source>&amp;Export</source>
        <translation type="unfinished">匯出(&amp;E)</translation>
    </message>
    <message>
        <source>Export the data in the current tab to a file</source>
        <translation type="unfinished">把目前分頁的資料匯出存成檔案</translation>
    </message>
    <message>
        <source>Error</source>
        <translation type="unfinished">錯誤</translation>
    </message>
    <message>
        <source>Unable to decode PSBT from clipboard (invalid base64)</source>
        <translation type="unfinished">無法從剪貼板解碼PSBT（無效的base64）</translation>
    </message>
    <message>
        <source>Load Transaction Data</source>
        <translation type="unfinished">載入交易資料</translation>
    </message>
    <message>
        <source>Partially Signed Transaction (*.psbt)</source>
        <translation type="unfinished">簽名部分的交易（* .psbt）</translation>
    </message>
    <message>
        <source>PSBT file must be smaller than 100 MiB</source>
        <translation type="unfinished">PSBT檔案必須小於100 MiB</translation>
    </message>
    <message>
        <source>Unable to decode PSBT</source>
        <translation type="unfinished">無法解碼PSBT</translation>
    </message>
    <message>
        <source>Backup Wallet</source>
        <translation type="unfinished">備份錢包</translation>
    </message>
    <message>
        <source>Backup Failed</source>
        <translation type="unfinished">備份失敗</translation>
    </message>
    <message>
        <source>There was an error trying to save the wallet data to %1.</source>
        <translation type="unfinished">儲存錢包資料到 %1 時發生錯誤。</translation>
    </message>
    <message>
        <source>Backup Successful</source>
        <translation type="unfinished">備份成功</translation>
    </message>
    <message>
        <source>The wallet data was successfully saved to %1.</source>
        <translation type="unfinished">錢包的資料已經成功儲存到 %1 了。</translation>
    </message>
    <message>
        <source>Cancel</source>
        <translation type="unfinished">取消</translation>
    </message>
</context>
<context>
    <name>qtum-core</name>
<<<<<<< HEAD
    <message>
        <source>Distributed under the MIT software license, see the accompanying file %s or %s</source>
        <translation>依據 MIT 軟體授權條款散布，詳情請見附帶的 %s 檔案或是 %s</translation>
    </message>
=======
>>>>>>> 5ed36332
    <message>
        <source>The %s developers</source>
        <translation type="unfinished">%s 開發人員</translation>
    </message>
    <message>
        <source>-maxtxfee is set very high! Fees this large could be paid on a single transaction.</source>
        <translation type="unfinished">參數 -maxtxfee 設定了很高的金額！這可是你一次交易就有可能付出的最高手續費。</translation>
    </message>
    <message>
        <source>Cannot obtain a lock on data directory %s. %s is probably already running.</source>
        <translation type="unfinished">沒辦法鎖定資料目錄 %s。%s 可能已經在執行了。</translation>
    </message>
    <message>
        <source>Cannot provide specific connections and have addrman find outgoing connections at the same.</source>
<<<<<<< HEAD
        <translation>無法同時指定特定連線位址以及自動尋找連線。</translation>
    </message>
    <message>
        <source>Error reading %s! All keys read correctly, but transaction data or address book entries might be missing or incorrect.</source>
        <translation>讀取錢包檔 %s 時發生錯誤！所有的鑰匙都正確讀取了，但是交易資料或地址簿資料可能會缺少或不正確。</translation>
    </message>
    <message>
        <source>More than one onion bind address is provided. Using %s for the automatically created Tor onion service.</source>
        <translation>More than one onion bind address is provided. Using %s for the automatically created Tor onion service.</translation>
    </message>
    <message>
        <source>Please check that your computer's date and time are correct! If your clock is wrong, %s will not work properly.</source>
        <translation>請檢查電腦日期和時間是否正確！%s 沒辦法在時鐘不準的情況下正常運作。</translation>
    </message>
    <message>
        <source>Please contribute if you find %s useful. Visit %s for further information about the software.</source>
        <translation>如果你覺得 %s 有用，可以幫助我們。關於這個軟體的更多資訊請見 %s。</translation>
    </message>
    <message>
        <source>SQLiteDatabase: Failed to prepare the statement to fetch sqlite wallet schema version: %s</source>
        <translation>SQLiteDatabase: Failed to prepare the statement to fetch sqlite wallet schema version: %s</translation>
    </message>
    <message>
        <source>SQLiteDatabase: Failed to prepare the statement to fetch the application id: %s</source>
        <translation>SQLiteDatabase: Failed to prepare the statement to fetch the application id: %s</translation>
    </message>
    <message>
        <source>SQLiteDatabase: Unknown sqlite wallet schema version %d. Only version %d is supported</source>
        <translation>SQLiteDatabase: Unknown sqlite wallet schema version %d. Only version %d is supported</translation>
    </message>
    <message>
        <source>The block database contains a block which appears to be from the future. This may be due to your computer's date and time being set incorrectly. Only rebuild the block database if you are sure that your computer's date and time are correct</source>
        <translation>區塊資料庫中有來自未來的區塊。可能是你電腦的日期時間不對。如果確定電腦日期時間沒錯的話，就重建區塊資料庫看看。</translation>
    </message>
    <message>
        <source>This is a pre-release test build - use at your own risk - do not use for mining or merchant applications</source>
        <translation>這是個還沒發表的測試版本 - 使用請自負風險 - 請不要用來開採或做商業應用</translation>
    </message>
    <message>
        <source>This is the transaction fee you may discard if change is smaller than dust at this level</source>
        <translation>在該交易手續費率下，找零的零錢會因為少於零散錢的金額，而自動棄掉變成手續費</translation>
    </message>
    <message>
        <source>Unable to replay blocks. You will need to rebuild the database using -reindex-chainstate.</source>
        <translation>沒辦法重算區塊。你需要先用 -reindex-chainstate 參數來重建資料庫。</translation>
    </message>
    <message>
        <source>Unable to rewind the database to a pre-fork state. You will need to redownload the blockchain</source>
        <translation>沒辦法將資料庫倒轉回分岔前的狀態。必須要重新下載區塊鍊。</translation>
    </message>
    <message>
        <source>Warning: The network does not appear to fully agree! Some miners appear to be experiencing issues.</source>
        <translation>警告: 位元幣網路對於區塊鏈結的決定目前有分歧！有些礦工看來會有問題。</translation>
    </message>
    <message>
        <source>Warning: We do not appear to fully agree with our peers! You may need to upgrade, or other nodes may need to upgrade.</source>
        <translation>警告: 我們和某些連線的節點對於區塊鏈結的決定不同！你可能需要升級，或是需要等其它的節點升級。</translation>
    </message>
    <message>
        <source>-maxmempool must be at least %d MB</source>
        <translation>參數 -maxmempool 至少要給 %d 百萬位元組(MB)</translation>
    </message>
    <message>
        <source>Cannot resolve -%s address: '%s'</source>
        <translation>沒辦法解析 -%s 參數指定的地址: '%s'</translation>
    </message>
    <message>
        <source>Change index out of range</source>
        <translation>找零的索引值超出範圍</translation>
=======
        <translation type="unfinished">無法同時指定特定連線位址以及自動尋找連線。</translation>
>>>>>>> 5ed36332
    </message>
    <message>
        <source>Distributed under the MIT software license, see the accompanying file %s or %s</source>
        <translation type="unfinished">依據 MIT 軟體授權條款散布，詳情請見附帶的 %s 檔案或是 %s</translation>
    </message>
    <message>
        <source>Error reading %s! All keys read correctly, but transaction data or address book entries might be missing or incorrect.</source>
        <translation type="unfinished">讀取錢包檔 %s 時發生錯誤！所有的鑰匙都正確讀取了，但是交易資料或地址簿資料可能會缺少或不正確。</translation>
    </message>
    <message>
        <source>Error: Listening for incoming connections failed (listen returned error %s)</source>
        <translation type="unfinished">錯誤: 聽候外來連線失敗(回傳錯誤 %s)</translation>
    </message>
    <message>
        <source>Fee estimation failed. Fallbackfee is disabled. Wait a few blocks or enable -fallbackfee.</source>
        <translation type="unfinished">計算預估手續費失敗了，也沒有備用手續費(fallbackfee)可用。請再多等待幾個區塊，或是啟用 -fallbackfee 參數。</translation>
    </message>
    <message>
        <source>Invalid amount for -maxtxfee=&lt;amount&gt;: '%s' (must be at least the minrelay fee of %s to prevent stuck transactions)</source>
        <translation type="unfinished">-maxtxfee=&lt;amount&gt;: '%s' 的金額無效 (必須大於最低轉發手續費 %s 以避免交易無法確認)</translation>
    </message>
    <message>
        <source>Please check that your computer's date and time are correct! If your clock is wrong, %s will not work properly.</source>
        <translation type="unfinished">請檢查電腦日期和時間是否正確！%s 沒辦法在時鐘不準的情況下正常運作。</translation>
    </message>
    <message>
        <source>Please contribute if you find %s useful. Visit %s for further information about the software.</source>
        <translation type="unfinished">如果你覺得 %s 有用，可以幫助我們。關於這個軟體的更多資訊請見 %s。</translation>
    </message>
    <message>
        <source>Prune configured below the minimum of %d MiB.  Please use a higher number.</source>
        <translation type="unfinished">設定的修剪值小於最小需求的 %d 百萬位元組(MiB)。請指定大一點的數字。</translation>
    </message>
    <message>
        <source>Prune: last wallet synchronisation goes beyond pruned data. You need to -reindex (download the whole blockchain again in case of pruned node)</source>
        <translation type="unfinished">修剪模式：錢包的最後同步狀態是在被修剪掉的區塊資料中。你需要用 -reindex 參數執行(會重新下載整個區塊鏈)</translation>
    </message>
    <message>
        <source>The block database contains a block which appears to be from the future. This may be due to your computer's date and time being set incorrectly. Only rebuild the block database if you are sure that your computer's date and time are correct</source>
        <translation type="unfinished">區塊資料庫中有來自未來的區塊。可能是你電腦的日期時間不對。如果確定電腦日期時間沒錯的話，就重建區塊資料庫看看。</translation>
    </message>
    <message>
        <source>The transaction amount is too small to send after the fee has been deducted</source>
        <translation type="unfinished">扣除手續費後的交易金額太少而不能傳送</translation>
    </message>
    <message>
        <source>This error could occur if this wallet was not shutdown cleanly and was last loaded using a build with a newer version of Berkeley DB. If so, please use the software that last loaded this wallet</source>
        <translation type="unfinished">如果未完全關閉該錢包，並且最後一次使用具有較新版本的Berkeley DB的構建載入了此錢包，則可能會發生此錯誤。如果是這樣，請使用最後載入該錢包的軟體</translation>
    </message>
    <message>
        <source>This is a pre-release test build - use at your own risk - do not use for mining or merchant applications</source>
        <translation type="unfinished">這是個還沒發表的測試版本 - 使用請自負風險 - 請不要用來開採或做商業應用</translation>
    </message>
    <message>
<<<<<<< HEAD
        <source>Failed to verify database</source>
        <translation>Failed to verify database</translation>
    </message>
    <message>
        <source>Ignoring duplicate -wallet %s.</source>
        <translation>Ignoring duplicate -wallet %s.</translation>
    </message>
    <message>
        <source>Importing...</source>
        <translation>正在匯入中...</translation>
=======
        <source>This is the maximum transaction fee you pay (in addition to the normal fee) to prioritize partial spend avoidance over regular coin selection.</source>
        <translation type="unfinished">這是您支付的最高交易手續費（除了正常手續費外），優先於避免部分花費而不是定期選取幣。</translation>
>>>>>>> 5ed36332
    </message>
    <message>
        <source>This is the transaction fee you may discard if change is smaller than dust at this level</source>
        <translation type="unfinished">在該交易手續費率下，找零的零錢會因為少於零散錢的金額，而自動棄掉變成手續費</translation>
    </message>
    <message>
        <source>This is the transaction fee you may pay when fee estimates are not available.</source>
        <translation type="unfinished">這是當預估手續費還沒計算出來時，付款交易預設會付的手續費。</translation>
    </message>
    <message>
        <source>Total length of network version string (%i) exceeds maximum length (%i). Reduce the number or size of uacomments.</source>
        <translation type="unfinished">網路版本字串的總長度(%i)超過最大長度(%i)了。請減少 uacomment 參數的數目或長度。</translation>
    </message>
    <message>
        <source>Unable to replay blocks. You will need to rebuild the database using -reindex-chainstate.</source>
        <translation type="unfinished">沒辦法重算區塊。你需要先用 -reindex-chainstate 參數來重建資料庫。</translation>
    </message>
    <message>
        <source>Warning: Private keys detected in wallet {%s} with disabled private keys</source>
        <translation type="unfinished">警告: 在不允許私鑰的錢包 {%s} 中發現有私鑰</translation>
    </message>
    <message>
        <source>Warning: We do not appear to fully agree with our peers! You may need to upgrade, or other nodes may need to upgrade.</source>
        <translation type="unfinished">警告: 我們和某些連線的節點對於區塊鏈結的決定不同！你可能需要升級，或是需要等其它的節點升級。</translation>
    </message>
    <message>
<<<<<<< HEAD
        <source>SQLiteDatabase: Failed to execute statement to verify database: %s</source>
        <translation>SQLiteDatabase: Failed to execute statement to verify database: %s</translation>
    </message>
    <message>
        <source>SQLiteDatabase: Failed to fetch sqlite wallet schema version: %s</source>
        <translation>SQLiteDatabase: Failed to fetch sqlite wallet schema version: %s</translation>
    </message>
    <message>
        <source>SQLiteDatabase: Failed to fetch the application id: %s</source>
        <translation>SQLiteDatabase: Failed to fetch the application id: %s</translation>
    </message>
    <message>
        <source>SQLiteDatabase: Failed to prepare statement to verify database: %s</source>
        <translation>SQLiteDatabase: Failed to prepare statement to verify database: %s</translation>
    </message>
    <message>
        <source>SQLiteDatabase: Failed to read database verification error: %s</source>
        <translation>SQLiteDatabase: Failed to read database verification error: %s</translation>
    </message>
    <message>
        <source>SQLiteDatabase: Unexpected application id. Expected %u, got %u</source>
        <translation>SQLiteDatabase: Unexpected application id. Expected %u, got %u</translation>
    </message>
    <message>
        <source>Specified blocks directory "%s" does not exist.</source>
        <translation>指定的區塊目錄 "%s" 不存在。</translation>
=======
        <source>You need to rebuild the database using -reindex to go back to unpruned mode.  This will redownload the entire blockchain</source>
        <translation type="unfinished">回到非修剪的模式需要用 -reindex 參數來重建資料庫。這會導致重新下載整個區塊鏈。</translation>
>>>>>>> 5ed36332
    </message>
    <message>
        <source>%s is set very high!</source>
        <translation type="unfinished">%s 的設定值異常大！</translation>
    </message>
    <message>
        <source>-maxmempool must be at least %d MB</source>
        <translation type="unfinished">參數 -maxmempool 至少要給 %d 百萬位元組(MB)</translation>
    </message>
    <message>
        <source>A fatal internal error occurred, see debug.log for details</source>
        <translation type="unfinished">發生致命的內部錯誤，有關詳細細節，請參見debug.log</translation>
    </message>
    <message>
        <source>Cannot resolve -%s address: '%s'</source>
        <translation type="unfinished">沒辦法解析 -%s 參數指定的地址: '%s'</translation>
    </message>
    <message>
        <source>Cannot set -peerblockfilters without -blockfilterindex.</source>
        <translation type="unfinished">在沒有設定-blockfilterindex 則無法使用 -peerblockfilters</translation>
    </message>
    <message>
        <source>Cannot write to data directory '%s'; check permissions.</source>
        <translation type="unfinished">沒辦法寫入資料目錄 '%s'，請檢查是否有權限。</translation>
    </message>
    <message>
        <source>Change index out of range</source>
        <translation type="unfinished">找零的索引值超出範圍</translation>
    </message>
    <message>
        <source>Config setting for %s only applied on %s network when in [%s] section.</source>
        <translation type="unfinished">对 %s 的配置设置只对 %s 网络生效，如果它位于配置的 [%s] 章节的话</translation>
    </message>
    <message>
        <source>Copyright (C) %i-%i</source>
        <translation type="unfinished">版權所有 (C) %i-%i</translation>
    </message>
    <message>
        <source>Corrupted block database detected</source>
        <translation type="unfinished">發現區塊資料庫壞掉了</translation>
    </message>
    <message>
        <source>Disk space is too low!</source>
        <translation type="unfinished">硬碟空間太小！</translation>
    </message>
    <message>
        <source>Do you want to rebuild the block database now?</source>
        <translation type="unfinished">你想要現在重建區塊資料庫嗎？</translation>
    </message>
    <message>
        <source>Done loading</source>
        <translation type="unfinished">載入完成</translation>
    </message>
    <message>
        <source>Error initializing block database</source>
        <translation type="unfinished">初始化區塊資料庫時發生錯誤</translation>
    </message>
    <message>
        <source>Error initializing wallet database environment %s!</source>
        <translation type="unfinished">初始化錢包資料庫環境 %s 時發生錯誤！</translation>
    </message>
    <message>
        <source>Error loading %s</source>
        <translation type="unfinished">載入檔案 %s 時發生錯誤</translation>
    </message>
    <message>
        <source>Error loading %s: Private keys can only be disabled during creation</source>
        <translation type="unfinished">載入 %s 時發生錯誤: 只有在造新錢包時能夠指定不允許私鑰</translation>
    </message>
    <message>
        <source>Error loading %s: Wallet corrupted</source>
        <translation type="unfinished">載入檔案 %s 時發生錯誤: 錢包損毀了</translation>
    </message>
    <message>
        <source>Error loading %s: Wallet requires newer version of %s</source>
        <translation type="unfinished">載入檔案 %s 時發生錯誤: 這個錢包需要新版的 %s</translation>
    </message>
    <message>
        <source>Error loading block database</source>
        <translation type="unfinished">載入區塊資料庫時發生錯誤</translation>
    </message>
    <message>
        <source>Error opening block database</source>
        <translation type="unfinished">打開區塊資料庫時發生錯誤</translation>
    </message>
    <message>
        <source>Error reading from database, shutting down.</source>
        <translation type="unfinished">讀取資料庫時發生錯誤，要關閉了。</translation>
    </message>
    <message>
        <source>Error upgrading chainstate database</source>
        <translation type="unfinished">升級區塊鏈狀態資料庫時發生錯誤</translation>
    </message>
    <message>
        <source>Error: Disk space is low for %s</source>
        <translation type="unfinished">错误： %s 所在的磁盘空间低。</translation>
    </message>
    <message>
        <source>Error: Keypool ran out, please call keypoolrefill first</source>
        <translation type="unfinished">錯誤：keypool已用完，請先重新呼叫keypoolrefill</translation>
    </message>
    <message>
        <source>Failed to listen on any port. Use -listen=0 if you want this.</source>
        <translation type="unfinished">在任意的通訊埠聽候失敗。如果你希望這樣的話，可以設定 -listen=0.</translation>
    </message>
    <message>
        <source>Failed to rescan the wallet during initialization</source>
        <translation type="unfinished">初始化時重新掃描錢包失敗了</translation>
    </message>
    <message>
        <source>Incorrect or no genesis block found. Wrong datadir for network?</source>
        <translation type="unfinished">創世區塊不正確或找不到。資料目錄錯了嗎？</translation>
    </message>
    <message>
        <source>Initialization sanity check failed. %s is shutting down.</source>
        <translation type="unfinished">初始化時的基本檢查失敗了。%s 就要關閉了。</translation>
    </message>
    <message>
        <source>Insufficient funds</source>
        <translation type="unfinished">累積金額不足</translation>
    </message>
    <message>
        <source>Invalid -onion address or hostname: '%s'</source>
        <translation type="unfinished">無效的 -onion 地址或主機名稱: '%s'</translation>
    </message>
    <message>
        <source>Invalid -proxy address or hostname: '%s'</source>
        <translation type="unfinished">無效的 -proxy 地址或主機名稱: '%s'</translation>
    </message>
    <message>
        <source>Invalid P2P permission: '%s'</source>
        <translation type="unfinished">無效的 P2P 權限: '%s'</translation>
    </message>
    <message>
        <source>Invalid amount for -%s=&lt;amount&gt;: '%s'</source>
        <translation type="unfinished">參數 -%s=&lt;金額&gt; 指定的金額無效: '%s'</translation>
    </message>
    <message>
        <source>Invalid amount for -discardfee=&lt;amount&gt;: '%s'</source>
        <translation type="unfinished">設定 -discardfee=&lt;金額&gt; 的金額無效: '%s'</translation>
    </message>
    <message>
        <source>Invalid amount for -fallbackfee=&lt;amount&gt;: '%s'</source>
        <translation type="unfinished">設定 -fallbackfee=&lt;金額&gt; 的金額無效: '%s'</translation>
    </message>
    <message>
        <source>Invalid amount for -paytxfee=&lt;amount&gt;: '%s' (must be at least %s)</source>
        <translation type="unfinished">設定 -paytxfee=&lt;金額&gt; 的金額無效: '%s' (至少要有 %s)</translation>
    </message>
    <message>
        <source>Invalid netmask specified in -whitelist: '%s'</source>
        <translation type="unfinished">指定在 -whitelist 的網段無效: '%s'</translation>
    </message>
    <message>
        <source>Need to specify a port with -whitebind: '%s'</source>
        <translation type="unfinished">指定 -whitebind 時必須包含通訊埠: '%s'</translation>
    </message>
    <message>
        <source>No proxy server specified. Use -proxy=&lt;ip&gt; or -proxy=&lt;ip:port&gt;.</source>
        <translation type="unfinished">未指定代理伺服器。使用-proxy = &lt;ip&gt;或-proxy = &lt;ip:port&gt;。</translation>
    </message>
    <message>
        <source>Not enough file descriptors available.</source>
        <translation type="unfinished">檔案描述元不足。</translation>
    </message>
    <message>
        <source>Prune cannot be configured with a negative value.</source>
        <translation type="unfinished">修剪值不能設定為負的。</translation>
    </message>
    <message>
        <source>Prune mode is incompatible with -txindex.</source>
        <translation type="unfinished">修剪模式和 -txindex 參數不相容。</translation>
    </message>
    <message>
        <source>Reducing -maxconnections from %d to %d, because of system limitations.</source>
        <translation type="unfinished">因為系統的限制，將 -maxconnections 參數從 %d 降到了 %d</translation>
    </message>
    <message>
        <source>Section [%s] is not recognized.</source>
        <translation type="unfinished">无法识别配置章节 [%s]。</translation>
    </message>
    <message>
        <source>Signing transaction failed</source>
        <translation type="unfinished">簽署交易失敗</translation>
    </message>
    <message>
        <source>Specified -walletdir "%s" does not exist</source>
        <translation type="unfinished">以 -walletdir 指定的路徑 "%s" 不存在</translation>
    </message>
    <message>
        <source>Specified -walletdir "%s" is a relative path</source>
        <translation type="unfinished">以 -walletdir 指定的路徑 "%s" 是相對路徑</translation>
    </message>
    <message>
        <source>Specified -walletdir "%s" is not a directory</source>
        <translation type="unfinished">以 -walletdir 指定的路徑 "%s" 不是個目錄</translation>
    </message>
    <message>
        <source>Specified blocks directory "%s" does not exist.</source>
        <translation type="unfinished">指定的區塊目錄 "%s" 不存在。</translation>
    </message>
    <message>
        <source>The source code is available from %s.</source>
        <translation type="unfinished">原始碼可以在 %s 取得。</translation>
    </message>
    <message>
        <source>The transaction amount is too small to pay the fee</source>
        <translation type="unfinished">交易金額太少而付不起手續費</translation>
    </message>
    <message>
        <source>The wallet will avoid paying less than the minimum relay fee.</source>
        <translation type="unfinished">錢包軟體會付多於最小轉發費用的手續費。</translation>
    </message>
    <message>
        <source>This is experimental software.</source>
        <translation type="unfinished">這套軟體屬於實驗性質。</translation>
    </message>
    <message>
        <source>This is the minimum transaction fee you pay on every transaction.</source>
        <translation type="unfinished">這是你每次交易付款時最少要付的手續費。</translation>
    </message>
    <message>
        <source>This is the transaction fee you will pay if you send a transaction.</source>
        <translation type="unfinished">這是你交易付款時所要付的手續費。</translation>
    </message>
    <message>
        <source>Transaction amount too small</source>
        <translation type="unfinished">交易金額太小</translation>
    </message>
    <message>
        <source>Transaction amounts must not be negative</source>
        <translation type="unfinished">交易金額不能是負的</translation>
    </message>
    <message>
        <source>Transaction has too long of a mempool chain</source>
        <translation type="unfinished">交易造成記憶池中的交易鏈太長</translation>
    </message>
    <message>
        <source>Transaction must have at least one recipient</source>
        <translation type="unfinished">交易必須至少有一個收款人</translation>
    </message>
    <message>
        <source>Transaction too large</source>
        <translation type="unfinished">交易位元量太大</translation>
    </message>
    <message>
        <source>Unable to bind to %s on this computer (bind returned error %s)</source>
        <translation type="unfinished">無法和這台電腦上的 %s 繫結(回傳錯誤 %s)</translation>
    </message>
    <message>
<<<<<<< HEAD
        <source>Starting network threads...</source>
        <translation>正在啟動網路執行緒...</translation>
=======
        <source>Unable to bind to %s on this computer. %s is probably already running.</source>
        <translation type="unfinished">沒辦法繫結在這台電腦上的 %s 。%s 可能已經在執行了。</translation>
    </message>
    <message>
        <source>Unable to create the PID file '%s': %s</source>
        <translation type="unfinished">無法創建PID文件'%s': %s</translation>
>>>>>>> 5ed36332
    </message>
    <message>
        <source>Unable to generate initial keys</source>
        <translation type="unfinished">無法產生初始的密鑰</translation>
    </message>
    <message>
        <source>Unable to generate keys</source>
        <translation type="unfinished">沒辦法產生密鑰</translation>
    </message>
    <message>
        <source>Unable to start HTTP server. See debug log for details.</source>
        <translation type="unfinished">無法啟動 HTTP 伺服器。詳情請看除錯紀錄。</translation>
    </message>
    <message>
        <source>Unknown -blockfilterindex value %s.</source>
        <translation type="unfinished">未知 -blockfilterindex 數值 %s.</translation>
    </message>
    <message>
        <source>Unknown address type '%s'</source>
        <translation type="unfinished">未知的地址類型 '%s'</translation>
    </message>
    <message>
        <source>Unknown change type '%s'</source>
        <translation type="unfinished">不明的找零位址類型 '%s'</translation>
    </message>
    <message>
        <source>Unknown network specified in -onlynet: '%s'</source>
        <translation type="unfinished">在 -onlynet 指定了不明的網路別: '%s'</translation>
    </message>
    <message>
        <source>Unsupported logging category %s=%s.</source>
        <translation type="unfinished">不支援的紀錄類別 %s=%s。</translation>
    </message>
    <message>
        <source>Upgrading UTXO database</source>
        <translation type="unfinished">正在升級 UTXO 資料庫</translation>
    </message>
    <message>
        <source>Upgrading txindex database</source>
        <translation type="unfinished">正在升級 txindex 資料庫</translation>
    </message>
    <message>
        <source>User Agent comment (%s) contains unsafe characters.</source>
        <translation type="unfinished">使用者代理註解(%s)中含有不安全的字元。</translation>
    </message>
    <message>
        <source>Wallet needed to be rewritten: restart %s to complete</source>
        <translation type="unfinished">錢包需要重寫: 請重新啓動 %s 來完成</translation>
    </message>
</context>
</TS><|MERGE_RESOLUTION|>--- conflicted
+++ resolved
@@ -59,11 +59,7 @@
     </message>
     <message>
         <source>These are your Qtum addresses for sending payments. Always check the amount and the receiving address before sending coins.</source>
-<<<<<<< HEAD
-        <translation>這些是你要發送過去的 比特幣地址。在發送幣之前，務必要檢查金額和接收地址是否正確。</translation>
-=======
         <translation type="unfinished">這些是你要發送過去的 比特幣地址。在發送幣之前，務必要檢查金額和接收地址是否正確。</translation>
->>>>>>> 5ed36332
     </message>
     <message>
         <source>These are your Qtum addresses for receiving payments. Use the 'Create new receiving address' button in the receive tab to create new addresses.
@@ -155,11 +151,7 @@
     </message>
     <message>
         <source>Warning: If you encrypt your wallet and lose your passphrase, you will &lt;b&gt;LOSE ALL OF YOUR QTUMS&lt;/b&gt;!</source>
-<<<<<<< HEAD
-        <translation>警告: 如果把錢包加密後又忘記密碼，你就會從此&lt;b&gt;失去其中所有的 Qtum 了&lt;/b&gt;！</translation>
-=======
         <translation type="unfinished">警告: 如果把錢包加密後又忘記密碼，你就會從此&lt;b&gt;失去其中所有的 Qtum 了&lt;/b&gt;！</translation>
->>>>>>> 5ed36332
     </message>
     <message>
         <source>Are you sure you wish to encrypt your wallet?</source>
@@ -179,11 +171,7 @@
     </message>
     <message>
         <source>Remember that encrypting your wallet cannot fully protect your qtums from being stolen by malware infecting your computer.</source>
-<<<<<<< HEAD
-        <translation>請記得, 即使將錢包加密, 也不能完全防止因惡意軟體入侵, 而導致位元幣被偷.</translation>
-=======
         <translation type="unfinished">請記得, 即使將錢包加密, 也不能完全防止因惡意軟體入侵, 而導致位元幣被偷.</translation>
->>>>>>> 5ed36332
     </message>
     <message>
         <source>Wallet to be encrypted</source>
@@ -242,11 +230,7 @@
     </message>
 </context>
 <context>
-<<<<<<< HEAD
-    <name>QtumGUI</name>
-=======
     <name>QObject</name>
->>>>>>> 5ed36332
     <message>
         <source>Error: Specified data directory "%1" does not exist.</source>
         <translation type="unfinished">错误：指定的数据目录“%1”不存在。</translation>
@@ -473,11 +457,7 @@
     </message>
     <message>
         <source>Request payments (generates QR codes and qtum: URIs)</source>
-<<<<<<< HEAD
-        <translation>要求付款(產生 QR Code 和 qtum 付款協議的資源識別碼: URI)</translation>
-=======
         <translation type="unfinished">要求付款(產生 QR Code 和 qtum 付款協議的資源識別碼: URI)</translation>
->>>>>>> 5ed36332
     </message>
     <message>
         <source>Show the list of used sending addresses and labels</source>
@@ -489,23 +469,7 @@
     </message>
     <message>
         <source>&amp;Command-line options</source>
-<<<<<<< HEAD
-        <translation>&amp;命令行選項</translation>
-    </message>
-    <message numerus="yes">
-        <source>%n active connection(s) to Qtum network</source>
-        <translation><numerusform>%n 個運作中的 Qtum 網路連線</numerusform></translation>
-    </message>
-    <message>
-        <source>Indexing blocks on disk...</source>
-        <translation>正在為磁碟裡的區塊建立索引...</translation>
-    </message>
-    <message>
-        <source>Processing blocks on disk...</source>
-        <translation>正在處理磁碟裡的區塊資料...</translation>
-=======
         <translation type="unfinished">&amp;命令行選項</translation>
->>>>>>> 5ed36332
     </message>
     <message numerus="yes">
         <source>Processed %n block(s) of transaction history.</source>
@@ -546,21 +510,8 @@
         <translation type="unfinished">載入部分簽名的比特幣交易</translation>
     </message>
     <message>
-<<<<<<< HEAD
-        <source>Load Partially Signed Qtum Transaction</source>
-        <translation>載入部分簽名的比特幣交易</translation>
-    </message>
-    <message>
-        <source>Load PSBT from clipboard...</source>
-        <translation>從剪貼簿載入PSBT ...</translation>
-    </message>
-    <message>
-        <source>Load Partially Signed Qtum Transaction from clipboard</source>
-        <translation>從剪貼簿載入部分簽名的比特幣交易</translation>
-=======
         <source>Load Partially Signed Qtum Transaction from clipboard</source>
         <translation type="unfinished">從剪貼簿載入部分簽名的比特幣交易</translation>
->>>>>>> 5ed36332
     </message>
     <message>
         <source>Node window</source>
@@ -580,11 +531,7 @@
     </message>
     <message>
         <source>Open a qtum: URI</source>
-<<<<<<< HEAD
-        <translation>打開一個比特幣：URI</translation>
-=======
         <translation type="unfinished">打開一個比特幣：URI</translation>
->>>>>>> 5ed36332
     </message>
     <message>
         <source>Open Wallet</source>
@@ -604,11 +551,7 @@
     </message>
     <message>
         <source>Show the %1 help message to get a list with possible Qtum command-line options</source>
-<<<<<<< HEAD
-        <translation>顯示 %1 的說明訊息，來取得可用命令列選項的列表</translation>
-=======
         <translation type="unfinished">顯示 %1 的說明訊息，來取得可用命令列選項的列表</translation>
->>>>>>> 5ed36332
     </message>
     <message>
         <source>&amp;Mask values</source>
@@ -967,15 +910,7 @@
         <source>Create</source>
         <translation type="unfinished">產生</translation>
     </message>
-<<<<<<< HEAD
-    <message>
-        <source>Compiled without sqlite support (required for descriptor wallets)</source>
-        <translation>Compiled without sqlite support (required for descriptor wallets)</translation>
-    </message>
-</context>
-=======
     </context>
->>>>>>> 5ed36332
 <context>
     <name>EditAddressDialog</name>
     <message>
@@ -1012,11 +947,7 @@
     </message>
     <message>
         <source>The entered address "%1" is not a valid Qtum address.</source>
-<<<<<<< HEAD
-        <translation>輸入的地址 %1 並不是有效的比特幣地址。</translation>
-=======
         <translation type="unfinished">輸入的地址 %1 並不是有效的比特幣地址。</translation>
->>>>>>> 5ed36332
     </message>
     <message>
         <source>The entered address "%1" is already in the address book with label "%2".</source>
@@ -1127,25 +1058,8 @@
 <context>
     <name>HelpMessageDialog</name>
     <message>
-<<<<<<< HEAD
-        <source>Qtum</source>
-        <translation>Qtum</translation>
-    </message>
-    <message>
-        <source>At least %1 GB of data will be stored in this directory, and it will grow over time.</source>
-        <translation>在這個目錄中至少會存放 %1 GB 的資料，並且還會隨時間增加。</translation>
-    </message>
-    <message>
-        <source>Approximately %1 GB of data will be stored in this directory.</source>
-        <translation>在這個目錄中大約會存放 %1 GB 的資料。</translation>
-    </message>
-    <message>
-        <source>%1 will download and store a copy of the Qtum block chain.</source>
-        <translation>%1 會下載 Qtum 區塊鏈並且儲存一份副本。</translation>
-=======
         <source>version</source>
         <translation type="unfinished">版本</translation>
->>>>>>> 5ed36332
     </message>
     <message>
         <source>About %1</source>
@@ -1171,19 +1085,11 @@
     </message>
     <message>
         <source>Recent transactions may not yet be visible, and therefore your wallet's balance might be incorrect. This information will be correct once your wallet has finished synchronizing with the qtum network, as detailed below.</source>
-<<<<<<< HEAD
-        <translation>最近的交易可能還看不到，因此錢包餘額可能不正確。在錢包軟體完成跟 qtum 網路的同步後，這裡的資訊就會正確。詳情請見下面。</translation>
-    </message>
-    <message>
-        <source>Attempting to spend qtums that are affected by not-yet-displayed transactions will not be accepted by the network.</source>
-        <translation>使用還沒顯示出來的交易所影響到的 qtum 可能會不被網路所接受。</translation>
-=======
         <translation type="unfinished">最近的交易可能還看不到，因此錢包餘額可能不正確。在錢包軟體完成跟 qtum 網路的同步後，這裡的資訊就會正確。詳情請見下面。</translation>
     </message>
     <message>
         <source>Attempting to spend qtums that are affected by not-yet-displayed transactions will not be accepted by the network.</source>
         <translation type="unfinished">使用還沒顯示出來的交易所影響到的 qtum 可能會不被網路所接受。</translation>
->>>>>>> 5ed36332
     </message>
     <message>
         <source>Number of blocks left</source>
@@ -1218,34 +1124,7 @@
     <name>OpenURIDialog</name>
     <message>
         <source>Open qtum URI</source>
-<<<<<<< HEAD
-        <translation>打開比特幣URI</translation>
-    </message>
-    <message>
-        <source>URI:</source>
-        <translation>URI:</translation>
-    </message>
-</context>
-<context>
-    <name>OpenWalletActivity</name>
-    <message>
-        <source>Open wallet failed</source>
-        <translation>打開錢包失敗</translation>
-    </message>
-    <message>
-        <source>Open wallet warning</source>
-        <translation>打開錢包警告</translation>
-    </message>
-    <message>
-        <source>default wallet</source>
-        <translation>默认钱包</translation>
-    </message>
-    <message>
-        <source>Opening Wallet &lt;b&gt;%1&lt;/b&gt;...</source>
-        <translation>正在打开钱包&lt;b&gt;%1&lt;/b&gt;...</translation>
-=======
         <translation type="unfinished">打開比特幣URI</translation>
->>>>>>> 5ed36332
     </message>
     </context>
 <context>
@@ -1364,11 +1243,7 @@
     </message>
     <message>
         <source>Connect to the Qtum network through a SOCKS5 proxy.</source>
-<<<<<<< HEAD
-        <translation>透過 SOCKS5 代理伺服器來連線到 Qtum 網路。</translation>
-=======
         <translation type="unfinished">透過 SOCKS5 代理伺服器來連線到 Qtum 網路。</translation>
->>>>>>> 5ed36332
     </message>
     <message>
         <source>&amp;Connect through SOCKS5 proxy (default proxy):</source>
@@ -1432,11 +1307,7 @@
     </message>
     <message>
         <source>Connect to the Qtum network through a separate SOCKS5 proxy for Tor onion services.</source>
-<<<<<<< HEAD
-        <translation>通過用於Tor洋蔥服務個別的SOCKS5代理連接到比特幣網路。</translation>
-=======
         <translation type="unfinished">通過用於Tor洋蔥服務個別的SOCKS5代理連接到比特幣網路。</translation>
->>>>>>> 5ed36332
     </message>
     <message>
         <source>Use separate SOCKS&amp;5 proxy to reach peers via Tor onion services:</source>
@@ -1677,48 +1548,19 @@
     </message>
     <message>
         <source>Cannot start qtum: click-to-pay handler</source>
-<<<<<<< HEAD
-        <translation>沒辦法啟動 qtum 協議的「按就付」處理器</translation>
-    </message>
-    <message>
-        <source>URI handling</source>
-        <translation>URI 處理</translation>
-    </message>
-    <message>
-        <source>'qtum://' is not a valid URI. Use 'qtum:' instead.</source>
-        <translation>字首為 qtum:// 不是有效的 URI，請改用 qtum: 開頭。</translation>
-    </message>
-    <message>
-        <source>Cannot process payment request because BIP70 is not supported.</source>
-        <translation>由於不支援BIP70，因此無法處理付款要求。</translation>
-=======
         <translation type="unfinished">沒辦法啟動 qtum 協議的「按就付」處理器</translation>
     </message>
     <message>
         <source>URI handling</source>
         <translation type="unfinished">URI 處理</translation>
->>>>>>> 5ed36332
     </message>
     <message>
         <source>'qtum://' is not a valid URI. Use 'qtum:' instead.</source>
         <translation type="unfinished">字首為 qtum:// 不是有效的 URI，請改用 qtum: 開頭。</translation>
     </message>
     <message>
-<<<<<<< HEAD
-        <source>If you are receiving this error you should request the merchant provide a BIP21 compatible URI.</source>
-        <translation>如果您收到此錯誤，則應請求商家提供與BIP21相容的URI。</translation>
-    </message>
-    <message>
-        <source>Invalid payment address %1</source>
-        <translation>無效支付地址 %1</translation>
-    </message>
-    <message>
-        <source>URI cannot be parsed! This can be caused by an invalid Qtum address or malformed URI parameters.</source>
-        <translation>沒辦法解析 URI ！可能是因為無效比特幣地址，或是 URI 參數格式錯誤。</translation>
-=======
         <source>URI cannot be parsed! This can be caused by an invalid Qtum address or malformed URI parameters.</source>
         <translation type="unfinished">沒辦法解析 URI ！可能是因為無效比特幣地址，或是 URI 參數格式錯誤。</translation>
->>>>>>> 5ed36332
     </message>
     <message>
         <source>Payment request file handling</source>
@@ -1744,71 +1586,8 @@
     </message>
     <message>
         <source>Received</source>
-<<<<<<< HEAD
-        <translation>收到</translation>
-    </message>
-</context>
-<context>
-    <name>QObject</name>
-    <message>
-        <source>Amount</source>
-        <translation>金額</translation>
-    </message>
-    <message>
-        <source>Enter a Qtum address (e.g. %1)</source>
-        <translation>輸入 比特幣地址 (比如說 %1)</translation>
-    </message>
-    <message>
-        <source>%1 d</source>
-        <translation>%1 天</translation>
-    </message>
-    <message>
-        <source>%1 h</source>
-        <translation>%1 小時</translation>
-    </message>
-    <message>
-        <source>%1 m</source>
-        <translation>%1 分鐘</translation>
-    </message>
-    <message>
-        <source>%1 s</source>
-        <translation>%1 秒</translation>
-    </message>
-    <message>
-        <source>None</source>
-        <translation>無</translation>
-    </message>
-    <message>
-        <source>N/A</source>
-        <translation>未知</translation>
-    </message>
-    <message>
-        <source>%1 ms</source>
-        <translation>%1 毫秒</translation>
-    </message>
-    <message numerus="yes">
-        <source>%n second(s)</source>
-        <translation><numerusform>%n 秒鐘</numerusform></translation>
-    </message>
-    <message numerus="yes">
-        <source>%n minute(s)</source>
-        <translation><numerusform>%n 分鐘</numerusform></translation>
-    </message>
-    <message numerus="yes">
-        <source>%n hour(s)</source>
-        <translation><numerusform>%n 小時</numerusform></translation>
-    </message>
-    <message numerus="yes">
-        <source>%n day(s)</source>
-        <translation><numerusform>%n 天</numerusform></translation>
-    </message>
-    <message numerus="yes">
-        <source>%n week(s)</source>
-        <translation><numerusform>%n 星期</numerusform></translation>
-=======
         <extracomment>Title of Peers Table column which indicates the total amount of network information we have received from the peer.</extracomment>
         <translation type="unfinished">收到</translation>
->>>>>>> 5ed36332
     </message>
     <message>
         <source>Address</source>
@@ -2148,11 +1927,7 @@
     </message>
     <message>
         <source>An optional message to attach to the payment request, which will be displayed when the request is opened. Note: The message will not be sent with the payment over the Qtum network.</source>
-<<<<<<< HEAD
-        <translation>附加在付款要求中的訊息，可以不填，打開要求內容時會顯示。注意: 這個訊息不會隨著付款送到 Qtum 網路上。</translation>
-=======
         <translation type="unfinished">附加在付款要求中的訊息，可以不填，打開要求內容時會顯示。注意: 這個訊息不會隨著付款送到 Qtum 網路上。</translation>
->>>>>>> 5ed36332
     </message>
     <message>
         <source>An optional label to associate with the new receiving address.</source>
@@ -2393,11 +2168,7 @@
     </message>
     <message>
         <source>When there is less transaction volume than space in the blocks, miners as well as relaying nodes may enforce a minimum fee. Paying only this minimum fee is just fine, but be aware that this can result in a never confirming transaction once there is more demand for qtum transactions than the network can process.</source>
-<<<<<<< HEAD
-        <translation>当交易量小于可用区块空间时，矿工和中继节点可能会执行最低手续费率限制。按照这个最低费率来支付手续费也是可以的，但请注意，一旦交易需求超出比特币网络能处理的限度，你的交易可能永远也无法确认。</translation>
-=======
         <translation type="unfinished">当交易量小于可用区块空间时，矿工和中继节点可能会执行最低手续费率限制。按照这个最低费率来支付手续费也是可以的，但请注意，一旦交易需求超出比特币网络能处理的限度，你的交易可能永远也无法确认。</translation>
->>>>>>> 5ed36332
     </message>
     <message>
         <source>A too low fee might result in a never confirming transaction (read the tooltip)</source>
@@ -2579,11 +2350,7 @@
     </message>
     <message>
         <source>Warning: Invalid Qtum address</source>
-<<<<<<< HEAD
-        <translation>警告: 比特幣地址無效</translation>
-=======
         <translation type="unfinished">警告: 比特幣地址無效</translation>
->>>>>>> 5ed36332
     </message>
     <message>
         <source>Warning: Unknown change address</source>
@@ -2622,15 +2389,7 @@
     </message>
     <message>
         <source>The Qtum address to send the payment to</source>
-<<<<<<< HEAD
-        <translation>將支付發送到的比特幣地址給</translation>
-    </message>
-    <message>
-        <source>Alt+A</source>
-        <translation>Alt+A</translation>
-=======
         <translation type="unfinished">將支付發送到的比特幣地址給</translation>
->>>>>>> 5ed36332
     </message>
     <message>
         <source>Paste address from clipboard</source>
@@ -2646,11 +2405,7 @@
     </message>
     <message>
         <source>The fee will be deducted from the amount being sent. The recipient will receive less qtums than you enter in the amount field. If multiple recipients are selected, the fee is split equally.</source>
-<<<<<<< HEAD
-        <translation>手續費會從要付款出去的金額中扣掉。因此收款人會收到比輸入的金額還要少的 qtum。如果有多個收款人的話，手續費會平均分配來扣除。</translation>
-=======
         <translation type="unfinished">手續費會從要付款出去的金額中扣掉。因此收款人會收到比輸入的金額還要少的 qtum。如果有多個收款人的話，手續費會平均分配來扣除。</translation>
->>>>>>> 5ed36332
     </message>
     <message>
         <source>S&amp;ubtract fee from amount</source>
@@ -2678,11 +2433,7 @@
     </message>
     <message>
         <source>A message that was attached to the qtum: URI which will be stored with the transaction for your reference. Note: This message will not be sent over the Qtum network.</source>
-<<<<<<< HEAD
-        <translation>附加在 Qtum 付款協議的資源識別碼(URI)中的訊息，會和交易內容一起存起來，給你自己做參考。注意: 這個訊息不會送到 Qtum 網路上。</translation>
-=======
         <translation type="unfinished">附加在 Qtum 付款協議的資源識別碼(URI)中的訊息，會和交易內容一起存起來，給你自己做參考。注意: 這個訊息不會送到 Qtum 網路上。</translation>
->>>>>>> 5ed36332
     </message>
     <message>
         <source>Pay To:</source>
@@ -2705,19 +2456,11 @@
     </message>
     <message>
         <source>You can sign messages/agreements with your addresses to prove you can receive qtums sent to them. Be careful not to sign anything vague or random, as phishing attacks may try to trick you into signing your identity over to them. Only sign fully-detailed statements you agree to.</source>
-<<<<<<< HEAD
-        <translation>您可以使用您的地址簽名訊息/協議，以證明您可以接收發送給他們的比特幣。但是請小心，不要簽名語意含糊不清，或隨機產生的內容，因為釣魚式詐騙可能會用騙你簽名的手法來冒充是你。只有簽名您同意的詳細內容。</translation>
-    </message>
-    <message>
-        <source>The Qtum address to sign the message with</source>
-        <translation>用來簽名訊息的 比特幣地址</translation>
-=======
         <translation type="unfinished">您可以使用您的地址簽名訊息/協議，以證明您可以接收發送給他們的比特幣。但是請小心，不要簽名語意含糊不清，或隨機產生的內容，因為釣魚式詐騙可能會用騙你簽名的手法來冒充是你。只有簽名您同意的詳細內容。</translation>
     </message>
     <message>
         <source>The Qtum address to sign the message with</source>
         <translation type="unfinished">用來簽名訊息的 比特幣地址</translation>
->>>>>>> 5ed36332
     </message>
     <message>
         <source>Choose previously used address</source>
@@ -2765,11 +2508,7 @@
     </message>
     <message>
         <source>The Qtum address the message was signed with</source>
-<<<<<<< HEAD
-        <translation>簽名這個訊息的 比特幣地址</translation>
-=======
         <translation type="unfinished">簽名這個訊息的 比特幣地址</translation>
->>>>>>> 5ed36332
     </message>
     <message>
         <source>The signed message to verify</source>
@@ -3389,13 +3128,6 @@
 </context>
 <context>
     <name>qtum-core</name>
-<<<<<<< HEAD
-    <message>
-        <source>Distributed under the MIT software license, see the accompanying file %s or %s</source>
-        <translation>依據 MIT 軟體授權條款散布，詳情請見附帶的 %s 檔案或是 %s</translation>
-    </message>
-=======
->>>>>>> 5ed36332
     <message>
         <source>The %s developers</source>
         <translation type="unfinished">%s 開發人員</translation>
@@ -3410,79 +3142,7 @@
     </message>
     <message>
         <source>Cannot provide specific connections and have addrman find outgoing connections at the same.</source>
-<<<<<<< HEAD
-        <translation>無法同時指定特定連線位址以及自動尋找連線。</translation>
-    </message>
-    <message>
-        <source>Error reading %s! All keys read correctly, but transaction data or address book entries might be missing or incorrect.</source>
-        <translation>讀取錢包檔 %s 時發生錯誤！所有的鑰匙都正確讀取了，但是交易資料或地址簿資料可能會缺少或不正確。</translation>
-    </message>
-    <message>
-        <source>More than one onion bind address is provided. Using %s for the automatically created Tor onion service.</source>
-        <translation>More than one onion bind address is provided. Using %s for the automatically created Tor onion service.</translation>
-    </message>
-    <message>
-        <source>Please check that your computer's date and time are correct! If your clock is wrong, %s will not work properly.</source>
-        <translation>請檢查電腦日期和時間是否正確！%s 沒辦法在時鐘不準的情況下正常運作。</translation>
-    </message>
-    <message>
-        <source>Please contribute if you find %s useful. Visit %s for further information about the software.</source>
-        <translation>如果你覺得 %s 有用，可以幫助我們。關於這個軟體的更多資訊請見 %s。</translation>
-    </message>
-    <message>
-        <source>SQLiteDatabase: Failed to prepare the statement to fetch sqlite wallet schema version: %s</source>
-        <translation>SQLiteDatabase: Failed to prepare the statement to fetch sqlite wallet schema version: %s</translation>
-    </message>
-    <message>
-        <source>SQLiteDatabase: Failed to prepare the statement to fetch the application id: %s</source>
-        <translation>SQLiteDatabase: Failed to prepare the statement to fetch the application id: %s</translation>
-    </message>
-    <message>
-        <source>SQLiteDatabase: Unknown sqlite wallet schema version %d. Only version %d is supported</source>
-        <translation>SQLiteDatabase: Unknown sqlite wallet schema version %d. Only version %d is supported</translation>
-    </message>
-    <message>
-        <source>The block database contains a block which appears to be from the future. This may be due to your computer's date and time being set incorrectly. Only rebuild the block database if you are sure that your computer's date and time are correct</source>
-        <translation>區塊資料庫中有來自未來的區塊。可能是你電腦的日期時間不對。如果確定電腦日期時間沒錯的話，就重建區塊資料庫看看。</translation>
-    </message>
-    <message>
-        <source>This is a pre-release test build - use at your own risk - do not use for mining or merchant applications</source>
-        <translation>這是個還沒發表的測試版本 - 使用請自負風險 - 請不要用來開採或做商業應用</translation>
-    </message>
-    <message>
-        <source>This is the transaction fee you may discard if change is smaller than dust at this level</source>
-        <translation>在該交易手續費率下，找零的零錢會因為少於零散錢的金額，而自動棄掉變成手續費</translation>
-    </message>
-    <message>
-        <source>Unable to replay blocks. You will need to rebuild the database using -reindex-chainstate.</source>
-        <translation>沒辦法重算區塊。你需要先用 -reindex-chainstate 參數來重建資料庫。</translation>
-    </message>
-    <message>
-        <source>Unable to rewind the database to a pre-fork state. You will need to redownload the blockchain</source>
-        <translation>沒辦法將資料庫倒轉回分岔前的狀態。必須要重新下載區塊鍊。</translation>
-    </message>
-    <message>
-        <source>Warning: The network does not appear to fully agree! Some miners appear to be experiencing issues.</source>
-        <translation>警告: 位元幣網路對於區塊鏈結的決定目前有分歧！有些礦工看來會有問題。</translation>
-    </message>
-    <message>
-        <source>Warning: We do not appear to fully agree with our peers! You may need to upgrade, or other nodes may need to upgrade.</source>
-        <translation>警告: 我們和某些連線的節點對於區塊鏈結的決定不同！你可能需要升級，或是需要等其它的節點升級。</translation>
-    </message>
-    <message>
-        <source>-maxmempool must be at least %d MB</source>
-        <translation>參數 -maxmempool 至少要給 %d 百萬位元組(MB)</translation>
-    </message>
-    <message>
-        <source>Cannot resolve -%s address: '%s'</source>
-        <translation>沒辦法解析 -%s 參數指定的地址: '%s'</translation>
-    </message>
-    <message>
-        <source>Change index out of range</source>
-        <translation>找零的索引值超出範圍</translation>
-=======
         <translation type="unfinished">無法同時指定特定連線位址以及自動尋找連線。</translation>
->>>>>>> 5ed36332
     </message>
     <message>
         <source>Distributed under the MIT software license, see the accompanying file %s or %s</source>
@@ -3537,21 +3197,8 @@
         <translation type="unfinished">這是個還沒發表的測試版本 - 使用請自負風險 - 請不要用來開採或做商業應用</translation>
     </message>
     <message>
-<<<<<<< HEAD
-        <source>Failed to verify database</source>
-        <translation>Failed to verify database</translation>
-    </message>
-    <message>
-        <source>Ignoring duplicate -wallet %s.</source>
-        <translation>Ignoring duplicate -wallet %s.</translation>
-    </message>
-    <message>
-        <source>Importing...</source>
-        <translation>正在匯入中...</translation>
-=======
         <source>This is the maximum transaction fee you pay (in addition to the normal fee) to prioritize partial spend avoidance over regular coin selection.</source>
         <translation type="unfinished">這是您支付的最高交易手續費（除了正常手續費外），優先於避免部分花費而不是定期選取幣。</translation>
->>>>>>> 5ed36332
     </message>
     <message>
         <source>This is the transaction fee you may discard if change is smaller than dust at this level</source>
@@ -3578,37 +3225,8 @@
         <translation type="unfinished">警告: 我們和某些連線的節點對於區塊鏈結的決定不同！你可能需要升級，或是需要等其它的節點升級。</translation>
     </message>
     <message>
-<<<<<<< HEAD
-        <source>SQLiteDatabase: Failed to execute statement to verify database: %s</source>
-        <translation>SQLiteDatabase: Failed to execute statement to verify database: %s</translation>
-    </message>
-    <message>
-        <source>SQLiteDatabase: Failed to fetch sqlite wallet schema version: %s</source>
-        <translation>SQLiteDatabase: Failed to fetch sqlite wallet schema version: %s</translation>
-    </message>
-    <message>
-        <source>SQLiteDatabase: Failed to fetch the application id: %s</source>
-        <translation>SQLiteDatabase: Failed to fetch the application id: %s</translation>
-    </message>
-    <message>
-        <source>SQLiteDatabase: Failed to prepare statement to verify database: %s</source>
-        <translation>SQLiteDatabase: Failed to prepare statement to verify database: %s</translation>
-    </message>
-    <message>
-        <source>SQLiteDatabase: Failed to read database verification error: %s</source>
-        <translation>SQLiteDatabase: Failed to read database verification error: %s</translation>
-    </message>
-    <message>
-        <source>SQLiteDatabase: Unexpected application id. Expected %u, got %u</source>
-        <translation>SQLiteDatabase: Unexpected application id. Expected %u, got %u</translation>
-    </message>
-    <message>
-        <source>Specified blocks directory "%s" does not exist.</source>
-        <translation>指定的區塊目錄 "%s" 不存在。</translation>
-=======
         <source>You need to rebuild the database using -reindex to go back to unpruned mode.  This will redownload the entire blockchain</source>
         <translation type="unfinished">回到非修剪的模式需要用 -reindex 參數來重建資料庫。這會導致重新下載整個區塊鏈。</translation>
->>>>>>> 5ed36332
     </message>
     <message>
         <source>%s is set very high!</source>
@@ -3859,17 +3477,12 @@
         <translation type="unfinished">無法和這台電腦上的 %s 繫結(回傳錯誤 %s)</translation>
     </message>
     <message>
-<<<<<<< HEAD
-        <source>Starting network threads...</source>
-        <translation>正在啟動網路執行緒...</translation>
-=======
         <source>Unable to bind to %s on this computer. %s is probably already running.</source>
         <translation type="unfinished">沒辦法繫結在這台電腦上的 %s 。%s 可能已經在執行了。</translation>
     </message>
     <message>
         <source>Unable to create the PID file '%s': %s</source>
         <translation type="unfinished">無法創建PID文件'%s': %s</translation>
->>>>>>> 5ed36332
     </message>
     <message>
         <source>Unable to generate initial keys</source>
