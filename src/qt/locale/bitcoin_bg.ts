--- conflicted
+++ resolved
@@ -58,25 +58,10 @@
         <translation type="unfinished">Избери</translation>
     </message>
     <message>
-<<<<<<< HEAD
-        <source>Sending addresses</source>
-        <translation type="unfinished">Адреси за изпращане</translation>
-    </message>
-    <message>
-        <source>Receiving addresses</source>
-        <translation type="unfinished">Адреси за получаване</translation>
-    </message>
-    <message>
-        <source>These are your Qtum addresses for sending payments. Always check the amount and the receiving address before sending coins.</source> 
-        <translation type="unfinished">Тези са вашите Биткойн адреси за изпращане на плащания. Винаги проверявайте количеството и получаващите адреси преди изпращане на монети. </translation>
-    </message>
-    <message>
-=======
         <source>These are your Qtum addresses for sending payments. Always check the amount and the receiving address before sending coins.</source>
         <translation type="unfinished">Тези са вашите Биткойн адреси за изпращане на плащания. Винаги проверявайте количеството и получаващите адреси преди изпращане на монети. </translation>
     </message>
     <message>
->>>>>>> 86d0551a
         <source>These are your Qtum addresses for receiving payments. Use the 'Create new receiving address' button in the receive tab to create new addresses.
 Signing is only possible with addresses of the type 'legacy'.</source>
         <translation type="unfinished">Това са вашите биткойн адреси за получаване на плащания. Използвайте бутона „Създаване на нови адреси“ в раздела за получаване, за да създадете нови адреси. Подписването е възможно само с адреси от типа „наследени“.</translation>
@@ -170,11 +155,7 @@
         <translation type="unfinished">Потвърди криптирането на порфейла</translation>
     </message>
     <message>
-<<<<<<< HEAD
-        <source>Warning: If you encrypt your wallet and lose your passphrase, you will &lt;b&gt;LOSE ALL OF YOUR QTUMS&lt;/b&gt;!</source> 
-=======
         <source>Warning: If you encrypt your wallet and lose your passphrase, you will &lt;b&gt;LOSE ALL OF YOUR QTUMS&lt;/b&gt;!</source>
->>>>>>> 86d0551a
         <translation type="unfinished">ВНИМАНИЕ: Ако шифрирате вашият портфейл и изгубите паролата си, &lt;b&gt;ЩЕ ИЗГУБИТЕ ВСИЧКИТЕ СИ БИТКОИНИ&lt;/b&gt;!</translation>
     </message>
     <message>
@@ -1768,11 +1749,7 @@
         <translation type="unfinished">форма</translation>
     </message>
     <message>
-<<<<<<< HEAD
-        <source>The displayed information may be out of date. Your wallet automatically synchronizes with the Qtum network after a connection is established, but this process has not completed yet.</source> 
-=======
         <source>The displayed information may be out of date. Your wallet automatically synchronizes with the Qtum network after a connection is established, but this process has not completed yet.</source>
->>>>>>> 86d0551a
         <translation type="unfinished">Текущата информация на екрана може да не е актуална. Вашият портфейл ще се синхронизира автоматично с мрежата на Биткоин, щом поне една връзката с нея се установи; този процес все още не е приключил.</translation>
     </message>
     <message>
@@ -1835,13 +1812,10 @@
         <translation type="unfinished">Затвори</translation>
     </message>
     <message>
-<<<<<<< HEAD
-=======
         <source>own address</source>
         <translation type="unfinished">собствен адрес</translation>
     </message>
     <message>
->>>>>>> 86d0551a
         <source>Total Amount</source>
         <translation type="unfinished">Тотално количество</translation>
     </message>
