--- conflicted
+++ resolved
@@ -63,11 +63,7 @@
     </message>
     <message>
         <source>These are your Qtum addresses for sending payments. Always check the amount and the receiving address before sending coins.</source>
-<<<<<<< HEAD
-        <translation>Тези са вашите Биткойн адреси за изпращане на монети. Винаги проверявайте количеството и получаващия адрес преди изпращане. </translation>
-=======
         <translation type="unfinished">Тези са вашите Биткойн адреси за изпращане на монети. Винаги проверявайте количеството и получаващия адрес преди изпращане. </translation>
->>>>>>> 5ed36332
     </message>
     <message>
         <source>&amp;Copy Address</source>
@@ -154,11 +150,7 @@
     </message>
     <message>
         <source>Warning: If you encrypt your wallet and lose your passphrase, you will &lt;b&gt;LOSE ALL OF YOUR QTUMS&lt;/b&gt;!</source>
-<<<<<<< HEAD
-        <translation>ВНИМАНИЕ: Ако шифрирате вашият портфейл и изгубите паролата си, &lt;b&gt;ЩЕ ИЗГУБИТЕ ВСИЧКИТЕ СИ БИТКОИНИ&lt;/b&gt;!</translation>
-=======
         <translation type="unfinished">ВНИМАНИЕ: Ако шифрирате вашият портфейл и изгубите паролата си, &lt;b&gt;ЩЕ ИЗГУБИТЕ ВСИЧКИТЕ СИ БИТКОИНИ&lt;/b&gt;!</translation>
->>>>>>> 5ed36332
     </message>
     <message>
         <source>Are you sure you wish to encrypt your wallet?</source>
@@ -173,10 +165,6 @@
         <translation type="unfinished">Въведете старата и новата паролна фраза за портфейла.</translation>
     </message>
     <message>
-        <source>Enter the old passphrase and new passphrase for the wallet.</source>
-        <translation>Въведете старата и новата паролна фраза за портфейла.</translation>
-    </message>
-    <message>
         <source>Wallet to be encrypted</source>
         <translation type="unfinished">Портфейл за криптиране</translation>
     </message>
@@ -185,10 +173,6 @@
         <translation type="unfinished">Портфейлът ви е на път да бъде шифрован.</translation>
     </message>
     <message>
-        <source>Your wallet is about to be encrypted. </source>
-        <translation>Портфейлът ви е на път да бъде шифрован.</translation>
-    </message>
-    <message>
         <source>Your wallet is now encrypted. </source>
         <translation type="unfinished">Вашият портфейл сега е криптиран.</translation>
     </message>
@@ -237,9 +221,6 @@
     </message>
 </context>
 <context>
-<<<<<<< HEAD
-    <name>QtumGUI</name>
-=======
     <name>QObject</name>
     <message>
         <source>Error: Specified data directory "%1" does not exist.</source>
@@ -249,7 +230,6 @@
         <source>unknown</source>
         <translation type="unfinished">неизвестен</translation>
     </message>
->>>>>>> 5ed36332
     <message>
         <source>Amount</source>
         <translation type="unfinished">Количество</translation>
@@ -413,17 +393,6 @@
         <translation type="unfinished">Мрежата деактивирана</translation>
     </message>
     <message>
-<<<<<<< HEAD
-        <source>Syncing Headers (%1%)...</source>
-        <translation>Синхронизиране на хедъри (%1%)</translation>
-    </message>
-    <message>
-        <source>Reindexing blocks on disk...</source>
-        <translation>Повторно индексиране на блоковете на диска...</translation>
-    </message>
-    <message>
-=======
->>>>>>> 5ed36332
         <source>Send coins to a Qtum address</source>
         <translation>Изпращане към Биткоин адрес</translation>
     </message>
@@ -481,11 +450,7 @@
     </message>
     <message>
         <source>Request payments (generates QR codes and qtum: URIs)</source>
-<<<<<<< HEAD
-        <translation>Изискване на плащания(генерира QR кодове и биткойн: URIs)</translation>
-=======
         <translation type="unfinished">Изискване на плащания(генерира QR кодове и биткойн: URIs)</translation>
->>>>>>> 5ed36332
     </message>
     <message>
         <source>Show the list of used sending addresses and labels</source>
@@ -536,19 +501,7 @@
     </message>
     <message>
         <source>Node window</source>
-<<<<<<< HEAD
-        <translation>Прозорец на възела</translation>
-    </message>
-    <message>
-        <source>Open Wallet</source>
-        <translation>Отворете портфейл</translation>
-    </message>
-    <message>
-        <source>Close Wallet...</source>
-        <translation>Затвори Портфейла</translation>
-=======
         <translation type="unfinished">Прозорец на възела</translation>
->>>>>>> 5ed36332
     </message>
     <message>
         <source>Open Wallet</source>
@@ -564,11 +517,7 @@
     </message>
     <message>
         <source>Show the %1 help message to get a list with possible Qtum command-line options</source>
-<<<<<<< HEAD
-        <translation>Покажи %1 помощно съобщение за да получиш лист с възможни Биткойн команди</translation>
-=======
         <translation type="unfinished">Покажи %1 помощно съобщение за да получиш лист с възможни Биткойн команди</translation>
->>>>>>> 5ed36332
     </message>
     <message>
         <source>default wallet</source>
@@ -764,10 +713,6 @@
         <translation type="unfinished">Този етикет става червен ако някой получател получи количество, по-малко от текущия праг на прах</translation>
     </message>
     <message>
-        <source>This label turns red if any recipient receives an amount smaller than the current dust threshold.</source>
-        <translation>Този етикет става червен ако някой получател получи количество, по-малко от текущия праг на прах</translation>
-    </message>
-    <message>
         <source>(no label)</source>
         <translation type="unfinished">(без етикет)</translation>
     </message>
@@ -784,9 +729,6 @@
     <name>CreateWalletActivity</name>
     <message>
         <source>Create wallet failed</source>
-<<<<<<< HEAD
-        <translation>Създаването на портфейл не бе успешен</translation>
-=======
         <translation type="unfinished">Създаването на портфейл не бе успешен</translation>
     </message>
     </context>
@@ -806,22 +748,17 @@
     <message>
         <source>Close all wallets</source>
         <translation type="unfinished">Затвори всички портфейли</translation>
->>>>>>> 5ed36332
     </message>
     </context>
 <context>
     <name>CreateWalletDialog</name>
     <message>
         <source>Create Wallet</source>
-<<<<<<< HEAD
-        <translation>Създайте портфейл</translation>
-=======
         <translation type="unfinished">Създайте портфейл</translation>
     </message>
     <message>
         <source>Wallet</source>
         <translation type="unfinished">портфейл</translation>
->>>>>>> 5ed36332
     </message>
     </context>
 <context>
@@ -860,11 +797,7 @@
     </message>
     <message>
         <source>The entered address "%1" is not a valid Qtum address.</source>
-<<<<<<< HEAD
-        <translation>"%1" не е валиден Биткоин адрес.</translation>
-=======
         <translation type="unfinished">"%1" не е валиден Биткоин адрес.</translation>
->>>>>>> 5ed36332
     </message>
     <message>
         <source>Could not unlock wallet.</source>
@@ -948,13 +881,8 @@
 <context>
     <name>HelpMessageDialog</name>
     <message>
-<<<<<<< HEAD
-        <source>Qtum</source>
-        <translation>Биткоин</translation>
-=======
         <source>version</source>
         <translation type="unfinished">версия</translation>
->>>>>>> 5ed36332
     </message>
     <message>
         <source>About %1</source>
@@ -1067,11 +995,7 @@
     </message>
     <message>
         <source>Connect to the Qtum network through a SOCKS5 proxy.</source>
-<<<<<<< HEAD
-        <translation>Свързване с Биткойн мрежата чрез SOCKS5  прокси.</translation>
-=======
         <translation type="unfinished">Свързване с Биткойн мрежата чрез SOCKS5  прокси.</translation>
->>>>>>> 5ed36332
     </message>
     <message>
         <source>&amp;Connect through SOCKS5 proxy (default proxy):</source>
@@ -1244,11 +1168,7 @@
     </message>
     <message>
         <source>Cannot start qtum: click-to-pay handler</source>
-<<<<<<< HEAD
-        <translation>Биткойн не можe да се стартира: click-to-pay handler</translation>
-=======
         <translation type="unfinished">Биткойн не можe да се стартира: click-to-pay handler</translation>
->>>>>>> 5ed36332
     </message>
     <message>
         <source>URI handling</source>
@@ -1278,35 +1198,8 @@
     </message>
     <message>
         <source>Received</source>
-<<<<<<< HEAD
-        <translation>Получени</translation>
-    </message>
-</context>
-<context>
-    <name>QObject</name>
-    <message>
-        <source>Amount</source>
-        <translation>Количество</translation>
-    </message>
-    <message>
-        <source>Enter a Qtum address (e.g. %1)</source>
-        <translation>Въведете Биткойн адрес (например: %1)</translation>
-    </message>
-    <message>
-        <source>%1 d</source>
-        <translation>%1 ден</translation>
-    </message>
-    <message>
-        <source>%1 h</source>
-        <translation>%1 час</translation>
-    </message>
-    <message>
-        <source>%1 m</source>
-        <translation>%1 минута</translation>
-=======
         <extracomment>Title of Peers Table column which indicates the total amount of network information we have received from the peer.</extracomment>
         <translation type="unfinished">Получени</translation>
->>>>>>> 5ed36332
     </message>
     <message>
         <source>Address</source>
@@ -1402,10 +1295,6 @@
         <translation type="unfinished">Прозорец на възела</translation>
     </message>
     <message>
-        <source>Node window</source>
-        <translation>Прозорец на възела</translation>
-    </message>
-    <message>
         <source>Services</source>
         <translation type="unfinished">Услуги</translation>
     </message>
@@ -1766,11 +1655,7 @@
     </message>
     <message>
         <source>Warning: Invalid Qtum address</source>
-<<<<<<< HEAD
-        <translation>Внимание: Невалиден Биткойн адрес</translation>
-=======
         <translation type="unfinished">Внимание: Невалиден Биткойн адрес</translation>
->>>>>>> 5ed36332
     </message>
     <message>
         <source>Warning: Unknown change address</source>
