--- conflicted
+++ resolved
@@ -188,13 +188,6 @@
         <translation>Monedero encriptado</translation>
     </message>
     <message>
-<<<<<<< HEAD
-        <source>%1 will close now to finish the encryption process. Remember that encrypting your wallet cannot fully protect your qtums from being stolen by malware infecting your computer.</source>
-        <translation>%1 se cerrará ahora para terminar el proceso de encriptación. Recuerde que encriptar su monedero no puede proteger completamente su monedero de ser robado por malware que infecte su ordenador.</translation>
-    </message>
-    <message>
-=======
->>>>>>> 9e306671
         <source>IMPORTANT: Any previous backups you have made of your wallet file should be replaced with the newly generated, encrypted wallet file. For security reasons, previous backups of the unencrypted wallet file will become useless as soon as you start using the new, encrypted wallet.</source>
         <translation>IMPORTANTE: Cualquier copia de seguridad anterior que haya hecho en su archivo de monedero debería ser reemplazada con el archivo de monedero encriptado generado recientemente. Por razones de seguridad, las copias de seguridad anteriores del archivo de monedero desencriptado serán inútiles en cuanto empiece a utilizar el nuevo monedero encriptado.</translation>
     </message>
@@ -367,13 +360,6 @@
     <message>
         <source>Qtum</source>
         <translation>Qtum</translation>
-<<<<<<< HEAD
-    </message>
-    <message>
-        <source>Wallet</source>
-        <translation>Monedero</translation>
-=======
->>>>>>> 9e306671
     </message>
     <message>
         <source>&amp;Send</source>
@@ -486,8 +472,6 @@
     <message>
         <source>Show the %1 help message to get a list with possible Qtum command-line options</source>
         <translation>Mostrar el mensaje de ayuda %1 para obtener una lista de los posibles comandos de linea de comandos de Qtum</translation>
-<<<<<<< HEAD
-=======
     </message>
     <message>
         <source>&amp;Window</source>
@@ -508,7 +492,6 @@
     <message>
         <source>Main Window</source>
         <translation>Ventana Principal</translation>
->>>>>>> 9e306671
     </message>
     <message>
         <source>%1 client</source>
@@ -779,8 +762,6 @@
     <message>
         <source>The entered address "%1" is not a valid Qtum address.</source>
         <translation>La dirección introducida "%1" no es una dirección Qtum válida.</translation>
-<<<<<<< HEAD
-=======
     </message>
     <message>
         <source>Address "%1" already exists as a receiving address with label "%2" and so cannot be added as a sending address.</source>
@@ -789,7 +770,6 @@
     <message>
         <source>The entered address "%1" is already in the address book with label "%2".</source>
         <translation>La dirección introducida "%1" ya existe en la agenda con la etiqueta "%2".</translation>
->>>>>>> 9e306671
     </message>
     <message>
         <source>Could not unlock wallet.</source>
@@ -1963,17 +1943,6 @@
         <translation>Ocultar</translation>
     </message>
     <message>
-<<<<<<< HEAD
-        <source>Paying only the minimum fee is just fine as long as there is less transaction volume than space in the blocks. But be aware that this can end up in a never confirming transaction once there is more demand for qtum transactions than the network can process.</source>
-        <translation>Pagando solamente la cuota mínima es correcto, siempre y cuando haya menos volumen de transacciones que el espacio en los bloques. Pero tenga en cuenta que esto puede terminar en una transacción nunca confirmada, una vez que haya más demanda para transacciones Qtum que la red pueda procesar.</translation>
-    </message>
-    <message>
-        <source>(read the tooltip)</source>
-        <translation>(leer la sugerencia)</translation>
-    </message>
-    <message>
-=======
->>>>>>> 9e306671
         <source>Recommended:</source>
         <translation>Recomendado:</translation>
     </message>
@@ -2106,13 +2075,6 @@
         <translation>Solicitud de pago caducada.</translation>
     </message>
     <message>
-<<<<<<< HEAD
-        <source>Pay only the required fee of %1</source>
-        <translation>Pagar únicamente la cuota solicitada de %1</translation>
-    </message>
-    <message>
-=======
->>>>>>> 9e306671
         <source>Warning: Invalid Qtum address</source>
         <translation>Alerta: dirección Qtum inválida</translation>
     </message>
