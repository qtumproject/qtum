--- conflicted
+++ resolved
@@ -963,7 +963,6 @@
     <message>
         <source>Not staking because wallet is syncing</source>
         <translation type="unfinished">未在Staking，钱包正在同步</translation>
-<<<<<<< HEAD
     </message>
     <message>
         <source>Not staking because you don&apos;t have mature coins</source>
@@ -1505,12 +1504,12 @@
         <translation type="unfinished">已成功迁移钱包 '%1' 。</translation>
     </message>
     <message>
-        <source> Watchonly scripts have been migrated to a new wallet named '%1'.</source>
-        <translation type="unfinished"> 仅观察脚本已被迁移至名为 '%1' 的新钱包中。</translation>
-    </message>
-    <message>
-        <source> Solvable but not watched scripts have been migrated to a new wallet named '%1'.</source>
-        <translation type="unfinished"> 可解但又未被监视的脚本已被迁移至名为 '%1' 的新钱包中。</translation>
+        <source>Watchonly scripts have been migrated to a new wallet named '%1'.</source>
+        <translation type="unfinished">仅观察脚本已经被迁移到被命名为“%1”的新钱包中。</translation>
+    </message>
+    <message>
+        <source>Solvable but not watched scripts have been migrated to a new wallet named '%1'.</source>
+        <translation type="unfinished">可解决但未被观察到的脚本已经被迁移到被命名为“%1”的新钱包。</translation>
     </message>
     <message>
         <source>Migration failed</source>
@@ -1969,6 +1968,10 @@
         <translation>窗口被关闭时最小化程序而不是退出。当此选项启用时，只有在菜单中选择“退出”时才会让程序退出。</translation>
     </message>
     <message>
+        <source>Font in the Overview tab: </source>
+        <translation type="unfinished">在概览标签页的字体:</translation>
+    </message>
+    <message>
         <source>Options set in this dialog are overridden by the command line:</source>
         <translation type="unfinished">这个对话框中的设置已被如下命令行选项覆盖:</translation>
     </message>
@@ -2183,18 +2186,6 @@
     <message>
         <source>Use separate SOCKS&amp;5 proxy to reach peers via Tor onion services:</source>
         <translation>连接Tor onion服务节点时使用另一个SOCKS&amp;5代理：</translation>
-    </message>
-    <message>
-        <source>Monospaced font in the Overview tab:</source>
-        <translation>在概览标签页的等宽字体:</translation>
-    </message>
-    <message>
-        <source>embedded "%1"</source>
-        <translation>嵌入的 "%1"</translation>
-    </message>
-    <message>
-        <source>closest matching "%1"</source>
-        <translation>与 "%1" 最接近的匹配</translation>
     </message>
     <message>
         <source>&amp;OK</source>
@@ -2528,8 +2519,8 @@
         <translation>PSBT已保存到硬盘</translation>
     </message>
     <message>
-        <source> * Sends %1 to %2</source>
-        <translation> * 发送 %1 至 %2</translation>
+        <source>Sends %1 to %2</source>
+        <translation type="unfinished">将“%1”发送到“%2”</translation>
     </message>
     <message>
         <source>own address</source>
@@ -2854,6 +2845,18 @@
         <translation>未知</translation>
     </message>
     <message>
+        <source>Embedded "%1"</source>
+        <translation type="unfinished">嵌入的 "%1"</translation>
+    </message>
+    <message>
+        <source>Default system font "%1"</source>
+        <translation type="unfinished">默认系统字体 "%1"</translation>
+    </message>
+    <message>
+        <source>Custom…</source>
+        <translation type="unfinished">自定义...</translation>
+    </message>
+    <message>
         <source>ABI parsing error:</source>
         <translation type="unfinished">ABI解析错误</translation>
     </message>
@@ -3367,6 +3370,10 @@
     <message>
         <source>Executing command without any wallet</source>
         <translation>不使用任何钱包执行命令</translation>
+    </message>
+    <message>
+        <source>Node window - [%1]</source>
+        <translation type="unfinished">节点窗口 - [%1]</translation>
     </message>
     <message>
         <source>Executing command using "%1" wallet</source>
@@ -4016,6 +4023,10 @@
         <translation type="unfinished">请务必仔细检查您的交易请求。这会产生一个部分签名QTUM交易(PSBT)，可以把保存下来或复制出去，然后就可以对它进行签名，比如用离线%1钱包，或是用兼容PSBT的硬件钱包。</translation>
     </message>
     <message>
+        <source>%1 from wallet '%2'</source>
+        <translation type="unfinished">%1 来自钱包 “%2”</translation>
+    </message>
+    <message>
         <source>Do you want to create this transaction?</source>
         <extracomment>Message displayed when attempting to create a transaction. Cautionary text to prompt the user to verify that the displayed transaction details represent the transaction the user intends to create.</extracomment>
         <translation type="unfinished">要创建这笔交易吗？</translation>
@@ -5056,6 +5067,10 @@
     <message>
         <source>Output index</source>
         <translation>输出索引</translation>
+    </message>
+    <message>
+        <source>%1 (Certificate was not verified)</source>
+        <translation type="unfinished">%1（证书未被验证）</translation>
     </message>
     <message>
         <source>Merchant</source>
@@ -5493,45 +5508,11 @@
     <message>
         <source>Unable to decode PSBT</source>
         <translation type="unfinished">无法解码PSBT</translation>
-=======
-    </message>
-    <message>
-        <source>Not staking because you don&apos;t have mature coins</source>
-        <translation type="unfinished">未在Staking，你没有成熟的币</translation>
-    </message>
-    <message>
-        <source>Not staking because wallet is locked</source>
-        <translation type="unfinished">未在Staking，钱包被锁定</translation>
-    </message>
-</context>
-<context>
-    <name>CallContract</name>
-    <message>
-        <source>Call Contract</source>
-        <translation>调用智能合约</translation>
-    </message>
-    <message>
-        <source>Clear All</source>
-        <translation>清除所有</translation>
-    </message>
-    <message>
-        <source>Contract Address</source>
-        <translation>合约地址</translation>
-    </message>
-    <message>
-        <source>Optional</source>
-        <translation>可选项</translation>
-    </message>
-    <message>
-        <source>Sender Address</source>
-        <translation>发送者地址</translation>
->>>>>>> 258457a4
     </message>
 </context>
 <context>
     <name>WalletModel</name>
     <message>
-<<<<<<< HEAD
         <source>Send Coins</source>
         <translation>发送QTUM</translation>
     </message>
@@ -5575,56 +5556,8 @@
     <message>
         <source>PSBT copied</source>
         <translation>已复制PSBT</translation>
-=======
-        <source>Call Smart Contract</source>
-        <translation>调用智能合约</translation>
-    </message>
-    <message>
-        <source>Form</source>
-        <translation type="unfinished">表单</translation>
-    </message>
-    <message>
-        <source>Choose from contract book page</source>
-        <translation type="unfinished">从合约簿页面选择</translation>
-    </message>
-    <message>
-        <source>Paste contract address from clipboard</source>
-        <translation type="unfinished">从剪贴板复制合约地址</translation>
-    </message>
-    <message>
-        <source>Save contract info</source>
-        <translation type="unfinished">保存合约信息</translation>
-    </message>
-    <message>
-        <source>Interface (ABI)</source>
-        <translation type="unfinished">界面（ABI）</translation>
-    </message>
-    <message>
-        <source>Function</source>
-        <translation type="unfinished">函数</translation>
-    </message>
-    <message>
-        <source>The account address.</source>
-        <translation type="unfinished">账户地址</translation>
-    </message>
-    <message>
-        <source>The sender address hex string.</source>
-        <translation type="unfinished">发送者地址十六进制字符串</translation>
-    </message>
-    <message>
-        <source>Result %1</source>
-        <translation type="unfinished">结果 %1</translation>
-    </message>
-    <message>
-        <source>Call contract</source>
-        <translation type="unfinished">调用智能合约</translation>
->>>>>>> 258457a4
-    </message>
-</context>
-<context>
-    <name>CoinControlDialog</name>
-    <message>
-<<<<<<< HEAD
+    </message>
+    <message>
         <source>Copied to clipboard</source>
         <comment>Fee-bump PSBT saved</comment>
         <translation type="unfinished">复制到剪贴板</translation>
@@ -5644,32 +5577,11 @@
     <message>
         <source>default wallet</source>
         <translation type="unfinished">默认钱包</translation>
-=======
-        <source>Coin Selection</source>
-        <translation>币源选择(Coin Selection)</translation>
-    </message>
-    <message>
-        <source>Quantity:</source>
-        <translation>总量:</translation>
-    </message>
-    <message>
-        <source>Bytes:</source>
-        <translation>字节:</translation>
-    </message>
-    <message>
-        <source>Amount:</source>
-        <translation>金额:</translation>
-    </message>
-    <message>
-        <source>Fee:</source>
-        <translation>费用:</translation>
->>>>>>> 258457a4
     </message>
 </context>
 <context>
     <name>WalletView</name>
     <message>
-<<<<<<< HEAD
         <source>&amp;Export</source>
         <translation type="unfinished">导出(&amp;E)</translation>
     </message>
@@ -5828,4397 +5740,8 @@
     <message>
         <source>SQLiteDatabase: Failed to prepare the statement to fetch sqlite wallet schema version: %s</source>
         <translation>SQLiteDatabase: 预处理用于获取SQLite钱包schema版本的语句时失败: %s</translation>
-=======
-        <source>After Fee:</source>
-        <translation>加上交易费用后:</translation>
-    </message>
-    <message>
-        <source>Change:</source>
-        <translation>找零:</translation>
-    </message>
-    <message>
-        <source>(un)select all</source>
-        <translation>全(不)选</translation>
-    </message>
-    <message>
-        <source>Tree mode</source>
-        <translation>树状模式</translation>
-    </message>
-    <message>
-        <source>List mode</source>
-        <translation>列表模式</translation>
-    </message>
-    <message>
-        <source>Amount</source>
-        <translation>金额</translation>
-    </message>
-    <message>
-        <source>Received with label</source>
-        <translation>收款标签</translation>
-    </message>
-    <message>
-        <source>Received with address</source>
-        <translation>收款地址</translation>
-    </message>
-    <message>
-        <source>Date</source>
-        <translation>日期</translation>
-    </message>
-    <message>
-        <source>Confirmations</source>
-        <translation>确认</translation>
-    </message>
-    <message>
-        <source>Confirmed</source>
-        <translation>已确认</translation>
-    </message>
-    <message>
-        <source>&amp;Copy address</source>
-        <translation>复制地址(&amp;C)</translation>
-    </message>
-    <message>
-        <source>Copy &amp;label</source>
-        <translation>复制标签(&amp;L)</translation>
-    </message>
-    <message>
-        <source>Copy &amp;amount</source>
-        <translation>复制金额(&amp;A)</translation>
-    </message>
-    <message>
-        <source>Copy transaction &amp;ID and output index</source>
-        <translation type="unfinished">复制交易&amp;ID和输出序号</translation>
-    </message>
-    <message>
-        <source>L&amp;ock unspent</source>
-        <translation>锁定未花费(&amp;O)</translation>
-    </message>
-    <message>
-        <source>&amp;Unlock unspent</source>
-        <translation>解锁未花费(&amp;U)</translation>
-    </message>
-    <message>
-        <source>Copy quantity</source>
-        <translation>复制数目</translation>
-    </message>
-    <message>
-        <source>Copy fee</source>
-        <translation>复制手续费</translation>
-    </message>
-    <message>
-        <source>Copy after fee</source>
-        <translation>复制含交易费的金额</translation>
-    </message>
-    <message>
-        <source>Copy bytes</source>
-        <translation>复制字节数</translation>
-    </message>
-    <message>
-        <source>Copy change</source>
-        <translation>复制找零金额</translation>
-    </message>
-    <message>
-        <source>(%1 locked)</source>
-        <translation>(%1已锁定)</translation>
-    </message>
-    <message>
-        <source>Can vary +/- %1 satoshi(s) per input.</source>
-        <translation>每个输入可能有 +/- %1 聪 (satoshi) 的误差。</translation>
-    </message>
-    <message>
-        <source>(no label)</source>
-        <translation>(无标签)</translation>
-    </message>
-    <message>
-        <source>change from %1 (%2)</source>
-        <translation>来自 %1 的找零 (%2)</translation>
-    </message>
-    <message>
-        <source>(change)</source>
-        <translation>(找零)</translation>
-    </message>
-</context>
-<context>
-    <name>ContractBookPage</name>
-    <message>
-        <source>Form</source>
-        <translation type="unfinished">表单</translation>
-    </message>
-    <message>
-        <source>Create a new contract info</source>
-        <translation type="unfinished">生成新合约信息</translation>
-    </message>
-    <message>
-        <source>New</source>
-        <translation type="unfinished">新的</translation>
-    </message>
-    <message>
-        <source>Copy the currently selected contract address to the system clipboard</source>
-        <translation type="unfinished">复制选中合约地址至系统剪贴板</translation>
-    </message>
-    <message>
-        <source>Copy</source>
-        <translation type="unfinished">复制</translation>
-    </message>
-    <message>
-        <source>Delete the currently selected contract info from the list</source>
-        <translation type="unfinished">从列表中删除选中合约信息</translation>
-    </message>
-    <message>
-        <source>Delete</source>
-        <translation type="unfinished">删除</translation>
-    </message>
-    <message>
-        <source>Export the data to a file</source>
-        <translation type="unfinished">将数据导出至文件</translation>
-    </message>
-    <message>
-        <source>Export</source>
-        <translation type="unfinished">导出</translation>
-    </message>
-    <message>
-        <source>Choose</source>
-        <translation type="unfinished">选择</translation>
-    </message>
-    <message>
-        <source>Choose the contract for send/call</source>
-        <translation type="unfinished">从发送/调用中选择合约</translation>
-    </message>
-    <message>
-        <source>These are your saved contracts. Always check the contract address and the ABI before sending/calling.</source>
-        <translation type="unfinished">这些是你保存的合约。请在发送/调用前检查合约地址与ABI。</translation>
-    </message>
-    <message>
-        <source>Copy &amp;Address</source>
-        <translation type="unfinished">复制地址(&amp;A)</translation>
-    </message>
-    <message>
-        <source>Copy &amp;Name</source>
-        <translation type="unfinished">复制名字</translation>
-    </message>
-    <message>
-        <source>Copy &amp;Interface</source>
-        <translation type="unfinished">复制界面</translation>
-    </message>
-    <message>
-        <source>&amp;Edit</source>
-        <translation type="unfinished">编辑(&amp;E)</translation>
-    </message>
-    <message>
-        <source>&amp;Delete</source>
-        <translation type="unfinished">删除(&amp;D)</translation>
-    </message>
-    <message>
-        <source>Are you sure you want to delete the address &quot;%1&quot; from your contract address list?</source>
-        <translation type="unfinished">确定从你的合约地址列表中删除地址&quot;%1&quot;?</translation>
-    </message>
-    <message>
-        <source>Delete contact address</source>
-        <translation type="unfinished">删除合约地址</translation>
-    </message>
-    <message>
-        <source>Export Contract List</source>
-        <translation type="unfinished">导出合约列表</translation>
-    </message>
-    <message>
-        <source>Comma separated file (*.csv)</source>
-        <translation type="unfinished">逗号分隔文件 (*.csv)</translation>
-    </message>
-    <message>
-        <source>Exporting Failed</source>
-        <translation type="unfinished">导出失败</translation>
-    </message>
-    <message>
-        <source>There was an error trying to save the address list to %1. Please try again.</source>
-        <translation type="unfinished">存储地址列表到 %1 时发生错误。请再试一次。</translation>
-    </message>
-</context>
-<context>
-    <name>ContractResult</name>
-    <message>
-        <source>StackedWidget</source>
-        <translation type="unfinished">堆叠的部件</translation>
-    </message>
-    <message>
-        <source>Contract Summary</source>
-        <translation type="unfinished">合约总结</translation>
-    </message>
-    <message>
-        <source>ContractAddress</source>
-        <translation type="unfinished">合约地址</translation>
-    </message>
-    <message>
-        <source>Hash160</source>
-        <translation type="unfinished">Hash160</translation>
-    </message>
-    <message>
-        <source>SenderAddress</source>
-        <translation type="unfinished">发送者地址</translation>
-    </message>
-    <message>
-        <source>Transaction ID</source>
-        <translation type="unfinished">交易 ID</translation>
-    </message>
-    <message>
-        <source>Function</source>
-        <translation type="unfinished">函数</translation>
-    </message>
-    <message>
-        <source>Result</source>
-        <translation type="unfinished">结果</translation>
-    </message>
-    <message>
-        <source>Create contract</source>
-        <translation type="unfinished">创造合约</translation>
-    </message>
-</context>
-<context>
-    <name>ContractTableModel</name>
-    <message>
-        <source>Label</source>
-        <translation type="unfinished">标签</translation>
-    </message>
-    <message>
-        <source>Contract Address</source>
-        <translation type="unfinished">合约地址</translation>
-    </message>
-    <message>
-        <source>Interface (ABI)</source>
-        <translation type="unfinished">界面（ABI）</translation>
-    </message>
-    <message>
-        <source>(no label)</source>
-        <translation type="unfinished">(无标签)</translation>
-    </message>
-    <message numerus="yes">
-        <source>(%n GB needed for full chain)</source>
-        <translation><numerusform>(保存完整的链需要 %n GB)</numerusform></translation>
-    </message>
-</context>
-<context>
-    <name>CreateContract</name>
-    <message>
-        <source>Create Smart Contract</source>
-        <translation>创建智能合约</translation>
-    </message>
-    <message>
-        <source>Bytecode</source>
-        <translation>Bytecode</translation>
-    </message>
-    <message>
-        <source>Optional</source>
-        <translation>可选项</translation>
-    </message>
-    <message>
-        <source>Sender Address</source>
-        <translation>发送者地址</translation>
-    </message>
-    <message>
-        <source>Gas Limit</source>
-        <translation>Gas Limit</translation>
-    </message>
-    <message>
-        <source>Gas Price</source>
-        <translation>Gas Price</translation>
-    </message>
-    <message>
-        <source>Contract Template</source>
-        <translation type="vanished">合约模板</translation>
-    </message>
-    <message>
-        <source>Generate Bytecode</source>
-        <translation type="vanished">生成Bytecode</translation>
-    </message>
-    <message>
-        <source>Create Contract</source>
-        <translation>创建智能合约</translation>
-    </message>
-    <message>
-        <source>Clear All</source>
-        <translation>清除所有</translation>
-    </message>
-    <message>
-        <source>Form</source>
-        <translation type="unfinished">表单</translation>
-    </message>
-    <message>
-        <source>Solidity</source>
-        <translation type="unfinished">Solidity</translation>
-    </message>
-    <message>
-        <source>Interface (ABI)</source>
-        <translation type="unfinished">界面（ABI）</translation>
-    </message>
-    <message>
-        <source>Constructor</source>
-        <translation type="unfinished">构造器</translation>
-    </message>
-    <message>
-        <source>The bytecode of the contract</source>
-        <translation type="unfinished">合约的字节码</translation>
-    </message>
-    <message>
-        <source>The qtum address that will be used to create the contract.</source>
-        <translation type="unfinished">用于创造合约的Qtum地址</translation>
-    </message>
-    <message>
-        <source>The Gas Price is too high, are you sure you want to possibly spend a max of %1 for this transaction?</source>
-        <translation type="unfinished">Gas Price过高，请确定是否要为此次转账支付最高%1的费用。</translation>
-    </message>
-    <message>
-        <source>High Gas price</source>
-        <translation type="unfinished">高Gas Price</translation>
-    </message>
-    <message>
-        <source>Are you sure you want to create contract? &lt;br /&gt;</source>
-        <translation type="unfinished">确定创造合约？</translation>
-    </message>
-    <message>
-        <source>Confirm contract creation.</source>
-        <translation type="unfinished">确定创造合约。</translation>
-    </message>
-    <message>
-        <source>Result %1</source>
-        <translation type="unfinished">结果 %1</translation>
-    </message>
-    <message>
-        <source>Create contract</source>
-        <translation type="unfinished">创造合约</translation>
-    </message>
-    <message>
-        <source>Gas limit. Default = %1, Max = %2</source>
-        <translation type="unfinished">Gas Limit。默认 = %1，最高 = %2.</translation>
-    </message>
-    <message>
-        <source>Gas price: QTUM price per gas unit. Default = %1, Min = %2</source>
-        <translation type="unfinished">Gas Price：每个Gas单位的QTUM价格。默认 = %1， 最低 = %2.</translation>
-    </message>
-</context>
-<context>
-    <name>CreateWalletActivity</name>
-    <message>
-        <source>Create Wallet</source>
-        <extracomment>Title of window indicating the progress of creation of a new wallet.</extracomment>
-        <translation type="unfinished">创建钱包</translation>
-    </message>
-    <message>
-        <source>Creating Wallet &lt;b&gt;%1&lt;/b&gt;…</source>
-        <extracomment>Descriptive text of the create wallet progress window which indicates to the user which wallet is currently being created.</extracomment>
-        <translation>创建钱包&lt;b&gt;%1&lt;/b&gt;...</translation>
-    </message>
-    <message>
-        <source>Create wallet failed</source>
-        <translation>创建钱包失败</translation>
-    </message>
-    <message>
-        <source>Create wallet warning</source>
-        <translation>创建钱包警告</translation>
-    </message>
-    <message>
-        <source>Can't list signers</source>
-        <translation>无法列出签名器</translation>
-    </message>
-    <message>
-        <source>Too many external signers found</source>
-        <translation type="unfinished">找到的外部签名器太多</translation>
-    </message>
-</context>
-<context>
-    <name>LoadWalletsActivity</name>
-    <message>
-        <source>Load Wallets</source>
-        <extracomment>Title of progress window which is displayed when wallets are being loaded.</extracomment>
-        <translation type="unfinished">加载钱包</translation>
-    </message>
-    <message>
-        <source>Loading wallets…</source>
-        <extracomment>Descriptive text of the load wallets progress window which indicates to the user that wallets are currently being loaded.</extracomment>
-        <translation type="unfinished">加载钱包...</translation>
-    </message>
-</context>
-<context>
-    <name>MigrateWalletActivity</name>
-    <message>
-        <source>Migrate wallet</source>
-        <translation type="unfinished">迁移钱包</translation>
-    </message>
-    <message>
-        <source>Are you sure you wish to migrate the wallet &lt;i&gt;%1&lt;/i&gt;?</source>
-        <translation type="unfinished">您确定想要迁移钱包&lt;i&gt;%1&lt;/i&gt;吗？</translation>
-    </message>
-    <message>
-        <source>Migrating the wallet will convert this wallet to one or more descriptor wallets. A new wallet backup will need to be made.
-If this wallet contains any watchonly scripts, a new wallet will be created which contains those watchonly scripts.
-If this wallet contains any solvable but not watched scripts, a different and new wallet will be created which contains those scripts.
-
-The migration process will create a backup of the wallet before migrating. This backup file will be named &lt;wallet name&gt;-&lt;timestamp&gt;.legacy.bak and can be found in the directory for this wallet. In the event of an incorrect migration, the backup can be restored with the "Restore Wallet" functionality.</source>
-        <translation type="unfinished">迁移钱包将会把这个钱包转换成一个或多个输出描述符钱包。将会需要创建一个新的钱包备份。
-如果这个钱包包含仅观察脚本，将会创建包含那些仅观察脚本的新钱包。
-如果这个钱包包含可解但又未被监视的脚本，将会创建一个不同的钱包以包含那些脚本。
-
-迁移过程开始前将会创建一个钱包备份。备份文件将会被命名为 &lt;wallet name&gt;-&lt;timestamp&gt;.legacy.bak 然后被保存在该钱包所在目录下。如果迁移过程出错，可以使用“恢复钱包”功能恢复备份。</translation>
-    </message>
-    <message>
-        <source>Migrate Wallet</source>
-        <translation type="unfinished">迁移钱包</translation>
-    </message>
-    <message>
-        <source>Migrating Wallet &lt;b&gt;%1&lt;/b&gt;…</source>
-        <translation type="unfinished">迁移钱包 &lt;b&gt;%1&lt;/b&gt;...</translation>
-    </message>
-    <message>
-        <source>The wallet '%1' was migrated successfully.</source>
-        <translation type="unfinished">已成功迁移钱包 '%1' 。</translation>
-    </message>
-    <message>
-        <source>Watchonly scripts have been migrated to a new wallet named '%1'.</source>
-        <translation type="unfinished">仅观察脚本已经被迁移到被命名为“%1”的新钱包中。</translation>
-    </message>
-    <message>
-        <source>Solvable but not watched scripts have been migrated to a new wallet named '%1'.</source>
-        <translation type="unfinished">可解决但未被观察到的脚本已经被迁移到被命名为“%1”的新钱包。</translation>
-    </message>
-    <message>
-        <source>Migration failed</source>
-        <translation type="unfinished">迁移失败</translation>
-    </message>
-    <message>
-        <source>Migration Successful</source>
-        <translation type="unfinished">迁移成功</translation>
-    </message>
-</context>
-<context>
-    <name>CreateWalletDialog</name>
-    <message>
-        <source>Create Wallet</source>
-        <translation type="unfinished">创建钱包</translation>
-    </message>
-    <message>
-        <source>You are one step away from creating your new wallet!</source>
-        <translation type="unfinished">距离创建您的新钱包只有一步之遥了！</translation>
-    </message>
-    <message>
-        <source>Please provide a name and, if desired, enable any advanced options</source>
-        <translation type="unfinished">请指定一个名字，如果需要的话还可以启用高级选项</translation>
-    </message>
-    <message>
-        <source>Wallet Name</source>
-        <translation type="unfinished">钱包名称</translation>
-    </message>
-    <message>
-        <source>Wallet</source>
-        <translation type="unfinished">钱包</translation>
-    </message>
-    <message>
-        <source>Encrypt the wallet. The wallet will be encrypted with a passphrase of your choice.</source>
-        <translation type="unfinished">加密钱包。将会使用您指定的密码将钱包加密。</translation>
-    </message>
-    <message>
-        <source>Encrypt Wallet</source>
-        <translation type="unfinished">加密钱包</translation>
-    </message>
-    <message>
-        <source>Advanced Options</source>
-        <translation type="unfinished">进阶设定</translation>
-    </message>
-    <message>
-        <source>Disable private keys for this wallet. Wallets with private keys disabled will have no private keys and cannot have an HD seed or imported private keys. This is ideal for watch-only wallets.</source>
-        <translation type="unfinished">禁用此钱包的私钥。被禁用私钥的钱包将不会含有任何私钥，而且也不能含有HD种子或导入的私钥。作为仅观察钱包，这是比较理想的。</translation>
-    </message>
-    <message>
-        <source>Disable Private Keys</source>
-        <translation type="unfinished">禁用私钥</translation>
-    </message>
-    <message>
-        <source>Make a blank wallet. Blank wallets do not initially have private keys or scripts. Private keys and addresses can be imported, or an HD seed can be set, at a later time.</source>
-        <translation type="unfinished">创建一个空白的钱包。空白钱包最初不含有任何私钥或脚本。可以以后再导入私钥和地址，或设置HD种子。</translation>
-    </message>
-    <message>
-        <source>Make Blank Wallet</source>
-        <translation type="unfinished">创建空白钱包</translation>
-    </message>
-    <message>
-        <source>Use an external signing device such as a hardware wallet. Configure the external signer script in wallet preferences first.</source>
-        <translation type="unfinished">使用像是硬件钱包这样的外部签名设备。请在钱包偏好设置中先配置号外部签名器脚本。</translation>
-    </message>
-    <message>
-        <source>External signer</source>
-        <translation type="unfinished">外部签名器</translation>
-    </message>
-    <message>
-        <source>Create</source>
-        <translation type="unfinished">创建</translation>
-    </message>
-    <message>
-        <source>Compiled without external signing support (required for external signing)</source>
-        <extracomment>"External signing" means using devices such as hardware wallets.</extracomment>
-        <translation type="unfinished">编译时未启用外部签名支持 (外部签名需要这个功能)</translation>
-    </message>
-</context>
-<context>
-    <name>EditAddressDialog</name>
-    <message>
-        <source>Edit Address</source>
-        <translation type="unfinished">编辑地址</translation>
-    </message>
-    <message>
-        <source>&amp;Label</source>
-        <translation type="unfinished">标签(&amp;L)</translation>
-    </message>
-    <message>
-        <source>The label associated with this address list entry</source>
-        <translation type="unfinished">与此地址关联的标签</translation>
-    </message>
-    <message>
-        <source>The address associated with this address list entry. This can only be modified for sending addresses.</source>
-        <translation type="unfinished">跟這個地址清單關聯的地址。只有發送地址能被修改。</translation>
-    </message>
-    <message>
-        <source>&amp;Address</source>
-        <translation type="unfinished">地址(&amp;A)</translation>
-    </message>
-    <message>
-        <source>New sending address</source>
-        <translation type="unfinished">新建付款地址</translation>
-    </message>
-    <message>
-        <source>Edit receiving address</source>
-        <translation type="unfinished">编辑收款地址</translation>
-    </message>
-    <message>
-        <source>Edit sending address</source>
-        <translation type="unfinished">编辑付款地址</translation>
-    </message>
-    <message>
-        <source>The entered address "%1" is not a valid Qtum address.</source>
-        <translation type="unfinished">输入的地址 %1 并不是有效的QTUM地址。</translation>
-    </message>
-    <message>
-        <source>Address "%1" already exists as a receiving address with label "%2" and so cannot be added as a sending address.</source>
-        <translation type="unfinished">地址“%1”已经存在，它是一个收款地址，标签为“%2”，所以它不能作为一个付款地址被添加进来。</translation>
-    </message>
-    <message>
-        <source>The entered address "%1" is already in the address book with label "%2".</source>
-        <translation type="unfinished">输入的地址“%1”已经存在于地址簿中，标签为“%2”。</translation>
-    </message>
-    <message>
-        <source>Could not unlock wallet.</source>
-        <translation type="unfinished">无法解锁钱包。</translation>
-    </message>
-    <message>
-        <source>New key generation failed.</source>
-        <translation type="unfinished">生成新密钥失败。</translation>
-    </message>
-</context>
-<context>
-    <name>EditContractInfoDialog</name>
-    <message>
-        <source>Dialog</source>
-        <translation type="unfinished">对话</translation>
-    </message>
-    <message>
-        <source>Label</source>
-        <translation type="unfinished">标签</translation>
-    </message>
-    <message>
-        <source>Contract Address</source>
-        <translation type="unfinished">合约地址</translation>
-    </message>
-    <message>
-        <source>Interface (ABI)</source>
-        <translation type="unfinished">界面（ABI）</translation>
-    </message>
-    <message>
-        <source>New contract info</source>
-        <translation type="unfinished">新的合约信息</translation>
-    </message>
-    <message>
-        <source>Edit contract info</source>
-        <translation type="unfinished">编辑合约信息</translation>
-    </message>
-    <message>
-        <source>The entered address &quot;%1&quot; is already in the contract book.</source>
-        <translation type="unfinished">输入地址“%1”已经存在于合约地址簿中。</translation>
-    </message>
-</context>
-<context>
-    <name>ExecRPCCommand</name>
-    <message>
-        <source>Mandatory fields are not present:
-%1</source>
-        <translation type="unfinished"></translation>
-    </message>
-    <message>
-        <source>Optional fields are not present:
-%1</source>
-        <translation type="unfinished"></translation>
-    </message>
-    <message>
-        <source>Parse error: unbalanced &apos; or &quot;</source>
-        <translation type="unfinished">解析错误：不平衡 或</translation>
-    </message>
-</context>
-<context>
-    <name>FreespaceChecker</name>
-    <message>
-        <source>A new data directory will be created.</source>
-        <translation type="unfinished">一个新的数据目录将被创建。</translation>
-    </message>
-    <message>
-        <source>name</source>
-        <translation type="unfinished">名称</translation>
-    </message>
-    <message>
-        <source>Directory already exists. Add %1 if you intend to create a new directory here.</source>
-        <translation type="unfinished">目录已存在。如果您打算在这里创建一个新目录，请添加 %1。</translation>
-    </message>
-    <message>
-        <source>Path already exists, and is not a directory.</source>
-        <translation type="unfinished">路径已存在，并且不是一个目录。</translation>
-    </message>
-    <message>
-        <source>Cannot create data directory here.</source>
-        <translation type="unfinished">无法在此创建数据目录。</translation>
-    </message>
-</context>
-<context>
-    <name>HelpMessageDialog</name>
-    <message>
-        <source>version</source>
-        <translation>版本</translation>
-    </message>
-    <message>
-        <source>(%1-bit)</source>
-        <translation>(%1 位)</translation>
-    </message>
-    <message>
-        <source>About %1</source>
-        <translation>关于 %1</translation>
-    </message>
-    <message>
-        <source>Command-line options</source>
-        <translation>命令行选项</translation>
-    </message>
-</context>
-<context>
-    <name>Intro</name>
-    <message>
-        <source>Qtum</source>
-        <translation type="unfinished">QTUM</translation>
-    </message>
-    <message>
-        <source>Welcome</source>
-        <translation>欢迎</translation>
-    </message>
-    <message>
-        <source>Welcome to %1.</source>
-        <translation>欢迎使用 %1</translation>
-    </message>
-    <message>
-        <source>As this is the first time the program is launched, you can choose where %1 will store its data.</source>
-        <translation>由于这是第一次启动此程序，您可以选择%1的数据所存储的位置</translation>
-    </message>
-    <message>
-        <source>Limit block chain storage to</source>
-        <translation type="unfinished">将区块链存储限制到</translation>
-    </message>
-    <message>
-        <source>Reverting this setting requires re-downloading the entire blockchain. It is faster to download the full chain first and prune it later. Disables some advanced features.</source>
-        <translation type="unfinished">取消此设置需要重新下载整个区块链。先完整下载整条链再进行修剪会更快。这会禁用一些高级功能。</translation>
-    </message>
-    <message>
-        <source>This initial synchronisation is very demanding, and may expose hardware problems with your computer that had previously gone unnoticed. Each time you run %1, it will continue downloading where it left off.</source>
-        <translation type="unfinished">初始化同步过程是非常吃力的，同时可能会暴露您之前没有注意到的电脑硬件问题。你每次启动%1时，它都会从之前中断的地方继续下载。</translation>
-    </message>
-    <message>
-        <source>If you have chosen to limit block chain storage (pruning), the historical data must still be downloaded and processed, but will be deleted afterward to keep your disk usage low.</source>
-        <translation>如果你选择限制区块链存储大小（区块链裁剪模式），程序依然会下载并处理全部历史数据，此后才会删除不必须的部分，占用最少的存储空间。</translation>
-    </message>
-    <message>
-        <source>Use the default data directory</source>
-        <translation>使用默认的数据目录</translation>
-    </message>
-    <message>
-        <source>Use a custom data directory:</source>
-        <translation>使用自定义的数据目录：</translation>
-    </message>
-    <message numerus="yes">
-        <source>%n GB of space available</source>
-        <translation type="unfinished">
-            <numerusform>可用空间 %n GB</numerusform>
-        </translation>
-    </message>
-    <message numerus="yes">
-        <source>(of %n GB needed)</source>
-        <translation type="unfinished">
-            <numerusform>(需要 %n GB的空间)</numerusform>
-        </translation>
-    </message>
-    <message numerus="yes">
-        <source>(%n GB needed for full chain)</source>
-        <translation type="unfinished">
-            <numerusform>(保存完整的链需要 %n GB)</numerusform>
-        </translation>
-    </message>
-    <message>
-        <source>Choose data directory</source>
-        <translation type="unfinished">选择数据目录</translation>
-    </message>
-    <message>
-        <source>At least %1 GB of data will be stored in this directory, and it will grow over time.</source>
-        <translation>此目录中至少会保存 %1 GB 的数据，并且尺寸还会随着时间增长。</translation>
-    </message>
-    <message>
-        <source>Approximately %1 GB of data will be stored in this directory.</source>
-        <translation>会在此目录中存储约 %1 GB 的数据。</translation>
-    </message>
-    <message numerus="yes">
-        <source>(sufficient to restore backups %n day(s) old)</source>
-        <extracomment>Explanatory text on the capability of the current prune target.</extracomment>
-        <translation>
-            <numerusform>(足以恢复 %n 天之内的备份)</numerusform>
-        </translation>
-    </message>
-    <message>
-        <source>%1 will download and store a copy of the Qtum block chain.</source>
-        <translation>%1 将会下载并存储QTUM区块链。</translation>
-    </message>
-    <message>
-        <source>The wallet will also be stored in this directory.</source>
-        <translation>钱包也会被保存在这个目录中。</translation>
-    </message>
-    <message>
-        <source>Error: Specified data directory &quot;%1&quot; cannot be created.</source>
-        <translation>错误：无法创建 指定的数据目录 &quot;%1&quot;</translation>
-    </message>
-    <message>
-        <source>Error</source>
-        <translation>错误</translation>
-    </message>
-    <message>
-        <source>When you click OK, %1 will begin to download and process the full %4 block chain (%2 GB) starting with the earliest transactions in %3 when %4 initially launched.</source>
-        <translation type="unfinished">当你单击确认后，%1 将会从%4在%3年创始时最早的交易开始，下载并处理完整的 %4 区块链 (%2 GB)。</translation>
-    </message>
-</context>
-<context>
-    <name>ModalOverlay</name>
-    <message>
-        <source>Form</source>
-        <translation>表单</translation>
-    </message>
-    <message>
-        <source>Recent transactions may not yet be visible, and therefore your wallet&apos;s balance might be incorrect. This information will be correct once your wallet has finished synchronizing with the qtum network, as detailed below.</source>
-        <translation>近期交易可能尚未显示，因此当前余额可能不准确。以上信息将在与QTUM网络完全同步后更正。详情如下</translation>
-    </message>
-    <message>
-        <source>Attempting to spend qtums that are affected by not-yet-displayed transactions will not be accepted by the network.</source>
-        <translation>尝试使用受未可见交易影响的余额将不被网络接受。</translation>
-    </message>
-    <message>
-        <source>Number of blocks left</source>
-        <translation>剩余区块数量</translation>
-    </message>
-    <message>
-        <source>Unknown…</source>
-        <translation>未知...</translation>
-    </message>
-    <message>
-        <source>Last block time</source>
-        <translation>上一区块时间</translation>
-    </message>
-    <message>
-        <source>Progress</source>
-        <translation>进度</translation>
-    </message>
-    <message>
-        <source>Progress increase per hour</source>
-        <translation>每小时进度增加</translation>
-    </message>
-    <message>
-        <source>calculating…</source>
-        <translation>计算中...</translation>
-    </message>
-    <message>
-        <source>Estimated time left until synced</source>
-        <translation>预计剩余同步时间</translation>
-    </message>
-    <message>
-        <source>Hide</source>
-        <translation>隐藏</translation>
-    </message>
-    <message>
-        <source>%1 is currently syncing.  It will download headers and blocks from peers and validate them until reaching the tip of the block chain.</source>
-        <translation>%1目前正在同步中。它会从其他节点下载区块头和区块数据并进行验证，直到抵达区块链尖端。</translation>
-    </message>
-    <message>
-        <source>Unknown. Syncing Headers (%1, %2%)…</source>
-        <translation>未知。同步区块头(%1, %2%)...</translation>
-    </message>
-    <message>
-        <source>Unknown. Pre-syncing Headers (%1, %2%)…</source>
-        <translation type="unfinished">未知。预同步区块头 (%1, %2%)…</translation>
-    </message>
-    <message>
-        <source>Wallet backup prompt</source>
-        <translation type="unfinished">钱包备份提示</translation>
-    </message>
-    <message>
-        <source>Please backup your wallet as soon
-Please make sure to keep an updated antivirus and operating system. We can not recover Your funds if you visit phishing site or lose your backup. Please make sure to keep backups of your private keys or files. We do not store your private keys on this wallet. And you as a user, are entirely responsible for your funds and your own security.</source>
-        <translation type="unfinished"></translation>
-    </message>
-    <message>
-        <source>Maybe later</source>
-        <translation type="unfinished">暂不</translation>
-    </message>
-    <message>
-        <source>Wallet backup</source>
-        <translation type="unfinished">钱包备份</translation>
-    </message>
-</context>
-<context>
-    <name>OpenURIDialog</name>
-    <message>
-        <source>Open qtum URI</source>
-        <translation>打开QTUM URI</translation>
-    </message>
-    <message>
-        <source>Paste address from clipboard</source>
-        <extracomment>Tooltip text for button that allows you to paste an address that is in your clipboard.</extracomment>
-        <translation type="unfinished">从剪贴板粘贴地址</translation>
-    </message>
-</context>
-<context>
-    <name>OptionsDialog</name>
-    <message>
-        <source>Options</source>
-        <translation>选项</translation>
-    </message>
-    <message>
-        <source>&amp;Main</source>
-        <translation>主要(&amp;M)</translation>
-    </message>
-    <message>
-        <source>Automatically start %1 after logging in to the system.</source>
-        <translation>在登入系统后自动启动 %1</translation>
-    </message>
-    <message>
-        <source>&amp;Start %1 on system login</source>
-        <translation>系统登入时启动 %1 (&amp;S)</translation>
-    </message>
-    <message>
-        <source>Enabling pruning significantly reduces the disk space required to store transactions. All blocks are still fully validated. Reverting this setting requires re-downloading the entire blockchain.</source>
-        <translation>启用区块修剪会显著减小存储交易对磁盘空间的需求。所有的区块仍然会被完整校验。取消这个设置需要重新下载整条区块链。</translation>
-    </message>
-    <message>
-        <source>Size of &amp;database cache</source>
-        <translation>数据库缓存大小(&amp;D)</translation>
-    </message>
-    <message>
-        <source>Number of script &amp;verification threads</source>
-        <translation>脚本验证线程数(&amp;V)</translation>
-    </message>
-    <message>
-        <source>Full path to a %1 compatible script (e.g. C:\Downloads\hwi.exe or /Users/you/Downloads/hwi.py). Beware: malware can steal your coins!</source>
-        <translation type="unfinished">与%1兼容的脚本文件路径（例如 C:\Downloads\hwi.exe 或者 /Users/you/Downloads/hwi.py ）。注意：恶意软件可以偷币！</translation>
-    </message>
-    <message>
-        <source>IP address of the proxy (e.g. IPv4: 127.0.0.1 / IPv6: ::1)</source>
-        <translation>代理的 IP 地址 (例如 IPv4: 127.0.0.1 / IPv6: ::1)</translation>
-    </message>
-    <message>
-        <source>Shows if the supplied default SOCKS5 proxy is used to reach peers via this network type.</source>
-        <translation>显示默认的SOCKS5代理是否被用于在该类型的网络下连接同伴</translation>
-    </message>
-    <message>
-        <source>Minimize instead of exit the application when the window is closed. When this option is enabled, the application will be closed only after selecting Exit in the menu.</source>
-        <translation>窗口被关闭时最小化程序而不是退出。当此选项启用时，只有在菜单中选择“退出”时才会让程序退出。</translation>
-    </message>
-    <message>
-        <source>Font in the Overview tab: </source>
-        <translation type="unfinished">在概览标签页的字体:</translation>
-    </message>
-    <message>
-        <source>Options set in this dialog are overridden by the command line:</source>
-        <translation type="unfinished">这个对话框中的设置已被如下命令行选项覆盖:</translation>
-    </message>
-    <message>
-        <source>Open the %1 configuration file from the working directory.</source>
-        <translation>从工作目录下打开配置文件 %1。</translation>
-    </message>
-    <message>
-        <source>Open Configuration File</source>
-        <translation>打开配置文件</translation>
-    </message>
-    <message>
-        <source>Reset all client options to default.</source>
-        <translation>恢复客户端的缺省设置</translation>
-    </message>
-    <message>
-        <source>&amp;Reset Options</source>
-        <translation>恢复缺省设置(&amp;R)</translation>
-    </message>
-    <message>
-        <source>&amp;Network</source>
-        <translation>网络(&amp;N)</translation>
-    </message>
-    <message>
-        <source>Prune &amp;block storage to</source>
-        <translation>将区块存储修剪至(&amp;B)</translation>
-    </message>
-    <message>
-        <source>Reverting this setting requires re-downloading the entire blockchain.</source>
-        <translation>警告：还原此设置需要重新下载整个区块链。</translation>
-    </message>
-    <message>
-        <source>Maximum database cache size. A larger cache can contribute to faster sync, after which the benefit is less pronounced for most use cases. Lowering the cache size will reduce memory usage. Unused mempool memory is shared for this cache.</source>
-        <extracomment>Tooltip text for Options window setting that sets the size of the database cache. Explains the corresponding effects of increasing/decreasing this value.</extracomment>
-        <translation type="unfinished">数据库缓存的最大大小。加大缓存有助于加快同步，但对于大多数使用场景来说，继续加大后收效会越来越不明显。降低缓存大小将会减小内存使用量。内存池中尚未被使用的那部分内存也会被共享用于这里的数据库缓存。</translation>
-    </message>
-    <message>
-        <source>Set the number of script verification threads. Negative values correspond to the number of cores you want to leave free to the system.</source>
-        <extracomment>Tooltip text for Options window setting that sets the number of script verification threads. Explains that negative values mean to leave these many cores free to the system.</extracomment>
-        <translation type="unfinished">设置脚本验证线程的数量。负值则表示你想要保留给系统的核心数量。</translation>
-    </message>
-    <message>
-        <source>(0 = auto, &lt;0 = leave that many cores free)</source>
-        <translation>(0 = 自动, &lt;0 = 保持指定数量的CPU核心空闲)</translation>
-    </message>
-    <message>
-        <source>This allows you or a third party tool to communicate with the node through command-line and JSON-RPC commands.</source>
-        <extracomment>Tooltip text for Options window setting that enables the RPC server.</extracomment>
-        <translation type="unfinished">这允许作为用户的你或第三方工具通过命令行和JSON-RPC命令行与节点通信。</translation>
-    </message>
-    <message>
-        <source>Enable R&amp;PC server</source>
-        <extracomment>An Options window setting to enable the RPC server.</extracomment>
-        <translation type="unfinished">启用R&amp;PC服务器</translation>
-    </message>
-    <message>
-        <source>W&amp;allet</source>
-        <translation>钱包(&amp;A)</translation>
-    </message>
-    <message>
-        <source>Whether to set subtract fee from amount as default or not.</source>
-        <extracomment>Tooltip text for Options window setting that sets subtracting the fee from a sending amount as default.</extracomment>
-        <translation type="unfinished">是否要默认从金额中减去手续费。</translation>
-    </message>
-    <message>
-        <source>Subtract &amp;fee from amount by default</source>
-        <extracomment>An Options window setting to set subtracting the fee from a sending amount as default.</extracomment>
-        <translation type="unfinished">默认从金额中减去交易手续费(&amp;F)</translation>
-    </message>
-    <message>
-        <source>Expert</source>
-        <translation>专家</translation>
-    </message>
-    <message>
-        <source>Enable coin &amp;control features</source>
-        <translation>启动货币控制功能(&amp;C)</translation>
-    </message>
-    <message>
-        <source>If you disable the spending of unconfirmed change, the change from a transaction cannot be used until that transaction has at least one confirmation. This also affects how your balance is computed.</source>
-        <translation>如果您禁止动用尚未确认的找零资金，则一笔交易的找零资金至少需要有1个确认后才能动用。这同时也会影响账户余额的计算。</translation>
-    </message>
-    <message>
-        <source>&amp;Spend unconfirmed change</source>
-        <translation>动用尚未确认的找零资金(&amp;S)</translation>
-    </message>
-    <message>
-        <source>Enable &amp;PSBT controls</source>
-        <extracomment>An options window setting to enable PSBT controls.</extracomment>
-        <translation type="unfinished">启用&amp;PSBT控件</translation>
-    </message>
-    <message>
-        <source>Whether to show PSBT controls.</source>
-        <extracomment>Tooltip text for options window setting that enables PSBT controls.</extracomment>
-        <translation type="unfinished">是否要显示PSBT控件</translation>
-    </message>
-    <message>
-        <source>External Signer (e.g. hardware wallet)</source>
-        <translation>外部签名器(例如硬件钱包)</translation>
-    </message>
-    <message>
-        <source>&amp;External signer script path</source>
-        <translation>外部签名器脚本路径(&amp;E)</translation>
-    </message>
-    <message>
-        <source>Automatically open the Qtum client port on the router. This only works when your router supports UPnP and it is enabled.</source>
-        <translation>自动在路由器中打开QTUM端口。只有当您的路由器开启了 UPnP 选项时此功能才有效。</translation>
-    </message>
-    <message>
-        <source>Map port using &amp;UPnP</source>
-        <translation>使用 &amp;UPnP 映射端口</translation>
-    </message>
-    <message>
-        <source>Automatically open the Qtum client port on the router. This only works when your router supports NAT-PMP and it is enabled. The external port could be random.</source>
-        <translation>自动在路由器中为QTUM客户端打开端口。只有当您的路由器支持 NAT-PMP 功能并开启它，这个功能才会正常工作。外边端口可以是随机的。</translation>
-    </message>
-    <message>
-        <source>Map port using NA&amp;T-PMP</source>
-        <translation>使用 NA&amp;T-PMP 映射端口</translation>
-    </message>
-    <message>
-        <source>Accept connections from outside.</source>
-        <translation>接收外部连接。</translation>
-    </message>
-    <message>
-        <source>Allow incomin&amp;g connections</source>
-        <translation>允许流入连接(&amp;G)</translation>
-    </message>
-    <message>
-        <source>Connect to the Qtum network through a SOCKS5 proxy.</source>
-        <translation>通过 SOCKS5 代理连接QTUM网络。</translation>
-    </message>
-    <message>
-        <source>&amp;Connect through SOCKS5 proxy (default proxy):</source>
-        <translation>通过 SO&amp;CKS5 代理连接(默认代理)：</translation>
-    </message>
-    <message>
-        <source>Proxy &amp;IP:</source>
-        <translation>代理服务器 &amp;IP：</translation>
-    </message>
-    <message>
-        <source>&amp;Port:</source>
-        <translation>端口(&amp;P)：</translation>
-    </message>
-    <message>
-        <source>Port of the proxy (e.g. 9050)</source>
-        <translation>代理端口（例如 9050）</translation>
-    </message>
-    <message>
-        <source>Used for reaching peers via:</source>
-        <translation>连接到同伴的方式：</translation>
-    </message>
-    <message>
-        <source>&amp;Window</source>
-        <translation>窗口(&amp;W)</translation>
-    </message>
-    <message>
-        <source>Show the icon in the system tray.</source>
-        <translation>在通知区域显示图标。</translation>
-    </message>
-    <message>
-        <source>&amp;Show tray icon</source>
-        <translation>显示通知区域图标(&amp;S)</translation>
-    </message>
-    <message>
-        <source>Show only a tray icon after minimizing the window.</source>
-        <translation>最小化窗口后仅显示托盘图标</translation>
-    </message>
-    <message>
-        <source>&amp;Minimize to the tray instead of the taskbar</source>
-        <translation>最小化到托盘(&amp;M)</translation>
-    </message>
-    <message>
-        <source>M&amp;inimize on close</source>
-        <translation>单击关闭按钮时最小化(&amp;I)</translation>
-    </message>
-    <message>
-        <source>&amp;Display</source>
-        <translation>显示(&amp;D)</translation>
-    </message>
-    <message>
-        <source>User Interface &amp;language:</source>
-        <translation>用户界面语言(&amp;L)：</translation>
-    </message>
-    <message>
-        <source>The user interface language can be set here. This setting will take effect after restarting %1.</source>
-        <translation>可以在这里设定用户界面的语言。这个设定在重启 %1 后才会生效。</translation>
-    </message>
-    <message>
-        <source>&amp;Unit to show amounts in:</source>
-        <translation>QTUM金额单位(&amp;U)：</translation>
-    </message>
-    <message>
-        <source>Choose the default subdivision unit to show in the interface and when sending coins.</source>
-        <translation>选择QTUM单位。</translation>
-    </message>
-    <message>
-        <source>Third-party URLs (e.g. a block explorer) that appear in the transactions tab as context menu items. %s in the URL is replaced by transaction hash. Multiple URLs are separated by vertical bar |.</source>
-        <translation type="unfinished">这个第三方网址（比如区块浏览器）会出现在交易选项卡的右键菜单中。 网址中的%s代表交易哈希。多个网址需要用竖线 | 相互分隔。</translation>
-    </message>
-    <message>
-        <source>&amp;Third-party transaction URLs</source>
-        <translation type="unfinished">第三方交易网址(&amp;T)</translation>
-    </message>
-    <message>
-        <source>Whether to show coin control features or not.</source>
-        <translation>是否需要交易源地址控制功能。</translation>
-    </message>
-    <message>
-        <source>Connect to the Qtum network through a separate SOCKS5 proxy for Tor onion services.</source>
-        <translation>连接QTUM网络时专门为Tor onion服务使用另一个 SOCKS5 代理。</translation>
-    </message>
-    <message>
-        <source>Use separate SOCKS&amp;5 proxy to reach peers via Tor onion services:</source>
-        <translation>连接Tor onion服务节点时使用另一个SOCKS&amp;5代理：</translation>
-    </message>
-    <message>
-        <source>&amp;OK</source>
-        <translation>确定(&amp;O)</translation>
-    </message>
-    <message>
-        <source>&amp;Cancel</source>
-        <translation>取消(&amp;C)</translation>
-    </message>
-    <message>
-        <source>Compiled without external signing support (required for external signing)</source>
-        <extracomment>"External signing" means using devices such as hardware wallets.</extracomment>
-        <translation type="unfinished">编译时未启用外部签名支持 (外部签名需要这个功能)</translation>
-    </message>
-    <message>
-        <source>default</source>
-        <translation>默认</translation>
-    </message>
-    <message>
-        <source>none</source>
-        <translation>无</translation>
-    </message>
-    <message>
-        <source>Confirm options reset</source>
-        <extracomment>Window title text of pop-up window shown when the user has chosen to reset options.</extracomment>
-        <translation>确认恢复缺省设置</translation>
-    </message>
-    <message>
-        <source>Client restart required to activate changes.</source>
-        <extracomment>Text explaining that the settings changed will not come into effect until the client is restarted.</extracomment>
-        <translation>更改生效需要重启客户端。</translation>
-    </message>
-    <message>
-        <source>Current settings will be backed up at "%1".</source>
-        <extracomment>Text explaining to the user that the client's current settings will be backed up at a specific location. %1 is a stand-in argument for the backup location's path.</extracomment>
-        <translation type="unfinished">当前设置将会被备份到 "%1"。</translation>
-    </message>
-    <message>
-        <source>Client will be shut down. Do you want to proceed?</source>
-        <extracomment>Text asking the user to confirm if they would like to proceed with a client shutdown.</extracomment>
-        <translation>客户端即将关闭，您想继续吗？</translation>
-    </message>
-    <message>
-        <source>Configuration options</source>
-        <extracomment>Window title text of pop-up box that allows opening up of configuration file.</extracomment>
-        <translation type="unfinished">配置选项</translation>
-    </message>
-    <message>
-        <source>The configuration file is used to specify advanced user options which override GUI settings. Additionally, any command-line options will override this configuration file.</source>
-        <extracomment>Explanatory text about the priority order of instructions considered by client. The order from high to low being: command-line, configuration file, GUI settings.</extracomment>
-        <translation type="unfinished">配置文件可以用来设置高级选项。配置文件会覆盖设置界面窗口中的选项。此外，命令行会覆盖配置文件指定的选项。</translation>
-    </message>
-    <message>
-        <source>Continue</source>
-        <translation type="unfinished">继续</translation>
-    </message>
-    <message>
-        <source>Cancel</source>
-        <translation type="unfinished">取消</translation>
-    </message>
-    <message>
-        <source>Error</source>
-        <translation>错误</translation>
-    </message>
-    <message>
-        <source>The configuration file could not be opened.</source>
-        <translation>配置文件无法打开。</translation>
-    </message>
-    <message>
-        <source>This change would require a client restart.</source>
-        <translation>此更改需要重启客户端。</translation>
-    </message>
-    <message>
-        <source>The supplied proxy address is invalid.</source>
-        <translation>提供的代理服务器地址无效。</translation>
-    </message>
-    <message>
-        <source>Reserve</source>
-        <translation type="unfinished">保留</translation>
-    </message>
-    <message>
-        <source>Reserve amount that will not be used for staking</source>
-        <translation type="unfinished">不会用于Staking的保留数额</translation>
-    </message>
-    <message>
-        <source>Enable  log &amp;events</source>
-        <translation type="unfinished">开启日志与事件</translation>
-    </message>
-    <message>
-        <source>Enable &amp;zero balance for receiver token address</source>
-        <translation type="unfinished">允许接收token地址余额为零</translation>
-    </message>
-    <message>
-        <source>Use change &amp;address</source>
-        <translation type="unfinished">使用找零地址</translation>
-    </message>
-    <message>
-        <source>Check for &amp;updates</source>
-        <translation type="unfinished">检查更新</translation>
-    </message>
-    <message>
-        <source>User Interface &amp;style:</source>
-        <translation type="unfinished">用户界面样式</translation>
-    </message>
-    <message>
-        <source>The user interface style can be set here. This setting will take effect after restarting %1.</source>
-        <translation type="unfinished">可以在这里设置用户界面样式。设置将在软件重启%1后生效。</translation>
-    </message>
-    <message>
-        <source>Confirm wallet restart</source>
-        <translation type="unfinished">确认重启钱包</translation>
-    </message>
-    <message>
-        <source>Are you sure you wish to restart your wallet?</source>
-        <translation type="unfinished">确认重启钱包？</translation>
-    </message>
-</context>
-<context>
-    <name>OptionsModel</name>
-    <message>
-        <source>Could not read setting "%1", %2.</source>
-        <translation type="unfinished">无法读取设置 "%1"，%2。</translation>
-    </message>
-</context>
-<context>
-    <name>OverviewPage</name>
-    <message>
-        <source>Form</source>
-        <translation>表单</translation>
-    </message>
-    <message>
-        <source>The displayed information may be out of date. Your wallet automatically synchronizes with the Qtum network after a connection is established, but this process has not completed yet.</source>
-        <translation>现在显示的消息可能是过期的。在连接上QTUM网络节点后，您的钱包将自动与网络同步，但是这个过程还没有完成。</translation>
-    </message>
-    <message>
-        <source>Watch-only:</source>
-        <translation>仅观察:</translation>
-    </message>
-    <message>
-        <source>Available:</source>
-        <translation>可使用的余额：</translation>
-    </message>
-    <message>
-        <source>Your current spendable balance</source>
-        <translation>您当前可使用的余额</translation>
-    </message>
-    <message>
-        <source>Pending:</source>
-        <translation>等待中的余额：</translation>
-    </message>
-    <message>
-        <source>Total of transactions that have yet to be confirmed, and do not yet count toward the spendable balance</source>
-        <translation>尚未确认的交易总额，未计入当前余额</translation>
-    </message>
-    <message>
-        <source>Immature:</source>
-        <translation>未成熟的：</translation>
-    </message>
-    <message>
-        <source>Mined balance that has not yet matured</source>
-        <translation>尚未成熟的挖矿收入余额</translation>
-    </message>
-    <message>
-        <source>Balances</source>
-        <translation type="vanished">余额</translation>
-    </message>
-    <message>
-        <source>Total:</source>
-        <translation type="vanished">总额：</translation>
-    </message>
-    <message>
-        <source>Your current total balance</source>
-        <translation>您当前的总余额</translation>
-    </message>
-    <message>
-        <source>Your current balance in watch-only addresses</source>
-        <translation>您当前 观察地址(watch-only address)的余额</translation>
-    </message>
-    <message>
-        <source>Spendable:</source>
-        <translation>可使用：</translation>
-    </message>
-    <message>
-        <source>Recent transactions</source>
-        <translation type="vanished">最近交易记录</translation>
-    </message>
-    <message>
-        <source>Unconfirmed transactions to watch-only addresses</source>
-        <translation>观察地址(watch-only address)的未确认交易记录</translation>
-    </message>
-    <message>
-        <source>Mined balance in watch-only addresses that has not yet matured</source>
-        <translation>观察地址(watch-only address)中尚未成熟(matured)的挖矿收入余额：</translation>
-    </message>
-    <message>
-        <source>Current total balance in watch-only addresses</source>
-        <translation>观察地址(watch-only address)中的当前总余额</translation>
-    </message>
-    <message>
-        <source>Privacy mode activated for the Overview tab. To unmask the values, uncheck Settings-&gt;Mask values.</source>
-        <translation>“概况”标签页已启用隐私模式。要明文显示数值，请在设置中取消勾选“不明文显示数值”。</translation>
-    </message>
-    <message>
-        <source>Stake:</source>
-        <translation type="unfinished">Stake</translation>
-    </message>
-    <message>
-        <source>0.000 000 00</source>
-        <translation type="unfinished"></translation>
-    </message>
-    <message>
-        <source>Send</source>
-        <translation type="unfinished">发送</translation>
-    </message>
-    <message>
-        <source>Receive</source>
-        <translation type="unfinished">接收</translation>
-    </message>
-    <message>
-        <source>RecentTransactions</source>
-        <translation type="unfinished">最近转账</translation>
-    </message>
-    <message>
-        <source>More</source>
-        <translation type="unfinished">更多</translation>
-    </message>
-    <message>
-        <source>Date</source>
-        <translation type="unfinished">日期</translation>
-    </message>
-    <message>
-        <source>Type</source>
-        <translation type="unfinished">种类</translation>
-    </message>
-    <message>
-        <source>Label</source>
-        <translation type="unfinished">标签</translation>
-    </message>
-    <message>
-        <source>Amount</source>
-        <translation type="unfinished">金额</translation>
-    </message>
-    <message>
-        <source>The %1 address &quot;%2&quot; is not yours, please change it to new one.
-</source>
-        <translation type="unfinished">%1地址%2不属于你，请改为新的地址
-</translation>
-    </message>
-    <message>
-        <source>Invalid token address</source>
-        <translation type="unfinished">无效token地址</translation>
-    </message>
-</context>
-<context>
-    <name>PSBTOperationsDialog</name>
-    <message>
-        <source>PSBT Operations</source>
-        <translation type="unfinished">PSBT操作</translation>
-    </message>
-    <message>
-        <source>Sign Tx</source>
-        <translation>签名交易</translation>
-    </message>
-    <message>
-        <source>Broadcast Tx</source>
-        <translation>广播交易</translation>
-    </message>
-    <message>
-        <source>Copy to Clipboard</source>
-        <translation>复制到剪贴板</translation>
-    </message>
-    <message>
-        <source>Save…</source>
-        <translation>保存...</translation>
-    </message>
-    <message>
-        <source>Close</source>
-        <translation>关闭</translation>
-    </message>
-    <message>
-        <source>Failed to load transaction: %1</source>
-        <translation>加载交易失败: %1</translation>
-    </message>
-    <message>
-        <source>Failed to sign transaction: %1</source>
-        <translation>签名交易失败: %1</translation>
-    </message>
-    <message>
-        <source>Cannot sign inputs while wallet is locked.</source>
-        <translation type="unfinished">钱包已锁定，无法签名交易输入项。</translation>
-    </message>
-    <message>
-        <source>Could not sign any more inputs.</source>
-        <translation>没有交易输入项可供签名了。</translation>
-    </message>
-    <message>
-        <source>Signed %1 inputs, but more signatures are still required.</source>
-        <translation>已签名 %1 个交易输入项，但是仍然还有余下的项目需要签名。</translation>
-    </message>
-    <message>
-        <source>Signed transaction successfully. Transaction is ready to broadcast.</source>
-        <translation>成功签名交易。交易已经可以广播。</translation>
-    </message>
-    <message>
-        <source>Unknown error processing transaction.</source>
-        <translation>处理交易时遇到未知错误。</translation>
-    </message>
-    <message>
-        <source>Transaction broadcast successfully! Transaction ID: %1</source>
-        <translation>已成功广播交易！交易ID: %1</translation>
-    </message>
-    <message>
-        <source>Transaction broadcast failed: %1</source>
-        <translation>交易广播失败: %1</translation>
-    </message>
-    <message>
-        <source>PSBT copied to clipboard.</source>
-        <translation>已复制PSBT到剪贴板</translation>
-    </message>
-    <message>
-        <source>Save Transaction Data</source>
-        <translation>保存交易数据</translation>
-    </message>
-    <message>
-        <source>Partially Signed Transaction (Binary)</source>
-        <extracomment>Expanded name of the binary PSBT file format. See: BIP 174.</extracomment>
-        <translation>部分签名交易(二进制)</translation>
-    </message>
-    <message>
-        <source>PSBT saved to disk.</source>
-        <translation>PSBT已保存到硬盘</translation>
-    </message>
-    <message>
-        <source>Sends %1 to %2</source>
-        <translation type="unfinished">将“%1”发送到“%2”</translation>
-    </message>
-    <message>
-        <source>own address</source>
-        <translation type="unfinished">自己的地址</translation>
-    </message>
-    <message>
-        <source>Unable to calculate transaction fee or total transaction amount.</source>
-        <translation>无法计算交易费用或总交易金额。</translation>
-    </message>
-    <message>
-        <source>Pays transaction fee: </source>
-        <translation>支付交易费用:</translation>
-    </message>
-    <message>
-        <source>Total Amount</source>
-        <translation>总额</translation>
-    </message>
-    <message>
-        <source>or</source>
-        <translation>或</translation>
-    </message>
-    <message>
-        <source>Transaction has %1 unsigned inputs.</source>
-        <translation>交易中含有%1个未签名输入项。</translation>
-    </message>
-    <message>
-        <source>Transaction is missing some information about inputs.</source>
-        <translation>交易中有输入项缺失某些信息。</translation>
-    </message>
-    <message>
-        <source>Transaction still needs signature(s).</source>
-        <translation>交易仍然需要签名。</translation>
-    </message>
-    <message>
-        <source>(But no wallet is loaded.)</source>
-        <translation type="unfinished">(但没有加载钱包。)</translation>
-    </message>
-    <message>
-        <source>(But this wallet cannot sign transactions.)</source>
-        <translation>(但这个钱包不能签名交易)</translation>
-    </message>
-    <message>
-        <source>(But this wallet does not have the right keys.)</source>
-        <translation>(但这个钱包没有正确的密钥)</translation>
-    </message>
-    <message>
-        <source>Transaction is fully signed and ready for broadcast.</source>
-        <translation>交易已经完全签名，可以广播。</translation>
-    </message>
-    <message>
-        <source>Transaction status is unknown.</source>
-        <translation>交易状态未知。</translation>
-    </message>
-</context>
-<context>
-    <name>PaymentServer</name>
-    <message>
-        <source>Payment request error</source>
-        <translation>要求付款时发生错误</translation>
-    </message>
-    <message>
-        <source>Cannot start qtum: click-to-pay handler</source>
-        <translation>无法启动 qtum 协议的“
-一键支付”处理器</translation>
-    </message>
-    <message>
-        <source>URI handling</source>
-        <translation>URI 处理</translation>
-    </message>
-    <message>
-        <source>'qtum://' is not a valid URI. Use 'qtum:' instead.</source>
-        <translation>‘qtum://’不是合法的URI。请改用'qtum:'。</translation>
-    </message>
-    <message>
-        <source>Cannot process payment request because BIP70 is not supported.
-Due to widespread security flaws in BIP70 it's strongly recommended that any merchant instructions to switch wallets be ignored.
-If you are receiving this error you should request the merchant provide a BIP21 compatible URI.</source>
-        <translation>因为不支持BIP70，无法处理付款请求。
-由于BIP70具有广泛的安全缺陷，无论哪个商家指引要求您更换钱包，我们都强烈建议您不要听信。
-如果您看到了这个错误，您应该要求商家提供兼容BIP21的URI。</translation>
-    </message>
-    <message>
-        <source>You are using a BIP70 URL which will be unsupported in the future.</source>
-        <translation>你正在使用BIP70 URL，它在未来会被终止支持。</translation>
-    </message>
-    <message>
-        <source>URI cannot be parsed! This can be caused by an invalid Qtum address or malformed URI parameters.</source>
-        <translation>无法解析 URI 地址！可能是因为QTUM地址无效，或是 URI 参数格式错误。</translation>
-    </message>
-    <message>
-        <source>Payment request file handling</source>
-        <translation>处理付款请求文件</translation>
-    </message>
-    <message>
-        <source>Payment request network doesn&apos;t match client network.</source>
-        <translation>付款请求的网络类型跟客户端不符。</translation>
-    </message>
-</context>
-<context>
-    <name>PeerTableModel</name>
-    <message>
-        <source>User Agent</source>
-        <extracomment>Title of Peers Table column which contains the peer's User Agent string.</extracomment>
-        <translation>用户代理</translation>
-    </message>
-    <message>
-        <source>Peer</source>
-        <extracomment>Title of Peers Table column which contains a unique number used to identify a connection.</extracomment>
-        <translation>节点</translation>
-    </message>
-    <message>
-        <source>Age</source>
-        <extracomment>Title of Peers Table column which indicates the duration (length of time) since the peer connection started.</extracomment>
-        <translation type="unfinished">连接时间</translation>
-    </message>
-    <message>
-        <source>Direction</source>
-        <extracomment>Title of Peers Table column which indicates the direction the peer connection was initiated from.</extracomment>
-        <translation type="unfinished">方向</translation>
-    </message>
-    <message>
-        <source>Node/Service</source>
-        <translation>节点/服务</translation>
-    </message>
-    <message>
-        <source>NodeId</source>
-        <translation>节点ID</translation>
-    </message>
-    <message>
-        <source>Ping</source>
-        <translation>Ping</translation>
-    </message>
-    <message>
-        <source>Sent</source>
-        <extracomment>Title of Peers Table column which indicates the total amount of network information we have sent to the peer.</extracomment>
-        <translation>发送</translation>
-    </message>
-    <message>
-        <source>Received</source>
-        <extracomment>Title of Peers Table column which indicates the total amount of network information we have received from the peer.</extracomment>
-        <translation>收到</translation>
-    </message>
-    <message>
-        <source>Address</source>
-        <extracomment>Title of Peers Table column which contains the IP/Onion/I2P address of the connected peer.</extracomment>
-        <translation>地址</translation>
-    </message>
-    <message>
-        <source>Type</source>
-        <extracomment>Title of Peers Table column which describes the type of peer connection. The "type" describes why the connection exists.</extracomment>
-        <translation>类型</translation>
-    </message>
-    <message>
-        <source>Network</source>
-        <extracomment>Title of Peers Table column which states the network the peer connected through.</extracomment>
-        <translation>网络</translation>
-    </message>
-    <message>
-        <source>Inbound</source>
-        <extracomment>An Inbound Connection from a Peer.</extracomment>
-        <translation type="unfinished">传入</translation>
-    </message>
-    <message>
-        <source>Outbound</source>
-        <extracomment>An Outbound Connection to a Peer.</extracomment>
-        <translation type="unfinished">传出</translation>
-    </message>
-</context>
-<context>
-    <name>QObject</name>
-    <message>
-        <source>Amount</source>
-        <translation>金额</translation>
-    </message>
-    <message>
-        <source>Enter a Qtum address (e.g. %1)</source>
-        <translation>请输入一个QTUM地址 (例如 %1)</translation>
-    </message>
-    <message>
-        <source>Unroutable</source>
-        <translation>不可路由</translation>
-    </message>
-    <message>
-        <source>Inbound</source>
-        <extracomment>An inbound connection from a peer. An inbound connection is a connection initiated by a peer.</extracomment>
-        <translation type="unfinished">传入</translation>
-    </message>
-    <message>
-        <source>Outbound</source>
-        <extracomment>An outbound connection to a peer. An outbound connection is a connection initiated by us.</extracomment>
-        <translation type="unfinished">传出</translation>
-    </message>
-    <message>
-        <source>Full Relay</source>
-        <extracomment>Peer connection type that relays all network information.</extracomment>
-        <translation type="unfinished">完整转发</translation>
-    </message>
-    <message>
-        <source>Block Relay</source>
-        <extracomment>Peer connection type that relays network information about blocks and not transactions or addresses.</extracomment>
-        <translation type="unfinished">区块转发</translation>
-    </message>
-    <message>
-        <source>Manual</source>
-        <extracomment>Peer connection type established manually through one of several methods.</extracomment>
-        <translation type="unfinished">手册</translation>
-    </message>
-    <message>
-        <source>Feeler</source>
-        <extracomment>Short-lived peer connection type that tests the aliveness of known addresses.</extracomment>
-        <translation type="unfinished">触须</translation>
-    </message>
-    <message>
-        <source>Address Fetch</source>
-        <extracomment>Short-lived peer connection type that solicits known addresses from a peer.</extracomment>
-        <translation type="unfinished">地址取回</translation>
-    </message>
-    <message>
-        <source>%1 d</source>
-        <translation>%1 天</translation>
-    </message>
-    <message>
-        <source>%1 h</source>
-        <translation>%1 小时</translation>
-    </message>
-    <message>
-        <source>%1 m</source>
-        <translation>%1 分钟</translation>
-    </message>
-    <message>
-        <source>%1 s</source>
-        <translation>%1 秒</translation>
-    </message>
-    <message>
-        <source>None</source>
-        <translation>无</translation>
-    </message>
-    <message>
-        <source>N/A</source>
-        <translation>不可用</translation>
-    </message>
-    <message>
-        <source>%1 ms</source>
-        <translation>%1 毫秒</translation>
-    </message>
-    <message numerus="yes">
-        <source>%n second(s)</source>
-        <translation>
-            <numerusform>%n秒</numerusform>
-        </translation>
-    </message>
-    <message numerus="yes">
-        <source>%n minute(s)</source>
-        <translation>
-            <numerusform>%n分钟</numerusform>
-        </translation>
-    </message>
-    <message numerus="yes">
-        <source>%n hour(s)</source>
-        <translation>
-            <numerusform>%n 小时</numerusform>
-        </translation>
-    </message>
-    <message numerus="yes">
-        <source>%n day(s)</source>
-        <translation>
-            <numerusform>%n 天</numerusform>
-        </translation>
-    </message>
-    <message numerus="yes">
-        <source>%n week(s)</source>
-        <translation>
-            <numerusform>%n 周</numerusform>
-        </translation>
-    </message>
-    <message>
-        <source>%1 and %2</source>
-        <translation>%1 和 %2</translation>
-    </message>
-    <message numerus="yes">
-        <source>%n year(s)</source>
-        <translation>
-            <numerusform>%n年</numerusform>
-        </translation>
-    </message>
-    <message>
-        <source>%1 B</source>
-        <translation>%1 字节</translation>
-    </message>
-    <message>
-        <source>%1 KB</source>
-        <translation>%1 KB</translation>
-    </message>
-    <message>
-        <source>%1 MB</source>
-        <translation>%1 MB</translation>
-    </message>
-    <message>
-        <source>%1 GB</source>
-        <translation>%1 GB</translation>
-    </message>
-    <message>
-        <source>Do you want to reset settings to default values, or to abort without making changes?</source>
-        <extracomment>Explanatory text shown on startup when the settings file cannot be read. Prompts user to make a choice between resetting or aborting.</extracomment>
-        <translation type="unfinished">要将设置重置为默认值，还是要放弃更改并中止？</translation>
-    </message>
-    <message>
-        <source>A fatal error occurred. Check that settings file is writable, or try running with -nosettings.</source>
-        <extracomment>Explanatory text shown on startup when the settings file could not be written. Prompts user to check that we have the ability to write to the file. Explains that the user has the option of running without a settings file.</extracomment>
-        <translation type="unfinished">出现致命错误。请检查设置文件是否可写，或者尝试带 -nosettings 参数运行。</translation>
-    </message>
-    <message>
-        <source>Error: %1</source>
-        <translation>错误: %1</translation>
-    </message>
-    <message>
-        <source>%1 didn't yet exit safely…</source>
-        <translation>%1 还没有安全退出...</translation>
-    </message>
-    <message>
-        <source>unknown</source>
-        <translation>未知</translation>
-    </message>
-    <message>
-        <source>Embedded "%1"</source>
-        <translation type="unfinished">嵌入的 "%1"</translation>
-    </message>
-    <message>
-        <source>Default system font "%1"</source>
-        <translation type="unfinished">默认系统字体 "%1"</translation>
-    </message>
-    <message>
-        <source>Custom…</source>
-        <translation type="unfinished">自定义...</translation>
-    </message>
-    <message>
-        <source>ABI parsing error:</source>
-        <translation type="unfinished">ABI解析错误</translation>
-    </message>
-    <message>
-        <source>Unsupported type %1 %2.</source>
-        <translation type="unfinished">不支持的格式%1 %2</translation>
-    </message>
-    <message>
-        <source>Error encoding parameter %1 %2.</source>
-        <translation type="unfinished">编码参数错误 %1 %2</translation>
-    </message>
-    <message>
-        <source>Error decoding parameter %1 %2.</source>
-        <translation type="unfinished">解码参数错误 %1 %2</translation>
-    </message>
-</context>
-<context>
-    <name>QObject::QObject</name>
-    <message>
-        <source>Error parsing command line arguments: %1.</source>
-        <translation>解析命令行参数错误：%1</translation>
-    </message>
-    <message>
-        <source>Error: Specified data directory &quot;%1&quot; does not exist.</source>
-        <translation>错误：指定的数据目录“%1”不存在。</translation>
-    </message>
-    <message>
-        <source>Error: Cannot parse configuration file: %1.</source>
-        <translation>错误：无法解析配置文件：%1</translation>
-    </message>
-    <message>
-        <source>Error: %1</source>
-        <translation>错误：%1</translation>
-    </message>
-</context>
-<context>
-    <name>QRCToken</name>
-    <message>
-        <source>Form</source>
-        <translation type="unfinished">表单</translation>
-    </message>
-    <message>
-        <source>Copy receive address</source>
-        <translation type="unfinished">复制接收地址</translation>
-    </message>
-    <message>
-        <source>Copy token balance</source>
-        <translation type="unfinished">复制token余额</translation>
-    </message>
-    <message>
-        <source>Copy token name</source>
-        <translation type="unfinished">复制token名</translation>
-    </message>
-    <message>
-        <source>Copy contract address</source>
-        <translation type="unfinished">复制合约地址</translation>
-    </message>
-    <message>
-        <source>Remove token</source>
-        <translation type="unfinished">移除token</translation>
-    </message>
-    <message>
-        <source>Confirm token remove</source>
-        <translation type="unfinished">确认移除token</translation>
-    </message>
-    <message>
-        <source>The selected token will be removed from the list. Are you sure?</source>
-        <translation type="unfinished">被选中的token将被从列表中移除。请确认。</translation>
-    </message>
-</context>
-<context>
-    <name>QRImageWidget</name>
-    <message>
-        <source>&amp;Save Image…</source>
-        <translation>保存图像(&amp;S)...</translation>
-    </message>
-    <message>
-        <source>&amp;Copy Image</source>
-        <translation>复制图像(&amp;C)</translation>
-    </message>
-    <message>
-        <source>Resulting URI too long, try to reduce the text for label / message.</source>
-        <translation>URI 太长，请试着精简标签或消息文本。</translation>
-    </message>
-    <message>
-        <source>Error encoding URI into QR Code.</source>
-        <translation>把 URI 编码成二维码时发生错误。</translation>
-    </message>
-    <message>
-        <source>QR code support not available.</source>
-        <translation>不支持二维码。</translation>
-    </message>
-    <message>
-        <source>Save QR Code</source>
-        <translation>保存二维码</translation>
-    </message>
-    <message>
-        <source>PNG Image</source>
-        <extracomment>Expanded name of the PNG file format. See: https://en.wikipedia.org/wiki/Portable_Network_Graphics.</extracomment>
-        <translation type="unfinished">PNG图像</translation>
-    </message>
-</context>
-<context>
-    <name>RPCConsole</name>
-    <message>
-        <source>N/A</source>
-        <translation>不可用</translation>
-    </message>
-    <message>
-        <source>Client version</source>
-        <translation>客户端版本</translation>
-    </message>
-    <message>
-        <source>&amp;Information</source>
-        <translation>信息</translation>
-    </message>
-    <message>
-        <source>General</source>
-        <translation>常规</translation>
-    </message>
-    <message>
-        <source>Datadir</source>
-        <translation>数据目录</translation>
-    </message>
-    <message>
-        <source>To specify a non-default location of the data directory use the &apos;%1&apos; option.</source>
-        <translation>如果不想用默认的数据目录位置，请用 &apos;%1&apos; 这个选项来指定新的位置。</translation>
-    </message>
-    <message>
-        <source>Blocksdir</source>
-        <translation>区块存储目录</translation>
-    </message>
-    <message>
-        <source>To specify a non-default location of the blocks directory use the &apos;%1&apos; option.</source>
-        <translation>如果要自定义区块存储目录的位置，请用 &apos;%1&apos; 这个选项来指定新的位置。</translation>
-    </message>
-    <message>
-        <source>Startup time</source>
-        <translation>启动时间</translation>
-    </message>
-    <message>
-        <source>Network</source>
-        <translation>网络</translation>
-    </message>
-    <message>
-        <source>Name</source>
-        <translation>姓名</translation>
-    </message>
-    <message>
-        <source>Number of connections</source>
-        <translation>连接数</translation>
-    </message>
-    <message>
-        <source>Block chain</source>
-        <translation>区块链</translation>
-    </message>
-    <message>
-        <source>Memory Pool</source>
-        <translation>内存池</translation>
-    </message>
-    <message>
-        <source>Current number of transactions</source>
-        <translation>当前交易数量</translation>
-    </message>
-    <message>
-        <source>Memory usage</source>
-        <translation>内存使用</translation>
-    </message>
-    <message>
-        <source>Wallet: </source>
-        <translation></translation>
-    </message>
-    <message>
-        <source>(none)</source>
-        <translation>(无)</translation>
-    </message>
-    <message>
-        <source>&amp;Reset</source>
-        <translation>&amp;重启</translation>
-    </message>
-    <message>
-        <source>Received</source>
-        <translation>收到</translation>
-    </message>
-    <message>
-        <source>Sent</source>
-        <translation>发送</translation>
-    </message>
-    <message>
-        <source>&amp;Peers</source>
-        <translation>同伴(&amp;P)</translation>
-    </message>
-    <message>
-        <source>Banned peers</source>
-        <translation>节点黑名单</translation>
-    </message>
-    <message>
-        <source>Select a peer to view detailed information.</source>
-        <translation>选择节点查看详细信息。</translation>
-    </message>
-    <message>
-        <source>The transport layer version: %1</source>
-        <translation type="unfinished">传输层版本: %1</translation>
-    </message>
-    <message>
-        <source>Transport</source>
-        <translation type="unfinished">传输</translation>
-    </message>
-    <message>
-        <source>The BIP324 session ID string in hex, if any.</source>
-        <translation type="unfinished">十六进制格式的BIP324会话ID，如果有的话。</translation>
-    </message>
-    <message>
-        <source>Session ID</source>
-        <translation type="unfinished">会话ID</translation>
-    </message>
-    <message>
-        <source>Version</source>
-        <translation>版本</translation>
-    </message>
-    <message>
-        <source>Whether we relay transactions to this peer.</source>
-        <translation type="unfinished">是否要将交易转发给这个节点。</translation>
-    </message>
-    <message>
-        <source>Transaction Relay</source>
-        <translation type="unfinished">交易转发</translation>
-    </message>
-    <message>
-        <source>Starting Block</source>
-        <translation>起步区块</translation>
-    </message>
-    <message>
-        <source>Synced Headers</source>
-        <translation>已同步区块头</translation>
-    </message>
-    <message>
-        <source>Synced Blocks</source>
-        <translation>已同步区块</translation>
-    </message>
-    <message>
-        <source>Last Transaction</source>
-        <translation type="unfinished">最近交易</translation>
-    </message>
-    <message>
-        <source>The mapped Autonomous System used for diversifying peer selection.</source>
-        <translation>映射到的自治系统，被用来多样化选择节点</translation>
-    </message>
-    <message>
-        <source>Mapped AS</source>
-        <translation>映射到的AS</translation>
-    </message>
-    <message>
-        <source>Whether we relay addresses to this peer.</source>
-        <extracomment>Tooltip text for the Address Relay field in the peer details area, which displays whether we relay addresses to this peer (Yes/No).</extracomment>
-        <translation type="unfinished">是否把地址转发给这个节点。</translation>
-    </message>
-    <message>
-        <source>Address Relay</source>
-        <extracomment>Text title for the Address Relay field in the peer details area, which displays whether we relay addresses to this peer (Yes/No).</extracomment>
-        <translation type="unfinished">地址转发</translation>
-    </message>
-    <message>
-        <source>The total number of addresses received from this peer that were processed (excludes addresses that were dropped due to rate-limiting).</source>
-        <extracomment>Tooltip text for the Addresses Processed field in the peer details area, which displays the total number of addresses received from this peer that were processed (excludes addresses that were dropped due to rate-limiting).</extracomment>
-        <translation type="unfinished">从这个节点接收并处理过的地址总数（除去因频次限制而丢弃的那些地址）。</translation>
-    </message>
-    <message>
-        <source>The total number of addresses received from this peer that were dropped (not processed) due to rate-limiting.</source>
-        <extracomment>Tooltip text for the Addresses Rate-Limited field in the peer details area, which displays the total number of addresses received from this peer that were dropped (not processed) due to rate-limiting.</extracomment>
-        <translation type="unfinished">从这个节点接收后又因频次限制而丢弃（未被处理）的地址总数。</translation>
-    </message>
-    <message>
-        <source>Addresses Processed</source>
-        <extracomment>Text title for the Addresses Processed field in the peer details area, which displays the total number of addresses received from this peer that were processed (excludes addresses that were dropped due to rate-limiting).</extracomment>
-        <translation type="unfinished">已处理地址</translation>
-    </message>
-    <message>
-        <source>Addresses Rate-Limited</source>
-        <extracomment>Text title for the Addresses Rate-Limited field in the peer details area, which displays the total number of addresses received from this peer that were dropped (not processed) due to rate-limiting.</extracomment>
-        <translation type="unfinished">被频率限制丢弃的地址</translation>
-    </message>
-    <message>
-        <source>User Agent</source>
-        <translation>用户代理</translation>
-    </message>
-    <message>
-        <source>Node window</source>
-        <translation>节点窗口</translation>
-    </message>
-    <message>
-        <source>Current block height</source>
-        <translation>当前区块高度</translation>
-    </message>
-    <message>
-        <source>Decrease font size</source>
-        <translation>缩小文字</translation>
-    </message>
-    <message>
-        <source>Increase font size</source>
-        <translation>放大文字</translation>
-    </message>
-    <message>
-        <source>Permissions</source>
-        <translation>权限</translation>
-    </message>
-    <message>
-        <source>The direction and type of peer connection: %1</source>
-        <translation>节点连接的方向和类型: %1</translation>
-    </message>
-    <message>
-        <source>Direction/Type</source>
-        <translation>方向/类型</translation>
-    </message>
-    <message>
-        <source>The network protocol this peer is connected through: IPv4, IPv6, Onion, I2P, or CJDNS.</source>
-        <translation>这个节点是通过这种网络协议连接到的: IPv4, IPv6, Onion, I2P, 或 CJDNS.</translation>
-    </message>
-    <message>
-        <source>Services</source>
-        <translation>服务</translation>
-    </message>
-    <message>
-        <source>High bandwidth BIP152 compact block relay: %1</source>
-        <translation>高带宽BIP152密实区块转发: %1</translation>
-    </message>
-    <message>
-        <source>High Bandwidth</source>
-        <translation>高带宽</translation>
-    </message>
-    <message>
-        <source>Connection Time</source>
-        <translation>连接时间</translation>
-    </message>
-    <message>
-        <source>Elapsed time since a novel block passing initial validity checks was received from this peer.</source>
-        <translation>自从这个节点上一次发来可通过初始有效性检查的新区块以来到现在经过的时间</translation>
-    </message>
-    <message>
-        <source>Last Block</source>
-        <translation>上一个区块</translation>
-    </message>
-    <message>
-        <source>Elapsed time since a novel transaction accepted into our mempool was received from this peer.</source>
-        <extracomment>Tooltip text for the Last Transaction field in the peer details area.</extracomment>
-        <translation>自从这个节点上一次发来被我们的内存池接受的新交易到现在经过的时间</translation>
-    </message>
-    <message>
-        <source>Last Send</source>
-        <translation>最后发送</translation>
-    </message>
-    <message>
-        <source>Last Receive</source>
-        <translation>最后接收</translation>
-    </message>
-    <message>
-        <source>Ping Time</source>
-        <translation>Ping 时间</translation>
-    </message>
-    <message>
-        <source>The duration of a currently outstanding ping.</source>
-        <translation>目前这一次 ping 已经过去的时间。</translation>
-    </message>
-    <message>
-        <source>Ping Wait</source>
-        <translation>Ping等待</translation>
-    </message>
-    <message>
-        <source>Min Ping</source>
-        <translation>最小Ping值</translation>
-    </message>
-    <message>
-        <source>Time Offset</source>
-        <translation>时间偏移</translation>
-    </message>
-    <message>
-        <source>Last block time</source>
-        <translation>上一区块时间</translation>
-    </message>
-    <message>
-        <source>&amp;Open</source>
-        <translation>打开(&amp;O)</translation>
-    </message>
-    <message>
-        <source>&amp;Console</source>
-        <translation>控制台(&amp;C)</translation>
-    </message>
-    <message>
-        <source>&amp;Network Traffic</source>
-        <translation>网络流量(&amp;N)</translation>
-    </message>
-    <message>
-        <source>Totals</source>
-        <translation>总数</translation>
-    </message>
-    <message>
-        <source>In:</source>
-        <translation>输入:</translation>
-    </message>
-    <message>
-        <source>Out:</source>
-        <translation>输出：</translation>
-    </message>
-    <message>
-        <source>Inbound: initiated by peer</source>
-        <extracomment>Explanatory text for an inbound peer connection.</extracomment>
-        <translation type="unfinished">入站: 由对端发起</translation>
-    </message>
-    <message>
-        <source>Outbound Full Relay: default</source>
-        <extracomment>Explanatory text for an outbound peer connection that relays all network information. This is the default behavior for outbound connections.</extracomment>
-        <translation type="unfinished">出站完整转发: 默认</translation>
-    </message>
-    <message>
-        <source>Outbound Block Relay: does not relay transactions or addresses</source>
-        <extracomment>Explanatory text for an outbound peer connection that relays network information about blocks and not transactions or addresses.</extracomment>
-        <translation type="unfinished">出站区块转发: 不转发交易和地址</translation>
-    </message>
-    <message>
-        <source>Outbound Manual: added using RPC %1 or %2/%3 configuration options</source>
-        <extracomment>Explanatory text for an outbound peer connection that was established manually through one of several methods. The numbered arguments are stand-ins for the methods available to establish manual connections.</extracomment>
-        <translation type="unfinished">出站手动: 加入使用RPC %1 或 %2/%3 配置选项</translation>
-    </message>
-    <message>
-        <source>Outbound Feeler: short-lived, for testing addresses</source>
-        <extracomment>Explanatory text for a short-lived outbound peer connection that is used to test the aliveness of known addresses.</extracomment>
-        <translation type="unfinished">出站触须: 短暂，用于测试地址</translation>
-    </message>
-    <message>
-        <source>Outbound Address Fetch: short-lived, for soliciting addresses</source>
-        <extracomment>Explanatory text for a short-lived outbound peer connection that is used to request addresses from a peer.</extracomment>
-        <translation type="unfinished">出站地址取回: 短暂，用于请求取回地址</translation>
-    </message>
-    <message>
-        <source>detecting: peer could be v1 or v2</source>
-        <extracomment>Explanatory text for "detecting" transport type.</extracomment>
-        <translation type="unfinished">检测中: 节点可能是v1或是v2</translation>
-    </message>
-    <message>
-        <source>v1: unencrypted, plaintext transport protocol</source>
-        <extracomment>Explanatory text for v1 transport type.</extracomment>
-        <translation type="unfinished">v1: 未加密，明文传输协议</translation>
-    </message>
-    <message>
-        <source>v2: BIP324 encrypted transport protocol</source>
-        <extracomment>Explanatory text for v2 transport type.</extracomment>
-        <translation type="unfinished">v2: BIP324加密传输协议</translation>
-    </message>
-    <message>
-        <source>we selected the peer for high bandwidth relay</source>
-        <translation>我们选择了用于高带宽转发的节点</translation>
-    </message>
-    <message>
-        <source>the peer selected us for high bandwidth relay</source>
-        <translation>对端选择了我们用于高带宽转发</translation>
-    </message>
-    <message>
-        <source>no high bandwidth relay selected</source>
-        <translation>未选择高带宽转发</translation>
-    </message>
-    <message>
-        <source>&amp;Copy address</source>
-        <extracomment>Context menu action to copy the address of a peer.</extracomment>
-        <translation type="unfinished">复制地址(&amp;C)</translation>
-    </message>
-    <message>
-        <source>Debug log file</source>
-        <translation>调试日志文件</translation>
-    </message>
-    <message>
-        <source>Clear console</source>
-        <translation>清空控制台</translation>
-    </message>
-    <message>
-        <source>1 &amp;hour</source>
-        <translation>1 小时(&amp;H)</translation>
-    </message>
-    <message>
-        <source>1 d&amp;ay</source>
-        <translation>1 天(&amp;A)</translation>
-    </message>
-    <message>
-        <source>1 &amp;week</source>
-        <translation>1 周(&amp;W)</translation>
-    </message>
-    <message>
-        <source>1 &amp;year</source>
-        <translation>1 年(&amp;Y)</translation>
-    </message>
-    <message>
-        <source>&amp;Copy IP/Netmask</source>
-        <extracomment>Context menu action to copy the IP/Netmask of a banned peer. IP/Netmask is the combination of a peer's IP address and its Netmask. For IP address, see: https://en.wikipedia.org/wiki/IP_address.</extracomment>
-        <translation type="unfinished">复制IP/网络掩码(&amp;C)</translation>
-    </message>
-    <message>
-        <source>&amp;Disconnect</source>
-        <translation>(&amp;D)断开</translation>
-    </message>
-    <message>
-        <source>Ban for</source>
-        <translation>封禁时长</translation>
-    </message>
-    <message>
-        <source>&amp;Unban</source>
-        <translation>重新允许</translation>
-    </message>
-    <message>
-        <source>Network activity disabled</source>
-        <translation>网络活动已禁用</translation>
-    </message>
-    <message>
-        <source>Executing command without any wallet</source>
-        <translation>不使用任何钱包执行命令</translation>
-    </message>
-    <message>
-        <source>Node window - [%1]</source>
-        <translation type="unfinished">节点窗口 - [%1]</translation>
-    </message>
-    <message>
-        <source>Executing command using "%1" wallet</source>
-        <translation>使用“%1”钱包执行命令</translation>
-    </message>
-    <message>
-        <source>Welcome to the %1 RPC console.
-Use up and down arrows to navigate history, and %2 to clear screen.
-Use %3 and %4 to increase or decrease the font size.
-Type %5 for an overview of available commands.
-For more information on using this console, type %6.
-
-%7WARNING: Scammers have been active, telling users to type commands here, stealing their wallet contents. Do not use this console without fully understanding the ramifications of a command.%8</source>
-        <extracomment>RPC console welcome message. Placeholders %7 and %8 are style tags for the warning content, and they are not space separated from the rest of the text intentionally.</extracomment>
-        <translation type="unfinished">欢迎来到 %1 RPC 控制台。
-使用上与下箭头以进行历史导航，%2 以清除屏幕。
-使用%3 和 %4 以增加或减小字体大小。
-输入 %5 以显示可用命令的概览。
-查看更多关于此控制台的信息，输入 %6。
-
-%7 警告：骗子们很活跃，他们会让用户在这里输入命令以便偷走用户钱包中的内容。所以请您不要在不完全了解一个命令的后果的情况下使用此控制台。%8</translation>
-    </message>
-    <message>
-        <source>Executing…</source>
-        <extracomment>A console message indicating an entered command is currently being executed.</extracomment>
-        <translation>执行中……</translation>
-    </message>
-    <message>
-        <source>(peer: %1)</source>
-        <translation>(节点: %1)</translation>
-    </message>
-    <message>
-        <source>via %1</source>
-        <translation>通过 %1</translation>
-    </message>
-    <message>
-        <source>Yes</source>
-        <translation>是</translation>
-    </message>
-    <message>
-        <source>No</source>
-        <translation>否</translation>
-    </message>
-    <message>
-        <source>To</source>
-        <translation>到</translation>
-    </message>
-    <message>
-        <source>From</source>
-        <translation>来自</translation>
-    </message>
-    <message>
-        <source>Never</source>
-        <translation>永不</translation>
-    </message>
-    <message>
-        <source>Unknown</source>
-        <translation>未知</translation>
-    </message>
-    <message>
-        <source>Open the %1 debug log file from the current data directory. This can take a few seconds for large log files.</source>
-        <translation type="unfinished">从当前数据目录中打开调试日志。对于体积较大的日志文件可能需要几秒。</translation>
-    </message>
-</context>
-<context>
-    <name>ReceiveCoinsDialog</name>
-    <message>
-        <source>&amp;Amount:</source>
-        <translation>总额(&amp;A)：</translation>
-    </message>
-    <message>
-        <source>&amp;Label:</source>
-        <translation>标签(&amp;L)：</translation>
-    </message>
-    <message>
-        <source>&amp;Message:</source>
-        <translation>消息(&amp;M)：</translation>
-    </message>
-    <message>
-        <source>An optional message to attach to the payment request, which will be displayed when the request is opened. Note: The message will not be sent with the payment over the Qtum network.</source>
-        <translation>可在付款请求上备注一条信息，在打开付款请求时可以看到。注意：该消息不是通过QTUM网络传送。</translation>
-    </message>
-    <message>
-        <source>An optional label to associate with the new receiving address.</source>
-        <translation>可为新建的收款地址添加一个标签。</translation>
-    </message>
-    <message>
-        <source>Use this form to request payments. All fields are &lt;b&gt;optional&lt;/b&gt;.</source>
-        <translation>使用此表单要求付款。所有字段都是&lt;b&gt;可选&lt;/b&gt;。</translation>
-    </message>
-    <message>
-        <source>An optional amount to request. Leave this empty or zero to not request a specific amount.</source>
-        <translation>可选的请求金额。留空或填零为不要求具体金额。</translation>
-    </message>
-    <message>
-        <source>An optional label to associate with the new receiving address (used by you to identify an invoice).  It is also attached to the payment request.</source>
-        <translation>一个关联到新收款地址（被您用来识别发票）的可选标签。它也会被附加到付款请求中。</translation>
-    </message>
-    <message>
-        <source>An optional message that is attached to the payment request and may be displayed to the sender.</source>
-        <translation>一条附加到付款请求中的可选消息，可以显示给付款方。</translation>
-    </message>
-    <message>
-        <source>Clear all fields of the form.</source>
-        <translation type="vanished">清除此表单的所有字段。</translation>
-    </message>
-    <message>
-        <source>Clear</source>
-        <translation type="vanished">清除</translation>
-    </message>
-    <message>
-        <source>Requested payments history</source>
-        <translation>请求付款的历史</translation>
-    </message>
-    <message>
-        <source>&amp;Request payment</source>
-        <translation type="vanished">请求付款(&amp;R)</translation>
-    </message>
-    <message>
-        <source>Show the selected request (does the same as double clicking an entry)</source>
-        <translation>显示选中的请求 (双击也可以显示)</translation>
-    </message>
-    <message>
-        <source>Show</source>
-        <translation>显示</translation>
-    </message>
-    <message>
-        <source>Remove the selected entries from the list</source>
-        <translation>从列表中移除选中的条目</translation>
-    </message>
-    <message>
-        <source>Remove</source>
-        <translation>移除</translation>
-    </message>
-    <message>
-        <source>Copy &amp;URI</source>
-        <translation>复制 &amp;URI</translation>
-    </message>
-    <message>
-        <source>&amp;Copy address</source>
-        <translation>复制地址(&amp;C)</translation>
-    </message>
-    <message>
-        <source>Copy &amp;label</source>
-        <translation>复制标签(&amp;L)</translation>
-    </message>
-    <message>
-        <source>Copy &amp;message</source>
-        <translation>复制消息(&amp;M)</translation>
-    </message>
-    <message>
-        <source>Copy &amp;amount</source>
-        <translation>复制金额(&amp;A)</translation>
-    </message>
-    <message>
-        <source>Base58 (Legacy)</source>
-        <translation type="unfinished">Base58 (旧式)</translation>
-    </message>
-    <message>
-        <source>Not recommended due to higher fees and less protection against typos.</source>
-        <translation type="unfinished">因手续费较高，而且打字错误防护较弱，故不推荐。</translation>
-    </message>
-    <message>
-        <source>Generates an address compatible with older wallets.</source>
-        <translation type="unfinished">生成一个与旧版钱包兼容的地址。</translation>
-    </message>
-    <message>
-        <source>Generates a native segwit address (BIP-173). Some old wallets don't support it.</source>
-        <translation type="unfinished">生成一个原生隔离见证地址 (BIP-173) 。不被部分旧版本钱包所支持。</translation>
-    </message>
-    <message>
-        <source>Bech32m (BIP-350) is an upgrade to Bech32, wallet support is still limited.</source>
-        <translation type="unfinished">Bech32m (BIP-350) 是对 Bech32 的更新升级，支持它的钱包仍然比较有限。</translation>
-    </message>
-    <message>
-        <source>Could not unlock wallet.</source>
-        <translation>无法解锁钱包。</translation>
-    </message>
-    <message>
-        <source>Could not generate new %1 address</source>
-        <translation>无法生成新的%1地址</translation>
-    </message>
-    <message>
-        <source>Request payment</source>
-        <translation type="unfinished">请求付款</translation>
-    </message>
-    <message>
-        <source>&amp;Cancel</source>
-        <translation type="unfinished">取消(&amp;C)</translation>
-    </message>
-    <message>
-        <source>S&amp;ubmit</source>
-        <translation type="unfinished">提交</translation>
-    </message>
-</context>
-<context>
-    <name>ReceiveRequestDialog</name>
-    <message>
-        <source>QR Code</source>
-        <translation>二维码</translation>
-    </message>
-    <message>
-        <source>Copy &amp;URI</source>
-        <translation type="vanished">复制 URI(&amp;U)</translation>
-    </message>
-    <message>
-        <source>Copy &amp;Address</source>
-        <translation type="vanished">复制地址(&amp;A)</translation>
-    </message>
-    <message>
-        <source>&amp;Verify</source>
-        <translation>验证(&amp;V)</translation>
-    </message>
-    <message>
-        <source>Verify this address on e.g. a hardware wallet screen</source>
-        <translation>在像是硬件钱包屏幕的地方检验这个地址</translation>
-    </message>
-    <message>
-        <source>&amp;Save Image…</source>
-        <translation>保存图像(&amp;S)...</translation>
-    </message>
-    <message>
-        <source>Request payment to %1</source>
-        <translation>请求付款到 %1</translation>
-    </message>
-    <message>
-        <source>Payment information</source>
-        <translation>付款信息</translation>
-    </message>
-    <message>
-        <source>URI</source>
-        <translation>URI</translation>
-    </message>
-    <message>
-        <source>Address</source>
-        <translation>地址</translation>
-    </message>
-    <message>
-        <source>Amount</source>
-        <translation type="vanished">金额</translation>
-    </message>
-    <message>
-        <source>Label</source>
-        <translation type="vanished">标签</translation>
-    </message>
-    <message>
-        <source>Message</source>
-        <translation type="vanished">消息</translation>
-    </message>
-    <message>
-        <source>Wallet</source>
-        <translation type="vanished">钱包</translation>
-    </message>
-    <message>
-        <source>Resulting URI too long, try to reduce the text for label / message.</source>
-        <translation>URI 太长，请试着精简标签或消息文本。</translation>
-    </message>
-    <message>
-        <source>Error encoding URI into QR Code.</source>
-        <translation>把 URI 编码成二维码时发生错误。</translation>
-    </message>
-    <message>
-        <source>URI:</source>
-        <translation type="unfinished">URI:</translation>
-    </message>
-    <message>
-        <source>Address:</source>
-        <translation type="unfinished">地址:</translation>
-    </message>
-    <message>
-        <source>Address Re&amp;fresh</source>
-        <translation type="unfinished">地址刷新</translation>
-    </message>
-    <message>
-        <source>&amp;Request Payment</source>
-        <translation type="unfinished">请求付款</translation>
-    </message>
-    <message>
-        <source>Clear &amp;All</source>
-        <translation type="unfinished">清除所有(&amp;A)</translation>
-    </message>
-</context>
-<context>
-    <name>ReceiveTokenPage</name>
-    <message>
-        <source>Receive</source>
-        <translation type="unfinished">接收</translation>
-    </message>
-    <message>
-        <source>Address</source>
-        <translation type="unfinished">地址</translation>
-    </message>
-    <message>
-        <source>Copy Address</source>
-        <translation type="unfinished">复制地址</translation>
-    </message>
-</context>
-<context>
-    <name>RecentRequestsTableModel</name>
-    <message>
-        <source>Date</source>
-        <translation>日期</translation>
-    </message>
-    <message>
-        <source>Label</source>
-        <translation>标签</translation>
-    </message>
-    <message>
-        <source>Message</source>
-        <translation>消息</translation>
-    </message>
-    <message>
-        <source>(no label)</source>
-        <translation>(无标签)</translation>
-    </message>
-    <message>
-        <source>(no message)</source>
-        <translation>(无消息)</translation>
-    </message>
-    <message>
-        <source>(no amount requested)</source>
-        <translation>（无请求金额）</translation>
-    </message>
-    <message>
-        <source>Requested</source>
-        <translation>总额</translation>
-    </message>
-</context>
-<context>
-    <name>RestoreDialog</name>
-    <message>
-        <source>Restore Wallet</source>
-        <translation type="unfinished">恢复钱包</translation>
-    </message>
-    <message>
-        <source>Select wallet file to restore from</source>
-        <translation type="unfinished">从 中选择要要恢复的钱包文件</translation>
-    </message>
-    <message>
-        <source>...</source>
-        <translation type="unfinished"></translation>
-    </message>
-    <message>
-        <source>Choose wallet restore option</source>
-        <translation type="unfinished">选择钱包恢复选项</translation>
-    </message>
-    <message>
-        <source>Restore file</source>
-        <translation type="unfinished">恢复文件</translation>
-    </message>
-    <message>
-        <source>Rebuild blockchain index</source>
-        <translation type="unfinished">重建区块链序号</translation>
-    </message>
-    <message>
-        <source>Recover transactions without metadata</source>
-        <translation type="unfinished">不使用元数据恢复转账</translation>
-    </message>
-    <message>
-        <source>Delete the local copy of the block chain</source>
-        <translation type="unfinished">删除区块链的本地拷贝</translation>
-    </message>
-    <message>
-        <source>The wallet.dat will be restored from the selected location and the Qt Wallet will be restarted with the -reindex or -deleteblockchaindata option.</source>
-        <translation type="unfinished">wallet.dat将从选择位置恢复，Qt Wallet将使用-reindex 或 -deleteblockchaindata选项重启</translation>
-    </message>
-    <message>
-        <source>&amp;Reset</source>
-        <translation type="unfinished">&amp;重启</translation>
-    </message>
-    <message>
-        <source>File not selected</source>
-        <translation type="unfinished">文件未选中</translation>
-    </message>
-    <message>
-        <source>Please select a file to restore your wallet.</source>
-        <translation type="unfinished">请选择一个文件来恢复你的钱包</translation>
-    </message>
-    <message>
-        <source>Confirm wallet restoration</source>
-        <translation type="unfinished">确认恢复钱包</translation>
-    </message>
-    <message>
-        <source>Warning: The wallet will be restored from location &lt;b&gt;%1&lt;/b&gt; and restarted with parameter &lt;b&gt;%2&lt;/b&gt;.</source>
-        <translation type="unfinished">警告：钱包将从%1位置恢复，并以%2参数重启</translation>
-    </message>
-    <message>
-        <source>&lt;br&gt;&lt;br&gt;Are you sure you wish to restore your wallet?</source>
-        <translation type="unfinished">确定恢复钱包？</translation>
-    </message>
-    <message>
-        <source>Wallet Data (*.dat)</source>
-        <translation type="unfinished">钱包文件(*.dat)</translation>
-    </message>
-</context>
-<context>
-    <name>SendCoinsDialog</name>
-    <message>
-        <source>Send Coins</source>
-        <translation>发送QTUM</translation>
-    </message>
-    <message>
-        <source>Coin Control Features</source>
-        <translation>交易源地址控制功能</translation>
-    </message>
-    <message>
-        <source>Inputs…</source>
-        <translation>输入...</translation>
-    </message>
-    <message>
-        <source>automatically selected</source>
-        <translation>自动选择</translation>
-    </message>
-    <message>
-        <source>Insufficient funds!</source>
-        <translation>存款不足！</translation>
-    </message>
-    <message>
-        <source>Quantity:</source>
-        <translation>总量:</translation>
-    </message>
-    <message>
-        <source>Bytes:</source>
-        <translation>字节数:</translation>
-    </message>
-    <message>
-        <source>Amount:</source>
-        <translation>金额:</translation>
-    </message>
-    <message>
-        <source>Fee:</source>
-        <translation>费用:</translation>
-    </message>
-    <message>
-        <source>After Fee:</source>
-        <translation>加上交易费用后:</translation>
-    </message>
-    <message>
-        <source>Change:</source>
-        <translation>找零 :</translation>
-    </message>
-    <message>
-        <source>If this is activated, but the change address is empty or invalid, change will be sent to a newly generated address.</source>
-        <translation>如果该选项已被激活，但是找零地址却被用光了，或者是非法的，找零资金将会被转入新生成的地址。</translation>
-    </message>
-    <message>
-        <source>Custom change address</source>
-        <translation>自定义找零地址</translation>
-    </message>
-    <message>
-        <source>Transaction Fee:</source>
-        <translation>交易费用:</translation>
-    </message>
-    <message>
-        <source>Choose…</source>
-        <translation>选择...</translation>
-    </message>
-    <message>
-        <source>Using the fallbackfee can result in sending a transaction that will take several hours or days (or never) to confirm. Consider choosing your fee manually or wait until you have validated the complete chain.</source>
-        <translation>如果使用备用交易费设置，有可能会导致交易经过几个小时、几天（甚至永远）无法被确认。请考虑手动选择交易费，或等待整个链完成验证。</translation>
-    </message>
-    <message>
-        <source>Warning: Fee estimation is currently not possible.</source>
-        <translation>警告: 目前无法进行交易费估计。</translation>
-    </message>
-    <message>
-        <source>Specify a custom fee per kB (1,000 bytes) of the transaction's virtual size.
-
-Note:  Since the fee is calculated on a per-byte basis, a fee rate of "100 satoshis per kvB" for a transaction size of 500 virtual bytes (half of 1 kvB) would ultimately yield a fee of only 50 satoshis.</source>
-        <translation>指定交易虚拟大小的每kB (1,000字节) 自定义费率。
-
-附注：因为矿工费是按字节计费的，所以如果费率是“每kvB支付100聪”，那么对于一笔500虚拟字节 (1kvB的一半) 的交易，最终将只会产生50聪的矿工费。（译注：这里就是提醒单位是字节，而不是千字节，如果搞错的话，矿工费会过低，导致交易长时间无法确认，或者压根无法发出）</translation>
-    </message>
-    <message>
-        <source>per kilobyte</source>
-        <translation>每kb</translation>
-    </message>
-    <message>
-        <source>Hide</source>
-        <translation type="vanished">隐藏</translation>
-    </message>
-    <message>
-        <source>Recommended:</source>
-        <translation type="vanished">推荐:</translation>
-    </message>
-    <message>
-        <source>Custom:</source>
-        <translation type="vanished">自定义:</translation>
-    </message>
-    <message>
-        <source>(Smart fee not initialized yet. This usually takes a few blocks…)</source>
-        <translation>(智能矿工费尚未被初始化。这一般需要几个区块...)</translation>
-    </message>
-    <message>
-        <source>Send to multiple recipients at once</source>
-        <translation>一次发送给多个接收者</translation>
-    </message>
-    <message>
-        <source>Add &amp;Recipient</source>
-        <translation>添加收款人(&amp;R)</translation>
-    </message>
-    <message>
-        <source>Clear all fields of the form.</source>
-        <translation>清除此表单的所有字段。</translation>
-    </message>
-    <message>
-        <source>Hide transaction fee settings</source>
-        <translation>隐藏交易手续费设置</translation>
-    </message>
-    <message>
-        <source>When there is less transaction volume than space in the blocks, miners as well as relaying nodes may enforce a minimum fee. Paying only this minimum fee is just fine, but be aware that this can result in a never confirming transaction once there is more demand for qtum transactions than the network can process.</source>
-        <translation>当交易量小于可用区块空间时，矿工和中继节点可能会执行最低手续费率限制。按照这个最低费率来支付手续费也是可以的，但请注意，一旦交易需求超出QTUM网络能处理的限度，你的交易可能永远也无法确认。</translation>
-    </message>
-    <message>
-        <source>A too low fee might result in a never confirming transaction (read the tooltip)</source>
-        <translation>过低的手续费率可能导致交易永远无法确认（请阅读工具提示）</translation>
-    </message>
-    <message>
-        <source>Confirmation time target:</source>
-        <translation>确认时间目标:</translation>
-    </message>
-    <message>
-        <source>Enable Replace-By-Fee</source>
-        <translation>启用手续费追加</translation>
-    </message>
-    <message>
-        <source>With Replace-By-Fee (BIP-125) you can increase a transaction&apos;s fee after it is sent. Without this, a higher fee may be recommended to compensate for increased transaction delay risk.</source>
-        <translation>手续费追加（Replace-By-Fee，BIP-125）可以让你在送出交易后才来提高手续费。不用这个功能的话，建议付比较高的手续费来降低交易延迟的风险。</translation>
-    </message>
-    <message>
-        <source>Clear &amp;All</source>
-        <translation>清除所有(&amp;A)</translation>
-    </message>
-    <message>
-        <source>Balance:</source>
-        <translation>余额:</translation>
-    </message>
-    <message>
-        <source>Confirm the send action</source>
-        <translation>确认发送货币</translation>
-    </message>
-    <message>
-        <source>S&amp;end</source>
-        <translation>发送(&amp;E)</translation>
-    </message>
-    <message>
-        <source>Copy quantity</source>
-        <translation>复制数目</translation>
-    </message>
-    <message>
-        <source>Copy amount</source>
-        <translation>复制金额</translation>
-    </message>
-    <message>
-        <source>Copy fee</source>
-        <translation>复制手续费</translation>
-    </message>
-    <message>
-        <source>Copy after fee</source>
-        <translation>复制计费后金额</translation>
-    </message>
-    <message>
-        <source>Copy bytes</source>
-        <translation>复制字节数</translation>
-    </message>
-    <message>
-        <source>Copy change</source>
-        <translation>复制找零金额</translation>
-    </message>
-    <message>
-        <source>%1 (%2 blocks)</source>
-        <translation>%1 (%2个块)</translation>
-    </message>
-    <message>
-        <source>Sign on device</source>
-        <extracomment>"device" usually means a hardware wallet.</extracomment>
-        <translation type="unfinished">在设备上签名</translation>
-    </message>
-    <message>
-        <source>Connect your hardware wallet first.</source>
-        <translation>请先连接您的硬件钱包。</translation>
-    </message>
-    <message>
-        <source>Set external signer script path in Options -&gt; Wallet</source>
-        <extracomment>"External signer" means using devices such as hardware wallets.</extracomment>
-        <translation>在 选项 -&gt; 钱包 中设置外部签名器脚本路径</translation>
-    </message>
-    <message>
-        <source>Cr&amp;eate Unsigned</source>
-        <translation>创建未签名交易(&amp;E)</translation>
-    </message>
-    <message>
-        <source>Creates a Partially Signed Qtum Transaction (PSBT) for use with e.g. an offline %1 wallet, or a PSBT-compatible hardware wallet.</source>
-        <translation>创建一个“部分签名QTUM交易”（PSBT），以用于诸如离线%1钱包，或是兼容PSBT的硬件钱包这类用途。</translation>
-    </message>
-    <message>
-        <source>%1 to %2</source>
-        <translation>%1 到 %2</translation>
-    </message>
-    <message>
-        <source>To review recipient list click "Show Details…"</source>
-        <translation>点击“查看详情”以审核收款人列表</translation>
-    </message>
-    <message>
-        <source>Sign failed</source>
-        <translation>签名失败</translation>
-    </message>
-    <message>
-        <source>External signer not found</source>
-        <extracomment>"External signer" means using devices such as hardware wallets.</extracomment>
-        <translation>未找到外部签名器</translation>
-    </message>
-    <message>
-        <source>External signer failure</source>
-        <extracomment>"External signer" means using devices such as hardware wallets.</extracomment>
-        <translation>外部签名器失败</translation>
-    </message>
-    <message>
-        <source>Save Transaction Data</source>
-        <translation>保存交易数据</translation>
-    </message>
-    <message>
-        <source>Partially Signed Transaction (Binary)</source>
-        <extracomment>Expanded name of the binary PSBT file format. See: BIP 174.</extracomment>
-        <translation>部分签名交易(二进制)</translation>
-    </message>
-    <message>
-        <source>PSBT saved</source>
-        <extracomment>Popup message when a PSBT has been saved to a file</extracomment>
-        <translation>已保存PSBT</translation>
-    </message>
-    <message>
-        <source>External balance:</source>
-        <translation>外部余额:</translation>
-    </message>
-    <message>
-        <source>or</source>
-        <translation>或</translation>
-    </message>
-    <message>
-        <source>You can increase the fee later (signals Replace-By-Fee, BIP-125).</source>
-        <translation>你可以之后再提高手续费（有BIP-125手续费追加的标记）</translation>
-    </message>
-    <message>
-        <source>Please, review your transaction proposal. This will produce a Partially Signed Qtum Transaction (PSBT) which you can save or copy and then sign with e.g. an offline %1 wallet, or a PSBT-compatible hardware wallet.</source>
-        <extracomment>Text to inform a user attempting to create a transaction of their current options. At this stage, a user can only create a PSBT. This string is displayed when private keys are disabled and an external signer is not available.</extracomment>
-        <translation type="unfinished">请务必仔细检查您的交易请求。这会产生一个部分签名QTUM交易(PSBT)，可以把保存下来或复制出去，然后就可以对它进行签名，比如用离线%1钱包，或是用兼容PSBT的硬件钱包。</translation>
-    </message>
-    <message>
-        <source>%1 from wallet '%2'</source>
-        <translation type="unfinished">%1 来自钱包 “%2”</translation>
-    </message>
-    <message>
-        <source>Do you want to create this transaction?</source>
-        <extracomment>Message displayed when attempting to create a transaction. Cautionary text to prompt the user to verify that the displayed transaction details represent the transaction the user intends to create.</extracomment>
-        <translation type="unfinished">要创建这笔交易吗？</translation>
-    </message>
-    <message>
-        <source>Please, review your transaction. You can create and send this transaction or create a Partially Signed Qtum Transaction (PSBT), which you can save or copy and then sign with, e.g., an offline %1 wallet, or a PSBT-compatible hardware wallet.</source>
-        <extracomment>Text to inform a user attempting to create a transaction of their current options. At this stage, a user can send their transaction or create a PSBT. This string is displayed when both private keys and PSBT controls are enabled.</extracomment>
-        <translation type="unfinished">请务必仔细检查您的交易。你可以创建并发送这笔交易；也可以创建一个“部分签名QTUM交易(PSBT)”，它可以被保存下来或被复制出去，然后就可以对它进行签名，比如用离线%1钱包，或是用兼容PSBT的硬件钱包。</translation>
-    </message>
-    <message>
-        <source>from wallet %1</source>
-        <translation>从钱包%1</translation>
-    </message>
-    <message>
-        <source>Please, review your transaction.</source>
-        <extracomment>Text to prompt a user to review the details of the transaction they are attempting to send.</extracomment>
-        <translation type="unfinished">请检查您的交易。</translation>
-    </message>
-    <message>
-        <source>Transaction fee</source>
-        <translation>交易费用</translation>
-    </message>
-    <message>
-        <source>Not signalling Replace-By-Fee, BIP-125.</source>
-        <translation>没有BIP-125手续费追加的标记。</translation>
-    </message>
-    <message>
-        <source>Total Amount</source>
-        <translation>总额</translation>
-    </message>
-    <message>
-        <source>Unsigned Transaction</source>
-        <comment>PSBT copied</comment>
-        <extracomment>Caption of "PSBT has been copied" messagebox</extracomment>
-        <translation type="unfinished">未签名交易</translation>
-    </message>
-    <message>
-        <source>The PSBT has been copied to the clipboard. You can also save it.</source>
-        <translation type="unfinished">PSBT已被复制到剪贴板。您也可以保存它。</translation>
-    </message>
-    <message>
-        <source>PSBT saved to disk</source>
-        <translation type="unfinished">已保存PSBT到磁盘</translation>
-    </message>
-    <message>
-        <source>Confirm send coins</source>
-        <translation>确认发送</translation>
-    </message>
-    <message>
-        <source>Send</source>
-        <translation>发送</translation>
-    </message>
-    <message>
-        <source>Watch-only balance:</source>
-        <translation>仅观察余额:</translation>
-    </message>
-    <message>
-        <source>The recipient address is not valid. Please recheck.</source>
-        <translation>接收人地址无效。请重新检查。</translation>
-    </message>
-    <message>
-        <source>The amount to pay must be larger than 0.</source>
-        <translation>支付金额必须大于0。</translation>
-    </message>
-    <message>
-        <source>The amount exceeds your balance.</source>
-        <translation>金额超出您的余额。</translation>
-    </message>
-    <message>
-        <source>The total exceeds your balance when the %1 transaction fee is included.</source>
-        <translation>计入 %1 交易费后的金额超出您的余额。</translation>
-    </message>
-    <message>
-        <source>Duplicate address found: addresses should only be used once each.</source>
-        <translation>发现重复地址:每个地址应该只使用一次。</translation>
-    </message>
-    <message>
-        <source>Transaction creation failed!</source>
-        <translation>交易创建失败！</translation>
-    </message>
-    <message>
-        <source>A fee higher than %1 is considered an absurdly high fee.</source>
-        <translation>交易费一般不应超过 %1。</translation>
-    </message>
-    <message numerus="yes">
-        <source>Estimated to begin confirmation within %n block(s).</source>
-        <translation type="unfinished">
-            <numerusform>预计%n个区块内确认。</numerusform>
-        </translation>
-    </message>
-    <message>
-        <source>Warning: Invalid Qtum address</source>
-        <translation>警告: QTUM地址无效</translation>
-    </message>
-    <message>
-        <source>Warning: Unknown change address</source>
-        <translation>警告:未知的找零地址</translation>
-    </message>
-    <message>
-        <source>Confirm custom change address</source>
-        <translation>确认用户找零地址</translation>
-    </message>
-    <message>
-        <source>The address you selected for change is not part of this wallet. Any or all funds in your wallet may be sent to this address. Are you sure?</source>
-        <translation>你选择的找零地址未被包含在本钱包中，你钱包中的部分或全部金额将被发送至该地址。你确定要这样做吗？</translation>
-    </message>
-    <message>
-        <source>(no label)</source>
-        <translation>(无标签)</translation>
-    </message>
-    <message>
-        <source>Recommended</source>
-        <translation type="unfinished">推荐</translation>
-    </message>
-    <message>
-        <source>Custom</source>
-        <translation type="unfinished">定制</translation>
-    </message>
-    <message>
-        <source>If the custom fee is set to 1000 satoshis and the transaction is only 250 bytes, then &quot;per kilobyte&quot; only pays 250 satoshis in fee, while &quot;total at least&quot; pays 1000 satoshis. For transactions bigger than a kilobyte both pay by kilobyte.</source>
-        <translation type="unfinished">如果费用设置为1000聪且转账只有250字节，则每KB只支付250聪作为费用，而总花费至少为1000聪。对于大于1KB的转账，按KB计费。</translation>
-    </message>
-</context>
-<context>
-    <name>SendCoinsEntry</name>
-    <message>
-        <source>A&amp;mount:</source>
-        <translation>金额(&amp;M)</translation>
-    </message>
-    <message>
-        <source>Pay &amp;To:</source>
-        <translation>付给(&amp;T)：</translation>
-    </message>
-    <message>
-        <source>&amp;Label:</source>
-        <translation>标签(&amp;L)：</translation>
-    </message>
-    <message>
-        <source>Choose previously used address</source>
-        <translation>选择以前用过的地址</translation>
-    </message>
-    <message>
-        <source>The Qtum address to send the payment to</source>
-        <translation>付款目的地址</translation>
-    </message>
-    <message>
-        <source>Paste address from clipboard</source>
-        <translation>从剪贴板粘贴地址</translation>
-    </message>
-    <message>
-        <source>Remove this entry</source>
-        <translation>移除此项</translation>
-    </message>
-    <message>
-        <source>The amount to send in the selected unit</source>
-        <translation>用被选单位表示的待发送金额</translation>
-    </message>
-    <message>
-        <source>The fee will be deducted from the amount being sent. The recipient will receive less qtums than you enter in the amount field. If multiple recipients are selected, the fee is split equally.</source>
-        <translation>交易费将从发送总额中扣除。接收人将收到比您在金额框中输入的更少的QTUM。如果选中了多个收件人，交易费平分。</translation>
-    </message>
-    <message>
-        <source>S&amp;ubtract fee from amount</source>
-        <translation>从金额中减去交易费(&amp;U)</translation>
-    </message>
-    <message>
-        <source>Use available balance</source>
-        <translation>使用全部可用余额</translation>
-    </message>
-    <message>
-        <source>Message:</source>
-        <translation>消息：</translation>
-    </message>
-    <message>
-        <source>Enter a label for this address to add it to the list of used addresses</source>
-        <translation>请为此地址输入一个标签以将它加入用过的地址列表</translation>
-    </message>
-    <message>
-        <source>A message that was attached to the qtum: URI which will be stored with the transaction for your reference. Note: This message will not be sent over the Qtum network.</source>
-        <translation>qtum:URI 附带的备注信息，将会和交易一起存储，备查。 注意：该消息不会通过QTUM网络传输。</translation>
-    </message>
-</context>
-<context>
-    <name>SendToContract</name>
-    <message>
-        <source>Send to Smart Contract</source>
-        <translation>发送至智能合约</translation>
-    </message>
-    <message>
-        <source>Contract Address</source>
-        <translation>合约地址</translation>
-    </message>
-    <message>
-        <source>Data Hex</source>
-        <translation type="vanished">Data Hex</translation>
-    </message>
-    <message>
-        <source>Optional</source>
-        <translation>可选项</translation>
-    </message>
-    <message>
-        <source>Sender Address</source>
-        <translation>发送者地址</translation>
-    </message>
-    <message>
-        <source>Gas Limit</source>
-        <translation>Gas Limit</translation>
-    </message>
-    <message>
-        <source>Gas Price</source>
-        <translation>Gas Price</translation>
-    </message>
-    <message>
-        <source>Amount</source>
-        <translation>数量</translation>
-    </message>
-    <message>
-        <source>Clear All</source>
-        <translation>清除所有</translation>
-    </message>
-    <message>
-        <source>Send to Contract</source>
-        <translation type="vanished">发送至智能合约</translation>
-    </message>
-    <message>
-        <source>Form</source>
-        <translation type="unfinished">表单</translation>
-    </message>
-    <message>
-        <source>Choose from contract book page</source>
-        <translation type="unfinished">从合约簿页面选择</translation>
-    </message>
-    <message>
-        <source>Paste contract address from clipboard</source>
-        <translation type="unfinished">从剪贴板粘贴合约地址</translation>
-    </message>
-    <message>
-        <source>Save contract info</source>
-        <translation type="unfinished">保存合约信息</translation>
-    </message>
-    <message>
-        <source>Interface (ABI)</source>
-        <translation type="unfinished">界面（ABI）</translation>
-    </message>
-    <message>
-        <source>Function</source>
-        <translation type="unfinished">函数</translation>
-    </message>
-    <message>
-        <source>Send To Contract</source>
-        <translation type="unfinished">发送至智能合约</translation>
-    </message>
-    <message>
-        <source>The contract address that will receive the funds and data.</source>
-        <translation type="unfinished">接收资金与数据的合约地址</translation>
-    </message>
-    <message>
-        <source>The amount in QTUM to send. Default = 0.</source>
-        <translation type="unfinished">要发送的QTUM数量。默认为0。</translation>
-    </message>
-    <message>
-        <source>The qtum address that will be used as sender.</source>
-        <translation type="unfinished">将作为发送者的QTUM地址</translation>
-    </message>
-    <message>
-        <source>The Gas Price is too high, are you sure you want to possibly spend a max of %1 for this transaction?</source>
-        <translation type="unfinished">Gas Price过高，请确定是否要为此次转账支付最高%1的费用。</translation>
-    </message>
-    <message>
-        <source>High Gas price</source>
-        <translation type="unfinished">高Gas Price</translation>
-    </message>
-    <message>
-        <source>Are you sure you want to send to the contract: &lt;br /&gt;&lt;br /&gt;</source>
-        <translation type="unfinished">确认发送给合约：？</translation>
-    </message>
-    <message>
-        <source>&lt;b&gt;%1&lt;/b&gt;?</source>
-        <translation type="unfinished"></translation>
-    </message>
-    <message>
-        <source>Confirm sending to contract.</source>
-        <translation type="unfinished">确认发送给合约。</translation>
-    </message>
-    <message>
-        <source>Result %1</source>
-        <translation type="unfinished">结果 %1</translation>
-    </message>
-    <message>
-        <source>Send to contract</source>
-        <translation type="unfinished">发送至地址</translation>
-    </message>
-    <message>
-        <source>Gas limit. Default = %1, Max = %2</source>
-        <translation type="unfinished">Gas Limit。默认 = %1，最高 = %2</translation>
-    </message>
-    <message>
-        <source>Gas price: QTUM price per gas unit. Default = %1, Min = %2</source>
-        <translation type="unfinished">Gas Price：每个Gas单位的QTUM价格。默认 = %1， 最低 = %2.</translation>
-    </message>
-</context>
-<context>
-    <name>SendTokenPage</name>
-    <message>
-        <source>Send</source>
-        <translation type="unfinished">发送</translation>
-    </message>
-    <message>
-        <source>GasPrice</source>
-        <translation type="unfinished"></translation>
-    </message>
-    <message>
-        <source>GasLimit</source>
-        <translation type="unfinished"></translation>
-    </message>
-    <message>
-        <source>PayTo</source>
-        <translation type="unfinished">付款给</translation>
-    </message>
-    <message>
-        <source>Amount</source>
-        <translation type="unfinished">金额</translation>
-    </message>
-    <message>
-        <source>Description</source>
-        <translation type="unfinished">描述</translation>
-    </message>
-    <message>
-        <source>Balance:</source>
-        <translation type="unfinished">余额：</translation>
-    </message>
-    <message>
-        <source>100.34</source>
-        <translation type="unfinished"></translation>
-    </message>
-    <message>
-        <source>Cancel</source>
-        <translation type="unfinished">取消</translation>
-    </message>
-    <message>
-        <source>The address that will receive the tokens.</source>
-        <translation type="unfinished">接收token的地址</translation>
-    </message>
-    <message>
-        <source>The amount in Token to send.</source>
-        <translation type="unfinished">要发送的token数量。</translation>
-    </message>
-    <message>
-        <source>Optional description for transaction.</source>
-        <translation type="unfinished">转账的选择性描述</translation>
-    </message>
-    <message>
-        <source>Gas limit. Default = %1, Max = %2</source>
-        <translation type="unfinished">Gas Limit。默认 = %1，最高 = %2</translation>
-    </message>
-    <message>
-        <source>Gas price: QTUM price per gas unit. Default = %1, Min = %2</source>
-        <translation type="unfinished">Gas Price：每个Gas单位的QTUM价格。默认 = %1， 最低 = %2.</translation>
-    </message>
-    <message>
-        <source>Are you sure you want to send? &lt;br /&gt;&lt;br /&gt;</source>
-        <translation type="unfinished">您确定要发出吗？</translation>
-    </message>
-    <message>
-        <source>&lt;b&gt;%1 %2 &lt;/b&gt; to </source>
-        <translation type="unfinished"></translation>
-    </message>
-    <message>
-        <source>&lt;br /&gt;%3 &lt;br /&gt;</source>
-        <translation type="unfinished"></translation>
-    </message>
-    <message>
-        <source>Confirm send token.</source>
-        <translation type="unfinished">确认发送</translation>
-    </message>
-    <message>
-        <source>Send token</source>
-        <translation type="unfinished">发送token</translation>
-    </message>
-</context>
-<context>
-    <name>ShutdownWindow</name>
-    <message>
-        <source>%1 is shutting down…</source>
-        <translation>%1正在关闭...</translation>
-    </message>
-    <message>
-        <source>Do not shut down the computer until this window disappears.</source>
-        <translation>在此窗口消失前不要关闭计算机。</translation>
-    </message>
-</context>
-<context>
-    <name>SendConfirmationDialog</name>
-    <message>
-        <source>Send</source>
-        <translation type="unfinished">发送</translation>
-    </message>
-    <message>
-        <source>Create Unsigned</source>
-        <translation type="unfinished">创建未签名交易</translation>
-    </message>
-</context>
-<context>
-    <name>SignVerifyMessageDialog</name>
-    <message>
-        <source>Signatures - Sign / Verify a Message</source>
-        <translation>签名 - 为消息签名/验证签名消息</translation>
-    </message>
-    <message>
-        <source>&amp;Sign Message</source>
-        <translation>签名消息(&amp;S)</translation>
-    </message>
-    <message>
-        <source>You can sign messages/agreements with your addresses to prove you can receive qtums sent to them. Be careful not to sign anything vague or random, as phishing attacks may try to trick you into signing your identity over to them. Only sign fully-detailed statements you agree to.</source>
-        <translation>您可以用你的地址对消息/协议进行签名，以证明您可以接收发送到该地址的QTUM。注意不要对任何模棱两可或者随机的消息进行签名，以免遭受钓鱼式攻击。请确保消息内容准确的表达了您的真实意愿。</translation>
-    </message>
-    <message>
-        <source>The Qtum address to sign the message with</source>
-        <translation>用来对消息签名的地址</translation>
-    </message>
-    <message>
-        <source>Choose previously used address</source>
-        <translation>选择以前用过的地址</translation>
-    </message>
-    <message>
-        <source>Paste address from clipboard</source>
-        <translation>从剪贴板粘贴地址</translation>
-    </message>
-    <message>
-        <source>Enter the message you want to sign here</source>
-        <translation>请输入您要发送的签名消息</translation>
-    </message>
-    <message>
-        <source>Signature</source>
-        <translation>签名</translation>
-    </message>
-    <message>
-        <source>Copy the current signature to the system clipboard</source>
-        <translation>复制当前签名至剪切板</translation>
-    </message>
-    <message>
-        <source>Sign the message to prove you own this Qtum address</source>
-        <translation>签名消息，证明这个地址属于您。</translation>
-    </message>
-    <message>
-        <source>Sign &amp;Message</source>
-        <translation>消息签名(&amp;M)</translation>
-    </message>
-    <message>
-        <source>Reset all sign message fields</source>
-        <translation>清空所有签名消息栏</translation>
-    </message>
-    <message>
-        <source>Clear &amp;All</source>
-        <translation>清除所有(&amp;A)</translation>
-    </message>
-    <message>
-        <source>&amp;Verify Message</source>
-        <translation>验证消息(&amp;V)</translation>
-    </message>
-    <message>
-        <source>Enter the receiver's address, message (ensure you copy line breaks, spaces, tabs, etc. exactly) and signature below to verify the message. Be careful not to read more into the signature than what is in the signed message itself, to avoid being tricked by a man-in-the-middle attack. Note that this only proves the signing party receives with the address, it cannot prove sendership of any transaction!</source>
-        <translation type="unfinished">请在下面输入接收者地址、消息（确保换行符、空格符、制表符等完全相同）和签名以验证消息。请仔细核对签名信息，以提防中间人攻击。请注意，这只是证明接收方可以用这个地址签名，它不能证明任何交易的发送人身份！</translation>
-    </message>
-    <message>
-        <source>The Qtum address the message was signed with</source>
-        <translation>消息使用的签名地址</translation>
-    </message>
-    <message>
-        <source>The signed message to verify</source>
-        <translation>待验证的已签名消息</translation>
-    </message>
-    <message>
-        <source>The signature given when the message was signed</source>
-        <translation>对消息进行签署得到的签名数据</translation>
-    </message>
-    <message>
-        <source>Verify the message to ensure it was signed with the specified Qtum address</source>
-        <translation>验证消息，确保消息是由指定的QTUM地址签名过的。</translation>
-    </message>
-    <message>
-        <source>Verify &amp;Message</source>
-        <translation>验证消息签名(&amp;M)</translation>
-    </message>
-    <message>
-        <source>Reset all verify message fields</source>
-        <translation>清空所有验证消息栏</translation>
-    </message>
-    <message>
-        <source>Click &quot;Sign Message&quot; to generate signature</source>
-        <translation>单击“签名消息“产生签名。</translation>
-    </message>
-    <message>
-        <source>The entered address is invalid.</source>
-        <translation>输入的地址无效。</translation>
-    </message>
-    <message>
-        <source>Please check the address and try again.</source>
-        <translation>请检查地址后重试。</translation>
-    </message>
-    <message>
-        <source>The entered address does not refer to a key.</source>
-        <translation>输入的地址没有关联的公私钥对。</translation>
-    </message>
-    <message>
-        <source>Wallet unlock was cancelled.</source>
-        <translation>钱包解锁动作取消。</translation>
-    </message>
-    <message>
-        <source>No error</source>
-        <translation>没有错误</translation>
-    </message>
-    <message>
-        <source>Private key for the entered address is not available.</source>
-        <translation>找不到输入地址关联的私钥。</translation>
-    </message>
-    <message>
-        <source>Message signing failed.</source>
-        <translation>消息签名失败。</translation>
-    </message>
-    <message>
-        <source>Message signed.</source>
-        <translation>消息已签名。</translation>
-    </message>
-    <message>
-        <source>The signature could not be decoded.</source>
-        <translation>签名无法解码。</translation>
-    </message>
-    <message>
-        <source>Please check the signature and try again.</source>
-        <translation>请检查签名后重试。</translation>
-    </message>
-    <message>
-        <source>The signature did not match the message digest.</source>
-        <translation>签名与消息摘要不匹配。</translation>
-    </message>
-    <message>
-        <source>Message verification failed.</source>
-        <translation>消息验证失败。</translation>
-    </message>
-    <message>
-        <source>Message verified.</source>
-        <translation>消息验证成功。</translation>
-    </message>
-</context>
-<context>
-    <name>SplashScreen</name>
-    <message>
-        <source>[testnet]</source>
-        <translation>[测试网络]</translation>
-    </message>
-</context>
-<context>
-    <name>StakePage</name>
-    <message>
-        <source>Form</source>
-        <translation type="unfinished">表单</translation>
-    </message>
-    <message>
-        <source>Your current spendable balance</source>
-        <translation type="unfinished">您当前可使用的余额</translation>
-    </message>
-    <message>
-        <source>Staking assets</source>
-        <translation type="unfinished">Staking财产</translation>
-    </message>
-    <message>
-        <source>Stake:</source>
-        <translation type="unfinished">Stake</translation>
-    </message>
-    <message>
-        <source>0.000 000 00 QTUM</source>
-        <translation type="unfinished"></translation>
-    </message>
-    <message>
-        <source>Staking</source>
-        <translation type="unfinished"></translation>
-    </message>
-    <message>
-        <source>Block height:</source>
-        <translation type="unfinished">区块高度</translation>
-    </message>
-    <message>
-        <source>0</source>
-        <translation type="unfinished"></translation>
-    </message>
-    <message>
-        <source>Block reward:</source>
-        <translation type="unfinished">区块奖励</translation>
-    </message>
-    <message>
-        <source>4 QTUM/Block</source>
-        <translation type="unfinished">4QTUM/块</translation>
-    </message>
-    <message>
-        <source>Network weight:</source>
-        <translation type="unfinished">网络权重</translation>
-    </message>
-    <message>
-        <source>Expected annualized ROI:</source>
-        <translation type="unfinished">预计年化收益率</translation>
-    </message>
-    <message>
-        <source>7.9 %</source>
-        <translation type="unfinished"></translation>
-    </message>
-    <message>
-        <source>Stake records</source>
-        <translation type="unfinished">Stake记录</translation>
-    </message>
-</context>
-<context>
-    <name>TitleBar</name>
-    <message>
-        <source>Form</source>
-        <translation type="unfinished">表单</translation>
-    </message>
-</context>
-<context>
-    <name>TokenDescDialog</name>
-    <message>
-        <source>Dialog</source>
-        <translation type="unfinished">对话</translation>
-    </message>
-    <message>
-        <source>Token transaction details</source>
-        <translation type="unfinished">token转账细节</translation>
-    </message>
-    <message>
-        <source>Details for %1</source>
-        <translation type="unfinished">%1 详情</translation>
-    </message>
-</context>
-<context>
-    <name>TokenItemModel</name>
-    <message>
-        <source>Token Name</source>
-        <translation type="unfinished">token名</translation>
-    </message>
-    <message>
-        <source>Token Symbol</source>
-        <translation type="unfinished">token标志</translation>
-    </message>
-    <message>
-        <source>Balance</source>
-        <translation type="unfinished">余额</translation>
-    </message>
-</context>
-<context>
-    <name>TokenItemWidget</name>
-    <message>
-        <source>Form</source>
-        <translation type="unfinished">表单</translation>
-    </message>
-    <message>
-        <source>name</source>
-        <translation type="unfinished">名称</translation>
-    </message>
-    <message>
-        <source>100000.0000 TKN</source>
-        <translation type="unfinished"></translation>
-    </message>
-    <message>
-        <source>address</source>
-        <translation type="unfinished">地址</translation>
-    </message>
-    <message>
-        <source>Send</source>
-        <translation type="unfinished">发送</translation>
-    </message>
-    <message>
-        <source>Receive</source>
-        <translation type="unfinished">接收</translation>
-    </message>
-    <message>
-        <source>Add new tokens</source>
-        <translation type="unfinished">添加新token</translation>
-    </message>
-</context>
-<context>
-    <name>TokenTransactionDesc</name>
-    <message>
-        <source>conflicted with a transaction with %1 confirmations</source>
-        <translation type="unfinished">与一个有 %1 个确认的交易冲突</translation>
-    </message>
-    <message>
-        <source>0/unconfirmed, in memory pool</source>
-        <translation type="unfinished">未确认，在内存池中</translation>
-    </message>
-    <message>
-        <source>0/unconfirmed, not in memory pool</source>
-        <translation type="unfinished">未确认，不在内存池中</translation>
-    </message>
-    <message>
-        <source>%1/unconfirmed</source>
-        <translation type="unfinished">%1/未确认</translation>
-    </message>
-    <message>
-        <source>%1 confirmations</source>
-        <translation type="unfinished">%1 个确认</translation>
-    </message>
-    <message>
-        <source>Status</source>
-        <translation type="unfinished">状态</translation>
-    </message>
-    <message>
-        <source>Date</source>
-        <translation type="unfinished">日期</translation>
-    </message>
-    <message>
-        <source>Transaction ID</source>
-        <translation type="unfinished">交易 ID</translation>
-    </message>
-    <message>
-        <source>Token Address</source>
-        <translation type="unfinished">token地址</translation>
-    </message>
-    <message>
-        <source>From</source>
-        <translation type="unfinished">来自</translation>
-    </message>
-    <message>
-        <source>To</source>
-        <translation type="unfinished">到</translation>
-    </message>
-    <message>
-        <source>Credit</source>
-        <translation type="unfinished">收入</translation>
-    </message>
-    <message>
-        <source>Debit</source>
-        <translation type="unfinished">支出</translation>
-    </message>
-    <message>
-        <source>Net Amount</source>
-        <translation type="unfinished">净额</translation>
-    </message>
-</context>
-<context>
-    <name>TokenTransactionTableModel</name>
-    <message>
-        <source>Date</source>
-        <translation type="unfinished">日期</translation>
-    </message>
-    <message>
-        <source>Type</source>
-        <translation type="unfinished">种类</translation>
-    </message>
-    <message>
-        <source>Label</source>
-        <translation type="unfinished">标签</translation>
-    </message>
-    <message>
-        <source>Name</source>
-        <translation type="unfinished">姓名</translation>
-    </message>
-    <message>
-        <source>Amount</source>
-        <translation type="unfinished">金额</translation>
-    </message>
-    <message>
-        <source>Unconfirmed</source>
-        <translation type="unfinished">未确认</translation>
-    </message>
-    <message>
-        <source>Confirming (%1 of %2 recommended confirmations)</source>
-        <translation type="unfinished">确认中 (推荐 %2个确认，已经有 %1个确认)</translation>
-    </message>
-    <message>
-        <source>Confirmed (%1 confirmations)</source>
-        <translation type="unfinished">已确认 (%1 条确认信息)</translation>
-    </message>
-    <message>
-        <source>Received with</source>
-        <translation type="unfinished">收款</translation>
-    </message>
-    <message>
-        <source>Received from</source>
-        <translation type="unfinished">收款来自</translation>
-    </message>
-    <message>
-        <source>Sent to</source>
-        <translation type="unfinished">付款</translation>
-    </message>
-    <message>
-        <source>Payment to yourself</source>
-        <translation type="unfinished">付款给自己</translation>
-    </message>
-    <message>
-        <source>(n/a)</source>
-        <translation type="unfinished">（不可用）</translation>
-    </message>
-    <message>
-        <source>(no label)</source>
-        <translation type="unfinished">(无标签)</translation>
-    </message>
-    <message>
-        <source>Transaction status. Hover over this field to show number of confirmations.</source>
-        <translation type="unfinished">交易状态。 鼠标移到此区域可显示确认项数量。</translation>
-    </message>
-    <message>
-        <source>Date and time that the transaction was received.</source>
-        <translation type="unfinished">交易被接收的时间和日期。</translation>
-    </message>
-    <message>
-        <source>Type of transaction.</source>
-        <translation type="unfinished">交易类型。</translation>
-    </message>
-    <message>
-        <source>User-defined intent/purpose of the transaction.</source>
-        <translation type="unfinished">用户定义的该交易的意图/目的。</translation>
-    </message>
-    <message>
-        <source>Token name.</source>
-        <translation type="unfinished">token名</translation>
-    </message>
-    <message>
-        <source>Amount removed from or added to balance.</source>
-        <translation type="unfinished">从余额添加或移除的金额。</translation>
-    </message>
-</context>
-<context>
-    <name>TokenTransactionView</name>
-    <message>
-        <source>All</source>
-        <translation type="unfinished">全部</translation>
-    </message>
-    <message>
-        <source>Today</source>
-        <translation type="unfinished">今天</translation>
-    </message>
-    <message>
-        <source>This week</source>
-        <translation type="unfinished">这星期</translation>
-    </message>
-    <message>
-        <source>This month</source>
-        <translation type="unfinished">这个月</translation>
-    </message>
-    <message>
-        <source>Last month</source>
-        <translation type="unfinished">上个月</translation>
-    </message>
-    <message>
-        <source>This year</source>
-        <translation type="unfinished">今年</translation>
-    </message>
-    <message>
-        <source>Range...</source>
-        <translation type="unfinished">指定范围...</translation>
-    </message>
-    <message>
-        <source>Received with</source>
-        <translation type="unfinished">收款</translation>
-    </message>
-    <message>
-        <source>Sent to</source>
-        <translation type="unfinished">付款</translation>
-    </message>
-    <message>
-        <source>To yourself</source>
-        <translation type="unfinished">给自己</translation>
-    </message>
-    <message>
-        <source>Enter address to search</source>
-        <translation type="unfinished">输入地址进行搜索</translation>
-    </message>
-    <message>
-        <source>Min amount</source>
-        <translation type="unfinished">最小金额</translation>
-    </message>
-    <message>
-        <source>Copy address</source>
-        <translation type="unfinished">复制地址</translation>
-    </message>
-    <message>
-        <source>Copy amount</source>
-        <translation type="unfinished">复制金额</translation>
-    </message>
-    <message>
-        <source>Copy transaction ID</source>
-        <translation type="unfinished">复制交易ID</translation>
-    </message>
-    <message>
-        <source>Copy full transaction details</source>
-        <translation type="unfinished">复制所有交易详情</translation>
-    </message>
-    <message>
-        <source>Show transaction details</source>
-        <translation type="unfinished">显示交易详情</translation>
-    </message>
-    <message>
-        <source>Range:</source>
-        <translation type="unfinished">范围：</translation>
-    </message>
-    <message>
-        <source>to</source>
-        <translation type="unfinished">到</translation>
-    </message>
-</context>
-<context>
-    <name>SplashScreen</name>
-    <message>
-        <source>(press q to shutdown and continue later)</source>
-        <translation type="unfinished">(按q退出并在以后继续)</translation>
-    </message>
-    <message>
-        <source>press q to shutdown</source>
-        <translation type="unfinished">按q键关闭并退出</translation>
-    </message>
-</context>
-<context>
-    <name>TransactionDesc</name>
-    <message>
-        <source>conflicted with a transaction with %1 confirmations</source>
-        <extracomment>Text explaining the current status of a transaction, shown in the status field of the details window for this transaction. This status represents an unconfirmed transaction that conflicts with a confirmed transaction.</extracomment>
-        <translation>与一个有 %1 个确认的交易冲突</translation>
-    </message>
-    <message>
-        <source>0/unconfirmed, in memory pool</source>
-        <extracomment>Text explaining the current status of a transaction, shown in the status field of the details window for this transaction. This status represents an unconfirmed transaction that is in the memory pool.</extracomment>
-        <translation type="unfinished">0/未确认，在内存池中</translation>
-    </message>
-    <message>
-        <source>0/unconfirmed, not in memory pool</source>
-        <extracomment>Text explaining the current status of a transaction, shown in the status field of the details window for this transaction. This status represents an unconfirmed transaction that is not in the memory pool.</extracomment>
-        <translation type="unfinished">0/未确认，不在内存池中</translation>
-    </message>
-    <message>
-        <source>abandoned</source>
-        <extracomment>Text explaining the current status of a transaction, shown in the status field of the details window for this transaction. This status represents an abandoned transaction.</extracomment>
-        <translation>已抛弃</translation>
-    </message>
-    <message>
-        <source>%1/unconfirmed</source>
-        <extracomment>Text explaining the current status of a transaction, shown in the status field of the details window for this transaction. This status represents a transaction confirmed in at least one block, but less than 6 blocks.</extracomment>
-        <translation>%1/未确认</translation>
-    </message>
-    <message>
-        <source>%1 confirmations</source>
-        <extracomment>Text explaining the current status of a transaction, shown in the status field of the details window for this transaction. This status represents a transaction confirmed in 6 or more blocks.</extracomment>
-        <translation>%1 个确认</translation>
-    </message>
-    <message>
-        <source>Status</source>
-        <translation>状态</translation>
-    </message>
-    <message>
-        <source>Date</source>
-        <translation>日期</translation>
-    </message>
-    <message>
-        <source>Source</source>
-        <translation>源</translation>
-    </message>
-    <message>
-        <source>Generated</source>
-        <translation>生成</translation>
-    </message>
-    <message>
-        <source>From</source>
-        <translation>来自</translation>
-    </message>
-    <message>
-        <source>unknown</source>
-        <translation>未知</translation>
-    </message>
-    <message>
-        <source>To</source>
-        <translation>到</translation>
-    </message>
-    <message>
-        <source>own address</source>
-        <translation>自己的地址</translation>
-    </message>
-    <message>
-        <source>watch-only</source>
-        <translation>仅观察:</translation>
-    </message>
-    <message>
-        <source>label</source>
-        <translation>标签</translation>
-    </message>
-    <message>
-        <source>Credit</source>
-        <translation>收入</translation>
-    </message>
-    <message numerus="yes">
-        <source>matures in %n more block(s)</source>
-        <translation type="unfinished">
-            <numerusform>在%n个区块内成熟</numerusform>
-        </translation>
-    </message>
-    <message>
-        <source>not accepted</source>
-        <translation>未被接受</translation>
-    </message>
-    <message>
-        <source>Debit</source>
-        <translation>支出</translation>
-    </message>
-    <message>
-        <source>Total debit</source>
-        <translation>总收入</translation>
-    </message>
-    <message>
-        <source>Total credit</source>
-        <translation>总支出</translation>
-    </message>
-    <message>
-        <source>Transaction fee</source>
-        <translation>交易费用</translation>
-    </message>
-    <message>
-        <source>Net amount</source>
-        <translation>净额</translation>
-    </message>
-    <message>
-        <source>Message</source>
-        <translation>消息</translation>
-    </message>
-    <message>
-        <source>Comment</source>
-        <translation>备注</translation>
-    </message>
-    <message>
-        <source>Transaction ID</source>
-        <translation>交易 ID</translation>
-    </message>
-    <message>
-        <source>Transaction total size</source>
-        <translation>交易总大小</translation>
-    </message>
-    <message>
-        <source>Transaction virtual size</source>
-        <translation>交易虚拟大小</translation>
-    </message>
-    <message>
-        <source>Output index</source>
-        <translation>输出索引</translation>
-    </message>
-    <message>
-        <source>%1 (Certificate was not verified)</source>
-        <translation type="unfinished">%1（证书未被验证）</translation>
-    </message>
-    <message>
-        <source>Merchant</source>
-        <translation>商家</translation>
-    </message>
-    <message>
-        <source>Generated coins must mature %1 blocks before they can be spent. When you generated this block, it was broadcast to the network to be added to the block chain. If it fails to get into the chain, its state will change to &quot;not accepted&quot; and it won&apos;t be spendable. This may occasionally happen if another node generates a block within a few seconds of yours.</source>
-        <translation>新挖出的QTUM在可以使用前必须经过 %1 个区块确认的成熟过程。当您挖出此区块后，它将被广播到网络中以加入区块链。如果它未成功进入区块链，其状态将变更为“不接受”并且不可使用。这可能偶尔会发生，在另一个节点比你早几秒钟成功挖出一个区块时就会这样。</translation>
-    </message>
-    <message>
-        <source>Debug information</source>
-        <translation>调试信息</translation>
-    </message>
-    <message>
-        <source>Transaction</source>
-        <translation>交易</translation>
-    </message>
-    <message>
-        <source>Inputs</source>
-        <translation>输入</translation>
-    </message>
-    <message>
-        <source>Amount</source>
-        <translation>金额</translation>
-    </message>
-    <message>
-        <source>true</source>
-        <translation></translation>
-    </message>
-    <message>
-        <source>false</source>
-        <translation></translation>
-    </message>
-</context>
-<context>
-    <name>TransactionDescDialog</name>
-    <message>
-        <source>This pane shows a detailed description of the transaction</source>
-        <translation>当前面板显示了交易的详细信息</translation>
-    </message>
-    <message>
-        <source>Details for %1</source>
-        <translation>%1 详情</translation>
-    </message>
-    <message>
-        <source>Transaction details</source>
-        <translation type="unfinished">交易细节</translation>
-    </message>
-</context>
-<context>
-    <name>TransactionTableModel</name>
-    <message>
-        <source>Date</source>
-        <translation>日期</translation>
-    </message>
-    <message>
-        <source>Type</source>
-        <translation>种类</translation>
-    </message>
-    <message>
-        <source>Label</source>
-        <translation>标签</translation>
-    </message>
-    <message>
-        <source>Unconfirmed</source>
-        <translation>未确认</translation>
-    </message>
-    <message>
-        <source>Abandoned</source>
-        <translation>已丢弃</translation>
-    </message>
-    <message>
-        <source>Confirming (%1 of %2 recommended confirmations)</source>
-        <translation>确认中 (推荐 %2个确认，已经有 %1个确认)</translation>
-    </message>
-    <message>
-        <source>Confirmed (%1 confirmations)</source>
-        <translation>已确认 (%1 条确认信息)</translation>
-    </message>
-    <message>
-        <source>Conflicted</source>
-        <translation>冲突的</translation>
-    </message>
-    <message>
-        <source>Immature (%1 confirmations, will be available after %2)</source>
-        <translation>未成熟 (%1 个确认，将在 %2 个后可用)</translation>
-    </message>
-    <message>
-        <source>Generated but not accepted</source>
-        <translation>已生成但未被接受</translation>
-    </message>
-    <message>
-        <source>Received with</source>
-        <translation>收款</translation>
-    </message>
-    <message>
-        <source>Received from</source>
-        <translation>收款来自</translation>
-    </message>
-    <message>
-        <source>Sent to</source>
-        <translation>付款</translation>
-    </message>
-    <message>
-        <source>Mined</source>
-        <translation>挖矿所得</translation>
-    </message>
-    <message>
-        <source>watch-only</source>
-        <translation>观察地址(watch-only)</translation>
-    </message>
-    <message>
-        <source>(n/a)</source>
-        <translation>(不可用)</translation>
-    </message>
-    <message>
-        <source>(no label)</source>
-        <translation>(无标签)</translation>
-    </message>
-    <message>
-        <source>Transaction status. Hover over this field to show number of confirmations.</source>
-        <translation>交易状态。 鼠标移到此区域可显示确认项数量。</translation>
-    </message>
-    <message>
-        <source>Date and time that the transaction was received.</source>
-        <translation>交易被接收的时间和日期。</translation>
-    </message>
-    <message>
-        <source>Type of transaction.</source>
-        <translation>交易类型。</translation>
-    </message>
-    <message>
-        <source>Whether or not a watch-only address is involved in this transaction.</source>
-        <translation>该交易中是否涉及  观察地址(watch-only address)。</translation>
-    </message>
-    <message>
-        <source>User-defined intent/purpose of the transaction.</source>
-        <translation>用户定义的该交易的意图/目的。</translation>
-    </message>
-    <message>
-        <source>Amount removed from or added to balance.</source>
-        <translation>从余额添加或移除的金额。</translation>
-    </message>
-    <message>
-        <source>Contract receive</source>
-        <translation type="unfinished">合约接收</translation>
-    </message>
-    <message>
-        <source>Contract send</source>
-        <translation type="unfinished">合约发送</translation>
-    </message>
-</context>
-<context>
-    <name>TransactionView</name>
-    <message>
-        <source>All</source>
-        <translation>全部</translation>
-    </message>
-    <message>
-        <source>Today</source>
-        <translation>今天</translation>
-    </message>
-    <message>
-        <source>This week</source>
-        <translation>这星期</translation>
-    </message>
-    <message>
-        <source>This month</source>
-        <translation>这个月</translation>
-    </message>
-    <message>
-        <source>Last month</source>
-        <translation>上个月</translation>
-    </message>
-    <message>
-        <source>This year</source>
-        <translation>今年</translation>
-    </message>
-    <message>
-        <source>Range…</source>
-        <translation>范围...</translation>
-    </message>
-    <message>
-        <source>Received with</source>
-        <translation>收款</translation>
-    </message>
-    <message>
-        <source>Sent to</source>
-        <translation>付款</translation>
-    </message>
-    <message>
-        <source>Mined</source>
-        <translation>挖矿所得</translation>
-    </message>
-    <message>
-        <source>Other</source>
-        <translation>其它</translation>
-    </message>
-    <message>
-        <source>Enter address, transaction id, or label to search</source>
-        <translation>输入地址、交易ID或标签进行搜索</translation>
-    </message>
-    <message>
-        <source>Min amount</source>
-        <translation>最小金额</translation>
-    </message>
-    <message>
-        <source>A&amp;bandon transaction</source>
-        <translation>放弃交易(&amp;B)</translation>
-    </message>
-    <message>
-        <source>Increase transaction &amp;fee</source>
-        <translation>增加矿工费(&amp;F)</translation>
-    </message>
-    <message>
-        <source>&amp;Copy address</source>
-        <translation>复制地址(&amp;C)</translation>
-    </message>
-    <message>
-        <source>Copy &amp;label</source>
-        <translation>复制标签(&amp;L)</translation>
-    </message>
-    <message>
-        <source>Copy &amp;amount</source>
-        <translation>复制金额(&amp;A)</translation>
-    </message>
-    <message>
-        <source>Copy transaction &amp;ID</source>
-        <translation>复制交易 &amp;ID</translation>
-    </message>
-    <message>
-        <source>Copy &amp;raw transaction</source>
-        <translation>复制原始交易(&amp;R)</translation>
-    </message>
-    <message>
-        <source>Copy full transaction &amp;details</source>
-        <translation>复制完整交易详情(&amp;D)</translation>
-    </message>
-    <message>
-        <source>&amp;Edit address label</source>
-        <translation>编辑地址标签(&amp;E)</translation>
-    </message>
-    <message>
-        <source>Show in %1</source>
-        <extracomment>Transactions table context menu action to show the selected transaction in a third-party block explorer. %1 is a stand-in argument for the URL of the explorer.</extracomment>
-        <translation type="unfinished">在 %1中显示</translation>
-    </message>
-    <message>
-        <source>&amp;Show transaction details</source>
-        <translation>显示交易详情(&amp;S)</translation>
-    </message>
-    <message>
-        <source>Export Transaction History</source>
-        <translation>导出交易历史</translation>
-    </message>
-    <message>
-        <source>Comma separated file</source>
-        <extracomment>Expanded name of the CSV file format. See: https://en.wikipedia.org/wiki/Comma-separated_values.</extracomment>
-        <translation type="unfinished">逗号分隔文件</translation>
-    </message>
-    <message>
-        <source>Confirmed</source>
-        <translation>已确认</translation>
-    </message>
-    <message>
-        <source>Watch-only</source>
-        <translation>观察地址(Watch-only)</translation>
-    </message>
-    <message>
-        <source>Date</source>
-        <translation>日期</translation>
-    </message>
-    <message>
-        <source>Type</source>
-        <translation>种类</translation>
-    </message>
-    <message>
-        <source>Label</source>
-        <translation>标签</translation>
-    </message>
-    <message>
-        <source>Address</source>
-        <translation>地址</translation>
-    </message>
-    <message>
-        <source>Exporting Failed</source>
-        <translation>导出失败</translation>
-    </message>
-    <message>
-        <source>There was an error trying to save the transaction history to %1.</source>
-        <translation>尝试保存交易历史 %1 时发生了错误。</translation>
-    </message>
-    <message>
-        <source>Exporting Successful</source>
-        <translation>导出成功</translation>
-    </message>
-    <message>
-        <source>The transaction history was successfully saved to %1.</source>
-        <translation>交易历史已成功保存到 %1。</translation>
-    </message>
-    <message>
-        <source>Range:</source>
-        <translation>范围：</translation>
-    </message>
-    <message>
-        <source>to</source>
-        <translation>到</translation>
-    </message>
-    <message>
-        <source>Contract Receive</source>
-        <translation type="unfinished">合约接收</translation>
-    </message>
-    <message>
-        <source>Contract Send</source>
-        <translation type="unfinished">合约发送</translation>
-    </message>
-</context>
-<context>
-    <name>UnitDisplayStatusBarControl</name>
-    <message>
-        <source>Unit to show amounts in. Click to select another unit.</source>
-        <translation>金额单位。单击选择别的单位。</translation>
-    </message>
-</context>
-<context>
-    <name>OpenWalletActivity</name>
-    <message>
-        <source>Open wallet failed</source>
-        <translation type="unfinished">打开钱包失败</translation>
-    </message>
-    <message>
-        <source>Open wallet warning</source>
-        <translation type="unfinished">打开钱包警告</translation>
-    </message>
-    <message>
-        <source>default wallet</source>
-        <translation type="unfinished">默认钱包</translation>
-    </message>
-    <message>
-        <source>Open Wallet</source>
-        <extracomment>Title of window indicating the progress of opening of a wallet.</extracomment>
-        <translation type="unfinished">打开钱包</translation>
-    </message>
-    <message>
-        <source>Opening Wallet &lt;b&gt;%1&lt;/b&gt;…</source>
-        <extracomment>Descriptive text of the open wallet progress window which indicates to the user which wallet is currently being opened.</extracomment>
-        <translation type="unfinished">打开钱包&lt;b&gt;%1&lt;/b&gt;...</translation>
-    </message>
-</context>
-<context>
-    <name>RestoreWalletActivity</name>
-    <message>
-        <source>Restore Wallet</source>
-        <extracomment>Title of progress window which is displayed when wallets are being restored.</extracomment>
-        <translation type="unfinished">恢复钱包</translation>
-    </message>
-    <message>
-        <source>Restoring Wallet &lt;b&gt;%1&lt;/b&gt;…</source>
-        <extracomment>Descriptive text of the restore wallets progress window which indicates to the user that wallets are currently being restored.</extracomment>
-        <translation type="unfinished">恢复钱包&lt;b&gt;%1&lt;/b&gt;…</translation>
-    </message>
-    <message>
-        <source>Restore wallet failed</source>
-        <extracomment>Title of message box which is displayed when the wallet could not be restored.</extracomment>
-        <translation type="unfinished">恢复钱包失败</translation>
-    </message>
-    <message>
-        <source>Restore wallet warning</source>
-        <extracomment>Title of message box which is displayed when the wallet is restored with some warning.</extracomment>
-        <translation type="unfinished">恢复钱包警告</translation>
-    </message>
-    <message>
-        <source>Restore wallet message</source>
-        <extracomment>Title of message box which is displayed when the wallet is successfully restored.</extracomment>
-        <translation type="unfinished">恢复钱包消息</translation>
->>>>>>> 258457a4
-    </message>
-</context>
-<context>
-    <name>WalletController</name>
-    <message>
-<<<<<<< HEAD
+    </message>
+    <message>
         <source>SQLiteDatabase: Failed to prepare the statement to fetch the application id: %s</source>
         <translation>SQLiteDatabase: 预处理用于获取应用ID的语句时失败: %s</translation>
     </message>
@@ -10285,146 +5808,16 @@
     <message>
         <source>Unknown wallet file format "%s" provided. Please provide one of "bdb" or "sqlite".</source>
         <translation>提供了未知的钱包格式 "%s" 。请使用 "bdb" 或 "sqlite" 中的一种。</translation>
-=======
-        <source>Close wallet</source>
-        <translation>关闭钱包</translation>
-    </message>
-    <message>
-        <source>Are you sure you wish to close the wallet &lt;i&gt;%1&lt;/i&gt;?</source>
-        <translation type="unfinished">您确定想要关闭钱包&lt;i&gt;%1&lt;/i&gt;吗？</translation>
-    </message>
-    <message>
-        <source>Closing the wallet for too long can result in having to resync the entire chain if pruning is enabled.</source>
-        <translation type="unfinished">启用修剪时，如果一个钱包被卸载太久，就必须重新同步整条区块链才能再次加载它。</translation>
-    </message>
-    <message>
-        <source>Close all wallets</source>
-        <translation type="unfinished">关闭所有钱包</translation>
-    </message>
-    <message>
-        <source>Are you sure you wish to close all wallets?</source>
-        <translation type="unfinished">您确定想要关闭所有钱包吗?</translation>
-    </message>
-</context>
-<context>
-    <name>WalletFrame</name>
-    <message>
-        <source>No wallet has been loaded.
-Go to File &gt; Open Wallet to load a wallet.
-- OR -</source>
-        <translation>没有载入钱包。
-请转到“文件”菜单 &gt; “打开钱包”来加载一个钱包。
-- 或者 -</translation>
-    </message>
-    <message>
-        <source>Create a new wallet</source>
-        <translation>创建一个新的钱包</translation>
-    </message>
-    <message>
-        <source>Error</source>
-        <translation type="unfinished">错误</translation>
-    </message>
-    <message>
-        <source>Unable to decode PSBT from clipboard (invalid base64)</source>
-        <translation type="unfinished">无法从剪贴板解码PSBT(Base64值无效)</translation>
-    </message>
-    <message>
-        <source>Load Transaction Data</source>
-        <translation type="unfinished">加载交易数据</translation>
-    </message>
-    <message>
-        <source>Partially Signed Transaction (*.psbt)</source>
-        <translation type="unfinished">部分签名交易 (*.psbt)</translation>
-    </message>
-    <message>
-        <source>PSBT file must be smaller than 100 MiB</source>
-        <translation type="unfinished">PSBT文件必须小于100MiB</translation>
-    </message>
-    <message>
-        <source>Unable to decode PSBT</source>
-        <translation type="unfinished">无法解码PSBT</translation>
-    </message>
-</context>
-<context>
-    <name>WalletModel</name>
-    <message>
-        <source>Send Coins</source>
-        <translation>发送QTUM</translation>
-    </message>
-    <message>
-        <source>Fee bump error</source>
-        <translation>手续费提升失败</translation>
-    </message>
-    <message>
-        <source>Increasing transaction fee failed</source>
-        <translation>增加交易费失败</translation>
-    </message>
-    <message>
-        <source>Do you want to increase the fee?</source>
-        <extracomment>Asks a user if they would like to manually increase the fee of a transaction that has already been created.</extracomment>
-        <translation type="unfinished">您想追加手续费吗？</translation>
-    </message>
-    <message>
-        <source>Current fee:</source>
-        <translation>当前交易费:</translation>
-    </message>
-    <message>
-        <source>Increase:</source>
-        <translation>增加量:</translation>
-    </message>
-    <message>
-        <source>New fee:</source>
-        <translation>新交易费:</translation>
-    </message>
-    <message>
-        <source>Warning: This may pay the additional fee by reducing change outputs or adding inputs, when necessary. It may add a new change output if one does not already exist. These changes may potentially leak privacy.</source>
-        <translation>警告: 因为在必要的时候会减少找零输出个数或增加输入个数，这可能要付出额外的费用。在没有找零输出的情况下可能会新增一个。这些变更可能会导致潜在的隐私泄露。</translation>
-    </message>
-    <message>
-        <source>Confirm fee bump</source>
-        <translation>确认手续费提升</translation>
-    </message>
-    <message>
-        <source>Can't draft transaction.</source>
-        <translation>无法起草交易。</translation>
-    </message>
-    <message>
-        <source>PSBT copied</source>
-        <translation>已复制PSBT</translation>
->>>>>>> 258457a4
     </message>
     <message>
         <source>Unsupported category-specific logging level %1$s=%2$s. Expected %1$s=&lt;category&gt;:&lt;loglevel&gt;. Valid categories: %3$s. Valid loglevels: %4$s.</source>
         <translation type="unfinished">不支持的类别限定日志等级 %1$s=%2$s 。 预期参数 %1$s=&lt;category&gt;:&lt;loglevel&gt;。 有效的类别: %3$s 。有效的日志等级: %4$s 。</translation>
     </message>
-<<<<<<< HEAD
-=======
-    <message>
-        <source>Can&apos;t sign transaction.</source>
-        <translation>无法签署交易。</translation>
-    </message>
-    <message>
-        <source>Could not commit transaction</source>
-        <translation>无法提交交易</translation>
-    </message>
-    <message>
-        <source>Can't display address</source>
-        <translation>无法显示地址</translation>
-    </message>
-    <message>
-        <source>default wallet</source>
-        <translation type="unfinished">默认钱包</translation>
-    </message>
-</context>
-<context>
-    <name>WalletView</name>
->>>>>>> 258457a4
     <message>
         <source>Unsupported chainstate database format found. Please restart with -reindex-chainstate. This will rebuild the chainstate database.</source>
         <translation type="unfinished">找到了不受支持的 chainstate 数据库格式。请使用 -reindex-chainstate 参数重启。这将会重建 chainstate 数据库。</translation>
     </message>
     <message>
-<<<<<<< HEAD
         <source>Wallet created successfully. The legacy wallet type is being deprecated and support for creating and opening legacy wallets will be removed in the future.</source>
         <translation type="unfinished">钱包创建成功。旧式钱包已被弃用，未来将不再支持创建或打开旧式钱包。</translation>
     </message>
@@ -10439,146 +5832,20 @@
     <message>
         <source>Unable to rewind the database to a pre-fork state. You will need to redownload the blockchain</source>
         <translation type="unfinished">没办法将数据库倒转回分叉前的状态。必须要重新下载区块链。</translation>
-=======
-        <source>Export the data in the current tab to a file</source>
-        <translation>将当前标签页数据导出到文件</translation>
-    </message>
-    <message>
-        <source>Backup Wallet</source>
-        <translation>备份钱包</translation>
-    </message>
-    <message>
-        <source>Wallet Data</source>
-        <extracomment>Name of the wallet data file format.</extracomment>
-        <translation>钱包数据</translation>
-    </message>
-    <message>
-        <source>Backup Failed</source>
-        <translation>备份失败</translation>
-    </message>
-    <message>
-        <source>There was an error trying to save the wallet data to %1.</source>
-        <translation>尝试保存钱包数据至 %1 时发生了错误。</translation>
-    </message>
-    <message>
-        <source>Backup Successful</source>
-        <translation>备份成功</translation>
-    </message>
-    <message>
-        <source>The wallet data was successfully saved to %1.</source>
-        <translation>钱包数据成功保存至 %1。</translation>
-    </message>
-    <message>
-        <source>Cancel</source>
-        <translation>取消</translation>
-    </message>
-    <message>
-        <source>Incoming transaction</source>
-        <translation type="unfinished">流入交易</translation>
-    </message>
-    <message>
-        <source>Sent transaction</source>
-        <translation type="unfinished">发送交易</translation>
-    </message>
-</context>
-<context>
-    <name>bitcoin-core</name>
-    <message>
-        <source>Qtum Core</source>
-        <translation type="unfinished">Qtum Core</translation>
-    </message>
-    <message>
-        <source>The %s developers</source>
-        <translation type="unfinished">%s 开发人员</translation>
-    </message>
-    <message>
-        <source>%s request to listen on port %u. This port is considered "bad" and thus it is unlikely that any peer will connect to it. See doc/p2p-bad-ports.md for details and a full list.</source>
-        <translation type="unfinished">%s请求监听端口%u。此端口被认为是“坏的”，所以不太可能有其他节点会连接过来。详情以及完整的端口列表请参见 doc/p2p-bad-ports.md 。</translation>
-    </message>
-    <message>
-        <source>Cannot downgrade wallet from version %i to version %i. Wallet version unchanged.</source>
-        <translation>无法把钱包版本从%i降级到%i。钱包版本未改变。</translation>
-    </message>
-    <message>
-        <source>Cannot obtain a lock on data directory %s. %s is probably already running.</source>
-        <translation type="unfinished">无法锁定数据目录 %s。%s 可能已经在运行。</translation>
-    </message>
-    <message>
-        <source>Cannot upgrade a non HD split wallet from version %i to version %i without upgrading to support pre-split keypool. Please use version %i or no version specified.</source>
-        <translation>无法在不支持“拆分前的密钥池”（pre split keypool）的情况下把“非拆分HD钱包”（non HD split wallet）从版本%i升级到%i。请使用版本号%i，或者压根不要指定版本号。</translation>
-    </message>
-    <message>
-        <source>Disk space for %s may not accommodate the block files. Approximately %u GB of data will be stored in this directory.</source>
-        <translation type="unfinished">%s的磁盘空间可能无法容纳区块文件。大约要在这个目录中储存 %uGB 的数据。</translation>
-    </message>
-    <message>
-        <source>Distributed under the MIT software license, see the accompanying file %s or %s</source>
-        <translation type="unfinished">在MIT协议下分发，参见附带的 %s 文件或 %s</translation>
-    </message>
-    <message>
-        <source>Error loading wallet. Wallet requires blocks to be downloaded, and software does not currently support loading wallets while blocks are being downloaded out of order when using assumeutxo snapshots. Wallet should be able to load successfully after node sync reaches height %s</source>
-        <translation type="unfinished">加载钱包时出错。需要下载区块才能加载钱包，而且在使用assumeutxo快照时，下载区块是不按顺序的，这个时候软件不支持加载钱包。在节点同步至高度%s之后就应该可以加载钱包了。</translation>
->>>>>>> 258457a4
     </message>
     <message>
         <source>Warning: Private keys detected in wallet {%s} with disabled private keys</source>
         <translation type="unfinished">警告：在已经禁用私钥的钱包 {%s} 中仍然检测到私钥</translation>
     </message>
     <message>
-<<<<<<< HEAD
         <source>Warning: The network does not appear to fully agree! Some miners appear to be experiencing issues.</source>
         <translation type="unfinished">警告：网络似乎并不完全同意！有些矿工似乎遇到了问题。</translation>
-=======
-        <source>Error: Dumpfile format record is incorrect. Got "%s", expected "format".</source>
-        <translation>错误: 转储文件格式不正确。得到是"%s"，而预期本应得到的是 "format"。</translation>
-    </message>
-    <message>
-        <source>Error: Dumpfile identifier record is incorrect. Got "%s", expected "%s".</source>
-        <translation>错误: 转储文件标识符记录不正确。得到的是 "%s"，而预期本应得到的是 "%s"。</translation>
-    </message>
-    <message>
-        <source>Error: Dumpfile version is not supported. This version of qtum-wallet only supports version 1 dumpfiles. Got dumpfile with version %s</source>
-        <translation>错误: 转储文件版本不被支持。这个版本的 qtum-wallet 只支持版本为 1 的转储文件。得到的转储文件版本却是%s</translation>
-    </message>
-    <message>
-        <source>Error: Legacy wallets only support the "legacy", "p2sh-segwit", and "bech32" address types</source>
-        <translation>错误: 旧式钱包只支持 "legacy", "p2sh-segwit", 和 "bech32" 这三种地址类型</translation>
-    </message>
-    <message>
-        <source>No dump file provided. To use createfromdump, -dumpfile=&lt;filename&gt; must be provided.</source>
-        <translation>没有提供转储文件。要使用 createfromdump ，必须提供 -dumpfile=&lt;filename&gt;。</translation>
-    </message>
-    <message>
-        <source>No dump file provided. To use dump, -dumpfile=&lt;filename&gt; must be provided.</source>
-        <translation>没有提供转储文件。要使用 dump ，必须提供 -dumpfile=&lt;filename&gt;。</translation>
-    </message>
-    <message>
-        <source>No wallet file format provided. To use createfromdump, -format=&lt;format&gt; must be provided.</source>
-        <translation>没有提供钱包格式。要使用 createfromdump ，必须提供 -format=&lt;format&gt;</translation>
-    </message>
-    <message>
-        <source>%s corrupt. Try using the wallet tool qtum-wallet to salvage or restoring a backup.</source>
-        <translation>%s损坏。请尝试用qtum-wallet钱包工具来对其进行急救。或者用一个备份进行还原。</translation>
-    </message>
-    <message>
-        <source>%s failed to validate the -assumeutxo snapshot state. This indicates a hardware problem, or a bug in the software, or a bad software modification that allowed an invalid snapshot to be loaded. As a result of this, the node will shut down and stop using any state that was built on the snapshot, resetting the chain height from %d to %d. On the next restart, the node will resume syncing from %d without using any snapshot data. Please report this incident to %s, including how you obtained the snapshot. The invalid snapshot chainstate will be left on disk in case it is helpful in diagnosing the issue that caused this error.</source>
-        <translation type="unfinished">%s 验证 -assumeutxo 快照状态失败。这表明硬件可能有问题，也可能是软件bug，或者还可能是软件被不当修改、从而让非法快照也能够被加载。因此，将关闭节点并停止使用从这个快照构建出的任何状态，并将链高度从 %d 重置到 %d 。下次启动时，节点将会不使用快照数据从 %d 继续同步。请将这个事件报告给 %s 并在报告中包括您是如何获得这份快照的。无效的链状态快照仍被保存至磁盘上，以供诊断问题的原因。</translation>
-    </message>
-    <message>
-        <source>Cannot upgrade a non HD split wallet without upgrading to support pre split keypool. Please use version 169900 or no version specified.</source>
-        <translation>无法在不支持“拆分前的密钥池”（pre split keypool）的情况下对“非拆分HD钱包”（non HD split wallet）进行升级。请使用版本号169900，或者压根不要指定版本号。</translation>
-    </message>
-    <message>
-        <source>Fee estimation failed. Fallbackfee is disabled. Wait a few blocks or enable %s.</source>
-        <translation type="unfinished">手续费估计失败。而且备用手续费估计（fallbackfee）已被禁用。请再等几个区块，或者启用%s。</translation>
->>>>>>> 258457a4
     </message>
     <message>
         <source>Warning: We do not appear to fully agree with our peers! You may need to upgrade, or other nodes may need to upgrade.</source>
         <translation type="unfinished">警告：我们的同行似乎不完全同意！您可能需要升级，或者其他节点可能需要升级。</translation>
     </message>
     <message>
-<<<<<<< HEAD
         <source>Witness data for blocks after height %d requires validation. Please restart with -reindex.</source>
         <translation>需要验证高度在%d之后的区块见证数据。请使用 -reindex 重新启动。</translation>
     </message>
@@ -10597,153 +5864,12 @@
     <message>
         <source>Cannot set -peerblockfilters without -blockfilterindex.</source>
         <translation>没有启用-blockfilterindex，就不能启用-peerblockfilters。</translation>
-=======
-        <source>File %s already exists. If you are sure this is what you want, move it out of the way first.</source>
-        <translation>文件%s已经存在。如果你确定这就是你想做的，先把这个文件挪开。</translation>
-    </message>
-    <message>
-        <source>Invalid or corrupt peers.dat (%s). If you believe this is a bug, please report it to %s. As a workaround, you can move the file (%s) out of the way (rename, move, or delete) to have a new one created on the next start.</source>
-        <translation type="unfinished">无效或损坏的peers.dat (%s)。如果你确信这是一个bug，请反馈到%s。作为变通办法，你可以把现有文件 (%s) 移开(重命名、移动或删除)，这样就可以在下次启动时创建一个新文件了。</translation>
-    </message>
-    <message>
-        <source>More than one onion bind address is provided. Using %s for the automatically created Tor onion service.</source>
-        <translation type="unfinished">提供多个洋葱路由绑定地址。对自动创建的洋葱服务用%s</translation>
-    </message>
-    <message>
-        <source>Please check that your computer&apos;s date and time are correct! If your clock is wrong, %s will not work properly.</source>
-        <translation type="unfinished">请检查电脑的日期时间设置是否正确！时间错误可能会导致 %s 运行异常。</translation>
-    </message>
-    <message>
-        <source>Please contribute if you find %s useful. Visit %s for further information about the software.</source>
-        <translation type="unfinished">如果你认为%s对你比较有用的话，请对我们进行一些捐赠支持。请访问%s网站来获取有关这个软件的更多信息。</translation>
-    </message>
-    <message>
-        <source>SQLiteDatabase: Failed to prepare the statement to fetch sqlite wallet schema version: %s</source>
-        <translation>SQLiteDatabase: 预处理用于获取SQLite钱包schema版本的语句时失败: %s</translation>
-    </message>
-    <message>
-        <source>SQLiteDatabase: Failed to prepare the statement to fetch the application id: %s</source>
-        <translation>SQLiteDatabase: 预处理用于获取应用ID的语句时失败: %s</translation>
-    </message>
-    <message>
-        <source>SQLiteDatabase: Unknown sqlite wallet schema version %d. Only version %d is supported</source>
-        <translation>SQLiteDatabase: SQLite钱包schema版本%d未知。只支持%d版本</translation>
-    </message>
-    <message>
-        <source>The block database contains a block which appears to be from the future. This may be due to your computer's date and time being set incorrectly. Only rebuild the block database if you are sure that your computer's date and time are correct</source>
-        <translation type="unfinished">区块数据库包含未来的交易，这可能是由本机的日期时间错误引起。若确认本机日期时间正确，请重新建立区块数据库。</translation>
-    </message>
-    <message>
-        <source>Prune configured below the minimum of %d MiB.  Please use a higher number.</source>
-        <translation type="unfinished">修剪值被设置为低于最小值%d MiB，请使用更大的数值。</translation>
-    </message>
-    <message>
-        <source>Prune mode is incompatible with -reindex-chainstate. Use full -reindex instead.</source>
-        <translation type="unfinished">修剪模式与 -reindex-chainstate 不兼容。请进行一次完整的 -reindex 。</translation>
-    </message>
-    <message>
-        <source>Prune: last wallet synchronisation goes beyond pruned data. You need to -reindex (download the whole blockchain again in case of pruned node)</source>
-        <translation type="unfinished">修剪：最后的钱包同步超过了修剪的数据。你需要通过 -reindex (重新下载整个区块链以防修剪节点)</translation>
-    </message>
-    <message>
-        <source>Rename of '%s' -&gt; '%s' failed. You should resolve this by manually moving or deleting the invalid snapshot directory %s, otherwise you will encounter the same error again on the next startup.</source>
-        <translation type="unfinished">重命名 '%s' -&gt; '%s' 失败。您需要手动移走或删除无效的快照目录 %s来解决这个问题，不然的话您就会在下一次启动时遇到相同的错误。</translation>
-    </message>
-    <message>
-        <source>The transaction amount is too small to send after the fee has been deducted</source>
-        <translation type="unfinished">在交易费被扣除后发送的交易金额太小</translation>
-    </message>
-    <message>
-        <source>This error could occur if this wallet was not shutdown cleanly and was last loaded using a build with a newer version of Berkeley DB. If so, please use the software that last loaded this wallet</source>
-        <translation>如果这个钱包之前没有正确关闭，而且上一次是被新版的Berkeley DB加载过，就会发生这个错误。如果是这样，请使用上次加载过这个钱包的那个软件。</translation>
-    </message>
-    <message>
-        <source>This is the maximum transaction fee you pay (in addition to the normal fee) to prioritize partial spend avoidance over regular coin selection.</source>
-        <translation>为了在常规选币过程中优先考虑避免“只花出一个地址上的一部分币”（partial spend）这种情况，您最多还需要（在常规手续费之外）付出的交易手续费。</translation>
-    </message>
-    <message>
-        <source>Transaction needs a change address, but we can't generate it. Please call keypoolrefill first.</source>
-        <translation>交易需要一个找零地址，但是我们无法生成它。请先调用 keypoolrefill 。</translation>
-    </message>
-    <message>
-        <source>This is a pre-release test build - use at your own risk - do not use for mining or merchant applications</source>
-        <translation type="unfinished">这是测试用的预发布版本 - 请谨慎使用 - 不要用来挖矿，或者在正式商用环境下使用</translation>
-    </message>
-    <message>
-        <source>This is the transaction fee you may discard if change is smaller than dust at this level</source>
-        <translation type="unfinished">如果找零金额低于粉尘水平，你或许可以把它作为手续费忽略掉。</translation>
-    </message>
-    <message>
-        <source>This is the transaction fee you may pay when fee estimates are not available.</source>
-        <translation type="unfinished">这是在费用估计不可用时你可能会支付的交易费。</translation>
-    </message>
-    <message>
-        <source>Total length of network version string (%i) exceeds maximum length (%i). Reduce the number or size of uacomments.</source>
-        <translation type="unfinished">网络版本字符串的总长度 (%i) 超过最大长度 (%i) 了。请减少 uacomment 参数的数目或长度。</translation>
-    </message>
-    <message>
-        <source>Unable to replay blocks. You will need to rebuild the database using -reindex-chainstate.</source>
-        <translation type="unfinished">没办法重算区块。你需要先用-reindex-chainstate参数来重建数据库。</translation>
-    </message>
-    <message>
-        <source>Unknown wallet file format "%s" provided. Please provide one of "bdb" or "sqlite".</source>
-        <translation>提供了未知的钱包格式 "%s" 。请使用 "bdb" 或 "sqlite" 中的一种。</translation>
-    </message>
-    <message>
-        <source>Unsupported category-specific logging level %1$s=%2$s. Expected %1$s=&lt;category&gt;:&lt;loglevel&gt;. Valid categories: %3$s. Valid loglevels: %4$s.</source>
-        <translation type="unfinished">不支持的类别限定日志等级 %1$s=%2$s 。 预期参数 %1$s=&lt;category&gt;:&lt;loglevel&gt;。 有效的类别: %3$s 。有效的日志等级: %4$s 。</translation>
-    </message>
-    <message>
-        <source>Unsupported chainstate database format found. Please restart with -reindex-chainstate. This will rebuild the chainstate database.</source>
-        <translation type="unfinished">找到了不受支持的 chainstate 数据库格式。请使用 -reindex-chainstate 参数重启。这将会重建 chainstate 数据库。</translation>
-    </message>
-    <message>
-        <source>Wallet created successfully. The legacy wallet type is being deprecated and support for creating and opening legacy wallets will be removed in the future.</source>
-        <translation type="unfinished">钱包创建成功。旧式钱包已被弃用，未来将不再支持创建或打开旧式钱包。</translation>
-    </message>
-    <message>
-        <source>Wallet loaded successfully. The legacy wallet type is being deprecated and support for creating and opening legacy wallets will be removed in the future. Legacy wallets can be migrated to a descriptor wallet with migratewallet.</source>
-        <translation type="unfinished">钱包加载成功。旧式钱包已被弃用，未来将不再支持创建或打开旧式钱包。可以使用 migratewallet 命令将旧式钱包迁移至输出描述符钱包。</translation>
-    </message>
-    <message>
-        <source>Warning: Dumpfile wallet format "%s" does not match command line specified format "%s".</source>
-        <translation>警告: 转储文件的钱包格式 "%s" 与命令行指定的格式 "%s" 不符。</translation>
-    </message>
-    <message>
-        <source>Unable to rewind the database to a pre-fork state. You will need to redownload the blockchain</source>
-        <translation type="unfinished">没办法将数据库倒转回分叉前的状态。必须要重新下载区块链。</translation>
-    </message>
-    <message>
-        <source>Warning: Private keys detected in wallet {%s} with disabled private keys</source>
-        <translation type="unfinished">警告：在已经禁用私钥的钱包 {%s} 中仍然检测到私钥</translation>
-    </message>
-    <message>
-        <source>Warning: The network does not appear to fully agree! Some miners appear to be experiencing issues.</source>
-        <translation type="unfinished">警告：网络似乎并不完全同意！有些矿工似乎遇到了问题。</translation>
-    </message>
-    <message>
-        <source>Warning: We do not appear to fully agree with our peers! You may need to upgrade, or other nodes may need to upgrade.</source>
-        <translation type="unfinished">警告：我们的同行似乎不完全同意！您可能需要升级，或者其他节点可能需要升级。</translation>
-    </message>
-    <message>
-        <source>Witness data for blocks after height %d requires validation. Please restart with -reindex.</source>
-        <translation>需要验证高度在%d之后的区块见证数据。请使用 -reindex 重新启动。</translation>
-    </message>
-    <message>
-        <source>You need to rebuild the database using -reindex to go back to unpruned mode.  This will redownload the entire blockchain</source>
-        <translation type="unfinished">您需要使用 -reindex 重新构建数据库以返回未修剪的模式。这将重新下载整个区块链</translation>
-    </message>
-    <message>
-        <source>A fatal internal error occurred, see debug.log for details</source>
-        <translation>发生了致命的内部错误，请在debug.log中查看详情</translation>
->>>>>>> 258457a4
     </message>
     <message>
         <source>Disk space is too low!</source>
         <translation>磁盘空间太低!</translation>
     </message>
     <message>
-<<<<<<< HEAD
         <source>%s is set very high!</source>
         <translation type="unfinished">%s非常高！</translation>
     </message>
@@ -10764,36 +5890,6 @@
         <translation type="unfinished">不能写入到数据目录&apos;%s&apos;；请检查文件权限。</translation>
     </message>
     <message>
-=======
-        <source>Cannot set -peerblockfilters without -blockfilterindex.</source>
-        <translation>没有启用-blockfilterindex，就不能启用-peerblockfilters。</translation>
-    </message>
-    <message>
-        <source>Disk space is too low!</source>
-        <translation>磁盘空间太低!</translation>
-    </message>
-    <message>
-        <source>%s is set very high!</source>
-        <translation type="unfinished">%s非常高！</translation>
-    </message>
-    <message>
-        <source>-maxmempool must be at least %d MB</source>
-        <translation type="unfinished">-maxmempool 最小为%d MB</translation>
-    </message>
-    <message>
-        <source>Cannot downgrade wallet</source>
-        <translation type="unfinished">无法降级钱包</translation>
-    </message>
-    <message>
-        <source>Cannot resolve -%s address: &apos;%s&apos;</source>
-        <translation type="unfinished">无法解析 - %s 地址： &apos;%s&apos;</translation>
-    </message>
-    <message>
-        <source>Cannot write to data directory &apos;%s&apos;; check permissions.</source>
-        <translation type="unfinished">不能写入到数据目录&apos;%s&apos;；请检查文件权限。</translation>
-    </message>
-    <message>
->>>>>>> 258457a4
         <source>%s is set very high! Fees this large could be paid on a single transaction.</source>
         <translation type="unfinished">%s被设置得很高! 这可是一次交易就有可能付出的手续费。</translation>
     </message>
@@ -10936,13 +6032,10 @@
         <translation>转储文件 %s 不存在</translation>
     </message>
     <message>
-<<<<<<< HEAD
-=======
         <source>Error committing db txn for wallet transactions removal</source>
         <translation type="unfinished">在提交删除钱包交易的数据库事务时出错</translation>
     </message>
     <message>
->>>>>>> 258457a4
         <source>Error creating %s</source>
         <translation>创建%s时出错</translation>
     </message>
@@ -10991,13 +6084,10 @@
         <translation>从钱包数据库读取下一条记录时出错</translation>
     </message>
     <message>
-<<<<<<< HEAD
-=======
         <source>Error starting db txn for wallet transactions removal</source>
         <translation type="unfinished">在开始删除钱包交易的数据库事务时出错</translation>
     </message>
     <message>
->>>>>>> 258457a4
         <source>Error: Cannot extract destination from the generated scriptpubkey</source>
         <translation type="unfinished">错误: 无法从生成的scriptpubkey提取目标</translation>
     </message>
@@ -11018,22 +6108,6 @@
         <translation>错误: 转储文件的校验和不符。计算得到%s，预料中本应该得到%s</translation>
     </message>
     <message>
-        <source>Error: Couldn't create cursor into database</source>
-        <translation>错误: 无法在数据库中创建指针</translation>
-    </message>
-    <message>
-        <source>Error</source>
-        <translation type="unfinished">错误</translation>
-    </message>
-    <message>
-        <source>Error: Disk space is low for %s</source>
-        <translation type="unfinished">错误： %s 所在的磁盘空间低。</translation>
-    </message>
-    <message>
-        <source>Error: Dumpfile checksum does not match. Computed %s, expected %s</source>
-        <translation>错误: 转储文件的校验和不符。计算得到%s，预料中本应该得到%s</translation>
-    </message>
-    <message>
         <source>Error: Failed to create new watchonly wallet</source>
         <translation type="unfinished">错误：创建新仅观察钱包失败</translation>
     </message>
@@ -11056,13 +6130,6 @@
     <message>
         <source>Error: No %s addresses available.</source>
         <translation>错误: 没有可用的%s地址。</translation>
-<<<<<<< HEAD
-    </message>
-    <message>
-        <source>Error: Not all watchonly txs could be deleted</source>
-        <translation type="unfinished">错误：有些仅观察交易无法被删除</translation>
-=======
->>>>>>> 258457a4
     </message>
     <message>
         <source>Error: This wallet already uses SQLite</source>
@@ -11101,8 +6168,6 @@
         <translation>错误: 无法写入记录到新钱包</translation>
     </message>
     <message>
-<<<<<<< HEAD
-=======
         <source>Error: Unable to write solvable wallet best block locator record</source>
         <translation type="unfinished">错误：无法写入可解决钱包最佳区块定位器记录</translation>
     </message>
@@ -11119,7 +6184,6 @@
         <translation type="unfinished">错误: 钱包%s的数据库事务无法被执行</translation>
     </message>
     <message>
->>>>>>> 258457a4
         <source>Fee rate (%s) is lower than the minimum fee rate setting (%s)</source>
         <translation>手续费率 (%s) 低于最大手续费率设置 (%s)</translation>
     </message>
@@ -11144,13 +6208,10 @@
         <translation>校验数据库失败</translation>
     </message>
     <message>
-<<<<<<< HEAD
-=======
         <source>Failure removing transaction: %s</source>
         <translation type="unfinished">%s删除交易时失败: </translation>
     </message>
     <message>
->>>>>>> 258457a4
         <source>Ignoring duplicate -wallet %s.</source>
         <translation>忽略重复的 -wallet %s。</translation>
     </message>
@@ -11388,13 +6449,10 @@
         <translation type="unfinished">如果发送交易，这将是你要支付的交易费。</translation>
     </message>
     <message>
-<<<<<<< HEAD
-=======
         <source>Transaction %s does not belong to this wallet</source>
         <translation type="unfinished">交易%s不属于这个钱包</translation>
     </message>
     <message>
->>>>>>> 258457a4
         <source>Transaction amount too small</source>
         <translation type="unfinished">交易量太小</translation>
     </message>
@@ -11411,13 +6469,6 @@
         <translation type="unfinished">计算交易手续费和找零失败</translation>
     </message>
     <message>
-<<<<<<< HEAD
-        <source>Transaction has too long of a mempool chain</source>
-        <translation type="unfinished">此交易在内存池中串接了太多其他交易</translation>
-    </message>
-    <message>
-=======
->>>>>>> 258457a4
         <source>Transaction must have at least one recipient</source>
         <translation type="unfinished">交易必须包含至少一个接收人</translation>
     </message>
@@ -11490,8 +6541,6 @@
         <translation type="unfinished">不支持的日志分类 %s=%s.</translation>
     </message>
     <message>
-<<<<<<< HEAD
-=======
         <source>Error: Could not add watchonly tx %s to watchonly wallet</source>
         <translation type="unfinished">错误：无法添加仅观察交易%s到仅观察钱包</translation>
     </message>
@@ -11500,7 +6549,6 @@
         <translation type="unfinished">错误: 无法删除仅观察交易。</translation>
     </message>
     <message>
->>>>>>> 258457a4
         <source>User Agent comment (%s) contains unsafe characters.</source>
         <translation type="unfinished">用户代理评论(%s)包含不安全的字符。</translation>
     </message>
@@ -11540,12 +6588,9 @@
         <source>Unsupported global logging level %s=%s. Valid values: %s.</source>
         <translation type="unfinished">不支持的全局日志等级 %s=%s。有效数值: %s 。</translation>
     </message>
-<<<<<<< HEAD
-=======
     <message>
         <source>Wallet file creation failed: %s</source>
         <translation type="unfinished">钱包文件创建失败：1%s</translation>
     </message>
->>>>>>> 258457a4
 </context>
 </TS>