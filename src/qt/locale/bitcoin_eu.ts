<TS version="2.1" language="eu">
<context>
    <name>AddressBookPage</name>
    <message>
        <source>Right-click to edit address or label</source>
        <translation type="unfinished">Klikatu eskuinarekin helbidea edo etiketa aldatzeko</translation>
    </message>
    <message>
        <source>Create a new address</source>
        <translation type="unfinished">Sortu helbide berria</translation>
    </message>
    <message>
        <source>&amp;New</source>
        <translation type="unfinished">&amp;Berria</translation>
    </message>
    <message>
        <source>Copy the currently selected address to the system clipboard</source>
        <translation type="unfinished">Kopiatu hautatutako helbidea sistemaren arbelean</translation>
    </message>
    <message>
        <source>&amp;Copy</source>
        <translation type="unfinished">&amp;Kopiatu</translation>
    </message>
    <message>
        <source>C&amp;lose</source>
        <translation type="unfinished">&amp;Itxi</translation>
    </message>
    <message>
        <source>Delete the currently selected address from the list</source>
        <translation type="unfinished">Ezabatu aukeratutako helbideak listatik</translation>
    </message>
    <message>
        <source>Enter address or label to search</source>
        <translation type="unfinished">Bilatzeko, helbide edo etiketa sartu</translation>
    </message>
    <message>
        <source>Export the data in the current tab to a file</source>
        <translation type="unfinished">Uneko fitxategian datuak esportatu</translation>
    </message>
    <message>
        <source>&amp;Export</source>
        <translation type="unfinished">&amp;Esportatu</translation>
    </message>
    <message>
        <source>&amp;Delete</source>
        <translation type="unfinished">&amp;Ezabatu</translation>
    </message>
    <message>
        <source>Choose the address to send coins to</source>
        <translation type="unfinished">Dirua bidaltzeko helbidea hautatu</translation>
    </message>
    <message>
        <source>Choose the address to receive coins with</source>
        <translation type="unfinished">Dirua jasotzeko helbidea hautatu</translation>
    </message>
    <message>
        <source>C&amp;hoose</source>
        <translation type="unfinished">&amp;Aukeratu</translation>
    </message>
    <message>
        <source>Sending addresses</source>
        <translation type="unfinished">Helbideak bidaltzen</translation>
    </message>
    <message>
        <source>Receiving addresses</source>
        <translation type="unfinished">Helbideak jasotzen</translation>
    </message>
    <message>
        <source>These are your Qtum addresses for sending payments. Always check the amount and the receiving address before sending coins.</source>
        <translation type="unfinished">Hauek dira zuk dirua jaso dezaketen Qtum helbideak. Egiaztatu beti diru-kopurua eta dirua jasoko duen helbidea zuzen egon daitezen, txanponak bidali baino lehen.</translation>
    </message>
    <message>
        <source>&amp;Copy Address</source>
        <translation type="unfinished">&amp;Helbidea kopiatu</translation>
    </message>
    <message>
        <source>Copy &amp;Label</source>
        <translation type="unfinished">Etiketa &amp;Kopiatu</translation>
    </message>
    <message>
        <source>&amp;Edit</source>
        <translation type="unfinished">&amp;Editatu</translation>
    </message>
    <message>
        <source>Export Address List</source>
        <translation type="unfinished">Helbide lista esportatu</translation>
    </message>
    <message>
        <source>There was an error trying to save the address list to %1. Please try again.</source>
        <extracomment>An error message. %1 is a stand-in argument for the name of the file we attempted to save to.</extracomment>
        <translation type="unfinished">Akats bat egon da helbide lista %1-ean gordetzen sahiatzean. Mesedez, saiatu berriro.</translation>
    </message>
    <message>
        <source>Exporting Failed</source>
        <translation type="unfinished">Esportazioak huts egin du</translation>
    </message>
</context>
<context>
    <name>AddressTableModel</name>
    <message>
        <source>Label</source>
        <translation type="unfinished">Izendapen</translation>
    </message>
    <message>
        <source>Address</source>
        <translation type="unfinished">Helbidea</translation>
    </message>
    <message>
        <source>(no label)</source>
        <translation type="unfinished">(izendapenik ez)</translation>
    </message>
</context>
<context>
    <name>AskPassphraseDialog</name>
    <message>
        <source>Passphrase Dialog</source>
        <translation type="unfinished">Pasahitzaren dialogoa</translation>
    </message>
    <message>
        <source>Enter passphrase</source>
        <translation type="unfinished">Pasahitza sartu</translation>
    </message>
    <message>
        <source>New passphrase</source>
        <translation type="unfinished">Pasahitz berria</translation>
    </message>
    <message>
        <source>Repeat new passphrase</source>
        <translation type="unfinished">Pasahitz berria errepiikatu</translation>
    </message>
    <message>
        <source>Show passphrase</source>
        <translation type="unfinished">Pasahitza erakutsi</translation>
    </message>
    <message>
        <source>Encrypt wallet</source>
        <translation type="unfinished">Diruzorroa enkriptatu</translation>
    </message>
    <message>
        <source>This operation needs your wallet passphrase to unlock the wallet.</source>
        <translation type="unfinished">Diruzorroaren pasahitza behar du eragiketa honek, diruzorroa desblokeatzeko.</translation>
    </message>
    <message>
        <source>Unlock wallet</source>
        <translation type="unfinished">Diruzorroa desblokeatu</translation>
    </message>
    <message>
        <source>Change passphrase</source>
        <translation type="unfinished">Pasahitza aldatu</translation>
    </message>
    <message>
        <source>Confirm wallet encryption</source>
        <translation type="unfinished">Diruorroaren enkriptazioa berretsi</translation>
    </message>
    <message>
        <source>Warning: If you encrypt your wallet and lose your passphrase, you will &lt;b&gt;LOSE ALL OF YOUR QTUMS&lt;/b&gt;!</source>
        <translation type="unfinished">Abisua: Diruzorroa enkriptatzen baduzu eta zure pasahitza galtzen baduzu, &lt;b&gt;QTUM GUZTIAK GALDUKO DITUZU&lt;/b&gt;!</translation>
    </message>
    <message>
        <source>Are you sure you wish to encrypt your wallet?</source>
        <translation type="unfinished">Seguru al zaude, zure diruzorroa enkriptatu nahi duzula?</translation>
    </message>
    <message>
        <source>Wallet encrypted</source>
        <translation type="unfinished">Zorroa enkriptatuta</translation>
    </message>
    <message>
        <source>Enter the new passphrase for the wallet.&lt;br/&gt;Please use a passphrase of &lt;b&gt;ten or more random characters&lt;/b&gt;, or &lt;b&gt;eight or more words&lt;/b&gt;.</source>
        <translation type="unfinished">Diruzorroaren pasahitz berria sartu. &lt;br/&gt;Mesedez &lt;b&gt; hamar edo gehiago ausazko hizkiko&lt;/b&gt; pasahitza erabili, edo &lt;b&gt; gutxienez zortzi hitz&lt;/b&gt;</translation>
    </message>
    <message>
        <source>Enter the old passphrase and new passphrase for the wallet.</source>
        <translation type="unfinished">Diruzorroaren pasahitz zahar zein berria sartu.</translation>
    </message>
    <message>
        <source>Remember that encrypting your wallet cannot fully protect your qtums from being stolen by malware infecting your computer.</source>
        <translation type="unfinished">Gogoan izan diruzorroaren enkripzioak ezin dituela zure qtumak zure ordenagailuan izan dezakezun malware batengandik lapurtuak izatetik guztiz babestu .</translation>
    </message>
    <message>
        <source>Wallet to be encrypted</source>
        <translation type="unfinished">Enkriptatzeko diruzorroa</translation>
    </message>
    <message>
        <source>Your wallet is about to be encrypted. </source>
        <translation type="unfinished">Zure diruzorroa enkriptatzekotan dago</translation>
    </message>
    <message>
        <source>Your wallet is now encrypted. </source>
        <translation type="unfinished">Zure diruzorroa enkriptatua dago orain.</translation>
    </message>
    <message>
        <source>IMPORTANT: Any previous backups you have made of your wallet file should be replaced with the newly generated, encrypted wallet file. For security reasons, previous backups of the unencrypted wallet file will become useless as soon as you start using the new, encrypted wallet.</source>
        <translation type="unfinished">GARRANTZITSUA: Diruzorroaren segurtasun-kopia, wallet.dat, erabilezina bihurtuko da enkriptazioa burutu ondoren. Ondorioz, segurtasun-kopia berriekin ordezkatu beharko zenituzke zure jada eginik dituzun diruzorroaren kopiak.</translation>
    </message>
    <message>
        <source>Wallet encryption failed</source>
        <translation type="unfinished">Diruzorroaren enkriptazioak huts egin du</translation>
    </message>
    <message>
        <source>Wallet encryption failed due to an internal error. Your wallet was not encrypted.</source>
        <translation type="unfinished">Diruzorroaren enkriptazioak huts egin du barne-akats baten ondorioz. Zure diruzorroa ez da enkriptatu.</translation>
    </message>
    <message>
        <source>The supplied passphrases do not match.</source>
        <translation type="unfinished">Eman dituzun pasahitzak ez datoz bat.</translation>
    </message>
    <message>
        <source>Wallet unlock failed</source>
        <translation type="unfinished">Zorroaren desblokeoak huts egin du</translation>
    </message>
    <message>
        <source>The passphrase entered for the wallet decryption was incorrect.</source>
        <translation type="unfinished">Zorroa desenkriptatzeko sartutako pasahitza okerra da.</translation>
    </message>
    <message>
        <source>Wallet passphrase was successfully changed.</source>
        <translation type="unfinished">Diruzorroaren pasahitza arrakastaz aldatu da.</translation>
    </message>
    <message>
        <source>Warning: The Caps Lock key is on!</source>
        <translation type="unfinished">Abisua: Mayuskulak blokeatuak dituzu!</translation>
    </message>
</context>
<context>
    <name>BanTableModel</name>
    <message>
        <source>IP/Netmask</source>
        <translation type="unfinished">IP/Saremaskara</translation>
    </message>
    <message>
        <source>Banned Until</source>
        <translation type="unfinished">Honarte debekatua </translation>
    </message>
</context>
<context>
    <name>QObject</name>
    <message>
        <source>Error: %1</source>
        <translation type="unfinished">Akatsa: %1</translation>
    </message>
    <message>
        <source>unknown</source>
        <translation type="unfinished">ezezaguna</translation>
    </message>
    <message>
        <source>Amount</source>
        <translation type="unfinished">Kopurua</translation>
    </message>
    <message numerus="yes">
        <source>%n second(s)</source>
<<<<<<< HEAD
        <translation>
=======
        <translation type="unfinished">
>>>>>>> ec86f1e9
            <numerusform />
            <numerusform />
        </translation>
    </message>
    <message numerus="yes">
        <source>%n minute(s)</source>
<<<<<<< HEAD
        <translation>
=======
        <translation type="unfinished">
>>>>>>> ec86f1e9
            <numerusform />
            <numerusform />
        </translation>
    </message>
    <message numerus="yes">
        <source>%n hour(s)</source>
        <translation type="unfinished">
            <numerusform />
            <numerusform />
        </translation>
    </message>
    <message numerus="yes">
        <source>%n day(s)</source>
        <translation type="unfinished">
            <numerusform />
            <numerusform />
        </translation>
    </message>
    <message numerus="yes">
        <source>%n week(s)</source>
        <translation type="unfinished">
            <numerusform />
            <numerusform />
        </translation>
    </message>
    <message numerus="yes">
        <source>%n year(s)</source>
        <translation type="unfinished">
            <numerusform />
            <numerusform />
        </translation>
    </message>
    </context>
<context>
<<<<<<< HEAD
    <name>QtumGUI</name>
=======
    <name>bitcoin-core</name>
    <message>
        <source>Done loading</source>
        <translation type="unfinished">Zamaketa amaitua</translation>
    </message>
    </context>
<context>
    <name>BitcoinGUI</name>
>>>>>>> ec86f1e9
    <message>
        <source>&amp;Overview</source>
        <translation type="unfinished">&amp;Gainbegiratu</translation>
    </message>
    <message>
        <source>Show general overview of wallet</source>
        <translation type="unfinished">Diruzorroaren begirada orokorra ikusi</translation>
    </message>
    <message>
        <source>&amp;Transactions</source>
        <translation type="unfinished">&amp;Transakzioak</translation>
    </message>
    <message>
        <source>Browse transaction history</source>
        <translation type="unfinished">Ikusi transakzioen historia</translation>
    </message>
    <message>
        <source>E&amp;xit</source>
        <translation type="unfinished">Irten</translation>
    </message>
    <message>
        <source>Quit application</source>
        <translation type="unfinished">Aplikaziotik irten</translation>
    </message>
    <message>
        <source>&amp;About %1</source>
        <translation type="unfinished">%1-ri buruz</translation>
    </message>
    <message>
        <source>Show information about %1</source>
        <translation type="unfinished">%1-ri buruzko informazioa azaldu</translation>
    </message>
    <message>
        <source>About &amp;Qt</source>
        <translation type="unfinished">&amp;Qt-ri buruz</translation>
    </message>
    <message>
        <source>Show information about Qt</source>
<<<<<<< HEAD
        <translation>Erakutsi Qt-ren buruzko informazioa</translation>
=======
        <translation type="unfinished">Erakutsi Qt-ren buruzko informazioa</translation>
>>>>>>> ec86f1e9
    </message>
    <message>
        <source>Modify configuration options for %1</source>
        <translation type="unfinished">%1-ren konfiguraketa aukerak aldatu</translation>
<<<<<<< HEAD
    </message>
    <message>
        <source>Create a new wallet</source>
        <translation type="unfinished">Diruzorro berri bat sortu</translation>
    </message>
    <message>
        <source>Wallet:</source>
        <translation type="unfinished">Diruzorroa:</translation>
    </message>
    <message>
        <source>Network activity disabled.</source>
        <extracomment>A substring of the tooltip.</extracomment>
        <translation type="unfinished">Sarea desaktibatua</translation>
    </message>
    <message>
        <source>Proxy is &lt;b&gt;enabled&lt;/b&gt;: %1</source>
        <translation type="unfinished">Proxya &lt;b&gt;gaituta&lt;/b&gt; dago : %1</translation>
    </message>
    <message>
        <source>Send coins to a Qtum address</source>
        <translation>Bidali txanponak Qtum helbide batera</translation>
    </message>
    <message>
        <source>Backup wallet to another location</source>
        <translation>Diru-zorroaren segurtasun-kopia beste leku batean.</translation>
=======
    </message>
    <message>
        <source>Create a new wallet</source>
        <translation type="unfinished">Diruzorro berri bat sortu</translation>
    </message>
    <message>
        <source>Wallet:</source>
        <translation type="unfinished">Diruzorroa:</translation>
    </message>
    <message>
        <source>Network activity disabled.</source>
        <extracomment>A substring of the tooltip.</extracomment>
        <translation type="unfinished">Sarea desaktibatua</translation>
    </message>
    <message>
        <source>Proxy is &lt;b&gt;enabled&lt;/b&gt;: %1</source>
        <translation type="unfinished">Proxya &lt;b&gt;gaituta&lt;/b&gt; dago : %1</translation>
    </message>
    <message>
        <source>Send coins to a Qtum address</source>
        <translation type="unfinished">Bidali txanponak Qtum helbide batera</translation>
    </message>
    <message>
        <source>Backup wallet to another location</source>
        <translation type="unfinished">Diru-zorroaren segurtasun-kopia beste leku batean.</translation>
    </message>
    <message>
        <source>Change the passphrase used for wallet encryption</source>
        <translation type="unfinished">Diruzorroa enkriptatzeko erabilitako pasahitza aldatu</translation>
    </message>
    <message>
        <source>&amp;Send</source>
        <translation type="unfinished">&amp;Bidali</translation>
    </message>
    <message>
        <source>&amp;Receive</source>
        <translation type="unfinished">&amp;Jaso</translation>
    </message>
    <message>
        <source>Encrypt the private keys that belong to your wallet</source>
        <translation type="unfinished">Zure diru-zorroari dagozkion giltza pribatuak enkriptatu.</translation>
    </message>
    <message>
        <source>Sign messages with your Qtum addresses to prove you own them</source>
        <translation type="unfinished">Sinatu mezuak Qtumen helbideekin, jabetza frogatzeko.</translation>
    </message>
    <message>
        <source>Verify messages to ensure they were signed with specified Qtum addresses</source>
        <translation type="unfinished">Egiaztatu mesua Qtum helbide espezifikoarekin erregistratu direla ziurtatzeko</translation>
    </message>
    <message>
        <source>Close All Wallets…</source>
        <translation type="unfinished">Diru-zorro guztiak itxi...</translation>
>>>>>>> ec86f1e9
    </message>
    <message>
        <source>&amp;File</source>
        <translation type="unfinished">&amp;Artxiboa</translation>
    </message>
    <message>
<<<<<<< HEAD
        <source>&amp;Send</source>
        <translation>&amp;Bidali</translation>
=======
        <source>&amp;Settings</source>
        <translation type="unfinished">&amp;Ezarpenak</translation>
    </message>
    <message>
        <source>&amp;Help</source>
        <translation type="unfinished">&amp;Laguntza</translation>
>>>>>>> ec86f1e9
    </message>
    <message>
        <source>Tabs toolbar</source>
        <translation type="unfinished">Fitxen tresna-barra</translation>
    </message>
    <message>
        <source>Show the list of used sending addresses and labels</source>
        <translation type="unfinished"> Bidalketa-helbideen eta etiketen zerrenda erakutsi</translation>
    </message>
    <message>
        <source>Show the list of used receiving addresses and labels</source>
        <translation type="unfinished">Harrera-helbideen eta etiketen zerrenda erakutsi</translation>
    </message>
    <message>
<<<<<<< HEAD
        <source>Encrypt the private keys that belong to your wallet</source>
        <translation>Zure diru-zorroari dagozkion giltza pribatuak enkriptatu.</translation>
    </message>
    <message>
        <source>Sign messages with your Qtum addresses to prove you own them</source>
        <translation>Sinatu mezuak Qtumen helbideekin, jabetza frogatzeko.</translation>
    </message>
    <message>
        <source>Verify messages to ensure they were signed with specified Qtum addresses</source>
        <translation>Egiaztatu mesua Qtum helbide espezifikoarekin erregistratu direla ziurtatzeko</translation>
=======
        <source>&amp;Command-line options</source>
        <translation type="unfinished">&amp;Komando-lerroaren aukerak</translation>
>>>>>>> ec86f1e9
    </message>
    <message numerus="yes">
        <source>Processed %n block(s) of transaction history.</source>
        <translation type="unfinished">
            <numerusform />
            <numerusform />
        </translation>
    </message>
    <message>
        <source>%1 behind</source>
        <translation type="unfinished">%1 atzetik</translation>
    </message>
    <message>
        <source>Last received block was generated %1 ago.</source>
        <translation type="unfinished">Jasotako azken blokea duela %1 sortu zen.</translation>
    </message>
    <message>
        <source>Transactions after this will not yet be visible.</source>
        <translation type="unfinished">Honen ondorengo transakzioak oraindik ez daude ikusgai.</translation>
    </message>
    <message>
<<<<<<< HEAD
        <source>Show the list of used sending addresses and labels</source>
        <translation type="unfinished"> Bidalketa-helbideen eta etiketen zerrenda erakutsi</translation>
    </message>
    <message>
        <source>Show the list of used receiving addresses and labels</source>
        <translation type="unfinished">Harrera-helbideen eta etiketen zerrenda erakutsi</translation>
    </message>
    <message>
        <source>&amp;Command-line options</source>
        <translation type="unfinished">&amp;Komando-lerroaren aukerak</translation>
    </message>
    <message numerus="yes">
        <source>Processed %n block(s) of transaction history.</source>
        <translation>
            <numerusform />
            <numerusform />
        </translation>
    </message>
    <message>
        <source>%1 behind</source>
        <translation>%1 atzetik</translation>
    </message>
    <message>
        <source>Last received block was generated %1 ago.</source>
        <translation>Jasotako azken blokea duela %1 sortu zen.</translation>
    </message>
    <message>
        <source>Transactions after this will not yet be visible.</source>
        <translation>Honen ondorengo transakzioak oraindik ez daude ikusgai.</translation>
    </message>
    <message>
        <source>Error</source>
        <translation>Akatsa</translation>
=======
        <source>Error</source>
        <translation type="unfinished">Akatsa</translation>
    </message>
    <message>
        <source>Warning</source>
        <translation type="unfinished">Abisua</translation>
>>>>>>> ec86f1e9
    </message>
    <message>
        <source>Warning</source>
        <translation>Abisua</translation>
    </message>
    <message>
        <source>Information</source>
        <translation type="unfinished">Informazioa</translation>
    </message>
    <message>
        <source>Up to date</source>
        <translation type="unfinished">Eguneratua</translation>
    </message>
    <message>
        <source>Load Partially Signed Qtum Transaction</source>
        <translation type="unfinished">Partzialki sinatutako Qtum transakzioa kargatu</translation>
    </message>
    <message>
        <source>Load Partially Signed Qtum Transaction from clipboard</source>
        <translation type="unfinished">Partzialki sinatutako Qtum transakzioa kargatu arbeletik</translation>
    </message>
    <message>
        <source>Node window</source>
        <translation type="unfinished">Adabegiaren leihoa</translation>
    </message>
    <message>
        <source>Node window</source>
        <translation type="unfinished">Adabegiaren leihoa</translation>
    </message>
    <message>
        <source>&amp;Sending addresses</source>
        <translation type="unfinished">&amp;Helbideak bidaltzen</translation>
    </message>
    <message>
        <source>&amp;Receiving addresses</source>
        <translation type="unfinished">&amp;Helbideak jasotzen</translation>
    </message>
    <message>
        <source>Open a qtum: URI</source>
        <translation type="unfinished">Ireki qtum bat: URI</translation>
    </message>
    <message>
        <source>Open Wallet</source>
        <translation type="unfinished">Diruzorroa zabaldu</translation>
    </message>
    <message>
        <source>Open a wallet</source>
        <translation type="unfinished">Diruzorro bat zabaldu</translation>
    </message>
    <message>
        <source>Close wallet</source>
        <translation type="unfinished">Diruzorroa itxi</translation>
    </message>
    <message>
        <source>Close all wallets</source>
        <translation type="unfinished">Diruzorro guztiak itxi</translation>
    </message>
    <message>
        <source>default wallet</source>
        <translation type="unfinished">Diruzorro lehenetsia</translation>
<<<<<<< HEAD
    </message>
    <message>
        <source>No wallets available</source>
        <translation type="unfinished">Ez dago diru-zorrorik eskura</translation>
    </message>
    <message>
        <source>&amp;Window</source>
        <translation type="unfinished">&amp;Lehioa</translation>
    </message>
    <message>
        <source>Minimize</source>
        <translation type="unfinished">Txikitu</translation>
=======
    </message>
    <message>
        <source>No wallets available</source>
        <translation type="unfinished">Ez dago diru-zorrorik eskura</translation>
    </message>
    <message>
        <source>&amp;Window</source>
        <translation type="unfinished">&amp;Lehioa</translation>
>>>>>>> ec86f1e9
    </message>
    <message>
        <source>Zoom</source>
        <translation type="unfinished">Gerturatu</translation>
    </message>
    <message>
        <source>Main Window</source>
        <translation type="unfinished">Lehio nagusia</translation>
    </message>
    <message>
        <source>%1 client</source>
        <translation type="unfinished">%1 bezeroa</translation>
    </message>
    <message numerus="yes">
        <source>%n active connection(s) to Qtum network.</source>
        <extracomment>A substring of the tooltip.</extracomment>
        <translation type="unfinished">
            <numerusform />
            <numerusform />
        </translation>
    </message>
    <message>
        <source>Error: %1</source>
        <translation type="unfinished">Akatsa: %1</translation>
    </message>
    <message>
        <source>Warning: %1</source>
        <translation type="unfinished">Abisua: %1</translation>
    </message>
    <message>
        <source>Date: %1
</source>
        <translation type="unfinished">Data: %1
</translation>
    </message>
    <message>
        <source>Amount: %1
</source>
        <translation type="unfinished">Kopurua: %1
</translation>
    </message>
    <message>
        <source>Wallet: %1
</source>
        <translation type="unfinished">Diruzorroa: %1
</translation>
    </message>
    <message>
        <source>Type: %1
</source>
        <translation type="unfinished">Mota: %1
</translation>
    </message>
    <message>
        <source>Label: %1
</source>
        <translation type="unfinished">Etiketa: %1
</translation>
    </message>
    <message>
        <source>Address: %1
</source>
        <translation type="unfinished">Helbidea: %1
</translation>
    </message>
    <message>
        <source>Sent transaction</source>
        <translation type="unfinished">Bidalitako transakzioa</translation>
    </message>
    <message>
        <source>Incoming transaction</source>
        <translation type="unfinished">Sartutako transakzioa</translation>
    </message>
    <message>
        <source>HD key generation is &lt;b&gt;enabled&lt;/b&gt;</source>
        <translation type="unfinished">HD gakoaren sorrera &lt;b&gt;gaituta&lt;/b&gt; dago</translation>
    </message>
    <message>
        <source>HD key generation is &lt;b&gt;disabled&lt;/b&gt;</source>
        <translation type="unfinished">HD gakoaren sorrera &lt;b&gt;desgaituta&lt;/b&gt; dago</translation>
    </message>
    <message>
        <source>Private key &lt;b&gt;disabled&lt;/b&gt;</source>
        <translation type="unfinished">Gako pribatua &lt;b&gt;desgaitua&lt;/b&gt;</translation>
    </message>
    <message>
        <source>HD key generation is &lt;b&gt;enabled&lt;/b&gt;</source>
        <translation type="unfinished">HD gakoaren sorrera &lt;b&gt;gaituta&lt;/b&gt; dago</translation>
    </message>
    <message>
        <source>HD key generation is &lt;b&gt;disabled&lt;/b&gt;</source>
        <translation type="unfinished">HD gakoaren sorrera &lt;b&gt;desgaituta&lt;/b&gt; dago</translation>
    </message>
    <message>
        <source>Private key &lt;b&gt;disabled&lt;/b&gt;</source>
        <translation type="unfinished">Gako pribatua &lt;b&gt;desgaitua&lt;/b&gt;</translation>
    </message>
    <message>
        <source>Wallet is &lt;b&gt;encrypted&lt;/b&gt; and currently &lt;b&gt;unlocked&lt;/b&gt;</source>
        <translation type="unfinished">Zorroa &lt;b&gt;enkriptatuta&lt;/b&gt; eta &lt;b&gt;desblokeatuta&lt;/b&gt; dago une honetan</translation>
    </message>
    <message>
        <source>Wallet is &lt;b&gt;encrypted&lt;/b&gt; and currently &lt;b&gt;locked&lt;/b&gt;</source>
        <translation type="unfinished">Zorroa &lt;b&gt;enkriptatuta&lt;/b&gt; eta &lt;b&gt;blokeatuta&lt;/b&gt; dago une honetan</translation>
    </message>
    <message>
        <source>Original message:</source>
        <translation type="unfinished">Jatorrizko mezua:</translation>
    </message>
</context>
<context>
    <name>CoinControlDialog</name>
    <message>
        <source>Coin Selection</source>
        <translation type="unfinished">Txanpon aukeraketa</translation>
    </message>
    <message>
        <source>Quantity:</source>
        <translation type="unfinished">Zenbat:</translation>
    </message>
    <message>
        <source>Bytes:</source>
        <translation type="unfinished">Byte kopurua:</translation>
    </message>
    <message>
        <source>Amount:</source>
        <translation type="unfinished">Kopurua:</translation>
    </message>
    <message>
        <source>Fee:</source>
        <translation type="unfinished">Ordainketa:</translation>
    </message>
    <message>
        <source>Dust:</source>
        <translation type="unfinished">Hautsa:</translation>
    </message>
    <message>
        <source>After Fee:</source>
        <translation type="unfinished">Ordaindu ondoren:</translation>
    </message>
    <message>
        <source>Change:</source>
        <translation type="unfinished">Bueltak:</translation>
    </message>
    <message>
        <source>Tree mode</source>
        <translation type="unfinished">Zuhaitz modua</translation>
    </message>
    <message>
        <source>List mode</source>
        <translation type="unfinished">Zerrenda modua</translation>
    </message>
    <message>
        <source>Amount</source>
        <translation type="unfinished">Kopurua</translation>
    </message>
    <message>
        <source>Received with label</source>
        <translation type="unfinished">Etiketarekin jasoa</translation>
    </message>
    <message>
        <source>Received with address</source>
        <translation type="unfinished">Helbidearekin jasoa</translation>
    </message>
    <message>
        <source>Date</source>
        <translation type="unfinished">Data</translation>
    </message>
    <message>
        <source>Confirmations</source>
        <translation type="unfinished">Konfirmazioak</translation>
    </message>
    <message>
        <source>Confirmed</source>
        <translation type="unfinished">Berretsia</translation>
    </message>
    <message>
        <source>Copy amount</source>
        <translation type="unfinished">zenbatekoaren kopia</translation>
    </message>
    <message>
        <source>Copy quantity</source>
        <translation type="unfinished">Kopia kopurua</translation>
<<<<<<< HEAD
    </message>
    <message>
        <source>Copy bytes</source>
        <translation type="unfinished">Kopiatu byte-ak</translation>
    </message>
    <message>
        <source>Copy dust</source>
        <translation type="unfinished">Kopiatu hautsa</translation>
    </message>
    <message>
=======
    </message>
    <message>
        <source>Copy bytes</source>
        <translation type="unfinished">Kopiatu byte-ak</translation>
    </message>
    <message>
        <source>Copy dust</source>
        <translation type="unfinished">Kopiatu hautsa</translation>
    </message>
    <message>
>>>>>>> ec86f1e9
        <source>Copy change</source>
        <translation type="unfinished">Kopiatu aldaketa</translation>
    </message>
    <message>
        <source>(%1 locked)</source>
        <translation type="unfinished">(%1 blokeatuta)</translation>
    </message>
    <message>
        <source>yes</source>
        <translation type="unfinished">bai</translation>
    </message>
    <message>
        <source>no</source>
        <translation type="unfinished">ez</translation>
    </message>
    <message>
        <source>(no label)</source>
        <translation type="unfinished">(izendapenik ez)</translation>
    </message>
    <message>
        <source>(change)</source>
        <translation type="unfinished">(bueltak)</translation>
    </message>
</context>
<context>
    <name>CreateWalletActivity</name>
    <message>
<<<<<<< HEAD
        <source>Create wallet failed</source>
        <translation type="unfinished">Diruzorroa sortzen hutsegitea</translation>
    </message>
    <message>
=======
        <source>Create Wallet</source>
        <extracomment>Title of window indicating the progress of creation of a new wallet.</extracomment>
        <translation type="unfinished">Diruzorroa sortu</translation>
    </message>
    <message>
        <source>Create wallet failed</source>
        <translation type="unfinished">Diruzorroa sortzen hutsegitea</translation>
    </message>
    <message>
>>>>>>> ec86f1e9
        <source>Create wallet warning</source>
        <translation type="unfinished">Diru-zorroa sortzearen buruzko oharra</translation>
    </message>
    </context>
<context>
    <name>OpenWalletActivity</name>
    <message>
        <source>Open wallet failed</source>
        <translation type="unfinished">Diruzorroa irekitzen hutsegitea</translation>
    </message>
    <message>
        <source>Open wallet warning</source>
        <translation type="unfinished">Diruzorroa irekitzen abisua</translation>
    </message>
    <message>
        <source>default wallet</source>
        <translation type="unfinished">Diruzorro lehenetsia</translation>
    </message>
<<<<<<< HEAD
=======
    <message>
        <source>Open Wallet</source>
        <extracomment>Title of window indicating the progress of opening of a wallet.</extracomment>
        <translation type="unfinished">Diruzorroa zabaldu</translation>
    </message>
>>>>>>> ec86f1e9
    </context>
<context>
    <name>WalletController</name>
    <message>
        <source>Close wallet</source>
        <translation type="unfinished">Diruzorroa itxi</translation>
    </message>
    <message>
        <source>Close all wallets</source>
        <translation type="unfinished">Diruzorro guztiak itxi</translation>
    </message>
    </context>
<context>
    <name>CreateWalletDialog</name>
    <message>
        <source>Create Wallet</source>
        <translation type="unfinished">Diruzorroa sortu</translation>
    </message>
    <message>
        <source>Wallet Name</source>
        <translation type="unfinished">Diruzorroaren izena</translation>
    </message>
    <message>
        <source>Wallet</source>
        <translation type="unfinished">Diru-zorroa</translation>
    </message>
    <message>
        <source>Encrypt Wallet</source>
        <translation type="unfinished">Diruzorroa enkriptatu</translation>
    </message>
    <message>
        <source>Advanced Options</source>
        <translation type="unfinished">Aukera aurreratuak</translation>
    </message>
    <message>
        <source>Disable Private Keys</source>
        <translation type="unfinished">Desgaitu gako pribatuak</translation>
    </message>
    <message>
        <source>Descriptor Wallet</source>
        <translation type="unfinished">Deskriptorearen zorroa</translation>
    </message>
    <message>
        <source>Create</source>
        <translation type="unfinished">Sortu</translation>
    </message>
    </context>
<context>
    <name>EditAddressDialog</name>
    <message>
        <source>Edit Address</source>
        <translation type="unfinished">Helbidea editatu</translation>
    </message>
    <message>
        <source>&amp;Label</source>
        <translation type="unfinished">&amp;Etiketa</translation>
    </message>
    <message>
        <source>&amp;Address</source>
        <translation type="unfinished">&amp;Helbidea</translation>
    </message>
    <message>
        <source>New sending address</source>
        <translation type="unfinished">Bidaltzeko helbide berria</translation>
    </message>
    <message>
        <source>Edit receiving address</source>
        <translation type="unfinished">Jasotzeko helbidea editatu</translation>
    </message>
    <message>
        <source>Edit sending address</source>
        <translation type="unfinished">Bidaltzeko helbidea editatu</translation>
    </message>
    <message>
        <source>Could not unlock wallet.</source>
        <translation type="unfinished">Ezin da diruzorroa desblokeatu.</translation>
    </message>
    <message>
        <source>New key generation failed.</source>
        <translation type="unfinished">Giltza berriaren sorrerak huts egin du.</translation>
    </message>
</context>
<context>
    <name>FreespaceChecker</name>
    <message>
        <source>name</source>
        <translation type="unfinished">izena</translation>
    </message>
    </context>
<context>
    <name>Intro</name>
    <message numerus="yes">
        <source>(sufficient to restore backups %n day(s) old)</source>
        <extracomment>Explanatory text on the capability of the current prune target.</extracomment>
        <translation type="unfinished">
            <numerusform />
            <numerusform />
        </translation>
    </message>
    <message>
        <source>Error</source>
<<<<<<< HEAD
        <translation>Akatsa</translation>
=======
        <translation type="unfinished">Akatsa</translation>
>>>>>>> ec86f1e9
    </message>
    <message>
        <source>Welcome</source>
        <translation type="unfinished">Ongietorri</translation>
    </message>
    <message>
        <source>Welcome to %1.</source>
        <translation type="unfinished">Ongietorri %1-ra</translation>
    </message>
    </context>
<context>
    <name>HelpMessageDialog</name>
    <message>
        <source>version</source>
        <translation type="unfinished">bertsioa</translation>
    </message>
    <message>
        <source>About %1</source>
        <translation type="unfinished">%1 inguru</translation>
    </message>
    <message>
        <source>Command-line options</source>
        <translation type="unfinished">Komando lerroaren aukerak</translation>
    </message>
</context>
<context>
    <name>ModalOverlay</name>
    <message>
        <source>Form</source>
        <translation type="unfinished">Inprimakia</translation>
    </message>
    <message>
        <source>Number of blocks left</source>
        <translation type="unfinished">Gainerako blokeen kopurua.</translation>
    </message>
    <message>
        <source>Last block time</source>
        <translation type="unfinished">Azken blokearen unea</translation>
    </message>
    <message>
        <source>Progress</source>
        <translation type="unfinished">Aurrerapena</translation>
    </message>
    <message>
        <source>Hide</source>
        <translation type="unfinished">Izkutatu</translation>
    </message>
    </context>
<context>
    <name>OpenURIDialog</name>
    <message>
        <source>Open qtum URI</source>
        <translation type="unfinished">Ireki qtum URIa</translation>
<<<<<<< HEAD
    </message>
    <message>
        <source>URI:</source>
        <translation type="unfinished">URI: </translation>
=======
    </message>
    <message>
        <source>URI:</source>
        <translation type="unfinished">URI: </translation>
    </message>
    <message>
        <source>Paste address from clipboard</source>
        <extracomment>Tooltip text for button that allows you to paste an address that is in your clipboard.</extracomment>
        <translation type="unfinished">Arbeletik helbidea itsatsi</translation>
>>>>>>> ec86f1e9
    </message>
</context>
<context>
    <name>OptionsDialog</name>
    <message>
        <source>Options</source>
        <translation type="unfinished">Aukerak</translation>
    </message>
    <message>
        <source>&amp;Main</source>
        <translation type="unfinished">&amp;Nagusia</translation>
    </message>
    <message>
        <source>Size of &amp;database cache</source>
        <translation type="unfinished">Databasearen cache tamaina</translation>
    </message>
    <message>
        <source>IP address of the proxy (e.g. IPv4: 127.0.0.1 / IPv6: ::1)</source>
        <translation type="unfinished">Proxyaren IP helbidea  (IPv4: 127.0.0.1 / IPv6: ::1 adibidez )</translation>
    </message>
    <message>
        <source>Open Configuration File</source>
        <translation type="unfinished">Ireki konfigurazio fitxategia</translation>
    </message>
    <message>
        <source>Reset all client options to default.</source>
<<<<<<< HEAD
        <translation>Bezeroaren aukera guztiak hasieratu.</translation>
    </message>
    <message>
        <source>&amp;Reset Options</source>
        <translation>&amp;Aukerak Hasieratu</translation>
    </message>
    <message>
        <source>&amp;Network</source>
        <translation>&amp;Sarea</translation>
=======
        <translation type="unfinished">Bezeroaren aukera guztiak hasieratu.</translation>
    </message>
    <message>
        <source>&amp;Reset Options</source>
        <translation type="unfinished">&amp;Aukerak Hasieratu</translation>
    </message>
    <message>
        <source>&amp;Network</source>
        <translation type="unfinished">&amp;Sarea</translation>
>>>>>>> ec86f1e9
    </message>
    <message>
        <source>Expert</source>
        <translation type="unfinished">Aditu</translation>
    </message>
    <message>
        <source>Enable coin &amp;control features</source>
        <translation type="unfinished">Diruaren &amp;kontrolaren ezaugarriak gaitu</translation>
    </message>
    <message>
        <source>Map port using &amp;UPnP</source>
<<<<<<< HEAD
        <translation>Portua mapeatu &amp;UPnP erabiliz</translation>
    </message>
    <message>
        <source>Accept connections from outside.</source>
        <translation type="unfinished">Kanpoko konexioak onartu</translation>
    </message>
    <message>
        <source>Allow incomin&amp;g connections</source>
        <translation type="unfinished">Sarbide konexioak baimendu</translation>
    </message>
    <message>
        <source>Proxy &amp;IP:</source>
        <translation>Proxyaren &amp;IP helbidea:</translation>
    </message>
    <message>
        <source>&amp;Port:</source>
        <translation>&amp;Portua:</translation>
    </message>
    <message>
        <source>Port of the proxy (e.g. 9050)</source>
        <translation>Proxy portua (9050 adibidez)</translation>
=======
        <translation type="unfinished">Portua mapeatu &amp;UPnP erabiliz</translation>
    </message>
    <message>
        <source>Accept connections from outside.</source>
        <translation type="unfinished">Kanpoko konexioak onartu</translation>
    </message>
    <message>
        <source>Allow incomin&amp;g connections</source>
        <translation type="unfinished">Sarbide konexioak baimendu</translation>
    </message>
    <message>
        <source>Proxy &amp;IP:</source>
        <translation type="unfinished">Proxyaren &amp;IP helbidea:</translation>
    </message>
    <message>
        <source>&amp;Port:</source>
        <translation type="unfinished">&amp;Portua:</translation>
    </message>
    <message>
        <source>Port of the proxy (e.g. 9050)</source>
        <translation type="unfinished">Proxy portua (9050 adibidez)</translation>
>>>>>>> ec86f1e9
    </message>
    <message>
        <source>&amp;Window</source>
        <translation type="unfinished">&amp;Lehioa</translation>
    </message>
    <message>
        <source>&amp;Display</source>
        <translation type="unfinished">&amp;Pantaila</translation>
    </message>
    <message>
        <source>User Interface &amp;language:</source>
        <translation type="unfinished">Erabiltzaile-interfazearen &amp;hizkuntza:</translation>
    </message>
    <message>
        <source>User Interface &amp;language:</source>
        <translation>Erabiltzaile-interfazearen &amp;hizkuntza:</translation>
    </message>
    <message>
        <source>&amp;Unit to show amounts in:</source>
        <translation type="unfinished">Zenbatekoa azaltzeko &amp;unitatea:</translation>
    </message>
    <message>
        <source>&amp;OK</source>
        <translation type="unfinished">&amp;Ados</translation>
    </message>
    <message>
        <source>&amp;Cancel</source>
        <translation type="unfinished">&amp;Ezeztatu</translation>
    </message>
    <message>
        <source>default</source>
        <translation type="unfinished">lehenetsi</translation>
    </message>
    <message>
        <source>default</source>
        <translation>lehenetsi</translation>
    </message>
    <message>
        <source>none</source>
        <translation type="unfinished">Bat ere ez</translation>
    </message>
    <message>
        <source>Confirm options reset</source>
<<<<<<< HEAD
        <translation>Berretsi aukeren berrezarpena</translation>
=======
        <translation type="unfinished">Berretsi aukeren berrezarpena</translation>
>>>>>>> ec86f1e9
    </message>
    <message>
        <source>Client restart required to activate changes.</source>
        <translation type="unfinished">Bezeroa berrabiarazi behar da aldaketak aktibatzeko.</translation>
    </message>
    <message>
        <source>Configuration options</source>
<<<<<<< HEAD
=======
        <extracomment>Window title text of pop-up box that allows opening up of configuration file.</extracomment>
>>>>>>> ec86f1e9
        <translation type="unfinished">Konfiguraketa aukerak</translation>
    </message>
    <message>
        <source>Error</source>
        <translation type="unfinished">Akatsa</translation>
    </message>
    <message>
        <source>This change would require a client restart.</source>
        <translation type="unfinished">Aldaketa honek clienta berriro piztea eskatzen du</translation>
    </message>
    </context>
<context>
    <name>OverviewPage</name>
    <message>
        <source>Form</source>
        <translation type="unfinished">Inprimakia</translation>
    </message>
    <message>
        <source>Watch-only:</source>
        <translation type="unfinished">Ikusi-bakarrik:</translation>
    </message>
    <message>
        <source>Available:</source>
        <translation type="unfinished">Eskuragarri:</translation>
    </message>
    <message>
        <source>Watch-only:</source>
        <translation type="unfinished">Ikusi-bakarrik:</translation>
    </message>
    <message>
        <source>Available:</source>
        <translation type="unfinished">Eskuragarri:</translation>
    </message>
    <message>
        <source>Pending:</source>
        <translation type="unfinished">Zai:</translation>
    </message>
    <message>
        <source>Immature:</source>
<<<<<<< HEAD
        <translation>Ez dago eskuragarri:</translation>
=======
        <translation type="unfinished">Ez dago eskuragarri:</translation>
>>>>>>> ec86f1e9
    </message>
    <message>
        <source>Total:</source>
        <translation type="unfinished">Guztira:</translation>
    </message>
    </context>
<context>
    <name>PSBTOperationsDialog</name>
    <message>
        <source>Copy to Clipboard</source>
        <translation type="unfinished">Kopiatu arbelera</translation>
    </message>
    <message>
        <source>Close</source>
        <translation type="unfinished">Itxi</translation>
    </message>
    </context>
<context>
    <name>PaymentServer</name>
    <message>
        <source>Payment request error</source>
        <translation type="unfinished">Ordainketa eskaera akatsa</translation>
    </message>
    </context>
<context>
    <name>PeerTableModel</name>
    <message>
        <source>User Agent</source>
        <extracomment>Title of Peers Table column which contains the peer's User Agent string.</extracomment>
        <translation type="unfinished">Erabiltzaile agentea</translation>
    </message>
    <message>
        <source>Address</source>
        <extracomment>Title of Peers Table column which contains the IP/Onion/I2P address of the connected peer.</extracomment>
        <translation type="unfinished">Helbidea</translation>
    </message>
    <message>
        <source>Type</source>
        <extracomment>Title of Peers Table column which describes the type of peer connection. The "type" describes why the connection exists.</extracomment>
        <translation type="unfinished">Mota</translation>
    </message>
    </context>
<context>
    <name>RPCConsole</name>
    <message>
        <source>User Agent</source>
        <translation type="unfinished">Erabiltzaile agentea</translation>
    </message>
    <message>
        <source>Node window</source>
        <translation type="unfinished">Adabegiaren leihoa</translation>
    </message>
    <message>
        <source>Last block time</source>
        <translation type="unfinished">Azken blokearen unea</translation>
    </message>
    <message>
        <source>To</source>
        <translation type="unfinished">Ra</translation>
    </message>
    <message>
        <source>From</source>
        <translation type="unfinished">Tik</translation>
    </message>
    <message>
        <source>To</source>
        <translation type="unfinished">Ra</translation>
    </message>
    <message>
        <source>From</source>
        <translation type="unfinished">Tik</translation>
    </message>
    </context>
<context>
    <name>ReceiveCoinsDialog</name>
    <message>
        <source>&amp;Amount:</source>
        <translation type="unfinished">&amp;Kopurua:</translation>
    </message>
    <message>
        <source>&amp;Label:</source>
        <translation type="unfinished">&amp;Etiketa:</translation>
    </message>
    <message>
        <source>&amp;Message:</source>
        <translation type="unfinished">&amp;Mezua:</translation>
    </message>
    <message>
        <source>Could not unlock wallet.</source>
        <translation type="unfinished">Ezin da diruzorroa desblokeatu.</translation>
    </message>
    </context>
<context>
    <name>ReceiveRequestDialog</name>
    <message>
        <source>Amount:</source>
        <translation type="unfinished">Kopurua:</translation>
    </message>
    <message>
        <source>Message:</source>
        <translation type="unfinished">Mezua:</translation>
    </message>
    <message>
        <source>Wallet:</source>
        <translation type="unfinished">Diruzorroa:</translation>
    </message>
    <message>
        <source>Copy &amp;Address</source>
        <translation type="unfinished">&amp;Helbidea kopiatu</translation>
    </message>
    </context>
<context>
    <name>RecentRequestsTableModel</name>
    <message>
        <source>Date</source>
        <translation type="unfinished">Data</translation>
    </message>
    <message>
        <source>Label</source>
        <translation type="unfinished">Izendapen</translation>
    </message>
    <message>
        <source>Message</source>
        <translation type="unfinished">Mezua</translation>
    </message>
    <message>
        <source>(no label)</source>
        <translation type="unfinished">(izendapenik ez)</translation>
    </message>
    </context>
<context>
    <name>SendCoinsDialog</name>
    <message>
        <source>Send Coins</source>
        <translation type="unfinished">Txanponak bidali</translation>
    </message>
    <message>
        <source>Quantity:</source>
        <translation type="unfinished">Zenbat:</translation>
    </message>
    <message>
        <source>Bytes:</source>
        <translation type="unfinished">Byte kopurua:</translation>
    </message>
    <message>
        <source>Amount:</source>
        <translation type="unfinished">Kopurua:</translation>
    </message>
    <message>
        <source>Fee:</source>
        <translation type="unfinished">Ordainketa:</translation>
    </message>
    <message>
        <source>After Fee:</source>
        <translation type="unfinished">Ordaindu ondoren:</translation>
    </message>
    <message>
        <source>Change:</source>
        <translation type="unfinished">Bueltak:</translation>
    </message>
    <message>
        <source>Hide</source>
        <translation type="unfinished">Izkutatu</translation>
    </message>
    <message>
        <source>Send to multiple recipients at once</source>
        <translation type="unfinished">Hainbat jasotzaileri batera bidali</translation>
    </message>
    <message>
        <source>Dust:</source>
        <translation type="unfinished">Hautsa:</translation>
    </message>
    <message>
        <source>Balance:</source>
        <translation type="unfinished">Saldoa:</translation>
    </message>
    <message>
        <source>Confirm the send action</source>
        <translation type="unfinished">Bidalketa berretsi</translation>
    </message>
    <message>
        <source>Copy quantity</source>
        <translation type="unfinished">Kopia kopurua</translation>
    </message>
    <message>
        <source>Copy amount</source>
        <translation type="unfinished">zenbatekoaren kopia</translation>
    </message>
    <message>
        <source>Copy bytes</source>
        <translation type="unfinished">Kopiatu byte-ak</translation>
    </message>
    <message>
        <source>Copy dust</source>
        <translation type="unfinished">Kopiatu hautsa</translation>
    </message>
    <message>
        <source>Copy change</source>
        <translation type="unfinished">Kopiatu aldaketa</translation>
    </message>
    <message>
        <source>Copy quantity</source>
        <translation type="unfinished">Kopia kopurua</translation>
    </message>
    <message>
        <source>Copy amount</source>
        <translation type="unfinished">zenbatekoaren kopia</translation>
    </message>
    <message>
        <source>Copy bytes</source>
        <translation type="unfinished">Kopiatu byte-ak</translation>
    </message>
    <message>
        <source>Copy dust</source>
        <translation type="unfinished">Kopiatu hautsa</translation>
    </message>
    <message>
        <source>Copy change</source>
        <translation type="unfinished">Kopiatu aldaketa</translation>
    </message>
    <message>
        <source>Confirm send coins</source>
        <translation type="unfinished">Txanponen bidalketa berretsi</translation>
    </message>
    <message>
        <source>The amount to pay must be larger than 0.</source>
        <translation type="unfinished">Ordaintzeko kopurua, 0 baino handiagoa izan behar du.</translation>
    </message>
    <message numerus="yes">
        <source>Estimated to begin confirmation within %n block(s).</source>
<<<<<<< HEAD
        <translation>
=======
        <translation type="unfinished">
>>>>>>> ec86f1e9
            <numerusform />
            <numerusform />
        </translation>
    </message>
    <message>
        <source>(no label)</source>
        <translation type="unfinished">(izendapenik ez)</translation>
    </message>
</context>
<context>
    <name>SendCoinsEntry</name>
    <message>
        <source>A&amp;mount:</source>
        <translation type="unfinished">K&amp;opurua:</translation>
    </message>
    <message>
        <source>Pay &amp;To:</source>
        <translation type="unfinished">Ordaindu &amp;honi:</translation>
    </message>
    <message>
        <source>&amp;Label:</source>
<<<<<<< HEAD
        <translation>&amp;Etiketa:</translation>
    </message>
    <message>
        <source>Paste address from clipboard</source>
        <translation>Arbeletik helbidea itsatsi</translation>
=======
        <translation type="unfinished">&amp;Etiketa:</translation>
    </message>
    <message>
        <source>Paste address from clipboard</source>
        <translation type="unfinished">Arbeletik helbidea itsatsi</translation>
>>>>>>> ec86f1e9
    </message>
    <message>
        <source>Message:</source>
        <translation type="unfinished">Mezua:</translation>
    </message>
    <message>
        <source>Pay To:</source>
        <translation type="unfinished">Honi ordaindu:</translation>
    </message>
    </context>
<context>
    <name>SignVerifyMessageDialog</name>
    <message>
        <source>Paste address from clipboard</source>
<<<<<<< HEAD
        <translation>Arbeletik helbidea itsatsi</translation>
    </message>
    <message>
        <source>No error</source>
        <translation type="unfinished">Ez dago errorerik</translation>
    </message>
    <message>
        <source>Message signing failed.</source>
        <translation type="unfinished">Errorea mezua sinatzean</translation>
    </message>
    <message>
=======
        <translation type="unfinished">Arbeletik helbidea itsatsi</translation>
    </message>
    <message>
        <source>No error</source>
        <translation type="unfinished">Ez dago errorerik</translation>
    </message>
    <message>
        <source>Message signing failed.</source>
        <translation type="unfinished">Errorea mezua sinatzean</translation>
    </message>
    <message>
>>>>>>> ec86f1e9
        <source>Message signed.</source>
        <translation type="unfinished">Mezua sinatuta.</translation>
    </message>
    <message>
        <source>Please check the signature and try again.</source>
        <translation type="unfinished">Mesedez, begiratu sinadura eta saiatu berriro.</translation>
    </message>
    </context>
<context>
    <name>TransactionDesc</name>
    <message numerus="yes">
        <source>Open for %n more block(s)</source>
        <translation>
            <numerusform />
            <numerusform />
        </translation>
    </message>
    <message>
<<<<<<< HEAD
        <source>Open until %1</source>
        <translation type="unfinished">Zabalik %1 arte</translation>
    </message>
    <message>
=======
>>>>>>> ec86f1e9
        <source>abandoned</source>
        <translation type="unfinished">abandonatuta</translation>
    </message>
    <message>
        <source>%1/unconfirmed</source>
        <translation type="unfinished">%1/konfirmatu gabe</translation>
    </message>
    <message>
        <source>%1 confirmations</source>
        <translation type="unfinished">%1 konfirmazio</translation>
    </message>
    <message>
        <source>Status</source>
        <translation type="unfinished">Egoera</translation>
    </message>
    <message>
        <source>Date</source>
        <translation type="unfinished">Data</translation>
    </message>
    <message>
        <source>Source</source>
        <translation type="unfinished">Iturria</translation>
    </message>
    <message>
        <source>Generated</source>
        <translation type="unfinished">Sortua</translation>
    </message>
    <message>
        <source>From</source>
        <translation type="unfinished">Tik</translation>
    </message>
    <message>
        <source>unknown</source>
        <translation type="unfinished">ezezaguna</translation>
    </message>
    <message>
        <source>To</source>
        <translation type="unfinished">Ra</translation>
    </message>
    <message>
        <source>own address</source>
        <translation type="unfinished">zure helbidea</translation>
    </message>
    <message>
        <source>watch-only</source>
        <translation type="unfinished">ikusi bakarrik</translation>
    </message>
    <message>
        <source>label</source>
        <translation type="unfinished">etiketa</translation>
    </message>
    <message>
        <source>Credit</source>
        <translation type="unfinished">Kreditua</translation>
    </message>
    <message numerus="yes">
        <source>matures in %n more block(s)</source>
<<<<<<< HEAD
        <translation>
=======
        <translation type="unfinished">
>>>>>>> ec86f1e9
            <numerusform />
            <numerusform />
        </translation>
    </message>
    <message>
        <source>not accepted</source>
        <translation type="unfinished">Onartu gabe</translation>
    </message>
    <message>
        <source>Debit</source>
        <translation type="unfinished">Zorrak</translation>
    </message>
    <message>
        <source>Total debit</source>
        <translation type="unfinished">Zor totala</translation>
    </message>
    <message>
        <source>Total credit</source>
        <translation type="unfinished">Kreditu totala</translation>
    </message>
    <message>
        <source>Message</source>
        <translation type="unfinished">Mezua</translation>
    </message>
    <message>
        <source>Transaction</source>
        <translation type="unfinished">Transakzioa</translation>
    </message>
    <message>
        <source>Amount</source>
        <translation type="unfinished">Kopurua</translation>
    </message>
    </context>
<context>
    <name>TransactionDescDialog</name>
    <message>
        <source>This pane shows a detailed description of the transaction</source>
        <translation type="unfinished">Panel honek transakzien deskribapen xehea azaltzen du</translation>
    </message>
    </context>
<context>
    <name>TransactionTableModel</name>
    <message>
        <source>Date</source>
        <translation type="unfinished">Data</translation>
    </message>
    <message>
        <source>Type</source>
        <translation type="unfinished">Mota</translation>
    </message>
    <message>
        <source>Label</source>
        <translation type="unfinished">Izendapen</translation>
<<<<<<< HEAD
    </message>
    <message numerus="yes">
        <source>Open for %n more block(s)</source>
        <translation>
            <numerusform />
            <numerusform />
        </translation>
    </message>
    <message>
        <source>Open until %1</source>
        <translation type="unfinished">Zabalik %1 arte</translation>
=======
>>>>>>> ec86f1e9
    </message>
    <message>
        <source>Confirmed (%1 confirmations)</source>
        <translation type="unfinished">Konfirmatuta (%1 konfirmazio)</translation>
    </message>
    <message>
        <source>Generated but not accepted</source>
        <translation type="unfinished">Sortua, baina ez onartua</translation>
    </message>
    <message>
        <source>Received with</source>
        <translation type="unfinished">Honekin jasoa</translation>
    </message>
    <message>
        <source>Sent to</source>
        <translation type="unfinished">Hona bidalia</translation>
    </message>
    <message>
        <source>Payment to yourself</source>
        <translation type="unfinished">Zure buruarentzat ordainketa</translation>
    </message>
    <message>
        <source>Mined</source>
        <translation type="unfinished">Meatua</translation>
    </message>
    <message>
        <source>watch-only</source>
        <translation type="unfinished">ikusi bakarrik</translation>
    </message>
    <message>
        <source>(no label)</source>
        <translation type="unfinished">(izendapenik ez)</translation>
    </message>
    <message>
        <source>Transaction status. Hover over this field to show number of confirmations.</source>
        <translation type="unfinished">Transakzioaren egoera. Pasatu sagua gainetik konfirmazio kopurua ikusteko.</translation>
    </message>
    <message>
        <source>Date and time that the transaction was received.</source>
        <translation type="unfinished">Transakzioa jasotako data eta ordua.</translation>
    </message>
    <message>
        <source>Type of transaction.</source>
        <translation type="unfinished">Transakzio mota.</translation>
    </message>
    <message>
        <source>Amount removed from or added to balance.</source>
        <translation type="unfinished">Saldoan kendu edo gehitutako kopurua.</translation>
    </message>
</context>
<context>
    <name>TransactionView</name>
    <message>
        <source>All</source>
        <translation type="unfinished">Denak</translation>
    </message>
    <message>
        <source>Today</source>
        <translation type="unfinished">Gaurkoak</translation>
    </message>
    <message>
        <source>This week</source>
        <translation type="unfinished">Aste honetankoak</translation>
    </message>
    <message>
        <source>This month</source>
        <translation type="unfinished">Hil honetakoak</translation>
    </message>
    <message>
        <source>Last month</source>
        <translation type="unfinished">Azken hilekoak</translation>
    </message>
    <message>
        <source>This year</source>
        <translation type="unfinished">Aurtengoak</translation>
    </message>
    <message>
        <source>Received with</source>
        <translation type="unfinished">Honekin jasoa</translation>
    </message>
    <message>
        <source>Sent to</source>
        <translation type="unfinished">Hona bidalia</translation>
    </message>
    <message>
        <source>To yourself</source>
        <translation type="unfinished">Zeure buruari</translation>
    </message>
    <message>
        <source>Mined</source>
        <translation type="unfinished">Meatua</translation>
    </message>
    <message>
        <source>Other</source>
        <translation type="unfinished">Beste</translation>
    </message>
    <message>
        <source>Min amount</source>
        <translation type="unfinished">Kopuru minimoa</translation>
    </message>
    <message>
        <source>Confirmed</source>
        <translation type="unfinished">Berretsia</translation>
    </message>
    <message>
        <source>Date</source>
        <translation type="unfinished">Data</translation>
    </message>
    <message>
        <source>Type</source>
        <translation type="unfinished">Mota</translation>
    </message>
    <message>
        <source>Label</source>
        <translation type="unfinished">Izendapen</translation>
    </message>
    <message>
        <source>Address</source>
        <translation type="unfinished">Helbidea</translation>
    </message>
    <message>
        <source>Exporting Failed</source>
        <translation type="unfinished">Esportazioak huts egin du</translation>
    </message>
    </context>
<context>
    <name>WalletFrame</name>
    <message>
        <source>Create a new wallet</source>
        <translation type="unfinished">Diruzorro berri bat sortu</translation>
    </message>
    <message>
        <source>Error</source>
        <translation type="unfinished">Akatsa</translation>
    </message>
    </context>
<context>
    <name>WalletModel</name>
    <message>
        <source>Send Coins</source>
        <translation type="unfinished">Txanponak bidali</translation>
    </message>
    <message>
        <source>default wallet</source>
        <translation type="unfinished">Diruzorro lehenetsia</translation>
    </message>
</context>
<context>
    <name>WalletView</name>
    <message>
        <source>&amp;Export</source>
        <translation type="unfinished">&amp;Esportatu</translation>
    </message>
    <message>
        <source>Export the data in the current tab to a file</source>
        <translation type="unfinished">Uneko fitxategian datuak esportatu</translation>
<<<<<<< HEAD
    </message>
    <message>
        <source>Error</source>
        <translation type="unfinished">Akatsa</translation>
    </message>
    </context>
<context>
    <name>qtum-core</name>
    <message>
        <source>Done loading</source>
        <translation type="unfinished">Zamaketa amaitua</translation>
    </message>
    </context>
=======
    </message>
    </context>
>>>>>>> ec86f1e9
</TS><|MERGE_RESOLUTION|>--- conflicted
+++ resolved
@@ -248,22 +248,14 @@
     </message>
     <message numerus="yes">
         <source>%n second(s)</source>
-<<<<<<< HEAD
-        <translation>
-=======
         <translation type="unfinished">
->>>>>>> ec86f1e9
             <numerusform />
             <numerusform />
         </translation>
     </message>
     <message numerus="yes">
         <source>%n minute(s)</source>
-<<<<<<< HEAD
-        <translation>
-=======
         <translation type="unfinished">
->>>>>>> ec86f1e9
             <numerusform />
             <numerusform />
         </translation>
@@ -298,9 +290,6 @@
     </message>
     </context>
 <context>
-<<<<<<< HEAD
-    <name>QtumGUI</name>
-=======
     <name>bitcoin-core</name>
     <message>
         <source>Done loading</source>
@@ -309,7 +298,6 @@
     </context>
 <context>
     <name>BitcoinGUI</name>
->>>>>>> ec86f1e9
     <message>
         <source>&amp;Overview</source>
         <translation type="unfinished">&amp;Gainbegiratu</translation>
@@ -348,16 +336,11 @@
     </message>
     <message>
         <source>Show information about Qt</source>
-<<<<<<< HEAD
-        <translation>Erakutsi Qt-ren buruzko informazioa</translation>
-=======
         <translation type="unfinished">Erakutsi Qt-ren buruzko informazioa</translation>
->>>>>>> ec86f1e9
     </message>
     <message>
         <source>Modify configuration options for %1</source>
         <translation type="unfinished">%1-ren konfiguraketa aukerak aldatu</translation>
-<<<<<<< HEAD
     </message>
     <message>
         <source>Create a new wallet</source>
@@ -378,32 +361,6 @@
     </message>
     <message>
         <source>Send coins to a Qtum address</source>
-        <translation>Bidali txanponak Qtum helbide batera</translation>
-    </message>
-    <message>
-        <source>Backup wallet to another location</source>
-        <translation>Diru-zorroaren segurtasun-kopia beste leku batean.</translation>
-=======
-    </message>
-    <message>
-        <source>Create a new wallet</source>
-        <translation type="unfinished">Diruzorro berri bat sortu</translation>
-    </message>
-    <message>
-        <source>Wallet:</source>
-        <translation type="unfinished">Diruzorroa:</translation>
-    </message>
-    <message>
-        <source>Network activity disabled.</source>
-        <extracomment>A substring of the tooltip.</extracomment>
-        <translation type="unfinished">Sarea desaktibatua</translation>
-    </message>
-    <message>
-        <source>Proxy is &lt;b&gt;enabled&lt;/b&gt;: %1</source>
-        <translation type="unfinished">Proxya &lt;b&gt;gaituta&lt;/b&gt; dago : %1</translation>
-    </message>
-    <message>
-        <source>Send coins to a Qtum address</source>
         <translation type="unfinished">Bidali txanponak Qtum helbide batera</translation>
     </message>
     <message>
@@ -437,24 +394,18 @@
     <message>
         <source>Close All Wallets…</source>
         <translation type="unfinished">Diru-zorro guztiak itxi...</translation>
->>>>>>> ec86f1e9
     </message>
     <message>
         <source>&amp;File</source>
         <translation type="unfinished">&amp;Artxiboa</translation>
     </message>
     <message>
-<<<<<<< HEAD
-        <source>&amp;Send</source>
-        <translation>&amp;Bidali</translation>
-=======
         <source>&amp;Settings</source>
         <translation type="unfinished">&amp;Ezarpenak</translation>
     </message>
     <message>
         <source>&amp;Help</source>
         <translation type="unfinished">&amp;Laguntza</translation>
->>>>>>> ec86f1e9
     </message>
     <message>
         <source>Tabs toolbar</source>
@@ -469,21 +420,8 @@
         <translation type="unfinished">Harrera-helbideen eta etiketen zerrenda erakutsi</translation>
     </message>
     <message>
-<<<<<<< HEAD
-        <source>Encrypt the private keys that belong to your wallet</source>
-        <translation>Zure diru-zorroari dagozkion giltza pribatuak enkriptatu.</translation>
-    </message>
-    <message>
-        <source>Sign messages with your Qtum addresses to prove you own them</source>
-        <translation>Sinatu mezuak Qtumen helbideekin, jabetza frogatzeko.</translation>
-    </message>
-    <message>
-        <source>Verify messages to ensure they were signed with specified Qtum addresses</source>
-        <translation>Egiaztatu mesua Qtum helbide espezifikoarekin erregistratu direla ziurtatzeko</translation>
-=======
         <source>&amp;Command-line options</source>
         <translation type="unfinished">&amp;Komando-lerroaren aukerak</translation>
->>>>>>> ec86f1e9
     </message>
     <message numerus="yes">
         <source>Processed %n block(s) of transaction history.</source>
@@ -505,52 +443,12 @@
         <translation type="unfinished">Honen ondorengo transakzioak oraindik ez daude ikusgai.</translation>
     </message>
     <message>
-<<<<<<< HEAD
-        <source>Show the list of used sending addresses and labels</source>
-        <translation type="unfinished"> Bidalketa-helbideen eta etiketen zerrenda erakutsi</translation>
-    </message>
-    <message>
-        <source>Show the list of used receiving addresses and labels</source>
-        <translation type="unfinished">Harrera-helbideen eta etiketen zerrenda erakutsi</translation>
-    </message>
-    <message>
-        <source>&amp;Command-line options</source>
-        <translation type="unfinished">&amp;Komando-lerroaren aukerak</translation>
-    </message>
-    <message numerus="yes">
-        <source>Processed %n block(s) of transaction history.</source>
-        <translation>
-            <numerusform />
-            <numerusform />
-        </translation>
-    </message>
-    <message>
-        <source>%1 behind</source>
-        <translation>%1 atzetik</translation>
-    </message>
-    <message>
-        <source>Last received block was generated %1 ago.</source>
-        <translation>Jasotako azken blokea duela %1 sortu zen.</translation>
-    </message>
-    <message>
-        <source>Transactions after this will not yet be visible.</source>
-        <translation>Honen ondorengo transakzioak oraindik ez daude ikusgai.</translation>
-    </message>
-    <message>
-        <source>Error</source>
-        <translation>Akatsa</translation>
-=======
         <source>Error</source>
         <translation type="unfinished">Akatsa</translation>
     </message>
     <message>
         <source>Warning</source>
         <translation type="unfinished">Abisua</translation>
->>>>>>> ec86f1e9
-    </message>
-    <message>
-        <source>Warning</source>
-        <translation>Abisua</translation>
     </message>
     <message>
         <source>Information</source>
@@ -573,10 +471,6 @@
         <translation type="unfinished">Adabegiaren leihoa</translation>
     </message>
     <message>
-        <source>Node window</source>
-        <translation type="unfinished">Adabegiaren leihoa</translation>
-    </message>
-    <message>
         <source>&amp;Sending addresses</source>
         <translation type="unfinished">&amp;Helbideak bidaltzen</translation>
     </message>
@@ -607,7 +501,6 @@
     <message>
         <source>default wallet</source>
         <translation type="unfinished">Diruzorro lehenetsia</translation>
-<<<<<<< HEAD
     </message>
     <message>
         <source>No wallets available</source>
@@ -616,20 +509,6 @@
     <message>
         <source>&amp;Window</source>
         <translation type="unfinished">&amp;Lehioa</translation>
-    </message>
-    <message>
-        <source>Minimize</source>
-        <translation type="unfinished">Txikitu</translation>
-=======
-    </message>
-    <message>
-        <source>No wallets available</source>
-        <translation type="unfinished">Ez dago diru-zorrorik eskura</translation>
-    </message>
-    <message>
-        <source>&amp;Window</source>
-        <translation type="unfinished">&amp;Lehioa</translation>
->>>>>>> ec86f1e9
     </message>
     <message>
         <source>Zoom</source>
@@ -716,18 +595,6 @@
         <translation type="unfinished">Gako pribatua &lt;b&gt;desgaitua&lt;/b&gt;</translation>
     </message>
     <message>
-        <source>HD key generation is &lt;b&gt;enabled&lt;/b&gt;</source>
-        <translation type="unfinished">HD gakoaren sorrera &lt;b&gt;gaituta&lt;/b&gt; dago</translation>
-    </message>
-    <message>
-        <source>HD key generation is &lt;b&gt;disabled&lt;/b&gt;</source>
-        <translation type="unfinished">HD gakoaren sorrera &lt;b&gt;desgaituta&lt;/b&gt; dago</translation>
-    </message>
-    <message>
-        <source>Private key &lt;b&gt;disabled&lt;/b&gt;</source>
-        <translation type="unfinished">Gako pribatua &lt;b&gt;desgaitua&lt;/b&gt;</translation>
-    </message>
-    <message>
         <source>Wallet is &lt;b&gt;encrypted&lt;/b&gt; and currently &lt;b&gt;unlocked&lt;/b&gt;</source>
         <translation type="unfinished">Zorroa &lt;b&gt;enkriptatuta&lt;/b&gt; eta &lt;b&gt;desblokeatuta&lt;/b&gt; dago une honetan</translation>
     </message>
@@ -813,7 +680,6 @@
     <message>
         <source>Copy quantity</source>
         <translation type="unfinished">Kopia kopurua</translation>
-<<<<<<< HEAD
     </message>
     <message>
         <source>Copy bytes</source>
@@ -824,18 +690,6 @@
         <translation type="unfinished">Kopiatu hautsa</translation>
     </message>
     <message>
-=======
-    </message>
-    <message>
-        <source>Copy bytes</source>
-        <translation type="unfinished">Kopiatu byte-ak</translation>
-    </message>
-    <message>
-        <source>Copy dust</source>
-        <translation type="unfinished">Kopiatu hautsa</translation>
-    </message>
-    <message>
->>>>>>> ec86f1e9
         <source>Copy change</source>
         <translation type="unfinished">Kopiatu aldaketa</translation>
     </message>
@@ -863,12 +717,6 @@
 <context>
     <name>CreateWalletActivity</name>
     <message>
-<<<<<<< HEAD
-        <source>Create wallet failed</source>
-        <translation type="unfinished">Diruzorroa sortzen hutsegitea</translation>
-    </message>
-    <message>
-=======
         <source>Create Wallet</source>
         <extracomment>Title of window indicating the progress of creation of a new wallet.</extracomment>
         <translation type="unfinished">Diruzorroa sortu</translation>
@@ -878,7 +726,6 @@
         <translation type="unfinished">Diruzorroa sortzen hutsegitea</translation>
     </message>
     <message>
->>>>>>> ec86f1e9
         <source>Create wallet warning</source>
         <translation type="unfinished">Diru-zorroa sortzearen buruzko oharra</translation>
     </message>
@@ -897,14 +744,11 @@
         <source>default wallet</source>
         <translation type="unfinished">Diruzorro lehenetsia</translation>
     </message>
-<<<<<<< HEAD
-=======
     <message>
         <source>Open Wallet</source>
         <extracomment>Title of window indicating the progress of opening of a wallet.</extracomment>
         <translation type="unfinished">Diruzorroa zabaldu</translation>
     </message>
->>>>>>> ec86f1e9
     </context>
 <context>
     <name>WalletController</name>
@@ -1006,11 +850,7 @@
     </message>
     <message>
         <source>Error</source>
-<<<<<<< HEAD
-        <translation>Akatsa</translation>
-=======
         <translation type="unfinished">Akatsa</translation>
->>>>>>> ec86f1e9
     </message>
     <message>
         <source>Welcome</source>
@@ -1064,12 +904,6 @@
     <message>
         <source>Open qtum URI</source>
         <translation type="unfinished">Ireki qtum URIa</translation>
-<<<<<<< HEAD
-    </message>
-    <message>
-        <source>URI:</source>
-        <translation type="unfinished">URI: </translation>
-=======
     </message>
     <message>
         <source>URI:</source>
@@ -1079,7 +913,6 @@
         <source>Paste address from clipboard</source>
         <extracomment>Tooltip text for button that allows you to paste an address that is in your clipboard.</extracomment>
         <translation type="unfinished">Arbeletik helbidea itsatsi</translation>
->>>>>>> ec86f1e9
     </message>
 </context>
 <context>
@@ -1106,17 +939,6 @@
     </message>
     <message>
         <source>Reset all client options to default.</source>
-<<<<<<< HEAD
-        <translation>Bezeroaren aukera guztiak hasieratu.</translation>
-    </message>
-    <message>
-        <source>&amp;Reset Options</source>
-        <translation>&amp;Aukerak Hasieratu</translation>
-    </message>
-    <message>
-        <source>&amp;Network</source>
-        <translation>&amp;Sarea</translation>
-=======
         <translation type="unfinished">Bezeroaren aukera guztiak hasieratu.</translation>
     </message>
     <message>
@@ -1126,7 +948,6 @@
     <message>
         <source>&amp;Network</source>
         <translation type="unfinished">&amp;Sarea</translation>
->>>>>>> ec86f1e9
     </message>
     <message>
         <source>Expert</source>
@@ -1138,8 +959,7 @@
     </message>
     <message>
         <source>Map port using &amp;UPnP</source>
-<<<<<<< HEAD
-        <translation>Portua mapeatu &amp;UPnP erabiliz</translation>
+        <translation type="unfinished">Portua mapeatu &amp;UPnP erabiliz</translation>
     </message>
     <message>
         <source>Accept connections from outside.</source>
@@ -1151,28 +971,6 @@
     </message>
     <message>
         <source>Proxy &amp;IP:</source>
-        <translation>Proxyaren &amp;IP helbidea:</translation>
-    </message>
-    <message>
-        <source>&amp;Port:</source>
-        <translation>&amp;Portua:</translation>
-    </message>
-    <message>
-        <source>Port of the proxy (e.g. 9050)</source>
-        <translation>Proxy portua (9050 adibidez)</translation>
-=======
-        <translation type="unfinished">Portua mapeatu &amp;UPnP erabiliz</translation>
-    </message>
-    <message>
-        <source>Accept connections from outside.</source>
-        <translation type="unfinished">Kanpoko konexioak onartu</translation>
-    </message>
-    <message>
-        <source>Allow incomin&amp;g connections</source>
-        <translation type="unfinished">Sarbide konexioak baimendu</translation>
-    </message>
-    <message>
-        <source>Proxy &amp;IP:</source>
         <translation type="unfinished">Proxyaren &amp;IP helbidea:</translation>
     </message>
     <message>
@@ -1182,7 +980,6 @@
     <message>
         <source>Port of the proxy (e.g. 9050)</source>
         <translation type="unfinished">Proxy portua (9050 adibidez)</translation>
->>>>>>> ec86f1e9
     </message>
     <message>
         <source>&amp;Window</source>
@@ -1197,10 +994,6 @@
         <translation type="unfinished">Erabiltzaile-interfazearen &amp;hizkuntza:</translation>
     </message>
     <message>
-        <source>User Interface &amp;language:</source>
-        <translation>Erabiltzaile-interfazearen &amp;hizkuntza:</translation>
-    </message>
-    <message>
         <source>&amp;Unit to show amounts in:</source>
         <translation type="unfinished">Zenbatekoa azaltzeko &amp;unitatea:</translation>
     </message>
@@ -1217,20 +1010,12 @@
         <translation type="unfinished">lehenetsi</translation>
     </message>
     <message>
-        <source>default</source>
-        <translation>lehenetsi</translation>
-    </message>
-    <message>
         <source>none</source>
         <translation type="unfinished">Bat ere ez</translation>
     </message>
     <message>
         <source>Confirm options reset</source>
-<<<<<<< HEAD
-        <translation>Berretsi aukeren berrezarpena</translation>
-=======
         <translation type="unfinished">Berretsi aukeren berrezarpena</translation>
->>>>>>> ec86f1e9
     </message>
     <message>
         <source>Client restart required to activate changes.</source>
@@ -1238,10 +1023,7 @@
     </message>
     <message>
         <source>Configuration options</source>
-<<<<<<< HEAD
-=======
         <extracomment>Window title text of pop-up box that allows opening up of configuration file.</extracomment>
->>>>>>> ec86f1e9
         <translation type="unfinished">Konfiguraketa aukerak</translation>
     </message>
     <message>
@@ -1268,24 +1050,12 @@
         <translation type="unfinished">Eskuragarri:</translation>
     </message>
     <message>
-        <source>Watch-only:</source>
-        <translation type="unfinished">Ikusi-bakarrik:</translation>
-    </message>
-    <message>
-        <source>Available:</source>
-        <translation type="unfinished">Eskuragarri:</translation>
-    </message>
-    <message>
         <source>Pending:</source>
         <translation type="unfinished">Zai:</translation>
     </message>
     <message>
         <source>Immature:</source>
-<<<<<<< HEAD
-        <translation>Ez dago eskuragarri:</translation>
-=======
         <translation type="unfinished">Ez dago eskuragarri:</translation>
->>>>>>> ec86f1e9
     </message>
     <message>
         <source>Total:</source>
@@ -1350,547 +1120,461 @@
         <source>From</source>
         <translation type="unfinished">Tik</translation>
     </message>
+    </context>
+<context>
+    <name>ReceiveCoinsDialog</name>
+    <message>
+        <source>&amp;Amount:</source>
+        <translation type="unfinished">&amp;Kopurua:</translation>
+    </message>
+    <message>
+        <source>&amp;Label:</source>
+        <translation type="unfinished">&amp;Etiketa:</translation>
+    </message>
+    <message>
+        <source>&amp;Message:</source>
+        <translation type="unfinished">&amp;Mezua:</translation>
+    </message>
+    <message>
+        <source>Could not unlock wallet.</source>
+        <translation type="unfinished">Ezin da diruzorroa desblokeatu.</translation>
+    </message>
+    </context>
+<context>
+    <name>ReceiveRequestDialog</name>
+    <message>
+        <source>Amount:</source>
+        <translation type="unfinished">Kopurua:</translation>
+    </message>
+    <message>
+        <source>Message:</source>
+        <translation type="unfinished">Mezua:</translation>
+    </message>
+    <message>
+        <source>Wallet:</source>
+        <translation type="unfinished">Diruzorroa:</translation>
+    </message>
+    <message>
+        <source>Copy &amp;Address</source>
+        <translation type="unfinished">&amp;Helbidea kopiatu</translation>
+    </message>
+    </context>
+<context>
+    <name>RecentRequestsTableModel</name>
+    <message>
+        <source>Date</source>
+        <translation type="unfinished">Data</translation>
+    </message>
+    <message>
+        <source>Label</source>
+        <translation type="unfinished">Izendapen</translation>
+    </message>
+    <message>
+        <source>Message</source>
+        <translation type="unfinished">Mezua</translation>
+    </message>
+    <message>
+        <source>(no label)</source>
+        <translation type="unfinished">(izendapenik ez)</translation>
+    </message>
+    </context>
+<context>
+    <name>SendCoinsDialog</name>
+    <message>
+        <source>Send Coins</source>
+        <translation type="unfinished">Txanponak bidali</translation>
+    </message>
+    <message>
+        <source>Quantity:</source>
+        <translation type="unfinished">Zenbat:</translation>
+    </message>
+    <message>
+        <source>Bytes:</source>
+        <translation type="unfinished">Byte kopurua:</translation>
+    </message>
+    <message>
+        <source>Amount:</source>
+        <translation type="unfinished">Kopurua:</translation>
+    </message>
+    <message>
+        <source>Fee:</source>
+        <translation type="unfinished">Ordainketa:</translation>
+    </message>
+    <message>
+        <source>After Fee:</source>
+        <translation type="unfinished">Ordaindu ondoren:</translation>
+    </message>
+    <message>
+        <source>Change:</source>
+        <translation type="unfinished">Bueltak:</translation>
+    </message>
+    <message>
+        <source>Hide</source>
+        <translation type="unfinished">Izkutatu</translation>
+    </message>
+    <message>
+        <source>Send to multiple recipients at once</source>
+        <translation type="unfinished">Hainbat jasotzaileri batera bidali</translation>
+    </message>
+    <message>
+        <source>Dust:</source>
+        <translation type="unfinished">Hautsa:</translation>
+    </message>
+    <message>
+        <source>Balance:</source>
+        <translation type="unfinished">Saldoa:</translation>
+    </message>
+    <message>
+        <source>Confirm the send action</source>
+        <translation type="unfinished">Bidalketa berretsi</translation>
+    </message>
+    <message>
+        <source>Copy quantity</source>
+        <translation type="unfinished">Kopia kopurua</translation>
+    </message>
+    <message>
+        <source>Copy amount</source>
+        <translation type="unfinished">zenbatekoaren kopia</translation>
+    </message>
+    <message>
+        <source>Copy bytes</source>
+        <translation type="unfinished">Kopiatu byte-ak</translation>
+    </message>
+    <message>
+        <source>Copy dust</source>
+        <translation type="unfinished">Kopiatu hautsa</translation>
+    </message>
+    <message>
+        <source>Copy change</source>
+        <translation type="unfinished">Kopiatu aldaketa</translation>
+    </message>
+    <message>
+        <source>Confirm send coins</source>
+        <translation type="unfinished">Txanponen bidalketa berretsi</translation>
+    </message>
+    <message>
+        <source>The amount to pay must be larger than 0.</source>
+        <translation type="unfinished">Ordaintzeko kopurua, 0 baino handiagoa izan behar du.</translation>
+    </message>
+    <message numerus="yes">
+        <source>Estimated to begin confirmation within %n block(s).</source>
+        <translation type="unfinished">
+            <numerusform />
+            <numerusform />
+        </translation>
+    </message>
+    <message>
+        <source>(no label)</source>
+        <translation type="unfinished">(izendapenik ez)</translation>
+    </message>
+</context>
+<context>
+    <name>SendCoinsEntry</name>
+    <message>
+        <source>A&amp;mount:</source>
+        <translation type="unfinished">K&amp;opurua:</translation>
+    </message>
+    <message>
+        <source>Pay &amp;To:</source>
+        <translation type="unfinished">Ordaindu &amp;honi:</translation>
+    </message>
+    <message>
+        <source>&amp;Label:</source>
+        <translation type="unfinished">&amp;Etiketa:</translation>
+    </message>
+    <message>
+        <source>Paste address from clipboard</source>
+        <translation type="unfinished">Arbeletik helbidea itsatsi</translation>
+    </message>
+    <message>
+        <source>Message:</source>
+        <translation type="unfinished">Mezua:</translation>
+    </message>
+    <message>
+        <source>Pay To:</source>
+        <translation type="unfinished">Honi ordaindu:</translation>
+    </message>
+    </context>
+<context>
+    <name>SignVerifyMessageDialog</name>
+    <message>
+        <source>Paste address from clipboard</source>
+        <translation type="unfinished">Arbeletik helbidea itsatsi</translation>
+    </message>
+    <message>
+        <source>No error</source>
+        <translation type="unfinished">Ez dago errorerik</translation>
+    </message>
+    <message>
+        <source>Message signing failed.</source>
+        <translation type="unfinished">Errorea mezua sinatzean</translation>
+    </message>
+    <message>
+        <source>Message signed.</source>
+        <translation type="unfinished">Mezua sinatuta.</translation>
+    </message>
+    <message>
+        <source>Please check the signature and try again.</source>
+        <translation type="unfinished">Mesedez, begiratu sinadura eta saiatu berriro.</translation>
+    </message>
+    </context>
+<context>
+    <name>TransactionDesc</name>
+    <message>
+        <source>abandoned</source>
+        <translation type="unfinished">abandonatuta</translation>
+    </message>
+    <message>
+        <source>%1/unconfirmed</source>
+        <translation type="unfinished">%1/konfirmatu gabe</translation>
+    </message>
+    <message>
+        <source>%1 confirmations</source>
+        <translation type="unfinished">%1 konfirmazio</translation>
+    </message>
+    <message>
+        <source>Status</source>
+        <translation type="unfinished">Egoera</translation>
+    </message>
+    <message>
+        <source>Date</source>
+        <translation type="unfinished">Data</translation>
+    </message>
+    <message>
+        <source>Source</source>
+        <translation type="unfinished">Iturria</translation>
+    </message>
+    <message>
+        <source>Generated</source>
+        <translation type="unfinished">Sortua</translation>
+    </message>
+    <message>
+        <source>From</source>
+        <translation type="unfinished">Tik</translation>
+    </message>
+    <message>
+        <source>unknown</source>
+        <translation type="unfinished">ezezaguna</translation>
+    </message>
     <message>
         <source>To</source>
         <translation type="unfinished">Ra</translation>
     </message>
     <message>
-        <source>From</source>
-        <translation type="unfinished">Tik</translation>
-    </message>
-    </context>
-<context>
-    <name>ReceiveCoinsDialog</name>
-    <message>
-        <source>&amp;Amount:</source>
-        <translation type="unfinished">&amp;Kopurua:</translation>
-    </message>
-    <message>
-        <source>&amp;Label:</source>
-        <translation type="unfinished">&amp;Etiketa:</translation>
-    </message>
-    <message>
-        <source>&amp;Message:</source>
-        <translation type="unfinished">&amp;Mezua:</translation>
-    </message>
-    <message>
-        <source>Could not unlock wallet.</source>
-        <translation type="unfinished">Ezin da diruzorroa desblokeatu.</translation>
-    </message>
-    </context>
-<context>
-    <name>ReceiveRequestDialog</name>
-    <message>
-        <source>Amount:</source>
-        <translation type="unfinished">Kopurua:</translation>
-    </message>
-    <message>
-        <source>Message:</source>
-        <translation type="unfinished">Mezua:</translation>
-    </message>
-    <message>
-        <source>Wallet:</source>
-        <translation type="unfinished">Diruzorroa:</translation>
-    </message>
-    <message>
-        <source>Copy &amp;Address</source>
-        <translation type="unfinished">&amp;Helbidea kopiatu</translation>
-    </message>
-    </context>
-<context>
-    <name>RecentRequestsTableModel</name>
+        <source>own address</source>
+        <translation type="unfinished">zure helbidea</translation>
+    </message>
+    <message>
+        <source>watch-only</source>
+        <translation type="unfinished">ikusi bakarrik</translation>
+    </message>
+    <message>
+        <source>label</source>
+        <translation type="unfinished">etiketa</translation>
+    </message>
+    <message>
+        <source>Credit</source>
+        <translation type="unfinished">Kreditua</translation>
+    </message>
+    <message numerus="yes">
+        <source>matures in %n more block(s)</source>
+        <translation type="unfinished">
+            <numerusform />
+            <numerusform />
+        </translation>
+    </message>
+    <message>
+        <source>not accepted</source>
+        <translation type="unfinished">Onartu gabe</translation>
+    </message>
+    <message>
+        <source>Debit</source>
+        <translation type="unfinished">Zorrak</translation>
+    </message>
+    <message>
+        <source>Total debit</source>
+        <translation type="unfinished">Zor totala</translation>
+    </message>
+    <message>
+        <source>Total credit</source>
+        <translation type="unfinished">Kreditu totala</translation>
+    </message>
+    <message>
+        <source>Message</source>
+        <translation type="unfinished">Mezua</translation>
+    </message>
+    <message>
+        <source>Transaction</source>
+        <translation type="unfinished">Transakzioa</translation>
+    </message>
+    <message>
+        <source>Amount</source>
+        <translation type="unfinished">Kopurua</translation>
+    </message>
+    </context>
+<context>
+    <name>TransactionDescDialog</name>
+    <message>
+        <source>This pane shows a detailed description of the transaction</source>
+        <translation type="unfinished">Panel honek transakzien deskribapen xehea azaltzen du</translation>
+    </message>
+    </context>
+<context>
+    <name>TransactionTableModel</name>
     <message>
         <source>Date</source>
         <translation type="unfinished">Data</translation>
     </message>
     <message>
+        <source>Type</source>
+        <translation type="unfinished">Mota</translation>
+    </message>
+    <message>
         <source>Label</source>
         <translation type="unfinished">Izendapen</translation>
     </message>
     <message>
-        <source>Message</source>
-        <translation type="unfinished">Mezua</translation>
+        <source>Confirmed (%1 confirmations)</source>
+        <translation type="unfinished">Konfirmatuta (%1 konfirmazio)</translation>
+    </message>
+    <message>
+        <source>Generated but not accepted</source>
+        <translation type="unfinished">Sortua, baina ez onartua</translation>
+    </message>
+    <message>
+        <source>Received with</source>
+        <translation type="unfinished">Honekin jasoa</translation>
+    </message>
+    <message>
+        <source>Sent to</source>
+        <translation type="unfinished">Hona bidalia</translation>
+    </message>
+    <message>
+        <source>Payment to yourself</source>
+        <translation type="unfinished">Zure buruarentzat ordainketa</translation>
+    </message>
+    <message>
+        <source>Mined</source>
+        <translation type="unfinished">Meatua</translation>
+    </message>
+    <message>
+        <source>watch-only</source>
+        <translation type="unfinished">ikusi bakarrik</translation>
     </message>
     <message>
         <source>(no label)</source>
         <translation type="unfinished">(izendapenik ez)</translation>
     </message>
-    </context>
-<context>
-    <name>SendCoinsDialog</name>
+    <message>
+        <source>Transaction status. Hover over this field to show number of confirmations.</source>
+        <translation type="unfinished">Transakzioaren egoera. Pasatu sagua gainetik konfirmazio kopurua ikusteko.</translation>
+    </message>
+    <message>
+        <source>Date and time that the transaction was received.</source>
+        <translation type="unfinished">Transakzioa jasotako data eta ordua.</translation>
+    </message>
+    <message>
+        <source>Type of transaction.</source>
+        <translation type="unfinished">Transakzio mota.</translation>
+    </message>
+    <message>
+        <source>Amount removed from or added to balance.</source>
+        <translation type="unfinished">Saldoan kendu edo gehitutako kopurua.</translation>
+    </message>
+</context>
+<context>
+    <name>TransactionView</name>
+    <message>
+        <source>All</source>
+        <translation type="unfinished">Denak</translation>
+    </message>
+    <message>
+        <source>Today</source>
+        <translation type="unfinished">Gaurkoak</translation>
+    </message>
+    <message>
+        <source>This week</source>
+        <translation type="unfinished">Aste honetankoak</translation>
+    </message>
+    <message>
+        <source>This month</source>
+        <translation type="unfinished">Hil honetakoak</translation>
+    </message>
+    <message>
+        <source>Last month</source>
+        <translation type="unfinished">Azken hilekoak</translation>
+    </message>
+    <message>
+        <source>This year</source>
+        <translation type="unfinished">Aurtengoak</translation>
+    </message>
+    <message>
+        <source>Received with</source>
+        <translation type="unfinished">Honekin jasoa</translation>
+    </message>
+    <message>
+        <source>Sent to</source>
+        <translation type="unfinished">Hona bidalia</translation>
+    </message>
+    <message>
+        <source>To yourself</source>
+        <translation type="unfinished">Zeure buruari</translation>
+    </message>
+    <message>
+        <source>Mined</source>
+        <translation type="unfinished">Meatua</translation>
+    </message>
+    <message>
+        <source>Other</source>
+        <translation type="unfinished">Beste</translation>
+    </message>
+    <message>
+        <source>Min amount</source>
+        <translation type="unfinished">Kopuru minimoa</translation>
+    </message>
+    <message>
+        <source>Confirmed</source>
+        <translation type="unfinished">Berretsia</translation>
+    </message>
+    <message>
+        <source>Date</source>
+        <translation type="unfinished">Data</translation>
+    </message>
+    <message>
+        <source>Type</source>
+        <translation type="unfinished">Mota</translation>
+    </message>
+    <message>
+        <source>Label</source>
+        <translation type="unfinished">Izendapen</translation>
+    </message>
+    <message>
+        <source>Address</source>
+        <translation type="unfinished">Helbidea</translation>
+    </message>
+    <message>
+        <source>Exporting Failed</source>
+        <translation type="unfinished">Esportazioak huts egin du</translation>
+    </message>
+    </context>
+<context>
+    <name>WalletFrame</name>
+    <message>
+        <source>Create a new wallet</source>
+        <translation type="unfinished">Diruzorro berri bat sortu</translation>
+    </message>
+    <message>
+        <source>Error</source>
+        <translation type="unfinished">Akatsa</translation>
+    </message>
+    </context>
+<context>
+    <name>WalletModel</name>
     <message>
         <source>Send Coins</source>
         <translation type="unfinished">Txanponak bidali</translation>
     </message>
     <message>
-        <source>Quantity:</source>
-        <translation type="unfinished">Zenbat:</translation>
-    </message>
-    <message>
-        <source>Bytes:</source>
-        <translation type="unfinished">Byte kopurua:</translation>
-    </message>
-    <message>
-        <source>Amount:</source>
-        <translation type="unfinished">Kopurua:</translation>
-    </message>
-    <message>
-        <source>Fee:</source>
-        <translation type="unfinished">Ordainketa:</translation>
-    </message>
-    <message>
-        <source>After Fee:</source>
-        <translation type="unfinished">Ordaindu ondoren:</translation>
-    </message>
-    <message>
-        <source>Change:</source>
-        <translation type="unfinished">Bueltak:</translation>
-    </message>
-    <message>
-        <source>Hide</source>
-        <translation type="unfinished">Izkutatu</translation>
-    </message>
-    <message>
-        <source>Send to multiple recipients at once</source>
-        <translation type="unfinished">Hainbat jasotzaileri batera bidali</translation>
-    </message>
-    <message>
-        <source>Dust:</source>
-        <translation type="unfinished">Hautsa:</translation>
-    </message>
-    <message>
-        <source>Balance:</source>
-        <translation type="unfinished">Saldoa:</translation>
-    </message>
-    <message>
-        <source>Confirm the send action</source>
-        <translation type="unfinished">Bidalketa berretsi</translation>
-    </message>
-    <message>
-        <source>Copy quantity</source>
-        <translation type="unfinished">Kopia kopurua</translation>
-    </message>
-    <message>
-        <source>Copy amount</source>
-        <translation type="unfinished">zenbatekoaren kopia</translation>
-    </message>
-    <message>
-        <source>Copy bytes</source>
-        <translation type="unfinished">Kopiatu byte-ak</translation>
-    </message>
-    <message>
-        <source>Copy dust</source>
-        <translation type="unfinished">Kopiatu hautsa</translation>
-    </message>
-    <message>
-        <source>Copy change</source>
-        <translation type="unfinished">Kopiatu aldaketa</translation>
-    </message>
-    <message>
-        <source>Copy quantity</source>
-        <translation type="unfinished">Kopia kopurua</translation>
-    </message>
-    <message>
-        <source>Copy amount</source>
-        <translation type="unfinished">zenbatekoaren kopia</translation>
-    </message>
-    <message>
-        <source>Copy bytes</source>
-        <translation type="unfinished">Kopiatu byte-ak</translation>
-    </message>
-    <message>
-        <source>Copy dust</source>
-        <translation type="unfinished">Kopiatu hautsa</translation>
-    </message>
-    <message>
-        <source>Copy change</source>
-        <translation type="unfinished">Kopiatu aldaketa</translation>
-    </message>
-    <message>
-        <source>Confirm send coins</source>
-        <translation type="unfinished">Txanponen bidalketa berretsi</translation>
-    </message>
-    <message>
-        <source>The amount to pay must be larger than 0.</source>
-        <translation type="unfinished">Ordaintzeko kopurua, 0 baino handiagoa izan behar du.</translation>
-    </message>
-    <message numerus="yes">
-        <source>Estimated to begin confirmation within %n block(s).</source>
-<<<<<<< HEAD
-        <translation>
-=======
-        <translation type="unfinished">
->>>>>>> ec86f1e9
-            <numerusform />
-            <numerusform />
-        </translation>
-    </message>
-    <message>
-        <source>(no label)</source>
-        <translation type="unfinished">(izendapenik ez)</translation>
-    </message>
-</context>
-<context>
-    <name>SendCoinsEntry</name>
-    <message>
-        <source>A&amp;mount:</source>
-        <translation type="unfinished">K&amp;opurua:</translation>
-    </message>
-    <message>
-        <source>Pay &amp;To:</source>
-        <translation type="unfinished">Ordaindu &amp;honi:</translation>
-    </message>
-    <message>
-        <source>&amp;Label:</source>
-<<<<<<< HEAD
-        <translation>&amp;Etiketa:</translation>
-    </message>
-    <message>
-        <source>Paste address from clipboard</source>
-        <translation>Arbeletik helbidea itsatsi</translation>
-=======
-        <translation type="unfinished">&amp;Etiketa:</translation>
-    </message>
-    <message>
-        <source>Paste address from clipboard</source>
-        <translation type="unfinished">Arbeletik helbidea itsatsi</translation>
->>>>>>> ec86f1e9
-    </message>
-    <message>
-        <source>Message:</source>
-        <translation type="unfinished">Mezua:</translation>
-    </message>
-    <message>
-        <source>Pay To:</source>
-        <translation type="unfinished">Honi ordaindu:</translation>
-    </message>
-    </context>
-<context>
-    <name>SignVerifyMessageDialog</name>
-    <message>
-        <source>Paste address from clipboard</source>
-<<<<<<< HEAD
-        <translation>Arbeletik helbidea itsatsi</translation>
-    </message>
-    <message>
-        <source>No error</source>
-        <translation type="unfinished">Ez dago errorerik</translation>
-    </message>
-    <message>
-        <source>Message signing failed.</source>
-        <translation type="unfinished">Errorea mezua sinatzean</translation>
-    </message>
-    <message>
-=======
-        <translation type="unfinished">Arbeletik helbidea itsatsi</translation>
-    </message>
-    <message>
-        <source>No error</source>
-        <translation type="unfinished">Ez dago errorerik</translation>
-    </message>
-    <message>
-        <source>Message signing failed.</source>
-        <translation type="unfinished">Errorea mezua sinatzean</translation>
-    </message>
-    <message>
->>>>>>> ec86f1e9
-        <source>Message signed.</source>
-        <translation type="unfinished">Mezua sinatuta.</translation>
-    </message>
-    <message>
-        <source>Please check the signature and try again.</source>
-        <translation type="unfinished">Mesedez, begiratu sinadura eta saiatu berriro.</translation>
-    </message>
-    </context>
-<context>
-    <name>TransactionDesc</name>
-    <message numerus="yes">
-        <source>Open for %n more block(s)</source>
-        <translation>
-            <numerusform />
-            <numerusform />
-        </translation>
-    </message>
-    <message>
-<<<<<<< HEAD
-        <source>Open until %1</source>
-        <translation type="unfinished">Zabalik %1 arte</translation>
-    </message>
-    <message>
-=======
->>>>>>> ec86f1e9
-        <source>abandoned</source>
-        <translation type="unfinished">abandonatuta</translation>
-    </message>
-    <message>
-        <source>%1/unconfirmed</source>
-        <translation type="unfinished">%1/konfirmatu gabe</translation>
-    </message>
-    <message>
-        <source>%1 confirmations</source>
-        <translation type="unfinished">%1 konfirmazio</translation>
-    </message>
-    <message>
-        <source>Status</source>
-        <translation type="unfinished">Egoera</translation>
-    </message>
-    <message>
-        <source>Date</source>
-        <translation type="unfinished">Data</translation>
-    </message>
-    <message>
-        <source>Source</source>
-        <translation type="unfinished">Iturria</translation>
-    </message>
-    <message>
-        <source>Generated</source>
-        <translation type="unfinished">Sortua</translation>
-    </message>
-    <message>
-        <source>From</source>
-        <translation type="unfinished">Tik</translation>
-    </message>
-    <message>
-        <source>unknown</source>
-        <translation type="unfinished">ezezaguna</translation>
-    </message>
-    <message>
-        <source>To</source>
-        <translation type="unfinished">Ra</translation>
-    </message>
-    <message>
-        <source>own address</source>
-        <translation type="unfinished">zure helbidea</translation>
-    </message>
-    <message>
-        <source>watch-only</source>
-        <translation type="unfinished">ikusi bakarrik</translation>
-    </message>
-    <message>
-        <source>label</source>
-        <translation type="unfinished">etiketa</translation>
-    </message>
-    <message>
-        <source>Credit</source>
-        <translation type="unfinished">Kreditua</translation>
-    </message>
-    <message numerus="yes">
-        <source>matures in %n more block(s)</source>
-<<<<<<< HEAD
-        <translation>
-=======
-        <translation type="unfinished">
->>>>>>> ec86f1e9
-            <numerusform />
-            <numerusform />
-        </translation>
-    </message>
-    <message>
-        <source>not accepted</source>
-        <translation type="unfinished">Onartu gabe</translation>
-    </message>
-    <message>
-        <source>Debit</source>
-        <translation type="unfinished">Zorrak</translation>
-    </message>
-    <message>
-        <source>Total debit</source>
-        <translation type="unfinished">Zor totala</translation>
-    </message>
-    <message>
-        <source>Total credit</source>
-        <translation type="unfinished">Kreditu totala</translation>
-    </message>
-    <message>
-        <source>Message</source>
-        <translation type="unfinished">Mezua</translation>
-    </message>
-    <message>
-        <source>Transaction</source>
-        <translation type="unfinished">Transakzioa</translation>
-    </message>
-    <message>
-        <source>Amount</source>
-        <translation type="unfinished">Kopurua</translation>
-    </message>
-    </context>
-<context>
-    <name>TransactionDescDialog</name>
-    <message>
-        <source>This pane shows a detailed description of the transaction</source>
-        <translation type="unfinished">Panel honek transakzien deskribapen xehea azaltzen du</translation>
-    </message>
-    </context>
-<context>
-    <name>TransactionTableModel</name>
-    <message>
-        <source>Date</source>
-        <translation type="unfinished">Data</translation>
-    </message>
-    <message>
-        <source>Type</source>
-        <translation type="unfinished">Mota</translation>
-    </message>
-    <message>
-        <source>Label</source>
-        <translation type="unfinished">Izendapen</translation>
-<<<<<<< HEAD
-    </message>
-    <message numerus="yes">
-        <source>Open for %n more block(s)</source>
-        <translation>
-            <numerusform />
-            <numerusform />
-        </translation>
-    </message>
-    <message>
-        <source>Open until %1</source>
-        <translation type="unfinished">Zabalik %1 arte</translation>
-=======
->>>>>>> ec86f1e9
-    </message>
-    <message>
-        <source>Confirmed (%1 confirmations)</source>
-        <translation type="unfinished">Konfirmatuta (%1 konfirmazio)</translation>
-    </message>
-    <message>
-        <source>Generated but not accepted</source>
-        <translation type="unfinished">Sortua, baina ez onartua</translation>
-    </message>
-    <message>
-        <source>Received with</source>
-        <translation type="unfinished">Honekin jasoa</translation>
-    </message>
-    <message>
-        <source>Sent to</source>
-        <translation type="unfinished">Hona bidalia</translation>
-    </message>
-    <message>
-        <source>Payment to yourself</source>
-        <translation type="unfinished">Zure buruarentzat ordainketa</translation>
-    </message>
-    <message>
-        <source>Mined</source>
-        <translation type="unfinished">Meatua</translation>
-    </message>
-    <message>
-        <source>watch-only</source>
-        <translation type="unfinished">ikusi bakarrik</translation>
-    </message>
-    <message>
-        <source>(no label)</source>
-        <translation type="unfinished">(izendapenik ez)</translation>
-    </message>
-    <message>
-        <source>Transaction status. Hover over this field to show number of confirmations.</source>
-        <translation type="unfinished">Transakzioaren egoera. Pasatu sagua gainetik konfirmazio kopurua ikusteko.</translation>
-    </message>
-    <message>
-        <source>Date and time that the transaction was received.</source>
-        <translation type="unfinished">Transakzioa jasotako data eta ordua.</translation>
-    </message>
-    <message>
-        <source>Type of transaction.</source>
-        <translation type="unfinished">Transakzio mota.</translation>
-    </message>
-    <message>
-        <source>Amount removed from or added to balance.</source>
-        <translation type="unfinished">Saldoan kendu edo gehitutako kopurua.</translation>
-    </message>
-</context>
-<context>
-    <name>TransactionView</name>
-    <message>
-        <source>All</source>
-        <translation type="unfinished">Denak</translation>
-    </message>
-    <message>
-        <source>Today</source>
-        <translation type="unfinished">Gaurkoak</translation>
-    </message>
-    <message>
-        <source>This week</source>
-        <translation type="unfinished">Aste honetankoak</translation>
-    </message>
-    <message>
-        <source>This month</source>
-        <translation type="unfinished">Hil honetakoak</translation>
-    </message>
-    <message>
-        <source>Last month</source>
-        <translation type="unfinished">Azken hilekoak</translation>
-    </message>
-    <message>
-        <source>This year</source>
-        <translation type="unfinished">Aurtengoak</translation>
-    </message>
-    <message>
-        <source>Received with</source>
-        <translation type="unfinished">Honekin jasoa</translation>
-    </message>
-    <message>
-        <source>Sent to</source>
-        <translation type="unfinished">Hona bidalia</translation>
-    </message>
-    <message>
-        <source>To yourself</source>
-        <translation type="unfinished">Zeure buruari</translation>
-    </message>
-    <message>
-        <source>Mined</source>
-        <translation type="unfinished">Meatua</translation>
-    </message>
-    <message>
-        <source>Other</source>
-        <translation type="unfinished">Beste</translation>
-    </message>
-    <message>
-        <source>Min amount</source>
-        <translation type="unfinished">Kopuru minimoa</translation>
-    </message>
-    <message>
-        <source>Confirmed</source>
-        <translation type="unfinished">Berretsia</translation>
-    </message>
-    <message>
-        <source>Date</source>
-        <translation type="unfinished">Data</translation>
-    </message>
-    <message>
-        <source>Type</source>
-        <translation type="unfinished">Mota</translation>
-    </message>
-    <message>
-        <source>Label</source>
-        <translation type="unfinished">Izendapen</translation>
-    </message>
-    <message>
-        <source>Address</source>
-        <translation type="unfinished">Helbidea</translation>
-    </message>
-    <message>
-        <source>Exporting Failed</source>
-        <translation type="unfinished">Esportazioak huts egin du</translation>
-    </message>
-    </context>
-<context>
-    <name>WalletFrame</name>
-    <message>
-        <source>Create a new wallet</source>
-        <translation type="unfinished">Diruzorro berri bat sortu</translation>
-    </message>
-    <message>
-        <source>Error</source>
-        <translation type="unfinished">Akatsa</translation>
-    </message>
-    </context>
-<context>
-    <name>WalletModel</name>
-    <message>
-        <source>Send Coins</source>
-        <translation type="unfinished">Txanponak bidali</translation>
-    </message>
-    <message>
         <source>default wallet</source>
         <translation type="unfinished">Diruzorro lehenetsia</translation>
     </message>
@@ -1904,22 +1588,6 @@
     <message>
         <source>Export the data in the current tab to a file</source>
         <translation type="unfinished">Uneko fitxategian datuak esportatu</translation>
-<<<<<<< HEAD
-    </message>
-    <message>
-        <source>Error</source>
-        <translation type="unfinished">Akatsa</translation>
-    </message>
-    </context>
-<context>
-    <name>qtum-core</name>
-    <message>
-        <source>Done loading</source>
-        <translation type="unfinished">Zamaketa amaitua</translation>
-    </message>
-    </context>
-=======
-    </message>
-    </context>
->>>>>>> ec86f1e9
+    </message>
+    </context>
 </TS>