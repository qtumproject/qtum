<TS language="eu" version="2.1">
<context>
    <name>AddressBookPage</name>
    <message>
        <source>Right-click to edit address or label</source>
        <translation>Klikatu eskuinarekin helbidea edo etiketa aldatzeko</translation>
    </message>
    <message>
        <source>Create a new address</source>
        <translation>Sortu helbide berria</translation>
    </message>
    <message>
        <source>&amp;New</source>
        <translation>&amp;Berria</translation>
    </message>
    <message>
        <source>Copy the currently selected address to the system clipboard</source>
        <translation>Kopiatu hautatutako helbidea sistemaren arbelean</translation>
    </message>
    <message>
        <source>&amp;Copy</source>
        <translation>&amp;Kopiatu</translation>
    </message>
    <message>
        <source>C&amp;lose</source>
        <translation>&amp;Itxi</translation>
    </message>
    <message>
        <source>Delete the currently selected address from the list</source>
        <translation>Ezabatu aukeratutako helbideak listatik</translation>
    </message>
    <message>
        <source>Enter address or label to search</source>
        <translation>Bilatzeko, helbide edo etiketa sartu</translation>
    </message>
    <message>
        <source>Export the data in the current tab to a file</source>
        <translation>Uneko fitxategian datuak esportatu</translation>
    </message>
    <message>
        <source>&amp;Export</source>
        <translation>&amp;Esportatu</translation>
    </message>
    <message>
        <source>&amp;Delete</source>
        <translation>&amp;Ezabatu</translation>
    </message>
    <message>
        <source>Choose the address to send coins to</source>
        <translation>Dirua bidaltzeko helbidea hautatu</translation>
    </message>
    <message>
        <source>Choose the address to receive coins with</source>
        <translation>Dirua jasotzeko helbidea hautatu</translation>
    </message>
    <message>
        <source>C&amp;hoose</source>
        <translation>&amp;Aukeratu</translation>
    </message>
    <message>
        <source>Sending addresses</source>
        <translation>Helbideak bidaltzen</translation>
    </message>
    <message>
        <source>Receiving addresses</source>
        <translation>Helbideak jasotzen</translation>
    </message>
    <message>
        <source>These are your Qtum addresses for sending payments. Always check the amount and the receiving address before sending coins.</source>
        <translation>Hauek dira zuk dirua jaso dezaketen Qtum helbideak. Egiaztatu beti diru-kopurua eta dirua jasoko duen helbidea zuzen egon daitezen, txanponak bidali baino lehen.</translation>
<<<<<<< HEAD
    </message>
    <message>
        <source>These are your Qtum addresses for receiving payments. Use the 'Create new receiving address' button in the receive tab to create new addresses.</source>
        <translation>Hauek dira ordainketak jasotzeko zure Qtum helbideak. Jaso taulako 'Jasotzeko helbide berri bat sortu' botoia erabili helbide berri bat sortzeko.</translation>
=======
>>>>>>> da23532c
    </message>
    <message>
        <source>&amp;Copy Address</source>
        <translation>&amp;Helbidea kopiatu</translation>
    </message>
    <message>
        <source>Copy &amp;Label</source>
        <translation>Etiketa &amp;Kopiatu</translation>
    </message>
    <message>
        <source>&amp;Edit</source>
        <translation>&amp;Editatu</translation>
    </message>
    <message>
        <source>Export Address List</source>
        <translation>Helbide lista esportatu</translation>
    </message>
    <message>
        <source>Comma separated file (*.csv)</source>
        <translation>Komaz bereizitako artxiboa (*.csv)</translation>
    </message>
    <message>
        <source>Exporting Failed</source>
        <translation>Esportazioak huts egin du</translation>
    </message>
    <message>
        <source>There was an error trying to save the address list to %1. Please try again.</source>
        <translation>Akats bat egon da helbide lista %1-ean gordetzen sahiatzean. Mesedez, saiatu berriro.</translation>
    </message>
</context>
<context>
    <name>AddressTableModel</name>
    <message>
        <source>Label</source>
        <translation>Izendapen</translation>
    </message>
    <message>
        <source>Address</source>
        <translation>Helbidea</translation>
    </message>
    <message>
        <source>(no label)</source>
        <translation>(izendapenik ez)</translation>
    </message>
</context>
<context>
    <name>AskPassphraseDialog</name>
    <message>
        <source>Passphrase Dialog</source>
        <translation>Pasahitzaren dialogoa</translation>
    </message>
    <message>
        <source>Enter passphrase</source>
        <translation>Pasahitza sartu</translation>
    </message>
    <message>
        <source>New passphrase</source>
        <translation>Pasahitz berria</translation>
    </message>
    <message>
        <source>Repeat new passphrase</source>
        <translation>Pasahitz berria errepiikatu</translation>
    </message>
    <message>
        <source>Show passphrase</source>
        <translation>Pasahitza erakutsi</translation>
    </message>
    <message>
        <source>Encrypt wallet</source>
        <translation>Diruzorroa enkriptatu</translation>
    </message>
    <message>
        <source>This operation needs your wallet passphrase to unlock the wallet.</source>
        <translation>Diruzorroaren pasahitza behar du eragiketa honek, diruzorroa desblokeatzeko.</translation>
    </message>
    <message>
        <source>Unlock wallet</source>
        <translation>Diruzorroa desblokeatu</translation>
    </message>
    <message>
        <source>This operation needs your wallet passphrase to decrypt the wallet.</source>
        <translation>Eragiketa honek zure diruzorroaren pasahitza behar du, diruzorroa desenkriptatzeko.</translation>
    </message>
    <message>
        <source>Decrypt wallet</source>
        <translation>Diruzorroa desenkriptatu</translation>
    </message>
    <message>
        <source>Change passphrase</source>
        <translation>Pasahitza aldatu</translation>
    </message>
    <message>
        <source>Confirm wallet encryption</source>
        <translation>Diruorroaren enkriptazioa berretsi</translation>
    </message>
    <message>
        <source>Warning: If you encrypt your wallet and lose your passphrase, you will &lt;b&gt;LOSE ALL OF YOUR QTUMS&lt;/b&gt;!</source>
        <translation>Abisua: Diruzorroa enkriptatzen baduzu eta zure pasahitza galtzen baduzu, &lt;b&gt;QTUM GUZTIAK GALDUKO DITUZU&lt;/b&gt;!</translation>
    </message>
    <message>
        <source>Are you sure you wish to encrypt your wallet?</source>
        <translation>Seguru al zaude, zure diruzorroa enkriptatu nahi duzula?</translation>
    </message>
    <message>
        <source>Wallet encrypted</source>
        <translation>Zorroa enkriptatuta</translation>
    </message>
    <message>
        <source>Enter the new passphrase for the wallet.&lt;br/&gt;Please use a passphrase of &lt;b&gt;ten or more random characters&lt;/b&gt;, or &lt;b&gt;eight or more words&lt;/b&gt;.</source>
        <translation>Diruzorroaren pasahitz berria sartu. &lt;br/&gt;Mesedez &lt;b&gt; hamar edo gehiago ausazko hizkiko&lt;/b&gt; pasahitza erabili, edo &lt;b&gt; gutxienez zortzi hitz&lt;/b&gt;</translation>
    </message>
    <message>
        <source>Enter the old passphrase and new passphrase for the wallet.</source>
        <translation>Diruzorroaren pasahitz zahar zein berria sartu.</translation>
    </message>
    <message>
        <source>Remember that encrypting your wallet cannot fully protect your qtums from being stolen by malware infecting your computer.</source>
        <translation>Gogoan izan diruzorroaren enkripzioak ezin dituela zure qtumak zure ordenagailuan izan dezakezun malware batengandik lapurtuak izatetik guztiz babestu .</translation>
    </message>
    <message>
        <source>Wallet to be encrypted</source>
        <translation>Enkriptatzeko diruzorroa</translation>
    </message>
    <message>
        <source>Your wallet is about to be encrypted. </source>
        <translation>Zure diruzorroa enkriptatzekotan dago</translation>
    </message>
    <message>
        <source>Your wallet is now encrypted. </source>
        <translation>Zure diruzorroa enkriptatua dago orain.</translation>
    </message>
    <message>
        <source>IMPORTANT: Any previous backups you have made of your wallet file should be replaced with the newly generated, encrypted wallet file. For security reasons, previous backups of the unencrypted wallet file will become useless as soon as you start using the new, encrypted wallet.</source>
        <translation>GARRANTZITSUA: Diruzorroaren segurtasun-kopia, wallet.dat, erabilezina bihurtuko da enkriptazioa burutu ondoren. Ondorioz, segurtasun-kopia berriekin ordezkatu beharko zenituzke zure jada eginik dituzun diruzorroaren kopiak.</translation>
    </message>
    <message>
        <source>Wallet encryption failed</source>
        <translation>Diruzorroaren enkriptazioak huts egin du</translation>
    </message>
    <message>
        <source>Wallet encryption failed due to an internal error. Your wallet was not encrypted.</source>
        <translation>Diruzorroaren enkriptazioak huts egin du barne-akats baten ondorioz. Zure diruzorroa ez da enkriptatu.</translation>
    </message>
    <message>
        <source>The supplied passphrases do not match.</source>
        <translation>Eman dituzun pasahitzak ez datoz bat.</translation>
    </message>
    <message>
        <source>Wallet unlock failed</source>
        <translation>Zorroaren desblokeoak huts egin du</translation>
    </message>
    <message>
        <source>The passphrase entered for the wallet decryption was incorrect.</source>
        <translation>Zorroa desenkriptatzeko sartutako pasahitza okerra da.</translation>
    </message>
    <message>
        <source>Wallet decryption failed</source>
        <translation>Zorroaren desenkriptazioak huts egin du</translation>
    </message>
    <message>
        <source>Wallet passphrase was successfully changed.</source>
        <translation>Diruzorroaren pasahitza arrakastaz aldatu da.</translation>
    </message>
    <message>
        <source>Warning: The Caps Lock key is on!</source>
        <translation>Abisua: Mayuskulak blokeatuak dituzu!</translation>
    </message>
</context>
<context>
    <name>BanTableModel</name>
    <message>
        <source>IP/Netmask</source>
        <translation>IP/Saremaskara</translation>
    </message>
    <message>
        <source>Banned Until</source>
        <translation>Honarte debekatua </translation>
    </message>
</context>
<context>
    <name>QtumGUI</name>
    <message>
        <source>Sign &amp;message...</source>
        <translation>&amp;Mezua zinatu</translation>
    </message>
    <message>
        <source>Synchronizing with network...</source>
        <translation>Sarearekin sinkronizatzen...</translation>
    </message>
    <message>
        <source>&amp;Overview</source>
        <translation>&amp;Gainbegiratu</translation>
    </message>
    <message>
        <source>Show general overview of wallet</source>
        <translation>Diruzorroaren begirada orokorra ikusi</translation>
    </message>
    <message>
        <source>&amp;Transactions</source>
        <translation>&amp;Transakzioak</translation>
    </message>
    <message>
        <source>Browse transaction history</source>
        <translation>Ikusi transakzioen historia</translation>
    </message>
    <message>
        <source>E&amp;xit</source>
        <translation>Irten</translation>
    </message>
    <message>
        <source>Quit application</source>
        <translation>Aplikaziotik irten</translation>
    </message>
    <message>
        <source>&amp;About %1</source>
        <translation>%1-ri buruz</translation>
    </message>
    <message>
        <source>Show information about %1</source>
        <translation>%1-ri buruzko informazioa azaldu</translation>
    </message>
    <message>
        <source>About &amp;Qt</source>
        <translation>&amp;Qt-ri buruz</translation>
    </message>
    <message>
        <source>Show information about Qt</source>
        <translation>Erakutsi Qt-ren buruzko informazioa</translation>
    </message>
    <message>
        <source>&amp;Options...</source>
        <translation>&amp;Aukerak...</translation>
    </message>
    <message>
        <source>Modify configuration options for %1</source>
        <translation>%1-ren konfiguraketa aukerak aldatu</translation>
    </message>
    <message>
        <source>&amp;Encrypt Wallet...</source>
        <translation>Diruzorroa &amp;enkriptatu...</translation>
    </message>
    <message>
        <source>&amp;Backup Wallet...</source>
        <translation>Diruzorroaren kopia bat gorde</translation>
    </message>
    <message>
        <source>&amp;Change Passphrase...</source>
        <translation>Pasahitza &amp;aldatu...</translation>
    </message>
    <message>
        <source>Open &amp;URI...</source>
        <translation>&amp;URLa zabaldu</translation>
    </message>
    <message>
        <source>Create Wallet...</source>
        <translation>Diruzorroa sortu...</translation>
    </message>
    <message>
        <source>Create a new wallet</source>
        <translation>Diruzorro berri bat sortu</translation>
    </message>
    <message>
        <source>Wallet:</source>
        <translation>Diruzorroa:</translation>
    </message>
    <message>
        <source>Click to disable network activity.</source>
        <translation>Sarea desaktibatzeko sakatu</translation>
    </message>
    <message>
        <source>Network activity disabled.</source>
        <translation>Sarea desaktibatua</translation>
    </message>
    <message>
        <source>Click to enable network activity again.</source>
        <translation>Sarea berriro aktibatzeko sakatu</translation>
    </message>
    <message>
        <source>Syncing Headers (%1%)...</source>
        <translation>Burukoak sinkronizatzen (%1)...</translation>
    </message>
    <message>
        <source>Reindexing blocks on disk...</source>
        <translation>Blokeak diskoan berriro zerrendatzen...</translation>
    </message>
    <message>
        <source>Send coins to a Qtum address</source>
        <translation>Bidali txanponak Qtum helbide batera</translation>
    </message>
    <message>
        <source>Change the passphrase used for wallet encryption</source>
        <translation>Diruzorroa enkriptatzeko erabilitako pasahitza aldatu</translation>
    </message>
    <message>
        <source>&amp;Verify message...</source>
        <translation>Mezua &amp;balioztatu...</translation>
    </message>
    <message>
        <source>&amp;Send</source>
        <translation>&amp;Bidali</translation>
    </message>
    <message>
        <source>&amp;Receive</source>
        <translation>&amp;Jaso</translation>
    </message>
    <message>
        <source>&amp;Show / Hide</source>
        <translation>&amp;Erakutsi / Izkutatu</translation>
    </message>
    <message>
        <source>Show or hide the main Window</source>
        <translation>Lehio nagusia erakutsi edo izkutatu</translation>
    </message>
    <message>
        <source>Verify messages to ensure they were signed with specified Qtum addresses</source>
        <translation>Egiaztatu mesua Qtum helbide espezifikoarekin erregistratu direla ziurtatzeko</translation>
    </message>
    <message>
        <source>&amp;File</source>
        <translation>&amp;Artxiboa</translation>
    </message>
    <message>
        <source>&amp;Settings</source>
        <translation>&amp;Ezarpenak</translation>
    </message>
    <message>
        <source>&amp;Help</source>
        <translation>&amp;Laguntza</translation>
    </message>
    <message>
        <source>Tabs toolbar</source>
        <translation>Fitxen tresna-barra</translation>
    </message>
    <message>
        <source>%1 behind</source>
        <translation>%1 atzetik</translation>
    </message>
    <message>
        <source>Error</source>
        <translation>Akatsa</translation>
    </message>
    <message>
<<<<<<< HEAD
=======
        <source>Warning</source>
        <translation>Abisua</translation>
    </message>
    <message>
>>>>>>> da23532c
        <source>Information</source>
        <translation>Informazioa</translation>
    </message>
    <message>
        <source>Up to date</source>
        <translation>Eguneratua</translation>
    </message>
    <message>
        <source>&amp;Sending addresses</source>
        <translation>&amp;Helbideak bidaltzen</translation>
    </message>
    <message>
        <source>&amp;Receiving addresses</source>
        <translation>&amp;Helbideak jasotzen</translation>
    </message>
    <message>
        <source>Open Wallet</source>
        <translation>Diruzorroa zabaldu</translation>
    </message>
    <message>
        <source>Open a wallet</source>
        <translation>Diruzorro bat zabaldu</translation>
    </message>
    <message>
        <source>Close Wallet...</source>
        <translation>Diruzorroa itxi...</translation>
    </message>
    <message>
        <source>Close wallet</source>
        <translation>Diruzorroa itxi</translation>
    </message>
    <message>
<<<<<<< HEAD
=======
        <source>Close All Wallets...</source>
        <translation>Diruzorro guztiak itxi...</translation>
    </message>
    <message>
        <source>Close all wallets</source>
        <translation>Diruzorro guztiak itxi</translation>
    </message>
    <message>
>>>>>>> da23532c
        <source>default wallet</source>
        <translation>Diruzorro lehenetsia</translation>
    </message>
    <message>
        <source>&amp;Window</source>
        <translation>&amp;Lehioa</translation>
    </message>
    <message>
        <source>Minimize</source>
        <translation>Txikitu</translation>
    </message>
    <message>
        <source>Zoom</source>
        <translation>Gerturatu</translation>
    </message>
    <message>
        <source>Main Window</source>
        <translation>Lehio nagusia</translation>
    </message>
    <message>
        <source>Catching up...</source>
        <translation>Eguneratzen...</translation>
    </message>
    <message>
        <source>Error: %1</source>
        <translation>Akatsa: %1</translation>
    </message>
    <message>
        <source>Warning: %1</source>
        <translation>Abisua: %1</translation>
    </message>
    <message>
        <source>Date: %1
</source>
        <translation>Data: %1
</translation>
    </message>
    <message>
        <source>Amount: %1
</source>
        <translation>Kopurua: %1
</translation>
    </message>
    <message>
        <source>Wallet: %1
</source>
        <translation>Diruzorroa: %1
</translation>
    </message>
    <message>
        <source>Label: %1
</source>
        <translation>Etiketa: %1
</translation>
    </message>
    <message>
        <source>Address: %1
</source>
        <translation>Helbidea: %1
</translation>
    </message>
    <message>
        <source>Sent transaction</source>
        <translation>Bidalitako transakzioa</translation>
    </message>
    <message>
        <source>Incoming transaction</source>
        <translation>Sartutako transakzioa</translation>
    </message>
    <message>
        <source>Wallet is &lt;b&gt;encrypted&lt;/b&gt; and currently &lt;b&gt;unlocked&lt;/b&gt;</source>
        <translation>Zorroa &lt;b&gt;enkriptatuta&lt;/b&gt; eta &lt;b&gt;desblokeatuta&lt;/b&gt; dago une honetan</translation>
    </message>
    <message>
        <source>Wallet is &lt;b&gt;encrypted&lt;/b&gt; and currently &lt;b&gt;locked&lt;/b&gt;</source>
        <translation>Zorroa &lt;b&gt;enkriptatuta&lt;/b&gt; eta &lt;b&gt;blokeatuta&lt;/b&gt; dago une honetan</translation>
    </message>
    </context>
<context>
    <name>CoinControlDialog</name>
    <message>
        <source>Coin Selection</source>
        <translation>Txanpon aukeraketa</translation>
    </message>
    <message>
        <source>Quantity:</source>
        <translation>Zenbat:</translation>
    </message>
    <message>
        <source>Bytes:</source>
        <translation>Byte kopurua:</translation>
    </message>
    <message>
        <source>Amount:</source>
        <translation>Kopurua:</translation>
    </message>
    <message>
        <source>Dust:</source>
        <translation>Hautsa:</translation>
    </message>
    <message>
        <source>Change:</source>
        <translation>Bueltak:</translation>
    </message>
    <message>
        <source>Amount</source>
        <translation>Kopurua</translation>
    </message>
    <message>
        <source>Date</source>
        <translation>Data</translation>
    </message>
    <message>
        <source>Confirmations</source>
        <translation>Konfirmazioak</translation>
    </message>
    <message>
        <source>Confirmed</source>
        <translation>Konfirmatuta</translation>
    </message>
    <message>
        <source>Copy address</source>
        <translation>Helbidea kopiatu</translation>
    </message>
    <message>
        <source>Copy label</source>
        <translation>Etiketa kopiatu</translation>
    </message>
    <message>
        <source>yes</source>
        <translation>bai</translation>
    </message>
    <message>
        <source>no</source>
        <translation>ez</translation>
    </message>
    <message>
        <source>(no label)</source>
        <translation>(izendapenik ez)</translation>
    </message>
    <message>
        <source>(change)</source>
        <translation>(bueltak)</translation>
    </message>
</context>
<context>
    <name>CreateWalletActivity</name>
    <message>
        <source>Creating Wallet &lt;b&gt;%1&lt;/b&gt;...</source>
        <translation>Diruzorroa sortzen&lt;b&gt;%1&lt;/b&gt;...</translation>
    </message>
    <message>
        <source>Create wallet failed</source>
        <translation>Diruzorroa sortzen hutsegitea</translation>
    </message>
    </context>
<context>
    <name>CreateWalletDialog</name>
    <message>
        <source>Create Wallet</source>
        <translation>Diruzorroa sortu</translation>
    </message>
    <message>
        <source>Wallet Name</source>
        <translation>Diruzorroaren izena</translation>
    </message>
    <message>
        <source>Encrypt Wallet</source>
        <translation>Diruzorroa enkriptatu</translation>
    </message>
    <message>
        <source>Create</source>
        <translation>Sortu</translation>
    </message>
    </context>
<context>
    <name>EditAddressDialog</name>
    <message>
        <source>Edit Address</source>
        <translation>Helbidea editatu</translation>
    </message>
    <message>
        <source>&amp;Label</source>
        <translation>&amp;Etiketa</translation>
    </message>
    <message>
        <source>&amp;Address</source>
        <translation>&amp;Helbidea</translation>
    </message>
    <message>
        <source>New sending address</source>
        <translation>Bidaltzeko helbide berria</translation>
    </message>
    <message>
        <source>Edit receiving address</source>
        <translation>Jasotzeko helbidea editatu</translation>
    </message>
    <message>
        <source>Edit sending address</source>
        <translation>Bidaltzeko helbidea editatu</translation>
    </message>
    <message>
        <source>Could not unlock wallet.</source>
        <translation>Ezin da diruzorroa desblokeatu.</translation>
    </message>
    <message>
        <source>New key generation failed.</source>
        <translation>Giltza berriaren sorrerak huts egin du.</translation>
    </message>
</context>
<context>
    <name>FreespaceChecker</name>
    <message>
        <source>name</source>
        <translation>izena</translation>
    </message>
    </context>
<context>
    <name>HelpMessageDialog</name>
    <message>
        <source>version</source>
        <translation>bertsioa</translation>
    </message>
    </context>
<context>
    <name>Intro</name>
    <message>
        <source>Welcome</source>
        <translation>Ongietorri</translation>
    </message>
    <message>
        <source>Welcome to %1.</source>
        <translation>Ongietorri %1-ra</translation>
    </message>
    <message>
        <source>Qtum</source>
        <translation>Qtum</translation>
    </message>
    <message>
        <source>Error</source>
        <translation>Akatsa</translation>
    </message>
    </context>
<context>
    <name>ModalOverlay</name>
    <message>
        <source>Form</source>
        <translation>Inprimakia</translation>
    </message>
    <message>
        <source>Unknown...</source>
        <translation>Ezezaguna...</translation>
    </message>
    <message>
        <source>Last block time</source>
        <translation>Azken blokearen unea</translation>
    </message>
    <message>
        <source>calculating...</source>
        <translation>kalkulatzen...</translation>
    </message>
    <message>
        <source>Hide</source>
        <translation>Izkutatu</translation>
    </message>
    </context>
<context>
    <name>OpenURIDialog</name>
    <message>
        <source>URI:</source>
        <translation>URI: </translation>
    </message>
</context>
<context>
    <name>OpenWalletActivity</name>
    <message>
        <source>Open wallet failed</source>
        <translation>Diruzorroa irekitzen hutsegitea</translation>
    </message>
    <message>
        <source>Open wallet warning</source>
        <translation>Diruzorroa irekitzen abisua</translation>
    </message>
    <message>
        <source>default wallet</source>
        <translation>Diruzorro lehenetsia</translation>
    </message>
    </context>
<context>
    <name>OptionsDialog</name>
    <message>
        <source>Options</source>
        <translation>Aukerak</translation>
    </message>
    <message>
        <source>&amp;Main</source>
        <translation>&amp;Nagusia</translation>
    </message>
    <message>
        <source>Size of &amp;database cache</source>
        <translation>Databasearen cache tamaina</translation>
    </message>
    <message>
        <source>Tor</source>
        <translation>Tor</translation>
    </message>
    <message>
        <source>&amp;Window</source>
        <translation>&amp;Lehioa</translation>
    </message>
    <message>
        <source>&amp;Display</source>
        <translation>&amp;Pantaila</translation>
    </message>
    <message>
        <source>&amp;Unit to show amounts in:</source>
        <translation>Zenbatekoa azaltzeko &amp;unitatea:</translation>
    </message>
    <message>
        <source>&amp;OK</source>
        <translation>&amp;Ados</translation>
    </message>
    <message>
        <source>&amp;Cancel</source>
        <translation>&amp;Ezeztatu</translation>
    </message>
    <message>
        <source>none</source>
        <translation>Bat ere ez</translation>
    </message>
    <message>
        <source>Configuration options</source>
        <translation>Konfiguraketa aukerak</translation>
    </message>
    <message>
        <source>Error</source>
        <translation>Akatsa</translation>
    </message>
    <message>
        <source>This change would require a client restart.</source>
        <translation>Aldaketa honek clienta berriro piztea eskatzen du</translation>
    </message>
    </context>
<context>
    <name>OverviewPage</name>
    <message>
        <source>Form</source>
        <translation>Inprimakia</translation>
    </message>
    <message>
        <source>Pending:</source>
        <translation>Zai:</translation>
    </message>
    <message>
        <source>Total:</source>
        <translation>Guztira:</translation>
    </message>
    </context>
<context>
    <name>PSBTOperationsDialog</name>
    </context>
<context>
    <name>PaymentServer</name>
    </context>
<context>
    <name>PeerTableModel</name>
    </context>
<context>
    <name>QObject</name>
    <message>
        <source>Amount</source>
        <translation>Kopurua</translation>
    </message>
    <message>
        <source>Error: %1</source>
        <translation>Akatsa: %1</translation>
    </message>
    <message>
        <source>unknown</source>
        <translation>ezezaguna</translation>
    </message>
</context>
<context>
    <name>QRImageWidget</name>
    </context>
<context>
    <name>RPCConsole</name>
    <message>
        <source>Last block time</source>
        <translation>Azken blokearen unea</translation>
    </message>
    </context>
<context>
    <name>ReceiveCoinsDialog</name>
    <message>
        <source>&amp;Amount:</source>
        <translation>&amp;Kopurua:</translation>
    </message>
    <message>
        <source>&amp;Label:</source>
        <translation>&amp;Etiketa:</translation>
    </message>
    <message>
        <source>&amp;Message:</source>
        <translation>&amp;Mezua:</translation>
    </message>
    <message>
        <source>Copy label</source>
        <translation>Etiketa kopiatu</translation>
    </message>
    <message>
        <source>Could not unlock wallet.</source>
        <translation>Ezin da diruzorroa desblokeatu.</translation>
    </message>
    </context>
<context>
    <name>ReceiveRequestDialog</name>
    <message>
        <source>Amount:</source>
        <translation>Kopurua:</translation>
    </message>
    <message>
        <source>Message:</source>
        <translation>Mezua:</translation>
    </message>
    <message>
        <source>Wallet:</source>
        <translation>Diruzorroa:</translation>
    </message>
    <message>
        <source>Copy &amp;Address</source>
        <translation>&amp;Helbidea kopiatu</translation>
    </message>
    </context>
<context>
    <name>RecentRequestsTableModel</name>
    <message>
        <source>Date</source>
        <translation>Data</translation>
    </message>
    <message>
        <source>Label</source>
        <translation>Izendapen</translation>
    </message>
    <message>
        <source>Message</source>
        <translation>Mezua</translation>
    </message>
    <message>
        <source>(no label)</source>
        <translation>(izendapenik ez)</translation>
    </message>
    </context>
<context>
    <name>SendCoinsDialog</name>
    <message>
        <source>Send Coins</source>
        <translation>Txanponak bidali</translation>
    </message>
    <message>
        <source>Quantity:</source>
        <translation>Zenbat:</translation>
    </message>
    <message>
        <source>Bytes:</source>
        <translation>Byte kopurua:</translation>
    </message>
    <message>
        <source>Amount:</source>
        <translation>Kopurua:</translation>
    </message>
    <message>
        <source>Change:</source>
        <translation>Bueltak:</translation>
    </message>
    <message>
        <source>Hide</source>
        <translation>Izkutatu</translation>
    </message>
    <message>
        <source>Send to multiple recipients at once</source>
        <translation>Hainbat jasotzaileri batera bidali</translation>
    </message>
    <message>
        <source>Dust:</source>
        <translation>Hautsa:</translation>
    </message>
    <message>
        <source>Balance:</source>
        <translation>Saldoa:</translation>
    </message>
    <message>
        <source>Confirm the send action</source>
        <translation>Bidalketa berretsi</translation>
    </message>
    <message>
        <source>Confirm send coins</source>
        <translation>Txanponen bidalketa berretsi</translation>
    </message>
    <message>
        <source>The amount to pay must be larger than 0.</source>
        <translation>Ordaintzeko kopurua, 0 baino handiagoa izan behar du.</translation>
    </message>
    <message>
        <source>(no label)</source>
        <translation>(izendapenik ez)</translation>
    </message>
</context>
<context>
    <name>SendCoinsEntry</name>
    <message>
        <source>A&amp;mount:</source>
        <translation>K&amp;opurua:</translation>
    </message>
    <message>
        <source>Pay &amp;To:</source>
        <translation>Ordaindu &amp;honi:</translation>
    </message>
    <message>
        <source>&amp;Label:</source>
        <translation>&amp;Etiketa:</translation>
    </message>
    <message>
        <source>Alt+A</source>
        <translation>Alt+A</translation>
    </message>
    <message>
        <source>Paste address from clipboard</source>
        <translation>Arbeletik helbidea itsatsi</translation>
    </message>
    <message>
        <source>Alt+P</source>
        <translation>Alt+P</translation>
    </message>
    <message>
        <source>Message:</source>
        <translation>Mezua:</translation>
    </message>
    <message>
        <source>Pay To:</source>
        <translation>Honi ordaindu:</translation>
    </message>
    </context>
<context>
    <name>ShutdownWindow</name>
    </context>
<context>
    <name>SignVerifyMessageDialog</name>
    <message>
        <source>Alt+A</source>
        <translation>Alt+A</translation>
    </message>
    <message>
        <source>Paste address from clipboard</source>
        <translation>Arbeletik helbidea itsatsi</translation>
    </message>
    <message>
        <source>Alt+P</source>
        <translation>Alt+P</translation>
    </message>
    </context>
<context>
    <name>TrafficGraphWidget</name>
    </context>
<context>
    <name>TransactionDesc</name>
    <message>
        <source>Open until %1</source>
        <translation>Zabalik %1 arte</translation>
    </message>
    <message>
        <source>%1/unconfirmed</source>
        <translation>%1/konfirmatu gabe</translation>
    </message>
    <message>
        <source>%1 confirmations</source>
        <translation>%1 konfirmazio</translation>
    </message>
    <message>
        <source>Date</source>
        <translation>Data</translation>
    </message>
    <message>
        <source>unknown</source>
        <translation>ezezaguna</translation>
    </message>
    <message>
        <source>Message</source>
        <translation>Mezua</translation>
    </message>
    <message>
        <source>Transaction</source>
        <translation>Transakzioa</translation>
    </message>
    <message>
        <source>Amount</source>
        <translation>Kopurua</translation>
    </message>
    </context>
<context>
    <name>TransactionDescDialog</name>
    <message>
        <source>This pane shows a detailed description of the transaction</source>
        <translation>Panel honek transakzien deskribapen xehea azaltzen du</translation>
    </message>
    </context>
<context>
    <name>TransactionTableModel</name>
    <message>
        <source>Date</source>
        <translation>Data</translation>
    </message>
    <message>
        <source>Type</source>
        <translation>Mota</translation>
    </message>
    <message>
        <source>Label</source>
        <translation>Izendapen</translation>
    </message>
    <message>
        <source>Open until %1</source>
        <translation>Zabalik %1 arte</translation>
    </message>
    <message>
        <source>Confirmed (%1 confirmations)</source>
        <translation>Konfirmatuta (%1 konfirmazio)</translation>
    </message>
    <message>
        <source>Generated but not accepted</source>
        <translation>Sortua, baina ez onartua</translation>
    </message>
    <message>
        <source>Received with</source>
        <translation>Honekin jasoa</translation>
    </message>
    <message>
        <source>Sent to</source>
        <translation>Hona bidalia</translation>
    </message>
    <message>
        <source>Payment to yourself</source>
        <translation>Zure buruarentzat ordainketa</translation>
    </message>
    <message>
        <source>Mined</source>
        <translation>Meatua</translation>
    </message>
    <message>
        <source>(n/a)</source>
        <translation>(n/a)</translation>
    </message>
    <message>
        <source>(no label)</source>
        <translation>(izendapenik ez)</translation>
    </message>
    <message>
        <source>Transaction status. Hover over this field to show number of confirmations.</source>
        <translation>Transakzioaren egoera. Pasatu sagua gainetik konfirmazio kopurua ikusteko.</translation>
    </message>
    <message>
        <source>Date and time that the transaction was received.</source>
        <translation>Transakzioa jasotako data eta ordua.</translation>
    </message>
    <message>
        <source>Type of transaction.</source>
        <translation>Transakzio mota.</translation>
    </message>
    <message>
        <source>Amount removed from or added to balance.</source>
        <translation>Saldoan kendu edo gehitutako kopurua.</translation>
    </message>
</context>
<context>
    <name>TransactionView</name>
    <message>
        <source>All</source>
        <translation>Denak</translation>
    </message>
    <message>
        <source>Today</source>
        <translation>Gaurkoak</translation>
    </message>
    <message>
        <source>This week</source>
        <translation>Aste honetankoak</translation>
    </message>
    <message>
        <source>This month</source>
        <translation>Hil honetakoak</translation>
    </message>
    <message>
        <source>Last month</source>
        <translation>Azken hilekoak</translation>
    </message>
    <message>
        <source>This year</source>
        <translation>Aurtengoak</translation>
    </message>
    <message>
        <source>Range...</source>
        <translation>Muga...</translation>
    </message>
    <message>
        <source>Received with</source>
        <translation>Honekin jasoa</translation>
    </message>
    <message>
        <source>Sent to</source>
        <translation>Hona bidalia</translation>
    </message>
    <message>
        <source>To yourself</source>
        <translation>Zeure buruari</translation>
    </message>
    <message>
        <source>Mined</source>
        <translation>Meatua</translation>
    </message>
    <message>
        <source>Other</source>
        <translation>Beste</translation>
    </message>
    <message>
        <source>Min amount</source>
        <translation>Kopuru minimoa</translation>
    </message>
    <message>
        <source>Copy address</source>
        <translation>Helbidea kopiatu</translation>
    </message>
    <message>
        <source>Copy label</source>
        <translation>Etiketa kopiatu</translation>
    </message>
    <message>
        <source>Comma separated file (*.csv)</source>
        <translation>Komaz bereizitako artxiboa (*.csv)</translation>
    </message>
    <message>
        <source>Confirmed</source>
        <translation>Berretsia</translation>
    </message>
    <message>
        <source>Date</source>
        <translation>Data</translation>
    </message>
    <message>
        <source>Type</source>
        <translation>Mota</translation>
    </message>
    <message>
        <source>Label</source>
        <translation>Izendapen</translation>
    </message>
    <message>
        <source>Address</source>
        <translation>Helbidea</translation>
    </message>
    <message>
        <source>Exporting Failed</source>
        <translation>Esportazioak huts egin du</translation>
    </message>
    </context>
<context>
    <name>UnitDisplayStatusBarControl</name>
    </context>
<context>
    <name>WalletController</name>
    <message>
        <source>Close wallet</source>
        <translation>Diruzorroa itxi</translation>
    </message>
    <message>
        <source>Close all wallets</source>
        <translation>Diruzorro guztiak itxi</translation>
    </message>
    </context>
<context>
    <name>WalletFrame</name>
    <message>
        <source>Create a new wallet</source>
        <translation>Diruzorro berri bat sortu</translation>
    </message>
</context>
<context>
    <name>WalletModel</name>
    <message>
        <source>Send Coins</source>
        <translation>Txanponak bidali</translation>
    </message>
    <message>
        <source>default wallet</source>
        <translation>Diruzorro lehenetsia</translation>
    </message>
</context>
<context>
    <name>WalletView</name>
    <message>
        <source>&amp;Export</source>
        <translation>&amp;Esportatu</translation>
    </message>
    <message>
        <source>Export the data in the current tab to a file</source>
        <translation>Uneko fitxategian datuak esportatu</translation>
    </message>
    <message>
        <source>Error</source>
        <translation>Akatsa</translation>
    </message>
    </context>
<context>
    <name>qtum-core</name>
    <message>
        <source>Loading wallet...</source>
        <translation>Diru-zorroa kargatzen</translation>
    </message>
    <message>
        <source>Rescanning...</source>
        <translation>Birbilatzen...</translation>
    </message>
    <message>
        <source>Done loading</source>
        <translation>Zamaketa amaitua</translation>
    </message>
</context>
</TS><|MERGE_RESOLUTION|>--- conflicted
+++ resolved
@@ -68,13 +68,6 @@
     <message>
         <source>These are your Qtum addresses for sending payments. Always check the amount and the receiving address before sending coins.</source>
         <translation>Hauek dira zuk dirua jaso dezaketen Qtum helbideak. Egiaztatu beti diru-kopurua eta dirua jasoko duen helbidea zuzen egon daitezen, txanponak bidali baino lehen.</translation>
-<<<<<<< HEAD
-    </message>
-    <message>
-        <source>These are your Qtum addresses for receiving payments. Use the 'Create new receiving address' button in the receive tab to create new addresses.</source>
-        <translation>Hauek dira ordainketak jasotzeko zure Qtum helbideak. Jaso taulako 'Jasotzeko helbide berri bat sortu' botoia erabili helbide berri bat sortzeko.</translation>
-=======
->>>>>>> da23532c
     </message>
     <message>
         <source>&amp;Copy Address</source>
@@ -417,13 +410,10 @@
         <translation>Akatsa</translation>
     </message>
     <message>
-<<<<<<< HEAD
-=======
         <source>Warning</source>
         <translation>Abisua</translation>
     </message>
     <message>
->>>>>>> da23532c
         <source>Information</source>
         <translation>Informazioa</translation>
     </message>
@@ -456,8 +446,6 @@
         <translation>Diruzorroa itxi</translation>
     </message>
     <message>
-<<<<<<< HEAD
-=======
         <source>Close All Wallets...</source>
         <translation>Diruzorro guztiak itxi...</translation>
     </message>
@@ -466,7 +454,6 @@
         <translation>Diruzorro guztiak itxi</translation>
     </message>
     <message>
->>>>>>> da23532c
         <source>default wallet</source>
         <translation>Diruzorro lehenetsia</translation>
     </message>
