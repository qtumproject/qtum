<TS version="2.1" language="ca">
<context>
    <name>AddressBookPage</name>
    <message>
        <source>Right-click to edit address or label</source>
        <translation type="unfinished">Feu clic al botó dret per a editar l'adreça o l'etiqueta</translation>
    </message>
    <message>
        <source>Create a new address</source>
        <translation type="unfinished">Crea una adreça nova</translation>
    </message>
    <message>
        <source>&amp;New</source>
        <translation type="unfinished">&amp;Nova</translation>
    </message>
    <message>
        <source>Copy the currently selected address to the system clipboard</source>
        <translation type="unfinished">Copia l'adreça seleccionada al porta-retalls del sistema</translation>
    </message>
    <message>
        <source>&amp;Copy</source>
        <translation type="unfinished">&amp;Copia</translation>
    </message>
    <message>
        <source>C&amp;lose</source>
        <translation type="unfinished">T&amp;anca</translation>
    </message>
    <message>
        <source>Delete the currently selected address from the list</source>
        <translation type="unfinished">Elimina l'adreça seleccionada actualment de la llista</translation>
    </message>
    <message>
        <source>Enter address or label to search</source>
        <translation type="unfinished">Introduïu una adreça o una etiqueta per a cercar</translation>
    </message>
    <message>
        <source>Export the data in the current tab to a file</source>
        <translation type="unfinished">Exporta les dades de la pestanya actual a un fitxer</translation>
    </message>
    <message>
        <source>&amp;Export</source>
        <translation type="unfinished">&amp;Exporta</translation>
    </message>
    <message>
        <source>&amp;Delete</source>
        <translation type="unfinished">&amp;Esborra</translation>
    </message>
    <message>
        <source>Choose the address to send coins to</source>
        <translation type="unfinished">Trieu l'adreça on enviar les monedes</translation>
    </message>
    <message>
        <source>Choose the address to receive coins with</source>
        <translation type="unfinished">Trieu l'adreça on rebre les monedes</translation>
    </message>
    <message>
        <source>C&amp;hoose</source>
        <translation type="unfinished">&amp;Tria</translation>
    </message>
    <message>
        <source>These are your Qtum addresses for sending payments. Always check the amount and the receiving address before sending coins.</source>
        <translation type="unfinished">Aquestes són les vostres adreces de Qtum per a enviar els pagaments. Sempre reviseu l'import i l'adreça del destinatari abans de transferir monedes.</translation>
    </message>
    <message>
        <source>These are your Qtum addresses for receiving payments. Use the 'Create new receiving address' button in the receive tab to create new addresses.
Signing is only possible with addresses of the type 'legacy'.</source>
        <translation type="unfinished">Aquestes son les teves adreces de Qtum per a rebre pagaments. Utilitza el botó "Crear nova adreça de recepció" de la pestanya de recepció per a crear una nova adreça.
Només és possible firmar amb adreces del tipus "legacy".</translation>
    </message>
    <message>
        <source>&amp;Copy Address</source>
        <translation type="unfinished">&amp;Copia l'adreça</translation>
    </message>
    <message>
        <source>Copy &amp;Label</source>
        <translation type="unfinished">Copia l'&amp;etiqueta</translation>
    </message>
    <message>
        <source>&amp;Edit</source>
        <translation type="unfinished">&amp;Edita</translation>
    </message>
    <message>
        <source>Export Address List</source>
        <translation type="unfinished">Exporta la llista d'adreces</translation>
    </message>
    <message>
        <source>Comma separated file</source>
        <extracomment>Expanded name of the CSV file format. See: https://en.wikipedia.org/wiki/Comma-separated_values.</extracomment>
        <translation type="unfinished">Fitxer separat per comes</translation>
    </message>
    <message>
        <source>There was an error trying to save the address list to %1. Please try again.</source>
        <extracomment>An error message. %1 is a stand-in argument for the name of the file we attempted to save to.</extracomment>
        <translation type="unfinished">S'ha produït un error en desar la llista d'adreces a %1. Torneu-ho a provar.</translation>
    </message>
    <message>
        <source>Sending addresses - %1</source>
        <translation type="unfinished">Adreces d'enviament - %1</translation>
    </message>
    <message>
        <source>Receiving addresses - %1</source>
        <translation type="unfinished">Adreces de recepció - %1</translation>
    </message>
    <message>
        <source>Exporting Failed</source>
        <translation type="unfinished">L'exportació ha fallat</translation>
    </message>
</context>
<context>
    <name>AddressTableModel</name>
    <message>
        <source>Label</source>
        <translation type="unfinished">Etiqueta</translation>
    </message>
    <message>
        <source>Address</source>
        <translation type="unfinished">Adreça</translation>
    </message>
    <message>
        <source>(no label)</source>
        <translation type="unfinished">(sense etiqueta)</translation>
    </message>
</context>
<context>
    <name>AskPassphraseDialog</name>
    <message>
        <source>Passphrase Dialog</source>
        <translation type="unfinished">Diàleg de contrasenya</translation>
    </message>
    <message>
        <source>Enter passphrase</source>
        <translation type="unfinished">Introduïu una contrasenya</translation>
    </message>
    <message>
        <source>New passphrase</source>
        <translation type="unfinished">Contrasenya nova</translation>
    </message>
    <message>
        <source>Repeat new passphrase</source>
        <translation type="unfinished">Repetiu la contrasenya nova</translation>
    </message>
    <message>
        <source>Show passphrase</source>
        <translation type="unfinished">Mostra la contrasenya</translation>
    </message>
    <message>
        <source>Encrypt wallet</source>
        <translation type="unfinished">Xifra la cartera</translation>
    </message>
    <message>
        <source>This operation needs your wallet passphrase to unlock the wallet.</source>
        <translation type="unfinished">Aquesta operació requereix la contrasenya de la cartera per a desblocar-la.</translation>
    </message>
    <message>
        <source>Unlock wallet</source>
        <translation type="unfinished">Desbloca la cartera</translation>
    </message>
    <message>
        <source>Change passphrase</source>
        <translation type="unfinished">Canvia la contrasenya</translation>
    </message>
    <message>
        <source>Confirm wallet encryption</source>
        <translation type="unfinished">Confirma el xifratge de la cartera</translation>
    </message>
    <message>
        <source>Warning: If you encrypt your wallet and lose your passphrase, you will &lt;b&gt;LOSE ALL OF YOUR QTUMS&lt;/b&gt;!</source>
        <translation type="unfinished">Avís: si xifreu la cartera i perdeu la contrasenya, &lt;b&gt;PERDREU TOTS ELS QTUMS&lt;/b&gt;!</translation>
    </message>
    <message>
        <source>Are you sure you wish to encrypt your wallet?</source>
        <translation type="unfinished">Esteu segurs que voleu xifrar la vostra cartera?</translation>
    </message>
    <message>
        <source>Wallet encrypted</source>
        <translation type="unfinished">Cartera xifrada</translation>
    </message>
    <message>
        <source>Enter the new passphrase for the wallet.&lt;br/&gt;Please use a passphrase of &lt;b&gt;ten or more random characters&lt;/b&gt;, or &lt;b&gt;eight or more words&lt;/b&gt;.</source>
        <translation type="unfinished">Introduïu la contrasenya nova a la cartera.&lt;br/&gt;Utilitzeu una contrasenya de &lt;b&gt;deu o més caràcters aleatoris&lt;/b&gt;, o &lt;b&gt;vuit o més paraules&lt;/b&gt;.</translation>
    </message>
    <message>
        <source>Enter the old passphrase and new passphrase for the wallet.</source>
        <translation type="unfinished">Introduïu la contrasenya antiga i la contrasenya nova a la cartera.</translation>
    </message>
    <message>
        <source>Remember that encrypting your wallet cannot fully protect your qtums from being stolen by malware infecting your computer.</source>
        <translation type="unfinished">Recorda que tot i xifrant la teva cartera, els teus qtums no estan completament protegits de robatori a través de programari maliciós que estigui infectant el teu ordinador.</translation>
    </message>
    <message>
        <source>Wallet to be encrypted</source>
        <translation type="unfinished">Cartera a encriptar</translation>
    </message>
    <message>
        <source>Your wallet is about to be encrypted. </source>
        <translation type="unfinished">La teva cartera està apunt de ser xifrada</translation>
    </message>
    <message>
        <source>Your wallet is now encrypted. </source>
        <translation type="unfinished">S'ha xifrat la cartera.</translation>
    </message>
    <message>
        <source>IMPORTANT: Any previous backups you have made of your wallet file should be replaced with the newly generated, encrypted wallet file. For security reasons, previous backups of the unencrypted wallet file will become useless as soon as you start using the new, encrypted wallet.</source>
        <translation type="unfinished">IMPORTANT: Tota copia de seguretat del fitxer de la cartera que hàgiu realitzat hauria de ser reemplaçada pel fitxer xifrat de la cartera generat recentment. Per motius de seguretat, les còpies de seguretat anteriors del fitxer de la cartera no xifrada esdevindran inusables tan aviat com comenceu a utilitzar la cartera xifrada nova.</translation>
    </message>
    <message>
        <source>Wallet encryption failed</source>
        <translation type="unfinished">Ha fallat el xifratge de la cartera</translation>
    </message>
    <message>
        <source>Wallet encryption failed due to an internal error. Your wallet was not encrypted.</source>
        <translation type="unfinished">El xifrat del moneder ha fallat per un error intern. El moneder no ha estat xifrat.</translation>
    </message>
    <message>
        <source>The supplied passphrases do not match.</source>
        <translation type="unfinished">Les contrasenyes introduïdes no coincideixen.</translation>
    </message>
    <message>
        <source>Wallet unlock failed</source>
        <translation type="unfinished">El desbloqueig de la cartera ha fallat</translation>
    </message>
    <message>
        <source>The passphrase entered for the wallet decryption was incorrect.</source>
        <translation type="unfinished">La contrasenya introduïda per a desxifrar el moneder és incorrecta.</translation>
    </message>
    <message>
        <source>The passphrase entered for the wallet decryption is incorrect. It contains a null character (ie - a zero byte). If the passphrase was set with a version of this software prior to 25.0, please try again with only the characters up to — but not including — the first null character. If this is successful, please set a new passphrase to avoid this issue in the future.</source>
        <translation type="unfinished">La contrasenya introduïda per a desxifrar la cartera és incorrecta. Conté un caràcter nul (és a dir, un byte zero). Si la contrasenya es va establir amb una versió d'aquest programari anterior a la 25.0, si us plau, torneu-ho a provar només amb els caràcters fins a — però sense incloure — el primer caràcter nul. En cas d'èxit, si us plau, establiu una nova contrasenya per evitar aquest problema en el futur.</translation>
    </message>
    <message>
        <source>Wallet passphrase was successfully changed.</source>
        <translation type="unfinished">La contrasenya del moneder ha estat canviada correctament.</translation>
    </message>
    <message>
        <source>Passphrase change failed</source>
        <translation type="unfinished">Ha fallat el canvi de frase de pas</translation>
    </message>
    <message>
        <source>The old passphrase entered for the wallet decryption is incorrect. It contains a null character (ie - a zero byte). If the passphrase was set with a version of this software prior to 25.0, please try again with only the characters up to — but not including — the first null character.</source>
        <translation type="unfinished">La contrasenya antiga introduïda per a desxifrar la cartera és incorrecta. Conté un caràcter nul (és a dir, un byte zero). Si la contrasenya es va establir amb una versió d'aquest programari anterior a la 25.0, si us plau, intenta-ho de nou només amb els caràcters fins a — però sense incloure — el primer caràcter nul.</translation>
    </message>
    <message>
        <source>Warning: The Caps Lock key is on!</source>
        <translation type="unfinished">Avís: Les lletres majúscules estan activades!</translation>
    </message>
</context>
<context>
    <name>BanTableModel</name>
    <message>
        <source>IP/Netmask</source>
        <translation type="unfinished">IP / Màscara de xarxa</translation>
    </message>
    <message>
        <source>Banned Until</source>
        <translation type="unfinished">Bandejat fins</translation>
    </message>
</context>
<context>
    <name>BitcoinApplication</name>
    <message>
        <source>Settings file %1 might be corrupt or invalid.</source>
        <translation type="unfinished">El fitxer de configuració %1 pot estar corrupte o invàlid.</translation>
    </message>
    <message>
        <source>Runaway exception</source>
        <translation type="unfinished">Excepció fugitiva</translation>
    </message>
    <message>
        <source>A fatal error occurred. %1 can no longer continue safely and will quit.</source>
        <translation type="unfinished">S'ha produït un error fatal. %1 ja no pot continuar amb seguretat i sortirà.</translation>
    </message>
    <message>
        <source>Internal error</source>
        <translation type="unfinished">Error intern</translation>
    </message>
    </context>
<context>
    <name>QObject</name>
    <message>
        <source>Do you want to reset settings to default values, or to abort without making changes?</source>
        <extracomment>Explanatory text shown on startup when the settings file cannot be read. Prompts user to make a choice between resetting or aborting.</extracomment>
        <translation type="unfinished">Voleu restablir la configuració als valors predeterminats o sortir sense desar els canvis?</translation>
    </message>
    <message>
        <source>A fatal error occurred. Check that settings file is writable, or try running with -nosettings.</source>
        <extracomment>Explanatory text shown on startup when the settings file could not be written. Prompts user to check that we have the ability to write to the file. Explains that the user has the option of running without a settings file.</extracomment>
        <translation type="unfinished">S'ha produit un error fatal. Revisa que l'arxiu de preferències sigui d'escriptura, o torna-ho a intentar amb -nosettings</translation>
    </message>
    <message>
        <source>Error: %1</source>
        <translation type="unfinished">Avís: %1</translation>
    </message>
    <message>
        <source>%1 didn't yet exit safely…</source>
        <translation type="unfinished">%1 no ha sortit de manera segura...</translation>
    </message>
    <message>
        <source>unknown</source>
        <translation type="unfinished">desconegut</translation>
    </message>
    <message>
        <source>Amount</source>
        <translation type="unfinished">Import</translation>
    </message>
    <message>
        <source>Enter a Qtum address (e.g. %1)</source>
        <translation type="unfinished">Introduïu una adreça de Qtum (p. ex. %1)</translation>
    </message>
    <message>
        <source>Unroutable</source>
        <translation type="unfinished">No encaminable</translation>
    </message>
    <message>
        <source>Inbound</source>
        <extracomment>An inbound connection from a peer. An inbound connection is a connection initiated by a peer.</extracomment>
        <translation type="unfinished">Entrant</translation>
    </message>
    <message>
        <source>Outbound</source>
        <extracomment>An outbound connection to a peer. An outbound connection is a connection initiated by us.</extracomment>
        <translation type="unfinished">Sortint</translation>
    </message>
    <message>
        <source>Full Relay</source>
        <extracomment>Peer connection type that relays all network information.</extracomment>
        <translation type="unfinished">Trànsit completat</translation>
    </message>
    <message>
        <source>Block Relay</source>
        <extracomment>Peer connection type that relays network information about blocks and not transactions or addresses.</extracomment>
        <translation type="unfinished">Bloc de trànsit</translation>
    </message>
    <message>
        <source>Feeler</source>
        <extracomment>Short-lived peer connection type that tests the aliveness of known addresses.</extracomment>
        <translation type="unfinished">Sensor</translation>
    </message>
    <message>
        <source>Address Fetch</source>
        <extracomment>Short-lived peer connection type that solicits known addresses from a peer.</extracomment>
        <translation type="unfinished">Recupera la adreça</translation>
    </message>
    <message>
        <source>None</source>
        <translation type="unfinished">Cap</translation>
    </message>
    <message numerus="yes">
        <source>%n second(s)</source>
        <translation type="unfinished">
            <numerusform />
            <numerusform />
        </translation>
    </message>
    <message numerus="yes">
        <source>%n minute(s)</source>
        <translation type="unfinished">
            <numerusform />
            <numerusform />
        </translation>
    </message>
    <message numerus="yes">
        <source>%n hour(s)</source>
        <translation type="unfinished">
            <numerusform />
            <numerusform />
        </translation>
    </message>
    <message numerus="yes">
        <source>%n day(s)</source>
        <translation type="unfinished">
            <numerusform />
            <numerusform />
        </translation>
    </message>
    <message numerus="yes">
        <source>%n week(s)</source>
        <translation type="unfinished">
            <numerusform />
            <numerusform />
        </translation>
    </message>
    <message>
        <source>%1 and %2</source>
        <translation type="unfinished">%1 i %2</translation>
    </message>
    <message numerus="yes">
        <source>%n year(s)</source>
        <translation type="unfinished">
            <numerusform />
            <numerusform />
        </translation>
    </message>
    </context>
<context>
    <name>BitcoinGUI</name>
    <message>
        <source>&amp;Overview</source>
        <translation type="unfinished">&amp;Visió general</translation>
    </message>
    <message>
        <source>Show general overview of wallet</source>
        <translation type="unfinished">Mostra una visió general del moneder</translation>
    </message>
    <message>
        <source>&amp;Transactions</source>
        <translation type="unfinished">&amp;Transaccions</translation>
    </message>
    <message>
        <source>Browse transaction history</source>
        <translation type="unfinished">Explora l'historial de transaccions</translation>
    </message>
    <message>
        <source>E&amp;xit</source>
        <translation type="unfinished">S&amp;urt</translation>
    </message>
    <message>
        <source>Quit application</source>
        <translation type="unfinished">Surt de l'aplicació</translation>
    </message>
    <message>
        <source>&amp;About %1</source>
        <translation type="unfinished">Qu&amp;ant al %1</translation>
    </message>
    <message>
        <source>Show information about %1</source>
        <translation type="unfinished">Mostra informació sobre el %1</translation>
    </message>
    <message>
        <source>About &amp;Qt</source>
        <translation type="unfinished">Quant a &amp;Qt</translation>
    </message>
    <message>
        <source>Show information about Qt</source>
        <translation type="unfinished">Mostra informació sobre Qt</translation>
    </message>
    <message>
        <source>Modify configuration options for %1</source>
        <translation type="unfinished">Modifica les opcions de configuració de %1</translation>
    </message>
    <message>
        <source>Create a new wallet</source>
        <translation type="unfinished">Crear una nova cartera</translation>
    </message>
    <message>
        <source>&amp;Minimize</source>
        <translation type="unfinished">&amp;Minimitza</translation>
    </message>
    <message>
        <source>Wallet:</source>
        <translation type="unfinished">Moneder:</translation>
    </message>
    <message>
        <source>Network activity disabled.</source>
        <extracomment>A substring of the tooltip.</extracomment>
        <translation type="unfinished">S'ha inhabilitat l'activitat de la xarxa.</translation>
    </message>
    <message>
        <source>Proxy is &lt;b&gt;enabled&lt;/b&gt;: %1</source>
        <translation type="unfinished">El servidor proxy està &lt;b&gt;activat&lt;/b&gt;: %1</translation>
    </message>
    <message>
        <source>Send coins to a Qtum address</source>
        <translation type="unfinished">Envia monedes a una adreça Qtum</translation>
    </message>
    <message>
        <source>Backup wallet to another location</source>
        <translation type="unfinished">Realitza una còpia de seguretat de la cartera a una altra ubicació</translation>
    </message>
    <message>
        <source>Change the passphrase used for wallet encryption</source>
        <translation type="unfinished">Canvia la contrasenya d'encriptació de la cartera</translation>
    </message>
    <message>
        <source>&amp;Send</source>
        <translation type="unfinished">&amp;Envia</translation>
    </message>
    <message>
        <source>&amp;Receive</source>
        <translation type="unfinished">&amp;Rep</translation>
    </message>
    <message>
        <source>&amp;Options…</source>
        <translation type="unfinished">&amp;Opcions...</translation>
    </message>
    <message>
        <source>&amp;Encrypt Wallet…</source>
        <translation type="unfinished">&amp;Encripta la cartera...</translation>
    </message>
    <message>
        <source>Encrypt the private keys that belong to your wallet</source>
        <translation type="unfinished">Encripta les claus privades pertanyents de la cartera</translation>
    </message>
    <message>
        <source>&amp;Backup Wallet…</source>
        <translation type="unfinished">&amp;Còpia de seguretat de la cartera...</translation>
    </message>
    <message>
        <source>&amp;Change Passphrase…</source>
        <translation type="unfinished">&amp;Canviar la contrasenya...</translation>
    </message>
    <message>
        <source>Sign &amp;message…</source>
        <translation type="unfinished">Signa el &amp;missatge</translation>
    </message>
    <message>
        <source>Sign messages with your Qtum addresses to prove you own them</source>
        <translation type="unfinished">Signa els missatges amb la seva adreça de Qtum per a provar que les posseeixes</translation>
    </message>
    <message>
        <source>&amp;Verify message…</source>
        <translation type="unfinished">&amp;Verifica el missatge</translation>
    </message>
    <message>
        <source>Verify messages to ensure they were signed with specified Qtum addresses</source>
        <translation type="unfinished">Verifiqueu els missatges per a assegurar-vos que han estat signats amb una adreça Qtum específica.</translation>
    </message>
    <message>
        <source>&amp;Load PSBT from file…</source>
        <translation type="unfinished">&amp;Carrega el PSBT des del fitxer ...</translation>
    </message>
    <message>
        <source>Open &amp;URI…</source>
        <translation type="unfinished">Obre l'&amp;URL...</translation>
    </message>
    <message>
        <source>Close Wallet…</source>
        <translation type="unfinished">Tanca la cartera...</translation>
    </message>
    <message>
        <source>Create Wallet…</source>
        <translation type="unfinished">Crea la cartera...</translation>
    </message>
    <message>
        <source>Close All Wallets…</source>
        <translation type="unfinished">Tanca totes les carteres...</translation>
    </message>
    <message>
        <source>&amp;File</source>
        <translation type="unfinished">&amp;Fitxer</translation>
    </message>
    <message>
        <source>&amp;Settings</source>
        <translation type="unfinished">&amp;Configuració</translation>
    </message>
    <message>
        <source>&amp;Help</source>
        <translation type="unfinished">&amp;Ajuda</translation>
    </message>
    <message>
        <source>Tabs toolbar</source>
        <translation type="unfinished">Barra d'eines de les pestanyes</translation>
    </message>
    <message>
        <source>Syncing Headers (%1%)…</source>
        <translation type="unfinished">Sincronitzant capçaleres (%1%)...</translation>
    </message>
    <message>
        <source>Synchronizing with network…</source>
        <translation type="unfinished">S'està sincronitzant amb la xarxa...</translation>
    </message>
    <message>
        <source>Indexing blocks on disk…</source>
        <translation type="unfinished">S'estan indexant els blocs al disc...</translation>
    </message>
    <message>
        <source>Processing blocks on disk…</source>
        <translation type="unfinished">S'estan processant els blocs al disc...</translation>
    </message>
    <message>
        <source>Connecting to peers…</source>
        <translation type="unfinished">Connectant als iguals...</translation>
    </message>
    <message>
        <source>Request payments (generates QR codes and qtum: URIs)</source>
        <translation type="unfinished">Sol·licita pagaments (genera codis QR i qtum: URI)</translation>
    </message>
    <message>
        <source>Show the list of used sending addresses and labels</source>
        <translation type="unfinished">Mostra la llista d'adreces d'enviament i etiquetes utilitzades</translation>
    </message>
    <message>
        <source>Show the list of used receiving addresses and labels</source>
        <translation type="unfinished">Mostra la llista d'adreces de recepció i etiquetes utilitzades</translation>
    </message>
    <message>
        <source>&amp;Command-line options</source>
        <translation type="unfinished">Opcions de la &amp;línia d'ordres</translation>
    </message>
    <message numerus="yes">
        <source>Processed %n block(s) of transaction history.</source>
        <translation type="unfinished">
            <numerusform>Processat(s) %n bloc(s) de l'historial de transaccions.</numerusform>
            <numerusform>Processat(s) %n bloc(s) de l'historial de transaccions.</numerusform>
        </translation>
    </message>
    <message>
        <source>%1 behind</source>
        <translation type="unfinished">%1 darrere</translation>
    </message>
    <message>
        <source>Catching up…</source>
        <translation type="unfinished">S'està posant al dia ...</translation>
    </message>
    <message>
        <source>Last received block was generated %1 ago.</source>
        <translation type="unfinished">El darrer bloc rebut ha estat generat fa %1.</translation>
    </message>
    <message>
        <source>Transactions after this will not yet be visible.</source>
        <translation type="unfinished">Les transaccions a partir d'això no seran visibles.</translation>
    </message>
    <message>
        <source>Warning</source>
        <translation type="unfinished">Avís</translation>
    </message>
    <message>
        <source>Information</source>
        <translation type="unfinished">Informació</translation>
    </message>
    <message>
        <source>Up to date</source>
        <translation type="unfinished">Actualitzat</translation>
    </message>
    <message>
        <source>Load Partially Signed Qtum Transaction</source>
        <translation type="unfinished">Carrega la transacció Qtum signada parcialment</translation>
    </message>
    <message>
        <source>Load PSBT from &amp;clipboard…</source>
        <translation type="unfinished">Carrega la PSBT des del porta-retalls.</translation>
    </message>
    <message>
        <source>Load Partially Signed Qtum Transaction from clipboard</source>
        <translation type="unfinished">Carrega la transacció de Qtum signada parcialment des del porta-retalls</translation>
    </message>
    <message>
        <source>Node window</source>
        <translation type="unfinished">Finestra node</translation>
    </message>
    <message>
        <source>Open node debugging and diagnostic console</source>
        <translation type="unfinished">Obrir depurador de node i consola de diagnosi.</translation>
    </message>
    <message>
        <source>&amp;Sending addresses</source>
        <translation type="unfinished">Adreces d'&amp;enviament</translation>
    </message>
    <message>
        <source>&amp;Receiving addresses</source>
        <translation type="unfinished">Adreces de &amp;recepció</translation>
    </message>
    <message>
        <source>Open a qtum: URI</source>
        <translation type="unfinished">Obrir un qtum: URI</translation>
    </message>
    <message>
        <source>Open Wallet</source>
        <translation type="unfinished">Obre la cartera</translation>
    </message>
    <message>
        <source>Open a wallet</source>
        <translation type="unfinished">Obre una cartera</translation>
    </message>
    <message>
        <source>Close wallet</source>
        <translation type="unfinished">Tanca la cartera</translation>
    </message>
    <message>
        <source>Restore Wallet…</source>
        <extracomment>Name of the menu item that restores wallet from a backup file.</extracomment>
        <translation type="unfinished">Reestablir cartera...</translation>
    </message>
    <message>
        <source>Restore a wallet from a backup file</source>
        <extracomment>Status tip for Restore Wallet menu item</extracomment>
        <translation type="unfinished">Reestablir una cartera des d'un fitxer de còpia de seguretat</translation>
    </message>
    <message>
        <source>Close all wallets</source>
        <translation type="unfinished">Tanqueu totes les carteres</translation>
    </message>
    <message>
<<<<<<< HEAD
        <source>Show the %1 help message to get a list with possible Qtum command-line options</source>
        <translation type="unfinished">Mostra el missatge d'ajuda del %1 per obtenir una llista amb les possibles opcions de línia d'ordres de Qtum</translation>
=======
        <source>Migrate Wallet</source>
        <translation type="unfinished">Migrar cartera</translation>
    </message>
    <message>
        <source>Migrate a wallet</source>
        <translation type="unfinished">Migrar una cartera</translation>
    </message>
    <message>
        <source>Show the %1 help message to get a list with possible Bitcoin command-line options</source>
        <translation type="unfinished">Mostra el missatge d'ajuda del %1 per obtenir una llista amb les possibles opcions de línia d'ordres de Bitcoin</translation>
>>>>>>> 0b4aa31c
    </message>
    <message>
        <source>&amp;Mask values</source>
        <translation type="unfinished">&amp;Emmascara els valors</translation>
    </message>
    <message>
        <source>Mask the values in the Overview tab</source>
        <translation type="unfinished">Emmascara els valors en la pestanya Visió general</translation>
    </message>
    <message>
        <source>default wallet</source>
        <translation type="unfinished">cartera predeterminada</translation>
    </message>
    <message>
        <source>No wallets available</source>
        <translation type="unfinished">No hi ha cap cartera disponible</translation>
    </message>
    <message>
        <source>Wallet Data</source>
        <extracomment>Name of the wallet data file format.</extracomment>
        <translation type="unfinished">Dades de la cartera</translation>
    </message>
    <message>
        <source>Load Wallet Backup</source>
        <extracomment>The title for Restore Wallet File Windows</extracomment>
        <translation type="unfinished">Carregar còpia de seguretat d'una cartera</translation>
    </message>
    <message>
        <source>Restore Wallet</source>
        <extracomment>Title of pop-up window shown when the user is attempting to restore a wallet.</extracomment>
        <translation type="unfinished">Restaurar cartera</translation>
    </message>
    <message>
        <source>Wallet Name</source>
        <extracomment>Label of the input field where the name of the wallet is entered.</extracomment>
        <translation type="unfinished">Nom de la cartera</translation>
    </message>
    <message>
        <source>&amp;Window</source>
        <translation type="unfinished">&amp;Finestra</translation>
    </message>
    <message>
        <source>Zoom</source>
        <translation type="unfinished">Escala</translation>
    </message>
    <message>
        <source>Main Window</source>
        <translation type="unfinished">Finestra principal</translation>
    </message>
    <message>
        <source>%1 client</source>
        <translation type="unfinished">Client de %1</translation>
    </message>
    <message>
        <source>&amp;Hide</source>
        <translation type="unfinished">&amp;Amaga</translation>
    </message>
    <message>
        <source>S&amp;how</source>
        <translation type="unfinished">&amp;Mostra</translation>
    </message>
    <message numerus="yes">
        <source>%n active connection(s) to Qtum network.</source>
        <extracomment>A substring of the tooltip.</extracomment>
        <translation type="unfinished">
            <numerusform>%n connexió activa a la xarxa Qtum</numerusform>
            <numerusform>%n connexions actives a la xarxa Qtum</numerusform>
        </translation>
    </message>
    <message>
        <source>Click for more actions.</source>
        <extracomment>A substring of the tooltip. "More actions" are available via the context menu.</extracomment>
        <translation type="unfinished">Fes clic per a més accions.</translation>
    </message>
    <message>
        <source>Show Peers tab</source>
        <extracomment>A context menu item. The "Peers tab" is an element of the "Node window".</extracomment>
        <translation type="unfinished">Mostrar pestanyes d'iguals</translation>
    </message>
    <message>
        <source>Disable network activity</source>
        <extracomment>A context menu item.</extracomment>
        <translation type="unfinished">Inhabilita l'activitat de la xarxa.</translation>
    </message>
    <message>
        <source>Enable network activity</source>
        <extracomment>A context menu item. The network activity was disabled previously.</extracomment>
        <translation type="unfinished">Habilita l'activitat de la xarxa</translation>
    </message>
    <message>
        <source>Pre-syncing Headers (%1%)…</source>
        <translation type="unfinished">Pre-sincronitzant capçaleres (%1%)...</translation>
    </message>
    <message>
        <source>Error creating wallet</source>
        <translation type="unfinished">Error creant la cartera</translation>
    </message>
    <message>
        <source>Cannot create new wallet, the software was compiled without sqlite support (required for descriptor wallets)</source>
        <translation type="unfinished">No s'ha pogut crear una nova cartera, el programari s'ha compilat sense suport per a SQLite (necessari per a les carteres de descriptors)</translation>
    </message>
    <message>
        <source>Error: %1</source>
        <translation type="unfinished">Avís: %1</translation>
    </message>
    <message>
        <source>Warning: %1</source>
        <translation type="unfinished">Avís: %1</translation>
    </message>
    <message>
        <source>Date: %1
</source>
        <translation type="unfinished">Data: %1
</translation>
    </message>
    <message>
        <source>Amount: %1
</source>
        <translation type="unfinished">Import: %1
</translation>
    </message>
    <message>
        <source>Wallet: %1
</source>
        <translation type="unfinished">Cartera: %1
</translation>
    </message>
    <message>
        <source>Type: %1
</source>
        <translation type="unfinished">Tipus: %1
</translation>
    </message>
    <message>
        <source>Label: %1
</source>
        <translation type="unfinished">Etiqueta: %1
</translation>
    </message>
    <message>
        <source>Address: %1
</source>
        <translation type="unfinished">Adreça: %1
</translation>
    </message>
    <message>
        <source>Sent transaction</source>
        <translation type="unfinished">Transacció enviada</translation>
    </message>
    <message>
        <source>Incoming transaction</source>
        <translation type="unfinished">Transacció entrant</translation>
    </message>
    <message>
        <source>HD key generation is &lt;b&gt;enabled&lt;/b&gt;</source>
        <translation type="unfinished">La generació de la clau HD és &lt;b&gt;habilitada&lt;/b&gt;</translation>
    </message>
    <message>
        <source>HD key generation is &lt;b&gt;disabled&lt;/b&gt;</source>
        <translation type="unfinished">La generació de la clau HD és &lt;b&gt;inhabilitada&lt;/b&gt;</translation>
    </message>
    <message>
        <source>Private key &lt;b&gt;disabled&lt;/b&gt;</source>
        <translation type="unfinished">Clau privada &lt;b&gt;inhabilitada&lt;/b&gt;</translation>
    </message>
    <message>
        <source>Wallet is &lt;b&gt;encrypted&lt;/b&gt; and currently &lt;b&gt;unlocked&lt;/b&gt;</source>
        <translation type="unfinished">La cartera està &lt;b&gt;encriptada&lt;/b&gt; i actualment &lt;b&gt;desblocada&lt;/b&gt;</translation>
    </message>
    <message>
        <source>Wallet is &lt;b&gt;encrypted&lt;/b&gt; and currently &lt;b&gt;locked&lt;/b&gt;</source>
        <translation type="unfinished">La cartera està &lt;b&gt;encriptada&lt;/b&gt; i actualment &lt;b&gt;blocada&lt;/b&gt;</translation>
    </message>
    <message>
        <source>Original message:</source>
        <translation type="unfinished">Missatge original:</translation>
    </message>
</context>
<context>
    <name>UnitDisplayStatusBarControl</name>
    <message>
        <source>Unit to show amounts in. Click to select another unit.</source>
        <translation type="unfinished">Unitat en què mostrar els imports. Feu clic per a seleccionar una altra unitat.</translation>
    </message>
</context>
<context>
    <name>CoinControlDialog</name>
    <message>
        <source>Coin Selection</source>
        <translation type="unfinished">Selecció de moneda</translation>
    </message>
    <message>
        <source>Quantity:</source>
        <translation type="unfinished">Quantitat:</translation>
    </message>
    <message>
        <source>Amount:</source>
        <translation type="unfinished">Import:</translation>
    </message>
    <message>
        <source>Fee:</source>
        <translation type="unfinished">Tarifa:</translation>
    </message>
    <message>
        <source>After Fee:</source>
        <translation type="unfinished">Tarifa posterior:</translation>
    </message>
    <message>
        <source>Change:</source>
        <translation type="unfinished">Canvi:</translation>
    </message>
    <message>
        <source>(un)select all</source>
        <translation type="unfinished">(des)selecciona-ho tot</translation>
    </message>
    <message>
        <source>Tree mode</source>
        <translation type="unfinished">Mode arbre</translation>
    </message>
    <message>
        <source>List mode</source>
        <translation type="unfinished">Mode llista</translation>
    </message>
    <message>
        <source>Amount</source>
        <translation type="unfinished">Import</translation>
    </message>
    <message>
        <source>Received with label</source>
        <translation type="unfinished">Rebut amb l'etiqueta</translation>
    </message>
    <message>
        <source>Received with address</source>
        <translation type="unfinished">Rebut amb l'adreça</translation>
    </message>
    <message>
        <source>Date</source>
        <translation type="unfinished">Data</translation>
    </message>
    <message>
        <source>Confirmations</source>
        <translation type="unfinished">Confirmacions</translation>
    </message>
    <message>
        <source>Confirmed</source>
        <translation type="unfinished">Confirmat</translation>
    </message>
    <message>
        <source>Copy amount</source>
        <translation type="unfinished">Copia l'import</translation>
    </message>
    <message>
        <source>&amp;Copy address</source>
        <translation type="unfinished">&amp;Copia l'adreça</translation>
    </message>
    <message>
        <source>Copy &amp;label</source>
        <translation type="unfinished">Copia l'&amp;etiqueta</translation>
    </message>
    <message>
        <source>Copy &amp;amount</source>
        <translation type="unfinished">Copia la &amp;quantitat</translation>
    </message>
    <message>
        <source>Copy transaction &amp;ID and output index</source>
        <translation type="unfinished">Copiar &amp;ID de transacció i índex de sortida</translation>
    </message>
    <message>
        <source>L&amp;ock unspent</source>
        <translation type="unfinished">Bl&amp;oqueja sense gastar</translation>
    </message>
    <message>
        <source>&amp;Unlock unspent</source>
        <translation type="unfinished">&amp;Desbloqueja sense gastar</translation>
    </message>
    <message>
        <source>Copy quantity</source>
        <translation type="unfinished">Copia la quantitat</translation>
    </message>
    <message>
        <source>Copy fee</source>
        <translation type="unfinished">Copia la tarifa</translation>
    </message>
    <message>
        <source>Copy after fee</source>
        <translation type="unfinished">Copia la tarifa posterior</translation>
    </message>
    <message>
        <source>Copy bytes</source>
        <translation type="unfinished">Copia els bytes</translation>
    </message>
    <message>
        <source>Copy change</source>
        <translation type="unfinished">Copia el canvi</translation>
    </message>
    <message>
        <source>(%1 locked)</source>
        <translation type="unfinished">(%1 bloquejada)</translation>
    </message>
    <message>
        <source>Can vary +/- %1 satoshi(s) per input.</source>
        <translation type="unfinished">Pot variar en +/- %1 satoshi(s) per entrada.</translation>
    </message>
    <message>
        <source>(no label)</source>
        <translation type="unfinished">(sense etiqueta)</translation>
    </message>
    <message>
        <source>change from %1 (%2)</source>
        <translation type="unfinished">canvia de %1 (%2)</translation>
    </message>
    <message>
        <source>(change)</source>
        <translation type="unfinished">(canvia)</translation>
    </message>
</context>
<context>
    <name>CreateWalletActivity</name>
    <message>
        <source>Create Wallet</source>
        <extracomment>Title of window indicating the progress of creation of a new wallet.</extracomment>
        <translation type="unfinished">Crear cartera</translation>
    </message>
    <message>
        <source>Creating Wallet &lt;b&gt;%1&lt;/b&gt;…</source>
        <extracomment>Descriptive text of the create wallet progress window which indicates to the user which wallet is currently being created.</extracomment>
        <translation type="unfinished">Creant cartera &lt;b&gt;%1&lt;/b&gt;...</translation>
    </message>
    <message>
        <source>Create wallet failed</source>
        <translation type="unfinished">La creació de cartera ha fallat</translation>
    </message>
    <message>
        <source>Create wallet warning</source>
        <translation type="unfinished">Avís en la creació de la cartera</translation>
    </message>
    <message>
        <source>Can't list signers</source>
        <translation type="unfinished">No es poden enumerar signants</translation>
    </message>
    <message>
        <source>Too many external signers found</source>
        <translation type="unfinished">Massa signants externs trobats</translation>
    </message>
</context>
<context>
    <name>LoadWalletsActivity</name>
    <message>
        <source>Load Wallets</source>
        <extracomment>Title of progress window which is displayed when wallets are being loaded.</extracomment>
        <translation type="unfinished">Carregar carteres</translation>
    </message>
    <message>
        <source>Loading wallets…</source>
        <extracomment>Descriptive text of the load wallets progress window which indicates to the user that wallets are currently being loaded.</extracomment>
        <translation type="unfinished">Carregant carteres...</translation>
    </message>
</context>
<context>
    <name>MigrateWalletActivity</name>
    <message>
        <source>Migrate wallet</source>
        <translation type="unfinished">Migrar cartera</translation>
    </message>
    <message>
        <source>Are you sure you wish to migrate the wallet &lt;i&gt;%1&lt;/i&gt;?</source>
        <translation type="unfinished">Esteu segurs que voleu migrar la cartera &lt;i&gt;%1&lt;/i&gt;?</translation>
    </message>
    <message>
        <source>Migrating the wallet will convert this wallet to one or more descriptor wallets. A new wallet backup will need to be made.
If this wallet contains any watchonly scripts, a new wallet will be created which contains those watchonly scripts.
If this wallet contains any solvable but not watched scripts, a different and new wallet will be created which contains those scripts.

The migration process will create a backup of the wallet before migrating. This backup file will be named &lt;wallet name&gt;-&lt;timestamp&gt;.legacy.bak and can be found in the directory for this wallet. In the event of an incorrect migration, the backup can be restored with the "Restore Wallet" functionality.</source>
        <translation type="unfinished">Migrar la cartera convertirà aquesta cartera en una o més carteres de descriptors. Caldrà fer una nova còpia de seguretat de la cartera.
Si aquesta cartera conté algun script només per a visualització, es crearà una nova cartera que contingui aquests scripts només per a visualització.
Si aquesta cartera conté algun script resoluble però no visualitzat, es crearà una cartera diferent i nova que contingui aquests scripts.

El procés de migració crearà una còpia de seguretat de la cartera abans de migrar-la. Aquest fitxer de còpia de seguretat tindrà el nom &lt;wallet name&gt;-&lt;timestamp&gt;.legacy.bak i es podrà trobar al directori d'aquesta cartera. En cas d'una migració incorrecta, es podrà restaurar la còpia de seguretat mitjançant la funcionalitat "Restaurar cartera".</translation>
    </message>
    <message>
        <source>Migrate Wallet</source>
        <translation type="unfinished">Migrar cartera</translation>
    </message>
    <message>
        <source>Migrating Wallet &lt;b&gt;%1&lt;/b&gt;…</source>
        <translation type="unfinished">Migrant cartera &lt;b&gt;%1&lt;/b&gt;...</translation>
    </message>
    <message>
        <source>The wallet '%1' was migrated successfully.</source>
        <translation type="unfinished">La cartera '%1' s'ha migrat amb èxit.</translation>
    </message>
    <message>
        <source>Migration failed</source>
        <translation type="unfinished">Migració fallida</translation>
    </message>
    <message>
        <source>Migration Successful</source>
        <translation type="unfinished">Migració exitosa</translation>
    </message>
</context>
<context>
    <name>OpenWalletActivity</name>
    <message>
        <source>Open wallet failed</source>
        <translation type="unfinished">Ha fallat l'obertura de la cartera</translation>
    </message>
    <message>
        <source>Open wallet warning</source>
        <translation type="unfinished">Avís en l'obertura de la cartera</translation>
    </message>
    <message>
        <source>default wallet</source>
        <translation type="unfinished">cartera predeterminada</translation>
    </message>
    <message>
        <source>Open Wallet</source>
        <extracomment>Title of window indicating the progress of opening of a wallet.</extracomment>
        <translation type="unfinished">Obre la cartera</translation>
    </message>
    <message>
        <source>Opening Wallet &lt;b&gt;%1&lt;/b&gt;…</source>
        <extracomment>Descriptive text of the open wallet progress window which indicates to the user which wallet is currently being opened.</extracomment>
        <translation type="unfinished">Obrint la Cartera &lt;b&gt;%1&lt;/b&gt;...</translation>
    </message>
</context>
<context>
    <name>RestoreWalletActivity</name>
    <message>
        <source>Restore Wallet</source>
        <extracomment>Title of progress window which is displayed when wallets are being restored.</extracomment>
        <translation type="unfinished">Restaurar cartera</translation>
    </message>
    <message>
        <source>Restoring Wallet &lt;b&gt;%1&lt;/b&gt;…</source>
        <extracomment>Descriptive text of the restore wallets progress window which indicates to the user that wallets are currently being restored.</extracomment>
        <translation type="unfinished">Restaurant cartera &lt;b&gt;%1&lt;/b&gt;...</translation>
    </message>
    </context>
<context>
    <name>WalletController</name>
    <message>
        <source>Close wallet</source>
        <translation type="unfinished">Tanca la cartera</translation>
    </message>
    <message>
        <source>Are you sure you wish to close the wallet &lt;i&gt;%1&lt;/i&gt;?</source>
        <translation type="unfinished">Segur que voleu tancar la cartera &lt;i&gt;%1 &lt;/i&gt;?</translation>
    </message>
    <message>
        <source>Closing the wallet for too long can result in having to resync the entire chain if pruning is enabled.</source>
        <translation type="unfinished">Si tanqueu la cartera durant massa temps, es pot haver de tornar a sincronitzar tota la cadena si teniu el sistema de poda habilitat.</translation>
    </message>
    <message>
        <source>Close all wallets</source>
        <translation type="unfinished">Tanqueu totes les carteres</translation>
    </message>
    <message>
        <source>Are you sure you wish to close all wallets?</source>
        <translation type="unfinished">Esteu segur que voleu tancar totes les carteres?</translation>
    </message>
</context>
<context>
    <name>CreateWalletDialog</name>
    <message>
        <source>Create Wallet</source>
        <translation type="unfinished">Crear cartera</translation>
    </message>
    <message>
        <source>Wallet Name</source>
        <translation type="unfinished">Nom de la cartera</translation>
    </message>
    <message>
        <source>Wallet</source>
        <translation type="unfinished">Cartera</translation>
    </message>
    <message>
        <source>Encrypt the wallet. The wallet will be encrypted with a passphrase of your choice.</source>
        <translation type="unfinished">Xifra la cartera. La cartera serà xifrada amb la contrasenya que escullis.</translation>
    </message>
    <message>
        <source>Encrypt Wallet</source>
        <translation type="unfinished">Xifrar la cartera</translation>
    </message>
    <message>
        <source>Advanced Options</source>
        <translation type="unfinished">Opcions avançades</translation>
    </message>
    <message>
        <source>Disable private keys for this wallet. Wallets with private keys disabled will have no private keys and cannot have an HD seed or imported private keys. This is ideal for watch-only wallets.</source>
        <translation type="unfinished">Deshabilita les claus privades per a aquesta cartera. Carteres amb claus privades deshabilitades no tindran cap clau privada i no podran tenir cap llavor HD o importar claus privades.
Això és ideal per a carteres de mode només lectura.</translation>
    </message>
    <message>
        <source>Disable Private Keys</source>
        <translation type="unfinished">Deshabilitar claus privades</translation>
    </message>
    <message>
        <source>Make a blank wallet. Blank wallets do not initially have private keys or scripts. Private keys and addresses can be imported, or an HD seed can be set, at a later time.</source>
        <translation type="unfinished">Crea una cartera en blanc. Carteres en blanc no tenen claus privades inicialment o scripts. Claus privades i adreces poden ser importades, o una llavor HD, més endavant.</translation>
    </message>
    <message>
        <source>Make Blank Wallet</source>
        <translation type="unfinished">Fes cartera en blanc</translation>
    </message>
    <message>
        <source>Use an external signing device such as a hardware wallet. Configure the external signer script in wallet preferences first.</source>
        <translation type="unfinished">Utilitzeu un dispositiu de signatura extern, com ara una cartera de maquinari. Configureu primer l’escriptura de signatura externa a les preferències de cartera.</translation>
    </message>
    <message>
        <source>External signer</source>
        <translation type="unfinished">Signant extern</translation>
    </message>
    <message>
        <source>Create</source>
        <translation type="unfinished">Crear</translation>
    </message>
    <message>
        <source>Compiled without external signing support (required for external signing)</source>
        <extracomment>"External signing" means using devices such as hardware wallets.</extracomment>
        <translation type="unfinished">Compilat sense suport de signatura externa (necessari per a la signatura externa)</translation>
    </message>
</context>
<context>
    <name>EditAddressDialog</name>
    <message>
        <source>Edit Address</source>
        <translation type="unfinished">Edita l'adreça</translation>
    </message>
    <message>
        <source>&amp;Label</source>
        <translation type="unfinished">&amp;Etiqueta</translation>
    </message>
    <message>
        <source>The label associated with this address list entry</source>
        <translation type="unfinished">L'etiqueta associada amb aquesta entrada de llista d'adreces</translation>
    </message>
    <message>
        <source>The address associated with this address list entry. This can only be modified for sending addresses.</source>
        <translation type="unfinished">L'adreça associada amb aquesta entrada de llista d'adreces. Només es pot modificar per a les adreces d'enviament.</translation>
    </message>
    <message>
        <source>&amp;Address</source>
        <translation type="unfinished">&amp;Adreça</translation>
    </message>
    <message>
        <source>New sending address</source>
        <translation type="unfinished">Nova adreça d'enviament</translation>
    </message>
    <message>
        <source>Edit receiving address</source>
        <translation type="unfinished">Edita l'adreça de recepció</translation>
    </message>
    <message>
        <source>Edit sending address</source>
        <translation type="unfinished">Edita l'adreça d'enviament</translation>
    </message>
    <message>
        <source>The entered address "%1" is not a valid Qtum address.</source>
        <translation type="unfinished">L'adreça introduïda «%1» no és una adreça de Qtum vàlida.</translation>
    </message>
    <message>
        <source>Address "%1" already exists as a receiving address with label "%2" and so cannot be added as a sending address.</source>
        <translation type="unfinished">L'adreça "%1" ja existeix com una adreça per a rebre amb l'etiqueta "%2" i per tant no pot ésser afegida com adreça per a enviar.</translation>
    </message>
    <message>
        <source>The entered address "%1" is already in the address book with label "%2".</source>
        <translation type="unfinished">L'adreça introduïda "%1" ja existeix al directori d'adreces amb l'etiqueta "%2".</translation>
    </message>
    <message>
        <source>Could not unlock wallet.</source>
        <translation type="unfinished">No s'ha pogut desblocar la cartera.</translation>
    </message>
    <message>
        <source>New key generation failed.</source>
        <translation type="unfinished">Ha fallat la generació d'una clau nova.</translation>
    </message>
</context>
<context>
    <name>FreespaceChecker</name>
    <message>
        <source>A new data directory will be created.</source>
        <translation type="unfinished">Es crearà un nou directori de dades.</translation>
    </message>
    <message>
        <source>name</source>
        <translation type="unfinished">nom</translation>
    </message>
    <message>
        <source>Directory already exists. Add %1 if you intend to create a new directory here.</source>
        <translation type="unfinished">El directori ja existeix. Afegeix %1 si vols crear un nou directori en aquesta ubicació.</translation>
    </message>
    <message>
        <source>Path already exists, and is not a directory.</source>
        <translation type="unfinished">El camí ja existeix i no és cap directori.</translation>
    </message>
    <message>
        <source>Cannot create data directory here.</source>
        <translation type="unfinished">No es pot crear el directori de dades aquí.</translation>
    </message>
</context>
<context>
    <name>Intro</name>
    <message numerus="yes">
        <source>%n GB of space available</source>
        <translation type="unfinished">
            <numerusform />
            <numerusform />
        </translation>
    </message>
    <message numerus="yes">
        <source>(of %n GB needed)</source>
        <translation type="unfinished">
            <numerusform>(Un GB necessari)</numerusform>
            <numerusform>(de %n GB necessàris)</numerusform>
        </translation>
    </message>
    <message numerus="yes">
        <source>(%n GB needed for full chain)</source>
        <translation type="unfinished">
            <numerusform>(Un GB necessari per a la cadena completa)</numerusform>
            <numerusform>(Un GB necessari per a la cadena completa)</numerusform>
        </translation>
    </message>
    <message>
        <source>Choose data directory</source>
        <translation type="unfinished">Trieu un directori de dades</translation>
    </message>
    <message>
        <source>At least %1 GB of data will be stored in this directory, and it will grow over time.</source>
        <translation type="unfinished">Almenys %1 GB de dades s'emmagatzemaran en aquest directori, i creixerà amb el temps.</translation>
    </message>
    <message>
        <source>Approximately %1 GB of data will be stored in this directory.</source>
        <translation type="unfinished">Aproximadament %1GB de dades seran emmagetzamades en aquest directori.</translation>
    </message>
    <message numerus="yes">
        <source>(sufficient to restore backups %n day(s) old)</source>
        <extracomment>Explanatory text on the capability of the current prune target.</extracomment>
        <translation type="unfinished">
            <numerusform>(suficient per restaurar les còpies de seguretat de%n dia (s))</numerusform>
            <numerusform>(suficient per a restaurar les còpies de seguretat de %n die(s))</numerusform>
        </translation>
    </message>
    <message>
        <source>%1 will download and store a copy of the Qtum block chain.</source>
        <translation type="unfinished">%1 descarregarà i emmagatzemarà una còpia de la cadena de blocs Qtum.</translation>
    </message>
    <message>
        <source>The wallet will also be stored in this directory.</source>
        <translation type="unfinished">La cartera també serà emmagatzemat en aquest directori.</translation>
    </message>
    <message>
        <source>Error: Specified data directory "%1" cannot be created.</source>
        <translation type="unfinished">Error: el directori de dades «%1» especificat no pot ser creat.</translation>
    </message>
    <message>
        <source>Welcome</source>
        <translation type="unfinished">Us donem la benvinguda</translation>
    </message>
    <message>
        <source>Welcome to %1.</source>
        <translation type="unfinished">Us donem la benvinguda a %1.</translation>
    </message>
    <message>
        <source>As this is the first time the program is launched, you can choose where %1 will store its data.</source>
        <translation type="unfinished">Com és la primera vegada que s'executa el programa, podeu triar on %1 emmagatzemaran les dades.</translation>
    </message>
    <message>
        <source>Limit block chain storage to</source>
        <translation type="unfinished">Limita l’emmagatzematge de la cadena de blocs a</translation>
    </message>
    <message>
        <source>Reverting this setting requires re-downloading the entire blockchain. It is faster to download the full chain first and prune it later. Disables some advanced features.</source>
        <translation type="unfinished">Desfer aquest canvi requereix tornar-se a descarregar el blockchain sencer. És més ràpid descarregar la cadena completa primer i després podar. Deshabilita algunes de les característiques avançades.</translation>
    </message>
    <message>
        <source>This initial synchronisation is very demanding, and may expose hardware problems with your computer that had previously gone unnoticed. Each time you run %1, it will continue downloading where it left off.</source>
        <translation type="unfinished">Aquesta sincronització inicial és molt exigent i pot exposar problemes de maquinari amb l'equip que anteriorment havien passat desapercebuts. Cada vegada que executeu %1, continuarà descarregant des del punt on es va deixar.</translation>
    </message>
    <message>
        <source>If you have chosen to limit block chain storage (pruning), the historical data must still be downloaded and processed, but will be deleted afterward to keep your disk usage low.</source>
        <translation type="unfinished">Si heu decidit limitar l'emmagatzematge de la cadena de blocs (podar), les dades històriques encara s'hauran de baixar i processar, però se suprimiran més endavant per a mantenir baix l'ús del disc.</translation>
    </message>
    <message>
        <source>Use the default data directory</source>
        <translation type="unfinished">Utilitza el directori de dades per defecte</translation>
    </message>
    <message>
        <source>Use a custom data directory:</source>
        <translation type="unfinished">Utilitza un directori de dades personalitzat:</translation>
    </message>
</context>
<context>
    <name>HelpMessageDialog</name>
    <message>
        <source>version</source>
        <translation type="unfinished">versió</translation>
    </message>
    <message>
        <source>About %1</source>
        <translation type="unfinished">Quant al %1</translation>
    </message>
    <message>
        <source>Command-line options</source>
        <translation type="unfinished">Opcions de línia d'ordres</translation>
    </message>
</context>
<context>
    <name>ShutdownWindow</name>
    <message>
        <source>%1 is shutting down…</source>
        <translation type="unfinished">%1 s'està tancant ...</translation>
    </message>
    <message>
        <source>Do not shut down the computer until this window disappears.</source>
        <translation type="unfinished">No apagueu l'ordinador fins que no desaparegui aquesta finestra.</translation>
    </message>
</context>
<context>
    <name>ModalOverlay</name>
    <message>
        <source>Form</source>
        <translation type="unfinished">Formulari</translation>
    </message>
    <message>
        <source>Recent transactions may not yet be visible, and therefore your wallet's balance might be incorrect. This information will be correct once your wallet has finished synchronizing with the qtum network, as detailed below.</source>
        <translation type="unfinished">És possible que les transaccions recents encara no siguin visibles i, per tant, el saldo de la vostra cartera podria ser incorrecte. Aquesta informació serà correcta una vegada que la cartera hagi finalitzat la sincronització amb la xarxa qtum, tal com es detalla més avall.</translation>
    </message>
    <message>
        <source>Attempting to spend qtums that are affected by not-yet-displayed transactions will not be accepted by the network.</source>
        <translation type="unfinished">Els intents de gastar qtums que es veuen afectats per les transaccions que encara no s'hagin mostrat no seran acceptats per la xarxa.</translation>
    </message>
    <message>
        <source>Number of blocks left</source>
        <translation type="unfinished">Nombre de blocs pendents</translation>
    </message>
    <message>
        <source>Unknown…</source>
        <translation type="unfinished">Desconegut...</translation>
    </message>
    <message>
        <source>calculating…</source>
        <translation type="unfinished">s'està calculant...</translation>
    </message>
    <message>
        <source>Last block time</source>
        <translation type="unfinished">Últim temps de bloc</translation>
    </message>
    <message>
        <source>Progress</source>
        <translation type="unfinished">Progrés</translation>
    </message>
    <message>
        <source>Progress increase per hour</source>
        <translation type="unfinished">Augment de progrés per hora</translation>
    </message>
    <message>
        <source>Estimated time left until synced</source>
        <translation type="unfinished">Temps estimat restant fins sincronitzat</translation>
    </message>
    <message>
        <source>Hide</source>
        <translation type="unfinished">Amaga</translation>
    </message>
    <message>
        <source>%1 is currently syncing.  It will download headers and blocks from peers and validate them until reaching the tip of the block chain.</source>
        <translation type="unfinished">%1 sincronitzant ara mateix. Es descarregaran capçaleres i blocs d'altres iguals i es validaran fins a obtenir la punta de la cadena de blocs. </translation>
    </message>
    <message>
        <source>Unknown. Syncing Headers (%1, %2%)…</source>
        <translation type="unfinished">Desconegut. Sincronització de les capçaleres (%1, %2%)...</translation>
    </message>
    </context>
<context>
    <name>OpenURIDialog</name>
    <message>
        <source>Open qtum URI</source>
        <translation type="unfinished">Obre Qtum URI</translation>
    </message>
    <message>
        <source>Paste address from clipboard</source>
        <extracomment>Tooltip text for button that allows you to paste an address that is in your clipboard.</extracomment>
        <translation type="unfinished">Enganxa l'adreça del porta-retalls</translation>
    </message>
</context>
<context>
    <name>OptionsDialog</name>
    <message>
        <source>Options</source>
        <translation type="unfinished">Opcions</translation>
    </message>
    <message>
        <source>&amp;Main</source>
        <translation type="unfinished">&amp;Principal</translation>
    </message>
    <message>
        <source>Automatically start %1 after logging in to the system.</source>
        <translation type="unfinished">Inicieu %1 automàticament després d'entrar en el sistema.</translation>
    </message>
    <message>
        <source>&amp;Start %1 on system login</source>
        <translation type="unfinished">&amp;Inicia %1 en l'entrada al sistema</translation>
    </message>
    <message>
        <source>Enabling pruning significantly reduces the disk space required to store transactions. All blocks are still fully validated. Reverting this setting requires re-downloading the entire blockchain.</source>
        <translation type="unfinished">Habilitar la poda redueix significativament l’espai en disc necessari per a emmagatzemar les transaccions. Tots els blocs encara estan completament validats. Per a revertir aquesta configuració, cal tornar a descarregar tota la cadena de blocs.</translation>
    </message>
    <message>
        <source>Size of &amp;database cache</source>
        <translation type="unfinished">Mida de la memòria cau de la base de &amp;dades</translation>
    </message>
    <message>
        <source>Number of script &amp;verification threads</source>
        <translation type="unfinished">Nombre de fils de &amp;verificació d'scripts</translation>
    </message>
    <message>
        <source>IP address of the proxy (e.g. IPv4: 127.0.0.1 / IPv6: ::1)</source>
        <translation type="unfinished">Adreça IP del proxy (p. ex. IPv4: 127.0.0.1 / IPv6: ::1)</translation>
    </message>
    <message>
        <source>Shows if the supplied default SOCKS5 proxy is used to reach peers via this network type.</source>
        <translation type="unfinished">Mostra si el proxy SOCKS5 predeterminat subministrat s'utilitza per a arribar a altres iguals a través d'aquest tipus de xarxa.</translation>
    </message>
    <message>
        <source>Minimize instead of exit the application when the window is closed. When this option is enabled, the application will be closed only after selecting Exit in the menu.</source>
        <translation type="unfinished">Minimitza en comptes de sortir de l'aplicació quan la finestra es tanca. Quan s'habilita aquesta opció l'aplicació es tancarà només quan se selecciona Surt del menú. </translation>
    </message>
    <message>
        <source>Open the %1 configuration file from the working directory.</source>
        <translation type="unfinished">Obriu el fitxer de configuració %1 des del directori de treball.</translation>
    </message>
    <message>
        <source>Open Configuration File</source>
        <translation type="unfinished">Obre el fitxer de configuració</translation>
    </message>
    <message>
        <source>Reset all client options to default.</source>
        <translation type="unfinished">Reestableix totes les opcions del client.</translation>
    </message>
    <message>
        <source>&amp;Reset Options</source>
        <translation type="unfinished">&amp;Reestableix les opcions</translation>
    </message>
    <message>
        <source>&amp;Network</source>
        <translation type="unfinished">&amp;Xarxa</translation>
    </message>
    <message>
        <source>Prune &amp;block storage to</source>
        <translation type="unfinished">Prunar emmagatzemament de &amp;block a</translation>
    </message>
    <message>
        <source>Reverting this setting requires re-downloading the entire blockchain.</source>
        <translation type="unfinished">Revertir aquesta configuració requereix tornar a descarregar la cadena de blocs sencera un altre cop.</translation>
    </message>
    <message>
        <source>(0 = auto, &lt;0 = leave that many cores free)</source>
        <translation type="unfinished">(0 = auto, &lt;0 = deixa tants nuclis lliures)</translation>
    </message>
    <message>
        <source>W&amp;allet</source>
        <translation type="unfinished">&amp;Moneder</translation>
    </message>
    <message>
        <source>Enable coin &amp;control features</source>
        <translation type="unfinished">Activa les funcions de &amp;control de les monedes</translation>
    </message>
    <message>
        <source>If you disable the spending of unconfirmed change, the change from a transaction cannot be used until that transaction has at least one confirmation. This also affects how your balance is computed.</source>
        <translation type="unfinished">Si inhabiliteu la despesa d'un canvi sense confirmar, el canvi d'una transacció no pot ser utilitzat fins que la transacció no tingui com a mínim una confirmació. Això també afecta com es calcula el vostre balanç.</translation>
    </message>
    <message>
        <source>&amp;Spend unconfirmed change</source>
        <translation type="unfinished">&amp;Gasta el canvi sense confirmar</translation>
    </message>
    <message>
        <source>External Signer (e.g. hardware wallet)</source>
        <translation type="unfinished">Signador extern (per exemple, cartera de maquinari)</translation>
    </message>
    <message>
        <source>&amp;External signer script path</source>
        <translation type="unfinished">&amp;Camí de l'script del signatari extern</translation>
    </message>
    <message>
        <source>Automatically open the Qtum client port on the router. This only works when your router supports UPnP and it is enabled.</source>
        <translation type="unfinished">Obre el port del client de Qtum al router de forma automàtica. Això només funciona quan el router implementa UPnP i l'opció està activada.</translation>
    </message>
    <message>
        <source>Map port using &amp;UPnP</source>
        <translation type="unfinished">Port obert amb &amp;UPnP</translation>
    </message>
    <message>
        <source>Automatically open the Qtum client port on the router. This only works when your router supports NAT-PMP and it is enabled. The external port could be random.</source>
        <translation type="unfinished">Obriu automàticament el port client de Qtum al router. Això només funciona quan el vostre router admet NAT-PMP i està activat. El port extern podria ser aleatori.</translation>
    </message>
    <message>
        <source>Map port using NA&amp;T-PMP</source>
        <translation type="unfinished">Port del mapa mitjançant NA&amp;T-PMP</translation>
    </message>
    <message>
        <source>Accept connections from outside.</source>
        <translation type="unfinished">Accepta connexions de fora</translation>
    </message>
    <message>
        <source>Allow incomin&amp;g connections</source>
        <translation type="unfinished">Permet connexions entrants</translation>
    </message>
    <message>
        <source>Connect to the Qtum network through a SOCKS5 proxy.</source>
        <translation type="unfinished">Connecta a la xarxa Qtum a través d'un proxy SOCKS5.</translation>
    </message>
    <message>
        <source>&amp;Connect through SOCKS5 proxy (default proxy):</source>
        <translation type="unfinished">&amp;Connecta a través d'un proxy SOCKS5 (proxy per defecte):</translation>
    </message>
    <message>
        <source>Proxy &amp;IP:</source>
        <translation type="unfinished">&amp;IP del proxy:</translation>
    </message>
    <message>
        <source>Port of the proxy (e.g. 9050)</source>
        <translation type="unfinished">Port del proxy (per exemple 9050)</translation>
    </message>
    <message>
        <source>Used for reaching peers via:</source>
        <translation type="unfinished">Utilitzat per a arribar als iguals mitjançant:</translation>
    </message>
    <message>
        <source>&amp;Window</source>
        <translation type="unfinished">&amp;Finestra</translation>
    </message>
    <message>
        <source>Show the icon in the system tray.</source>
        <translation type="unfinished">Mostra la icona a la safata del sistema.</translation>
    </message>
    <message>
        <source>&amp;Show tray icon</source>
        <translation type="unfinished">&amp;Mostra la icona de la safata</translation>
    </message>
    <message>
        <source>Show only a tray icon after minimizing the window.</source>
        <translation type="unfinished">Mostra només la icona de la barra en minimitzar la finestra.</translation>
    </message>
    <message>
        <source>&amp;Minimize to the tray instead of the taskbar</source>
        <translation type="unfinished">&amp;Minimitza a la barra d'aplicacions en comptes de la barra de tasques</translation>
    </message>
    <message>
        <source>M&amp;inimize on close</source>
        <translation type="unfinished">M&amp;inimitza en tancar</translation>
    </message>
    <message>
        <source>&amp;Display</source>
        <translation type="unfinished">&amp;Pantalla</translation>
    </message>
    <message>
        <source>User Interface &amp;language:</source>
        <translation type="unfinished">&amp;Llengua de la interfície d'usuari:</translation>
    </message>
    <message>
        <source>The user interface language can be set here. This setting will take effect after restarting %1.</source>
        <translation type="unfinished">Aquí es pot definir la llengua de la interfície d'usuari. Aquest paràmetre tindrà efecte en reiniciar el %1.</translation>
    </message>
    <message>
        <source>&amp;Unit to show amounts in:</source>
        <translation type="unfinished">&amp;Unitats per a mostrar els imports en:</translation>
    </message>
    <message>
        <source>Choose the default subdivision unit to show in the interface and when sending coins.</source>
        <translation type="unfinished">Selecciona la unitat de subdivisió per defecte per a mostrar en la interfície quan s'envien monedes.</translation>
    </message>
    <message>
        <source>Whether to show coin control features or not.</source>
        <translation type="unfinished">Si voleu mostrar les funcions de control de monedes o no.</translation>
    </message>
    <message>
        <source>Connect to the Qtum network through a separate SOCKS5 proxy for Tor onion services.</source>
        <translation type="unfinished">Connecteu-vos a la xarxa Qtum mitjançant un servidor intermediari SOCKS5 separat per als serveis de ceba Tor.</translation>
    </message>
    <message>
        <source>Use separate SOCKS&amp;5 proxy to reach peers via Tor onion services:</source>
        <translation type="unfinished">Utilitzeu el servidor intermediari SOCKS&amp;5 per a arribar als iguals mitjançant els serveis d'onion de Tor:</translation>
    </message>
    <message>
        <source>Monospaced font in the Overview tab:</source>
        <translation type="unfinished">Tipus de lletra monoespai a la pestanya Visió general:</translation>
    </message>
    <message>
        <source>embedded "%1"</source>
        <translation type="unfinished">incrustat "%1"</translation>
    </message>
    <message>
        <source>closest matching "%1"</source>
        <translation type="unfinished">coincidència més propera "%1"</translation>
    </message>
    <message>
        <source>&amp;OK</source>
        <translation type="unfinished">&amp;D'acord</translation>
    </message>
    <message>
        <source>&amp;Cancel</source>
        <translation type="unfinished">&amp;Cancel·la</translation>
    </message>
    <message>
        <source>Compiled without external signing support (required for external signing)</source>
        <extracomment>"External signing" means using devices such as hardware wallets.</extracomment>
        <translation type="unfinished">Compilat sense suport de signatura externa (necessari per a la signatura externa)</translation>
    </message>
    <message>
        <source>default</source>
        <translation type="unfinished">Per defecte</translation>
    </message>
    <message>
        <source>none</source>
        <translation type="unfinished">cap</translation>
    </message>
    <message>
        <source>Confirm options reset</source>
        <extracomment>Window title text of pop-up window shown when the user has chosen to reset options.</extracomment>
        <translation type="unfinished">Confirmeu el reestabliment de les opcions</translation>
    </message>
    <message>
        <source>Client restart required to activate changes.</source>
        <extracomment>Text explaining that the settings changed will not come into effect until the client is restarted.</extracomment>
        <translation type="unfinished">Cal reiniciar el client per a activar els canvis.</translation>
    </message>
    <message>
        <source>Client will be shut down. Do you want to proceed?</source>
        <extracomment>Text asking the user to confirm if they would like to proceed with a client shutdown.</extracomment>
        <translation type="unfinished">S'aturarà el client. Voleu procedir?</translation>
    </message>
    <message>
        <source>Configuration options</source>
        <extracomment>Window title text of pop-up box that allows opening up of configuration file.</extracomment>
        <translation type="unfinished">Opcions de configuració</translation>
    </message>
    <message>
        <source>The configuration file is used to specify advanced user options which override GUI settings. Additionally, any command-line options will override this configuration file.</source>
        <extracomment>Explanatory text about the priority order of instructions considered by client. The order from high to low being: command-line, configuration file, GUI settings.</extracomment>
        <translation type="unfinished">El fitxer de configuració s'utilitza per a especificar les opcions d'usuari avançades que substitueixen la configuració de la interfície gràfica d'usuari. A més, qualsevol opció de la línia d'ordres substituirà aquest fitxer de configuració.</translation>
    </message>
    <message>
        <source>Cancel</source>
        <translation type="unfinished">Cancel·la</translation>
    </message>
    <message>
        <source>The configuration file could not be opened.</source>
        <translation type="unfinished">No s'ha pogut obrir el fitxer de configuració.</translation>
    </message>
    <message>
        <source>This change would require a client restart.</source>
        <translation type="unfinished">Amb aquest canvi cal un reinici del client.</translation>
    </message>
    <message>
        <source>The supplied proxy address is invalid.</source>
        <translation type="unfinished">L'adreça proxy introduïda és invalida.</translation>
    </message>
</context>
<context>
    <name>OverviewPage</name>
    <message>
        <source>Form</source>
        <translation type="unfinished">Formulari</translation>
    </message>
    <message>
        <source>The displayed information may be out of date. Your wallet automatically synchronizes with the Qtum network after a connection is established, but this process has not completed yet.</source>
        <translation type="unfinished">La informació mostrada pot no estar al dia. El vostra cartera se sincronitza automàticament amb la xarxa Qtum un cop s'ha establert connexió, però aquest proces encara no ha finalitzat.</translation>
    </message>
    <message>
        <source>Watch-only:</source>
        <translation type="unfinished">Només lectura:</translation>
    </message>
    <message>
        <source>Available:</source>
        <translation type="unfinished">Disponible:</translation>
    </message>
    <message>
        <source>Your current spendable balance</source>
        <translation type="unfinished">El balanç que podeu gastar actualment</translation>
    </message>
    <message>
        <source>Pending:</source>
        <translation type="unfinished">Pendent:</translation>
    </message>
    <message>
        <source>Total of transactions that have yet to be confirmed, and do not yet count toward the spendable balance</source>
        <translation type="unfinished">Total de transaccions que encara han de confirmar-se i que encara no compten en el balanç que es pot gastar</translation>
    </message>
    <message>
        <source>Immature:</source>
        <translation type="unfinished">Immadur:</translation>
    </message>
    <message>
        <source>Mined balance that has not yet matured</source>
        <translation type="unfinished">Balanç minat que encara no ha madurat</translation>
    </message>
    <message>
        <source>Your current total balance</source>
        <translation type="unfinished">El balanç total actual</translation>
    </message>
    <message>
        <source>Your current balance in watch-only addresses</source>
        <translation type="unfinished">El vostre balanç actual en adreces de només lectura</translation>
    </message>
    <message>
        <source>Spendable:</source>
        <translation type="unfinished">Que es pot gastar:</translation>
    </message>
    <message>
        <source>Recent transactions</source>
        <translation type="unfinished">Transaccions recents</translation>
    </message>
    <message>
        <source>Unconfirmed transactions to watch-only addresses</source>
        <translation type="unfinished">Transaccions sense confirmar a adreces de només lectura</translation>
    </message>
    <message>
        <source>Mined balance in watch-only addresses that has not yet matured</source>
        <translation type="unfinished">Balanç minat en adreces de només lectura que encara no ha madurat</translation>
    </message>
    <message>
        <source>Current total balance in watch-only addresses</source>
        <translation type="unfinished">Balanç total actual en adreces de només lectura</translation>
    </message>
    <message>
        <source>Privacy mode activated for the Overview tab. To unmask the values, uncheck Settings-&gt;Mask values.</source>
        <translation type="unfinished">El mode de privadesa està activat a la pestanya d'Overview. Per desenmascarar els valors, desmarqueu Configuració-&gt; Valors de màscara.</translation>
    </message>
</context>
<context>
    <name>PSBTOperationsDialog</name>
    <message>
        <source>Sign Tx</source>
        <translation type="unfinished">Signa Tx</translation>
    </message>
    <message>
        <source>Broadcast Tx</source>
        <translation type="unfinished">Emet Tx</translation>
    </message>
    <message>
        <source>Copy to Clipboard</source>
        <translation type="unfinished">Copia al Clipboard</translation>
    </message>
    <message>
        <source>Save…</source>
        <translation type="unfinished">Desa...</translation>
    </message>
    <message>
        <source>Close</source>
        <translation type="unfinished">Tanca</translation>
    </message>
    <message>
        <source>Failed to load transaction: %1</source>
        <translation type="unfinished">Ha fallat la càrrega de la transacció: %1</translation>
    </message>
    <message>
        <source>Failed to sign transaction: %1</source>
        <translation type="unfinished">Ha fallat la firma de la transacció: %1</translation>
    </message>
    <message>
        <source>Could not sign any more inputs.</source>
        <translation type="unfinished">No s'han pogut firmar més entrades.</translation>
    </message>
    <message>
        <source>Signed %1 inputs, but more signatures are still required.</source>
        <translation type="unfinished">Firmades %1 entrades, però encara es requereixen més firmes.</translation>
    </message>
    <message>
        <source>Signed transaction successfully. Transaction is ready to broadcast.</source>
        <translation type="unfinished">La transacció s'ha firmat correctament. La transacció està a punt per a emetre's.</translation>
    </message>
    <message>
        <source>Unknown error processing transaction.</source>
        <translation type="unfinished">Error desconnegut al processar la transacció.</translation>
    </message>
    <message>
        <source>Transaction broadcast failed: %1</source>
        <translation type="unfinished">L'emissió de la transacció ha fallat: %1</translation>
    </message>
    <message>
        <source>PSBT copied to clipboard.</source>
        <translation type="unfinished">PSBT copiada al porta-retalls.</translation>
    </message>
    <message>
        <source>Save Transaction Data</source>
        <translation type="unfinished">Guarda Dades de Transacció</translation>
    </message>
    <message>
        <source>Partially Signed Transaction (Binary)</source>
        <extracomment>Expanded name of the binary PSBT file format. See: BIP 174.</extracomment>
        <translation type="unfinished">Transacció signada parcialment (binària)</translation>
    </message>
    <message>
        <source>PSBT saved to disk.</source>
        <translation type="unfinished">PSBT guardada al disc.</translation>
    </message>
    <message>
        <source> * Sends %1 to %2</source>
        <translation type="unfinished">*Envia %1 a %2</translation>
    </message>
    <message>
        <source>own address</source>
        <translation type="unfinished">adreça pròpia</translation>
    </message>
    <message>
        <source>Unable to calculate transaction fee or total transaction amount.</source>
        <translation type="unfinished">Incapaç de calcular la tarifa de transacció o la quantitat total de la transacció</translation>
    </message>
    <message>
        <source>Pays transaction fee: </source>
        <translation type="unfinished">Paga la tarifa de transacció:</translation>
    </message>
    <message>
        <source>Total Amount</source>
        <translation type="unfinished">Import total</translation>
    </message>
    <message>
        <source>or</source>
        <translation type="unfinished">o</translation>
    </message>
    <message>
        <source>Transaction has %1 unsigned inputs.</source>
        <translation type="unfinished">La transacció té %1 entrades no firmades.</translation>
    </message>
    <message>
        <source>Transaction is missing some information about inputs.</source>
        <translation type="unfinished">La transacció manca d'informació en algunes entrades.</translation>
    </message>
    <message>
        <source>Transaction still needs signature(s).</source>
        <translation type="unfinished">La transacció encara necessita una o vàries firmes.</translation>
    </message>
    <message>
        <source>(But this wallet cannot sign transactions.)</source>
        <translation type="unfinished">(Però aquesta cartera no pot firmar transaccions.)</translation>
    </message>
    <message>
        <source>(But this wallet does not have the right keys.)</source>
        <translation type="unfinished">(Però aquesta cartera no té les claus correctes.)</translation>
    </message>
    <message>
        <source>Transaction is fully signed and ready for broadcast.</source>
        <translation type="unfinished">La transacció està completament firmada i a punt per a emetre's.</translation>
    </message>
    <message>
        <source>Transaction status is unknown.</source>
        <translation type="unfinished">L'estat de la transacció és desconegut.</translation>
    </message>
</context>
<context>
    <name>PaymentServer</name>
    <message>
        <source>Payment request error</source>
        <translation type="unfinished">Error de la sol·licitud de pagament</translation>
    </message>
    <message>
        <source>Cannot start qtum: click-to-pay handler</source>
        <translation type="unfinished">No es pot iniciar qtum: controlador click-to-pay</translation>
    </message>
    <message>
        <source>URI handling</source>
        <translation type="unfinished">Gestió d'URI</translation>
    </message>
    <message>
        <source>'qtum://' is not a valid URI. Use 'qtum:' instead.</source>
        <translation type="unfinished">'qtum://' no és una URI vàlida. Usi 'qtum:' en lloc seu.</translation>
    </message>
    <message>
        <source>Cannot process payment request because BIP70 is not supported.
Due to widespread security flaws in BIP70 it's strongly recommended that any merchant instructions to switch wallets be ignored.
If you are receiving this error you should request the merchant provide a BIP21 compatible URI.</source>
        <translation type="unfinished">No es pot processar la sol·licitud de pagament perquè no s'admet BIP70.
A causa dels defectes generalitzats de seguretat del BIP70, es recomana que s'ignorin totes les instruccions del comerciant per a canviar carteres.
Si rebeu aquest error, haureu de sol·licitar al comerciant que proporcioni un URI compatible amb BIP21.</translation>
    </message>
    <message>
        <source>URI cannot be parsed! This can be caused by an invalid Qtum address or malformed URI parameters.</source>
        <translation type="unfinished">L'URI no pot ser analitzat! Això pot ser a causa d'una adreça de Qtum no vàlida o per paràmetres URI amb mal format.</translation>
    </message>
    <message>
        <source>Payment request file handling</source>
        <translation type="unfinished">Gestió de fitxers de les sol·licituds de pagament</translation>
    </message>
</context>
<context>
    <name>PeerTableModel</name>
    <message>
        <source>User Agent</source>
        <extracomment>Title of Peers Table column which contains the peer's User Agent string.</extracomment>
        <translation type="unfinished">Agent d'usuari</translation>
    </message>
    <message>
        <source>Peer</source>
        <extracomment>Title of Peers Table column which contains a unique number used to identify a connection.</extracomment>
        <translation type="unfinished">Igual</translation>
    </message>
    <message>
        <source>Direction</source>
        <extracomment>Title of Peers Table column which indicates the direction the peer connection was initiated from.</extracomment>
        <translation type="unfinished">Direcció</translation>
    </message>
    <message>
        <source>Sent</source>
        <extracomment>Title of Peers Table column which indicates the total amount of network information we have sent to the peer.</extracomment>
        <translation type="unfinished">Enviat</translation>
    </message>
    <message>
        <source>Received</source>
        <extracomment>Title of Peers Table column which indicates the total amount of network information we have received from the peer.</extracomment>
        <translation type="unfinished">Rebut</translation>
    </message>
    <message>
        <source>Address</source>
        <extracomment>Title of Peers Table column which contains the IP/Onion/I2P address of the connected peer.</extracomment>
        <translation type="unfinished">Adreça</translation>
    </message>
    <message>
        <source>Type</source>
        <extracomment>Title of Peers Table column which describes the type of peer connection. The "type" describes why the connection exists.</extracomment>
        <translation type="unfinished">Tipus</translation>
    </message>
    <message>
        <source>Network</source>
        <extracomment>Title of Peers Table column which states the network the peer connected through.</extracomment>
        <translation type="unfinished">Xarxa</translation>
    </message>
    <message>
        <source>Inbound</source>
        <extracomment>An Inbound Connection from a Peer.</extracomment>
        <translation type="unfinished">Entrant</translation>
    </message>
    <message>
        <source>Outbound</source>
        <extracomment>An Outbound Connection to a Peer.</extracomment>
        <translation type="unfinished">Sortint</translation>
    </message>
</context>
<context>
    <name>QRImageWidget</name>
    <message>
        <source>&amp;Save Image…</source>
        <translation type="unfinished">&amp;Desa l'imatge...</translation>
    </message>
    <message>
        <source>&amp;Copy Image</source>
        <translation type="unfinished">&amp;Copia la imatge</translation>
    </message>
    <message>
        <source>Resulting URI too long, try to reduce the text for label / message.</source>
        <translation type="unfinished">URI resultant massa llarga, intenta reduir el text per a la etiqueta / missatge</translation>
    </message>
    <message>
        <source>Error encoding URI into QR Code.</source>
        <translation type="unfinished">Error en codificar l'URI en un codi QR.</translation>
    </message>
    <message>
        <source>QR code support not available.</source>
        <translation type="unfinished">Suport de codi QR no disponible.</translation>
    </message>
    <message>
        <source>Save QR Code</source>
        <translation type="unfinished">Desa el codi QR</translation>
    </message>
    <message>
        <source>PNG Image</source>
        <extracomment>Expanded name of the PNG file format. See: https://en.wikipedia.org/wiki/Portable_Network_Graphics.</extracomment>
        <translation type="unfinished">Imatge PNG</translation>
    </message>
</context>
<context>
    <name>RPCConsole</name>
    <message>
        <source>Client version</source>
        <translation type="unfinished">Versió del client</translation>
    </message>
    <message>
        <source>&amp;Information</source>
        <translation type="unfinished">&amp;Informació</translation>
    </message>
    <message>
        <source>To specify a non-default location of the data directory use the '%1' option.</source>
        <translation type="unfinished">Per tal d'especificar una ubicació que no és per defecte del directori de dades utilitza la '%1' opció.</translation>
    </message>
    <message>
        <source>Blocksdir</source>
        <translation type="unfinished">Directori de blocs</translation>
    </message>
    <message>
        <source>To specify a non-default location of the blocks directory use the '%1' option.</source>
        <translation type="unfinished">Per tal d'especificar una ubicació que no és per defecte del directori de blocs utilitza la '%1' opció.</translation>
    </message>
    <message>
        <source>Startup time</source>
        <translation type="unfinished">&amp;Temps d'inici</translation>
    </message>
    <message>
        <source>Network</source>
        <translation type="unfinished">Xarxa</translation>
    </message>
    <message>
        <source>Name</source>
        <translation type="unfinished">Nom</translation>
    </message>
    <message>
        <source>Number of connections</source>
        <translation type="unfinished">Nombre de connexions</translation>
    </message>
    <message>
        <source>Block chain</source>
        <translation type="unfinished">Cadena de blocs</translation>
    </message>
    <message>
        <source>Memory Pool</source>
        <translation type="unfinished">Reserva de memòria</translation>
    </message>
    <message>
        <source>Current number of transactions</source>
        <translation type="unfinished">Nombre actual de transaccions</translation>
    </message>
    <message>
        <source>Memory usage</source>
        <translation type="unfinished">Ús de memòria</translation>
    </message>
    <message>
        <source>Wallet: </source>
        <translation type="unfinished">Cartera:</translation>
    </message>
    <message>
        <source>(none)</source>
        <translation type="unfinished">(cap)</translation>
    </message>
    <message>
        <source>&amp;Reset</source>
        <translation type="unfinished">&amp;Reinicialitza</translation>
    </message>
    <message>
        <source>Received</source>
        <translation type="unfinished">Rebut</translation>
    </message>
    <message>
        <source>Sent</source>
        <translation type="unfinished">Enviat</translation>
    </message>
    <message>
        <source>&amp;Peers</source>
        <translation type="unfinished">&amp;Iguals</translation>
    </message>
    <message>
        <source>Banned peers</source>
        <translation type="unfinished">Iguals bandejats</translation>
    </message>
    <message>
        <source>Select a peer to view detailed information.</source>
        <translation type="unfinished">Seleccioneu un igual per a mostrar informació detallada.</translation>
    </message>
    <message>
        <source>Version</source>
        <translation type="unfinished">Versió</translation>
    </message>
    <message>
        <source>Starting Block</source>
        <translation type="unfinished">Bloc d'inici</translation>
    </message>
    <message>
        <source>Synced Headers</source>
        <translation type="unfinished">Capçaleres sincronitzades</translation>
    </message>
    <message>
        <source>Synced Blocks</source>
        <translation type="unfinished">Blocs sincronitzats</translation>
    </message>
    <message>
        <source>Last Transaction</source>
        <translation type="unfinished">Darrera transacció</translation>
    </message>
    <message>
        <source>The mapped Autonomous System used for diversifying peer selection.</source>
        <translation type="unfinished">El sistema autònom de mapat utilitzat per a diversificar la selecció entre iguals.</translation>
    </message>
    <message>
        <source>Mapped AS</source>
        <translation type="unfinished">Mapat com</translation>
    </message>
    <message>
        <source>User Agent</source>
        <translation type="unfinished">Agent d'usuari</translation>
    </message>
    <message>
        <source>Node window</source>
        <translation type="unfinished">Finestra node</translation>
    </message>
    <message>
        <source>Current block height</source>
        <translation type="unfinished">Altura actual de bloc</translation>
    </message>
    <message>
        <source>Open the %1 debug log file from the current data directory. This can take a few seconds for large log files.</source>
        <translation type="unfinished">Obre el fitxer de registre de depuració %1 del directori de dades actual. Això pot trigar uns segons en fitxers de registre grans.</translation>
    </message>
    <message>
        <source>Decrease font size</source>
        <translation type="unfinished">Disminueix la mida de la lletra</translation>
    </message>
    <message>
        <source>Increase font size</source>
        <translation type="unfinished">Augmenta la mida de la lletra</translation>
    </message>
    <message>
        <source>Permissions</source>
        <translation type="unfinished">Permisos</translation>
    </message>
    <message>
        <source>The direction and type of peer connection: %1</source>
        <translation type="unfinished">La direcció i el tipus de connexió entre iguals: %1</translation>
    </message>
    <message>
        <source>Direction/Type</source>
        <translation type="unfinished">Direcció / Tipus</translation>
    </message>
    <message>
        <source>The network protocol this peer is connected through: IPv4, IPv6, Onion, I2P, or CJDNS.</source>
        <translation type="unfinished">El protocol de xarxa mitjançant aquest igual es connecta: IPv4, IPv6, Onion, I2P o CJDNS.</translation>
    </message>
    <message>
        <source>Services</source>
        <translation type="unfinished">Serveis</translation>
    </message>
    <message>
        <source>High bandwidth BIP152 compact block relay: %1</source>
        <translation type="unfinished">Trànsit de bloc compacte BIP152 d'ample de banda elevat: %1</translation>
    </message>
    <message>
        <source>High Bandwidth</source>
        <translation type="unfinished">Gran amplada de banda</translation>
    </message>
    <message>
        <source>Connection Time</source>
        <translation type="unfinished">Temps de connexió</translation>
    </message>
    <message>
        <source>Elapsed time since a novel block passing initial validity checks was received from this peer.</source>
        <translation type="unfinished">Temps transcorregut des que un nou bloc passant les comprovacions inicials ha estat rebut per aquest igual.</translation>
    </message>
    <message>
        <source>Last Block</source>
        <translation type="unfinished">Últim bloc</translation>
    </message>
    <message>
        <source>Elapsed time since a novel transaction accepted into our mempool was received from this peer.</source>
        <extracomment>Tooltip text for the Last Transaction field in the peer details area.</extracomment>
        <translation type="unfinished">El temps transcorregut des que es va rebre d'aquesta transacció una nova transacció acceptada al nostre igual.</translation>
    </message>
    <message>
        <source>Last Send</source>
        <translation type="unfinished">Darrer enviament</translation>
    </message>
    <message>
        <source>Last Receive</source>
        <translation type="unfinished">Darrera recepció</translation>
    </message>
    <message>
        <source>Ping Time</source>
        <translation type="unfinished">Temps de ping</translation>
    </message>
    <message>
        <source>The duration of a currently outstanding ping.</source>
        <translation type="unfinished">La duració d'un ping més destacat actualment.</translation>
    </message>
    <message>
        <source>Ping Wait</source>
        <translation type="unfinished">Espera de ping</translation>
    </message>
    <message>
        <source>Time Offset</source>
        <translation type="unfinished">Diferència horària</translation>
    </message>
    <message>
        <source>Last block time</source>
        <translation type="unfinished">Últim temps de bloc</translation>
    </message>
    <message>
        <source>&amp;Open</source>
        <translation type="unfinished">&amp;Obre</translation>
    </message>
    <message>
        <source>&amp;Console</source>
        <translation type="unfinished">&amp;Consola</translation>
    </message>
    <message>
        <source>&amp;Network Traffic</source>
        <translation type="unfinished">Trà&amp;nsit de la xarxa</translation>
    </message>
    <message>
        <source>Debug log file</source>
        <translation type="unfinished">Fitxer de registre de depuració</translation>
    </message>
    <message>
        <source>Clear console</source>
        <translation type="unfinished">Neteja la consola</translation>
    </message>
    <message>
        <source>In:</source>
        <translation type="unfinished">Dins:</translation>
    </message>
    <message>
        <source>Out:</source>
        <translation type="unfinished">Fora:</translation>
    </message>
    <message>
        <source>Inbound: initiated by peer</source>
        <extracomment>Explanatory text for an inbound peer connection.</extracomment>
        <translation type="unfinished">Entrant: iniciat per igual</translation>
    </message>
    <message>
        <source>Outbound Full Relay: default</source>
        <extracomment>Explanatory text for an outbound peer connection that relays all network information. This is the default behavior for outbound connections.</extracomment>
        <translation type="unfinished">Trànsit complet de sortida: per defecte</translation>
    </message>
    <message>
        <source>Outbound Block Relay: does not relay transactions or addresses</source>
        <extracomment>Explanatory text for an outbound peer connection that relays network information about blocks and not transactions or addresses.</extracomment>
        <translation type="unfinished">Trànsit de blocs de sortida: no transmet trànsit ni adreces</translation>
    </message>
    <message>
        <source>Outbound Manual: added using RPC %1 or %2/%3 configuration options</source>
        <extracomment>Explanatory text for an outbound peer connection that was established manually through one of several methods. The numbered arguments are stand-ins for the methods available to establish manual connections.</extracomment>
        <translation type="unfinished">Manual de sortida: afegit mitjançant les opcions de configuració RPC %1 o %2/%3 </translation>
    </message>
    <message>
        <source>Outbound Feeler: short-lived, for testing addresses</source>
        <extracomment>Explanatory text for a short-lived outbound peer connection that is used to test the aliveness of known addresses.</extracomment>
        <translation type="unfinished">Sensor de sortida: de curta durada, per a provar adreces</translation>
    </message>
    <message>
        <source>Outbound Address Fetch: short-lived, for soliciting addresses</source>
        <extracomment>Explanatory text for a short-lived outbound peer connection that is used to request addresses from a peer.</extracomment>
        <translation type="unfinished">Obtenció d'adreces de sortida: de curta durada, per a sol·licitar adreces</translation>
    </message>
    <message>
        <source>we selected the peer for high bandwidth relay</source>
        <translation type="unfinished">hem seleccionat l'igual per a un gran trànsit d'amplada de banda</translation>
    </message>
    <message>
        <source>the peer selected us for high bandwidth relay</source>
        <translation type="unfinished">l'igual que hem seleccionat per al trànsit de gran amplada de banda</translation>
    </message>
    <message>
        <source>no high bandwidth relay selected</source>
        <translation type="unfinished">cap trànsit de gran amplada de banda ha estat seleccionat</translation>
    </message>
    <message>
        <source>&amp;Copy address</source>
        <extracomment>Context menu action to copy the address of a peer.</extracomment>
        <translation type="unfinished">&amp;Copia l'adreça</translation>
    </message>
    <message>
        <source>&amp;Disconnect</source>
        <translation type="unfinished">&amp;Desconnecta</translation>
    </message>
    <message>
        <source>1 &amp;hour</source>
        <translation type="unfinished">1 &amp;hora</translation>
    </message>
    <message>
        <source>1 d&amp;ay</source>
        <translation type="unfinished">1 d&amp;ia</translation>
    </message>
    <message>
        <source>1 &amp;week</source>
        <translation type="unfinished">1 &amp;setmana</translation>
    </message>
    <message>
        <source>1 &amp;year</source>
        <translation type="unfinished">1 &amp;any</translation>
    </message>
    <message>
        <source>&amp;Unban</source>
        <translation type="unfinished">&amp;Desbandeja</translation>
    </message>
    <message>
        <source>Network activity disabled</source>
        <translation type="unfinished">Activitat de xarxa inhabilitada</translation>
    </message>
    <message>
        <source>Executing command without any wallet</source>
        <translation type="unfinished">S'està executant l'ordre sense cap cartera</translation>
    </message>
    <message>
        <source>Executing command using "%1" wallet</source>
        <translation type="unfinished">S'està executant comanda usant la cartera "%1"</translation>
    </message>
    <message>
        <source>Welcome to the %1 RPC console.
Use up and down arrows to navigate history, and %2 to clear screen.
Use %3 and %4 to increase or decrease the font size.
Type %5 for an overview of available commands.
For more information on using this console, type %6.

%7WARNING: Scammers have been active, telling users to type commands here, stealing their wallet contents. Do not use this console without fully understanding the ramifications of a command.%8</source>
        <extracomment>RPC console welcome message. Placeholders %7 and %8 are style tags for the warning content, and they are not space separated from the rest of the text intentionally.</extracomment>
        <translation type="unfinished">Benvingut a la consola RPC %1.
Utilitzeu les fletxes amunt i avall per a navegar per l'historial i %2 per a esborrar la pantalla.
Utilitzeu %3 i %4 per augmentar o reduir la mida de la lletra.
Escriviu %5 per a obtenir una visió general de les ordres disponibles.
Per a obtenir més informació sobre com utilitzar aquesta consola, escriviu %6.
ADVERTIMENT %7: Els estafadors han estat actius, dient als usuaris que escriguin ordres aquí, robant el contingut de la seva cartera.
No utilitzeu aquesta consola sense entendre completament les ramificacions d'una ordre. %8</translation>
    </message>
    <message>
        <source>Executing…</source>
        <extracomment>A console message indicating an entered command is currently being executed.</extracomment>
        <translation type="unfinished">Executant...</translation>
    </message>
    <message>
        <source>(peer: %1)</source>
        <translation type="unfinished">(igual: %1)</translation>
    </message>
    <message>
        <source>via %1</source>
        <translation type="unfinished">a través de %1</translation>
    </message>
    <message>
        <source>Yes</source>
        <translation type="unfinished">Sí</translation>
    </message>
    <message>
        <source>To</source>
        <translation type="unfinished">A</translation>
    </message>
    <message>
        <source>From</source>
        <translation type="unfinished">De</translation>
    </message>
    <message>
        <source>Ban for</source>
        <translation type="unfinished">Bandeja per a</translation>
    </message>
    <message>
        <source>Never</source>
        <translation type="unfinished">Mai</translation>
    </message>
    <message>
        <source>Unknown</source>
        <translation type="unfinished">Desconegut</translation>
    </message>
</context>
<context>
    <name>ReceiveCoinsDialog</name>
    <message>
        <source>&amp;Amount:</source>
        <translation type="unfinished">Im&amp;port:</translation>
    </message>
    <message>
        <source>&amp;Label:</source>
        <translation type="unfinished">&amp;Etiqueta:</translation>
    </message>
    <message>
        <source>&amp;Message:</source>
        <translation type="unfinished">&amp;Missatge:</translation>
    </message>
    <message>
        <source>An optional message to attach to the payment request, which will be displayed when the request is opened. Note: The message will not be sent with the payment over the Qtum network.</source>
        <translation type="unfinished">Un missatge opcional que s'adjuntarà a la sol·licitud de pagament, que es mostrarà quan s'obri la sol·licitud. Nota: El missatge no s'enviarà amb el pagament per la xarxa Qtum.</translation>
    </message>
    <message>
        <source>An optional label to associate with the new receiving address.</source>
        <translation type="unfinished">Una etiqueta opcional que s'associarà amb la nova adreça receptora.</translation>
    </message>
    <message>
        <source>Use this form to request payments. All fields are &lt;b&gt;optional&lt;/b&gt;.</source>
        <translation type="unfinished">Utilitzeu aquest formulari per a sol·licitar pagaments. Tots els camps són &lt;b&gt;opcionals&lt;/b&gt;.</translation>
    </message>
    <message>
        <source>An optional amount to request. Leave this empty or zero to not request a specific amount.</source>
        <translation type="unfinished">Un import opcional per a sol·licitar. Deixeu-ho en blanc o zero per a no sol·licitar cap import específic.</translation>
    </message>
    <message>
        <source>An optional label to associate with the new receiving address (used by you to identify an invoice).  It is also attached to the payment request.</source>
        <translation type="unfinished">Una etiqueta opcional per a associar-se a la nova adreça de recepció (usada per vostè per a identificar una factura). També s’adjunta a la sol·licitud de pagament.</translation>
    </message>
    <message>
        <source>An optional message that is attached to the payment request and may be displayed to the sender.</source>
        <translation type="unfinished">Un missatge opcional adjunt a la sol·licitud de pagament i que es pot mostrar al remitent.</translation>
    </message>
    <message>
        <source>&amp;Create new receiving address</source>
        <translation type="unfinished">&amp;Creeu una nova adreça de recepció</translation>
    </message>
    <message>
        <source>Clear all fields of the form.</source>
        <translation type="unfinished">Neteja tots els camps del formulari.</translation>
    </message>
    <message>
        <source>Clear</source>
        <translation type="unfinished">Neteja</translation>
    </message>
    <message>
        <source>Requested payments history</source>
        <translation type="unfinished">Historial de pagaments sol·licitats</translation>
    </message>
    <message>
        <source>Show the selected request (does the same as double clicking an entry)</source>
        <translation type="unfinished">Mostra la sol·licitud seleccionada (fa el mateix que el doble clic a una entrada)</translation>
    </message>
    <message>
        <source>Show</source>
        <translation type="unfinished">Mostra</translation>
    </message>
    <message>
        <source>Remove the selected entries from the list</source>
        <translation type="unfinished">Esborra les entrades seleccionades de la llista</translation>
    </message>
    <message>
        <source>Remove</source>
        <translation type="unfinished">Esborra</translation>
    </message>
    <message>
        <source>Copy &amp;URI</source>
        <translation type="unfinished">Copia l'&amp;URI</translation>
    </message>
    <message>
        <source>&amp;Copy address</source>
        <translation type="unfinished">&amp;Copia l'adreça</translation>
    </message>
    <message>
        <source>Copy &amp;label</source>
        <translation type="unfinished">Copia l'&amp;etiqueta</translation>
    </message>
    <message>
        <source>Copy &amp;message</source>
        <translation type="unfinished">Copia el &amp;missatge</translation>
    </message>
    <message>
        <source>Copy &amp;amount</source>
        <translation type="unfinished">Copia la &amp;quantitat</translation>
    </message>
    <message>
        <source>Could not unlock wallet.</source>
        <translation type="unfinished">No s'ha pogut desblocar la cartera.</translation>
    </message>
    <message>
        <source>Could not generate new %1 address</source>
        <translation type="unfinished">No s'ha pogut generar una nova %1 direcció</translation>
    </message>
</context>
<context>
    <name>ReceiveRequestDialog</name>
    <message>
        <source>Request payment to …</source>
        <translation type="unfinished">Sol·licitar pagament a ...</translation>
    </message>
    <message>
        <source>Address:</source>
        <translation type="unfinished">Direcció:</translation>
    </message>
    <message>
        <source>Amount:</source>
        <translation type="unfinished">Import:</translation>
    </message>
    <message>
        <source>Label:</source>
        <translation type="unfinished">Etiqueta:</translation>
    </message>
    <message>
        <source>Message:</source>
        <translation type="unfinished">Missatge:</translation>
    </message>
    <message>
        <source>Wallet:</source>
        <translation type="unfinished">Moneder:</translation>
    </message>
    <message>
        <source>Copy &amp;URI</source>
        <translation type="unfinished">Copia l'&amp;URI</translation>
    </message>
    <message>
        <source>Copy &amp;Address</source>
        <translation type="unfinished">Copia l'&amp;adreça</translation>
    </message>
    <message>
        <source>&amp;Verify</source>
        <translation type="unfinished">&amp;Verifica
</translation>
    </message>
    <message>
        <source>Verify this address on e.g. a hardware wallet screen</source>
        <translation type="unfinished">Verifiqueu aquesta adreça en una pantalla de cartera de maquinari per exemple</translation>
    </message>
    <message>
        <source>&amp;Save Image…</source>
        <translation type="unfinished">&amp;Desa l'imatge...</translation>
    </message>
    <message>
        <source>Payment information</source>
        <translation type="unfinished">Informació de pagament</translation>
    </message>
    <message>
        <source>Request payment to %1</source>
        <translation type="unfinished">Sol·licita un pagament a %1</translation>
    </message>
</context>
<context>
    <name>RecentRequestsTableModel</name>
    <message>
        <source>Date</source>
        <translation type="unfinished">Data</translation>
    </message>
    <message>
        <source>Label</source>
        <translation type="unfinished">Etiqueta</translation>
    </message>
    <message>
        <source>Message</source>
        <translation type="unfinished">Missatge</translation>
    </message>
    <message>
        <source>(no label)</source>
        <translation type="unfinished">(sense etiqueta)</translation>
    </message>
    <message>
        <source>(no message)</source>
        <translation type="unfinished">(sense missatge)</translation>
    </message>
    <message>
        <source>(no amount requested)</source>
        <translation type="unfinished">(no s'ha sol·licitat import)</translation>
    </message>
    <message>
        <source>Requested</source>
        <translation type="unfinished">Sol·licitat</translation>
    </message>
</context>
<context>
    <name>SendCoinsDialog</name>
    <message>
        <source>Send Coins</source>
        <translation type="unfinished">Envia monedes</translation>
    </message>
    <message>
        <source>Coin Control Features</source>
        <translation type="unfinished">Característiques de control de les monedes</translation>
    </message>
    <message>
        <source>automatically selected</source>
        <translation type="unfinished">seleccionat automàticament</translation>
    </message>
    <message>
        <source>Insufficient funds!</source>
        <translation type="unfinished">Fons insuficients!</translation>
    </message>
    <message>
        <source>Quantity:</source>
        <translation type="unfinished">Quantitat:</translation>
    </message>
    <message>
        <source>Amount:</source>
        <translation type="unfinished">Import:</translation>
    </message>
    <message>
        <source>Fee:</source>
        <translation type="unfinished">Tarifa:</translation>
    </message>
    <message>
        <source>After Fee:</source>
        <translation type="unfinished">Tarifa posterior:</translation>
    </message>
    <message>
        <source>Change:</source>
        <translation type="unfinished">Canvi:</translation>
    </message>
    <message>
        <source>If this is activated, but the change address is empty or invalid, change will be sent to a newly generated address.</source>
        <translation type="unfinished">Si s'activa això, però l'adreça de canvi està buida o bé no és vàlida, el canvi s'enviarà a una adreça generada de nou.</translation>
    </message>
    <message>
        <source>Custom change address</source>
        <translation type="unfinished">Personalitza l'adreça de canvi</translation>
    </message>
    <message>
        <source>Transaction Fee:</source>
        <translation type="unfinished">Tarifa de transacció</translation>
    </message>
    <message>
        <source>Using the fallbackfee can result in sending a transaction that will take several hours or days (or never) to confirm. Consider choosing your fee manually or wait until you have validated the complete chain.</source>
        <translation type="unfinished">L'ús de la tarifa de pagament pot provocar l'enviament d'una transacció que trigarà diverses hores o dies (o mai) a confirmar. Penseu a triar la possibilitat d'escollir la tarifa manualment o espereu fins que hagueu validat la cadena completa.</translation>
    </message>
    <message>
        <source>Warning: Fee estimation is currently not possible.</source>
        <translation type="unfinished">Advertència: l'estimació de tarifes no és possible actualment.</translation>
    </message>
    <message>
        <source>Hide</source>
        <translation type="unfinished">Amaga</translation>
    </message>
    <message>
        <source>Recommended:</source>
        <translation type="unfinished">Recomanada:</translation>
    </message>
    <message>
        <source>Custom:</source>
        <translation type="unfinished">Personalitzada:</translation>
    </message>
    <message>
        <source>Send to multiple recipients at once</source>
        <translation type="unfinished">Envia a múltiples destinataris al mateix temps</translation>
    </message>
    <message>
        <source>Add &amp;Recipient</source>
        <translation type="unfinished">Afegeix &amp;destinatari</translation>
    </message>
    <message>
        <source>Clear all fields of the form.</source>
        <translation type="unfinished">Neteja tots els camps del formulari.</translation>
    </message>
    <message>
        <source>Inputs…</source>
        <translation type="unfinished">Entrades...</translation>
    </message>
    <message>
        <source>Choose…</source>
        <translation type="unfinished">Tria...</translation>
    </message>
    <message>
        <source>Hide transaction fee settings</source>
        <translation type="unfinished">Amagueu la configuració de les tarifes de transacció</translation>
    </message>
    <message>
        <source>Specify a custom fee per kB (1,000 bytes) of the transaction's virtual size.

Note:  Since the fee is calculated on a per-byte basis, a fee rate of "100 satoshis per kvB" for a transaction size of 500 virtual bytes (half of 1 kvB) would ultimately yield a fee of only 50 satoshis.</source>
        <translation type="unfinished">Especifiqueu una tarifa personalitzada per kB (1.000 bytes) de la mida virtual de la transacció.
Nota: atès que la tarifa es calcula per byte, una tarifa de "100 satoshis per kvB" per a una mida de transacció de 500 bytes virtuals (la meitat d'1 kvB) donaria finalment una tarifa de només 50 satoshis.</translation>
    </message>
    <message>
        <source>When there is less transaction volume than space in the blocks, miners as well as relaying nodes may enforce a minimum fee. Paying only this minimum fee is just fine, but be aware that this can result in a never confirming transaction once there is more demand for qtum transactions than the network can process.</source>
        <translation type="unfinished">Quan no hi ha prou espai en els blocs per a encabir totes les transaccions, els miners i així mateix els nodes de trànsit poden exigir una taxa mínima. És acceptable pagar únicament la taxa mínima, però tingueu present que pot resultar que la vostra transacció no sigui mai confirmada mentre hi hagi més demanda de transaccions qtum de les que la xarxa pot processar.</translation>
    </message>
    <message>
        <source>A too low fee might result in a never confirming transaction (read the tooltip)</source>
        <translation type="unfinished">Una taxa massa baixa pot resultar en una transacció que no es confirmi mai (llegiu el consell)</translation>
    </message>
    <message>
        <source>(Smart fee not initialized yet. This usually takes a few blocks…)</source>
        <translation type="unfinished">(La tarifa intel·ligent encara no s'ha inicialitzat. Normalment triga uns quants blocs...)</translation>
    </message>
    <message>
        <source>Confirmation time target:</source>
        <translation type="unfinished">Temps de confirmació objectiu:</translation>
    </message>
    <message>
        <source>Enable Replace-By-Fee</source>
        <translation type="unfinished">Habilita Replace-By-Fee: substitució per tarifa</translation>
    </message>
    <message>
        <source>With Replace-By-Fee (BIP-125) you can increase a transaction's fee after it is sent. Without this, a higher fee may be recommended to compensate for increased transaction delay risk.</source>
        <translation type="unfinished">Amb la substitució per tarifa o Replace-By-Fee (BIP-125) pot incrementar la tarifa de la transacció després d'enviar-la. Sense això, seria recomenable una tarifa més alta per a compensar el risc d'increment del retard de la transacció.</translation>
    </message>
    <message>
        <source>Clear &amp;All</source>
        <translation type="unfinished">Neteja-ho &amp;tot</translation>
    </message>
    <message>
        <source>Balance:</source>
        <translation type="unfinished">Balanç:</translation>
    </message>
    <message>
        <source>Confirm the send action</source>
        <translation type="unfinished">Confirma l'acció d'enviament</translation>
    </message>
    <message>
        <source>S&amp;end</source>
        <translation type="unfinished">E&amp;nvia</translation>
    </message>
    <message>
        <source>Copy quantity</source>
        <translation type="unfinished">Copia la quantitat</translation>
    </message>
    <message>
        <source>Copy amount</source>
        <translation type="unfinished">Copia l'import</translation>
    </message>
    <message>
        <source>Copy fee</source>
        <translation type="unfinished">Copia la tarifa</translation>
    </message>
    <message>
        <source>Copy after fee</source>
        <translation type="unfinished">Copia la tarifa posterior</translation>
    </message>
    <message>
        <source>Copy bytes</source>
        <translation type="unfinished">Copia els bytes</translation>
    </message>
    <message>
        <source>Copy change</source>
        <translation type="unfinished">Copia el canvi</translation>
    </message>
    <message>
        <source>%1 (%2 blocks)</source>
        <translation type="unfinished">%1 (%2 blocs)</translation>
    </message>
    <message>
        <source>Sign on device</source>
        <extracomment>"device" usually means a hardware wallet.</extracomment>
        <translation type="unfinished">Identifica't al dispositiu</translation>
    </message>
    <message>
        <source>Connect your hardware wallet first.</source>
        <translation type="unfinished">Connecteu primer la vostra cartera de maquinari.</translation>
    </message>
    <message>
        <source>Set external signer script path in Options -&gt; Wallet</source>
        <extracomment>"External signer" means using devices such as hardware wallets.</extracomment>
        <translation type="unfinished">Definiu el camí de l'script del signant extern a Opcions -&gt; Cartera</translation>
    </message>
    <message>
        <source>Cr&amp;eate Unsigned</source>
        <translation type="unfinished">Creació sense firmar</translation>
    </message>
    <message>
        <source>Creates a Partially Signed Qtum Transaction (PSBT) for use with e.g. an offline %1 wallet, or a PSBT-compatible hardware wallet.</source>
        <translation type="unfinished">Crea una transacció qtum parcialment signada (PSBT) per a utilitzar, per exemple,  amb una cartera %1 fora de línia o amb una cartera compatible amb PSBT.</translation>
    </message>
    <message>
        <source> from wallet '%1'</source>
        <translation type="unfinished">de la cartera "%1"</translation>
    </message>
    <message>
        <source>%1 to '%2'</source>
        <translation type="unfinished">%1 a '%2'</translation>
    </message>
    <message>
        <source>%1 to %2</source>
        <translation type="unfinished">%1 a %2</translation>
    </message>
    <message>
        <source>To review recipient list click "Show Details…"</source>
        <translation type="unfinished">Per a revisar la llista de destinataris, feu clic a «Mostra els detalls...»</translation>
    </message>
    <message>
        <source>Sign failed</source>
        <translation type="unfinished">Signatura fallida</translation>
    </message>
    <message>
        <source>External signer not found</source>
        <extracomment>"External signer" means using devices such as hardware wallets.</extracomment>
        <translation type="unfinished">No s'ha trobat el signant extern</translation>
    </message>
    <message>
        <source>External signer failure</source>
        <extracomment>"External signer" means using devices such as hardware wallets.</extracomment>
        <translation type="unfinished">Error del signant extern</translation>
    </message>
    <message>
        <source>Save Transaction Data</source>
        <translation type="unfinished">Guarda Dades de Transacció</translation>
    </message>
    <message>
        <source>Partially Signed Transaction (Binary)</source>
        <extracomment>Expanded name of the binary PSBT file format. See: BIP 174.</extracomment>
        <translation type="unfinished">Transacció signada parcialment (binària)</translation>
    </message>
    <message>
        <source>PSBT saved</source>
        <extracomment>Popup message when a PSBT has been saved to a file</extracomment>
        <translation type="unfinished">PSBT guardada</translation>
    </message>
    <message>
        <source>External balance:</source>
        <translation type="unfinished">Balanç extern:</translation>
    </message>
    <message>
        <source>or</source>
        <translation type="unfinished">o</translation>
    </message>
    <message>
        <source>You can increase the fee later (signals Replace-By-Fee, BIP-125).</source>
        <translation type="unfinished">Pot incrementar la tarifa més tard (senyala Replace-By-Fee o substitució per tarifa, BIP-125).</translation>
    </message>
    <message>
        <source>Please, review your transaction proposal. This will produce a Partially Signed Qtum Transaction (PSBT) which you can save or copy and then sign with e.g. an offline %1 wallet, or a PSBT-compatible hardware wallet.</source>
        <extracomment>Text to inform a user attempting to create a transaction of their current options. At this stage, a user can only create a PSBT. This string is displayed when private keys are disabled and an external signer is not available.</extracomment>
        <translation type="unfinished">Si us plau, revisa la teva proposta de transacció. Es produirà una transacció de Qtum amb firma parcial (PSBT) que podeu guardar o copiar i després firmar, per exemple, amb una cartera %1, o amb una cartera física compatible amb PSBT.</translation>
    </message>
    <message>
        <source>Please, review your transaction.</source>
        <extracomment>Text to prompt a user to review the details of the transaction they are attempting to send.</extracomment>
        <translation type="unfinished">Reviseu la transacció</translation>
    </message>
    <message>
        <source>Transaction fee</source>
        <translation type="unfinished">Tarifa de transacció</translation>
    </message>
    <message>
        <source>Not signalling Replace-By-Fee, BIP-125.</source>
        <translation type="unfinished">Substitució per tarifa sense senyalització, BIP-125</translation>
    </message>
    <message>
        <source>Total Amount</source>
        <translation type="unfinished">Import total</translation>
    </message>
    <message>
        <source>Unsigned Transaction</source>
        <comment>PSBT copied</comment>
        <extracomment>Caption of "PSBT has been copied" messagebox</extracomment>
        <translation type="unfinished">Transacció no signada</translation>
    </message>
    <message>
        <source>Confirm send coins</source>
        <translation type="unfinished">Confirma l'enviament de monedes</translation>
    </message>
    <message>
        <source>Watch-only balance:</source>
        <translation type="unfinished">Saldo només de vigilància:</translation>
    </message>
    <message>
        <source>The recipient address is not valid. Please recheck.</source>
        <translation type="unfinished">L'adreça del destinatari no és vàlida. Torneu-la a comprovar.</translation>
    </message>
    <message>
        <source>The amount to pay must be larger than 0.</source>
        <translation type="unfinished">L'import a pagar ha de ser major que 0.</translation>
    </message>
    <message>
        <source>The amount exceeds your balance.</source>
        <translation type="unfinished">L'import supera el vostre balanç.</translation>
    </message>
    <message>
        <source>The total exceeds your balance when the %1 transaction fee is included.</source>
        <translation type="unfinished">El total excedeix el vostre balanç quan s'afegeix la tarifa a la transacció %1.</translation>
    </message>
    <message>
        <source>Duplicate address found: addresses should only be used once each.</source>
        <translation type="unfinished">S'ha trobat una adreça duplicada: les adreces només s'haurien d'utilitzar una vegada cada una.</translation>
    </message>
    <message>
        <source>Transaction creation failed!</source>
        <translation type="unfinished">La creació de la transacció ha fallat!</translation>
    </message>
    <message>
        <source>A fee higher than %1 is considered an absurdly high fee.</source>
        <translation type="unfinished">Una tarifa superior a %1 es considera una tarifa absurdament alta.</translation>
    </message>
    <message numerus="yes">
        <source>Estimated to begin confirmation within %n block(s).</source>
        <translation type="unfinished">
            <numerusform />
            <numerusform />
        </translation>
    </message>
    <message>
        <source>Warning: Invalid Qtum address</source>
        <translation type="unfinished">Avís: adreça Qtum no vàlida</translation>
    </message>
    <message>
        <source>Warning: Unknown change address</source>
        <translation type="unfinished">Avís: adreça de canvi desconeguda</translation>
    </message>
    <message>
        <source>Confirm custom change address</source>
        <translation type="unfinished">Confirma l'adreça de canvi personalitzada</translation>
    </message>
    <message>
        <source>The address you selected for change is not part of this wallet. Any or all funds in your wallet may be sent to this address. Are you sure?</source>
        <translation type="unfinished">L'adreça que heu seleccionat per al canvi no és part d'aquesta cartera. Tots els fons de la vostra cartera es poden enviar a aquesta adreça. N'esteu segur?</translation>
    </message>
    <message>
        <source>(no label)</source>
        <translation type="unfinished">(sense etiqueta)</translation>
    </message>
</context>
<context>
    <name>SendCoinsEntry</name>
    <message>
        <source>A&amp;mount:</source>
        <translation type="unfinished">Q&amp;uantitat:</translation>
    </message>
    <message>
        <source>Pay &amp;To:</source>
        <translation type="unfinished">Paga &amp;a:</translation>
    </message>
    <message>
        <source>&amp;Label:</source>
        <translation type="unfinished">&amp;Etiqueta:</translation>
    </message>
    <message>
        <source>Choose previously used address</source>
        <translation type="unfinished">Escull una adreça feta servir anteriorment</translation>
    </message>
    <message>
        <source>The Qtum address to send the payment to</source>
        <translation type="unfinished">L'adreça Qtum on enviar el pagament</translation>
    </message>
    <message>
        <source>Alt+A</source>
        <translation type="unfinished">Alta+A</translation>
    </message>
    <message>
        <source>Paste address from clipboard</source>
        <translation type="unfinished">Enganxa l'adreça del porta-retalls</translation>
    </message>
    <message>
        <source>Remove this entry</source>
        <translation type="unfinished">Elimina aquesta entrada</translation>
    </message>
    <message>
        <source>The amount to send in the selected unit</source>
        <translation type="unfinished">L’import a enviar a la unitat seleccionada</translation>
    </message>
    <message>
        <source>The fee will be deducted from the amount being sent. The recipient will receive less qtums than you enter in the amount field. If multiple recipients are selected, the fee is split equally.</source>
        <translation type="unfinished">La tarifa es deduirà de l'import que s'enviarà. El destinatari rebrà menys qtums que les que introduïu al camp d'import. Si se seleccionen múltiples destinataris, la tarifa es dividirà per igual.</translation>
    </message>
    <message>
        <source>S&amp;ubtract fee from amount</source>
        <translation type="unfinished">S&amp;ubstreu la tarifa de l'import</translation>
    </message>
    <message>
        <source>Use available balance</source>
        <translation type="unfinished">Usa el saldo disponible</translation>
    </message>
    <message>
        <source>Message:</source>
        <translation type="unfinished">Missatge:</translation>
    </message>
    <message>
        <source>Enter a label for this address to add it to the list of used addresses</source>
        <translation type="unfinished">Introduïu una etiqueta per a aquesta adreça per afegir-la a la llista d'adreces utilitzades</translation>
    </message>
    <message>
        <source>A message that was attached to the qtum: URI which will be stored with the transaction for your reference. Note: This message will not be sent over the Qtum network.</source>
        <translation type="unfinished">Un missatge que s'ha adjuntat al qtum: URI que s'emmagatzemarà amb la transacció per a la vostra referència. Nota: el missatge no s'enviarà a través de la xarxa Qtum.</translation>
    </message>
</context>
<context>
    <name>SendConfirmationDialog</name>
    <message>
        <source>Send</source>
        <translation type="unfinished">Enviar</translation>
    </message>
    <message>
        <source>Create Unsigned</source>
        <translation type="unfinished">Creació sense firmar</translation>
    </message>
</context>
<context>
    <name>SignVerifyMessageDialog</name>
    <message>
        <source>Signatures - Sign / Verify a Message</source>
        <translation type="unfinished">Signatures - Signa o verifica un missatge</translation>
    </message>
    <message>
        <source>&amp;Sign Message</source>
        <translation type="unfinished">&amp;Signa el missatge</translation>
    </message>
    <message>
        <source>You can sign messages/agreements with your addresses to prove you can receive qtums sent to them. Be careful not to sign anything vague or random, as phishing attacks may try to trick you into signing your identity over to them. Only sign fully-detailed statements you agree to.</source>
        <translation type="unfinished">Podeu signar missatges/acords amb les vostres adreces per a provar que rebeu les qtums que s'hi envien. Aneu amb compte no signar res que sigui vague o aleatori, perquè en alguns atacs de suplantació es pot provar que hi signeu la vostra identitat. Només signeu aquelles declaracions completament detallades en què hi esteu d'acord. </translation>
    </message>
    <message>
        <source>The Qtum address to sign the message with</source>
        <translation type="unfinished">L'adreça Qtum amb què signar el missatge</translation>
    </message>
    <message>
        <source>Choose previously used address</source>
        <translation type="unfinished">Escull una adreça feta servir anteriorment</translation>
    </message>
    <message>
        <source>Alt+A</source>
        <translation type="unfinished">Alta+A</translation>
    </message>
    <message>
        <source>Paste address from clipboard</source>
        <translation type="unfinished">Enganxa l'adreça del porta-retalls</translation>
    </message>
    <message>
        <source>Enter the message you want to sign here</source>
        <translation type="unfinished">Introduïu aquí el missatge que voleu signar</translation>
    </message>
    <message>
        <source>Signature</source>
        <translation type="unfinished">Signatura</translation>
    </message>
    <message>
        <source>Copy the current signature to the system clipboard</source>
        <translation type="unfinished">Copia la signatura actual al porta-retalls del sistema</translation>
    </message>
    <message>
        <source>Sign the message to prove you own this Qtum address</source>
        <translation type="unfinished">Signa el missatge per a provar que ets propietari d'aquesta adreça Qtum</translation>
    </message>
    <message>
        <source>Sign &amp;Message</source>
        <translation type="unfinished">Signa el &amp;missatge</translation>
    </message>
    <message>
        <source>Reset all sign message fields</source>
        <translation type="unfinished">Neteja tots els camps de clau</translation>
    </message>
    <message>
        <source>Clear &amp;All</source>
        <translation type="unfinished">Neteja-ho &amp;tot</translation>
    </message>
    <message>
        <source>&amp;Verify Message</source>
        <translation type="unfinished">&amp;Verifica el missatge</translation>
    </message>
    <message>
        <source>Enter the receiver's address, message (ensure you copy line breaks, spaces, tabs, etc. exactly) and signature below to verify the message. Be careful not to read more into the signature than what is in the signed message itself, to avoid being tricked by a man-in-the-middle attack. Note that this only proves the signing party receives with the address, it cannot prove sendership of any transaction!</source>
        <translation type="unfinished">Introduïu l'adreça del receptor, el missatge (assegureu-vos de copiar els salts de línia, espais, tabuladors, etc. exactament) i signatura de sota per a verificar el missatge. Tingueu cura de no llegir més en la signatura del que està al missatge signat, per a evitar ser enganyat per un atac d'home-en-el-mig. Tingueu en compte que això només demostra que la part que signa rep amb l'adreça, i no es pot provar l'enviament de qualsevol transacció!</translation>
    </message>
    <message>
        <source>The Qtum address the message was signed with</source>
        <translation type="unfinished">L'adreça Qtum amb què va ser signat el missatge</translation>
    </message>
    <message>
        <source>The signed message to verify</source>
        <translation type="unfinished">El missatge signat per a verificar</translation>
    </message>
    <message>
        <source>The signature given when the message was signed</source>
        <translation type="unfinished">La signatura donada quan es va signar el missatge</translation>
    </message>
    <message>
        <source>Verify the message to ensure it was signed with the specified Qtum address</source>
        <translation type="unfinished">Verificar el missatge per a assegurar-se que ha estat signat amb una adreça Qtum específica</translation>
    </message>
    <message>
        <source>Verify &amp;Message</source>
        <translation type="unfinished">Verifica el &amp;missatge</translation>
    </message>
    <message>
        <source>Reset all verify message fields</source>
        <translation type="unfinished">Neteja tots els camps de verificació de missatge</translation>
    </message>
    <message>
        <source>Click "Sign Message" to generate signature</source>
        <translation type="unfinished">Feu clic a «Signa el missatge» per a generar una signatura</translation>
    </message>
    <message>
        <source>The entered address is invalid.</source>
        <translation type="unfinished">L'adreça introduïda no és vàlida.</translation>
    </message>
    <message>
        <source>Please check the address and try again.</source>
        <translation type="unfinished">Comproveu l'adreça i torneu-ho a provar.</translation>
    </message>
    <message>
        <source>The entered address does not refer to a key.</source>
        <translation type="unfinished">L'adreça introduïda no referencia a cap clau.</translation>
    </message>
    <message>
        <source>Wallet unlock was cancelled.</source>
        <translation type="unfinished">S'ha cancel·lat el desblocatge de la cartera.</translation>
    </message>
    <message>
        <source>No error</source>
        <translation type="unfinished">Cap error</translation>
    </message>
    <message>
        <source>Private key for the entered address is not available.</source>
        <translation type="unfinished">La clau privada per a la adreça introduïda no està disponible.</translation>
    </message>
    <message>
        <source>Message signing failed.</source>
        <translation type="unfinished">La signatura del missatge ha fallat.</translation>
    </message>
    <message>
        <source>Message signed.</source>
        <translation type="unfinished">Missatge signat.</translation>
    </message>
    <message>
        <source>The signature could not be decoded.</source>
        <translation type="unfinished">La signatura no s'ha pogut descodificar.</translation>
    </message>
    <message>
        <source>Please check the signature and try again.</source>
        <translation type="unfinished">Comproveu la signatura i torneu-ho a provar.</translation>
    </message>
    <message>
        <source>The signature did not match the message digest.</source>
        <translation type="unfinished">La signatura no coincideix amb el resum del missatge.</translation>
    </message>
    <message>
        <source>Message verification failed.</source>
        <translation type="unfinished">Ha fallat la verificació del missatge.</translation>
    </message>
    <message>
        <source>Message verified.</source>
        <translation type="unfinished">Missatge verificat.</translation>
    </message>
</context>
<context>
    <name>SplashScreen</name>
    <message>
        <source>(press q to shutdown and continue later)</source>
        <translation type="unfinished">(premeu q per apagar i continuar més tard)</translation>
    </message>
    </context>
<context>
    <name>TransactionDesc</name>
    <message>
        <source>conflicted with a transaction with %1 confirmations</source>
        <extracomment>Text explaining the current status of a transaction, shown in the status field of the details window for this transaction. This status represents an unconfirmed transaction that conflicts with a confirmed transaction.</extracomment>
        <translation type="unfinished">produït un conflicte amb una transacció amb %1 confirmacions</translation>
    </message>
    <message>
        <source>abandoned</source>
        <extracomment>Text explaining the current status of a transaction, shown in the status field of the details window for this transaction. This status represents an abandoned transaction.</extracomment>
        <translation type="unfinished">abandonada</translation>
    </message>
    <message>
        <source>%1/unconfirmed</source>
        <extracomment>Text explaining the current status of a transaction, shown in the status field of the details window for this transaction. This status represents a transaction confirmed in at least one block, but less than 6 blocks.</extracomment>
        <translation type="unfinished">%1/sense confirmar</translation>
    </message>
    <message>
        <source>%1 confirmations</source>
        <extracomment>Text explaining the current status of a transaction, shown in the status field of the details window for this transaction. This status represents a transaction confirmed in 6 or more blocks.</extracomment>
        <translation type="unfinished">%1 confirmacions</translation>
    </message>
    <message>
        <source>Status</source>
        <translation type="unfinished">Estat</translation>
    </message>
    <message>
        <source>Date</source>
        <translation type="unfinished">Data</translation>
    </message>
    <message>
        <source>Source</source>
        <translation type="unfinished">Font</translation>
    </message>
    <message>
        <source>Generated</source>
        <translation type="unfinished">Generada</translation>
    </message>
    <message>
        <source>From</source>
        <translation type="unfinished">De</translation>
    </message>
    <message>
        <source>unknown</source>
        <translation type="unfinished">desconegut</translation>
    </message>
    <message>
        <source>To</source>
        <translation type="unfinished">A</translation>
    </message>
    <message>
        <source>own address</source>
        <translation type="unfinished">adreça pròpia</translation>
    </message>
    <message>
        <source>watch-only</source>
        <translation type="unfinished">només lectura</translation>
    </message>
    <message>
        <source>label</source>
        <translation type="unfinished">etiqueta</translation>
    </message>
    <message>
        <source>Credit</source>
        <translation type="unfinished">Crèdit</translation>
    </message>
    <message numerus="yes">
        <source>matures in %n more block(s)</source>
        <translation type="unfinished">
            <numerusform />
            <numerusform />
        </translation>
    </message>
    <message>
        <source>not accepted</source>
        <translation type="unfinished">no acceptat</translation>
    </message>
    <message>
        <source>Debit</source>
        <translation type="unfinished">Dèbit</translation>
    </message>
    <message>
        <source>Total debit</source>
        <translation type="unfinished">Dèbit total</translation>
    </message>
    <message>
        <source>Total credit</source>
        <translation type="unfinished">Crèdit total</translation>
    </message>
    <message>
        <source>Transaction fee</source>
        <translation type="unfinished">Tarifa de transacció</translation>
    </message>
    <message>
        <source>Net amount</source>
        <translation type="unfinished">Import net</translation>
    </message>
    <message>
        <source>Message</source>
        <translation type="unfinished">Missatge</translation>
    </message>
    <message>
        <source>Comment</source>
        <translation type="unfinished">Comentari</translation>
    </message>
    <message>
        <source>Transaction ID</source>
        <translation type="unfinished">ID de la transacció</translation>
    </message>
    <message>
        <source>Transaction total size</source>
        <translation type="unfinished">Mida total de la transacció</translation>
    </message>
    <message>
        <source>Transaction virtual size</source>
        <translation type="unfinished">Mida virtual de la transacció</translation>
    </message>
    <message>
        <source>Output index</source>
        <translation type="unfinished">Índex de resultats</translation>
    </message>
    <message>
        <source> (Certificate was not verified)</source>
        <translation type="unfinished">(El certificat no s'ha verificat)</translation>
    </message>
    <message>
        <source>Merchant</source>
        <translation type="unfinished">Mercader</translation>
    </message>
    <message>
        <source>Generated coins must mature %1 blocks before they can be spent. When you generated this block, it was broadcast to the network to be added to the block chain. If it fails to get into the chain, its state will change to "not accepted" and it won't be spendable. This may occasionally happen if another node generates a block within a few seconds of yours.</source>
        <translation type="unfinished">Les monedes generades han de madurar %1 blocs abans de poder ser gastades. Quan genereu aquest bloc, es farà saber a la xarxa per tal d'afegir-lo a la cadena de blocs. Si no pot fer-se lloc a la cadena, el seu estat canviarà a «no acceptat» i no es podrà gastar. Això pot passar ocasionalment si un altre node genera un bloc en un marge de segons respecte al vostre.</translation>
    </message>
    <message>
        <source>Debug information</source>
        <translation type="unfinished">Informació de depuració</translation>
    </message>
    <message>
        <source>Transaction</source>
        <translation type="unfinished">Transacció</translation>
    </message>
    <message>
        <source>Inputs</source>
        <translation type="unfinished">Entrades</translation>
    </message>
    <message>
        <source>Amount</source>
        <translation type="unfinished">Import</translation>
    </message>
    <message>
        <source>true</source>
        <translation type="unfinished">cert</translation>
    </message>
    <message>
        <source>false</source>
        <translation type="unfinished">fals</translation>
    </message>
</context>
<context>
    <name>TransactionDescDialog</name>
    <message>
        <source>This pane shows a detailed description of the transaction</source>
        <translation type="unfinished">Aquest panell mostra una descripció detallada de la transacció</translation>
    </message>
    <message>
        <source>Details for %1</source>
        <translation type="unfinished">Detalls per a %1</translation>
    </message>
</context>
<context>
    <name>TransactionTableModel</name>
    <message>
        <source>Date</source>
        <translation type="unfinished">Data</translation>
    </message>
    <message>
        <source>Type</source>
        <translation type="unfinished">Tipus</translation>
    </message>
    <message>
        <source>Label</source>
        <translation type="unfinished">Etiqueta</translation>
    </message>
    <message>
        <source>Unconfirmed</source>
        <translation type="unfinished">Sense confirmar</translation>
    </message>
    <message>
        <source>Abandoned</source>
        <translation type="unfinished">Abandonada</translation>
    </message>
    <message>
        <source>Confirming (%1 of %2 recommended confirmations)</source>
        <translation type="unfinished">Confirmant (%1 de %2 confirmacions recomanades)</translation>
    </message>
    <message>
        <source>Confirmed (%1 confirmations)</source>
        <translation type="unfinished">Confirmat (%1 confirmacions)</translation>
    </message>
    <message>
        <source>Conflicted</source>
        <translation type="unfinished">En conflicte</translation>
    </message>
    <message>
        <source>Immature (%1 confirmations, will be available after %2)</source>
        <translation type="unfinished">Immadur (%1 confirmacions, serà disponible després de %2)</translation>
    </message>
    <message>
        <source>Generated but not accepted</source>
        <translation type="unfinished">Generat però no acceptat</translation>
    </message>
    <message>
        <source>Received with</source>
        <translation type="unfinished">Rebuda amb</translation>
    </message>
    <message>
        <source>Received from</source>
        <translation type="unfinished">Rebuda de</translation>
    </message>
    <message>
        <source>Sent to</source>
        <translation type="unfinished">Enviada a</translation>
    </message>
    <message>
        <source>Mined</source>
        <translation type="unfinished">Minada</translation>
    </message>
    <message>
        <source>watch-only</source>
        <translation type="unfinished">només lectura</translation>
    </message>
    <message>
        <source>(no label)</source>
        <translation type="unfinished">(sense etiqueta)</translation>
    </message>
    <message>
        <source>Transaction status. Hover over this field to show number of confirmations.</source>
        <translation type="unfinished">Estat de la transacció. Desplaceu-vos sobre aquest camp per a mostrar el nombre de confirmacions.</translation>
    </message>
    <message>
        <source>Date and time that the transaction was received.</source>
        <translation type="unfinished">Data i hora en què la transacció va ser rebuda.</translation>
    </message>
    <message>
        <source>Type of transaction.</source>
        <translation type="unfinished">Tipus de transacció.</translation>
    </message>
    <message>
        <source>Whether or not a watch-only address is involved in this transaction.</source>
        <translation type="unfinished">Si està implicada o no una adreça només de lectura en la transacció.</translation>
    </message>
    <message>
        <source>User-defined intent/purpose of the transaction.</source>
        <translation type="unfinished">Intenció/propòsit de la transacció definida per l'usuari.</translation>
    </message>
    <message>
        <source>Amount removed from or added to balance.</source>
        <translation type="unfinished">Import extret o afegit del balanç.</translation>
    </message>
</context>
<context>
    <name>TransactionView</name>
    <message>
        <source>All</source>
        <translation type="unfinished">Tot</translation>
    </message>
    <message>
        <source>Today</source>
        <translation type="unfinished">Avui</translation>
    </message>
    <message>
        <source>This week</source>
        <translation type="unfinished">Aquesta setmana</translation>
    </message>
    <message>
        <source>This month</source>
        <translation type="unfinished">Aquest mes</translation>
    </message>
    <message>
        <source>Last month</source>
        <translation type="unfinished">El mes passat</translation>
    </message>
    <message>
        <source>This year</source>
        <translation type="unfinished">Enguany</translation>
    </message>
    <message>
        <source>Received with</source>
        <translation type="unfinished">Rebuda amb</translation>
    </message>
    <message>
        <source>Sent to</source>
        <translation type="unfinished">Enviada a</translation>
    </message>
    <message>
        <source>Mined</source>
        <translation type="unfinished">Minada</translation>
    </message>
    <message>
        <source>Other</source>
        <translation type="unfinished">Altres</translation>
    </message>
    <message>
        <source>Enter address, transaction id, or label to search</source>
        <translation type="unfinished">Introduïu una adreça, la id de la transacció o l'etiqueta per a cercar</translation>
    </message>
    <message>
        <source>Min amount</source>
        <translation type="unfinished">Import mínim</translation>
    </message>
    <message>
        <source>Range…</source>
        <translation type="unfinished">Rang...</translation>
    </message>
    <message>
        <source>&amp;Copy address</source>
        <translation type="unfinished">&amp;Copia l'adreça</translation>
    </message>
    <message>
        <source>Copy &amp;label</source>
        <translation type="unfinished">Copia l'&amp;etiqueta</translation>
    </message>
    <message>
        <source>Copy &amp;amount</source>
        <translation type="unfinished">Copia la &amp;quantitat</translation>
    </message>
    <message>
        <source>Copy transaction &amp;ID</source>
        <translation type="unfinished">Copiar &amp;ID de transacció</translation>
    </message>
    <message>
        <source>Copy &amp;raw transaction</source>
        <translation type="unfinished">Copia la transacció &amp;crua</translation>
    </message>
    <message>
        <source>Copy full transaction &amp;details</source>
        <translation type="unfinished">Copieu els &amp;detalls complets de la transacció</translation>
    </message>
    <message>
        <source>&amp;Show transaction details</source>
        <translation type="unfinished">&amp;Mostra els detalls de la transacció</translation>
    </message>
    <message>
        <source>Increase transaction &amp;fee</source>
        <translation type="unfinished">Augmenta la &amp;tarifa de transacció</translation>
    </message>
    <message>
        <source>A&amp;bandon transaction</source>
        <translation type="unfinished">Transacció d'a&amp;bandonar</translation>
    </message>
    <message>
        <source>&amp;Edit address label</source>
        <translation type="unfinished">&amp;Edita l'etiqueta de l'adreça</translation>
    </message>
    <message>
        <source>Export Transaction History</source>
        <translation type="unfinished">Exporta l'historial de transacció</translation>
    </message>
    <message>
        <source>Comma separated file</source>
        <extracomment>Expanded name of the CSV file format. See: https://en.wikipedia.org/wiki/Comma-separated_values.</extracomment>
        <translation type="unfinished">Fitxer separat per comes</translation>
    </message>
    <message>
        <source>Confirmed</source>
        <translation type="unfinished">Confirmat</translation>
    </message>
    <message>
        <source>Watch-only</source>
        <translation type="unfinished">Només de lectura</translation>
    </message>
    <message>
        <source>Date</source>
        <translation type="unfinished">Data</translation>
    </message>
    <message>
        <source>Type</source>
        <translation type="unfinished">Tipus</translation>
    </message>
    <message>
        <source>Label</source>
        <translation type="unfinished">Etiqueta</translation>
    </message>
    <message>
        <source>Address</source>
        <translation type="unfinished">Adreça</translation>
    </message>
    <message>
        <source>Exporting Failed</source>
        <translation type="unfinished">L'exportació ha fallat</translation>
    </message>
    <message>
        <source>There was an error trying to save the transaction history to %1.</source>
        <translation type="unfinished">S'ha produït un error en provar de desar l'historial de transacció a %1.</translation>
    </message>
    <message>
        <source>Exporting Successful</source>
        <translation type="unfinished">Exportació amb èxit</translation>
    </message>
    <message>
        <source>The transaction history was successfully saved to %1.</source>
        <translation type="unfinished">L'historial de transaccions s'ha desat correctament a %1.</translation>
    </message>
    <message>
        <source>Range:</source>
        <translation type="unfinished">Rang:</translation>
    </message>
    <message>
        <source>to</source>
        <translation type="unfinished">a</translation>
    </message>
</context>
<context>
    <name>WalletFrame</name>
    <message>
        <source>No wallet has been loaded.
Go to File &gt; Open Wallet to load a wallet.
- OR -</source>
        <translation type="unfinished">No s'ha carregat cap cartera. 
Ves a Arxiu &gt; Obrir Cartera per a carregar cartera. 
- O -</translation>
    </message>
    <message>
        <source>Create a new wallet</source>
        <translation type="unfinished">Crear una nova cartera</translation>
    </message>
    <message>
        <source>Unable to decode PSBT from clipboard (invalid base64)</source>
        <translation type="unfinished">Incapaç de descodificar la PSBT del porta-retalls (base64 invàlida)</translation>
    </message>
    <message>
        <source>Load Transaction Data</source>
        <translation type="unfinished">Carrega dades de transacció</translation>
    </message>
    <message>
        <source>Partially Signed Transaction (*.psbt)</source>
        <translation type="unfinished">Transacció Parcialment Firmada (*.psbt)</translation>
    </message>
    <message>
        <source>PSBT file must be smaller than 100 MiB</source>
        <translation type="unfinished">L'arxiu PSBT ha de ser més petit que 100MiB</translation>
    </message>
    <message>
        <source>Unable to decode PSBT</source>
        <translation type="unfinished">Incapaç de descodificar la PSBT</translation>
    </message>
</context>
<context>
    <name>WalletModel</name>
    <message>
        <source>Send Coins</source>
        <translation type="unfinished">Envia monedes</translation>
    </message>
    <message>
        <source>Fee bump error</source>
        <translation type="unfinished">Error de recàrrec de tarifes</translation>
    </message>
    <message>
        <source>Increasing transaction fee failed</source>
        <translation type="unfinished">S'ha produït un error en augmentar la tarifa de transacció</translation>
    </message>
    <message>
        <source>Do you want to increase the fee?</source>
        <extracomment>Asks a user if they would like to manually increase the fee of a transaction that has already been created.</extracomment>
        <translation type="unfinished">Voleu augmentar la tarifa?</translation>
    </message>
    <message>
        <source>Current fee:</source>
        <translation type="unfinished">tarifa actual:</translation>
    </message>
    <message>
        <source>Increase:</source>
        <translation type="unfinished">Increment:</translation>
    </message>
    <message>
        <source>New fee:</source>
        <translation type="unfinished">Nova tarifa:</translation>
    </message>
    <message>
        <source>Warning: This may pay the additional fee by reducing change outputs or adding inputs, when necessary. It may add a new change output if one does not already exist. These changes may potentially leak privacy.</source>
        <translation type="unfinished">Avís: això pot pagar la tarifa addicional en reduir les sortides de canvi o afegint entrades, quan sigui necessari. Pot afegir una nova sortida de canvi si encara no n'hi ha. Aquests canvis poden filtrar la privadesa.</translation>
    </message>
    <message>
        <source>Confirm fee bump</source>
        <translation type="unfinished">Confirmeu el recàrrec de tarifes</translation>
    </message>
    <message>
        <source>Can't draft transaction.</source>
        <translation type="unfinished">No es pot redactar la transacció.</translation>
    </message>
    <message>
        <source>PSBT copied</source>
        <translation type="unfinished">PSBT copiada</translation>
    </message>
    <message>
        <source>Copied to clipboard</source>
        <comment>Fee-bump PSBT saved</comment>
        <translation type="unfinished">Copiat al portaretalls</translation>
    </message>
    <message>
        <source>Can't sign transaction.</source>
        <translation type="unfinished">No es pot signar la transacció.</translation>
    </message>
    <message>
        <source>Could not commit transaction</source>
        <translation type="unfinished">No s'ha pogut confirmar la transacció</translation>
    </message>
    <message>
        <source>Can't display address</source>
        <translation type="unfinished">No es pot mostrar l'adreça</translation>
    </message>
    <message>
        <source>default wallet</source>
        <translation type="unfinished">cartera predeterminada</translation>
    </message>
</context>
<context>
    <name>WalletView</name>
    <message>
        <source>&amp;Export</source>
        <translation type="unfinished">&amp;Exporta</translation>
    </message>
    <message>
        <source>Export the data in the current tab to a file</source>
        <translation type="unfinished">Exporta les dades de la pestanya actual a un fitxer</translation>
    </message>
    <message>
        <source>Backup Wallet</source>
        <translation type="unfinished">Còpia de seguretat de la cartera</translation>
    </message>
    <message>
        <source>Wallet Data</source>
        <extracomment>Name of the wallet data file format.</extracomment>
        <translation type="unfinished">Dades de la cartera</translation>
    </message>
    <message>
        <source>Backup Failed</source>
        <translation type="unfinished">Ha fallat la còpia de seguretat</translation>
    </message>
    <message>
        <source>There was an error trying to save the wallet data to %1.</source>
        <translation type="unfinished">S'ha produït un error en provar de desar les dades de la cartera a %1.</translation>
    </message>
    <message>
        <source>Backup Successful</source>
        <translation type="unfinished">La còpia de seguretat s'ha realitzat correctament</translation>
    </message>
    <message>
        <source>The wallet data was successfully saved to %1.</source>
        <translation type="unfinished">S'han desat correctament %1 les dades de la cartera a .</translation>
    </message>
    <message>
        <source>Cancel</source>
        <translation type="unfinished">Cancel·la</translation>
    </message>
</context>
<context>
    <name>bitcoin-core</name>
    <message>
        <source>The %s developers</source>
        <translation type="unfinished">Els desenvolupadors %s</translation>
    </message>
    <message>
        <source>%s corrupt. Try using the wallet tool qtum-wallet to salvage or restoring a backup.</source>
        <translation type="unfinished">%s està malmès. Proveu d’utilitzar l’eina qtum-wallet per a recuperar o restaurar una còpia de seguretat.</translation>
    </message>
    <message>
        <source>Cannot downgrade wallet from version %i to version %i. Wallet version unchanged.</source>
        <translation type="unfinished">No es pot degradar la cartera de la versió %i a la versió %i. La versió de la cartera no ha canviat.</translation>
    </message>
    <message>
        <source>Cannot obtain a lock on data directory %s. %s is probably already running.</source>
        <translation type="unfinished">No es pot obtenir un bloqueig al directori de dades %s. %s probablement ja s'estigui executant.</translation>
    </message>
    <message>
        <source>Cannot upgrade a non HD split wallet from version %i to version %i without upgrading to support pre-split keypool. Please use version %i or no version specified.</source>
        <translation type="unfinished">No es pot actualitzar una cartera dividida no HD de la versió %i a la versió %i sense actualitzar-la per a admetre l'agrupació de claus dividida prèviament. Utilitzeu la versió %i o cap versió especificada.</translation>
    </message>
    <message>
        <source>Distributed under the MIT software license, see the accompanying file %s or %s</source>
        <translation type="unfinished">Distribuït sota la llicència del programari MIT, consulteu el fitxer d'acompanyament %s o %s</translation>
    </message>
    <message>
        <source>Error: Dumpfile format record is incorrect. Got "%s", expected "format".</source>
        <translation type="unfinished">Error: el registre del format del fitxer de bolcat és incorrecte. S'ha obtingut «%s», s'esperava «format».</translation>
    </message>
    <message>
        <source>Error: Dumpfile identifier record is incorrect. Got "%s", expected "%s".</source>
        <translation type="unfinished">Error: el registre de l'identificador del fitxer de bolcat és incorrecte. S'ha obtingut «%s», s'esperava «%s».</translation>
    </message>
    <message>
        <source>Error: Dumpfile version is not supported. This version of qtum-wallet only supports version 1 dumpfiles. Got dumpfile with version %s</source>
        <translation type="unfinished">Error: la versió del fitxer de bolcat no és compatible. Aquesta versió de qtum-wallet només admet fitxers de bolcat de la versió 1. S'ha obtingut un fitxer de bolcat amb la versió %s</translation>
    </message>
    <message>
        <source>Error: Legacy wallets only support the "legacy", "p2sh-segwit", and "bech32" address types</source>
        <translation type="unfinished">Error: les carteres heretades només admeten els tipus d'adreces «legacy», «p2sh-segwit» i «bech32»</translation>
    </message>
    <message>
        <source>File %s already exists. If you are sure this is what you want, move it out of the way first.</source>
        <translation type="unfinished">El fitxer %s ja existeix. Si esteu segur que això és el que voleu, primer desplaceu-lo.</translation>
    </message>
    <message>
        <source>More than one onion bind address is provided. Using %s for the automatically created Tor onion service.</source>
        <translation type="unfinished"> Es proporciona més d'una adreça de vinculació. Utilitzant %s pel servei Tor onion automàticament creat.</translation>
    </message>
    <message>
        <source>No dump file provided. To use createfromdump, -dumpfile=&lt;filename&gt; must be provided.</source>
        <translation type="unfinished">No s'ha proporcionat cap fitxer de bolcat. Per a utilitzar createfromdump, s'ha de proporcionar&lt;filename&gt;.</translation>
    </message>
    <message>
        <source>No dump file provided. To use dump, -dumpfile=&lt;filename&gt; must be provided.</source>
        <translation type="unfinished">No s'ha proporcionat cap fitxer de bolcat. Per a bolcar, cal proporcionar&lt;filename&gt;.</translation>
    </message>
    <message>
        <source>No wallet file format provided. To use createfromdump, -format=&lt;format&gt; must be provided.</source>
        <translation type="unfinished">No s'ha proporcionat cap format de fitxer de cartera. Per a utilitzar createfromdump, s'ha de proporcionar&lt;format&gt;.</translation>
    </message>
    <message>
        <source>Please check that your computer's date and time are correct! If your clock is wrong, %s will not work properly.</source>
        <translation type="unfinished">Comproveu que la data i hora de l'ordinador són correctes. Si el rellotge és incorrecte, %s no funcionarà correctament.</translation>
    </message>
    <message>
        <source>Please contribute if you find %s useful. Visit %s for further information about the software.</source>
        <translation type="unfinished">Contribueix si trobes %s útil. Visita %s per a obtenir més informació sobre el programari.</translation>
    </message>
    <message>
        <source>Prune configured below the minimum of %d MiB.  Please use a higher number.</source>
        <translation type="unfinished">Poda configurada per sota el mínim de %d MiB. Utilitzeu un nombre superior.</translation>
    </message>
    <message>
        <source>Prune: last wallet synchronisation goes beyond pruned data. You need to -reindex (download the whole blockchain again in case of pruned node)</source>
        <translation type="unfinished">Poda: la darrera sincronització de la cartera va més enllà de les dades podades. Cal que activeu -reindex (baixeu tota la cadena de blocs de nou en cas de node podat)</translation>
    </message>
    <message>
        <source>SQLiteDatabase: Unknown sqlite wallet schema version %d. Only version %d is supported</source>
        <translation type="unfinished">SQLiteDatabase: esquema de cartera sqlite de versió %d desconegut. Només és compatible la versió %d</translation>
    </message>
    <message>
        <source>The block database contains a block which appears to be from the future. This may be due to your computer's date and time being set incorrectly. Only rebuild the block database if you are sure that your computer's date and time are correct</source>
        <translation type="unfinished">La base de dades de blocs conté un bloc que sembla ser del futur. Això pot ser degut a que la data i l'hora del vostre ordinador s'estableix incorrectament. Només reconstruïu la base de dades de blocs si esteu segur que la data i l'hora del vostre ordinador són correctes</translation>
    </message>
    <message>
        <source>The transaction amount is too small to send after the fee has been deducted</source>
        <translation type="unfinished">L'import de la transacció és massa petit per a enviar-la després que se'n dedueixi la tarifa</translation>
    </message>
    <message>
        <source>This error could occur if this wallet was not shutdown cleanly and was last loaded using a build with a newer version of Berkeley DB. If so, please use the software that last loaded this wallet</source>
        <translation type="unfinished">Aquest error es podria produir si la cartera no es va tancar netament i es va carregar per última vegada mitjançant una més nova de Berkeley DB. Si és així, utilitzeu el programari que va carregar aquesta cartera per última vegada</translation>
    </message>
    <message>
        <source>This is a pre-release test build - use at your own risk - do not use for mining or merchant applications</source>
        <translation type="unfinished">Aquesta és una versió de pre-llançament - utilitza-la sota la teva responsabilitat - No usar per a minería o aplicacions de compra-venda</translation>
    </message>
    <message>
        <source>This is the maximum transaction fee you pay (in addition to the normal fee) to prioritize partial spend avoidance over regular coin selection.</source>
        <translation type="unfinished">Aquesta és la comissió màxima de transacció que pagueu (a més de la tarifa normal) per prioritzar l'evitació parcial de la despesa per sobre de la selecció regular de monedes.</translation>
    </message>
    <message>
        <source>This is the transaction fee you may discard if change is smaller than dust at this level</source>
        <translation type="unfinished">Aquesta és la tarifa de transacció que podeu descartar si el canvi és menor que el polsim a aquest nivell</translation>
    </message>
    <message>
        <source>This is the transaction fee you may pay when fee estimates are not available.</source>
        <translation type="unfinished">Aquesta és la tarifa de transacció que podeu pagar quan les estimacions de tarifes no estan disponibles.</translation>
    </message>
    <message>
        <source>Total length of network version string (%i) exceeds maximum length (%i). Reduce the number or size of uacomments.</source>
        <translation type="unfinished">La longitud total de la cadena de la versió de xarxa (%i) supera la longitud màxima (%i). Redueix el nombre o la mida de uacomments.</translation>
    </message>
    <message>
        <source>Unable to replay blocks. You will need to rebuild the database using -reindex-chainstate.</source>
        <translation type="unfinished">No es poden reproduir els blocs. Haureu de reconstruir la base de dades mitjançant -reindex- chainstate.</translation>
    </message>
    <message>
        <source>Unknown wallet file format "%s" provided. Please provide one of "bdb" or "sqlite".</source>
        <translation type="unfinished">S'ha proporcionat un format de fitxer de cartera desconegut «%s». Proporcioneu un de «bdb» o «sqlite».</translation>
    </message>
    <message>
        <source>Warning: Dumpfile wallet format "%s" does not match command line specified format "%s".</source>
        <translation type="unfinished">Avís: el format de cartera del fitxer de bolcat «%s» no coincideix amb el format «%s» especificat a la línia d'ordres.</translation>
    </message>
    <message>
        <source>Warning: Private keys detected in wallet {%s} with disabled private keys</source>
        <translation type="unfinished">Avís: Claus privades detectades en la cartera {%s} amb claus privades deshabilitades</translation>
    </message>
    <message>
        <source>Warning: We do not appear to fully agree with our peers! You may need to upgrade, or other nodes may need to upgrade.</source>
        <translation type="unfinished">Avís: sembla que no estem plenament d'acord amb els nostres iguals! Podria caler que actualitzar l'aplicació, o potser que ho facin altres nodes.</translation>
    </message>
    <message>
        <source>Witness data for blocks after height %d requires validation. Please restart with -reindex.</source>
        <translation type="unfinished">Les dades de testimoni dels blocs després de l'altura %d requereixen validació. Reinicieu amb -reindex.</translation>
    </message>
    <message>
        <source>You need to rebuild the database using -reindex to go back to unpruned mode.  This will redownload the entire blockchain</source>
        <translation type="unfinished">Cal que torneu a construir la base de dades fent servir -reindex per a tornar al mode no podat. Això tornarà a baixar la cadena de blocs sencera</translation>
    </message>
    <message>
        <source>%s is set very high!</source>
        <translation type="unfinished">%s està especificat molt alt!</translation>
    </message>
    <message>
        <source>-maxmempool must be at least %d MB</source>
        <translation type="unfinished">-maxmempool ha de tenir almenys %d MB</translation>
    </message>
    <message>
        <source>A fatal internal error occurred, see debug.log for details</source>
        <translation type="unfinished">S'ha produït un error intern fatal. Consulteu debug.log per a més detalls</translation>
    </message>
    <message>
        <source>Cannot resolve -%s address: '%s'</source>
        <translation type="unfinished">No es pot resoldre -%s adreça: '%s'</translation>
    </message>
    <message>
        <source>Cannot set -peerblockfilters without -blockfilterindex.</source>
        <translation type="unfinished">No es poden configurar -peerblockfilters sense -blockfilterindex.</translation>
    </message>
    <message>
        <source>Cannot write to data directory '%s'; check permissions.</source>
        <translation type="unfinished">No es pot escriure en el directori de dades "%s". Reviseu-ne els permisos.</translation>
    </message>
    <message>
        <source>Config setting for %s only applied on %s network when in [%s] section.</source>
        <translation type="unfinished">Configuració per a %s únicament aplicada a  %s de la xarxa quan es troba a la secció [%s].</translation>
    </message>
    <message>
        <source>Corrupted block database detected</source>
        <translation type="unfinished">S'ha detectat una base de dades de blocs corrupta</translation>
    </message>
    <message>
        <source>Could not find asmap file %s</source>
        <translation type="unfinished">No s'ha pogut trobar el fitxer asmap %s</translation>
    </message>
    <message>
        <source>Could not parse asmap file %s</source>
        <translation type="unfinished">No s'ha pogut analitzar el fitxer asmap %s</translation>
    </message>
    <message>
        <source>Disk space is too low!</source>
        <translation type="unfinished">L'espai de disc és insuficient!</translation>
    </message>
    <message>
        <source>Do you want to rebuild the block database now?</source>
        <translation type="unfinished">Voleu reconstruir la base de dades de blocs ara?</translation>
    </message>
    <message>
        <source>Done loading</source>
        <translation type="unfinished">Ha acabat la càrrega</translation>
    </message>
    <message>
        <source>Dump file %s does not exist.</source>
        <translation type="unfinished">El fitxer de bolcat %s no existeix.</translation>
    </message>
    <message>
        <source>Error creating %s</source>
        <translation type="unfinished">Error al crear %s</translation>
    </message>
    <message>
        <source>Error initializing block database</source>
        <translation type="unfinished">Error carregant la base de dades de blocs</translation>
    </message>
    <message>
        <source>Error initializing wallet database environment %s!</source>
        <translation type="unfinished">Error inicialitzant l'entorn de la base de dades de la cartera %s!</translation>
    </message>
    <message>
        <source>Error loading %s</source>
        <translation type="unfinished">Error carregant %s</translation>
    </message>
    <message>
        <source>Error loading %s: Private keys can only be disabled during creation</source>
        <translation type="unfinished">Error carregant %s: les claus privades només es poden desactivar durant la creació</translation>
    </message>
    <message>
        <source>Error loading %s: Wallet corrupted</source>
        <translation type="unfinished">S'ha produït un error en carregar %s: la cartera és corrupta</translation>
    </message>
    <message>
        <source>Error loading %s: Wallet requires newer version of %s</source>
        <translation type="unfinished">S'ha produït un error en carregar %s: la cartera requereix una versió més nova de %s</translation>
    </message>
    <message>
        <source>Error loading block database</source>
        <translation type="unfinished">Error carregant la base de dades del bloc</translation>
    </message>
    <message>
        <source>Error opening block database</source>
        <translation type="unfinished">Error en obrir la base de dades de blocs</translation>
    </message>
    <message>
        <source>Error reading configuration file: %s</source>
        <translation type="unfinished">S'ha produït un error en llegir el fitxer de configuració: %s</translation>
    </message>
    <message>
        <source>Error reading from database, shutting down.</source>
        <translation type="unfinished">Error en llegir la base de dades, tancant.</translation>
    </message>
    <message>
        <source>Error reading next record from wallet database</source>
        <translation type="unfinished">S'ha produït un error en llegir el següent registre de la base de dades de la cartera</translation>
    </message>
    <message>
        <source>Error: Couldn't create cursor into database</source>
        <translation type="unfinished">Error: No s'ha pogut crear el cursor a la base de dades</translation>
    </message>
    <message>
        <source>Error: Disk space is low for %s</source>
        <translation type="unfinished">Error: l'espai del disc és insuficient per a %s</translation>
    </message>
    <message>
        <source>Error: Dumpfile checksum does not match. Computed %s, expected %s</source>
        <translation type="unfinished">Error: la suma de comprovació del fitxer bolcat no coincideix. S'ha calculat %s, s'esperava 
%s</translation>
    </message>
    <message>
        <source>Error: Got key that was not hex: %s</source>
        <translation type="unfinished">Error: S'ha obtingut una clau que no era hexadecimal: %s</translation>
    </message>
    <message>
        <source>Error: Got value that was not hex: %s</source>
        <translation type="unfinished">Error: S'ha obtingut un valor que no era hexadecimal: %s</translation>
    </message>
    <message>
        <source>Error: Keypool ran out, please call keypoolrefill first</source>
        <translation type="unfinished">Error: Keypool s’ha esgotat. Visiteu primer keypoolrefill</translation>
    </message>
    <message>
        <source>Error: Missing checksum</source>
        <translation type="unfinished">Error: falta la suma de comprovació</translation>
    </message>
    <message>
        <source>Error: No %s addresses available.</source>
        <translation type="unfinished">Error: no hi ha %s adreces disponibles.</translation>
    </message>
    <message>
        <source>Error: Unable to parse version %u as a uint32_t</source>
        <translation type="unfinished">Error: no es pot analitzar la versió %u com a uint32_t</translation>
    </message>
    <message>
        <source>Error: Unable to write record to new wallet</source>
        <translation type="unfinished">Error: no es pot escriure el registre a la cartera nova</translation>
    </message>
    <message>
        <source>Failed to listen on any port. Use -listen=0 if you want this.</source>
        <translation type="unfinished">Ha fallat escoltar a qualsevol port. Feu servir -listen=0 si voleu fer això.</translation>
    </message>
    <message>
        <source>Failed to rescan the wallet during initialization</source>
        <translation type="unfinished">No s'ha pogut escanejar novament la cartera durant la inicialització</translation>
    </message>
    <message>
        <source>Failed to verify database</source>
        <translation type="unfinished">Ha fallat la verificació de la base de dades</translation>
    </message>
    <message>
        <source>Fee rate (%s) is lower than the minimum fee rate setting (%s)</source>
        <translation type="unfinished">La taxa de tarifa (%s) és inferior a la configuració de la tarifa mínima (%s)</translation>
    </message>
    <message>
        <source>Ignoring duplicate -wallet %s.</source>
        <translation type="unfinished">Ignorant -cartera duplicada %s.</translation>
    </message>
    <message>
        <source>Importing…</source>
        <translation type="unfinished">Importació en curs...</translation>
    </message>
    <message>
        <source>Incorrect or no genesis block found. Wrong datadir for network?</source>
        <translation type="unfinished">No s'ha trobat el bloc de gènesi o és incorrecte. El directori de dades de la xarxa és incorrecte?</translation>
    </message>
    <message>
        <source>Initialization sanity check failed. %s is shutting down.</source>
        <translation type="unfinished">S'ha produït un error en la verificació de sanejament d'inicialització. S'està tancant %s.</translation>
    </message>
    <message>
        <source>Insufficient funds</source>
        <translation type="unfinished">Balanç insuficient</translation>
    </message>
    <message>
        <source>Invalid -i2psam address or hostname: '%s'</source>
        <translation type="unfinished">Adreça o nom d'amfitrió -i2psam no vàlids: «%s»</translation>
    </message>
    <message>
        <source>Invalid -onion address or hostname: '%s'</source>
        <translation type="unfinished">Adreça o nom de l'ordinador -onion no vàlida: '%s'</translation>
    </message>
    <message>
        <source>Invalid -proxy address or hostname: '%s'</source>
        <translation type="unfinished">Adreça o nom de l'ordinador -proxy no vàlida: '%s'</translation>
    </message>
    <message>
        <source>Invalid P2P permission: '%s'</source>
        <translation type="unfinished">Permís P2P no vàlid: '%s'</translation>
    </message>
    <message>
        <source>Invalid amount for -%s=&lt;amount&gt;: '%s'</source>
        <translation type="unfinished">Import invàlid per a -%s=&lt;amount&gt;: '%s'</translation>
    </message>
    <message>
        <source>Invalid netmask specified in -whitelist: '%s'</source>
        <translation type="unfinished">S'ha especificat una màscara de xarxa no vàlida a -whitelist: «%s»</translation>
    </message>
    <message>
        <source>Loading P2P addresses…</source>
        <translation type="unfinished">S'estan carregant les adreces P2P...</translation>
    </message>
    <message>
        <source>Loading banlist…</source>
        <translation type="unfinished">S'està carregant la llista de bans...</translation>
    </message>
    <message>
        <source>Loading block index…</source>
        <translation type="unfinished">S'està carregant l'índex de blocs...</translation>
    </message>
    <message>
        <source>Loading wallet…</source>
        <translation type="unfinished">Carregant cartera...</translation>
    </message>
    <message>
        <source>Need to specify a port with -whitebind: '%s'</source>
        <translation type="unfinished">Cal especificar un port amb -whitebind: «%s»</translation>
    </message>
    <message>
        <source>Not enough file descriptors available.</source>
        <translation type="unfinished">No hi ha suficient descriptors de fitxers disponibles.</translation>
    </message>
    <message>
        <source>Prune cannot be configured with a negative value.</source>
        <translation type="unfinished">La poda no es pot configurar amb un valor negatiu.</translation>
    </message>
    <message>
        <source>Prune mode is incompatible with -txindex.</source>
        <translation type="unfinished">El mode de poda és incompatible amb -txindex.</translation>
    </message>
    <message>
        <source>Pruning blockstore…</source>
        <translation type="unfinished">Taller de poda...</translation>
    </message>
    <message>
        <source>Reducing -maxconnections from %d to %d, because of system limitations.</source>
        <translation type="unfinished">Reducció de -maxconnections de %d a %d, a causa de les limitacions del sistema.</translation>
    </message>
    <message>
        <source>Replaying blocks…</source>
        <translation type="unfinished">Reproduint blocs…</translation>
    </message>
    <message>
        <source>Rescanning…</source>
        <translation type="unfinished">S'està tornant a escanejar…</translation>
    </message>
    <message>
        <source>SQLiteDatabase: Failed to execute statement to verify database: %s</source>
        <translation type="unfinished">SQLiteDatabase: No s'ha pogut executar la sentència per a verificar la base de dades: %s</translation>
    </message>
    <message>
        <source>SQLiteDatabase: Failed to prepare statement to verify database: %s</source>
        <translation type="unfinished">SQLiteDatabase: No s'ha pogut preparar la sentència per a verificar la base de dades: %s</translation>
    </message>
    <message>
        <source>SQLiteDatabase: Failed to read database verification error: %s</source>
        <translation type="unfinished">SQLiteDatabase: ha fallat la lectura de la base de dades. Error de verificació: %s</translation>
    </message>
    <message>
        <source>SQLiteDatabase: Unexpected application id. Expected %u, got %u</source>
        <translation type="unfinished">SQLiteDatabase: Identificador d’aplicació inesperat. S'esperava %u, s'ha obtingut  %u</translation>
    </message>
    <message>
        <source>Section [%s] is not recognized.</source>
        <translation type="unfinished">No es reconeix la secció [%s]</translation>
    </message>
    <message>
        <source>Signing transaction failed</source>
        <translation type="unfinished">Ha fallat la signatura de la transacció</translation>
    </message>
    <message>
        <source>Specified -walletdir "%s" does not exist</source>
        <translation type="unfinished">-Walletdir especificat "%s" no existeix</translation>
    </message>
    <message>
        <source>Specified -walletdir "%s" is a relative path</source>
        <translation type="unfinished">-Walletdir especificat "%s" és una ruta relativa</translation>
    </message>
    <message>
        <source>Specified -walletdir "%s" is not a directory</source>
        <translation type="unfinished">-Walletdir especificat "%s" no és un directori</translation>
    </message>
    <message>
        <source>Specified blocks directory "%s" does not exist.</source>
        <translation type="unfinished">El directori de blocs especificat "%s" no existeix.</translation>
    </message>
    <message>
        <source>Starting network threads…</source>
        <translation type="unfinished">S'estan iniciant fils de xarxa...</translation>
    </message>
    <message>
        <source>The source code is available from %s.</source>
        <translation type="unfinished">El codi font està disponible a %s.</translation>
    </message>
    <message>
        <source>The specified config file %s does not exist</source>
        <translation type="unfinished">El fitxer de configuració especificat %s no existeix</translation>
    </message>
    <message>
        <source>The transaction amount is too small to pay the fee</source>
        <translation type="unfinished">L'import de la transacció és massa petit per a pagar-ne una tarifa</translation>
    </message>
    <message>
        <source>The wallet will avoid paying less than the minimum relay fee.</source>
        <translation type="unfinished">La cartera evitarà pagar menys de la tarifa de trànsit mínima</translation>
    </message>
    <message>
        <source>This is experimental software.</source>
        <translation type="unfinished">Aquest és programari experimental.</translation>
    </message>
    <message>
        <source>This is the minimum transaction fee you pay on every transaction.</source>
        <translation type="unfinished">Aquesta és la tarifa mínima de transacció que paga en cada transacció.</translation>
    </message>
    <message>
        <source>This is the transaction fee you will pay if you send a transaction.</source>
        <translation type="unfinished">Aquesta és la tarifa de transacció que pagareu si envieu una transacció.</translation>
    </message>
    <message>
        <source>Transaction amount too small</source>
        <translation type="unfinished">La transacció és massa petita</translation>
    </message>
    <message>
        <source>Transaction amounts must not be negative</source>
        <translation type="unfinished">Els imports de la transacció no han de ser negatius</translation>
    </message>
    <message>
        <source>Transaction has too long of a mempool chain</source>
        <translation type="unfinished">La transacció té massa temps d'una cadena de mempool</translation>
    </message>
    <message>
        <source>Transaction must have at least one recipient</source>
        <translation type="unfinished">La transacció ha de tenir com a mínim un destinatari</translation>
    </message>
    <message>
        <source>Transaction too large</source>
        <translation type="unfinished">La transacció és massa gran</translation>
    </message>
    <message>
        <source>Unable to bind to %s on this computer (bind returned error %s)</source>
        <translation type="unfinished">No s'ha pogut vincular a %s en aquest ordinador (la vinculació ha retornat l'error %s)</translation>
    </message>
    <message>
        <source>Unable to bind to %s on this computer. %s is probably already running.</source>
        <translation type="unfinished">No es pot enllaçar a %s en aquest ordinador. %s probablement ja s'estigui executant.</translation>
    </message>
    <message>
        <source>Unable to create the PID file '%s': %s</source>
        <translation type="unfinished">No es pot crear el fitxer PID '%s': %s</translation>
    </message>
    <message>
        <source>Unable to generate initial keys</source>
        <translation type="unfinished">No s'han pogut generar les claus inicials</translation>
    </message>
    <message>
        <source>Unable to generate keys</source>
        <translation type="unfinished">No s'han pogut generar les claus</translation>
    </message>
    <message>
        <source>Unable to open %s for writing</source>
        <translation type="unfinished">No es pot obrir %s per a escriure</translation>
    </message>
    <message>
        <source>Unable to start HTTP server. See debug log for details.</source>
        <translation type="unfinished">No s'ha pogut iniciar el servidor HTTP. Vegeu debug.log per a més detalls.</translation>
    </message>
    <message>
        <source>Unknown -blockfilterindex value %s.</source>
        <translation type="unfinished">Valor %s -blockfilterindex desconegut</translation>
    </message>
    <message>
        <source>Unknown address type '%s'</source>
        <translation type="unfinished">Tipus d'adreça desconegut '%s'</translation>
    </message>
    <message>
        <source>Unknown change type '%s'</source>
        <translation type="unfinished">Tipus de canvi desconegut '%s'</translation>
    </message>
    <message>
        <source>Unknown network specified in -onlynet: '%s'</source>
        <translation type="unfinished">Xarxa desconeguda especificada a -onlynet: '%s'</translation>
    </message>
    <message>
        <source>Unknown new rules activated (versionbit %i)</source>
        <translation type="unfinished">S'han activat regles noves desconegudes (bit de versió %i)</translation>
    </message>
    <message>
        <source>Unsupported logging category %s=%s.</source>
        <translation type="unfinished">Categoria de registre no admesa %s=%s.</translation>
    </message>
    <message>
        <source>User Agent comment (%s) contains unsafe characters.</source>
        <translation type="unfinished">El comentari de l'agent d'usuari (%s) conté caràcters insegurs.</translation>
    </message>
    <message>
        <source>Verifying blocks…</source>
        <translation type="unfinished">S'estan verificant els blocs...</translation>
    </message>
    <message>
        <source>Verifying wallet(s)…</source>
        <translation type="unfinished">Verifificant carteres...</translation>
    </message>
    <message>
        <source>Wallet needed to be rewritten: restart %s to complete</source>
        <translation type="unfinished">Cal tornar a escriure la cartera: reinicieu %s per a completar-ho</translation>
    </message>
    <message>
        <source>Settings file could not be read</source>
        <translation type="unfinished">El fitxer de configuració no es pot llegir</translation>
    </message>
    <message>
        <source>Settings file could not be written</source>
        <translation type="unfinished">El fitxer de configuració no pot ser escrit</translation>
    </message>
</context>
</TS><|MERGE_RESOLUTION|>--- conflicted
+++ resolved
@@ -680,21 +680,16 @@
         <translation type="unfinished">Tanqueu totes les carteres</translation>
     </message>
     <message>
-<<<<<<< HEAD
+        <source>Migrate Wallet</source>
+        <translation type="unfinished">Migrar cartera</translation>
+    </message>
+    <message>
+        <source>Migrate a wallet</source>
+        <translation type="unfinished">Migrar una cartera</translation>
+    </message>
+    <message>
         <source>Show the %1 help message to get a list with possible Qtum command-line options</source>
         <translation type="unfinished">Mostra el missatge d'ajuda del %1 per obtenir una llista amb les possibles opcions de línia d'ordres de Qtum</translation>
-=======
-        <source>Migrate Wallet</source>
-        <translation type="unfinished">Migrar cartera</translation>
-    </message>
-    <message>
-        <source>Migrate a wallet</source>
-        <translation type="unfinished">Migrar una cartera</translation>
-    </message>
-    <message>
-        <source>Show the %1 help message to get a list with possible Bitcoin command-line options</source>
-        <translation type="unfinished">Mostra el missatge d'ajuda del %1 per obtenir una llista amb les possibles opcions de línia d'ordres de Bitcoin</translation>
->>>>>>> 0b4aa31c
     </message>
     <message>
         <source>&amp;Mask values</source>
