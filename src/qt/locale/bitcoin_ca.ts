--- conflicted
+++ resolved
@@ -67,20 +67,12 @@
     </message>
     <message>
         <source>These are your Qtum addresses for sending payments. Always check the amount and the receiving address before sending coins.</source>
-<<<<<<< HEAD
-        <translation>Aquestes són les vostres adreces de Qtum per enviar els pagaments. Sempre reviseu l'import i l'adreça del destinatari abans de transferir monedes.</translation>
-=======
         <translation type="unfinished">Aquestes són les vostres adreces de Qtum per enviar els pagaments. Sempre reviseu l'import i l'adreça del destinatari abans de transferir monedes.</translation>
->>>>>>> 5ed36332
     </message>
     <message>
         <source>These are your Qtum addresses for receiving payments. Use the 'Create new receiving address' button in the receive tab to create new addresses.
 Signing is only possible with addresses of the type 'legacy'.</source>
-<<<<<<< HEAD
-        <translation>Aquestes son les teves adreces de Qtum per rebre pagaments. Utilitza el botó "Crear nova adreça de recepció" de la pestanya de recepció per crear una nova adreça.
-=======
         <translation type="unfinished">Aquestes son les teves adreces de Qtum per rebre pagaments. Utilitza el botó "Crear nova adreça de recepció" de la pestanya de recepció per crear una nova adreça.
->>>>>>> 5ed36332
 Només és possible firmar amb adreces del tipus "legacy".</translation>
     </message>
     <message>
@@ -173,11 +165,7 @@
     </message>
     <message>
         <source>Warning: If you encrypt your wallet and lose your passphrase, you will &lt;b&gt;LOSE ALL OF YOUR QTUMS&lt;/b&gt;!</source>
-<<<<<<< HEAD
-        <translation>Avís: si xifreu la cartera i perdeu la contrasenya, &lt;b&gt;PERDREU TOTS ELS QTUMS&lt;/b&gt;!</translation>
-=======
         <translation type="unfinished">Avís: si xifreu la cartera i perdeu la contrasenya, &lt;b&gt;PERDREU TOTS ELS QTUMS&lt;/b&gt;!</translation>
->>>>>>> 5ed36332
     </message>
     <message>
         <source>Are you sure you wish to encrypt your wallet?</source>
@@ -197,11 +185,7 @@
     </message>
     <message>
         <source>Remember that encrypting your wallet cannot fully protect your qtums from being stolen by malware infecting your computer.</source>
-<<<<<<< HEAD
-        <translation>Recorda que tot i xifrant la teva cartera, els teus qtums no estan completament protegits de robatori a través de programari maliciós que estigui infectant el teu ordinador.</translation>
-=======
         <translation type="unfinished">Recorda que tot i xifrant la teva cartera, els teus qtums no estan completament protegits de robatori a través de programari maliciós que estigui infectant el teu ordinador.</translation>
->>>>>>> 5ed36332
     </message>
     <message>
         <source>Wallet to be encrypted</source>
@@ -260,9 +244,6 @@
     </message>
 </context>
 <context>
-<<<<<<< HEAD
-    <name>QtumGUI</name>
-=======
     <name>QtumApplication</name>
     <message>
         <source>Runaway exception</source>
@@ -323,7 +304,6 @@
         <source>Full Relay</source>
         <translation type="unfinished">Transmissió completa</translation>
     </message>
->>>>>>> 5ed36332
     <message>
         <source>Block Relay</source>
         <translation type="unfinished">Bloc de transmissió</translation>
@@ -504,11 +484,7 @@
     </message>
     <message>
         <source>Request payments (generates QR codes and qtum: URIs)</source>
-<<<<<<< HEAD
-        <translation>Sol·licita pagaments (genera codis QR i qtum: URI)</translation>
-=======
         <translation type="unfinished">Sol·licita pagaments (genera codis QR i qtum: URI)</translation>
->>>>>>> 5ed36332
     </message>
     <message>
         <source>Show the list of used sending addresses and labels</source>
@@ -520,23 +496,7 @@
     </message>
     <message>
         <source>&amp;Command-line options</source>
-<<<<<<< HEAD
-        <translation>Opcions de la &amp;línia d'ordres</translation>
-    </message>
-    <message numerus="yes">
-        <source>%n active connection(s) to Qtum network</source>
-        <translation><numerusform>Una connexió activa a la xarxa de Qtum</numerusform><numerusform>%n connexions actives a la xarxa de Qtum</numerusform></translation>
-    </message>
-    <message>
-        <source>Indexing blocks on disk...</source>
-        <translation>S'estan indexant els blocs al disc...</translation>
-    </message>
-    <message>
-        <source>Processing blocks on disk...</source>
-        <translation>S'estan processant els blocs al disc...</translation>
-=======
         <translation type="unfinished">Opcions de la &amp;línia d'ordres</translation>
->>>>>>> 5ed36332
     </message>
     <message numerus="yes">
         <source>Processed %n block(s) of transaction history.</source>
@@ -574,21 +534,8 @@
         <translation type="unfinished">Carrega la transacció Qtum signada parcialment</translation>
     </message>
     <message>
-<<<<<<< HEAD
-        <source>Load Partially Signed Qtum Transaction</source>
-        <translation>Carrega la transacció Qtum signada parcialment</translation>
-    </message>
-    <message>
-        <source>Load PSBT from clipboard...</source>
-        <translation>Carrega PSBT des del porta-retalls ...</translation>
-    </message>
-    <message>
-        <source>Load Partially Signed Qtum Transaction from clipboard</source>
-        <translation>Carrega la transacció de Qtum signada parcialment des del porta-retalls</translation>
-=======
         <source>Load Partially Signed Qtum Transaction from clipboard</source>
         <translation type="unfinished">Carrega la transacció de Qtum signada parcialment des del porta-retalls</translation>
->>>>>>> 5ed36332
     </message>
     <message>
         <source>Node window</source>
@@ -608,11 +555,7 @@
     </message>
     <message>
         <source>Open a qtum: URI</source>
-<<<<<<< HEAD
-        <translation>Obrir un qtum: URI</translation>
-=======
         <translation type="unfinished">Obrir un qtum: URI</translation>
->>>>>>> 5ed36332
     </message>
     <message>
         <source>Open Wallet</source>
@@ -632,11 +575,7 @@
     </message>
     <message>
         <source>Show the %1 help message to get a list with possible Qtum command-line options</source>
-<<<<<<< HEAD
-        <translation>Mostra el missatge d'ajuda del %1 per obtenir una llista amb les possibles opcions de línia d'ordres de Qtum</translation>
-=======
         <translation type="unfinished">Mostra el missatge d'ajuda del %1 per obtenir una llista amb les possibles opcions de línia d'ordres de Qtum</translation>
->>>>>>> 5ed36332
     </message>
     <message>
         <source>&amp;Mask values</source>
@@ -995,15 +934,9 @@
     </message>
     <message>
         <source>Compiled without sqlite support (required for descriptor wallets)</source>
-<<<<<<< HEAD
-        <translation>Compilat sense el suport sqlite (requerit per carteres descriptor)</translation>
-    </message>
-</context>
-=======
         <translation type="unfinished">Compilat sense el suport sqlite (requerit per carteres descriptor)</translation>
     </message>
     </context>
->>>>>>> 5ed36332
 <context>
     <name>EditAddressDialog</name>
     <message>
@@ -1040,11 +973,7 @@
     </message>
     <message>
         <source>The entered address "%1" is not a valid Qtum address.</source>
-<<<<<<< HEAD
-        <translation>L'adreça introduïda «%1» no és una adreça de Qtum vàlida.</translation>
-=======
         <translation type="unfinished">L'adreça introduïda «%1» no és una adreça de Qtum vàlida.</translation>
->>>>>>> 5ed36332
     </message>
     <message>
         <source>Address "%1" already exists as a receiving address with label "%2" and so cannot be added as a sending address.</source>
@@ -1156,29 +1085,8 @@
 <context>
     <name>HelpMessageDialog</name>
     <message>
-<<<<<<< HEAD
-        <source>Qtum</source>
-        <translation>Qtum</translation>
-    </message>
-    <message>
-        <source>Discard blocks after verification, except most recent %1 GB (prune)</source>
-        <translation>Descarta blocs després de la verificació, excepte el més recent %1 GB (podar)</translation>
-    </message>
-    <message>
-        <source>At least %1 GB of data will be stored in this directory, and it will grow over time.</source>
-        <translation>Almenys %1 GB de dades s'emmagatzemaran en aquest directori, i creixerà amb el temps.</translation>
-    </message>
-    <message>
-        <source>Approximately %1 GB of data will be stored in this directory.</source>
-        <translation>Aproximadament %1GB de dades seran emmagetzamades en aquest directori.</translation>
-    </message>
-    <message>
-        <source>%1 will download and store a copy of the Qtum block chain.</source>
-        <translation>%1 descarregarà i emmagatzemarà una còpia de la cadena de blocs Qtum.</translation>
-=======
         <source>version</source>
         <translation type="unfinished">versió</translation>
->>>>>>> 5ed36332
     </message>
     <message>
         <source>About %1</source>
@@ -1204,19 +1112,11 @@
     </message>
     <message>
         <source>Recent transactions may not yet be visible, and therefore your wallet's balance might be incorrect. This information will be correct once your wallet has finished synchronizing with the qtum network, as detailed below.</source>
-<<<<<<< HEAD
-        <translation>És possible que les transaccions recents encara no siguin visibles i, per tant, el saldo de la vostra cartera podria ser incorrecte. Aquesta informació serà correcta una vegada que la cartera hagi finalitzat la sincronització amb la xarxa qtum, tal com es detalla més avall.</translation>
-    </message>
-    <message>
-        <source>Attempting to spend qtums that are affected by not-yet-displayed transactions will not be accepted by the network.</source>
-        <translation>Els intents de gastar qtums que es veuen afectats per les transaccions que encara no s'hagin mostrat no seran acceptats per la xarxa.</translation>
-=======
         <translation type="unfinished">És possible que les transaccions recents encara no siguin visibles i, per tant, el saldo de la vostra cartera podria ser incorrecte. Aquesta informació serà correcta una vegada que la cartera hagi finalitzat la sincronització amb la xarxa qtum, tal com es detalla més avall.</translation>
     </message>
     <message>
         <source>Attempting to spend qtums that are affected by not-yet-displayed transactions will not be accepted by the network.</source>
         <translation type="unfinished">Els intents de gastar qtums que es veuen afectats per les transaccions que encara no s'hagin mostrat no seran acceptats per la xarxa.</translation>
->>>>>>> 5ed36332
     </message>
     <message>
         <source>Number of blocks left</source>
@@ -1251,11 +1151,7 @@
     <name>OpenURIDialog</name>
     <message>
         <source>Open qtum URI</source>
-<<<<<<< HEAD
-        <translation>Obre Qtum URI</translation>
-=======
         <translation type="unfinished">Obre Qtum URI</translation>
->>>>>>> 5ed36332
     </message>
     </context>
 <context>
@@ -1378,11 +1274,7 @@
     </message>
     <message>
         <source>Connect to the Qtum network through a SOCKS5 proxy.</source>
-<<<<<<< HEAD
-        <translation>Connecta a la xarxa Qtum a través d'un proxy SOCKS5.</translation>
-=======
         <translation type="unfinished">Connecta a la xarxa Qtum a través d'un proxy SOCKS5.</translation>
->>>>>>> 5ed36332
     </message>
     <message>
         <source>&amp;Connect through SOCKS5 proxy (default proxy):</source>
@@ -1450,11 +1342,7 @@
     </message>
     <message>
         <source>Connect to the Qtum network through a separate SOCKS5 proxy for Tor onion services.</source>
-<<<<<<< HEAD
-        <translation>Connecteu-vos a la xarxa Qtum mitjançant un servidor intermediari SOCKS5 separat per als serveis de ceba Tor.</translation>
-=======
         <translation type="unfinished">Connecteu-vos a la xarxa Qtum mitjançant un servidor intermediari SOCKS5 separat per als serveis de ceba Tor.</translation>
->>>>>>> 5ed36332
     </message>
     <message>
         <source>Use separate SOCKS&amp;5 proxy to reach peers via Tor onion services:</source>
@@ -1623,113 +1511,6 @@
         <translation type="unfinished">Tanca</translation>
     </message>
     <message>
-<<<<<<< HEAD
-        <source>Close</source>
-        <translation>Tanca</translation>
-    </message>
-    <message>
-        <source>Failed to load transaction: %1</source>
-        <translation>Ha fallat la càrrega de la transacció: %1</translation>
-    </message>
-    <message>
-        <source>Failed to sign transaction: %1</source>
-        <translation>Ha fallat la firma de la transacció: %1</translation>
-    </message>
-    <message>
-        <source>Could not sign any more inputs.</source>
-        <translation>No s'han pogut firmar més entrades.</translation>
-    </message>
-    <message>
-        <source>Signed %1 inputs, but more signatures are still required.</source>
-        <translation>Firmades %1 entrades, però encara es requereixen més firmes.</translation>
-    </message>
-    <message>
-        <source>Signed transaction successfully. Transaction is ready to broadcast.</source>
-        <translation>La transacció s'ha firmat correctament. La transacció està a punt per emetre's.</translation>
-    </message>
-    <message>
-        <source>Unknown error processing transaction.</source>
-        <translation>Error desconnegut al processar la transacció.</translation>
-    </message>
-    <message>
-        <source>Transaction broadcast failed: %1</source>
-        <translation>L'emissió de la transacció ha fallat: %1</translation>
-    </message>
-    <message>
-        <source>PSBT copied to clipboard.</source>
-        <translation>PSBT copiada al porta-retalls.</translation>
-    </message>
-    <message>
-        <source>Save Transaction Data</source>
-        <translation>Guarda Dades de Transacció</translation>
-    </message>
-    <message>
-        <source>Partially Signed Transaction (Binary) (*.psbt)</source>
-        <translation>Transacció Parcialment Firmada (Binari) (*.psbt)</translation>
-    </message>
-    <message>
-        <source>PSBT saved to disk.</source>
-        <translation>PSBT guardada al disc.</translation>
-    </message>
-    <message>
-        <source> * Sends %1 to %2</source>
-        <translation>*Envia %1 a %2</translation>
-    </message>
-    <message>
-        <source>Unable to calculate transaction fee or total transaction amount.</source>
-        <translation>Incapaç de calcular la comissió de transacció o la quantitat total de la transacció</translation>
-    </message>
-    <message>
-        <source>Pays transaction fee: </source>
-        <translation>Paga comissió de transacció:</translation>
-    </message>
-    <message>
-        <source>Total Amount</source>
-        <translation>Import total</translation>
-    </message>
-    <message>
-        <source>or</source>
-        <translation>o</translation>
-    </message>
-    <message>
-        <source>Transaction has %1 unsigned inputs.</source>
-        <translation>La transacció té %1 entrades no firmades.</translation>
-    </message>
-    <message>
-        <source>Transaction is missing some information about inputs.</source>
-        <translation>La transacció manca d'informació en algunes entrades.</translation>
-    </message>
-    <message>
-        <source>Transaction still needs signature(s).</source>
-        <translation>La transacció encara necessita una o vàries firmes.</translation>
-    </message>
-    <message>
-        <source>(But this wallet cannot sign transactions.)</source>
-        <translation>(Però aquesta cartera no pot firmar transaccions.)</translation>
-    </message>
-    <message>
-        <source>(But this wallet does not have the right keys.)</source>
-        <translation>(Però aquesta cartera no té les claus correctes.)</translation>
-    </message>
-    <message>
-        <source>Transaction is fully signed and ready for broadcast.</source>
-        <translation>La transacció està completament firmada i a punt per emetre's.</translation>
-    </message>
-    <message>
-        <source>Transaction status is unknown.</source>
-        <translation>L'estat de la transacció és desconegut.</translation>
-    </message>
-</context>
-<context>
-    <name>PaymentServer</name>
-    <message>
-        <source>Payment request error</source>
-        <translation>Error de la sol·licitud de pagament</translation>
-    </message>
-    <message>
-        <source>Cannot start qtum: click-to-pay handler</source>
-        <translation>No es pot iniciar qtum: controlador click-to-pay</translation>
-=======
         <source>Failed to load transaction: %1</source>
         <translation type="unfinished">Ha fallat la càrrega de la transacció: %1</translation>
     </message>
@@ -1740,20 +1521,14 @@
     <message>
         <source>Could not sign any more inputs.</source>
         <translation type="unfinished">No s'han pogut firmar més entrades.</translation>
->>>>>>> 5ed36332
     </message>
     <message>
         <source>Signed %1 inputs, but more signatures are still required.</source>
         <translation type="unfinished">Firmades %1 entrades, però encara es requereixen més firmes.</translation>
     </message>
     <message>
-<<<<<<< HEAD
-        <source>'qtum://' is not a valid URI. Use 'qtum:' instead.</source>
-        <translation>'qtum://' no és una URI vàlida. Usi 'qtum:' en lloc seu.</translation>
-=======
         <source>Signed transaction successfully. Transaction is ready to broadcast.</source>
         <translation type="unfinished">La transacció s'ha firmat correctament. La transacció està a punt per emetre's.</translation>
->>>>>>> 5ed36332
     </message>
     <message>
         <source>Unknown error processing transaction.</source>
@@ -1772,14 +1547,9 @@
         <translation type="unfinished">Guarda Dades de Transacció</translation>
     </message>
     <message>
-<<<<<<< HEAD
-        <source>URI cannot be parsed! This can be caused by an invalid Qtum address or malformed URI parameters.</source>
-        <translation>L'URI no pot ser analitzat! Això pot ser a causa d'una adreça de Qtum no vàlida o per paràmetres URI amb mal format.</translation>
-=======
         <source>Partially Signed Transaction (Binary)</source>
         <extracomment>Expanded name of the binary PSBT file format. See: BIP 174.</extracomment>
         <translation type="unfinished">Transacció signada parcialment (binària)</translation>
->>>>>>> 5ed36332
     </message>
     <message>
         <source>PSBT saved to disk.</source>
@@ -1814,13 +1584,8 @@
         <translation type="unfinished">La transacció manca d'informació en algunes entrades.</translation>
     </message>
     <message>
-<<<<<<< HEAD
-        <source>Enter a Qtum address (e.g. %1)</source>
-        <translation>Introduïu una adreça de Qtum (p. ex. %1)</translation>
-=======
         <source>Transaction still needs signature(s).</source>
         <translation type="unfinished">La transacció encara necessita una o vàries firmes.</translation>
->>>>>>> 5ed36332
     </message>
     <message>
         <source>(But this wallet cannot sign transactions.)</source>
@@ -1897,18 +1662,9 @@
         <translation type="unfinished">Adreça</translation>
     </message>
     <message>
-<<<<<<< HEAD
-        <source>Error initializing settings: %1</source>
-        <translation>Error a l'inicialitzar la configuració: %1</translation>
-    </message>
-    <message>
-        <source>%1 didn't yet exit safely...</source>
-        <translation>%1 encara no ha finalitzat de manera segura...</translation>
-=======
         <source>Type</source>
         <extracomment>Title of Peers Table column which describes the type of peer connection. The "type" describes why the connection exists.</extracomment>
         <translation type="unfinished">Tipus</translation>
->>>>>>> 5ed36332
     </message>
     <message>
         <source>Network</source>
@@ -2067,10 +1823,6 @@
         <translation type="unfinished">Altura actual de bloc</translation>
     </message>
     <message>
-        <source>Current block height</source>
-        <translation>Altura actual de bloc</translation>
-    </message>
-    <message>
         <source>Open the %1 debug log file from the current data directory. This can take a few seconds for large log files.</source>
         <translation type="unfinished">Obre el fitxer de registre de depuració %1 del directori de dades actual. Això pot trigar uns segons en fitxers de registre grans.</translation>
     </message>
@@ -2095,10 +1847,6 @@
         <translation type="unfinished">Direcció / Tipus</translation>
     </message>
     <message>
-        <source>Permissions</source>
-        <translation>Permisos</translation>
-    </message>
-    <message>
         <source>Services</source>
         <translation type="unfinished">Serveis</translation>
     </message>
@@ -2263,11 +2011,7 @@
     </message>
     <message>
         <source>An optional message to attach to the payment request, which will be displayed when the request is opened. Note: The message will not be sent with the payment over the Qtum network.</source>
-<<<<<<< HEAD
-        <translation>Un missatge opcional que s'adjuntarà a la sol·licitud de pagament, que es mostrarà quan s'obri la sol·licitud. Nota: El missatge no s'enviarà amb el pagament per la xarxa Qtum.</translation>
-=======
         <translation type="unfinished">Un missatge opcional que s'adjuntarà a la sol·licitud de pagament, que es mostrarà quan s'obri la sol·licitud. Nota: El missatge no s'enviarà amb el pagament per la xarxa Qtum.</translation>
->>>>>>> 5ed36332
     </message>
     <message>
         <source>An optional label to associate with the new receiving address.</source>
@@ -2352,34 +2096,9 @@
         <source>Amount:</source>
         <translation type="unfinished">Import:</translation>
     </message>
-<<<<<<< HEAD
-    <message>
-        <source>Could not generate new %1 address</source>
-        <translation>No s'ha pogut generar una nova %1 direcció</translation>
-    </message>
-</context>
-<context>
-    <name>ReceiveRequestDialog</name>
-    <message>
-        <source>Request payment to ...</source>
-        <translation>Sol·licita el pagament a ...</translation>
-    </message>
-    <message>
-        <source>Address:</source>
-        <translation>Direcció:</translation>
-    </message>
-    <message>
-        <source>Amount:</source>
-        <translation>Import:</translation>
-=======
     <message>
         <source>Label:</source>
         <translation type="unfinished">Etiqueta:</translation>
->>>>>>> 5ed36332
-    </message>
-    <message>
-        <source>Label:</source>
-        <translation>Etiqueta:</translation>
     </message>
     <message>
         <source>Message:</source>
@@ -2529,11 +2248,7 @@
     </message>
     <message>
         <source>When there is less transaction volume than space in the blocks, miners as well as relaying nodes may enforce a minimum fee. Paying only this minimum fee is just fine, but be aware that this can result in a never confirming transaction once there is more demand for qtum transactions than the network can process.</source>
-<<<<<<< HEAD
-        <translation>Quan no hi ha prou espai en els blocs per encabir totes les transaccions, els miners i així mateix els nodes repetidors poden exigir una taxa mínima. És acceptable pagar únicament la taxa mínima, però tingueu present que pot resultar que la vostra transacció no sigui mai confirmada mentre hi hagi més demanda de transaccions qtum de les que la xarxa pot processar.</translation>
-=======
         <translation type="unfinished">Quan no hi ha prou espai en els blocs per encabir totes les transaccions, els miners i així mateix els nodes repetidors poden exigir una taxa mínima. És acceptable pagar únicament la taxa mínima, però tingueu present que pot resultar que la vostra transacció no sigui mai confirmada mentre hi hagi més demanda de transaccions qtum de les que la xarxa pot processar.</translation>
->>>>>>> 5ed36332
     </message>
     <message>
         <source>A too low fee might result in a never confirming transaction (read the tooltip)</source>
@@ -2605,11 +2320,7 @@
     </message>
     <message>
         <source>Creates a Partially Signed Qtum Transaction (PSBT) for use with e.g. an offline %1 wallet, or a PSBT-compatible hardware wallet.</source>
-<<<<<<< HEAD
-        <translation>Crea una transacció qtum parcialment signada (PSBT) per a utilitzar, per exemple,  amb una cartera %1 fora de línia o amb una cartera compatible amb PSBT.</translation>
-=======
         <translation type="unfinished">Crea una transacció qtum parcialment signada (PSBT) per a utilitzar, per exemple,  amb una cartera %1 fora de línia o amb una cartera compatible amb PSBT.</translation>
->>>>>>> 5ed36332
     </message>
     <message>
         <source> from wallet '%1'</source>
@@ -2649,22 +2360,6 @@
         <translation type="unfinished">PSBT guardada</translation>
     </message>
     <message>
-        <source>Create Unsigned</source>
-        <translation>Creació sense firmar</translation>
-    </message>
-    <message>
-        <source>Save Transaction Data</source>
-        <translation>Guarda Dades de Transacció</translation>
-    </message>
-    <message>
-        <source>Partially Signed Transaction (Binary) (*.psbt)</source>
-        <translation>Transacció Parcialment Firmada (Binari) (*.psbt)</translation>
-    </message>
-    <message>
-        <source>PSBT saved</source>
-        <translation>PSBT guardada</translation>
-    </message>
-    <message>
         <source>or</source>
         <translation type="unfinished">o</translation>
     </message>
@@ -2675,10 +2370,6 @@
     <message>
         <source>Please, review your transaction proposal. This will produce a Partially Signed Qtum Transaction (PSBT) which you can save or copy and then sign with e.g. an offline %1 wallet, or a PSBT-compatible hardware wallet.</source>
         <translation type="unfinished">Si us plau, revisa la teva proposta de transacció. Es produirà una transacció de Qtum amb firma parcial (PSBT) que podeu guardar o copiar i després firmar, per exemple, amb una cartera %1, o amb una cartera física compatible amb PSBT.</translation>
-    </message>
-    <message>
-        <source>Please, review your transaction proposal. This will produce a Partially Signed Qtum Transaction (PSBT) which you can save or copy and then sign with e.g. an offline %1 wallet, or a PSBT-compatible hardware wallet.</source>
-        <translation>Si us plau, revisa la teva proposta de transacció. Es produirà una transacció de Qtum amb firma parcial (PSBT) que podeu guardar o copiar i després firmar, per exemple, amb una cartera %1, o amb una cartera física compatible amb PSBT.</translation>
     </message>
     <message>
         <source>Please, review your transaction.</source>
@@ -2749,11 +2440,7 @@
     </message>
     <message>
         <source>Warning: Invalid Qtum address</source>
-<<<<<<< HEAD
-        <translation>Avís: adreça Qtum no vàlida</translation>
-=======
         <translation type="unfinished">Avís: adreça Qtum no vàlida</translation>
->>>>>>> 5ed36332
     </message>
     <message>
         <source>Warning: Unknown change address</source>
@@ -2792,11 +2479,7 @@
     </message>
     <message>
         <source>The Qtum address to send the payment to</source>
-<<<<<<< HEAD
-        <translation>L'adreça Qtum on enviar el pagament</translation>
-=======
         <translation type="unfinished">L'adreça Qtum on enviar el pagament</translation>
->>>>>>> 5ed36332
     </message>
     <message>
         <source>Alt+A</source>
@@ -2816,11 +2499,7 @@
     </message>
     <message>
         <source>The fee will be deducted from the amount being sent. The recipient will receive less qtums than you enter in the amount field. If multiple recipients are selected, the fee is split equally.</source>
-<<<<<<< HEAD
-        <translation>La comissió es deduirà de l'import que s'enviarà. El destinatari rebrà menys qtums que les que introduïu al camp d'import. Si se seleccionen múltiples destinataris, la comissió es dividirà per igual.</translation>
-=======
         <translation type="unfinished">La comissió es deduirà de l'import que s'enviarà. El destinatari rebrà menys qtums que les que introduïu al camp d'import. Si se seleccionen múltiples destinataris, la comissió es dividirà per igual.</translation>
->>>>>>> 5ed36332
     </message>
     <message>
         <source>S&amp;ubtract fee from amount</source>
@@ -2848,11 +2527,7 @@
     </message>
     <message>
         <source>A message that was attached to the qtum: URI which will be stored with the transaction for your reference. Note: This message will not be sent over the Qtum network.</source>
-<<<<<<< HEAD
-        <translation>Un missatge que s'ha adjuntat al qtum: URI que s'emmagatzemarà amb la transacció per a la vostra referència. Nota: el missatge no s'enviarà a través de la xarxa Qtum.</translation>
-=======
         <translation type="unfinished">Un missatge que s'ha adjuntat al qtum: URI que s'emmagatzemarà amb la transacció per a la vostra referència. Nota: el missatge no s'enviarà a través de la xarxa Qtum.</translation>
->>>>>>> 5ed36332
     </message>
     <message>
         <source>Pay To:</source>
@@ -2871,19 +2546,11 @@
     </message>
     <message>
         <source>You can sign messages/agreements with your addresses to prove you can receive qtums sent to them. Be careful not to sign anything vague or random, as phishing attacks may try to trick you into signing your identity over to them. Only sign fully-detailed statements you agree to.</source>
-<<<<<<< HEAD
-        <translation>Podeu signar missatges/acords amb les vostres adreces per provar que rebeu les qtums que s'hi envien. Aneu amb compte no signar res que sigui vague o aleatori, perquè en alguns atacs de suplantació es pot provar que hi signeu la vostra identitat. Només signeu aquelles declaracions completament detallades en què hi esteu d'acord. </translation>
-    </message>
-    <message>
-        <source>The Qtum address to sign the message with</source>
-        <translation>L'adreça Qtum amb què signar el missatge</translation>
-=======
         <translation type="unfinished">Podeu signar missatges/acords amb les vostres adreces per provar que rebeu les qtums que s'hi envien. Aneu amb compte no signar res que sigui vague o aleatori, perquè en alguns atacs de suplantació es pot provar que hi signeu la vostra identitat. Només signeu aquelles declaracions completament detallades en què hi esteu d'acord. </translation>
     </message>
     <message>
         <source>The Qtum address to sign the message with</source>
         <translation type="unfinished">L'adreça Qtum amb què signar el missatge</translation>
->>>>>>> 5ed36332
     </message>
     <message>
         <source>Choose previously used address</source>
@@ -2935,11 +2602,7 @@
     </message>
     <message>
         <source>The Qtum address the message was signed with</source>
-<<<<<<< HEAD
-        <translation>L'adreça Qtum amb què va ser signat el missatge</translation>
-=======
         <translation type="unfinished">L'adreça Qtum amb què va ser signat el missatge</translation>
->>>>>>> 5ed36332
     </message>
     <message>
         <source>The signed message to verify</source>
@@ -3434,24 +3097,6 @@
 Ves a Arxiu &gt; Obrir Cartera per a carregar cartera. 
 - O -</translation>
     </message>
-<<<<<<< HEAD
-    <message>
-        <source>Are you sure you wish to close all wallets?</source>
-        <translation>Esteu segur que voleu tancar totes les carteres?</translation>
-    </message>
-</context>
-<context>
-    <name>WalletFrame</name>
-=======
->>>>>>> 5ed36332
-    <message>
-        <source>No wallet has been loaded.
-Go to File &gt; Open Wallet to load a wallet.
-- OR -</source>
-        <translation>No s'ha carregat cap cartera. 
-Ves a Arxiu &gt; Obrir Cartera per a carregar cartera. 
-- O -</translation>
-    </message>
     <message>
         <source>Create a new wallet</source>
         <translation type="unfinished">Crear una nova cartera</translation>
@@ -3545,26 +3190,6 @@
     <message>
         <source>Unable to decode PSBT</source>
         <translation type="unfinished">Incapaç de descodificar la PSBT</translation>
-    </message>
-    <message>
-        <source>Unable to decode PSBT from clipboard (invalid base64)</source>
-        <translation>Incapaç de descodificar la PSBT del porta-retalls (base64 invàlida)</translation>
-    </message>
-    <message>
-        <source>Load Transaction Data</source>
-        <translation>Carrega dades de transacció</translation>
-    </message>
-    <message>
-        <source>Partially Signed Transaction (*.psbt)</source>
-        <translation>Transacció Parcialment Firmada (*.psbt)</translation>
-    </message>
-    <message>
-        <source>PSBT file must be smaller than 100 MiB</source>
-        <translation>L'arxiu PSBT ha de ser més petit que 100MiB</translation>
-    </message>
-    <message>
-        <source>Unable to decode PSBT</source>
-        <translation>Incapaç de descodificar la PSBT</translation>
     </message>
     <message>
         <source>Backup Wallet</source>
@@ -3643,10 +3268,6 @@
         <translation type="unfinished"> Es proporciona més d'una adreça de vinculació. Utilitzant %s pel servei Tor onion automàticament creat.</translation>
     </message>
     <message>
-        <source>More than one onion bind address is provided. Using %s for the automatically created Tor onion service.</source>
-        <translation> Es proporciona més d'una adreça de vinculació. Utilitzant %s pel servei Tor onion automàticament creat.</translation>
-    </message>
-    <message>
         <source>Please check that your computer's date and time are correct! If your clock is wrong, %s will not work properly.</source>
         <translation type="unfinished">Comproveu que la data i hora de l'ordinador són correctes. Si el rellotge és incorrecte, %s no funcionarà correctament.</translation>
     </message>
@@ -3655,25 +3276,8 @@
         <translation type="unfinished">Contribueix si trobes %s útil. Visita %s per obtenir més informació sobre el programari.</translation>
     </message>
     <message>
-<<<<<<< HEAD
-        <source>SQLiteDatabase: Failed to prepare the statement to fetch sqlite wallet schema version: %s</source>
-        <translation>SQLiteDatabase: No s'ha pogut preparar la sentència per obtenir la versió de l'esquema de la cartera sqlite: %s</translation>
-    </message>
-    <message>
-        <source>SQLiteDatabase: Failed to prepare the statement to fetch the application id: %s</source>
-        <translation>SQLiteDatabase: No s'ha pogut preparar la sentència per obtenir l'identificador de l'aplicació: %s</translation>
-    </message>
-    <message>
-        <source>SQLiteDatabase: Unknown sqlite wallet schema version %d. Only version %d is supported</source>
-        <translation>SQLiteDatabase: esquema de cartera sqlite de versió %d desconegut. Només és compatible la versió %d</translation>
-    </message>
-    <message>
-        <source>The block database contains a block which appears to be from the future. This may be due to your computer's date and time being set incorrectly. Only rebuild the block database if you are sure that your computer's date and time are correct</source>
-        <translation>La base de dades de blocs conté un bloc que sembla ser del futur. Això pot ser degut a que la data i l'hora del vostre ordinador s'estableix incorrectament. Només reconstruïu la base de dades de blocs si esteu segur que la data i l'hora del vostre ordinador són correctes</translation>
-=======
         <source>Prune configured below the minimum of %d MiB.  Please use a higher number.</source>
         <translation type="unfinished">Poda configurada per sota el mínim de %d MiB. Utilitzeu un nombre superior.</translation>
->>>>>>> 5ed36332
     </message>
     <message>
         <source>Prune: last wallet synchronisation goes beyond pruned data. You need to -reindex (download the whole blockchain again in case of pruned node)</source>
@@ -3776,21 +3380,8 @@
         <translation type="unfinished">No s'ha pogut analitzar el fitxer asmap %s</translation>
     </message>
     <message>
-<<<<<<< HEAD
-        <source>Failed to verify database</source>
-        <translation>Ha fallat la verificació de la base de dades</translation>
-    </message>
-    <message>
-        <source>Ignoring duplicate -wallet %s.</source>
-        <translation>Ignorant -cartera duplicada %s.</translation>
-    </message>
-    <message>
-        <source>Importing...</source>
-        <translation>S'està important...</translation>
-=======
         <source>Disk space is too low!</source>
         <translation type="unfinished">L'espai de disc és insuficient!</translation>
->>>>>>> 5ed36332
     </message>
     <message>
         <source>Do you want to rebuild the block database now?</source>
@@ -3817,37 +3408,8 @@
         <translation type="unfinished">Error carregant %s: les claus privades només es poden desactivar durant la creació</translation>
     </message>
     <message>
-<<<<<<< HEAD
-        <source>SQLiteDatabase: Failed to execute statement to verify database: %s</source>
-        <translation>SQLiteDatabase: No s'ha pogut executar la sentència per verificar la base de dades: %s</translation>
-    </message>
-    <message>
-        <source>SQLiteDatabase: Failed to fetch sqlite wallet schema version: %s</source>
-        <translation>SQLiteDatabase: No s'ha pogut obtenir la versió d'esquema de cartera sqlite: %s</translation>
-    </message>
-    <message>
-        <source>SQLiteDatabase: Failed to fetch the application id: %s</source>
-        <translation>SQLiteDatabase: No s'ha pogut obtenir l'identificador de l'aplicació: %s</translation>
-    </message>
-    <message>
-        <source>SQLiteDatabase: Failed to prepare statement to verify database: %s</source>
-        <translation>SQLiteDatabase: No s'ha pogut preparar la sentència per verificar la base de dades: %s</translation>
-    </message>
-    <message>
-        <source>SQLiteDatabase: Failed to read database verification error: %s</source>
-        <translation>SQLiteDatabase: ha fallat la lectura de la base de dades. Error de verificació: %s</translation>
-    </message>
-    <message>
-        <source>SQLiteDatabase: Unexpected application id. Expected %u, got %u</source>
-        <translation>SQLiteDatabase: Identificador d’aplicació inesperat. S'esperava %u, s'ha obtingut  %u</translation>
-    </message>
-    <message>
-        <source>Specified blocks directory "%s" does not exist.</source>
-        <translation>El directori de blocs especificat "%s" no existeix.</translation>
-=======
         <source>Error loading %s: Wallet corrupted</source>
         <translation type="unfinished">S'ha produït un error en carregar %s: la cartera és corrupta</translation>
->>>>>>> 5ed36332
     </message>
     <message>
         <source>Error loading %s: Wallet requires newer version of %s</source>
@@ -3930,66 +3492,20 @@
         <translation type="unfinished">Import invàlid per -discardfee=&lt;amount&gt;: '%s'</translation>
     </message>
     <message>
-<<<<<<< HEAD
-        <source>%s corrupt. Try using the wallet tool qtum-wallet to salvage or restoring a backup.</source>
-        <translation>%s està malmès. Proveu d’utilitzar l’eina qtum-wallet per recuperar o restaurar una còpia de seguretat.</translation>
-    </message>
-    <message>
-        <source>Cannot upgrade a non HD split wallet without upgrading to support pre split keypool. Please use version 169900 or no version specified.</source>
-        <translation>No es pot actualitzar una cartera dividida que no sigui HD sense actualitzar-la per donar suport al grup de claus previ a la divisió. Utilitzeu la versió 169900 o no especificar-ne cap.</translation>
-    </message>
-    <message>
-        <source>Invalid amount for -maxtxfee=&lt;amount&gt;: '%s' (must be at least the minrelay fee of %s to prevent stuck transactions)</source>
-        <translation>Import no vàlid per a -maxtxfee=&lt;amount&gt;: '%s' (cal que sigui com a mínim la comissió de minrelay de %s per evitar que les comissions s'encallin)</translation>
-=======
         <source>Invalid amount for -fallbackfee=&lt;amount&gt;: '%s'</source>
         <translation type="unfinished">Import invàlid per -fallbackfee=&lt;amount&gt;: '%s'</translation>
->>>>>>> 5ed36332
     </message>
     <message>
         <source>Invalid amount for -paytxfee=&lt;amount&gt;: '%s' (must be at least %s)</source>
         <translation type="unfinished">Import no vàlid per a -paytxfee=&lt;amount&gt;: «%s» (ha de ser com a mínim %s)</translation>
     </message>
     <message>
-<<<<<<< HEAD
-        <source>This error could occur if this wallet was not shutdown cleanly and was last loaded using a build with a newer version of Berkeley DB. If so, please use the software that last loaded this wallet</source>
-        <translation>Aquest error es podria produir si la cartera no es va tancar netament i es va carregar per última vegada mitjançant una més nova de Berkeley DB. Si és així, utilitzeu el programari que va carregar aquesta cartera per última vegada</translation>
-    </message>
-    <message>
-        <source>This is the maximum transaction fee you pay (in addition to the normal fee) to prioritize partial spend avoidance over regular coin selection.</source>
-        <translation>Aquesta és la comissió màxima de transacció que pagueu (a més de la tarifa normal) per prioritzar l'evitació parcial de la despesa per sobre de la selecció regular de monedes.</translation>
-    </message>
-    <message>
-        <source>Transaction needs a change address, but we can't generate it. Please call keypoolrefill first.</source>
-        <translation>La transacció necessita una adreça de canvi, però no la podem generar. Si us plau, visiteu primer a keypoolrefill.</translation>
-    </message>
-    <message>
-        <source>You need to rebuild the database using -reindex to go back to unpruned mode.  This will redownload the entire blockchain</source>
-        <translation>Cal que torneu a construir la base de dades fent servir -reindex per tornar al mode no podat. Això tornarà a baixar la cadena de blocs sencera</translation>
-    </message>
-    <message>
-        <source>A fatal internal error occurred, see debug.log for details</source>
-        <translation>S'ha produït un error intern fatal. Consulteu debug.log per a més detalls</translation>
-    </message>
-    <message>
-        <source>Cannot set -peerblockfilters without -blockfilterindex.</source>
-        <translation>No es poden configurar -peerblockfilters sense -blockfilterindex.</translation>
-    </message>
-    <message>
-        <source>Disk space is too low!</source>
-        <translation>L'espai de disc és insuficient!</translation>
-    </message>
-    <message>
-        <source>Error reading from database, shutting down.</source>
-        <translation>Error en llegir la base de dades, tancant.</translation>
-=======
         <source>Invalid netmask specified in -whitelist: '%s'</source>
         <translation type="unfinished">S'ha especificat una màscara de xarxa no vàlida a -whitelist: «%s»</translation>
     </message>
     <message>
         <source>Need to specify a port with -whitebind: '%s'</source>
         <translation type="unfinished">Cal especificar un port amb -whitebind: «%s»</translation>
->>>>>>> 5ed36332
     </message>
     <message>
         <source>No proxy server specified. Use -proxy=&lt;ip&gt; or -proxy=&lt;ip:port&gt;.</source>
@@ -4000,21 +3516,8 @@
         <translation type="unfinished">No hi ha suficient descriptors de fitxers disponibles.</translation>
     </message>
     <message>
-<<<<<<< HEAD
-        <source>Error: Keypool ran out, please call keypoolrefill first</source>
-        <translation>Error: Keypool s’ha esgotat. Visiteu primer keypoolrefill</translation>
-    </message>
-    <message>
-        <source>Fee rate (%s) is lower than the minimum fee rate setting (%s)</source>
-        <translation>La taxa de tarifa (%s) és inferior a la configuració de la tarifa mínima (%s)</translation>
-    </message>
-    <message>
-        <source>Invalid -onion address or hostname: '%s'</source>
-        <translation>Adreça o nom de l'ordinador -onion no vàlida: '%s'</translation>
-=======
         <source>Prune cannot be configured with a negative value.</source>
         <translation type="unfinished">La poda no es pot configurar amb un valor negatiu.</translation>
->>>>>>> 5ed36332
     </message>
     <message>
         <source>Prune mode is incompatible with -txindex.</source>
@@ -4033,17 +3536,8 @@
         <translation type="unfinished">SQLiteDatabase: No s'ha pogut preparar la sentència per verificar la base de dades: %s</translation>
     </message>
     <message>
-<<<<<<< HEAD
-        <source>No proxy server specified. Use -proxy=&lt;ip&gt; or -proxy=&lt;ip:port&gt;.</source>
-        <translation>No s'ha especificat cap servidor intermediari. Utilitzeu -proxy =&lt;ip&gt; o -proxy =&lt;ip:port&gt;.</translation>
-    </message>
-    <message>
-        <source>Prune mode is incompatible with -blockfilterindex.</source>
-        <translation>El mode de poda no és compatible amb -blockfilterindex.</translation>
-=======
         <source>SQLiteDatabase: Failed to read database verification error: %s</source>
         <translation type="unfinished">SQLiteDatabase: ha fallat la lectura de la base de dades. Error de verificació: %s</translation>
->>>>>>> 5ed36332
     </message>
     <message>
         <source>SQLiteDatabase: Unexpected application id. Expected %u, got %u</source>
@@ -4122,17 +3616,12 @@
         <translation type="unfinished">No s'ha pogut vincular a %s en aquest ordinador (la vinculació ha retornat l'error %s)</translation>
     </message>
     <message>
-<<<<<<< HEAD
-        <source>Starting network threads...</source>
-        <translation>S'estan iniciant els fils de la xarxa...</translation>
-=======
         <source>Unable to bind to %s on this computer. %s is probably already running.</source>
         <translation type="unfinished">No es pot enllaçar a %s en aquest ordinador. %s probablement ja s'estigui executant.</translation>
     </message>
     <message>
         <source>Unable to create the PID file '%s': %s</source>
         <translation type="unfinished">No es pot crear el fitxer PID '%s': %s</translation>
->>>>>>> 5ed36332
     </message>
     <message>
         <source>Unable to generate initial keys</source>
