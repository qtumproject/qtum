--- conflicted
+++ resolved
@@ -90,11 +90,7 @@
         <translation type="unfinished">Ti Apamowo</translation>
     </message>
     <message numerus="yes">
-<<<<<<< HEAD
-        <source>%n active connection(s) to Qtum network.</source> 
-=======
         <source>%n active connection(s) to Qtum network.</source>
->>>>>>> 86d0551a
         <extracomment>A substring of the tooltip.</extracomment>
         <translation type="unfinished">
             <numerusform />
