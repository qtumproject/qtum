<?xml version="1.0" encoding="utf-8"?>
<!DOCTYPE TS>
<TS version="2.1" language="en">
<context>
    <name>AddressBookPage</name>
    <message>
        <location filename="../forms/addressbookpage.ui" line="+37"/>
        <source>Right-click to edit address or label</source>
        <translation type="unfinished"></translation>
    </message>
    <message>
        <location line="+27"/>
        <source>Create a new address</source>
        <translation>Create a new address</translation>
    </message>
    <message>
        <location line="+3"/>
        <source>&amp;New</source>
        <translation type="unfinished"></translation>
    </message>
    <message>
        <location line="+14"/>
        <source>Copy the currently selected address to the system clipboard</source>
        <translation>Copy the currently selected address to the system clipboard</translation>
    </message>
    <message>
        <location line="+3"/>
        <source>&amp;Copy</source>
        <translation type="unfinished"></translation>
    </message>
    <message>
        <location line="+67"/>
        <source>C&amp;lose</source>
        <translation type="unfinished"></translation>
    </message>
    <message>
        <location line="-53"/>
        <source>Delete the currently selected address from the list</source>
        <translation>Delete the currently selected address from the list</translation>
    </message>
    <message>
        <location line="-71"/>
        <source>Enter address or label to search</source>
        <translation type="unfinished"></translation>
    </message>
    <message>
        <location line="+101"/>
        <source>Export the data in the current tab to a file</source>
        <translation>Export the data in the current tab to a file</translation>
    </message>
    <message>
        <location line="+3"/>
        <source>&amp;Export</source>
        <translation>&amp;Export</translation>
    </message>
    <message>
        <location line="-30"/>
        <location filename="../addressbookpage.cpp" line="+122"/>
        <source>&amp;Delete</source>
        <translation>&amp;Delete</translation>
    </message>
    <message>
        <location filename="../addressbookpage.cpp" line="-38"/>
        <source>Choose the address to send coins to</source>
        <translation type="unfinished"></translation>
    </message>
    <message>
        <location line="+1"/>
        <source>Choose the address to receive coins with</source>
        <translation type="unfinished"></translation>
    </message>
    <message>
        <location line="+5"/>
        <source>C&amp;hoose</source>
        <translation type="unfinished"></translation>
    </message>
    <message>
        <location line="+6"/>
        <source>Sending addresses</source>
        <translation type="unfinished"></translation>
    </message>
    <message>
        <location line="+1"/>
        <source>Receiving addresses</source>
        <translation type="unfinished"></translation>
    </message>
    <message>
        <location line="+7"/>
        <source>These are your Qtum addresses for sending payments. Always check the amount and the receiving address before sending coins.</source>
        <translation type="unfinished"></translation>
    </message>
    <message>
        <location line="+5"/>
        <source>These are your Qtum addresses for receiving payments. Use the &apos;Create new receiving address&apos; button in the receive tab to create new addresses.
Signing is only possible with addresses of the type &apos;legacy&apos;.</source>
        <translation type="unfinished"></translation>
    </message>
    <message>
        <location line="+8"/>
        <source>&amp;Copy Address</source>
        <translation type="unfinished"></translation>
    </message>
    <message>
        <location line="+1"/>
        <source>Copy &amp;Label</source>
        <translation type="unfinished"></translation>
    </message>
    <message>
        <location line="+1"/>
        <source>&amp;Edit</source>
        <translation type="unfinished"></translation>
    </message>
    <message>
        <location line="+164"/>
        <source>Export Address List</source>
        <translation type="unfinished"></translation>
    </message>
    <message>
        <location line="+3"/>
        <source>Comma separated file</source>
        <extracomment>Expanded name of the CSV file format. See: https://en.wikipedia.org/wiki/Comma-separated_values.</extracomment>
        <translation type="unfinished"></translation>
    </message>
    <message>
        <location line="+16"/>
        <source>There was an error trying to save the address list to %1. Please try again.</source>
        <extracomment>An error message. %1 is a stand-in argument for the name of the file we attempted to save to.</extracomment>
        <translation type="unfinished"></translation>
    </message>
    <message>
        <location line="-3"/>
        <source>Exporting Failed</source>
        <translation type="unfinished"></translation>
    </message>
</context>
<context>
    <name>AddressTableModel</name>
    <message>
        <location filename="../addresstablemodel.cpp" line="+168"/>
        <source>Label</source>
        <translation type="unfinished"></translation>
    </message>
    <message>
        <location line="+0"/>
        <source>Address</source>
        <translation type="unfinished"></translation>
    </message>
    <message>
        <location line="+38"/>
        <source>(no label)</source>
        <translation type="unfinished"></translation>
    </message>
</context>
<context>
    <name>AskPassphraseDialog</name>
    <message>
        <location filename="../forms/askpassphrasedialog.ui" line="+26"/>
        <source>Passphrase Dialog</source>
        <translation>Passphrase Dialog</translation>
    </message>
    <message>
        <location line="+30"/>
        <source>Enter passphrase</source>
        <translation>Enter passphrase</translation>
    </message>
    <message>
        <location line="+14"/>
        <source>New passphrase</source>
        <translation>New passphrase</translation>
    </message>
    <message>
        <location line="+14"/>
        <source>Repeat new passphrase</source>
        <translation>Repeat new passphrase</translation>
    </message>
    <message>
        <location line="+14"/>
        <source>Show passphrase</source>
        <translation type="unfinished"></translation>
    </message>
    <message>
        <location filename="../askpassphrasedialog.cpp" line="+51"/>
        <source>Encrypt wallet</source>
        <translation type="unfinished"></translation>
    </message>
    <message>
        <location line="+3"/>
        <source>This operation needs your wallet passphrase to unlock the wallet.</source>
        <translation type="unfinished"></translation>
    </message>
    <message>
        <location line="+5"/>
        <source>Unlock wallet</source>
        <translation type="unfinished"></translation>
    </message>
    <message>
        <location line="+3"/>
        <source>Change passphrase</source>
        <translation type="unfinished"></translation>
    </message>
    <message>
        <location line="+48"/>
        <source>Confirm wallet encryption</source>
        <translation type="unfinished"></translation>
    </message>
    <message>
        <location line="+1"/>
        <source>Warning: If you encrypt your wallet and lose your passphrase, you will &lt;b&gt;LOSE ALL OF YOUR QTUMS&lt;/b&gt;!</source>
        <translation type="unfinished"></translation>
    </message>
    <message>
        <location line="+0"/>
        <source>Are you sure you wish to encrypt your wallet?</source>
        <translation type="unfinished"></translation>
    </message>
    <message>
        <location line="+18"/>
        <location line="+44"/>
        <source>Wallet encrypted</source>
        <translation type="unfinished"></translation>
    </message>
    <message>
        <location line="-125"/>
        <source>Enter the new passphrase for the wallet.&lt;br/&gt;Please use a passphrase of &lt;b&gt;ten or more random characters&lt;/b&gt;, or &lt;b&gt;eight or more words&lt;/b&gt;.</source>
        <translation type="unfinished"></translation>
    </message>
    <message>
        <location line="+15"/>
        <source>Enter the old passphrase and new passphrase for the wallet.</source>
        <translation type="unfinished"></translation>
    </message>
    <message>
        <location line="+55"/>
        <source>Remember that encrypting your wallet cannot fully protect your qtums from being stolen by malware infecting your computer.</source>
        <translation type="unfinished"></translation>
    </message>
    <message>
        <location line="+4"/>
        <source>Wallet to be encrypted</source>
        <translation type="unfinished"></translation>
    </message>
    <message>
        <location line="+2"/>
        <source>Your wallet is about to be encrypted. </source>
        <translation type="unfinished"></translation>
    </message>
    <message>
        <location line="+7"/>
        <source>Your wallet is now encrypted. </source>
        <translation type="unfinished"></translation>
    </message>
    <message>
        <location line="+2"/>
        <source>IMPORTANT: Any previous backups you have made of your wallet file should be replaced with the newly generated, encrypted wallet file. For security reasons, previous backups of the unencrypted wallet file will become useless as soon as you start using the new, encrypted wallet.</source>
        <translation type="unfinished"></translation>
    </message>
    <message>
        <location line="+6"/>
        <location line="+8"/>
        <location line="+32"/>
        <location line="+6"/>
        <source>Wallet encryption failed</source>
        <translation type="unfinished"></translation>
    </message>
    <message>
        <location line="-45"/>
        <source>Wallet encryption failed due to an internal error. Your wallet was not encrypted.</source>
        <translation type="unfinished"></translation>
    </message>
    <message>
        <location line="+8"/>
        <location line="+38"/>
        <source>The supplied passphrases do not match.</source>
        <translation type="unfinished"></translation>
    </message>
    <message>
        <location line="-27"/>
        <location line="+6"/>
        <source>Wallet unlock failed</source>
        <translation type="unfinished"></translation>
    </message>
    <message>
        <location line="-5"/>
        <location line="+20"/>
        <source>The passphrase entered for the wallet decryption was incorrect.</source>
        <translation type="unfinished"></translation>
    </message>
    <message>
        <location line="-6"/>
        <source>Wallet passphrase was successfully changed.</source>
        <translation type="unfinished"></translation>
    </message>
    <message>
        <location line="+46"/>
        <location line="+33"/>
        <source>Warning: The Caps Lock key is on!</source>
        <translation type="unfinished"></translation>
    </message>
</context>
<context>
    <name>BanTableModel</name>
    <message>
        <location filename="../bantablemodel.cpp" line="+85"/>
        <source>IP/Netmask</source>
        <translation type="unfinished"></translation>
    </message>
    <message>
        <location line="+0"/>
        <source>Banned Until</source>
        <translation type="unfinished"></translation>
    </message>
</context>
<context>
    <name>QtumApplication</name>
    <message>
<<<<<<< HEAD
        <location filename="../qtum.cpp" line="+421"/>
=======
        <location filename="../qtum.cpp" line="+433"/>
>>>>>>> ec86f1e9
        <source>Runaway exception</source>
        <translation type="unfinished"></translation>
    </message>
    <message>
        <location line="+1"/>
        <source>A fatal error occurred. %1 can no longer continue safely and will quit.</source>
        <translation type="unfinished"></translation>
    </message>
    <message>
        <location line="+9"/>
        <source>Internal error</source>
        <translation type="unfinished"></translation>
    </message>
    <message>
        <location line="+1"/>
        <source>An internal error occurred. %1 will attempt to continue safely. This is an unexpected bug which can be reported as described below.</source>
        <translation type="unfinished"></translation>
    </message>
</context>
<context>
    <name>QtumGUI</name>
    <message>
<<<<<<< HEAD
        <location filename="../qtumgui.cpp" line="+245"/>
=======
        <location filename="../bitcoingui.cpp" line="+250"/>
>>>>>>> ec86f1e9
        <source>&amp;Overview</source>
        <translation>&amp;Overview</translation>
    </message>
    <message>
        <location line="+1"/>
        <source>Show general overview of wallet</source>
        <translation>Show general overview of wallet</translation>
    </message>
    <message>
        <location line="+20"/>
        <source>&amp;Transactions</source>
        <translation>&amp;Transactions</translation>
    </message>
    <message>
        <location line="+1"/>
        <source>Browse transaction history</source>
        <translation>Browse transaction history</translation>
    </message>
    <message>
        <location line="+19"/>
        <source>E&amp;xit</source>
        <translation>E&amp;xit</translation>
    </message>
    <message>
        <location line="+1"/>
        <source>Quit application</source>
        <translation>Quit application</translation>
    </message>
    <message>
        <location line="+3"/>
        <source>&amp;About %1</source>
        <translation type="unfinished"></translation>
    </message>
    <message>
        <location line="+1"/>
        <source>Show information about %1</source>
        <translation type="unfinished"></translation>
    </message>
    <message>
        <location line="+3"/>
        <source>About &amp;Qt</source>
        <translation>About &amp;Qt</translation>
    </message>
    <message>
        <location line="+1"/>
        <source>Show information about Qt</source>
        <translation>Show information about Qt</translation>
    </message>
    <message>
        <location line="+3"/>
        <source>Modify configuration options for %1</source>
        <translation type="unfinished"></translation>
    </message>
    <message>
        <location line="+44"/>
        <source>Create a new wallet</source>
        <translation type="unfinished"></translation>
    </message>
    <message>
        <location line="+127"/>
        <source>&amp;Minimize</source>
        <translation type="unfinished"></translation>
    </message>
    <message>
        <location line="+79"/>
        <source>Wallet:</source>
        <translation type="unfinished"></translation>
    </message>
    <message>
        <location line="+392"/>
        <source>Network activity disabled.</source>
        <extracomment>A substring of the tooltip.</extracomment>
        <translation type="unfinished"></translation>
    </message>
    <message>
        <location line="+422"/>
        <source>Proxy is &lt;b&gt;enabled&lt;/b&gt;: %1</source>
        <translation type="unfinished"></translation>
    </message>
    <message>
        <location line="-1109"/>
        <source>Send coins to a Qtum address</source>
        <translation>Send coins to a Qtum address</translation>
    </message>
    <message>
        <location line="+53"/>
        <source>Backup wallet to another location</source>
        <translation>Backup wallet to another location</translation>
    </message>
    <message>
        <location line="+2"/>
        <source>Change the passphrase used for wallet encryption</source>
        <translation>Change the passphrase used for wallet encryption</translation>
    </message>
    <message>
        <location line="-56"/>
        <source>&amp;Send</source>
        <translation>&amp;Send</translation>
    </message>
    <message>
        <location line="+7"/>
        <source>&amp;Receive</source>
        <translation>&amp;Receive</translation>
    </message>
    <message>
        <location line="+38"/>
        <source>&amp;Options…</source>
        <translation type="unfinished"></translation>
    </message>
    <message>
        <location line="+5"/>
        <source>&amp;Encrypt Wallet…</source>
        <translation type="unfinished"></translation>
    </message>
    <message>
        <location line="+1"/>
        <source>Encrypt the private keys that belong to your wallet</source>
        <translation>Encrypt the private keys that belong to your wallet</translation>
    </message>
    <message>
        <location line="+2"/>
        <source>&amp;Backup Wallet…</source>
        <translation type="unfinished"></translation>
    </message>
    <message>
        <location line="+2"/>
        <source>&amp;Change Passphrase…</source>
        <translation type="unfinished"></translation>
    </message>
    <message>
        <location line="+2"/>
        <source>Sign &amp;message…</source>
        <translation type="unfinished"></translation>
    </message>
    <message>
        <location line="+1"/>
        <source>Sign messages with your Qtum addresses to prove you own them</source>
        <translation>Sign messages with your Qtum addresses to prove you own them</translation>
    </message>
    <message>
        <location line="+1"/>
        <source>&amp;Verify message…</source>
        <translation type="unfinished"></translation>
    </message>
    <message>
        <location line="+1"/>
        <source>Verify messages to ensure they were signed with specified Qtum addresses</source>
        <translation>Verify messages to ensure they were signed with specified Qtum addresses</translation>
    </message>
    <message>
        <location line="+1"/>
        <source>&amp;Load PSBT from file…</source>
        <translation type="unfinished"></translation>
    </message>
    <message>
        <location line="+16"/>
        <source>Open &amp;URI…</source>
        <translation type="unfinished"></translation>
    </message>
    <message>
        <location line="+8"/>
        <source>Close Wallet…</source>
        <translation type="unfinished"></translation>
    </message>
    <message>
        <location line="+3"/>
        <source>Create Wallet…</source>
        <translation type="unfinished"></translation>
    </message>
    <message>
        <location line="+4"/>
        <source>Close All Wallets…</source>
        <translation type="unfinished"></translation>
    </message>
    <message>
        <location line="+94"/>
        <source>&amp;File</source>
        <translation>&amp;File</translation>
    </message>
    <message>
        <location line="+18"/>
        <source>&amp;Settings</source>
        <translation>&amp;Settings</translation>
    </message>
    <message>
        <location line="+61"/>
        <source>&amp;Help</source>
        <translation>&amp;Help</translation>
    </message>
    <message>
        <location line="+11"/>
        <source>Tabs toolbar</source>
        <translation>Tabs toolbar</translation>
    </message>
    <message>
        <location line="+456"/>
        <source>Syncing Headers (%1%)…</source>
        <translation type="unfinished"></translation>
    </message>
    <message>
        <location line="+47"/>
        <source>Synchronizing with network…</source>
        <translation type="unfinished"></translation>
    </message>
    <message>
        <location line="+5"/>
        <source>Indexing blocks on disk…</source>
        <translation type="unfinished"></translation>
    </message>
    <message>
        <location line="+2"/>
        <source>Processing blocks on disk…</source>
        <translation type="unfinished"></translation>
    </message>
    <message>
        <location line="+4"/>
        <source>Reindexing blocks on disk…</source>
        <translation type="unfinished"></translation>
    </message>
    <message>
        <location line="+6"/>
        <source>Connecting to peers…</source>
        <translation type="unfinished"></translation>
    </message>
    <message>
<<<<<<< HEAD
        <location line="-781"/>
=======
        <location line="-788"/>
>>>>>>> ec86f1e9
        <source>Request payments (generates QR codes and qtum: URIs)</source>
        <translation type="unfinished"></translation>
    </message>
    <message>
        <location line="+65"/>
        <source>Show the list of used sending addresses and labels</source>
        <translation type="unfinished"></translation>
    </message>
    <message>
        <location line="+2"/>
        <source>Show the list of used receiving addresses and labels</source>
        <translation type="unfinished"></translation>
    </message>
    <message>
        <location line="+20"/>
        <source>&amp;Command-line options</source>
        <translation type="unfinished"></translation>
    </message>
    <message numerus="yes">
        <location line="+710"/>
        <source>Processed %n block(s) of transaction history.</source>
        <translation>
            <numerusform>Processed %n block of transaction history.</numerusform>
            <numerusform>Processed %n blocks of transaction history.</numerusform>
        </translation>
    </message>
    <message>
        <location line="+23"/>
        <source>%1 behind</source>
        <translation>%1 behind</translation>
    </message>
    <message>
        <location line="+5"/>
        <source>Catching up…</source>
        <translation type="unfinished"></translation>
    </message>
    <message>
        <location line="+19"/>
        <source>Last received block was generated %1 ago.</source>
        <translation>Last received block was generated %1 ago.</translation>
    </message>
    <message>
        <location line="+2"/>
        <source>Transactions after this will not yet be visible.</source>
        <translation>Transactions after this will not yet be visible.</translation>
    </message>
    <message>
        <location line="+25"/>
        <source>Error</source>
        <translation>Error</translation>
    </message>
    <message>
        <location line="+4"/>
        <source>Warning</source>
        <translation>Warning</translation>
    </message>
    <message>
        <location line="+4"/>
        <source>Information</source>
        <translation>Information</translation>
    </message>
    <message>
        <location line="-78"/>
        <source>Up to date</source>
        <translation>Up to date</translation>
    </message>
    <message>
<<<<<<< HEAD
        <location line="-730"/>
=======
        <location line="-747"/>
>>>>>>> ec86f1e9
        <source>Load Partially Signed Qtum Transaction</source>
        <translation type="unfinished"></translation>
    </message>
    <message>
<<<<<<< HEAD
        <location line="+2"/>
=======
        <location line="+1"/>
        <source>Load PSBT from &amp;clipboard…</source>
        <translation type="unfinished"></translation>
    </message>
    <message>
        <location line="+1"/>
>>>>>>> ec86f1e9
        <source>Load Partially Signed Qtum Transaction from clipboard</source>
        <translation type="unfinished"></translation>
    </message>
    <message>
        <location line="+2"/>
        <source>Node window</source>
        <translation type="unfinished"></translation>
    </message>
    <message>
        <location line="+1"/>
        <source>Open node debugging and diagnostic console</source>
        <translation type="unfinished"></translation>
    </message>
    <message>
        <location line="+5"/>
        <source>&amp;Sending addresses</source>
        <translation type="unfinished"></translation>
    </message>
    <message>
        <location line="+2"/>
        <source>&amp;Receiving addresses</source>
        <translation type="unfinished"></translation>
    </message>
    <message>
        <location line="+4"/>
        <source>Open a qtum: URI</source>
        <translation type="unfinished"></translation>
    </message>
    <message>
        <location line="+2"/>
        <source>Open Wallet</source>
        <translation type="unfinished"></translation>
    </message>
    <message>
        <location line="+2"/>
        <source>Open a wallet</source>
        <translation type="unfinished"></translation>
    </message>
    <message>
        <location line="+4"/>
        <source>Close wallet</source>
        <translation type="unfinished"></translation>
    </message>
    <message>
        <location line="+7"/>
        <source>Close all wallets</source>
        <translation type="unfinished"></translation>
    </message>
    <message>
        <location line="+4"/>
        <source>Show the %1 help message to get a list with possible Qtum command-line options</source>
        <translation type="unfinished"></translation>
    </message>
    <message>
        <location line="+2"/>
        <source>&amp;Mask values</source>
        <translation type="unfinished"></translation>
    </message>
    <message>
        <location line="+2"/>
        <source>Mask the values in the Overview tab</source>
        <translation type="unfinished"></translation>
    </message>
    <message>
        <location line="+31"/>
        <source>default wallet</source>
        <translation type="unfinished"></translation>
    </message>
    <message>
        <location line="+20"/>
        <source>No wallets available</source>
        <translation type="unfinished"></translation>
    </message>
    <message>
        <location line="+63"/>
        <source>&amp;Window</source>
        <translation type="unfinished">&amp;Window</translation>
    </message>
    <message>
        <location line="+12"/>
        <source>Zoom</source>
        <translation type="unfinished"></translation>
    </message>
    <message>
        <location line="+18"/>
        <source>Main Window</source>
        <translation type="unfinished"></translation>
    </message>
    <message>
        <location line="+257"/>
        <source>%1 client</source>
        <translation type="unfinished"></translation>
    </message>
    <message>
        <location line="+65"/>
        <source>&amp;Hide</source>
        <translation type="unfinished"></translation>
    </message>
    <message>
        <location line="+1"/>
        <source>S&amp;how</source>
        <translation type="unfinished"></translation>
    </message>
    <message numerus="yes">
<<<<<<< HEAD
        <location line="+158"/>
=======
        <location line="+117"/>
>>>>>>> ec86f1e9
        <source>%n active connection(s) to Qtum network.</source>
        <extracomment>A substring of the tooltip.</extracomment>
        <translation type="unfinished">
            <numerusform>%n active connection to Qtum network.</numerusform>
            <numerusform>%n active connections to Qtum network.</numerusform>
        </translation>
    </message>
    <message>
        <location line="+10"/>
        <source>Click for more actions.</source>
        <extracomment>A substring of the tooltip. &quot;More actions&quot; are available via the context menu.</extracomment>
        <translation type="unfinished"></translation>
    </message>
    <message>
        <location line="+17"/>
        <source>Show Peers tab</source>
        <extracomment>A context menu item. The &quot;Peers tab&quot; is an element of the &quot;Node window&quot;.</extracomment>
        <translation type="unfinished"></translation>
    </message>
    <message>
        <location line="+8"/>
        <source>Disable network activity</source>
        <extracomment>A context menu item.</extracomment>
        <translation type="unfinished"></translation>
    </message>
    <message>
        <location line="+2"/>
        <source>Enable network activity</source>
        <extracomment>A context menu item. The network activity was disabled previously.</extracomment>
        <translation type="unfinished"></translation>
    </message>
    <message>
        <location line="+158"/>
        <source>Error: %1</source>
        <translation type="unfinished"></translation>
    </message>
    <message>
        <location line="+4"/>
        <source>Warning: %1</source>
        <translation type="unfinished"></translation>
    </message>
    <message>
        <location line="+108"/>
        <source>Date: %1
</source>
        <translation type="unfinished"></translation>
    </message>
    <message>
        <location line="+1"/>
        <source>Amount: %1
</source>
        <translation type="unfinished"></translation>
    </message>
    <message>
        <location line="+2"/>
        <source>Wallet: %1
</source>
        <translation type="unfinished"></translation>
    </message>
    <message>
        <location line="+2"/>
        <source>Type: %1
</source>
        <translation type="unfinished"></translation>
    </message>
    <message>
        <location line="+2"/>
        <source>Label: %1
</source>
        <translation type="unfinished"></translation>
    </message>
    <message>
        <location line="+2"/>
        <source>Address: %1
</source>
        <translation type="unfinished"></translation>
    </message>
    <message>
        <location line="+1"/>
        <source>Sent transaction</source>
        <translation>Sent transaction</translation>
    </message>
    <message>
        <location line="+0"/>
        <source>Incoming transaction</source>
        <translation>Incoming transaction</translation>
    </message>
    <message>
        <location line="+52"/>
        <source>HD key generation is &lt;b&gt;enabled&lt;/b&gt;</source>
        <translation type="unfinished"></translation>
    </message>
    <message>
        <location line="+0"/>
        <source>HD key generation is &lt;b&gt;disabled&lt;/b&gt;</source>
        <translation type="unfinished"></translation>
    </message>
    <message>
        <location line="+0"/>
        <source>Private key &lt;b&gt;disabled&lt;/b&gt;</source>
        <translation type="unfinished"></translation>
    </message>
    <message>
        <location line="+17"/>
        <source>Wallet is &lt;b&gt;encrypted&lt;/b&gt; and currently &lt;b&gt;unlocked&lt;/b&gt;</source>
        <translation>Wallet is &lt;b&gt;encrypted&lt;/b&gt; and currently &lt;b&gt;unlocked&lt;/b&gt;</translation>
    </message>
    <message>
        <location line="+8"/>
        <source>Wallet is &lt;b&gt;encrypted&lt;/b&gt; and currently &lt;b&gt;locked&lt;/b&gt;</source>
        <translation>Wallet is &lt;b&gt;encrypted&lt;/b&gt; and currently &lt;b&gt;locked&lt;/b&gt;</translation>
    </message>
    <message>
        <location line="+119"/>
        <source>Original message:</source>
        <translation type="unfinished"></translation>
    </message>
</context>
<context>
    <name>CoinControlDialog</name>
    <message>
        <location filename="../forms/coincontroldialog.ui" line="+14"/>
        <source>Coin Selection</source>
        <translation type="unfinished"></translation>
    </message>
    <message>
        <location line="+34"/>
        <source>Quantity:</source>
        <translation type="unfinished"></translation>
    </message>
    <message>
        <location line="+29"/>
        <source>Bytes:</source>
        <translation type="unfinished"></translation>
    </message>
    <message>
        <location line="+45"/>
        <source>Amount:</source>
        <translation type="unfinished"></translation>
    </message>
    <message>
        <location line="+80"/>
        <source>Fee:</source>
        <translation type="unfinished"></translation>
    </message>
    <message>
        <location line="-48"/>
        <source>Dust:</source>
        <translation type="unfinished"></translation>
    </message>
    <message>
        <location line="+93"/>
        <source>After Fee:</source>
        <translation type="unfinished"></translation>
    </message>
    <message>
        <location line="+32"/>
        <source>Change:</source>
        <translation type="unfinished"></translation>
    </message>
    <message>
        <location line="+56"/>
        <source>(un)select all</source>
        <translation type="unfinished"></translation>
    </message>
    <message>
        <location line="+16"/>
        <source>Tree mode</source>
        <translation type="unfinished"></translation>
    </message>
    <message>
        <location line="+13"/>
        <source>List mode</source>
        <translation type="unfinished"></translation>
    </message>
    <message>
        <location line="+56"/>
        <source>Amount</source>
        <translation type="unfinished">Amount</translation>
    </message>
    <message>
        <location line="+5"/>
        <source>Received with label</source>
        <translation type="unfinished"></translation>
    </message>
    <message>
        <location line="+5"/>
        <source>Received with address</source>
        <translation type="unfinished"></translation>
    </message>
    <message>
        <location line="+5"/>
        <source>Date</source>
        <translation type="unfinished">Date</translation>
    </message>
    <message>
        <location line="+5"/>
        <source>Confirmations</source>
        <translation type="unfinished"></translation>
    </message>
    <message>
        <location line="+3"/>
        <source>Confirmed</source>
        <translation type="unfinished">Confirmed</translation>
    </message>
    <message>
        <location filename="../coincontroldialog.cpp" line="+69"/>
        <source>Copy amount</source>
        <translation type="unfinished"></translation>
    </message>
    <message>
        <location line="-11"/>
        <source>&amp;Copy address</source>
        <translation type="unfinished"></translation>
    </message>
    <message>
        <location line="+1"/>
        <source>Copy &amp;label</source>
        <translation type="unfinished"></translation>
    </message>
    <message>
        <location line="+1"/>
        <source>Copy &amp;amount</source>
        <translation type="unfinished"></translation>
    </message>
    <message>
        <location line="+1"/>
        <source>Copy transaction &amp;ID and output index</source>
        <translation type="unfinished"></translation>
    </message>
    <message>
        <location line="+2"/>
        <source>L&amp;ock unspent</source>
        <translation type="unfinished"></translation>
    </message>
    <message>
        <location line="+1"/>
        <source>&amp;Unlock unspent</source>
        <translation type="unfinished"></translation>
    </message>
    <message>
        <location line="+4"/>
        <source>Copy quantity</source>
        <translation type="unfinished"></translation>
    </message>
    <message>
        <location line="+2"/>
        <source>Copy fee</source>
        <translation type="unfinished"></translation>
    </message>
    <message>
        <location line="+1"/>
        <source>Copy after fee</source>
        <translation type="unfinished"></translation>
    </message>
    <message>
        <location line="+1"/>
        <source>Copy bytes</source>
        <translation type="unfinished"></translation>
    </message>
    <message>
        <location line="+1"/>
        <source>Copy dust</source>
        <translation type="unfinished"></translation>
    </message>
    <message>
        <location line="+1"/>
        <source>Copy change</source>
        <translation type="unfinished"></translation>
    </message>
    <message>
        <location line="+306"/>
        <source>(%1 locked)</source>
        <translation type="unfinished"></translation>
    </message>
    <message>
        <location line="+155"/>
        <source>yes</source>
        <translation type="unfinished"></translation>
    </message>
    <message>
        <location line="+0"/>
        <source>no</source>
        <translation type="unfinished"></translation>
    </message>
    <message>
        <location line="+14"/>
        <source>This label turns red if any recipient receives an amount smaller than the current dust threshold.</source>
        <translation type="unfinished"></translation>
    </message>
    <message>
        <location line="+5"/>
        <source>Can vary +/- %1 satoshi(s) per input.</source>
        <translation type="unfinished"></translation>
    </message>
    <message>
        <location line="+47"/>
        <location line="+54"/>
        <source>(no label)</source>
        <translation type="unfinished"></translation>
    </message>
    <message>
        <location line="-7"/>
        <source>change from %1 (%2)</source>
        <translation type="unfinished"></translation>
    </message>
    <message>
        <location line="+1"/>
        <source>(change)</source>
        <translation type="unfinished"></translation>
    </message>
</context>
<context>
    <name>CreateWalletActivity</name>
    <message>
        <location filename="../walletcontroller.cpp" line="+243"/>
        <source>Create Wallet</source>
        <extracomment>Title of window indicating the progress of creation of a new wallet.</extracomment>
        <translation type="unfinished"></translation>
    </message>
    <message>
        <location line="+3"/>
        <source>Creating Wallet &lt;b&gt;%1&lt;/b&gt;…</source>
        <extracomment>Descriptive text of the create wallet progress window which indicates to the user which wallet is currently being created.</extracomment>
        <translation type="unfinished"></translation>
    </message>
    <message>
        <location line="+29"/>
        <source>Create wallet failed</source>
        <translation type="unfinished"></translation>
    </message>
    <message>
        <location line="+2"/>
        <source>Create wallet warning</source>
        <translation type="unfinished"></translation>
    </message>
    <message>
        <location line="+16"/>
        <source>Can&apos;t list signers</source>
        <translation type="unfinished"></translation>
    </message>
</context>
<context>
    <name>CreateWalletDialog</name>
    <message>
        <location filename="../forms/createwalletdialog.ui" line="+14"/>
        <source>Create Wallet</source>
        <translation type="unfinished"></translation>
    </message>
    <message>
        <location line="+11"/>
        <source>Wallet Name</source>
        <translation type="unfinished"></translation>
    </message>
    <message>
        <location line="+13"/>
        <source>Wallet</source>
        <translation type="unfinished"></translation>
    </message>
    <message>
        <location line="+9"/>
        <source>Encrypt the wallet. The wallet will be encrypted with a passphrase of your choice.</source>
        <translation type="unfinished"></translation>
    </message>
    <message>
        <location line="+3"/>
        <source>Encrypt Wallet</source>
        <translation type="unfinished"></translation>
    </message>
    <message>
        <location line="+26"/>
        <source>Advanced Options</source>
        <translation type="unfinished"></translation>
    </message>
    <message>
        <location line="+9"/>
        <source>Disable private keys for this wallet. Wallets with private keys disabled will have no private keys and cannot have an HD seed or imported private keys. This is ideal for watch-only wallets.</source>
        <translation type="unfinished"></translation>
    </message>
    <message>
        <location line="+3"/>
        <source>Disable Private Keys</source>
        <translation type="unfinished"></translation>
    </message>
    <message>
        <location line="+7"/>
        <source>Make a blank wallet. Blank wallets do not initially have private keys or scripts. Private keys and addresses can be imported, or an HD seed can be set, at a later time.</source>
        <translation type="unfinished"></translation>
    </message>
    <message>
        <location line="+3"/>
        <source>Make Blank Wallet</source>
        <translation type="unfinished"></translation>
    </message>
    <message>
        <location line="+7"/>
        <source>Use descriptors for scriptPubKey management</source>
        <translation type="unfinished"></translation>
    </message>
    <message>
        <location line="+3"/>
        <source>Descriptor Wallet</source>
        <translation type="unfinished"></translation>
    </message>
    <message>
        <location line="+10"/>
        <source>Use an external signing device such as a hardware wallet. Configure the external signer script in wallet preferences first.</source>
        <translation type="unfinished"></translation>
    </message>
    <message>
        <location line="+3"/>
        <source>External signer</source>
        <translation type="unfinished"></translation>
    </message>
    <message>
        <location filename="../createwalletdialog.cpp" line="+22"/>
        <source>Create</source>
        <translation type="unfinished"></translation>
    </message>
    <message>
        <location line="+68"/>
        <source>Compiled without sqlite support (required for descriptor wallets)</source>
        <translation type="unfinished"></translation>
    </message>
    <message>
        <location line="+14"/>
        <source>Compiled without external signing support (required for external signing)</source>
        <extracomment>&quot;External signing&quot; means using devices such as hardware wallets.</extracomment>
        <translation type="unfinished"></translation>
    </message>
</context>
<context>
    <name>EditAddressDialog</name>
    <message>
        <location filename="../forms/editaddressdialog.ui" line="+14"/>
        <source>Edit Address</source>
        <translation>Edit Address</translation>
    </message>
    <message>
        <location line="+11"/>
        <source>&amp;Label</source>
        <translation>&amp;Label</translation>
    </message>
    <message>
        <location line="+10"/>
        <source>The label associated with this address list entry</source>
        <translation type="unfinished"></translation>
    </message>
    <message>
        <location line="+17"/>
        <source>The address associated with this address list entry. This can only be modified for sending addresses.</source>
        <translation type="unfinished"></translation>
    </message>
    <message>
        <location line="-10"/>
        <source>&amp;Address</source>
        <translation>&amp;Address</translation>
    </message>
    <message>
        <location filename="../editaddressdialog.cpp" line="+29"/>
        <source>New sending address</source>
        <translation type="unfinished"></translation>
    </message>
    <message>
        <location line="+3"/>
        <source>Edit receiving address</source>
        <translation type="unfinished"></translation>
    </message>
    <message>
        <location line="+4"/>
        <source>Edit sending address</source>
        <translation type="unfinished"></translation>
    </message>
    <message>
        <location line="+77"/>
        <source>The entered address &quot;%1&quot; is not a valid Qtum address.</source>
        <translation type="unfinished"></translation>
    </message>
    <message>
        <location line="+33"/>
        <source>Address &quot;%1&quot; already exists as a receiving address with label &quot;%2&quot; and so cannot be added as a sending address.</source>
        <translation type="unfinished"></translation>
    </message>
    <message>
        <location line="+5"/>
        <source>The entered address &quot;%1&quot; is already in the address book with label &quot;%2&quot;.</source>
        <translation type="unfinished"></translation>
    </message>
    <message>
        <location line="-28"/>
        <source>Could not unlock wallet.</source>
        <translation type="unfinished"></translation>
    </message>
    <message>
        <location line="+5"/>
        <source>New key generation failed.</source>
        <translation type="unfinished"></translation>
    </message>
</context>
<context>
    <name>FreespaceChecker</name>
    <message>
        <location filename="../intro.cpp" line="+73"/>
        <source>A new data directory will be created.</source>
        <translation>A new data directory will be created.</translation>
    </message>
    <message>
        <location line="+22"/>
        <source>name</source>
        <translation>name</translation>
    </message>
    <message>
        <location line="+2"/>
        <source>Directory already exists. Add %1 if you intend to create a new directory here.</source>
        <translation>Directory already exists. Add %1 if you intend to create a new directory here.</translation>
    </message>
    <message>
        <location line="+3"/>
        <source>Path already exists, and is not a directory.</source>
        <translation>Path already exists, and is not a directory.</translation>
    </message>
    <message>
        <location line="+7"/>
        <source>Cannot create data directory here.</source>
        <translation>Cannot create data directory here.</translation>
    </message>
</context>
<context>
    <name>HelpMessageDialog</name>
    <message>
        <location filename="../utilitydialog.cpp" line="+37"/>
        <source>version</source>
        <translation type="unfinished">version</translation>
    </message>
    <message>
        <location line="+4"/>
        <source>About %1</source>
        <translation type="unfinished"></translation>
    </message>
    <message>
        <location line="+19"/>
        <source>Command-line options</source>
        <translation type="unfinished"></translation>
    </message>
</context>
<context>
    <name>Intro</name>
    <message>
        <location filename="../forms/intro.ui" line="+14"/>
        <source>Welcome</source>
        <translation>Welcome</translation>
    </message>
    <message>
        <location line="+9"/>
        <source>Welcome to %1.</source>
        <translation type="unfinished"></translation>
    </message>
    <message>
        <location line="+26"/>
        <source>As this is the first time the program is launched, you can choose where %1 will store its data.</source>
        <translation type="unfinished"></translation>
    </message>
    <message>
        <location line="+157"/>
        <source>When you click OK, %1 will begin to download and process the full %4 block chain (%2GB) starting with the earliest transactions in %3 when %4 initially launched.</source>
        <translation type="unfinished"></translation>
    </message>
    <message>
        <location line="+32"/>
        <source>Limit block chain storage to</source>
        <translation type="unfinished"></translation>
    </message>
    <message>
        <location line="+3"/>
        <source>Reverting this setting requires re-downloading the entire blockchain. It is faster to download the full chain first and prune it later. Disables some advanced features.</source>
        <translation type="unfinished"></translation>
    </message>
    <message>
        <location line="+7"/>
        <source> GB</source>
        <translation type="unfinished"></translation>
    </message>
    <message>
        <location line="-32"/>
        <source>This initial synchronisation is very demanding, and may expose hardware problems with your computer that had previously gone unnoticed. Each time you run %1, it will continue downloading where it left off.</source>
        <translation type="unfinished"></translation>
    </message>
    <message>
        <location line="+10"/>
        <source>If you have chosen to limit block chain storage (pruning), the historical data must still be downloaded and processed, but will be deleted afterward to keep your disk usage low.</source>
        <translation type="unfinished"></translation>
    </message>
    <message>
        <location line="-160"/>
        <source>Use the default data directory</source>
        <translation>Use the default data directory</translation>
    </message>
    <message>
        <location line="+7"/>
        <source>Use a custom data directory:</source>
        <translation>Use a custom data directory:</translation>
    </message>
    <message>
        <location filename="../intro.cpp" line="+32"/>
        <source>Qtum</source>
        <translation type="unfinished">Qtum</translation>
    </message>
    <message>
        <location line="+162"/>
        <source>%1 GB of space available</source>
        <translation type="unfinished"></translation>
    </message>
    <message>
        <location line="+2"/>
        <source>(of %1 GB needed)</source>
        <translation type="unfinished"></translation>
    </message>
    <message>
        <location line="+3"/>
        <source>(%1 GB needed for full chain)</source>
        <translation type="unfinished"></translation>
    </message>
    <message>
        <location line="+72"/>
        <source>At least %1 GB of data will be stored in this directory, and it will grow over time.</source>
        <translation type="unfinished"></translation>
    </message>
    <message>
        <location line="+3"/>
        <source>Approximately %1 GB of data will be stored in this directory.</source>
        <translation type="unfinished"></translation>
    </message>
    <message numerus="yes">
        <location line="+9"/>
        <source>(sufficient to restore backups %n day(s) old)</source>
        <extracomment>Explanatory text on the capability of the current prune target.</extracomment>
        <translation type="unfinished">
            <numerusform>(sufficient to restore backups %n day old)</numerusform>
            <numerusform>(sufficient to restore backups %n days old)</numerusform>
        </translation>
    </message>
    <message>
        <location line="+2"/>
        <source>%1 will download and store a copy of the Qtum block chain.</source>
        <translation type="unfinished"></translation>
    </message>
    <message>
        <location line="+2"/>
        <source>The wallet will also be stored in this directory.</source>
        <translation type="unfinished"></translation>
    </message>
    <message>
        <location line="-144"/>
        <source>Error: Specified data directory &quot;%1&quot; cannot be created.</source>
        <translation type="unfinished"></translation>
    </message>
    <message>
        <location line="+30"/>
        <source>Error</source>
        <translation>Error</translation>
    </message>
</context>
<context>
    <name>LoadWalletsActivity</name>
    <message>
        <location filename="../walletcontroller.cpp" line="+69"/>
        <source>Load Wallets</source>
        <extracomment>Title of progress window which is displayed when wallets are being loaded.</extracomment>
        <translation type="unfinished"></translation>
    </message>
    <message>
        <location line="+3"/>
        <source>Loading wallets…</source>
        <extracomment>Descriptive text of the load wallets progress window which indicates to the user that wallets are currently being loaded.</extracomment>
        <translation type="unfinished"></translation>
    </message>
</context>
<context>
    <name>ModalOverlay</name>
    <message>
        <location filename="../forms/modaloverlay.ui" line="+14"/>
        <source>Form</source>
        <translation type="unfinished">Form</translation>
    </message>
    <message>
        <location line="+119"/>
        <source>Recent transactions may not yet be visible, and therefore your wallet&apos;s balance might be incorrect. This information will be correct once your wallet has finished synchronizing with the qtum network, as detailed below.</source>
        <translation type="unfinished"></translation>
    </message>
    <message>
        <location line="+19"/>
        <source>Attempting to spend qtums that are affected by not-yet-displayed transactions will not be accepted by the network.</source>
        <translation type="unfinished"></translation>
    </message>
    <message>
        <location line="+63"/>
        <source>Number of blocks left</source>
        <translation type="unfinished"></translation>
    </message>
    <message>
        <location line="+7"/>
        <location line="+26"/>
        <location filename="../modaloverlay.cpp" line="+152"/>
        <source>Unknown…</source>
        <translation type="unfinished"></translation>
    </message>
    <message>
        <location line="+44"/>
        <location line="+20"/>
        <source>calculating…</source>
        <translation type="unfinished"></translation>
    </message>
    <message>
        <location line="-77"/>
        <source>Last block time</source>
        <translation type="unfinished">Last block time</translation>
    </message>
    <message>
        <location line="+26"/>
        <source>Progress</source>
        <translation type="unfinished"></translation>
    </message>
    <message>
        <location line="+24"/>
        <source>Progress increase per hour</source>
        <translation type="unfinished"></translation>
    </message>
    <message>
        <location line="+20"/>
        <source>Estimated time left until synced</source>
        <translation type="unfinished"></translation>
    </message>
    <message>
        <location line="+37"/>
        <source>Hide</source>
        <translation type="unfinished"></translation>
    </message>
    <message>
        <location line="+3"/>
        <source>Esc</source>
        <translation type="unfinished"></translation>
    </message>
    <message>
        <location filename="../modaloverlay.cpp" line="-118"/>
        <source>%1 is currently syncing.  It will download headers and blocks from peers and validate them until reaching the tip of the block chain.</source>
        <translation type="unfinished"></translation>
    </message>
    <message>
        <location line="+124"/>
        <source>Unknown. Syncing Headers (%1, %2%)…</source>
        <translation type="unfinished"></translation>
    </message>
</context>
<context>
    <name>OpenURIDialog</name>
    <message>
        <location filename="../forms/openuridialog.ui" line="+14"/>
        <source>Open qtum URI</source>
        <translation type="unfinished"></translation>
    </message>
    <message>
        <location line="+8"/>
        <source>URI:</source>
        <translation type="unfinished"></translation>
    </message>
    <message>
        <location line="+14"/>
        <source>Paste address from clipboard</source>
        <extracomment>Tooltip text for button that allows you to paste an address that is in your clipboard.</extracomment>
        <translation type="unfinished">Paste address from clipboard</translation>
    </message>
</context>
<context>
    <name>OpenWalletActivity</name>
    <message>
        <location filename="../walletcontroller.cpp" line="-42"/>
        <source>Open wallet failed</source>
        <translation type="unfinished"></translation>
    </message>
    <message>
        <location line="+2"/>
        <source>Open wallet warning</source>
        <translation type="unfinished"></translation>
    </message>
    <message>
        <location line="+10"/>
        <source>default wallet</source>
        <translation type="unfinished"></translation>
    </message>
    <message>
        <location line="+4"/>
        <source>Open Wallet</source>
        <extracomment>Title of window indicating the progress of opening of a wallet.</extracomment>
        <translation type="unfinished"></translation>
    </message>
    <message>
        <location line="+3"/>
        <source>Opening Wallet &lt;b&gt;%1&lt;/b&gt;…</source>
        <extracomment>Descriptive text of the open wallet progress window which indicates to the user which wallet is currently being opened.</extracomment>
        <translation type="unfinished"></translation>
    </message>
</context>
<context>
    <name>OptionsDialog</name>
    <message>
        <location filename="../forms/optionsdialog.ui" line="+14"/>
        <source>Options</source>
        <translation>Options</translation>
    </message>
    <message>
        <location line="+13"/>
        <source>&amp;Main</source>
        <translation>&amp;Main</translation>
    </message>
    <message>
        <location line="+6"/>
        <source>Automatically start %1 after logging in to the system.</source>
        <translation type="unfinished"></translation>
    </message>
    <message>
        <location line="+3"/>
        <source>&amp;Start %1 on system login</source>
        <translation type="unfinished"></translation>
    </message>
    <message>
        <location line="+22"/>
        <source>Enabling pruning significantly reduces the disk space required to store transactions. All blocks are still fully validated. Reverting this setting requires re-downloading the entire blockchain.</source>
        <translation type="unfinished"></translation>
    </message>
    <message>
        <location line="+53"/>
        <source>Size of &amp;database cache</source>
        <translation type="unfinished"></translation>
    </message>
    <message>
        <location line="+46"/>
        <source>Number of script &amp;verification threads</source>
        <translation type="unfinished"></translation>
    </message>
    <message>
        <location line="+231"/>
        <location line="+187"/>
        <source>IP address of the proxy (e.g. IPv4: 127.0.0.1 / IPv6: ::1)</source>
        <translation type="unfinished"></translation>
    </message>
    <message>
        <location line="-118"/>
        <location line="+23"/>
        <location line="+23"/>
        <source>Shows if the supplied default SOCKS5 proxy is used to reach peers via this network type.</source>
        <translation type="unfinished"></translation>
    </message>
    <message>
        <location line="+169"/>
        <source>Minimize instead of exit the application when the window is closed. When this option is enabled, the application will be closed only after selecting Exit in the menu.</source>
        <translation type="unfinished"></translation>
    </message>
    <message>
        <location line="+272"/>
        <source>Open the %1 configuration file from the working directory.</source>
        <translation type="unfinished"></translation>
    </message>
    <message>
        <location line="+3"/>
        <source>Open Configuration File</source>
        <translation type="unfinished"></translation>
    </message>
    <message>
        <location line="+10"/>
        <source>Reset all client options to default.</source>
        <translation>Reset all client options to default.</translation>
    </message>
    <message>
        <location line="+3"/>
        <source>&amp;Reset Options</source>
        <translation>&amp;Reset Options</translation>
    </message>
    <message>
        <location line="-645"/>
        <source>&amp;Network</source>
        <translation>&amp;Network</translation>
    </message>
    <message>
        <location line="-254"/>
        <source>Prune &amp;block storage to</source>
        <translation type="unfinished"></translation>
    </message>
    <message>
        <location line="+10"/>
        <source>GB</source>
        <translation type="unfinished"></translation>
    </message>
    <message>
        <location line="+25"/>
        <source>Reverting this setting requires re-downloading the entire blockchain.</source>
        <translation type="unfinished"></translation>
    </message>
    <message>
        <location line="+12"/>
        <source>Maximum database cache size. A larger cache can contribute to faster sync, after which the benefit is less pronounced for most use cases. Lowering the cache size will reduce memory usage. Unused mempool memory is shared for this cache.</source>
        <extracomment>Tooltip text for Options window setting that sets the size of the database cache. Explains the corresponding effects of increasing/decreasing this value.</extracomment>
        <translation type="unfinished"></translation>
    </message>
    <message>
        <location line="+19"/>
        <source>MiB</source>
        <translation type="unfinished"></translation>
    </message>
    <message>
        <location line="+27"/>
        <source>Set the number of script verification threads. Negative values correspond to the number of cores you want to leave free to the system.</source>
        <extracomment>Tooltip text for Options window setting that sets the number of script verification threads. Explains that negative values mean to leave these many cores free to the system.</extracomment>
        <translation type="unfinished"></translation>
    </message>
    <message>
        <location line="+16"/>
        <source>(0 = auto, &lt;0 = leave that many cores free)</source>
        <translation type="unfinished"></translation>
    </message>
    <message>
        <location line="+22"/>
        <source>This allows you or a third party tool to communicate with the node through command-line and JSON-RPC commands.</source>
        <extracomment>Tooltip text for Options window setting that enables the RPC server.</extracomment>
        <translation type="unfinished"></translation>
    </message>
    <message>
        <location line="+3"/>
        <source>Enable R&amp;PC server</source>
        <extracomment>An Options window setting to enable the RPC server.</extracomment>
        <translation type="unfinished"></translation>
    </message>
    <message>
        <location line="+21"/>
        <source>W&amp;allet</source>
        <translation type="unfinished"></translation>
    </message>
    <message>
        <location line="+6"/>
        <source>Whether to set subtract fee from amount as default or not.</source>
        <extracomment>Tooltip text for Options window setting that sets subtracting the fee from a sending amount as default.</extracomment>
        <translation type="unfinished"></translation>
    </message>
    <message>
        <location line="+3"/>
        <source>Subtract &amp;fee from amount by default</source>
        <extracomment>An Options window setting to set subtracting the fee from a sending amount as default.</extracomment>
        <translation type="unfinished"></translation>
    </message>
    <message>
        <location line="+7"/>
        <source>Expert</source>
        <translation type="unfinished"></translation>
    </message>
    <message>
        <location line="+9"/>
        <source>Enable coin &amp;control features</source>
        <translation type="unfinished"></translation>
    </message>
    <message>
        <location line="+7"/>
        <source>If you disable the spending of unconfirmed change, the change from a transaction cannot be used until that transaction has at least one confirmation. This also affects how your balance is computed.</source>
        <translation type="unfinished"></translation>
    </message>
    <message>
        <location line="+3"/>
        <source>&amp;Spend unconfirmed change</source>
        <translation type="unfinished"></translation>
    </message>
    <message>
        <location line="+7"/>
        <source>Enable &amp;PSBT controls</source>
        <extracomment>An options window setting to enable PSBT controls.</extracomment>
        <translation type="unfinished"></translation>
    </message>
    <message>
        <location line="+3"/>
        <source>Whether to show PSBT controls.</source>
        <extracomment>Tooltip text for options window setting that enables PSBT controls.</extracomment>
        <translation type="unfinished"></translation>
    </message>
    <message>
        <location line="+10"/>
        <source>External Signer (e.g. hardware wallet)</source>
        <translation type="unfinished"></translation>
    </message>
    <message>
        <location line="+8"/>
        <source>&amp;External signer script path</source>
        <translation type="unfinished"></translation>
    </message>
    <message>
        <location line="+10"/>
        <source>Full path to a Qtum Core compatible script (e.g. C:\Downloads\hwi.exe or /Users/you/Downloads/hwi.py). Beware: malware can steal your coins!</source>
        <translation type="unfinished"></translation>
    </message>
    <message>
        <location line="+32"/>
        <source>Automatically open the Qtum client port on the router. This only works when your router supports UPnP and it is enabled.</source>
        <translation>Automatically open the Qtum client port on the router. This only works when your router supports UPnP and it is enabled.</translation>
    </message>
    <message>
        <location line="+3"/>
        <source>Map port using &amp;UPnP</source>
        <translation>Map port using &amp;UPnP</translation>
    </message>
    <message>
        <location line="+7"/>
        <source>Automatically open the Qtum client port on the router. This only works when your router supports NAT-PMP and it is enabled. The external port could be random.</source>
        <translation type="unfinished"></translation>
    </message>
    <message>
        <location line="+3"/>
        <source>Map port using NA&amp;T-PMP</source>
        <translation type="unfinished"></translation>
    </message>
    <message>
        <location line="+7"/>
        <source>Accept connections from outside.</source>
        <translation type="unfinished"></translation>
    </message>
    <message>
        <location line="+3"/>
        <source>Allow incomin&amp;g connections</source>
        <translation type="unfinished"></translation>
    </message>
    <message>
        <location line="+7"/>
        <source>Connect to the Qtum network through a SOCKS5 proxy.</source>
        <translation type="unfinished"></translation>
    </message>
    <message>
        <location line="+3"/>
        <source>&amp;Connect through SOCKS5 proxy (default proxy):</source>
        <translation type="unfinished"></translation>
    </message>
    <message>
        <location line="+9"/>
        <location line="+187"/>
        <source>Proxy &amp;IP:</source>
        <translation>Proxy &amp;IP:</translation>
    </message>
    <message>
        <location line="-155"/>
        <location line="+187"/>
        <source>&amp;Port:</source>
        <translation>&amp;Port:</translation>
    </message>
    <message>
        <location line="-162"/>
        <location line="+187"/>
        <source>Port of the proxy (e.g. 9050)</source>
        <translation>Port of the proxy (e.g. 9050)</translation>
    </message>
    <message>
        <location line="-163"/>
        <source>Used for reaching peers via:</source>
        <translation type="unfinished"></translation>
    </message>
    <message>
        <location line="+23"/>
        <source>IPv4</source>
        <translation type="unfinished"></translation>
    </message>
    <message>
        <location line="+23"/>
        <source>IPv6</source>
        <translation type="unfinished"></translation>
    </message>
    <message>
        <location line="+23"/>
        <source>Tor</source>
        <translation type="unfinished"></translation>
    </message>
    <message>
        <location line="+130"/>
        <source>&amp;Window</source>
        <translation>&amp;Window</translation>
    </message>
    <message>
        <location line="+6"/>
        <source>Show the icon in the system tray.</source>
        <translation type="unfinished"></translation>
    </message>
    <message>
        <location line="+3"/>
        <source>&amp;Show tray icon</source>
        <translation type="unfinished"></translation>
    </message>
    <message>
        <location line="+10"/>
        <source>Show only a tray icon after minimizing the window.</source>
        <translation>Show only a tray icon after minimizing the window.</translation>
    </message>
    <message>
        <location line="+3"/>
        <source>&amp;Minimize to the tray instead of the taskbar</source>
        <translation>&amp;Minimize to the tray instead of the taskbar</translation>
    </message>
    <message>
        <location line="+10"/>
        <source>M&amp;inimize on close</source>
        <translation>M&amp;inimize on close</translation>
    </message>
    <message>
        <location line="+21"/>
        <source>&amp;Display</source>
        <translation>&amp;Display</translation>
    </message>
    <message>
        <location line="+8"/>
        <source>User Interface &amp;language:</source>
        <translation>User Interface &amp;language:</translation>
    </message>
    <message>
        <location line="+13"/>
        <source>The user interface language can be set here. This setting will take effect after restarting %1.</source>
        <translation type="unfinished"></translation>
    </message>
    <message>
        <location line="+11"/>
        <source>&amp;Unit to show amounts in:</source>
        <translation>&amp;Unit to show amounts in:</translation>
    </message>
    <message>
        <location line="+13"/>
        <source>Choose the default subdivision unit to show in the interface and when sending coins.</source>
        <translation>Choose the default subdivision unit to show in the interface and when sending coins.</translation>
    </message>
    <message>
        <location line="+11"/>
        <location line="+13"/>
        <source>Third-party URLs (e.g. a block explorer) that appear in the transactions tab as context menu items. %s in the URL is replaced by transaction hash. Multiple URLs are separated by vertical bar |.</source>
        <translation type="unfinished"></translation>
    </message>
    <message>
<<<<<<< HEAD
        <location line="+290"/>
        <source>Connect to the Qtum network through a separate SOCKS5 proxy for Tor onion services.</source>
=======
        <location line="-10"/>
        <source>&amp;Third-party transaction URLs</source>
>>>>>>> ec86f1e9
        <translation type="unfinished"></translation>
    </message>
    <message>
        <location line="-517"/>
        <source>Whether to show coin control features or not.</source>
        <translation type="unfinished"></translation>
    </message>
    <message>
        <location line="+300"/>
        <source>Connect to the Qtum network through a separate SOCKS5 proxy for Tor onion services.</source>
        <translation type="unfinished"></translation>
    </message>
    <message>
        <location line="+3"/>
        <source>Use separate SOCKS&amp;5 proxy to reach peers via Tor onion services:</source>
        <translation type="unfinished"></translation>
    </message>
    <message>
        <location line="+236"/>
        <source>Monospaced font in the Overview tab:</source>
        <translation type="unfinished"></translation>
    </message>
    <message>
        <location line="+8"/>
        <source>embedded &quot;%1&quot;</source>
        <translation type="unfinished"></translation>
    </message>
    <message>
        <location line="+49"/>
        <source>closest matching &quot;%1&quot;</source>
        <translation type="unfinished"></translation>
    </message>
    <message>
        <location line="+65"/>
        <source>Options set in this dialog are overridden by the command line or in the configuration file:</source>
        <translation type="unfinished"></translation>
    </message>
    <message>
        <location line="+141"/>
        <source>&amp;OK</source>
        <translation>&amp;OK</translation>
    </message>
    <message>
        <location line="+13"/>
        <source>&amp;Cancel</source>
        <translation>&amp;Cancel</translation>
    </message>
    <message>
        <location filename="../optionsdialog.cpp" line="+99"/>
        <source>Compiled without external signing support (required for external signing)</source>
        <extracomment>&quot;External signing&quot; means using devices such as hardware wallets.</extracomment>
        <translation type="unfinished"></translation>
    </message>
    <message>
        <location line="+12"/>
        <source>default</source>
        <translation>default</translation>
    </message>
    <message>
        <location line="+81"/>
        <source>none</source>
        <translation type="unfinished"></translation>
    </message>
    <message>
        <location line="+97"/>
        <source>Confirm options reset</source>
        <translation>Confirm options reset</translation>
    </message>
    <message>
        <location line="+1"/>
        <location line="+70"/>
        <source>Client restart required to activate changes.</source>
        <translation type="unfinished"></translation>
    </message>
    <message>
        <location line="-70"/>
        <source>Client will be shut down. Do you want to proceed?</source>
        <translation type="unfinished"></translation>
    </message>
    <message>
        <location line="+18"/>
        <source>Configuration options</source>
        <extracomment>Window title text of pop-up box that allows opening up of configuration file.</extracomment>
        <translation type="unfinished"></translation>
    </message>
    <message>
        <location line="+3"/>
        <source>The configuration file is used to specify advanced user options which override GUI settings. Additionally, any command-line options will override this configuration file.</source>
        <extracomment>Explanatory text about the priority order of instructions considered by client. The order from high to low being: command-line, configuration file, GUI settings.</extracomment>
        <translation type="unfinished"></translation>
    </message>
    <message>
        <location line="+3"/>
        <source>Continue</source>
        <translation type="unfinished"></translation>
    </message>
    <message>
        <location line="+1"/>
        <source>Cancel</source>
        <translation type="unfinished"></translation>
    </message>
    <message>
        <location line="+9"/>
        <source>Error</source>
        <translation type="unfinished">Error</translation>
    </message>
    <message>
        <location line="+0"/>
        <source>The configuration file could not be opened.</source>
        <translation type="unfinished"></translation>
    </message>
    <message>
        <location line="+40"/>
        <source>This change would require a client restart.</source>
        <translation type="unfinished"></translation>
    </message>
    <message>
        <location line="+28"/>
        <source>The supplied proxy address is invalid.</source>
        <translation>The supplied proxy address is invalid.</translation>
    </message>
</context>
<context>
    <name>OverviewPage</name>
    <message>
        <location filename="../forms/overviewpage.ui" line="+14"/>
        <source>Form</source>
        <translation>Form</translation>
    </message>
    <message>
        <location line="+62"/>
        <location line="+335"/>
        <source>The displayed information may be out of date. Your wallet automatically synchronizes with the Qtum network after a connection is established, but this process has not completed yet.</source>
        <translation>The displayed information may be out of date. Your wallet automatically synchronizes with the Qtum network after a connection is established, but this process has not completed yet.</translation>
    </message>
    <message>
        <location line="-127"/>
        <source>Watch-only:</source>
        <translation type="unfinished"></translation>
    </message>
    <message>
        <location line="+10"/>
        <source>Available:</source>
        <translation type="unfinished"></translation>
    </message>
    <message>
        <location line="+10"/>
        <source>Your current spendable balance</source>
        <translation>Your current spendable balance</translation>
    </message>
    <message>
        <location line="+35"/>
        <source>Pending:</source>
        <translation type="unfinished"></translation>
    </message>
    <message>
        <location line="-200"/>
        <source>Total of transactions that have yet to be confirmed, and do not yet count toward the spendable balance</source>
        <translation>Total of transactions that have yet to be confirmed, and do not yet count toward the spendable balance</translation>
    </message>
    <message>
        <location line="+100"/>
        <source>Immature:</source>
        <translation>Immature:</translation>
    </message>
    <message>
        <location line="-29"/>
        <source>Mined balance that has not yet matured</source>
        <translation>Mined balance that has not yet matured</translation>
    </message>
    <message>
        <location line="-150"/>
        <source>Balances</source>
        <translation type="unfinished"></translation>
    </message>
    <message>
        <location line="+140"/>
        <source>Total:</source>
        <translation>Total:</translation>
    </message>
    <message>
        <location line="+49"/>
        <source>Your current total balance</source>
        <translation>Your current total balance</translation>
    </message>
    <message>
        <location line="+74"/>
        <source>Your current balance in watch-only addresses</source>
        <translation type="unfinished"></translation>
    </message>
    <message>
        <location line="+23"/>
        <source>Spendable:</source>
        <translation type="unfinished"></translation>
    </message>
    <message>
        <location line="+49"/>
        <source>Recent transactions</source>
        <translation type="unfinished"></translation>
    </message>
    <message>
        <location line="-275"/>
        <source>Unconfirmed transactions to watch-only addresses</source>
        <translation type="unfinished"></translation>
    </message>
    <message>
        <location line="+38"/>
        <source>Mined balance in watch-only addresses that has not yet matured</source>
        <translation type="unfinished"></translation>
    </message>
    <message>
        <location line="+110"/>
        <source>Current total balance in watch-only addresses</source>
        <translation type="unfinished"></translation>
    </message>
    <message>
        <location filename="../overviewpage.cpp" line="+187"/>
        <source>Privacy mode activated for the Overview tab. To unmask the values, uncheck Settings-&gt;Mask values.</source>
        <translation type="unfinished"></translation>
    </message>
</context>
<context>
    <name>PSBTOperationsDialog</name>
    <message>
        <location filename="../forms/psbtoperationsdialog.ui" line="+14"/>
        <source>Dialog</source>
        <translation type="unfinished"></translation>
    </message>
    <message>
        <location line="+72"/>
        <source>Sign Tx</source>
        <translation type="unfinished"></translation>
    </message>
    <message>
        <location line="+16"/>
        <source>Broadcast Tx</source>
        <translation type="unfinished"></translation>
    </message>
    <message>
        <location line="+20"/>
        <source>Copy to Clipboard</source>
        <translation type="unfinished"></translation>
    </message>
    <message>
        <location line="+7"/>
        <source>Save…</source>
        <translation type="unfinished"></translation>
    </message>
    <message>
        <location line="+7"/>
        <source>Close</source>
        <translation type="unfinished"></translation>
    </message>
    <message>
        <location filename="../psbtoperationsdialog.cpp" line="+61"/>
        <source>Failed to load transaction: %1</source>
        <translation type="unfinished"></translation>
    </message>
    <message>
        <location line="+25"/>
        <source>Failed to sign transaction: %1</source>
        <translation type="unfinished"></translation>
    </message>
    <message>
        <location line="+8"/>
        <source>Cannot sign inputs while wallet is locked.</source>
        <translation type="unfinished"></translation>
    </message>
    <message>
        <location line="+2"/>
        <source>Could not sign any more inputs.</source>
        <translation type="unfinished"></translation>
    </message>
    <message>
        <location line="+2"/>
        <source>Signed %1 inputs, but more signatures are still required.</source>
        <translation type="unfinished"></translation>
    </message>
    <message>
        <location line="+3"/>
        <source>Signed transaction successfully. Transaction is ready to broadcast.</source>
        <translation type="unfinished"></translation>
    </message>
    <message>
        <location line="+12"/>
        <source>Unknown error processing transaction.</source>
        <translation type="unfinished"></translation>
    </message>
    <message>
        <location line="+10"/>
        <source>Transaction broadcast successfully! Transaction ID: %1</source>
        <translation type="unfinished"></translation>
    </message>
    <message>
        <location line="+3"/>
        <source>Transaction broadcast failed: %1</source>
        <translation type="unfinished"></translation>
    </message>
    <message>
        <location line="+9"/>
        <source>PSBT copied to clipboard.</source>
        <translation type="unfinished"></translation>
    </message>
    <message>
        <location line="+23"/>
        <source>Save Transaction Data</source>
        <translation type="unfinished"></translation>
    </message>
    <message>
        <location line="+2"/>
        <source>Partially Signed Transaction (Binary)</source>
        <extracomment>Expanded name of the binary PSBT file format. See: BIP 174.</extracomment>
        <translation type="unfinished"></translation>
    </message>
    <message>
        <location line="+7"/>
        <source>PSBT saved to disk.</source>
        <translation type="unfinished"></translation>
    </message>
    <message>
        <location line="+16"/>
        <source> * Sends %1 to %2</source>
        <translation type="unfinished"></translation>
    </message>
    <message>
        <location line="+10"/>
        <source>Unable to calculate transaction fee or total transaction amount.</source>
        <translation type="unfinished"></translation>
    </message>
    <message>
        <location line="+2"/>
        <source>Pays transaction fee: </source>
        <translation type="unfinished"></translation>
    </message>
    <message>
        <location line="+12"/>
        <source>Total Amount</source>
        <translation type="unfinished"></translation>
    </message>
    <message>
        <location line="+3"/>
        <source>or</source>
        <translation type="unfinished"></translation>
    </message>
    <message>
        <location line="+6"/>
        <source>Transaction has %1 unsigned inputs.</source>
        <translation type="unfinished"></translation>
    </message>
    <message>
        <location line="+46"/>
        <source>Transaction is missing some information about inputs.</source>
        <translation type="unfinished"></translation>
    </message>
    <message>
        <location line="+4"/>
        <source>Transaction still needs signature(s).</source>
        <translation type="unfinished"></translation>
    </message>
    <message>
        <location line="+3"/>
        <source>(But no wallet is loaded.)</source>
        <translation type="unfinished"></translation>
    </message>
    <message>
        <location line="+3"/>
        <source>(But this wallet cannot sign transactions.)</source>
        <translation type="unfinished"></translation>
    </message>
    <message>
        <location line="+3"/>
        <source>(But this wallet does not have the right keys.)</source>
        <translation type="unfinished"></translation>
    </message>
    <message>
        <location line="+8"/>
        <source>Transaction is fully signed and ready for broadcast.</source>
        <translation type="unfinished"></translation>
    </message>
    <message>
        <location line="+4"/>
        <source>Transaction status is unknown.</source>
        <translation type="unfinished"></translation>
    </message>
</context>
<context>
    <name>PaymentServer</name>
    <message>
        <location filename="../paymentserver.cpp" line="+173"/>
        <source>Payment request error</source>
        <translation type="unfinished"></translation>
    </message>
    <message>
        <location line="+1"/>
        <source>Cannot start qtum: click-to-pay handler</source>
        <translation type="unfinished"></translation>
    </message>
    <message>
        <location line="+50"/>
        <location line="+16"/>
        <location line="+6"/>
        <location line="+7"/>
        <source>URI handling</source>
        <translation type="unfinished"></translation>
    </message>
    <message>
        <location line="-29"/>
        <source>&apos;qtum://&apos; is not a valid URI. Use &apos;qtum:&apos; instead.</source>
        <translation type="unfinished"></translation>
    </message>
    <message>
        <location line="+17"/>
        <location line="+23"/>
        <source>Cannot process payment request because BIP70 is not supported.
Due to widespread security flaws in BIP70 it&apos;s strongly recommended that any merchant instructions to switch wallets be ignored.
If you are receiving this error you should request the merchant provide a BIP21 compatible URI.</source>
        <translation type="unfinished"></translation>
    </message>
    <message>
        <location line="-10"/>
        <source>URI cannot be parsed! This can be caused by an invalid Qtum address or malformed URI parameters.</source>
        <translation type="unfinished"></translation>
    </message>
    <message>
        <location line="+9"/>
        <source>Payment request file handling</source>
        <translation type="unfinished"></translation>
    </message>
</context>
<context>
    <name>PeerTableModel</name>
    <message>
        <location filename="../peertablemodel.h" line="+108"/>
        <source>User Agent</source>
        <extracomment>Title of Peers Table column which contains the peer&apos;s User Agent string.</extracomment>
        <translation type="unfinished"></translation>
    </message>
    <message>
        <location line="-9"/>
        <source>Ping</source>
        <extracomment>Title of Peers Table column which indicates the current latency of the connection with the peer.</extracomment>
        <translation type="unfinished"></translation>
    </message>
    <message>
        <location line="-15"/>
        <source>Peer</source>
        <extracomment>Title of Peers Table column which contains a unique number used to identify a connection.</extracomment>
        <translation type="unfinished"></translation>
    </message>
    <message>
        <location line="+6"/>
        <source>Direction</source>
        <extracomment>Title of Peers Table column which indicates the direction the peer connection was initiated from.</extracomment>
        <translation type="unfinished"></translation>
    </message>
    <message>
        <location line="+12"/>
        <source>Sent</source>
        <extracomment>Title of Peers Table column which indicates the total amount of network information we have sent to the peer.</extracomment>
        <translation type="unfinished"></translation>
    </message>
    <message>
        <location line="+3"/>
        <source>Received</source>
        <extracomment>Title of Peers Table column which indicates the total amount of network information we have received from the peer.</extracomment>
        <translation type="unfinished"></translation>
    </message>
    <message>
        <location line="-18"/>
        <source>Address</source>
        <extracomment>Title of Peers Table column which contains the IP/Onion/I2P address of the connected peer.</extracomment>
        <translation type="unfinished"></translation>
    </message>
    <message>
        <location line="+6"/>
        <source>Type</source>
        <extracomment>Title of Peers Table column which describes the type of peer connection. The &quot;type&quot; describes why the connection exists.</extracomment>
        <translation type="unfinished"></translation>
    </message>
    <message>
        <location line="+3"/>
        <source>Network</source>
        <extracomment>Title of Peers Table column which states the network the peer connected through.</extracomment>
        <translation type="unfinished">Network</translation>
    </message>
    <message>
        <location filename="../peertablemodel.cpp" line="+79"/>
        <source>Inbound</source>
        <extracomment>An Inbound Connection from a Peer.</extracomment>
        <translation type="unfinished"></translation>
    </message>
    <message>
        <location line="+2"/>
        <source>Outbound</source>
        <extracomment>An Outbound Connection to a Peer.</extracomment>
        <translation type="unfinished"></translation>
    </message>
</context>
<context>
    <name>QObject</name>
    <message>
<<<<<<< HEAD
        <location filename="../qtumunits.cpp" line="+213"/>
=======
        <location filename="../bitcoinunits.cpp" line="+215"/>
>>>>>>> ec86f1e9
        <source>Amount</source>
        <translation type="unfinished">Amount</translation>
    </message>
    <message>
<<<<<<< HEAD
        <location filename="../guiutil.cpp" line="+120"/>
=======
        <location filename="../guiutil.cpp" line="+127"/>
>>>>>>> ec86f1e9
        <source>Enter a Qtum address (e.g. %1)</source>
        <translation type="unfinished"></translation>
    </message>
    <message>
        <location line="+546"/>
        <source>Unroutable</source>
        <translation type="unfinished"></translation>
    </message>
    <message>
        <location line="+6"/>
        <source>Internal</source>
        <translation type="unfinished"></translation>
    </message>
    <message>
        <location line="+13"/>
        <source>Inbound</source>
        <extracomment>An inbound connection from a peer. An inbound connection is a connection initiated by a peer.</extracomment>
        <translation type="unfinished"></translation>
    </message>
    <message>
        <location line="+3"/>
        <source>Outbound</source>
        <extracomment>An outbound connection to a peer. An outbound connection is a connection initiated by us.</extracomment>
        <translation type="unfinished"></translation>
    </message>
    <message>
        <location line="+5"/>
        <source>Full Relay</source>
        <extracomment>Peer connection type that relays all network information.</extracomment>
        <translation type="unfinished"></translation>
    </message>
    <message>
        <location line="+3"/>
        <source>Block Relay</source>
        <extracomment>Peer connection type that relays network information about blocks and not transactions or addresses.</extracomment>
        <translation type="unfinished"></translation>
    </message>
    <message>
        <location line="+2"/>
        <source>Manual</source>
        <extracomment>Peer connection type established manually through one of several methods.</extracomment>
        <translation type="unfinished"></translation>
    </message>
    <message>
        <location line="+2"/>
        <source>Feeler</source>
        <extracomment>Short-lived peer connection type that tests the aliveness of known addresses.</extracomment>
        <translation type="unfinished"></translation>
    </message>
    <message>
        <location line="+2"/>
        <source>Address Fetch</source>
        <extracomment>Short-lived peer connection type that solicits known addresses from a peer.</extracomment>
        <translation type="unfinished"></translation>
    </message>
    <message>
        <location line="+15"/>
        <source>%1 d</source>
        <translation type="unfinished"></translation>
    </message>
    <message>
        <location line="+2"/>
        <source>%1 h</source>
        <translation type="unfinished"></translation>
    </message>
    <message>
        <location line="+2"/>
        <source>%1 m</source>
        <translation type="unfinished"></translation>
    </message>
    <message>
        <location line="+2"/>
        <location line="+28"/>
        <source>%1 s</source>
        <translation type="unfinished"></translation>
    </message>
    <message>
        <location line="-12"/>
        <source>None</source>
        <translation type="unfinished"></translation>
    </message>
    <message>
        <location line="+6"/>
        <source>N/A</source>
        <translation type="unfinished">N/A</translation>
    </message>
    <message>
        <location line="+1"/>
        <source>%1 ms</source>
        <translation type="unfinished"></translation>
    </message>
    <message numerus="yes">
        <location line="+18"/>
        <source>%n second(s)</source>
        <translation>
            <numerusform>%n second</numerusform>
            <numerusform>%n seconds</numerusform>
        </translation>
    </message>
    <message numerus="yes">
        <location line="+4"/>
        <source>%n minute(s)</source>
        <translation>
            <numerusform>%n minute</numerusform>
            <numerusform>%n minutes</numerusform>
        </translation>
    </message>
    <message numerus="yes">
        <location line="+4"/>
        <source>%n hour(s)</source>
        <translation type="unfinished">
            <numerusform>%n hour</numerusform>
            <numerusform>%n hours</numerusform>
        </translation>
    </message>
    <message numerus="yes">
        <location line="+4"/>
        <source>%n day(s)</source>
        <translation type="unfinished">
            <numerusform>%n day</numerusform>
            <numerusform>%n days</numerusform>
        </translation>
    </message>
    <message numerus="yes">
        <location line="+4"/>
        <location line="+6"/>
        <source>%n week(s)</source>
        <translation type="unfinished">
            <numerusform>%n week</numerusform>
            <numerusform>%n weeks</numerusform>
        </translation>
    </message>
    <message>
        <location line="+0"/>
        <source>%1 and %2</source>
        <translation type="unfinished"></translation>
    </message>
    <message numerus="yes">
        <location line="+0"/>
        <source>%n year(s)</source>
        <translation type="unfinished">
            <numerusform>%n year</numerusform>
            <numerusform>%n years</numerusform>
        </translation>
    </message>
    <message>
        <location line="+8"/>
        <source>%1 B</source>
        <translation type="unfinished"></translation>
    </message>
    <message>
        <location line="+2"/>
        <source>%1 kB</source>
        <translation type="unfinished"></translation>
    </message>
    <message>
        <location line="+2"/>
        <source>%1 MB</source>
        <translation type="unfinished"></translation>
    </message>
    <message>
        <location line="+2"/>
        <source>%1 GB</source>
        <translation type="unfinished"></translation>
    </message>
    <message>
<<<<<<< HEAD
        <location filename="../qtum.cpp" line="+112"/>
=======
        <location filename="../qtum.cpp" line="-276"/>
        <source>Do you want to reset settings to default values, or to abort without making changes?</source>
        <extracomment>Explanatory text shown on startup when the settings file cannot be read. Prompts user to make a choice between resetting or aborting.</extracomment>
        <translation type="unfinished"></translation>
    </message>
    <message>
        <location line="+24"/>
        <source>A fatal error occurred. Check that settings file is writable, or try running with -nosettings.</source>
        <extracomment>Explanatory text shown on startup when the settings file could not be written. Prompts user to check that we have the ability to write to the file. Explains that the user has the option of running without a settings file.</extracomment>
        <translation type="unfinished"></translation>
    </message>
    <message>
        <location line="+373"/>
>>>>>>> ec86f1e9
        <source>Error: Specified data directory &quot;%1&quot; does not exist.</source>
        <translation type="unfinished"></translation>
    </message>
    <message>
        <location line="+6"/>
        <source>Error: Cannot parse configuration file: %1.</source>
        <translation type="unfinished"></translation>
    </message>
    <message>
        <location line="+15"/>
        <source>Error: %1</source>
        <translation type="unfinished"></translation>
    </message>
    <message>
        <location line="+71"/>
        <source>%1 didn&apos;t yet exit safely…</source>
        <translation type="unfinished"></translation>
    </message>
    <message>
        <location filename="../modaloverlay.cpp" line="-35"/>
        <source>unknown</source>
        <translation type="unfinished"></translation>
    </message>
</context>
<context>
    <name>QRImageWidget</name>
    <message>
        <location filename="../qrimagewidget.cpp" line="+30"/>
        <source>&amp;Save Image…</source>
        <translation type="unfinished"></translation>
    </message>
    <message>
        <location line="+1"/>
        <source>&amp;Copy Image</source>
        <translation type="unfinished"></translation>
    </message>
    <message>
        <location line="+11"/>
        <source>Resulting URI too long, try to reduce the text for label / message.</source>
        <translation type="unfinished"></translation>
    </message>
    <message>
        <location line="+7"/>
        <source>Error encoding URI into QR Code.</source>
        <translation type="unfinished"></translation>
    </message>
    <message>
        <location line="+41"/>
        <source>QR code support not available.</source>
        <translation type="unfinished"></translation>
    </message>
    <message>
        <location line="+30"/>
        <source>Save QR Code</source>
        <translation type="unfinished"></translation>
    </message>
    <message>
        <location line="+3"/>
        <source>PNG Image</source>
        <extracomment>Expanded name of the PNG file format. See: https://en.wikipedia.org/wiki/Portable_Network_Graphics.</extracomment>
        <translation type="unfinished"></translation>
    </message>
</context>
<context>
    <name>RPCConsole</name>
    <message>
        <location filename="../forms/debugwindow.ui" line="+75"/>
        <location line="+26"/>
        <location line="+26"/>
        <location line="+29"/>
        <location line="+26"/>
        <location line="+36"/>
        <location line="+23"/>
        <location line="+36"/>
        <location line="+23"/>
        <location line="+36"/>
        <location line="+23"/>
        <location line="+692"/>
        <location line="+26"/>
        <location line="+26"/>
        <location line="+23"/>
        <location line="+23"/>
        <location line="+23"/>
        <location line="+29"/>
        <location line="+26"/>
        <location line="+23"/>
        <location line="+23"/>
        <location line="+23"/>
        <location line="+23"/>
        <location line="+26"/>
        <location line="+26"/>
        <location line="+23"/>
        <location line="+23"/>
        <location line="+23"/>
        <location line="+23"/>
        <location line="+23"/>
        <location line="+26"/>
        <location line="+23"/>
        <location line="+23"/>
        <location line="+26"/>
        <location line="+26"/>
        <location line="+26"/>
        <location line="+26"/>
        <location filename="../rpcconsole.h" line="+139"/>
        <source>N/A</source>
        <translation>N/A</translation>
    </message>
    <message>
        <location line="-1597"/>
        <source>Client version</source>
        <translation>Client version</translation>
    </message>
    <message>
        <location line="-22"/>
        <source>&amp;Information</source>
        <translation>&amp;Information</translation>
    </message>
    <message>
        <location line="+15"/>
        <source>General</source>
        <translation type="unfinished"></translation>
    </message>
    <message>
        <location line="+56"/>
        <source>Datadir</source>
        <translation type="unfinished"></translation>
    </message>
    <message>
        <location line="+10"/>
        <source>To specify a non-default location of the data directory use the &apos;%1&apos; option.</source>
        <translation type="unfinished"></translation>
    </message>
    <message>
        <location line="+19"/>
        <source>Blocksdir</source>
        <translation type="unfinished"></translation>
    </message>
    <message>
        <location line="+10"/>
        <source>To specify a non-default location of the blocks directory use the &apos;%1&apos; option.</source>
        <translation type="unfinished"></translation>
    </message>
    <message>
        <location line="+19"/>
        <source>Startup time</source>
        <translation>Startup time</translation>
    </message>
    <message>
        <location line="+29"/>
        <location line="+892"/>
        <source>Network</source>
        <translation>Network</translation>
    </message>
    <message>
        <location line="-885"/>
        <source>Name</source>
        <translation type="unfinished"></translation>
    </message>
    <message>
        <location line="+23"/>
        <source>Number of connections</source>
        <translation>Number of connections</translation>
    </message>
    <message>
        <location line="+29"/>
        <source>Block chain</source>
        <translation>Block chain</translation>
    </message>
    <message>
        <location line="+59"/>
        <source>Memory Pool</source>
        <translation type="unfinished"></translation>
    </message>
    <message>
        <location line="+7"/>
        <source>Current number of transactions</source>
        <translation type="unfinished"></translation>
    </message>
    <message>
        <location line="+23"/>
        <source>Memory usage</source>
        <translation type="unfinished"></translation>
    </message>
    <message>
        <location line="+94"/>
        <source>Wallet: </source>
        <translation type="unfinished"></translation>
    </message>
    <message>
        <location line="+11"/>
        <source>(none)</source>
        <translation type="unfinished"></translation>
    </message>
    <message>
        <location line="+211"/>
        <source>&amp;Reset</source>
        <translation type="unfinished"></translation>
    </message>
    <message>
        <location line="+80"/>
        <location line="+708"/>
        <source>Received</source>
        <translation type="unfinished"></translation>
    </message>
    <message>
        <location line="-628"/>
        <location line="+605"/>
        <source>Sent</source>
        <translation type="unfinished"></translation>
    </message>
    <message>
        <location line="-564"/>
        <source>&amp;Peers</source>
        <translation type="unfinished"></translation>
    </message>
    <message>
        <location line="+76"/>
        <source>Banned peers</source>
        <translation type="unfinished"></translation>
    </message>
    <message>
        <location line="+68"/>
        <location filename="../rpcconsole.cpp" line="+1160"/>
        <source>Select a peer to view detailed information.</source>
        <translation type="unfinished"></translation>
    </message>
    <message>
        <location line="+106"/>
        <source>Version</source>
        <translation type="unfinished"></translation>
    </message>
    <message>
        <location line="+124"/>
        <source>Starting Block</source>
        <translation type="unfinished"></translation>
    </message>
    <message>
        <location line="+23"/>
        <source>Synced Headers</source>
        <translation type="unfinished"></translation>
    </message>
    <message>
        <location line="+23"/>
        <source>Synced Blocks</source>
        <translation type="unfinished"></translation>
    </message>
    <message>
        <location line="+75"/>
        <source>Last Transaction</source>
        <translation type="unfinished"></translation>
    </message>
    <message>
        <location line="+210"/>
        <source>The mapped Autonomous System used for diversifying peer selection.</source>
        <translation type="unfinished"></translation>
    </message>
    <message>
        <location line="+3"/>
        <source>Mapped AS</source>
        <translation type="unfinished"></translation>
    </message>
    <message>
        <location line="+23"/>
        <source>Whether we relay addresses to this peer.</source>
        <extracomment>Tooltip text for the Address Relay field in the peer details area.</extracomment>
        <translation type="unfinished"></translation>
    </message>
    <message>
        <location line="+3"/>
        <source>Address Relay</source>
        <translation type="unfinished"></translation>
    </message>
    <message>
        <location line="+23"/>
        <source>Total number of addresses processed, excluding those dropped due to rate-limiting.</source>
        <extracomment>Tooltip text for the Addresses Processed field in the peer details area.</extracomment>
        <translation type="unfinished"></translation>
    </message>
    <message>
        <location line="+3"/>
        <source>Addresses Processed</source>
        <translation type="unfinished"></translation>
    </message>
    <message>
        <location line="+23"/>
        <source>Total number of addresses dropped due to rate-limiting.</source>
        <extracomment>Tooltip text for the Addresses Rate-Limited field in the peer details area.</extracomment>
        <translation type="unfinished"></translation>
    </message>
    <message>
        <location line="+3"/>
        <source>Addresses Rate-Limited</source>
        <translation type="unfinished"></translation>
    </message>
    <message>
        <location line="-1564"/>
        <location line="+1051"/>
        <source>User Agent</source>
        <translation type="unfinished"></translation>
    </message>
    <message>
        <location line="-1125"/>
        <source>Node window</source>
        <translation type="unfinished"></translation>
    </message>
    <message>
        <location line="+253"/>
        <source>Current block height</source>
        <translation type="unfinished"></translation>
    </message>
    <message>
        <location line="+130"/>
        <source>Open the %1 debug log file from the current data directory. This can take a few seconds for large log files.</source>
        <translation type="unfinished"></translation>
    </message>
    <message>
        <location line="+78"/>
        <source>Decrease font size</source>
        <translation type="unfinished"></translation>
    </message>
    <message>
        <location line="+20"/>
        <source>Increase font size</source>
        <translation type="unfinished"></translation>
    </message>
    <message>
        <location line="+546"/>
        <source>Permissions</source>
        <translation type="unfinished"></translation>
    </message>
    <message>
        <location line="+23"/>
        <source>The direction and type of peer connection: %1</source>
        <translation type="unfinished"></translation>
    </message>
    <message>
        <location line="+3"/>
        <source>Direction/Type</source>
        <translation type="unfinished"></translation>
    </message>
    <message>
        <location line="+23"/>
        <source>The network protocol this peer is connected through: IPv4, IPv6, Onion, I2P, or CJDNS.</source>
        <translation type="unfinished"></translation>
    </message>
    <message>
        <location line="+72"/>
        <source>Services</source>
        <translation type="unfinished"></translation>
    </message>
    <message>
        <location line="+26"/>
        <source>Whether the peer requested us to relay transactions.</source>
        <translation type="unfinished"></translation>
    </message>
    <message>
        <location line="+3"/>
        <source>Wants Tx Relay</source>
        <translation type="unfinished"></translation>
    </message>
    <message>
        <location line="+23"/>
        <source>High bandwidth BIP152 compact block relay: %1</source>
        <translation type="unfinished"></translation>
    </message>
    <message>
        <location line="+3"/>
        <source>High Bandwidth</source>
        <translation type="unfinished"></translation>
    </message>
    <message>
        <location line="+92"/>
        <source>Connection Time</source>
        <translation type="unfinished"></translation>
    </message>
    <message>
        <location line="+23"/>
        <source>Elapsed time since a novel block passing initial validity checks was received from this peer.</source>
        <translation type="unfinished"></translation>
    </message>
    <message>
        <location line="+3"/>
        <source>Last Block</source>
        <translation type="unfinished"></translation>
    </message>
    <message>
        <location line="+23"/>
        <source>Elapsed time since a novel transaction accepted into our mempool was received from this peer.</source>
        <extracomment>Tooltip text for the Last Transaction field in the peer details area.</extracomment>
        <translation type="unfinished"></translation>
    </message>
    <message>
        <location line="+26"/>
        <source>Last Send</source>
        <translation type="unfinished"></translation>
    </message>
    <message>
        <location line="+23"/>
        <source>Last Receive</source>
        <translation type="unfinished"></translation>
    </message>
    <message>
        <location line="+69"/>
        <source>Ping Time</source>
        <translation type="unfinished"></translation>
    </message>
    <message>
        <location line="+23"/>
        <source>The duration of a currently outstanding ping.</source>
        <translation type="unfinished"></translation>
    </message>
    <message>
        <location line="+3"/>
        <source>Ping Wait</source>
        <translation type="unfinished"></translation>
    </message>
    <message>
        <location line="+23"/>
        <source>Min Ping</source>
        <translation type="unfinished"></translation>
    </message>
    <message>
        <location line="+23"/>
        <source>Time Offset</source>
        <translation type="unfinished"></translation>
    </message>
    <message>
        <location line="-1258"/>
        <source>Last block time</source>
        <translation>Last block time</translation>
    </message>
    <message>
        <location line="+110"/>
        <source>&amp;Open</source>
        <translation>&amp;Open</translation>
    </message>
    <message>
        <location line="+26"/>
        <source>&amp;Console</source>
        <translation>&amp;Console</translation>
    </message>
    <message>
        <location line="+187"/>
        <source>&amp;Network Traffic</source>
        <translation type="unfinished"></translation>
    </message>
    <message>
        <location line="+68"/>
        <source>Totals</source>
        <translation type="unfinished"></translation>
    </message>
    <message>
        <location filename="../rpcconsole.cpp" line="-201"/>
        <source>In:</source>
        <translation type="unfinished"></translation>
    </message>
    <message>
        <location line="+1"/>
        <source>Out:</source>
        <translation type="unfinished"></translation>
    </message>
    <message>
        <location filename="../forms/debugwindow.ui" line="-291"/>
        <source>Debug log file</source>
        <translation>Debug log file</translation>
    </message>
    <message>
        <location line="+125"/>
        <source>Clear console</source>
        <translation>Clear console</translation>
    </message>
    <message>
        <location filename="../rpcconsole.h" line="-1"/>
        <source>Yes</source>
        <translation type="unfinished"></translation>
    </message>
    <message>
        <location line="+0"/>
        <source>No</source>
        <translation type="unfinished"></translation>
    </message>
    <message>
        <location line="+0"/>
        <source>To</source>
        <translation type="unfinished"></translation>
    </message>
    <message>
        <location line="+0"/>
        <source>From</source>
        <translation type="unfinished"></translation>
    </message>
    <message>
        <location line="+1"/>
        <source>Ban for</source>
        <translation type="unfinished"></translation>
    </message>
    <message>
        <location line="+41"/>
        <source>Never</source>
        <translation type="unfinished"></translation>
    </message>
    <message>
        <location filename="../rpcconsole.cpp" line="-457"/>
        <source>Inbound: initiated by peer</source>
        <extracomment>Explanatory text for an inbound peer connection.</extracomment>
        <translation type="unfinished"></translation>
    </message>
    <message>
        <location line="+4"/>
        <source>Outbound Full Relay: default</source>
        <extracomment>Explanatory text for an outbound peer connection that relays all network information. This is the default behavior for outbound connections.</extracomment>
        <translation type="unfinished"></translation>
    </message>
    <message>
        <location line="+3"/>
        <source>Outbound Block Relay: does not relay transactions or addresses</source>
        <extracomment>Explanatory text for an outbound peer connection that relays network information about blocks and not transactions or addresses.</extracomment>
        <translation type="unfinished"></translation>
    </message>
    <message>
        <location line="+5"/>
        <source>Outbound Manual: added using RPC %1 or %2/%3 configuration options</source>
        <extracomment>Explanatory text for an outbound peer connection that was established manually through one of several methods. The numbered arguments are stand-ins for the methods available to establish manual connections.</extracomment>
        <translation type="unfinished"></translation>
    </message>
    <message>
        <location line="+6"/>
        <source>Outbound Feeler: short-lived, for testing addresses</source>
        <extracomment>Explanatory text for a short-lived outbound peer connection that is used to test the aliveness of known addresses.</extracomment>
        <translation type="unfinished"></translation>
    </message>
    <message>
        <location line="+3"/>
        <source>Outbound Address Fetch: short-lived, for soliciting addresses</source>
        <extracomment>Explanatory text for a short-lived outbound peer connection that is used to request addresses from a peer.</extracomment>
        <translation type="unfinished"></translation>
    </message>
    <message>
        <location line="+4"/>
        <source>we selected the peer for high bandwidth relay</source>
        <translation type="unfinished"></translation>
    </message>
    <message>
        <location line="+1"/>
        <source>the peer selected us for high bandwidth relay</source>
        <translation type="unfinished"></translation>
    </message>
    <message>
        <location line="+1"/>
        <source>no high bandwidth relay selected</source>
        <translation type="unfinished"></translation>
    </message>
    <message>
        <location line="+13"/>
        <source>Ctrl++</source>
        <extracomment>Main shortcut to increase the RPC console font size.</extracomment>
        <translation type="unfinished"></translation>
    </message>
    <message>
        <location line="+2"/>
        <source>Ctrl+=</source>
        <extracomment>Secondary shortcut to increase the RPC console font size.</extracomment>
        <translation type="unfinished"></translation>
    </message>
    <message>
        <location line="+4"/>
        <source>Ctrl+-</source>
        <extracomment>Main shortcut to decrease the RPC console font size.</extracomment>
        <translation type="unfinished"></translation>
    </message>
    <message>
        <location line="+2"/>
        <source>Ctrl+_</source>
        <extracomment>Secondary shortcut to decrease the RPC console font size.</extracomment>
        <translation type="unfinished"></translation>
    </message>
    <message>
        <location line="+151"/>
        <source>&amp;Copy address</source>
        <extracomment>Context menu action to copy the address of a peer.</extracomment>
        <translation type="unfinished"></translation>
    </message>
    <message>
        <location line="+4"/>
        <source>&amp;Disconnect</source>
        <translation type="unfinished"></translation>
    </message>
    <message>
        <location line="+1"/>
        <source>1 &amp;hour</source>
        <translation type="unfinished"></translation>
    </message>
    <message>
        <location line="+1"/>
        <source>1 d&amp;ay</source>
        <translation type="unfinished"></translation>
    </message>
    <message>
        <location line="+1"/>
        <source>1 &amp;week</source>
        <translation type="unfinished"></translation>
    </message>
    <message>
        <location line="+1"/>
        <source>1 &amp;year</source>
        <translation type="unfinished"></translation>
    </message>
    <message>
        <location line="+25"/>
        <source>&amp;Copy IP/Netmask</source>
        <extracomment>Context menu action to copy the IP/Netmask of a banned peer. IP/Netmask is the combination of a peer&apos;s IP address and its Netmask. For IP address, see: https://en.wikipedia.org/wiki/IP_address.</extracomment>
        <translation type="unfinished"></translation>
    </message>
    <message>
        <location line="+4"/>
        <source>&amp;Unban</source>
        <translation type="unfinished"></translation>
    </message>
    <message>
        <location line="+224"/>
        <source>Network activity disabled</source>
        <translation type="unfinished"></translation>
    </message>
    <message>
        <location line="+77"/>
        <source>Executing command without any wallet</source>
        <translation type="unfinished"></translation>
    </message>
    <message>
        <location line="-2"/>
        <source>Executing command using &quot;%1&quot; wallet</source>
        <translation type="unfinished"></translation>
    </message>
    <message>
        <location line="-145"/>
        <source>Welcome to the %1 RPC console.
Use up and down arrows to navigate history, and %2 to clear screen.
Use %3 and %4 to increase or decrease the font size.
Type %5 for an overview of available commands.
For more information on using this console, type %6.

%7WARNING: Scammers have been active, telling users to type commands here, stealing their wallet contents. Do not use this console without fully understanding the ramifications of a command.%8</source>
        <extracomment>RPC console welcome message. Placeholders %7 and %8 are style tags for the warning content, and they are not space separated from the rest of the text intentionally.</extracomment>
        <translation type="unfinished"></translation>
    </message>
    <message>
        <location line="+155"/>
        <source>Executing…</source>
        <extracomment>A console message indicating an entered command is currently being executed.</extracomment>
        <translation type="unfinished"></translation>
    </message>
    <message>
        <location line="+118"/>
        <source>(peer: %1)</source>
        <translation type="unfinished"></translation>
    </message>
    <message>
        <location line="+2"/>
        <source>via %1</source>
        <translation type="unfinished"></translation>
    </message>
    <message>
        <location filename="../rpcconsole.h" line="-41"/>
        <source>Unknown</source>
        <translation type="unfinished"></translation>
    </message>
</context>
<context>
    <name>ReceiveCoinsDialog</name>
    <message>
        <location filename="../forms/receivecoinsdialog.ui" line="+37"/>
        <source>&amp;Amount:</source>
        <translation type="unfinished"></translation>
    </message>
    <message>
        <location line="+46"/>
        <source>&amp;Label:</source>
        <translation type="unfinished">&amp;Label:</translation>
    </message>
    <message>
        <location line="-30"/>
        <source>&amp;Message:</source>
        <translation type="unfinished"></translation>
    </message>
    <message>
        <location line="-3"/>
        <source>An optional message to attach to the payment request, which will be displayed when the request is opened. Note: The message will not be sent with the payment over the Qtum network.</source>
        <translation type="unfinished"></translation>
    </message>
    <message>
        <location line="+30"/>
        <source>An optional label to associate with the new receiving address.</source>
        <translation type="unfinished"></translation>
    </message>
    <message>
        <location line="-7"/>
        <source>Use this form to request payments. All fields are &lt;b&gt;optional&lt;/b&gt;.</source>
        <translation type="unfinished"></translation>
    </message>
    <message>
        <location line="-39"/>
        <location line="+159"/>
        <source>An optional amount to request. Leave this empty or zero to not request a specific amount.</source>
        <translation type="unfinished"></translation>
    </message>
    <message>
        <location line="-127"/>
        <source>An optional label to associate with the new receiving address (used by you to identify an invoice).  It is also attached to the payment request.</source>
        <translation type="unfinished"></translation>
    </message>
    <message>
        <location line="+30"/>
        <source>An optional message that is attached to the payment request and may be displayed to the sender.</source>
        <translation type="unfinished"></translation>
    </message>
    <message>
        <location line="+15"/>
        <source>&amp;Create new receiving address</source>
        <translation type="unfinished"></translation>
    </message>
    <message>
        <location line="+23"/>
        <source>Clear all fields of the form.</source>
        <translation type="unfinished"></translation>
    </message>
    <message>
        <location line="+3"/>
        <source>Clear</source>
        <translation type="unfinished"></translation>
    </message>
    <message>
        <location line="+136"/>
        <source>Requested payments history</source>
        <translation type="unfinished"></translation>
    </message>
    <message>
        <location line="+25"/>
        <source>Show the selected request (does the same as double clicking an entry)</source>
        <translation type="unfinished"></translation>
    </message>
    <message>
        <location line="+3"/>
        <source>Show</source>
        <translation type="unfinished"></translation>
    </message>
    <message>
        <location line="+17"/>
        <source>Remove the selected entries from the list</source>
        <translation type="unfinished"></translation>
    </message>
    <message>
        <location line="+3"/>
        <source>Remove</source>
        <translation type="unfinished"></translation>
    </message>
    <message>
        <location filename="../receivecoinsdialog.cpp" line="+47"/>
        <source>Copy &amp;URI</source>
        <translation type="unfinished"></translation>
    </message>
    <message>
        <location line="+1"/>
        <source>&amp;Copy address</source>
        <translation type="unfinished"></translation>
    </message>
    <message>
        <location line="+1"/>
        <source>Copy &amp;label</source>
        <translation type="unfinished"></translation>
    </message>
    <message>
        <location line="+1"/>
        <source>Copy &amp;message</source>
        <translation type="unfinished"></translation>
    </message>
    <message>
        <location line="+1"/>
        <source>Copy &amp;amount</source>
        <translation type="unfinished"></translation>
    </message>
    <message>
        <location line="+125"/>
        <source>Could not unlock wallet.</source>
        <translation type="unfinished"></translation>
    </message>
    <message>
        <location line="+5"/>
        <source>Could not generate new %1 address</source>
        <translation type="unfinished"></translation>
    </message>
</context>
<context>
    <name>ReceiveRequestDialog</name>
    <message>
        <location filename="../forms/receiverequestdialog.ui" line="+14"/>
        <source>Request payment to …</source>
        <translation type="unfinished"></translation>
    </message>
    <message>
        <location line="+76"/>
        <source>Address:</source>
        <translation type="unfinished"></translation>
    </message>
    <message>
        <location line="+29"/>
        <source>Amount:</source>
        <translation type="unfinished"></translation>
    </message>
    <message>
        <location line="+29"/>
        <source>Label:</source>
        <translation type="unfinished"></translation>
    </message>
    <message>
        <location line="+32"/>
        <source>Message:</source>
        <translation type="unfinished"></translation>
    </message>
    <message>
        <location line="+32"/>
        <source>Wallet:</source>
        <translation type="unfinished"></translation>
    </message>
    <message>
        <location line="+28"/>
        <source>Copy &amp;URI</source>
        <translation type="unfinished"></translation>
    </message>
    <message>
        <location line="+10"/>
        <source>Copy &amp;Address</source>
        <translation type="unfinished"></translation>
    </message>
    <message>
        <location line="+10"/>
        <source>&amp;Verify</source>
        <translation type="unfinished"></translation>
    </message>
    <message>
        <location line="+3"/>
        <source>Verify this address on e.g. a hardware wallet screen</source>
        <translation type="unfinished"></translation>
    </message>
    <message>
        <location line="+10"/>
        <source>&amp;Save Image…</source>
        <translation type="unfinished"></translation>
    </message>
    <message>
        <location filename="../receiverequestdialog.cpp" line="+49"/>
        <source>Request payment to %1</source>
        <translation type="unfinished"></translation>
    </message>
    <message>
        <location filename="../forms/receiverequestdialog.ui" line="-234"/>
        <source>Payment information</source>
        <translation type="unfinished"></translation>
    </message>
</context>
<context>
    <name>RecentRequestsTableModel</name>
    <message>
        <location filename="../recentrequeststablemodel.cpp" line="+32"/>
        <source>Date</source>
        <translation type="unfinished">Date</translation>
    </message>
    <message>
        <location line="+0"/>
        <source>Label</source>
        <translation type="unfinished"></translation>
    </message>
    <message>
        <location line="+0"/>
        <source>Message</source>
        <translation type="unfinished"></translation>
    </message>
    <message>
        <location line="+41"/>
        <source>(no label)</source>
        <translation type="unfinished"></translation>
    </message>
    <message>
        <location line="+9"/>
        <source>(no message)</source>
        <translation type="unfinished"></translation>
    </message>
    <message>
        <location line="+8"/>
        <source>(no amount requested)</source>
        <translation type="unfinished"></translation>
    </message>
    <message>
        <location line="+43"/>
        <source>Requested</source>
        <translation type="unfinished"></translation>
    </message>
</context>
<context>
    <name>SendCoinsDialog</name>
    <message>
        <location filename="../forms/sendcoinsdialog.ui" line="+14"/>
        <location filename="../sendcoinsdialog.cpp" line="+771"/>
        <source>Send Coins</source>
        <translation>Send Coins</translation>
    </message>
    <message>
        <location line="+76"/>
        <source>Coin Control Features</source>
        <translation type="unfinished"></translation>
    </message>
    <message>
        <location line="+30"/>
        <source>automatically selected</source>
        <translation type="unfinished"></translation>
    </message>
    <message>
        <location line="+19"/>
        <source>Insufficient funds!</source>
        <translation type="unfinished"></translation>
    </message>
    <message>
        <location line="+89"/>
        <source>Quantity:</source>
        <translation type="unfinished"></translation>
    </message>
    <message>
        <location line="+35"/>
        <source>Bytes:</source>
        <translation type="unfinished"></translation>
    </message>
    <message>
        <location line="+48"/>
        <source>Amount:</source>
        <translation type="unfinished"></translation>
    </message>
    <message>
        <location line="+80"/>
        <source>Fee:</source>
        <translation type="unfinished"></translation>
    </message>
    <message>
        <location line="+51"/>
        <source>After Fee:</source>
        <translation type="unfinished"></translation>
    </message>
    <message>
        <location line="+32"/>
        <source>Change:</source>
        <translation type="unfinished"></translation>
    </message>
    <message>
        <location line="+44"/>
        <source>If this is activated, but the change address is empty or invalid, change will be sent to a newly generated address.</source>
        <translation type="unfinished"></translation>
    </message>
    <message>
        <location line="+3"/>
        <source>Custom change address</source>
        <translation type="unfinished"></translation>
    </message>
    <message>
        <location line="+206"/>
        <source>Transaction Fee:</source>
        <translation type="unfinished"></translation>
    </message>
    <message>
        <location line="+38"/>
        <source>Using the fallbackfee can result in sending a transaction that will take several hours or days (or never) to confirm. Consider choosing your fee manually or wait until you have validated the complete chain.</source>
        <translation type="unfinished"></translation>
    </message>
    <message>
        <location line="+9"/>
        <source>Warning: Fee estimation is currently not possible.</source>
        <translation type="unfinished"></translation>
    </message>
    <message>
        <location line="+82"/>
        <source>per kilobyte</source>
        <translation type="unfinished"></translation>
    </message>
    <message>
        <location line="-53"/>
        <source>Hide</source>
        <translation type="unfinished"></translation>
    </message>
    <message>
        <location line="+112"/>
        <source>Recommended:</source>
        <translation type="unfinished"></translation>
    </message>
    <message>
        <location line="+30"/>
        <source>Custom:</source>
        <translation type="unfinished"></translation>
    </message>
    <message>
        <location line="+215"/>
        <source>Send to multiple recipients at once</source>
        <translation>Send to multiple recipients at once</translation>
    </message>
    <message>
        <location line="+3"/>
        <source>Add &amp;Recipient</source>
        <translation>Add &amp;Recipient</translation>
    </message>
    <message>
        <location line="-20"/>
        <source>Clear all fields of the form.</source>
        <translation type="unfinished"></translation>
    </message>
    <message>
        <location line="-1033"/>
        <source>Inputs…</source>
        <translation type="unfinished"></translation>
    </message>
    <message>
        <location line="+233"/>
        <source>Dust:</source>
        <translation type="unfinished"></translation>
    </message>
    <message>
        <location line="+398"/>
        <source>Choose…</source>
        <translation type="unfinished"></translation>
    </message>
    <message>
        <location line="+59"/>
        <source>Hide transaction fee settings</source>
        <translation type="unfinished"></translation>
    </message>
    <message>
        <location line="+51"/>
        <source>Specify a custom fee per kB (1,000 bytes) of the transaction&apos;s virtual size.

Note:  Since the fee is calculated on a per-byte basis, a fee rate of &quot;100 satoshis per kvB&quot; for a transaction size of 500 virtual bytes (half of 1 kvB) would ultimately yield a fee of only 50 satoshis.</source>
        <translation type="unfinished"></translation>
    </message>
    <message>
        <location line="+35"/>
        <source>When there is less transaction volume than space in the blocks, miners as well as relaying nodes may enforce a minimum fee. Paying only this minimum fee is just fine, but be aware that this can result in a never confirming transaction once there is more demand for qtum transactions than the network can process.</source>
        <translation type="unfinished"></translation>
    </message>
    <message>
        <location line="+3"/>
        <source>A too low fee might result in a never confirming transaction (read the tooltip)</source>
        <translation type="unfinished"></translation>
    </message>
    <message>
        <location line="+105"/>
        <source>(Smart fee not initialized yet. This usually takes a few blocks…)</source>
        <translation type="unfinished"></translation>
    </message>
    <message>
        <location line="+26"/>
        <source>Confirmation time target:</source>
        <translation type="unfinished"></translation>
    </message>
    <message>
        <location line="+58"/>
        <source>Enable Replace-By-Fee</source>
        <translation type="unfinished"></translation>
    </message>
    <message>
        <location line="+3"/>
        <source>With Replace-By-Fee (BIP-125) you can increase a transaction&apos;s fee after it is sent. Without this, a higher fee may be recommended to compensate for increased transaction delay risk.</source>
        <translation type="unfinished"></translation>
    </message>
    <message>
        <location line="+65"/>
        <source>Clear &amp;All</source>
        <translation>Clear &amp;All</translation>
    </message>
    <message>
        <location line="+55"/>
        <source>Balance:</source>
        <translation>Balance:</translation>
    </message>
    <message>
        <location line="-84"/>
        <source>Confirm the send action</source>
        <translation>Confirm the send action</translation>
    </message>
    <message>
        <location line="+3"/>
        <source>S&amp;end</source>
        <translation>S&amp;end</translation>
    </message>
    <message>
        <location filename="../sendcoinsdialog.cpp" line="-672"/>
        <source>Copy quantity</source>
        <translation type="unfinished"></translation>
    </message>
    <message>
        <location line="+1"/>
        <source>Copy amount</source>
        <translation type="unfinished"></translation>
    </message>
    <message>
        <location line="+1"/>
        <source>Copy fee</source>
        <translation type="unfinished"></translation>
    </message>
    <message>
        <location line="+1"/>
        <source>Copy after fee</source>
        <translation type="unfinished"></translation>
    </message>
    <message>
        <location line="+1"/>
        <source>Copy bytes</source>
        <translation type="unfinished"></translation>
    </message>
    <message>
        <location line="+1"/>
        <source>Copy dust</source>
        <translation type="unfinished"></translation>
    </message>
    <message>
        <location line="+1"/>
        <source>Copy change</source>
        <translation type="unfinished"></translation>
    </message>
    <message>
        <location line="+76"/>
        <source>%1 (%2 blocks)</source>
        <translation type="unfinished"></translation>
    </message>
    <message>
        <location line="+30"/>
        <source>Sign on device</source>
        <extracomment>&quot;device&quot; usually means a hardware wallet.</extracomment>
        <translation type="unfinished"></translation>
    </message>
    <message>
        <location line="+3"/>
        <source>Connect your hardware wallet first.</source>
        <translation type="unfinished"></translation>
    </message>
    <message>
        <location line="+4"/>
        <source>Set external signer script path in Options -&gt; Wallet</source>
        <extracomment>&quot;External signer&quot; means using devices such as hardware wallets.</extracomment>
        <translation type="unfinished"></translation>
    </message>
    <message>
        <location line="+3"/>
        <source>Cr&amp;eate Unsigned</source>
        <translation type="unfinished"></translation>
    </message>
    <message>
        <location line="+1"/>
        <source>Creates a Partially Signed Qtum Transaction (PSBT) for use with e.g. an offline %1 wallet, or a PSBT-compatible hardware wallet.</source>
        <translation type="unfinished"></translation>
    </message>
    <message>
        <location line="+90"/>
        <source> from wallet &apos;%1&apos;</source>
        <translation type="unfinished"></translation>
    </message>
    <message>
        <location line="+11"/>
        <source>%1 to &apos;%2&apos;</source>
        <translation type="unfinished"></translation>
    </message>
    <message>
        <location line="+5"/>
        <source>%1 to %2</source>
        <translation type="unfinished"></translation>
    </message>
    <message>
        <location line="+67"/>
        <source>To review recipient list click &quot;Show Details…&quot;</source>
        <translation type="unfinished"></translation>
    </message>
    <message>
        <location line="+60"/>
        <source>Sign failed</source>
        <translation type="unfinished"></translation>
    </message>
    <message>
        <location line="+5"/>
        <source>External signer not found</source>
        <extracomment>&quot;External signer&quot; means using devices such as hardware wallets.</extracomment>
        <translation type="unfinished"></translation>
    </message>
    <message>
        <location line="+5"/>
        <source>External signer failure</source>
        <extracomment>&quot;External signer&quot; means using devices such as hardware wallets.</extracomment>
        <translation type="unfinished"></translation>
    </message>
    <message>
        <location line="-34"/>
        <source>Save Transaction Data</source>
        <translation type="unfinished"></translation>
    </message>
    <message>
        <location line="+2"/>
        <source>Partially Signed Transaction (Binary)</source>
        <extracomment>Expanded name of the binary PSBT file format. See: BIP 174.</extracomment>
        <translation type="unfinished"></translation>
    </message>
    <message>
        <location line="+7"/>
        <source>PSBT saved</source>
        <translation type="unfinished"></translation>
    </message>
    <message>
        <location line="+273"/>
        <source>External balance:</source>
        <translation type="unfinished"></translation>
    </message>
    <message>
        <location line="-322"/>
        <source>or</source>
        <translation type="unfinished"></translation>
    </message>
    <message>
        <location line="-19"/>
        <source>You can increase the fee later (signals Replace-By-Fee, BIP-125).</source>
        <translation type="unfinished"></translation>
    </message>
    <message>
<<<<<<< HEAD
        <location line="-24"/>
        <source>Please, review your transaction proposal. This will produce a Partially Signed Qtum Transaction (PSBT) which you can save or copy and then sign with e.g. an offline %1 wallet, or a PSBT-compatible hardware wallet.</source>
=======
        <location line="-30"/>
        <source>Please, review your transaction proposal. This will produce a Partially Signed Qtum Transaction (PSBT) which you can save or copy and then sign with e.g. an offline %1 wallet, or a PSBT-compatible hardware wallet.</source>
        <extracomment>Text to inform a user attempting to create a transaction of their current options. At this stage, a user can only create a PSBT. This string is displayed when private keys are disabled and an external signer is not available.</extracomment>
>>>>>>> ec86f1e9
        <translation type="unfinished"></translation>
    </message>
    <message>
        <location line="-6"/>
        <source>Do you want to create this transaction?</source>
        <extracomment>Message displayed when attempting to create a transaction. Cautionary text to prompt the user to verify that the displayed transaction details represent the transaction the user intends to create.</extracomment>
        <translation type="unfinished"></translation>
    </message>
    <message>
        <location line="+11"/>
        <source>Please, review your transaction. You can create and send this transaction or create a Partially Signed Qtum Transaction (PSBT), which you can save or copy and then sign with, e.g., an offline %1 wallet, or a PSBT-compatible hardware wallet.</source>
        <extracomment>Text to inform a user attempting to create a transaction of their current options. At this stage, a user can send their transaction or create a PSBT. This string is displayed when both private keys and PSBT controls are enabled.</extracomment>
        <translation type="unfinished"></translation>
    </message>
    <message>
        <location line="+3"/>
        <source>Please, review your transaction.</source>
        <extracomment>Text to prompt a user to review the details of the transaction they are attempting to send.</extracomment>
        <translation type="unfinished"></translation>
    </message>
    <message>
        <location line="+8"/>
        <source>Transaction fee</source>
        <translation type="unfinished"></translation>
    </message>
    <message>
        <location line="+16"/>
        <source>Not signalling Replace-By-Fee, BIP-125.</source>
        <translation type="unfinished"></translation>
    </message>
    <message>
        <location line="+14"/>
        <source>Total Amount</source>
        <translation type="unfinished"></translation>
    </message>
    <message>
        <location line="+99"/>
        <source>Confirm send coins</source>
        <translation type="unfinished"></translation>
    </message>
    <message>
        <location line="+229"/>
        <source>Watch-only balance:</source>
        <translation type="unfinished"></translation>
    </message>
    <message>
        <location line="+24"/>
        <source>The recipient address is not valid. Please recheck.</source>
        <translation type="unfinished"></translation>
    </message>
    <message>
        <location line="+3"/>
        <source>The amount to pay must be larger than 0.</source>
        <translation type="unfinished"></translation>
    </message>
    <message>
        <location line="+3"/>
        <source>The amount exceeds your balance.</source>
        <translation type="unfinished"></translation>
    </message>
    <message>
        <location line="+3"/>
        <source>The total exceeds your balance when the %1 transaction fee is included.</source>
        <translation type="unfinished"></translation>
    </message>
    <message>
        <location line="+3"/>
        <source>Duplicate address found: addresses should only be used once each.</source>
        <translation type="unfinished"></translation>
    </message>
    <message>
        <location line="+3"/>
        <source>Transaction creation failed!</source>
        <translation type="unfinished"></translation>
    </message>
    <message>
        <location line="+4"/>
        <source>A fee higher than %1 is considered an absurdly high fee.</source>
        <translation type="unfinished"></translation>
    </message>
    <message>
        <location line="+3"/>
        <source>Payment request expired.</source>
        <translation type="unfinished"></translation>
    </message>
    <message numerus="yes">
        <location line="+124"/>
        <source>Estimated to begin confirmation within %n block(s).</source>
        <translation>
            <numerusform>Estimated to begin confirmation within %n block.</numerusform>
            <numerusform>Estimated to begin confirmation within %n blocks.</numerusform>
        </translation>
    </message>
    <message>
        <location line="+101"/>
        <source>Warning: Invalid Qtum address</source>
        <translation type="unfinished"></translation>
    </message>
    <message>
        <location line="+5"/>
        <source>Warning: Unknown change address</source>
        <translation type="unfinished"></translation>
    </message>
    <message>
        <location line="+3"/>
        <source>Confirm custom change address</source>
        <translation type="unfinished"></translation>
    </message>
    <message>
        <location line="+0"/>
        <source>The address you selected for change is not part of this wallet. Any or all funds in your wallet may be sent to this address. Are you sure?</source>
        <translation type="unfinished"></translation>
    </message>
    <message>
        <location line="+21"/>
        <source>(no label)</source>
        <translation type="unfinished"></translation>
    </message>
</context>
<context>
    <name>SendCoinsEntry</name>
    <message>
        <location filename="../forms/sendcoinsentry.ui" line="+155"/>
        <location line="+550"/>
        <location line="+533"/>
        <source>A&amp;mount:</source>
        <translation>A&amp;mount:</translation>
    </message>
    <message>
        <location line="-1199"/>
        <source>Pay &amp;To:</source>
        <translation>Pay &amp;To:</translation>
    </message>
    <message>
        <location line="+93"/>
        <source>&amp;Label:</source>
        <translation>&amp;Label:</translation>
    </message>
    <message>
        <location line="-68"/>
        <source>Choose previously used address</source>
        <translation type="unfinished"></translation>
    </message>
    <message>
        <location line="-7"/>
        <source>The Qtum address to send the payment to</source>
        <translation type="unfinished"></translation>
    </message>
    <message>
        <location line="+23"/>
        <source>Alt+A</source>
        <translation>Alt+A</translation>
    </message>
    <message>
        <location line="+7"/>
        <source>Paste address from clipboard</source>
        <translation>Paste address from clipboard</translation>
    </message>
    <message>
        <location line="+16"/>
        <source>Alt+P</source>
        <translation>Alt+P</translation>
    </message>
    <message>
        <location line="+7"/>
        <location line="+562"/>
        <location line="+533"/>
        <source>Remove this entry</source>
        <translation type="unfinished"></translation>
    </message>
    <message>
        <location line="-1035"/>
        <source>The amount to send in the selected unit</source>
        <translation type="unfinished"></translation>
    </message>
    <message>
        <location line="+7"/>
        <source>The fee will be deducted from the amount being sent. The recipient will receive less qtums than you enter in the amount field. If multiple recipients are selected, the fee is split equally.</source>
        <translation type="unfinished"></translation>
    </message>
    <message>
        <location line="+3"/>
        <source>S&amp;ubtract fee from amount</source>
        <translation type="unfinished"></translation>
    </message>
    <message>
        <location line="+7"/>
        <source>Use available balance</source>
        <translation type="unfinished"></translation>
    </message>
    <message>
        <location line="+9"/>
        <source>Message:</source>
        <translation type="unfinished"></translation>
    </message>
    <message>
        <location line="+443"/>
        <source>This is an unauthenticated payment request.</source>
        <translation type="unfinished"></translation>
    </message>
    <message>
        <location line="+529"/>
        <source>This is an authenticated payment request.</source>
        <translation type="unfinished"></translation>
    </message>
    <message>
        <location line="-1023"/>
        <location line="+3"/>
        <source>Enter a label for this address to add it to the list of used addresses</source>
        <translation type="unfinished"></translation>
    </message>
    <message>
        <location line="+58"/>
        <source>A message that was attached to the qtum: URI which will be stored with the transaction for your reference. Note: This message will not be sent over the Qtum network.</source>
        <translation type="unfinished"></translation>
    </message>
    <message>
        <location line="+448"/>
        <location line="+529"/>
        <source>Pay To:</source>
        <translation type="unfinished"></translation>
    </message>
    <message>
        <location line="-495"/>
        <location line="+533"/>
        <source>Memo:</source>
        <translation type="unfinished"></translation>
    </message>
</context>
<context>
    <name>SendConfirmationDialog</name>
    <message>
        <location filename="../sendcoinsdialog.h" line="+144"/>
        <source>Send</source>
        <translation type="unfinished"></translation>
    </message>
    <message>
        <location line="+2"/>
        <source>Create Unsigned</source>
        <translation type="unfinished"></translation>
    </message>
</context>
<context>
    <name>ShutdownWindow</name>
    <message>
        <location filename="../utilitydialog.cpp" line="+85"/>
        <source>%1 is shutting down…</source>
        <translation type="unfinished"></translation>
    </message>
    <message>
        <location line="+1"/>
        <source>Do not shut down the computer until this window disappears.</source>
        <translation type="unfinished"></translation>
    </message>
</context>
<context>
    <name>SignVerifyMessageDialog</name>
    <message>
        <location filename="../forms/signverifymessagedialog.ui" line="+14"/>
        <source>Signatures - Sign / Verify a Message</source>
        <translation>Signatures - Sign / Verify a Message</translation>
    </message>
    <message>
        <location line="+13"/>
        <source>&amp;Sign Message</source>
        <translation>&amp;Sign Message</translation>
    </message>
    <message>
        <location line="+6"/>
        <source>You can sign messages/agreements with your addresses to prove you can receive qtums sent to them. Be careful not to sign anything vague or random, as phishing attacks may try to trick you into signing your identity over to them. Only sign fully-detailed statements you agree to.</source>
        <translation type="unfinished"></translation>
    </message>
    <message>
        <location line="+18"/>
        <source>The Qtum address to sign the message with</source>
        <translation type="unfinished"></translation>
    </message>
    <message>
        <location line="+7"/>
        <location line="+216"/>
        <source>Choose previously used address</source>
        <translation type="unfinished"></translation>
    </message>
    <message>
        <location line="-206"/>
        <location line="+216"/>
        <source>Alt+A</source>
        <translation>Alt+A</translation>
    </message>
    <message>
        <location line="-206"/>
        <source>Paste address from clipboard</source>
        <translation>Paste address from clipboard</translation>
    </message>
    <message>
        <location line="+10"/>
        <source>Alt+P</source>
        <translation>Alt+P</translation>
    </message>
    <message>
        <location line="+12"/>
        <location line="+3"/>
        <source>Enter the message you want to sign here</source>
        <translation>Enter the message you want to sign here</translation>
    </message>
    <message>
        <location line="+7"/>
        <source>Signature</source>
        <translation>Signature</translation>
    </message>
    <message>
        <location line="+30"/>
        <source>Copy the current signature to the system clipboard</source>
        <translation>Copy the current signature to the system clipboard</translation>
    </message>
    <message>
        <location line="+21"/>
        <source>Sign the message to prove you own this Qtum address</source>
        <translation>Sign the message to prove you own this Qtum address</translation>
    </message>
    <message>
        <location line="+3"/>
        <source>Sign &amp;Message</source>
        <translation>Sign &amp;Message</translation>
    </message>
    <message>
        <location line="+14"/>
        <source>Reset all sign message fields</source>
        <translation>Reset all sign message fields</translation>
    </message>
    <message>
        <location line="+3"/>
        <location line="+157"/>
        <source>Clear &amp;All</source>
        <translation>Clear &amp;All</translation>
    </message>
    <message>
        <location line="-98"/>
        <source>&amp;Verify Message</source>
        <translation>&amp;Verify Message</translation>
    </message>
    <message>
        <location line="+6"/>
        <source>Enter the receiver&apos;s address, message (ensure you copy line breaks, spaces, tabs, etc. exactly) and signature below to verify the message. Be careful not to read more into the signature than what is in the signed message itself, to avoid being tricked by a man-in-the-middle attack. Note that this only proves the signing party receives with the address, it cannot prove sendership of any transaction!</source>
        <translation type="unfinished"></translation>
    </message>
    <message>
        <location line="+21"/>
        <source>The Qtum address the message was signed with</source>
        <translation type="unfinished"></translation>
    </message>
    <message>
        <location line="+29"/>
        <location line="+3"/>
        <source>The signed message to verify</source>
        <translation type="unfinished"></translation>
    </message>
    <message>
        <location line="+7"/>
        <location line="+3"/>
        <source>The signature given when the message was signed</source>
        <translation type="unfinished"></translation>
    </message>
    <message>
        <location line="+9"/>
        <source>Verify the message to ensure it was signed with the specified Qtum address</source>
        <translation>Verify the message to ensure it was signed with the specified Qtum address</translation>
    </message>
    <message>
        <location line="+3"/>
        <source>Verify &amp;Message</source>
        <translation>Verify &amp;Message</translation>
    </message>
    <message>
        <location line="+14"/>
        <source>Reset all verify message fields</source>
        <translation>Reset all verify message fields</translation>
    </message>
    <message>
        <location line="-210"/>
        <source>Click &quot;Sign Message&quot; to generate signature</source>
        <translation type="unfinished"></translation>
    </message>
    <message>
        <location filename="../signverifymessagedialog.cpp" line="+120"/>
        <location line="+99"/>
        <source>The entered address is invalid.</source>
        <translation type="unfinished"></translation>
    </message>
    <message>
        <location line="-99"/>
        <location line="+7"/>
        <location line="+93"/>
        <location line="+7"/>
        <source>Please check the address and try again.</source>
        <translation type="unfinished"></translation>
    </message>
    <message>
        <location line="-100"/>
        <location line="+99"/>
        <source>The entered address does not refer to a key.</source>
        <translation type="unfinished"></translation>
    </message>
    <message>
        <location line="-91"/>
        <source>Wallet unlock was cancelled.</source>
        <translation type="unfinished"></translation>
    </message>
    <message>
        <location line="+11"/>
        <source>No error</source>
        <translation type="unfinished"></translation>
    </message>
    <message>
        <location line="+3"/>
        <source>Private key for the entered address is not available.</source>
        <translation type="unfinished"></translation>
    </message>
    <message>
        <location line="+3"/>
        <source>Message signing failed.</source>
        <translation type="unfinished"></translation>
    </message>
    <message>
        <location line="+12"/>
        <source>Message signed.</source>
        <translation type="unfinished"></translation>
    </message>
    <message>
        <location line="+69"/>
        <source>The signature could not be decoded.</source>
        <translation type="unfinished"></translation>
    </message>
    <message>
        <location line="+1"/>
        <location line="+7"/>
        <source>Please check the signature and try again.</source>
        <translation type="unfinished"></translation>
    </message>
    <message>
        <location line="-1"/>
        <source>The signature did not match the message digest.</source>
        <translation type="unfinished"></translation>
    </message>
    <message>
        <location line="+6"/>
        <source>Message verification failed.</source>
        <translation type="unfinished"></translation>
    </message>
    <message>
        <location line="-32"/>
        <source>Message verified.</source>
        <translation type="unfinished"></translation>
    </message>
</context>
<context>
    <name>SplashScreen</name>
    <message>
        <location filename="../splashscreen.cpp" line="+187"/>
        <source>(press q to shutdown and continue later)</source>
        <translation type="unfinished"></translation>
    </message>
    <message>
        <location line="+1"/>
        <source>press q to shutdown</source>
        <translation type="unfinished"></translation>
    </message>
</context>
<context>
    <name>TrafficGraphWidget</name>
    <message>
        <location filename="../trafficgraphwidget.cpp" line="+79"/>
        <source>kB/s</source>
        <translation type="unfinished"></translation>
    </message>
</context>
<context>
    <name>TransactionDesc</name>
    <message>
        <location filename="../transactiondesc.cpp" line="+40"/>
        <source>conflicted with a transaction with %1 confirmations</source>
        <translation type="unfinished"></translation>
    </message>
    <message>
        <location line="+3"/>
        <source>0/unconfirmed, %1</source>
        <translation type="unfinished"></translation>
    </message>
    <message>
        <location line="+0"/>
        <source>in memory pool</source>
        <translation type="unfinished"></translation>
    </message>
    <message>
        <location line="+0"/>
        <source>not in memory pool</source>
        <translation type="unfinished"></translation>
    </message>
    <message>
        <location line="-1"/>
        <source>abandoned</source>
        <translation type="unfinished"></translation>
    </message>
    <message>
        <location line="+3"/>
        <source>%1/unconfirmed</source>
        <translation type="unfinished"></translation>
    </message>
    <message>
        <location line="+2"/>
        <source>%1 confirmations</source>
        <translation type="unfinished"></translation>
    </message>
    <message>
        <location line="+51"/>
        <source>Status</source>
        <translation type="unfinished"></translation>
    </message>
    <message>
        <location line="+3"/>
        <source>Date</source>
        <translation type="unfinished">Date</translation>
    </message>
    <message>
        <location line="+7"/>
        <source>Source</source>
        <translation type="unfinished"></translation>
    </message>
    <message>
        <location line="+0"/>
        <source>Generated</source>
        <translation type="unfinished"></translation>
    </message>
    <message>
        <location line="+5"/>
        <location line="+14"/>
        <location line="+72"/>
        <source>From</source>
        <translation type="unfinished"></translation>
    </message>
    <message>
        <location line="-72"/>
        <source>unknown</source>
        <translation type="unfinished"></translation>
    </message>
    <message>
        <location line="+1"/>
        <location line="+20"/>
        <location line="+70"/>
        <source>To</source>
        <translation type="unfinished"></translation>
    </message>
    <message>
        <location line="-88"/>
        <source>own address</source>
        <translation type="unfinished"></translation>
    </message>
    <message>
        <location line="+0"/>
        <location line="+69"/>
        <source>watch-only</source>
        <translation type="unfinished"></translation>
    </message>
    <message>
        <location line="-67"/>
        <source>label</source>
        <translation type="unfinished"></translation>
    </message>
    <message>
        <location line="+36"/>
        <location line="+12"/>
        <location line="+54"/>
        <location line="+30"/>
        <location line="+60"/>
        <source>Credit</source>
        <translation type="unfinished"></translation>
    </message>
    <message numerus="yes">
        <location line="-154"/>
        <source>matures in %n more block(s)</source>
        <translation>
            <numerusform>matures in %n more block</numerusform>
            <numerusform>matures in %n more blocks</numerusform>
        </translation>
    </message>
    <message>
        <location line="+2"/>
        <source>not accepted</source>
        <translation type="unfinished"></translation>
    </message>
    <message>
        <location line="+60"/>
        <location line="+26"/>
        <location line="+63"/>
        <source>Debit</source>
        <translation type="unfinished"></translation>
    </message>
    <message>
        <location line="-79"/>
        <source>Total debit</source>
        <translation type="unfinished"></translation>
    </message>
    <message>
        <location line="+1"/>
        <source>Total credit</source>
        <translation type="unfinished"></translation>
    </message>
    <message>
        <location line="+5"/>
        <source>Transaction fee</source>
        <translation type="unfinished"></translation>
    </message>
    <message>
        <location line="+22"/>
        <source>Net amount</source>
        <translation type="unfinished"></translation>
    </message>
    <message>
        <location line="+6"/>
        <location line="+12"/>
        <source>Message</source>
        <translation type="unfinished"></translation>
    </message>
    <message>
        <location line="-10"/>
        <source>Comment</source>
        <translation type="unfinished"></translation>
    </message>
    <message>
        <location line="+2"/>
        <source>Transaction ID</source>
        <translation type="unfinished"></translation>
    </message>
    <message>
        <location line="+1"/>
        <source>Transaction total size</source>
        <translation type="unfinished"></translation>
    </message>
    <message>
        <location line="+1"/>
        <source>Transaction virtual size</source>
        <translation type="unfinished"></translation>
    </message>
    <message>
        <location line="+1"/>
        <source>Output index</source>
        <translation type="unfinished"></translation>
    </message>
    <message>
        <location line="+16"/>
        <source> (Certificate was not verified)</source>
        <translation type="unfinished"></translation>
    </message>
    <message>
        <location line="+3"/>
        <source>Merchant</source>
        <translation type="unfinished"></translation>
    </message>
    <message>
        <location line="+8"/>
        <source>Generated coins must mature %1 blocks before they can be spent. When you generated this block, it was broadcast to the network to be added to the block chain. If it fails to get into the chain, its state will change to &quot;not accepted&quot; and it won&apos;t be spendable. This may occasionally happen if another node generates a block within a few seconds of yours.</source>
        <translation type="unfinished"></translation>
    </message>
    <message>
        <location line="+8"/>
        <source>Debug information</source>
        <translation type="unfinished"></translation>
    </message>
    <message>
        <location line="+8"/>
        <source>Transaction</source>
        <translation type="unfinished"></translation>
    </message>
    <message>
        <location line="+3"/>
        <source>Inputs</source>
        <translation type="unfinished"></translation>
    </message>
    <message>
        <location line="+21"/>
        <source>Amount</source>
        <translation type="unfinished">Amount</translation>
    </message>
    <message>
        <location line="+1"/>
        <location line="+1"/>
        <source>true</source>
        <translation type="unfinished"></translation>
    </message>
    <message>
        <location line="-1"/>
        <location line="+1"/>
        <source>false</source>
        <translation type="unfinished"></translation>
    </message>
</context>
<context>
    <name>TransactionDescDialog</name>
    <message>
        <location filename="../forms/transactiondescdialog.ui" line="+20"/>
        <source>This pane shows a detailed description of the transaction</source>
        <translation>This pane shows a detailed description of the transaction</translation>
    </message>
    <message>
        <location filename="../transactiondescdialog.cpp" line="+18"/>
        <source>Details for %1</source>
        <translation type="unfinished"></translation>
    </message>
</context>
<context>
    <name>TransactionTableModel</name>
    <message>
        <location filename="../transactiontablemodel.cpp" line="+260"/>
        <source>Date</source>
        <translation type="unfinished">Date</translation>
    </message>
    <message>
        <location line="+0"/>
        <source>Type</source>
        <translation type="unfinished"></translation>
    </message>
    <message>
        <location line="+0"/>
        <source>Label</source>
        <translation type="unfinished"></translation>
    </message>
    <message>
        <location line="+60"/>
        <source>Unconfirmed</source>
        <translation type="unfinished"></translation>
    </message>
    <message>
        <location line="+3"/>
        <source>Abandoned</source>
        <translation type="unfinished"></translation>
    </message>
    <message>
        <location line="+3"/>
        <source>Confirming (%1 of %2 recommended confirmations)</source>
        <translation type="unfinished"></translation>
    </message>
    <message>
        <location line="+3"/>
        <source>Confirmed (%1 confirmations)</source>
        <translation type="unfinished"></translation>
    </message>
    <message>
        <location line="+3"/>
        <source>Conflicted</source>
        <translation type="unfinished"></translation>
    </message>
    <message>
        <location line="+3"/>
        <source>Immature (%1 confirmations, will be available after %2)</source>
        <translation type="unfinished"></translation>
    </message>
    <message>
        <location line="+3"/>
        <source>Generated but not accepted</source>
        <translation type="unfinished"></translation>
    </message>
    <message>
        <location line="+39"/>
        <source>Received with</source>
        <translation type="unfinished"></translation>
    </message>
    <message>
        <location line="+2"/>
        <source>Received from</source>
        <translation type="unfinished"></translation>
    </message>
    <message>
        <location line="+3"/>
        <source>Sent to</source>
        <translation type="unfinished"></translation>
    </message>
    <message>
        <location line="+2"/>
        <source>Payment to yourself</source>
        <translation type="unfinished"></translation>
    </message>
    <message>
        <location line="+2"/>
        <source>Mined</source>
        <translation type="unfinished"></translation>
    </message>
    <message>
        <location line="+28"/>
        <source>watch-only</source>
        <translation type="unfinished"></translation>
    </message>
    <message>
        <location line="+16"/>
        <source>(n/a)</source>
        <translation type="unfinished"></translation>
    </message>
    <message>
        <location line="+207"/>
        <source>(no label)</source>
        <translation type="unfinished"></translation>
    </message>
    <message>
        <location line="+39"/>
        <source>Transaction status. Hover over this field to show number of confirmations.</source>
        <translation type="unfinished"></translation>
    </message>
    <message>
        <location line="+2"/>
        <source>Date and time that the transaction was received.</source>
        <translation type="unfinished"></translation>
    </message>
    <message>
        <location line="+2"/>
        <source>Type of transaction.</source>
        <translation type="unfinished"></translation>
    </message>
    <message>
        <location line="+2"/>
        <source>Whether or not a watch-only address is involved in this transaction.</source>
        <translation type="unfinished"></translation>
    </message>
    <message>
        <location line="+2"/>
        <source>User-defined intent/purpose of the transaction.</source>
        <translation type="unfinished"></translation>
    </message>
    <message>
        <location line="+2"/>
        <source>Amount removed from or added to balance.</source>
        <translation type="unfinished"></translation>
    </message>
</context>
<context>
    <name>TransactionView</name>
    <message>
        <location filename="../transactionview.cpp" line="+73"/>
        <location line="+16"/>
        <source>All</source>
        <translation type="unfinished"></translation>
    </message>
    <message>
        <location line="-15"/>
        <source>Today</source>
        <translation type="unfinished"></translation>
    </message>
    <message>
        <location line="+1"/>
        <source>This week</source>
        <translation type="unfinished"></translation>
    </message>
    <message>
        <location line="+1"/>
        <source>This month</source>
        <translation type="unfinished"></translation>
    </message>
    <message>
        <location line="+1"/>
        <source>Last month</source>
        <translation type="unfinished"></translation>
    </message>
    <message>
        <location line="+1"/>
        <source>This year</source>
        <translation type="unfinished"></translation>
    </message>
    <message>
        <location line="+12"/>
        <source>Received with</source>
        <translation type="unfinished"></translation>
    </message>
    <message>
        <location line="+2"/>
        <source>Sent to</source>
        <translation type="unfinished"></translation>
    </message>
    <message>
        <location line="+2"/>
        <source>To yourself</source>
        <translation type="unfinished"></translation>
    </message>
    <message>
        <location line="+1"/>
        <source>Mined</source>
        <translation type="unfinished"></translation>
    </message>
    <message>
        <location line="+1"/>
        <source>Other</source>
        <translation type="unfinished"></translation>
    </message>
    <message>
        <location line="+5"/>
        <source>Enter address, transaction id, or label to search</source>
        <translation type="unfinished"></translation>
    </message>
    <message>
        <location line="+4"/>
        <source>Min amount</source>
        <translation type="unfinished"></translation>
    </message>
    <message>
        <location line="-26"/>
        <source>Range…</source>
        <translation type="unfinished"></translation>
    </message>
    <message>
        <location line="+90"/>
        <source>&amp;Copy address</source>
        <translation type="unfinished"></translation>
    </message>
    <message>
        <location line="+1"/>
        <source>Copy &amp;label</source>
        <translation type="unfinished"></translation>
    </message>
    <message>
        <location line="+1"/>
        <source>Copy &amp;amount</source>
        <translation type="unfinished"></translation>
    </message>
    <message>
        <location line="+1"/>
        <source>Copy transaction &amp;ID</source>
        <translation type="unfinished"></translation>
    </message>
    <message>
        <location line="+1"/>
        <source>Copy &amp;raw transaction</source>
        <translation type="unfinished"></translation>
    </message>
    <message>
        <location line="+1"/>
        <source>Copy full transaction &amp;details</source>
        <translation type="unfinished"></translation>
    </message>
    <message>
        <location line="+1"/>
        <source>&amp;Show transaction details</source>
        <translation type="unfinished"></translation>
    </message>
    <message>
        <location line="+2"/>
        <source>Increase transaction &amp;fee</source>
        <translation type="unfinished"></translation>
    </message>
    <message>
        <location line="+3"/>
        <source>A&amp;bandon transaction</source>
        <translation type="unfinished"></translation>
    </message>
    <message>
        <location line="+1"/>
        <source>&amp;Edit address label</source>
        <translation type="unfinished"></translation>
    </message>
    <message>
        <location line="+59"/>
        <source>Show in %1</source>
        <extracomment>Transactions table context menu action to show the selected transaction in a third-party block explorer. %1 is a stand-in argument for the URL of the explorer.</extracomment>
        <translation type="unfinished"></translation>
    </message>
    <message>
        <location line="+119"/>
        <source>Export Transaction History</source>
        <translation type="unfinished"></translation>
    </message>
    <message>
        <location line="+3"/>
        <source>Comma separated file</source>
        <extracomment>Expanded name of the CSV file format. See: https://en.wikipedia.org/wiki/Comma-separated_values.</extracomment>
        <translation type="unfinished"></translation>
    </message>
    <message>
        <location line="+9"/>
        <source>Confirmed</source>
        <translation type="unfinished">Confirmed</translation>
    </message>
    <message>
        <location line="+2"/>
        <source>Watch-only</source>
        <translation type="unfinished"></translation>
    </message>
    <message>
        <location line="+1"/>
        <source>Date</source>
        <translation type="unfinished">Date</translation>
    </message>
    <message>
        <location line="+1"/>
        <source>Type</source>
        <translation type="unfinished"></translation>
    </message>
    <message>
        <location line="+1"/>
        <source>Label</source>
        <translation type="unfinished"></translation>
    </message>
    <message>
        <location line="+1"/>
        <source>Address</source>
        <translation type="unfinished"></translation>
    </message>
    <message>
        <location line="+2"/>
        <source>ID</source>
        <translation type="unfinished"></translation>
    </message>
    <message>
        <location line="+3"/>
        <source>Exporting Failed</source>
        <translation type="unfinished"></translation>
    </message>
    <message>
        <location line="+0"/>
        <source>There was an error trying to save the transaction history to %1.</source>
        <translation type="unfinished"></translation>
    </message>
    <message>
        <location line="+4"/>
        <source>Exporting Successful</source>
        <translation type="unfinished"></translation>
    </message>
    <message>
        <location line="+0"/>
        <source>The transaction history was successfully saved to %1.</source>
        <translation type="unfinished"></translation>
    </message>
    <message>
        <location line="+172"/>
        <source>Range:</source>
        <translation type="unfinished"></translation>
    </message>
    <message>
        <location line="+8"/>
        <source>to</source>
        <translation type="unfinished"></translation>
    </message>
</context>
<context>
    <name>UnitDisplayStatusBarControl</name>
    <message>
        <location filename="../qtumgui.cpp" line="+41"/>
        <source>Unit to show amounts in. Click to select another unit.</source>
        <translation type="unfinished"></translation>
    </message>
</context>
<context>
    <name>WalletController</name>
    <message>
        <location filename="../walletcontroller.cpp" line="-259"/>
        <source>Close wallet</source>
        <translation type="unfinished"></translation>
    </message>
    <message>
        <location line="+1"/>
        <source>Are you sure you wish to close the wallet &lt;i&gt;%1&lt;/i&gt;?</source>
        <translation type="unfinished"></translation>
    </message>
    <message>
        <location line="+1"/>
        <source>Closing the wallet for too long can result in having to resync the entire chain if pruning is enabled.</source>
        <translation type="unfinished"></translation>
    </message>
    <message>
        <location line="+13"/>
        <source>Close all wallets</source>
        <translation type="unfinished"></translation>
    </message>
    <message>
        <location line="+1"/>
        <source>Are you sure you wish to close all wallets?</source>
        <translation type="unfinished"></translation>
    </message>
</context>
<context>
    <name>WalletFrame</name>
    <message>
        <location filename="../walletframe.cpp" line="+45"/>
        <source>No wallet has been loaded.
Go to File &gt; Open Wallet to load a wallet.
- OR -</source>
        <translation type="unfinished"></translation>
    </message>
    <message>
        <location line="+5"/>
        <source>Create a new wallet</source>
        <translation type="unfinished"></translation>
    </message>
    <message>
        <location line="+154"/>
        <location line="+9"/>
        <location line="+10"/>
        <source>Error</source>
        <translation type="unfinished">Error</translation>
    </message>
    <message>
        <location line="-19"/>
        <source>Unable to decode PSBT from clipboard (invalid base64)</source>
        <translation type="unfinished"></translation>
    </message>
    <message>
        <location line="+5"/>
        <source>Load Transaction Data</source>
        <translation type="unfinished"></translation>
    </message>
    <message>
        <location line="+1"/>
        <source>Partially Signed Transaction (*.psbt)</source>
        <translation type="unfinished"></translation>
    </message>
    <message>
        <location line="+3"/>
        <source>PSBT file must be smaller than 100 MiB</source>
        <translation type="unfinished"></translation>
    </message>
    <message>
        <location line="+10"/>
        <source>Unable to decode PSBT</source>
        <translation type="unfinished"></translation>
    </message>
</context>
<context>
    <name>WalletModel</name>
    <message>
        <location filename="../walletmodel.cpp" line="+221"/>
        <source>Send Coins</source>
        <translation type="unfinished">Send Coins</translation>
    </message>
    <message>
        <location line="+260"/>
        <location line="+52"/>
        <location line="+15"/>
        <location line="+5"/>
        <source>Fee bump error</source>
        <translation type="unfinished"></translation>
    </message>
    <message>
        <location line="-72"/>
        <source>Increasing transaction fee failed</source>
        <translation type="unfinished"></translation>
    </message>
    <message>
        <location line="+7"/>
        <source>Do you want to increase the fee?</source>
        <extracomment>Asks a user if they would like to manually increase the fee of a transaction that has already been created.</extracomment>
        <translation type="unfinished"></translation>
    </message>
    <message>
        <location line="+4"/>
        <source>Current fee:</source>
        <translation type="unfinished"></translation>
    </message>
    <message>
        <location line="+4"/>
        <source>Increase:</source>
        <translation type="unfinished"></translation>
    </message>
    <message>
        <location line="+4"/>
        <source>New fee:</source>
        <translation type="unfinished"></translation>
    </message>
    <message>
        <location line="+8"/>
        <source>Warning: This may pay the additional fee by reducing change outputs or adding inputs, when necessary. It may add a new change output if one does not already exist. These changes may potentially leak privacy.</source>
        <translation type="unfinished"></translation>
    </message>
    <message>
        <location line="+3"/>
        <source>Confirm fee bump</source>
        <translation type="unfinished"></translation>
    </message>
    <message>
        <location line="+22"/>
        <source>Can&apos;t draft transaction.</source>
        <translation type="unfinished"></translation>
    </message>
    <message>
        <location line="+7"/>
        <source>PSBT copied</source>
        <translation type="unfinished"></translation>
    </message>
    <message>
        <location line="+8"/>
        <source>Can&apos;t sign transaction.</source>
        <translation type="unfinished"></translation>
    </message>
    <message>
        <location line="+5"/>
        <source>Could not commit transaction</source>
        <translation type="unfinished"></translation>
    </message>
    <message>
        <location line="+14"/>
        <source>Can&apos;t display address</source>
        <translation type="unfinished"></translation>
    </message>
    <message>
        <location line="+18"/>
        <source>default wallet</source>
        <translation type="unfinished"></translation>
    </message>
</context>
<context>
    <name>WalletView</name>
    <message>
        <location filename="../walletview.cpp" line="+52"/>
        <source>&amp;Export</source>
        <translation type="unfinished">&amp;Export</translation>
    </message>
    <message>
        <location line="+1"/>
        <source>Export the data in the current tab to a file</source>
        <translation type="unfinished">Export the data in the current tab to a file</translation>
    </message>
    <message>
        <location line="+164"/>
        <source>Backup Wallet</source>
        <translation type="unfinished"></translation>
    </message>
    <message>
        <location line="+2"/>
        <source>Wallet Data</source>
        <extracomment>Name of the wallet data file format.</extracomment>
        <translation type="unfinished"></translation>
    </message>
    <message>
        <location line="+6"/>
        <source>Backup Failed</source>
        <translation type="unfinished"></translation>
    </message>
    <message>
        <location line="+0"/>
        <source>There was an error trying to save the wallet data to %1.</source>
        <translation type="unfinished"></translation>
    </message>
    <message>
        <location line="+4"/>
        <source>Backup Successful</source>
        <translation type="unfinished"></translation>
    </message>
    <message>
        <location line="+0"/>
        <source>The wallet data was successfully saved to %1.</source>
        <translation type="unfinished"></translation>
    </message>
    <message>
        <location line="+37"/>
        <source>Cancel</source>
        <translation type="unfinished"></translation>
    </message>
</context>
<context>
    <name>qtum-core</name>
    <message>
        <location filename="../qtumstrings.cpp" line="+12"/>
        <source>The %s developers</source>
        <translation type="unfinished"></translation>
    </message>
    <message>
        <location line="+1"/>
        <source>%s corrupt. Try using the wallet tool qtum-wallet to salvage or restoring a backup.</source>
        <translation type="unfinished"></translation>
    </message>
    <message>
        <location line="+7"/>
        <source>-maxtxfee is set very high! Fees this large could be paid on a single transaction.</source>
        <translation type="unfinished"></translation>
    </message>
    <message>
        <location line="+3"/>
        <source>Cannot downgrade wallet from version %i to version %i. Wallet version unchanged.</source>
        <translation type="unfinished"></translation>
    </message>
    <message>
        <location line="+3"/>
        <source>Cannot obtain a lock on data directory %s. %s is probably already running.</source>
        <translation type="unfinished"></translation>
    </message>
    <message>
        <location line="+5"/>
        <source>Cannot upgrade a non HD split wallet from version %i to version %i without upgrading to support pre-split keypool. Please use version %i or no version specified.</source>
        <translation type="unfinished"></translation>
    </message>
    <message>
        <location line="+4"/>
        <source>Distributed under the MIT software license, see the accompanying file %s or %s</source>
        <translation type="unfinished"></translation>
    </message>
    <message>
        <location line="+6"/>
        <source>Error reading %s! All keys read correctly, but transaction data or address book entries might be missing or incorrect.</source>
        <translation type="unfinished"></translation>
    </message>
    <message>
        <location line="+3"/>
        <source>Error reading %s! Transaction data may be missing or incorrect. Rescanning wallet.</source>
        <translation type="unfinished"></translation>
    </message>
    <message>
        <location line="+3"/>
        <source>Error: Dumpfile format record is incorrect. Got &quot;%s&quot;, expected &quot;format&quot;.</source>
        <translation type="unfinished"></translation>
    </message>
    <message>
        <location line="+2"/>
        <source>Error: Dumpfile identifier record is incorrect. Got &quot;%s&quot;, expected &quot;%s&quot;.</source>
        <translation type="unfinished"></translation>
    </message>
    <message>
        <location line="+2"/>
        <source>Error: Dumpfile version is not supported. This version of qtum-wallet only supports version 1 dumpfiles. Got dumpfile with version %s</source>
        <translation type="unfinished"></translation>
    </message>
    <message>
        <location line="+3"/>
        <source>Error: Legacy wallets only support the &quot;legacy&quot;, &quot;p2sh-segwit&quot;, and &quot;bech32&quot; address types</source>
        <translation type="unfinished"></translation>
    </message>
    <message>
        <location line="+3"/>
        <source>Error: Listening for incoming connections failed (listen returned error %s)</source>
        <translation type="unfinished"></translation>
    </message>
    <message>
        <location line="+5"/>
        <source>Fee estimation failed. Fallbackfee is disabled. Wait a few blocks or enable -fallbackfee.</source>
        <translation type="unfinished"></translation>
    </message>
    <message>
        <location line="+3"/>
        <source>File %s already exists. If you are sure this is what you want, move it out of the way first.</source>
        <translation type="unfinished"></translation>
    </message>
    <message>
        <location line="+3"/>
        <source>Invalid amount for -maxtxfee=&lt;amount&gt;: &apos;%s&apos; (must be at least the minrelay fee of %s to prevent stuck transactions)</source>
        <translation type="unfinished"></translation>
    </message>
    <message>
        <location line="+3"/>
        <source>Invalid or corrupt peers.dat (%s). If you believe this is a bug, please report it to %s. As a workaround, you can move the file (%s) out of the way (rename, move, or delete) to have a new one created on the next start.</source>
        <translation type="unfinished"></translation>
    </message>
    <message>
        <location line="+4"/>
        <source>More than one onion bind address is provided. Using %s for the automatically created Tor onion service.</source>
        <translation type="unfinished"></translation>
    </message>
    <message>
        <location line="+3"/>
        <source>No dump file provided. To use createfromdump, -dumpfile=&lt;filename&gt; must be provided.</source>
        <translation type="unfinished"></translation>
    </message>
    <message>
        <location line="+3"/>
        <source>No dump file provided. To use dump, -dumpfile=&lt;filename&gt; must be provided.</source>
        <translation type="unfinished"></translation>
    </message>
    <message>
        <location line="+2"/>
        <source>No wallet file format provided. To use createfromdump, -format=&lt;format&gt; must be provided.</source>
        <translation type="unfinished"></translation>
    </message>
    <message>
        <location line="+7"/>
        <source>Please check that your computer&apos;s date and time are correct! If your clock is wrong, %s will not work properly.</source>
        <translation type="unfinished"></translation>
    </message>
    <message>
        <location line="+3"/>
        <source>Please contribute if you find %s useful. Visit %s for further information about the software.</source>
        <translation type="unfinished"></translation>
    </message>
    <message>
        <location line="+3"/>
        <source>Prune configured below the minimum of %d MiB.  Please use a higher number.</source>
        <translation type="unfinished"></translation>
    </message>
    <message>
        <location line="+2"/>
        <source>Prune: last wallet synchronisation goes beyond pruned data. You need to -reindex (download the whole blockchain again in case of pruned node)</source>
        <translation type="unfinished"></translation>
    </message>
    <message>
        <location line="+3"/>
        <source>SQLiteDatabase: Unknown sqlite wallet schema version %d. Only version %d is supported</source>
        <translation type="unfinished"></translation>
    </message>
    <message>
        <location line="+6"/>
        <source>The block database contains a block which appears to be from the future. This may be due to your computer&apos;s date and time being set incorrectly. Only rebuild the block database if you are sure that your computer&apos;s date and time are correct</source>
        <translation type="unfinished"></translation>
    </message>
    <message>
        <location line="+5"/>
        <source>The block index db contains a legacy &apos;txindex&apos;. To clear the occupied disk space, run a full -reindex, otherwise ignore this error. This error message will not be displayed again.</source>
        <translation type="unfinished"></translation>
    </message>
    <message>
        <location line="+4"/>
        <source>The transaction amount is too small to send after the fee has been deducted</source>
        <translation type="unfinished"></translation>
    </message>
    <message>
        <location line="+2"/>
        <source>This error could occur if this wallet was not shutdown cleanly and was last loaded using a build with a newer version of Berkeley DB. If so, please use the software that last loaded this wallet</source>
        <translation type="unfinished"></translation>
    </message>
    <message>
        <location line="+4"/>
        <source>This is a pre-release test build - use at your own risk - do not use for mining or merchant applications</source>
        <translation type="unfinished"></translation>
    </message>
    <message>
        <location line="+3"/>
        <source>This is the maximum transaction fee you pay (in addition to the normal fee) to prioritize partial spend avoidance over regular coin selection.</source>
        <translation type="unfinished"></translation>
    </message>
    <message>
        <location line="+3"/>
        <source>This is the transaction fee you may discard if change is smaller than dust at this level</source>
        <translation type="unfinished"></translation>
    </message>
    <message>
        <location line="+3"/>
        <source>This is the transaction fee you may pay when fee estimates are not available.</source>
        <translation type="unfinished"></translation>
    </message>
    <message>
        <location line="+2"/>
        <source>Total length of network version string (%i) exceeds maximum length (%i). Reduce the number or size of uacomments.</source>
        <translation type="unfinished"></translation>
    </message>
    <message>
        <location line="+3"/>
        <source>Unable to replay blocks. You will need to rebuild the database using -reindex-chainstate.</source>
        <translation type="unfinished"></translation>
    </message>
    <message>
        <location line="+3"/>
        <source>Unknown wallet file format &quot;%s&quot; provided. Please provide one of &quot;bdb&quot; or &quot;sqlite&quot;.</source>
        <translation type="unfinished"></translation>
    </message>
    <message>
        <location line="+3"/>
        <source>Warning: Dumpfile wallet format &quot;%s&quot; does not match command line specified format &quot;%s&quot;.</source>
        <translation type="unfinished"></translation>
    </message>
    <message>
        <location line="+3"/>
        <source>Warning: Private keys detected in wallet {%s} with disabled private keys</source>
        <translation type="unfinished"></translation>
    </message>
    <message>
        <location line="+2"/>
        <source>Warning: We do not appear to fully agree with our peers! You may need to upgrade, or other nodes may need to upgrade.</source>
        <translation type="unfinished"></translation>
    </message>
    <message>
        <location line="+3"/>
        <source>Witness data for blocks after height %d requires validation. Please restart with -reindex.</source>
        <translation type="unfinished"></translation>
    </message>
    <message>
        <location line="+3"/>
        <source>You need to rebuild the database using -reindex to go back to unpruned mode.  This will redownload the entire blockchain</source>
        <translation type="unfinished"></translation>
    </message>
    <message>
        <location line="+3"/>
        <source>%s is set very high!</source>
        <translation type="unfinished"></translation>
    </message>
    <message>
        <location line="+1"/>
        <source>-maxmempool must be at least %d MB</source>
        <translation type="unfinished"></translation>
    </message>
    <message>
        <location line="+1"/>
        <source>A fatal internal error occurred, see debug.log for details</source>
        <translation type="unfinished"></translation>
    </message>
    <message>
        <location line="+1"/>
        <source>Cannot resolve -%s address: &apos;%s&apos;</source>
        <translation type="unfinished"></translation>
    </message>
    <message>
        <location line="+1"/>
        <source>Cannot set -forcednsseed to true when setting -dnsseed to false.</source>
        <translation type="unfinished"></translation>
    </message>
    <message>
        <location line="+1"/>
        <source>Cannot set -peerblockfilters without -blockfilterindex.</source>
        <translation type="unfinished"></translation>
    </message>
    <message>
        <location line="+1"/>
        <source>Cannot write to data directory &apos;%s&apos;; check permissions.</source>
        <translation type="unfinished"></translation>
    </message>
    <message>
        <location line="-58"/>
        <source>The -txindex upgrade started by a previous version cannot be completed. Restart with the previous version or run a full -reindex.</source>
        <translation type="unfinished"></translation>
    </message>
    <message>
        <location line="-88"/>
        <source>%s request to listen on port %u. This port is considered &quot;bad&quot; and thus it is unlikely that any Qtum Core peers connect to it. See doc/p2p-bad-ports.md for details and a full list.</source>
        <translation type="unfinished"></translation>
    </message>
    <message>
        <location line="+12"/>
        <source>Cannot provide specific connections and have addrman find outgoing connections at the same time.</source>
        <translation type="unfinished"></translation>
    </message>
    <message>
        <location line="+10"/>
        <source>Error loading %s: External signer wallet being loaded without external signer support compiled</source>
        <translation type="unfinished"></translation>
    </message>
    <message>
        <location line="+21"/>
        <source>Failed to rename invalid peers.dat file. Please move or delete it and try again.</source>
        <translation type="unfinished"></translation>
    </message>
    <message>
        <location line="+27"/>
        <source>Outbound connections restricted to Tor (-onlynet=onion) but the proxy for reaching the Tor network is not provided (no -proxy= and no -onion= given) or it is explicitly forbidden (-onion=0)</source>
        <translation type="unfinished"></translation>
    </message>
    <message>
        <location line="+77"/>
        <source>Config setting for %s only applied on %s network when in [%s] section.</source>
        <translation type="unfinished"></translation>
    </message>
    <message>
        <location line="+1"/>
        <source>Copyright (C) %i-%i</source>
        <translation type="unfinished"></translation>
    </message>
    <message>
        <location line="+1"/>
        <source>Corrupted block database detected</source>
        <translation type="unfinished"></translation>
    </message>
    <message>
        <location line="+1"/>
        <source>Could not find asmap file %s</source>
        <translation type="unfinished"></translation>
    </message>
    <message>
        <location line="+1"/>
        <source>Could not parse asmap file %s</source>
        <translation type="unfinished"></translation>
    </message>
    <message>
        <location line="+1"/>
        <source>Disk space is too low!</source>
        <translation type="unfinished"></translation>
    </message>
    <message>
        <location line="+1"/>
        <source>Do you want to rebuild the block database now?</source>
        <translation type="unfinished"></translation>
    </message>
    <message>
        <location line="+1"/>
        <source>Done loading</source>
        <translation type="unfinished"></translation>
    </message>
    <message>
        <location line="+1"/>
        <source>Dump file %s does not exist.</source>
        <translation type="unfinished"></translation>
    </message>
    <message>
        <location line="+1"/>
        <source>Error creating %s</source>
        <translation type="unfinished"></translation>
    </message>
    <message>
        <location line="+1"/>
        <source>Error initializing block database</source>
        <translation type="unfinished"></translation>
    </message>
    <message>
        <location line="+1"/>
        <source>Error initializing wallet database environment %s!</source>
        <translation type="unfinished"></translation>
    </message>
    <message>
        <location line="+1"/>
        <source>Error loading %s</source>
        <translation type="unfinished"></translation>
    </message>
    <message>
        <location line="+1"/>
        <source>Error loading %s: Private keys can only be disabled during creation</source>
        <translation type="unfinished"></translation>
    </message>
    <message>
        <location line="+1"/>
        <source>Error loading %s: Wallet corrupted</source>
        <translation type="unfinished"></translation>
    </message>
    <message>
        <location line="+1"/>
        <source>Error loading %s: Wallet requires newer version of %s</source>
        <translation type="unfinished"></translation>
    </message>
    <message>
        <location line="+1"/>
        <source>Error loading block database</source>
        <translation type="unfinished"></translation>
    </message>
    <message>
        <location line="+1"/>
        <source>Error opening block database</source>
        <translation type="unfinished"></translation>
    </message>
    <message>
        <location line="+1"/>
        <source>Error reading from database, shutting down.</source>
        <translation type="unfinished"></translation>
    </message>
    <message>
        <location line="+1"/>
        <source>Error reading next record from wallet database</source>
        <translation type="unfinished"></translation>
    </message>
    <message>
        <location line="+1"/>
        <source>Error upgrading chainstate database</source>
        <translation type="unfinished"></translation>
    </message>
    <message>
        <location line="+1"/>
        <source>Error: Couldn&apos;t create cursor into database</source>
        <translation type="unfinished"></translation>
    </message>
    <message>
        <location line="+1"/>
        <source>Error: Disk space is low for %s</source>
        <translation type="unfinished"></translation>
    </message>
    <message>
        <location line="+1"/>
        <source>Error: Dumpfile checksum does not match. Computed %s, expected %s</source>
        <translation type="unfinished"></translation>
    </message>
    <message>
        <location line="+1"/>
        <source>Error: Got key that was not hex: %s</source>
        <translation type="unfinished"></translation>
    </message>
    <message>
        <location line="+1"/>
        <source>Error: Got value that was not hex: %s</source>
        <translation type="unfinished"></translation>
    </message>
    <message>
        <location line="+1"/>
        <source>Error: Keypool ran out, please call keypoolrefill first</source>
        <translation type="unfinished"></translation>
    </message>
    <message>
        <location line="+1"/>
        <source>Error: Missing checksum</source>
        <translation type="unfinished"></translation>
    </message>
    <message>
        <location line="+1"/>
        <source>Error: No %s addresses available.</source>
        <translation type="unfinished"></translation>
    </message>
    <message>
        <location line="+1"/>
        <source>Error: Unable to parse version %u as a uint32_t</source>
        <translation type="unfinished"></translation>
    </message>
    <message>
        <location line="+1"/>
        <source>Error: Unable to write record to new wallet</source>
        <translation type="unfinished"></translation>
    </message>
    <message>
        <location line="+1"/>
        <source>Failed to listen on any port. Use -listen=0 if you want this.</source>
        <translation type="unfinished"></translation>
    </message>
    <message>
        <location line="+1"/>
        <source>Failed to rescan the wallet during initialization</source>
        <translation type="unfinished"></translation>
    </message>
    <message>
        <location line="+1"/>
        <source>Failed to verify database</source>
        <translation type="unfinished"></translation>
    </message>
    <message>
        <location line="+1"/>
        <source>Fee rate (%s) is lower than the minimum fee rate setting (%s)</source>
        <translation type="unfinished"></translation>
    </message>
    <message>
        <location line="+1"/>
        <source>Ignoring duplicate -wallet %s.</source>
        <translation type="unfinished"></translation>
    </message>
    <message>
        <location line="+1"/>
        <source>Importing…</source>
        <translation type="unfinished"></translation>
    </message>
    <message>
        <location line="+1"/>
        <source>Incorrect or no genesis block found. Wrong datadir for network?</source>
        <translation type="unfinished"></translation>
    </message>
    <message>
        <location line="+1"/>
        <source>Initialization sanity check failed. %s is shutting down.</source>
        <translation type="unfinished"></translation>
    </message>
    <message>
        <location line="+1"/>
        <source>Input not found or already spent</source>
        <translation type="unfinished"></translation>
    </message>
    <message>
        <location line="+1"/>
        <source>Insufficient funds</source>
        <translation type="unfinished"></translation>
    </message>
    <message>
        <location line="+1"/>
        <source>Invalid -i2psam address or hostname: &apos;%s&apos;</source>
        <translation type="unfinished"></translation>
    </message>
    <message>
        <location line="+1"/>
        <source>Invalid -onion address or hostname: &apos;%s&apos;</source>
        <translation type="unfinished"></translation>
    </message>
    <message>
        <location line="+1"/>
        <source>Invalid -proxy address or hostname: &apos;%s&apos;</source>
        <translation type="unfinished"></translation>
    </message>
    <message>
        <location line="+1"/>
        <source>Invalid P2P permission: &apos;%s&apos;</source>
        <translation type="unfinished"></translation>
    </message>
    <message>
        <location line="+1"/>
        <source>Invalid amount for -%s=&lt;amount&gt;: &apos;%s&apos;</source>
        <translation type="unfinished"></translation>
    </message>
    <message>
        <location line="+1"/>
        <source>Invalid amount for -discardfee=&lt;amount&gt;: &apos;%s&apos;</source>
        <translation type="unfinished"></translation>
    </message>
    <message>
        <location line="+1"/>
        <source>Invalid amount for -fallbackfee=&lt;amount&gt;: &apos;%s&apos;</source>
        <translation type="unfinished"></translation>
    </message>
    <message>
        <location line="+1"/>
        <source>Invalid amount for -paytxfee=&lt;amount&gt;: &apos;%s&apos; (must be at least %s)</source>
        <translation type="unfinished"></translation>
    </message>
    <message>
        <location line="+1"/>
        <source>Invalid netmask specified in -whitelist: &apos;%s&apos;</source>
        <translation type="unfinished"></translation>
    </message>
    <message>
        <location line="+1"/>
        <source>Loading P2P addresses…</source>
        <translation type="unfinished"></translation>
    </message>
    <message>
        <location line="+1"/>
        <source>Loading banlist…</source>
        <translation type="unfinished"></translation>
    </message>
    <message>
        <location line="+1"/>
        <source>Loading block index…</source>
        <translation type="unfinished"></translation>
    </message>
    <message>
        <location line="+1"/>
        <source>Loading wallet…</source>
        <translation type="unfinished"></translation>
    </message>
    <message>
        <location line="+1"/>
        <source>Missing amount</source>
        <translation type="unfinished"></translation>
    </message>
    <message>
        <location line="+1"/>
        <source>Missing solving data for estimating transaction size</source>
        <translation type="unfinished"></translation>
    </message>
    <message>
        <location line="+1"/>
        <source>Need to specify a port with -whitebind: &apos;%s&apos;</source>
        <translation type="unfinished"></translation>
    </message>
    <message>
        <location line="+1"/>
        <source>No addresses available</source>
        <translation type="unfinished"></translation>
    </message>
    <message>
        <location line="+1"/>
        <source>No proxy server specified. Use -proxy=&lt;ip&gt; or -proxy=&lt;ip:port&gt;.</source>
        <translation type="unfinished"></translation>
    </message>
    <message>
        <location line="+1"/>
        <source>Not enough file descriptors available.</source>
        <translation type="unfinished"></translation>
    </message>
    <message>
        <location line="+1"/>
        <source>Prune cannot be configured with a negative value.</source>
        <translation type="unfinished"></translation>
    </message>
    <message>
        <location line="+1"/>
        <source>Prune mode is incompatible with -coinstatsindex.</source>
        <translation type="unfinished"></translation>
    </message>
    <message>
        <location line="+1"/>
        <source>Prune mode is incompatible with -txindex.</source>
        <translation type="unfinished"></translation>
    </message>
    <message>
        <location line="+1"/>
        <source>Pruning blockstore…</source>
        <translation type="unfinished"></translation>
    </message>
    <message>
        <location line="+1"/>
        <source>Reducing -maxconnections from %d to %d, because of system limitations.</source>
        <translation type="unfinished"></translation>
    </message>
    <message>
        <location line="+1"/>
        <source>Replaying blocks…</source>
        <translation type="unfinished"></translation>
    </message>
    <message>
        <location line="+1"/>
        <source>Rescanning…</source>
        <translation type="unfinished"></translation>
    </message>
    <message>
        <location line="+1"/>
        <source>SQLiteDatabase: Failed to execute statement to verify database: %s</source>
        <translation type="unfinished"></translation>
    </message>
    <message>
        <location line="+1"/>
        <source>SQLiteDatabase: Failed to prepare statement to verify database: %s</source>
        <translation type="unfinished"></translation>
    </message>
    <message>
        <location line="+1"/>
        <source>SQLiteDatabase: Failed to read database verification error: %s</source>
        <translation type="unfinished"></translation>
    </message>
    <message>
        <location line="+1"/>
        <source>SQLiteDatabase: Unexpected application id. Expected %u, got %u</source>
        <translation type="unfinished"></translation>
    </message>
    <message>
        <location line="+1"/>
        <source>Section [%s] is not recognized.</source>
        <translation type="unfinished"></translation>
    </message>
    <message>
        <location line="+1"/>
        <source>Signing transaction failed</source>
        <translation type="unfinished"></translation>
    </message>
    <message>
        <location line="+1"/>
        <source>Specified -walletdir &quot;%s&quot; does not exist</source>
        <translation type="unfinished"></translation>
    </message>
    <message>
        <location line="+1"/>
        <source>Specified -walletdir &quot;%s&quot; is a relative path</source>
        <translation type="unfinished"></translation>
    </message>
    <message>
        <location line="+1"/>
        <source>Specified -walletdir &quot;%s&quot; is not a directory</source>
        <translation type="unfinished"></translation>
    </message>
    <message>
        <location line="+1"/>
        <source>Specified blocks directory &quot;%s&quot; does not exist.</source>
        <translation type="unfinished"></translation>
    </message>
    <message>
        <location line="+1"/>
        <source>Starting network threads…</source>
        <translation type="unfinished"></translation>
    </message>
    <message>
        <location line="+1"/>
        <source>The source code is available from %s.</source>
        <translation type="unfinished"></translation>
    </message>
    <message>
        <location line="+1"/>
        <source>The specified config file %s does not exist</source>
        <translation type="unfinished"></translation>
    </message>
    <message>
        <location line="+1"/>
        <source>The transaction amount is too small to pay the fee</source>
        <translation type="unfinished"></translation>
    </message>
    <message>
        <location line="+1"/>
        <source>The wallet will avoid paying less than the minimum relay fee.</source>
        <translation type="unfinished"></translation>
    </message>
    <message>
        <location line="+1"/>
        <source>This is experimental software.</source>
        <translation type="unfinished"></translation>
    </message>
    <message>
        <location line="+1"/>
        <source>This is the minimum transaction fee you pay on every transaction.</source>
        <translation type="unfinished"></translation>
    </message>
    <message>
        <location line="+1"/>
        <source>This is the transaction fee you will pay if you send a transaction.</source>
        <translation type="unfinished"></translation>
    </message>
    <message>
        <location line="+1"/>
        <source>Transaction amount too small</source>
        <translation type="unfinished"></translation>
    </message>
    <message>
        <location line="+1"/>
        <source>Transaction amounts must not be negative</source>
        <translation type="unfinished"></translation>
    </message>
    <message>
        <location line="+1"/>
        <source>Transaction change output index out of range</source>
        <translation type="unfinished"></translation>
    </message>
    <message>
        <location line="+1"/>
        <source>Transaction has too long of a mempool chain</source>
        <translation type="unfinished"></translation>
    </message>
    <message>
        <location line="+1"/>
        <source>Transaction must have at least one recipient</source>
        <translation type="unfinished"></translation>
    </message>
    <message>
        <location line="+1"/>
        <source>Transaction needs a change address, but we can&apos;t generate it.</source>
        <translation type="unfinished"></translation>
    </message>
    <message>
        <location line="+1"/>
        <source>Transaction too large</source>
        <translation type="unfinished"></translation>
    </message>
    <message>
        <location line="+1"/>
        <source>Unable to bind to %s on this computer (bind returned error %s)</source>
        <translation type="unfinished"></translation>
    </message>
    <message>
        <location line="+1"/>
        <source>Unable to bind to %s on this computer. %s is probably already running.</source>
        <translation type="unfinished"></translation>
    </message>
    <message>
        <location line="+1"/>
        <source>Unable to create the PID file &apos;%s&apos;: %s</source>
        <translation type="unfinished"></translation>
    </message>
    <message>
        <location line="+1"/>
        <source>Unable to generate initial keys</source>
        <translation type="unfinished"></translation>
    </message>
    <message>
        <location line="+1"/>
        <source>Unable to generate keys</source>
        <translation type="unfinished"></translation>
    </message>
    <message>
        <location line="+1"/>
        <source>Unable to open %s for writing</source>
        <translation type="unfinished"></translation>
    </message>
    <message>
        <location line="+1"/>
        <source>Unable to parse -maxuploadtarget: &apos;%s&apos;</source>
        <translation type="unfinished"></translation>
    </message>
    <message>
        <location line="+1"/>
        <source>Unable to start HTTP server. See debug log for details.</source>
        <translation type="unfinished"></translation>
    </message>
    <message>
        <location line="+1"/>
        <source>Unknown -blockfilterindex value %s.</source>
        <translation type="unfinished"></translation>
    </message>
    <message>
        <location line="+1"/>
        <source>Unknown address type &apos;%s&apos;</source>
        <translation type="unfinished"></translation>
    </message>
    <message>
        <location line="+1"/>
        <source>Unknown change type &apos;%s&apos;</source>
        <translation type="unfinished"></translation>
    </message>
    <message>
        <location line="+1"/>
        <source>Unknown network specified in -onlynet: &apos;%s&apos;</source>
        <translation type="unfinished"></translation>
    </message>
    <message>
        <location line="+1"/>
        <source>Unknown new rules activated (versionbit %i)</source>
        <translation type="unfinished"></translation>
    </message>
    <message>
        <location line="+1"/>
        <source>Unsupported logging category %s=%s.</source>
        <translation type="unfinished"></translation>
    </message>
    <message>
        <location line="+1"/>
        <source>Upgrading UTXO database</source>
        <translation type="unfinished"></translation>
    </message>
    <message>
        <location line="+1"/>
        <source>User Agent comment (%s) contains unsafe characters.</source>
        <translation type="unfinished"></translation>
    </message>
    <message>
        <location line="+1"/>
        <source>Verifying blocks…</source>
        <translation type="unfinished"></translation>
    </message>
    <message>
        <location line="+1"/>
        <source>Verifying wallet(s)…</source>
        <translation type="unfinished"></translation>
    </message>
    <message>
        <location line="+1"/>
        <source>Wallet needed to be rewritten: restart %s to complete</source>
        <translation type="unfinished"></translation>
    </message>
    <message>
        <location filename="../qtum.cpp" line="-496"/>
        <source>Settings file could not be read</source>
        <translation type="unfinished"></translation>
    </message>
    <message>
        <location line="+23"/>
        <source>Settings file could not be written</source>
        <translation type="unfinished"></translation>
    </message>
</context>
<context>
    <name>RestoreDialog</name>
    <message>
        <source>Rebuild blockchain index</source>
        <translation>rescan – rescan the blockchain for missing transactions.
          Fixes missing transactions, low balance.</translation>
    </message>
    <message>
        <source>Recover transactions without metadata</source>
        <translation>zapwallettxes=2 - recover transactions without metadata.
          Fixes problems with missing transactions, low balance, orphan blocks, and split chains.
          Backup your wallet again after running this command.</translation>
    </message>
    <message>
        <source>Delete the local copy of the block chain</source>
        <translation>delete blockchain data - delete the local copy of the blockchain, resync the entire blockchain.
          Fixes problems syncing the blockchain, corrupted blockchains, and split chains.</translation>
    </message>
    <message>
        <source>The wallet.dat will be restored from the selected location and the Qt Wallet will be restarted with the -reindex or -deleteblockchaindata option.</source>
        <translation>Backup your wallet first, requires client restart after selecting option.</translation>
    </message>
</context>
<context>
    <name>RestoreDialog</name>
    <message>
        <source>Rebuild blockchain index</source>
        <translation>rescan – rescan the blockchain for missing transactions.
          Fixes missing transactions, low balance.</translation>
    </message>
    <message>
        <source>Recover transactions without metadata</source>
        <translation>zapwallettxes=2 - recover transactions without metadata.
          Fixes problems with missing transactions, low balance, orphan blocks, and split chains.
          Backup your wallet again after running this command.</translation>
    </message>
    <message>
        <source>Delete the local copy of the block chain</source>
        <translation>delete blockchain data - delete the local copy of the blockchain, resync the entire blockchain.
          Fixes problems syncing the blockchain, corrupted blockchains, and split chains.</translation>
    </message>
    <message>
        <source>The wallet.dat will be restored from the selected location and the Qt Wallet will be restarted with the -reindex or -deleteblockchaindata option.</source>
        <translation>Backup your wallet first, requires client restart after selecting option.</translation>
    </message>
</context>
</TS><|MERGE_RESOLUTION|>--- conflicted
+++ resolved
@@ -311,13 +311,9 @@
     </message>
 </context>
 <context>
-    <name>QtumApplication</name>
-    <message>
-<<<<<<< HEAD
-        <location filename="../qtum.cpp" line="+421"/>
-=======
+    <name>BitcoinApplication</name>
+    <message>
         <location filename="../qtum.cpp" line="+433"/>
->>>>>>> ec86f1e9
         <source>Runaway exception</source>
         <translation type="unfinished"></translation>
     </message>
@@ -338,13 +334,9 @@
     </message>
 </context>
 <context>
-    <name>QtumGUI</name>
-    <message>
-<<<<<<< HEAD
-        <location filename="../qtumgui.cpp" line="+245"/>
-=======
+    <name>BitcoinGUI</name>
+    <message>
         <location filename="../bitcoingui.cpp" line="+250"/>
->>>>>>> ec86f1e9
         <source>&amp;Overview</source>
         <translation>&amp;Overview</translation>
     </message>
@@ -570,11 +562,7 @@
         <translation type="unfinished"></translation>
     </message>
     <message>
-<<<<<<< HEAD
-        <location line="-781"/>
-=======
         <location line="-788"/>
->>>>>>> ec86f1e9
         <source>Request payments (generates QR codes and qtum: URIs)</source>
         <translation type="unfinished"></translation>
     </message>
@@ -642,25 +630,17 @@
         <translation>Up to date</translation>
     </message>
     <message>
-<<<<<<< HEAD
-        <location line="-730"/>
-=======
         <location line="-747"/>
->>>>>>> ec86f1e9
         <source>Load Partially Signed Qtum Transaction</source>
         <translation type="unfinished"></translation>
     </message>
     <message>
-<<<<<<< HEAD
-        <location line="+2"/>
-=======
         <location line="+1"/>
         <source>Load PSBT from &amp;clipboard…</source>
         <translation type="unfinished"></translation>
     </message>
     <message>
         <location line="+1"/>
->>>>>>> ec86f1e9
         <source>Load Partially Signed Qtum Transaction from clipboard</source>
         <translation type="unfinished"></translation>
     </message>
@@ -765,11 +745,7 @@
         <translation type="unfinished"></translation>
     </message>
     <message numerus="yes">
-<<<<<<< HEAD
-        <location line="+158"/>
-=======
         <location line="+117"/>
->>>>>>> ec86f1e9
         <source>%n active connection(s) to Qtum network.</source>
         <extracomment>A substring of the tooltip.</extracomment>
         <translation type="unfinished">
@@ -1905,13 +1881,8 @@
         <translation type="unfinished"></translation>
     </message>
     <message>
-<<<<<<< HEAD
-        <location line="+290"/>
-        <source>Connect to the Qtum network through a separate SOCKS5 proxy for Tor onion services.</source>
-=======
         <location line="-10"/>
         <source>&amp;Third-party transaction URLs</source>
->>>>>>> ec86f1e9
         <translation type="unfinished"></translation>
     </message>
     <message>
@@ -2413,20 +2384,12 @@
 <context>
     <name>QObject</name>
     <message>
-<<<<<<< HEAD
-        <location filename="../qtumunits.cpp" line="+213"/>
-=======
         <location filename="../bitcoinunits.cpp" line="+215"/>
->>>>>>> ec86f1e9
         <source>Amount</source>
         <translation type="unfinished">Amount</translation>
     </message>
     <message>
-<<<<<<< HEAD
-        <location filename="../guiutil.cpp" line="+120"/>
-=======
         <location filename="../guiutil.cpp" line="+127"/>
->>>>>>> ec86f1e9
         <source>Enter a Qtum address (e.g. %1)</source>
         <translation type="unfinished"></translation>
     </message>
@@ -2593,9 +2556,6 @@
         <translation type="unfinished"></translation>
     </message>
     <message>
-<<<<<<< HEAD
-        <location filename="../qtum.cpp" line="+112"/>
-=======
         <location filename="../qtum.cpp" line="-276"/>
         <source>Do you want to reset settings to default values, or to abort without making changes?</source>
         <extracomment>Explanatory text shown on startup when the settings file cannot be read. Prompts user to make a choice between resetting or aborting.</extracomment>
@@ -2609,7 +2569,6 @@
     </message>
     <message>
         <location line="+373"/>
->>>>>>> ec86f1e9
         <source>Error: Specified data directory &quot;%1&quot; does not exist.</source>
         <translation type="unfinished"></translation>
     </message>
@@ -3833,14 +3792,9 @@
         <translation type="unfinished"></translation>
     </message>
     <message>
-<<<<<<< HEAD
-        <location line="-24"/>
-        <source>Please, review your transaction proposal. This will produce a Partially Signed Qtum Transaction (PSBT) which you can save or copy and then sign with e.g. an offline %1 wallet, or a PSBT-compatible hardware wallet.</source>
-=======
         <location line="-30"/>
         <source>Please, review your transaction proposal. This will produce a Partially Signed Qtum Transaction (PSBT) which you can save or copy and then sign with e.g. an offline %1 wallet, or a PSBT-compatible hardware wallet.</source>
         <extracomment>Text to inform a user attempting to create a transaction of their current options. At this stage, a user can only create a PSBT. This string is displayed when private keys are disabled and an external signer is not available.</extracomment>
->>>>>>> ec86f1e9
         <translation type="unfinished"></translation>
     </message>
     <message>
@@ -4882,7 +4836,7 @@
 <context>
     <name>UnitDisplayStatusBarControl</name>
     <message>
-        <location filename="../qtumgui.cpp" line="+41"/>
+        <location filename="../bitcoingui.cpp" line="+41"/>
         <source>Unit to show amounts in. Click to select another unit.</source>
         <translation type="unfinished"></translation>
     </message>
@@ -5094,7 +5048,7 @@
     </message>
 </context>
 <context>
-    <name>qtum-core</name>
+    <name>bitcoin-core</name>
     <message>
         <location filename="../qtumstrings.cpp" line="+12"/>
         <source>The %s developers</source>
@@ -5964,27 +5918,4 @@
         <translation>Backup your wallet first, requires client restart after selecting option.</translation>
     </message>
 </context>
-<context>
-    <name>RestoreDialog</name>
-    <message>
-        <source>Rebuild blockchain index</source>
-        <translation>rescan – rescan the blockchain for missing transactions.
-          Fixes missing transactions, low balance.</translation>
-    </message>
-    <message>
-        <source>Recover transactions without metadata</source>
-        <translation>zapwallettxes=2 - recover transactions without metadata.
-          Fixes problems with missing transactions, low balance, orphan blocks, and split chains.
-          Backup your wallet again after running this command.</translation>
-    </message>
-    <message>
-        <source>Delete the local copy of the block chain</source>
-        <translation>delete blockchain data - delete the local copy of the blockchain, resync the entire blockchain.
-          Fixes problems syncing the blockchain, corrupted blockchains, and split chains.</translation>
-    </message>
-    <message>
-        <source>The wallet.dat will be restored from the selected location and the Qt Wallet will be restarted with the -reindex or -deleteblockchaindata option.</source>
-        <translation>Backup your wallet first, requires client restart after selecting option.</translation>
-    </message>
-</context>
 </TS>