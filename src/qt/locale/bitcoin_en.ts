--- conflicted
+++ resolved
@@ -460,15 +460,9 @@
         <translation type="unfinished"></translation>
     </message>
     <message>
-<<<<<<< HEAD
-        <location line="-1021"/>
+        <location line="-1023"/>
         <source>Send coins to a Qtum address</source>
         <translation>Send coins to a Qtum address</translation>
-=======
-        <location line="-1023"/>
-        <source>Send coins to a Bitcoin address</source>
-        <translation>Send coins to a Bitcoin address</translation>
->>>>>>> 05f5dd96
     </message>
     <message>
         <location line="+67"/>
@@ -551,13 +545,8 @@
         <translation>Tabs toolbar</translation>
     </message>
     <message>
-<<<<<<< HEAD
-        <location line="-256"/>
+        <location line="-257"/>
         <source>Request payments (generates QR codes and qtum: URIs)</source>
-=======
-        <location line="-257"/>
-        <source>Request payments (generates QR codes and bitcoin: URIs)</source>
->>>>>>> 05f5dd96
         <translation type="unfinished"></translation>
     </message>
     <message>
@@ -581,13 +570,8 @@
         <translation type="unfinished"></translation>
     </message>
     <message numerus="yes">
-<<<<<<< HEAD
-        <location line="+522"/>
+        <location line="+523"/>
         <source>%n active connection(s) to Qtum network</source>
-=======
-        <location line="+523"/>
-        <source>%n active connection(s) to Bitcoin network</source>
->>>>>>> 05f5dd96
         <translation>
             <numerusform>%n active connection to Qtum network</numerusform>
             <numerusform>%n active connections to Qtum network</numerusform>
@@ -677,13 +661,8 @@
         <translation type="unfinished"></translation>
     </message>
     <message>
-<<<<<<< HEAD
-        <location line="+7"/>
+        <location line="+8"/>
         <source>Show the %1 help message to get a list with possible Qtum command-line options</source>
-=======
-        <location line="+8"/>
-        <source>Show the %1 help message to get a list with possible Bitcoin command-line options</source>
->>>>>>> 05f5dd96
         <translation type="unfinished"></translation>
     </message>
     <message>
@@ -2182,11 +2161,7 @@
         <translation type="unfinished"></translation>
     </message>
     <message>
-<<<<<<< HEAD
-        <location filename="../qtum.cpp" line="+115"/>
-=======
-        <location filename="../bitcoin.cpp" line="+118"/>
->>>>>>> 05f5dd96
+        <location filename="../qtum.cpp" line="+118"/>
         <source>Error: Specified data directory &quot;%1&quot; does not exist.</source>
         <translation type="unfinished"></translation>
     </message>
