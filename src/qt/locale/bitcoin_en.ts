--- conflicted
+++ resolved
@@ -304,11 +304,7 @@
 <context>
     <name>QtumGUI</name>
     <message>
-<<<<<<< HEAD
-        <location filename="../qtumgui.cpp" line="+357"/>
-=======
         <location filename="../qtumgui.cpp" line="+358"/>
->>>>>>> a68962c4
         <source>Sign &amp;message...</source>
         <translation>Sign &amp;message...</translation>
     </message>
@@ -438,11 +434,7 @@
         <translation>Reindexing blocks on disk...</translation>
     </message>
     <message>
-<<<<<<< HEAD
-        <location line="-510"/>
-=======
         <location line="-511"/>
->>>>>>> a68962c4
         <source>Send coins to a Qtum address</source>
         <translation>Send coins to a Qtum address</translation>
     </message>
@@ -472,11 +464,7 @@
         <translation>&amp;Verify message...</translation>
     </message>
     <message>
-<<<<<<< HEAD
-        <location line="+516"/>
-=======
         <location line="+517"/>
->>>>>>> a68962c4
         <source>Qtum</source>
         <translation>Qtum</translation>
     </message>
@@ -566,11 +554,7 @@
         <translation type="unfinished"></translation>
     </message>
     <message numerus="yes">
-<<<<<<< HEAD
-        <location line="+356"/>
-=======
         <location line="+357"/>
->>>>>>> a68962c4
         <source>%n active connection(s) to Qtum network</source>
         <translation>
             <numerusform>%n active connection to Qtum network</numerusform>
@@ -631,11 +615,7 @@
         <translation>Up to date</translation>
     </message>
     <message>
-<<<<<<< HEAD
-        <location line="-440"/>
-=======
         <location line="-441"/>
->>>>>>> a68962c4
         <source>Show the %1 help message to get a list with possible Qtum command-line options</source>
         <translation type="unfinished"></translation>
     </message>
@@ -958,11 +938,7 @@
         <translation type="unfinished"></translation>
     </message>
     <message>
-<<<<<<< HEAD
-        <location line="+71"/>
-=======
         <location line="+72"/>
->>>>>>> a68962c4
         <source>The entered address &quot;%1&quot; is not a valid Qtum address.</source>
         <translation type="unfinished"></translation>
     </message>
@@ -1414,9 +1390,6 @@
         <translation>Map port using &amp;UPnP</translation>
     </message>
     <message>
-<<<<<<< HEAD
-        <location line="+17"/>
-=======
         <location line="+7"/>
         <source>Accept connections from outside.</source>
         <translation type="unfinished"></translation>
@@ -1428,7 +1401,6 @@
     </message>
     <message>
         <location line="+7"/>
->>>>>>> a68962c4
         <source>Connect to the Qtum network through a SOCKS5 proxy.</source>
         <translation type="unfinished"></translation>
     </message>
@@ -1709,11 +1681,7 @@
         <translation type="unfinished"></translation>
     </message>
     <message>
-<<<<<<< HEAD
-        <location line="-402"/>
-=======
         <location line="-398"/>
->>>>>>> a68962c4
         <source>Cannot start qtum: click-to-pay handler</source>
         <translation type="unfinished"></translation>
     </message>
@@ -1862,11 +1830,7 @@
 <context>
     <name>QObject</name>
     <message>
-<<<<<<< HEAD
-        <location filename="../qtumunits.cpp" line="+176"/>
-=======
         <location filename="../qtumunits.cpp" line="+185"/>
->>>>>>> a68962c4
         <source>Amount</source>
         <translation type="unfinished">Amount</translation>
     </message>
@@ -1966,8 +1930,6 @@
         </translation>
     </message>
     <message>
-<<<<<<< HEAD
-=======
         <location line="+8"/>
         <source>%1 B</source>
         <translation type="unfinished"></translation>
@@ -1988,7 +1950,6 @@
         <translation type="unfinished"></translation>
     </message>
     <message>
->>>>>>> a68962c4
         <location filename="../qtum.cpp" line="+178"/>
         <source>%1 didn&apos;t yet exit safely...</source>
         <translation type="unfinished"></translation>
@@ -2467,16 +2428,6 @@
     <message>
         <location line="-30"/>
         <location line="+14"/>
-<<<<<<< HEAD
-        <location line="+23"/>
-        <source>An optional message to attach to the payment request, which will be displayed when the request is opened. Note: The message will not be sent with the payment over the Qtum network.</source>
-        <translation type="unfinished"></translation>
-    </message>
-    <message>
-        <location line="-7"/>
-        <location line="+21"/>
-=======
->>>>>>> a68962c4
         <source>An optional label to associate with the new receiving address.</source>
         <translation type="unfinished"></translation>
     </message>
@@ -3081,11 +3032,7 @@
         <translation type="unfinished"></translation>
     </message>
     <message>
-<<<<<<< HEAD
-        <location line="-1021"/>
-=======
         <location line="-1028"/>
->>>>>>> a68962c4
         <source>The fee will be deducted from the amount being sent. The recipient will receive less qtums than you enter in the amount field. If multiple recipients are selected, the fee is split equally.</source>
         <translation type="unfinished"></translation>
     </message>
@@ -3120,11 +3067,7 @@
         <translation type="unfinished"></translation>
     </message>
     <message>
-<<<<<<< HEAD
-        <location line="+47"/>
-=======
         <location line="+54"/>
->>>>>>> a68962c4
         <source>A message that was attached to the qtum: URI which will be stored with the transaction for your reference. Note: This message will not be sent over the Qtum network.</source>
         <translation type="unfinished"></translation>
     </message>
@@ -4082,11 +4025,7 @@
 <context>
     <name>qtum-core</name>
     <message>
-<<<<<<< HEAD
-        <location filename="../qtumstrings.cpp" line="+341"/>
-=======
         <location filename="../qtumstrings.cpp" line="+351"/>
->>>>>>> a68962c4
         <source>Options:</source>
         <translation>Options:</translation>
     </message>
@@ -4111,11 +4050,7 @@
         <translation>Accept command line and JSON-RPC commands</translation>
     </message>
     <message>
-<<<<<<< HEAD
-        <location line="-205"/>
-=======
         <location line="-209"/>
->>>>>>> a68962c4
         <source>Distributed under the MIT software license, see the accompanying file %s or %s</source>
         <translation type="unfinished"></translation>
     </message>
@@ -4140,11 +4075,7 @@
         <translation type="unfinished"></translation>
     </message>
     <message>
-<<<<<<< HEAD
-        <location line="+148"/>
-=======
         <location line="+151"/>
->>>>>>> a68962c4
         <source>Error: A fatal internal error occurred, see debug.log for details</source>
         <translation type="unfinished"></translation>
     </message>
@@ -4169,11 +4100,7 @@
         <translation type="unfinished"></translation>
     </message>
     <message>
-<<<<<<< HEAD
-        <location line="-384"/>
-=======
         <location line="-397"/>
->>>>>>> a68962c4
         <source>Qtum Core</source>
         <translation type="unfinished">Qtum Core</translation>
     </message>
@@ -4698,11 +4625,7 @@
         <translation type="unfinished"></translation>
     </message>
     <message>
-<<<<<<< HEAD
-        <location line="-387"/>
-=======
         <location line="-397"/>
->>>>>>> a68962c4
         <source>Allow JSON-RPC connections from specified source. Valid for &lt;ip&gt; are a single IP (e.g. 1.2.3.4), a network/netmask (e.g. 1.2.3.4/255.255.255.0) or a network/CIDR (e.g. 1.2.3.4/24). This option can be specified multiple times</source>
         <translation type="unfinished"></translation>
     </message>
@@ -4997,38 +4920,22 @@
         <translation type="unfinished"></translation>
     </message>
     <message>
-<<<<<<< HEAD
-        <location line="-77"/>
-=======
         <location line="-80"/>
->>>>>>> a68962c4
         <source>Password for JSON-RPC connections</source>
         <translation>Password for JSON-RPC connections</translation>
     </message>
     <message>
-<<<<<<< HEAD
-        <location line="-259"/>
-=======
         <location line="-263"/>
->>>>>>> a68962c4
         <source>Execute command when the best block changes (%s in cmd is replaced by block hash)</source>
         <translation>Execute command when the best block changes (%s in cmd is replaced by block hash)</translation>
     </message>
     <message>
-<<<<<<< HEAD
-        <location line="+182"/>
-=======
         <location line="+185"/>
->>>>>>> a68962c4
         <source>Allow DNS lookups for -addnode, -seednode and -connect</source>
         <translation>Allow DNS lookups for -addnode, -seednode and -connect</translation>
     </message>
     <message>
-<<<<<<< HEAD
-        <location line="-251"/>
-=======
         <location line="-260"/>
->>>>>>> a68962c4
         <source>(1 = keep tx meta data e.g. account owner and payment request information, 2 = drop tx meta data)</source>
         <translation type="unfinished"></translation>
     </message>
