<TS version="2.1" language="it">
<context>
    <name>AddressBookPage</name>
    <message>
        <source>Right-click to edit address or label</source>
        <translation type="unfinished">Fai clic con il tasto destro del mouse per modificare l'indirizzo oppure l'etichetta</translation>
    </message>
    <message>
        <source>Create a new address</source>
        <translation type="unfinished">Crea un nuovo indirizzo</translation>
    </message>
    <message>
        <source>&amp;New</source>
        <translation type="unfinished">&amp;Nuovo</translation>
    </message>
    <message>
        <source>Copy the currently selected address to the system clipboard</source>
        <translation type="unfinished">Copia negli appunti del sistema l'indirizzo attualmente selezionato</translation>
    </message>
    <message>
        <source>&amp;Copy</source>
        <translation type="unfinished">&amp;Copia</translation>
    </message>
    <message>
        <source>C&amp;lose</source>
        <translation type="unfinished">Chiudere</translation>
    </message>
    <message>
        <source>Delete the currently selected address from the list</source>
        <translation type="unfinished">Rimuovi dalla lista l'indirizzo attualmente selezionato</translation>
    </message>
    <message>
        <source>Enter address or label to search</source>
        <translation type="unfinished">Inserisci indirizzo o nominativo da cercare</translation>
    </message>
    <message>
        <source>Export the data in the current tab to a file</source>
        <translation type="unfinished">Esporta su file i dati contenuti nella tabella corrente</translation>
    </message>
    <message>
        <source>&amp;Export</source>
        <translation type="unfinished">&amp;Esporta</translation>
    </message>
    <message>
        <source>&amp;Delete</source>
        <translation type="unfinished">&amp;Elimina</translation>
    </message>
    <message>
        <source>Choose the address to send coins to</source>
        <translation type="unfinished">Scegli l'indirizzo al quale inviare qtum</translation>
    </message>
    <message>
        <source>Choose the address to receive coins with</source>
        <translation type="unfinished">Scegli l'indirizzo al quale ricevere qtum.</translation>
    </message>
    <message>
        <source>C&amp;hoose</source>
        <translation type="unfinished">Scegli</translation>
    </message>
    <message>
        <source>Sending addresses</source>
        <translation type="unfinished">Indirizzi d'invio</translation>
    </message>
    <message>
        <source>Receiving addresses</source>
        <translation type="unfinished">Indirizzi di ricezione</translation>
    </message>
    <message>
        <source>These are your Qtum addresses for sending payments. Always check the amount and the receiving address before sending coins.</source>
        <translation type="unfinished">Questi sono i tuoi indirizzi Qtum per l'invio di pagamenti. Controlla sempre l'importo e l'indirizzo del beneficiario prima di inviare qtum.</translation>
<<<<<<< HEAD
    </message>
=======
   </message>
>>>>>>> d82fec21
    <message>
        <source>These are your Qtum addresses for receiving payments. Use the 'Create new receiving address' button in the receive tab to create new addresses.
Signing is only possible with addresses of the type 'legacy'.</source>
        <translation type="unfinished">Questi sono i tuoi indirizzi Qtum per ricevere pagamenti. Usa il tasto "Crea nuovo indirizzo ricevente" nella schermata "Ricevi" per creare nuovi indirizzi.
E' possibile firmare solo con indirizzi di tipo "legacy".</translation>
    </message>
    <message>
        <source>&amp;Copy Address</source>
        <translation type="unfinished">&amp;Copia indirizzo</translation>
    </message>
    <message>
        <source>Copy &amp;Label</source>
        <translation type="unfinished">Copia &amp;etichetta</translation>
    </message>
    <message>
        <source>&amp;Edit</source>
        <translation type="unfinished">&amp;Modifica</translation>
    </message>
    <message>
        <source>Export Address List</source>
        <translation type="unfinished">Esporta elenco degli indirizzi</translation>
    </message>
    <message>
        <source>Comma separated file</source>
        <extracomment>Expanded name of the CSV file format. See: https://en.wikipedia.org/wiki/Comma-separated_values.</extracomment>
        <translation type="unfinished">File separato da virgole</translation>
    </message>
    <message>
        <source>There was an error trying to save the address list to %1. Please try again.</source>
        <extracomment>An error message. %1 is a stand-in argument for the name of the file we attempted to save to.</extracomment>
        <translation type="unfinished">Si è verificato un errore nel salvare l'elenco degli indirizzi su %1. Provare di nuovo.</translation>
    </message>
    <message>
        <source>Exporting Failed</source>
        <translation type="unfinished">Esportazione Fallita</translation>
    </message>
</context>
<context>
    <name>AddressTableModel</name>
    <message>
        <source>Label</source>
        <translation type="unfinished">Etichetta</translation>
    </message>
    <message>
        <source>Address</source>
        <translation type="unfinished">Indirizzo</translation>
    </message>
    <message>
        <source>(no label)</source>
        <translation type="unfinished">(nessuna etichetta)</translation>
    </message>
</context>
<context>
    <name>AskPassphraseDialog</name>
    <message>
        <source>Passphrase Dialog</source>
        <translation type="unfinished">Finestra passphrase</translation>
    </message>
    <message>
        <source>Enter passphrase</source>
        <translation type="unfinished">Inserisci la passphrase</translation>
    </message>
    <message>
        <source>New passphrase</source>
        <translation type="unfinished">Nuova passphrase</translation>
    </message>
    <message>
        <source>Repeat new passphrase</source>
        <translation type="unfinished">Ripeti la nuova passphrase</translation>
    </message>
    <message>
        <source>Show passphrase</source>
        <translation type="unfinished">Mostra passphrase</translation>
    </message>
    <message>
        <source>Encrypt wallet</source>
        <translation type="unfinished">Cifra il portafoglio</translation>
    </message>
    <message>
        <source>This operation needs your wallet passphrase to unlock the wallet.</source>
        <translation type="unfinished">Questa operazione necessita della passphrase per sbloccare il portafoglio.</translation>
    </message>
    <message>
        <source>Unlock wallet</source>
        <translation type="unfinished">Sblocca il portafoglio</translation>
    </message>
    <message>
        <source>Change passphrase</source>
        <translation type="unfinished">Cambia la passphrase</translation>
    </message>
    <message>
        <source>Confirm wallet encryption</source>
        <translation type="unfinished">Conferma la cifratura del portafoglio</translation>
    </message>
    <message>
        <source>Warning: If you encrypt your wallet and lose your passphrase, you will &lt;b&gt;LOSE ALL OF YOUR QTUMS&lt;/b&gt;!</source>
        <translation type="unfinished">Attenzione: Se si cifra il portafoglio e si perde la passphrase &lt;b&gt;TUTTI I PROPRI QTUM ANDRANNO PERSI&lt;/b&gt;!</translation>
<<<<<<< HEAD
    </message>
=======
  </message>
>>>>>>> d82fec21
    <message>
        <source>Are you sure you wish to encrypt your wallet?</source>
        <translation type="unfinished">Sei sicuro di voler cifrare il portafoglio?</translation>
    </message>
    <message>
        <source>Wallet encrypted</source>
        <translation type="unfinished">Portafoglio cifrato</translation>
    </message>
    <message>
        <source>Enter the new passphrase for the wallet.&lt;br/&gt;Please use a passphrase of &lt;b&gt;ten or more random characters&lt;/b&gt;, or &lt;b&gt;eight or more words&lt;/b&gt;.</source>
        <translation type="unfinished">Inserisci la nuova passphrase per il portafoglio.&lt;br/&gt;Assicurati di usare una passphrase di &lt;b&gt;dieci o più caratteri casuali&lt;/b&gt; oppure &lt;b&gt;otto o più parole&lt;/b&gt;.</translation>
    </message>
    <message>
        <source>Enter the old passphrase and new passphrase for the wallet.</source>
        <translation type="unfinished">Inserisci la vecchia passphrase e la nuova passphrase per il portafoglio.</translation>
    </message>
    <message>
        <source>Remember that encrypting your wallet cannot fully protect your qtums from being stolen by malware infecting your computer.</source>
        <translation type="unfinished">Ricorda che la cifratura del portafoglio non protegge del tutto i tuoi qtum dal furto da parte di malware che infettasse il tuo computer.</translation>
    </message>
    <message>
        <source>Wallet to be encrypted</source>
        <translation type="unfinished">Portafoglio da cifrare.</translation>
    </message>
    <message>
        <source>Your wallet is about to be encrypted. </source>
        <translation type="unfinished">Il tuo portafoglio sta per essere cifrato.</translation>
    </message>
    <message>
        <source>Your wallet is now encrypted. </source>
        <translation type="unfinished">Il tuo portafoglio è ora cifrato.</translation>
    </message>
    <message>
        <source>IMPORTANT: Any previous backups you have made of your wallet file should be replaced with the newly generated, encrypted wallet file. For security reasons, previous backups of the unencrypted wallet file will become useless as soon as you start using the new, encrypted wallet.</source>
        <translation type="unfinished">IMPORTANTE: qualsiasi backup del portafoglio effettuato in precedenza dovrà essere sostituito con il file del portafoglio cifrato appena generato. Per ragioni di sicurezza, i precedenti backup del file del portafoglio non cifrato diventeranno inservibili non appena si inizierà ad utilizzare il nuovo portafoglio cifrato.</translation>
    </message>
    <message>
        <source>Wallet encryption failed</source>
        <translation type="unfinished">Cifratura portafoglio fallita</translation>
    </message>
    <message>
        <source>Wallet encryption failed due to an internal error. Your wallet was not encrypted.</source>
        <translation type="unfinished">La cifratura del portafoglio non è riuscita a causa di un errore interno. Il portafoglio personale non è stato cifrato.</translation>
    </message>
    <message>
        <source>The supplied passphrases do not match.</source>
        <translation type="unfinished">Le passphrase fornite non corrispondono.</translation>
    </message>
    <message>
        <source>Wallet unlock failed</source>
        <translation type="unfinished">Sbloccaggio del portafoglio fallito</translation>
    </message>
    <message>
        <source>The passphrase entered for the wallet decryption was incorrect.</source>
        <translation type="unfinished">La passphrase inserita per decifrare il tuo portafoglio non è corretta.</translation>
    </message>
    <message>
        <source>Wallet passphrase was successfully changed.</source>
        <translation type="unfinished">La modifica della passphrase del portafoglio è riuscita.</translation>
    </message>
    <message>
        <source>Warning: The Caps Lock key is on!</source>
        <translation type="unfinished">Attenzione: è attivo il tasto Blocco maiuscole (Caps lock)!</translation>
    </message>
</context>
<context>
    <name>BanTableModel</name>
    <message>
        <source>Banned Until</source>
        <translation type="unfinished">Bandito fino a</translation>
    </message>
</context>
<context>
    <name>BitcoinApplication</name>
    <message>
        <source>Settings file %1 might be corrupt or invalid.</source>
        <translation type="unfinished">Il file di impostazioni %1 potrebbe essere corrotto o invalido.</translation>
    </message>
    <message>
        <source>Runaway exception</source>
        <translation type="unfinished">Eccezione runaway</translation>
    </message>
    <message>
        <source>A fatal error occurred. %1 can no longer continue safely and will quit.</source>
        <translation type="unfinished">Si è verificato un errore critico. %1 non può più continuare in maniera sicura e verrà chiuso.</translation>
    </message>
    <message>
        <source>Internal error</source>
        <translation type="unfinished">Errore interno</translation>
    </message>
    <message>
        <source>An internal error occurred. %1 will attempt to continue safely. This is an unexpected bug which can be reported as described below.</source>
        <translation type="unfinished">Si è verificato un errore interno. %1 proverà a continuare in modo sicuro. Questo è un bug imprevisto che può essere segnalato come descritto di seguito.</translation>
    </message>
</context>
<context>
    <name>QObject</name>
    <message>
        <source>Do you want to reset settings to default values, or to abort without making changes?</source>
        <extracomment>Explanatory text shown on startup when the settings file cannot be read. Prompts user to make a choice between resetting or aborting.</extracomment>
        <translation type="unfinished">Vuoi riportare le impostazioni ai valori predefiniti, oppure annullare senza fare modifiche?</translation>
    </message>
    <message>
        <source>A fatal error occurred. Check that settings file is writable, or try running with -nosettings.</source>
        <extracomment>Explanatory text shown on startup when the settings file could not be written. Prompts user to check that we have the ability to write to the file. Explains that the user has the option of running without a settings file.</extracomment>
        <translation type="unfinished">È successo un errore fatale. Controlla che il file di impostazioni sia scrivibile, oppure tenta di avviare con -nosettings</translation>
    </message>
    <message>
        <source>Error: Specified data directory "%1" does not exist.</source>
        <translation type="unfinished">Errore: La cartella dati "%1" specificata non esiste.</translation>
    </message>
    <message>
        <source>Error: Cannot parse configuration file: %1.</source>
        <translation type="unfinished">Errore: impossibile analizzare il file di configurazione: %1.</translation>
    </message>
    <message>
        <source>Error: %1</source>
        <translation type="unfinished">Errore: %1</translation>
    </message>
    <message>
        <source>%1 didn't yet exit safely…</source>
        <translation type="unfinished">%1 non si è ancora chiuso...</translation>
    </message>
    <message>
        <source>unknown</source>
        <translation type="unfinished">sconosciuto</translation>
    </message>
    <message>
        <source>Amount</source>
        <translation type="unfinished">Importo</translation>
    </message>
    <message>
        <source>Enter a Qtum address (e.g. %1)</source>
        <translation type="unfinished">Inserisci un indirizzo Qtum (ad es. %1)</translation>
    </message>
    <message>
        <source>Unroutable</source>
        <translation type="unfinished">Non tracciabile</translation>
    </message>
    <message>
        <source>Internal</source>
        <translation type="unfinished">Interno</translation>
    </message>
    <message>
        <source>Inbound</source>
        <extracomment>An inbound connection from a peer. An inbound connection is a connection initiated by a peer.</extracomment>
        <translation type="unfinished">In entrata</translation>
    </message>
    <message>
        <source>Outbound</source>
        <extracomment>An outbound connection to a peer. An outbound connection is a connection initiated by us.</extracomment>
        <translation type="unfinished">In uscita</translation>
    </message>
    <message>
        <source>Full Relay</source>
        <extracomment>Peer connection type that relays all network information.</extracomment>
        <translation type="unfinished">Relè completo</translation>
    </message>
    <message>
        <source>Block Relay</source>
        <extracomment>Peer connection type that relays network information about blocks and not transactions or addresses.</extracomment>
        <translation type="unfinished">Relay del blocco</translation>
    </message>
    <message>
        <source>Manual</source>
        <extracomment>Peer connection type established manually through one of several methods.</extracomment>
        <translation type="unfinished">Manuale</translation>
    </message>
    <message>
        <source>Address Fetch</source>
        <extracomment>Short-lived peer connection type that solicits known addresses from a peer.</extracomment>
        <translation type="unfinished">Trova l’indirizzo </translation>
    </message>
    <message>
        <source>None</source>
        <translation type="unfinished">Nessuno</translation>
    </message>
    <message>
        <source>N/A</source>
        <translation type="unfinished">N/D</translation>
    </message>
    <message numerus="yes">
        <source>%n second(s)</source>
        <translation type="unfinished">
            <numerusform>%n secondo</numerusform>
            <numerusform>%n secondi</numerusform>
        </translation>
    </message>
    <message numerus="yes">
        <source>%n minute(s)</source>
        <translation type="unfinished">
            <numerusform>%n minuto</numerusform>
            <numerusform>%n minuti</numerusform>
        </translation>
    </message>
    <message numerus="yes">
        <source>%n hour(s)</source>
        <translation type="unfinished">
            <numerusform>%n ora</numerusform>
            <numerusform>%n ore</numerusform>
        </translation>
    </message>
    <message numerus="yes">
        <source>%n day(s)</source>
        <translation type="unfinished">
            <numerusform>%n giorno</numerusform>
            <numerusform>%n giorni</numerusform>
        </translation>
    </message>
    <message numerus="yes">
        <source>%n week(s)</source>
        <translation type="unfinished">
            <numerusform>%nsettimana</numerusform>
            <numerusform>%nsettimane</numerusform>
        </translation>
    </message>
    <message>
        <source>%1 and %2</source>
        <translation type="unfinished">%1 e %2</translation>
    </message>
    <message numerus="yes">
        <source>%n year(s)</source>
        <translation type="unfinished">
            <numerusform>%n anno</numerusform>
            <numerusform>%n anni</numerusform>
        </translation>
    </message>
    </context>
<context>
    <name>bitcoin-core</name>
    <message>
        <source>Settings file could not be read</source>
        <translation type="unfinished">Impossibile leggere il file delle impostazioni</translation>
    </message>
    <message>
        <source>Settings file could not be written</source>
        <translation type="unfinished">Impossibile scrviere il file delle impostazioni</translation>
    </message>
    <message>
        <source>The %s developers</source>
        <translation type="unfinished">Sviluppatori di %s</translation>
    </message>
    <message>
        <source>%s corrupt. Try using the wallet tool qtum-wallet to salvage or restoring a backup.</source>
        <translation type="unfinished">%s corrotto. Prova a usare la funzione del portafoglio qtum-wallet per salvare o recuperare il backup.</translation>
<<<<<<< HEAD
    </message>
=======
   </message>
>>>>>>> d82fec21
    <message>
        <source>-maxtxfee is set very high! Fees this large could be paid on a single transaction.</source>
        <translation type="unfinished">-maxtxfee è impostato molto alto! Commissioni così alte possono venir pagate anche su una singola transazione.</translation>
    </message>
    <message>
        <source>Cannot downgrade wallet from version %i to version %i. Wallet version unchanged.</source>
        <translation type="unfinished">Impossibile effettuare il downgrade del portafoglio dalla versione %i alla %i. La versione del portafoglio è rimasta immutata.</translation>
    </message>
    <message>
        <source>Cannot obtain a lock on data directory %s. %s is probably already running.</source>
        <translation type="unfinished">Non è possibile ottenere i dati sulla cartella %s. Probabilmente %s è già in esecuzione.</translation>
    </message>
    <message>
        <source>Cannot upgrade a non HD split wallet from version %i to version %i without upgrading to support pre-split keypool. Please use version %i or no version specified.</source>
        <translation type="unfinished">impossibile aggiornare un portafoglio non diviso e non HD dalla versione %i alla versione %i senza fare l'aggiornamento per supportare il pre-split keypool. Prego usare la versione %i senza specificare la versione</translation>
    </message>
    <message>
        <source>Distributed under the MIT software license, see the accompanying file %s or %s</source>
        <translation type="unfinished">Distribuito sotto la licenza software del MIT, si veda il file %s o %s incluso</translation>
    </message>
    <message>
        <source>Error reading %s! All keys read correctly, but transaction data or address book entries might be missing or incorrect.</source>
        <translation type="unfinished">Errore lettura %s! Tutte le chiavi sono state lette correttamente, ma i dati delle transazioni o della rubrica potrebbero essere mancanti o non corretti.</translation>
    </message>
    <message>
        <source>Error reading %s! Transaction data may be missing or incorrect. Rescanning wallet.</source>
        <translation type="unfinished">Errore nella lettura di %s! I dati della transazione potrebbero essere mancanti o errati. Nuova scansione del portafoglio in corso.</translation>
    </message>
    <message>
        <source>Error: Dumpfile format record is incorrect. Got "%s", expected "format".</source>
        <translation type="unfinished">Errore: il formato della registrazione del dumpfile non è corretto. Ricevuto "%s", sarebbe dovuto essere "format"</translation>
    </message>
    <message>
        <source>Error: Dumpfile identifier record is incorrect. Got "%s", expected "%s".</source>
        <translation type="unfinished">Errore: l'identificativo rispetto la registrazione del dumpfile è incorretta.  ricevuto "%s", sarebbe dovuto essere "%s".</translation>
    </message>
    <message>
        <source>Error: Dumpfile version is not supported. This version of qtum-wallet only supports version 1 dumpfiles. Got dumpfile with version %s</source>
        <translation type="unfinished">Errore: la versione di questo dumpfile non è supportata. Questa versione del qtum-wallet supporta solo la versione 1 dei dumpfile. Ricevuto un dumpfile di versione%s</translation>
<<<<<<< HEAD
    </message>
=======
   </message>
>>>>>>> d82fec21
    <message>
        <source>Error: Legacy wallets only support the "legacy", "p2sh-segwit", and "bech32" address types</source>
        <translation type="unfinished">Errore: i portafogli elettronici obsoleti supportano solo i seguenti tipi di indirizzi: "legacy", "p2sh-segwit", e "bech32"</translation>
    </message>
    <message>
        <source>Fee estimation failed. Fallbackfee is disabled. Wait a few blocks or enable -fallbackfee.</source>
        <translation type="unfinished">Stima della commissione non riuscita. Fallbackfee è disabilitato. Attendi qualche blocco o abilita -fallbackfee.</translation>
    </message>
    <message>
        <source>File %s already exists. If you are sure this is what you want, move it out of the way first.</source>
        <translation type="unfinished">file %s esistono già. Se desideri continuare comunque, prima rimuovilo.</translation>
    </message>
    <message>
        <source>Invalid amount for -maxtxfee=&lt;amount&gt;: '%s' (must be at least the minrelay fee of %s to prevent stuck transactions)</source>
        <translation type="unfinished">Importo non valido per -maxtxfee=&lt;amount&gt;: '%s' (deve essere almeno pari alla commissione 'minrelay fee' di %s per prevenire transazioni bloccate)</translation>
    </message>
    <message>
        <source>Invalid or corrupt peers.dat (%s). If you believe this is a bug, please report it to %s. As a workaround, you can move the file (%s) out of the way (rename, move, or delete) to have a new one created on the next start.</source>
        <translation type="unfinished">Peers.dat non valido o corrotto (%s). Se pensi che questo sia un bug, per favore segnalalo a %s. Come soluzione alternativa puoi disfarti del file (%s) (rinominadolo, spostandolo o cancellandolo) così che ne venga creato uno nuovo al prossimo avvio.</translation>
    </message>
    <message>
        <source>More than one onion bind address is provided. Using %s for the automatically created Tor onion service.</source>
        <translation type="unfinished">Viene fornito più di un indirizzo di associazione onion. L'utilizzo di %s per il servizio Tor onion viene creato automaticamente.</translation>
    </message>
    <message>
        <source>No dump file provided. To use createfromdump, -dumpfile=&lt;filename&gt; must be provided.</source>
        <translation type="unfinished">Nessun dump file fornito. Per usare creadumpfile, -dumpfile=&lt;filename&gt; deve essere fornito.</translation>
    </message>
    <message>
        <source>No dump file provided. To use dump, -dumpfile=&lt;filename&gt; must be provided.</source>
        <translation type="unfinished">Nessun dump file fornito. Per usare dump, -dumpfile=&lt;filename&gt; deve essere fornito.</translation>
    </message>
    <message>
        <source>No wallet file format provided. To use createfromdump, -format=&lt;format&gt; must be provided.</source>
        <translation type="unfinished">Nessun formato assegnato al file del portafoglio. Per usare createfromdump, -format=&lt;format&gt; deve essere fornito.</translation>
    </message>
    <message>
        <source>Please check that your computer's date and time are correct! If your clock is wrong, %s will not work properly.</source>
        <translation type="unfinished">Per favore controllate che la data del computer e l'ora siano corrette! Se il vostro orologio è sbagliato %s non funzionerà correttamente.</translation>
    </message>
    <message>
        <source>Please contribute if you find %s useful. Visit %s for further information about the software.</source>
        <translation type="unfinished">Per favore contribuite se ritenete %s utile. Visitate %s per maggiori informazioni riguardo il software.</translation>
    </message>
    <message>
        <source>Prune configured below the minimum of %d MiB.  Please use a higher number.</source>
        <translation type="unfinished">La modalità epurazione è configurata al di sotto del minimo di %d MB. Si prega di utilizzare un valore più elevato.</translation>
    </message>
    <message>
        <source>Prune: last wallet synchronisation goes beyond pruned data. You need to -reindex (download the whole blockchain again in case of pruned node)</source>
        <translation type="unfinished">Epurazione: l'ultima sincronizzazione del portafoglio risulta essere precedente alla eliminazione dei dati per via della modalità epurazione. È necessario eseguire un -reindex (scaricare nuovamente la catena di blocchi in caso di nodo epurato).</translation>
    </message>
    <message>
        <source>SQLiteDatabase: Unknown sqlite wallet schema version %d. Only version %d is supported</source>
        <translation type="unfinished">SQLiteDatabase: Versione dello schema del portafoglio sqlite sconosciuta %d. Solo la versione %d è supportata</translation>
    </message>
    <message>
        <source>The block database contains a block which appears to be from the future. This may be due to your computer's date and time being set incorrectly. Only rebuild the block database if you are sure that your computer's date and time are correct</source>
        <translation type="unfinished">Il database dei blocchi contiene un blocco che sembra provenire dal futuro. Questo può essere dovuto alla data e ora del tuo computer impostate in modo scorretto. Ricostruisci il database dei blocchi se sei certo che la data e l'ora sul tuo computer siano corrette</translation>
    </message>
    <message>
        <source>The block index db contains a legacy 'txindex'. To clear the occupied disk space, run a full -reindex, otherwise ignore this error. This error message will not be displayed again.</source>
        <translation type="unfinished">Il database dell'indice dei blocchi contiene un 'txindex' obsoleto. Per liberare lo spazio occupato sul disco, esegui un -reindex completo, altrimenti ignora questo errore. Questo messaggio di errore non verrà più visualizzato.</translation>
    </message>
    <message>
        <source>The transaction amount is too small to send after the fee has been deducted</source>
        <translation type="unfinished">L'importo della transazione risulta troppo basso per l'invio una volta dedotte le commissioni.</translation>
    </message>
    <message>
        <source>This error could occur if this wallet was not shutdown cleanly and was last loaded using a build with a newer version of Berkeley DB. If so, please use the software that last loaded this wallet</source>
        <translation type="unfinished">Questo errore potrebbe essersi verificato se questo portafoglio non è stato chiuso in modo pulito ed è stato caricato l'ultima volta utilizzando una build con una versione più recente di Berkeley DB. In tal caso, utilizza il software che ha caricato per ultimo questo portafoglio</translation>
    </message>
    <message>
        <source>This is a pre-release test build - use at your own risk - do not use for mining or merchant applications</source>
        <translation type="unfinished">Questa è una compilazione di prova pre-rilascio - usala a tuo rischio - da non utilizzare per il mining o per applicazioni commerciali</translation>
    </message>
    <message>
        <source>This is the maximum transaction fee you pay (in addition to the normal fee) to prioritize partial spend avoidance over regular coin selection.</source>
        <translation type="unfinished">Questa è la commissione di transazione massima che puoi pagare (in aggiunta alla normale commissione) per dare la priorità ad una spesa parziale rispetto alla classica selezione delle monete.</translation>
    </message>
    <message>
        <source>This is the transaction fee you may discard if change is smaller than dust at this level</source>
        <translation type="unfinished">Questa è la commissione di transazione che puoi scartare se il cambio è più piccolo della polvere a questo livello</translation>
    </message>
    <message>
        <source>This is the transaction fee you may pay when fee estimates are not available.</source>
        <translation type="unfinished">Questo è il costo di transazione che potresti pagare quando le stime della tariffa non sono disponibili.</translation>
    </message>
    <message>
        <source>Total length of network version string (%i) exceeds maximum length (%i). Reduce the number or size of uacomments.</source>
        <translation type="unfinished">La lunghezza totale della stringa di network version (%i) eccede la lunghezza massima (%i). Ridurre il numero o la dimensione di uacomments.</translation>
    </message>
    <message>
        <source>Unable to replay blocks. You will need to rebuild the database using -reindex-chainstate.</source>
        <translation type="unfinished">Impossibile ripetere i blocchi. È necessario ricostruire il database usando -reindex-chainstate.</translation>
    </message>
    <message>
        <source>Unknown wallet file format "%s" provided. Please provide one of "bdb" or "sqlite".</source>
        <translation type="unfinished">Il formato “%s” del file portafoglio fornito non è riconosciuto. si prega di fornire uno che sia “bdb” o “sqlite”. </translation>
    </message>
    <message>
        <source>Warning: Dumpfile wallet format "%s" does not match command line specified format "%s".</source>
        <translation type="unfinished">Attenzione: il formato “%s” del file dump di portafoglio non combacia con il formato “%s” specificato nella riga di comando.</translation>
    </message>
    <message>
        <source>Warning: Private keys detected in wallet {%s} with disabled private keys</source>
        <translation type="unfinished">Avviso: chiavi private rilevate nel portafoglio { %s} con chiavi private disabilitate</translation>
    </message>
    <message>
        <source>Warning: We do not appear to fully agree with our peers! You may need to upgrade, or other nodes may need to upgrade.</source>
        <translation type="unfinished">Attenzione: Sembra che non vi sia pieno consenso con i nostri peer! Un aggiornamento da parte tua o degli altri nodi potrebbe essere necessario.</translation>
    </message>
    <message>
        <source>Witness data for blocks after height %d requires validation. Please restart with -reindex.</source>
        <translation type="unfinished">I dati di testimonianza per blocchi più alti di %d richiedono verifica. Si prega di riavviare con -reindex.</translation>
    </message>
    <message>
        <source>You need to rebuild the database using -reindex to go back to unpruned mode.  This will redownload the entire blockchain</source>
        <translation type="unfinished">Per ritornare alla modalità non epurazione sarà necessario ricostruire il database utilizzando l'opzione -reindex. L'intera catena di blocchi sarà riscaricata.</translation>
    </message>
    <message>
        <source>%s is set very high!</source>
        <translation type="unfinished">%s ha un'impostazione molto alta!</translation>
    </message>
    <message>
        <source>-maxmempool must be at least %d MB</source>
        <translation type="unfinished">-maxmempool deve essere almeno %d MB</translation>
    </message>
    <message>
        <source>A fatal internal error occurred, see debug.log for details</source>
        <translation type="unfinished">Si è verificato un errore interno fatale, consultare debug.log per i dettagli</translation>
    </message>
    <message>
        <source>Cannot resolve -%s address: '%s'</source>
        <translation type="unfinished">Impossobile risolvere l'indirizzo -%s: '%s'</translation>
    </message>
    <message>
        <source>Cannot set -forcednsseed to true when setting -dnsseed to false.</source>
        <translation type="unfinished">Impossibile impostare -forcednsseed a 'vero' se l'impostazione -dnsseed è impostata a 'falso'</translation>
    </message>
    <message>
        <source>Cannot set -peerblockfilters without -blockfilterindex.</source>
        <translation type="unfinished">Non e' possibile impostare -peerblockfilters senza -blockfilterindex.</translation>
    </message>
    <message>
        <source>Cannot write to data directory '%s'; check permissions.</source>
        <translation type="unfinished">Impossibile scrivere nella directory dei dati ' %s'; controlla le autorizzazioni.</translation>
    </message>
    <message>
        <source>The -txindex upgrade started by a previous version cannot be completed. Restart with the previous version or run a full -reindex.</source>
        <translation type="unfinished">L'upgrade -txindex avviato su una versione precedente non può essere completato. Riavviare con la versione precedente o eseguire un -reindex completo.</translation>
    </message>
    <message>
        <source>%s request to listen on port %u. This port is considered "bad" and thus it is unlikely that any Qtum Core peers connect to it. See doc/p2p-bad-ports.md for details and a full list.</source>
        <translation type="unfinished">%s richiede di ascoltare sulla porta %u.  Questa porta è considerata "cattiva" e quindi è improbabile che qualsiasi peer Qtum Core si colleghi ad essa. Guardare doc/p2p-bad-ports.md per i dettagli ed un elenco completo.</translation>
    </message>
    <message>
        <source>Cannot provide specific connections and have addrman find outgoing connections at the same time.</source>
        <translation type="unfinished">Non e' possibile fornire connessioni specifiche e contemporaneamente usare addrman per trovare connessioni uscenti.  </translation>
    </message>
    <message>
        <source>Error loading %s: External signer wallet being loaded without external signer support compiled</source>
        <translation type="unfinished">Errore caricando %s: il wallet del dispositivo esterno di firma é stato caricato senza che il supporto del dispositivo esterno di firma sia stato compilato.</translation>
    </message>
    <message>
        <source>Failed to rename invalid peers.dat file. Please move or delete it and try again.</source>
        <translation type="unfinished">Mancata rinominazione del file peers.dat non valido. Per favore spostarlo o eliminarlo e provare di nuovo.</translation>
    </message>
    <message>
        <source>
Unable to cleanup failed migration</source>
        <translation type="unfinished">
Non in grado di pulire la migrazione fallita</translation>
    </message>
    <message>
        <source>
Unable to restore backup of wallet.</source>
        <translation type="unfinished">
Non in grado di ripristinare il backup del portafoglio.</translation>
    </message>
    <message>
        <source>Config setting for %s only applied on %s network when in [%s] section.</source>
        <translation type="unfinished">La configurazione di %s si applica alla rete %s soltanto nella sezione [%s]</translation>
    </message>
    <message>
        <source>Copyright (C) %i-%i</source>
        <translation type="unfinished">Diritto d'autore (C) %i-%i</translation>
    </message>
    <message>
        <source>Corrupted block database detected</source>
        <translation type="unfinished">Rilevato database blocchi corrotto</translation>
    </message>
    <message>
        <source>Could not find asmap file %s</source>
        <translation type="unfinished">Non è possibile trovare il file asmap %s</translation>
    </message>
    <message>
        <source>Could not parse asmap file %s</source>
        <translation type="unfinished">Non è possibile analizzare il file asmap %s</translation>
    </message>
    <message>
        <source>Disk space is too low!</source>
        <translation type="unfinished">Lo spazio su disco è insufficiente!</translation>
    </message>
    <message>
        <source>Do you want to rebuild the block database now?</source>
        <translation type="unfinished">Vuoi ricostruire ora il database dei blocchi?</translation>
    </message>
    <message>
        <source>Done loading</source>
        <translation type="unfinished">Caricamento completato</translation>
    </message>
    <message>
        <source>Dump file %s does not exist.</source>
        <translation type="unfinished">Il dumpfile %s non esiste.</translation>
    </message>
    <message>
        <source>Error creating %s</source>
        <translation type="unfinished">Errore di creazione %s</translation>
    </message>
    <message>
        <source>Error initializing block database</source>
        <translation type="unfinished">Errore durante l'inizializzazione del database dei blocchi</translation>
    </message>
    <message>
        <source>Error initializing wallet database environment %s!</source>
        <translation type="unfinished">Errore durante l'inizializzazione dell'ambiente del database del portafoglio %s!</translation>
    </message>
    <message>
        <source>Error loading %s</source>
        <translation type="unfinished">Errore caricamento %s</translation>
    </message>
    <message>
        <source>Error loading %s: Private keys can only be disabled during creation</source>
        <translation type="unfinished">Errore durante il caricamento di %s: le chiavi private possono essere disabilitate solo durante la creazione</translation>
    </message>
    <message>
        <source>Error loading %s: Wallet corrupted</source>
        <translation type="unfinished">Errore caricamento %s: portafoglio corrotto</translation>
    </message>
    <message>
        <source>Error loading %s: Wallet requires newer version of %s</source>
        <translation type="unfinished">Errore caricamento %s: il portafoglio richiede una versione aggiornata di %s</translation>
    </message>
    <message>
        <source>Error loading block database</source>
        <translation type="unfinished">Errore durante il caricamento del database blocchi</translation>
    </message>
    <message>
        <source>Error opening block database</source>
        <translation type="unfinished">Errore durante l'apertura del database blocchi</translation>
    </message>
    <message>
        <source>Error reading from database, shutting down.</source>
        <translation type="unfinished">Errore durante la lettura del database. Arresto in corso.</translation>
    </message>
    <message>
        <source>Error reading next record from wallet database</source>
        <translation type="unfinished">Si è verificato un errore leggendo la voce successiva dal database del portafogli elettronico</translation>
    </message>
    <message>
        <source>Error: Could not delete watchonly transactions</source>
        <translation type="unfinished">Errore: Non in grado di rimuovere le transazioni di sola lettura</translation>
    </message>
    <message>
        <source>Error: Couldn't create cursor into database</source>
        <translation type="unfinished">Errore: Impossibile creare cursor nel database.</translation>
    </message>
    <message>
        <source>Error: Disk space is low for %s</source>
        <translation type="unfinished">Errore: lo spazio sul disco è troppo poco per %s</translation>
    </message>
    <message>
        <source>Error: Dumpfile checksum does not match. Computed %s, expected %s</source>
        <translation type="unfinished">Errore: Il Cheksum del dumpfile non corrisponde. Rilevato: %s, sarebbe dovuto essere: %s</translation>
    </message>
    <message>
        <source>Error: Failed to create new watchonly wallet</source>
        <translation type="unfinished">Errore: Fallimento nella creazione di un portafoglio nuovo di sola lettura</translation>
    </message>
    <message>
        <source>Error: Got key that was not hex: %s</source>
        <translation type="unfinished">Errore: Ricevuta una key che non ha hex:%s</translation>
    </message>
    <message>
        <source>Error: Got value that was not hex: %s</source>
        <translation type="unfinished">Errore: Ricevuta un valore che non ha hex:%s</translation>
    </message>
    <message>
        <source>Error: Keypool ran out, please call keypoolrefill first</source>
        <translation type="unfinished">Errore: Keypool esaurito, esegui prima keypoolrefill</translation>
    </message>
    <message>
        <source>Error: Missing checksum</source>
        <translation type="unfinished">Errore: Checksum non presente</translation>
    </message>
    <message>
        <source>Error: No %s addresses available.</source>
        <translation type="unfinished">Errore:  Nessun %s indirizzo disponibile</translation>
    </message>
    <message>
        <source>Error: This wallet already uses SQLite</source>
        <translation type="unfinished">Errore: Questo portafoglio utilizza già SQLite</translation>
    </message>
    <message>
        <source>Error: Unable to make a backup of your wallet</source>
        <translation type="unfinished">Errore: Non in grado di creare un backup del tuo portafoglio</translation>
    </message>
    <message>
        <source>Error: Unable to parse version %u as a uint32_t</source>
        <translation type="unfinished">Errore: impossibile analizzare la versione %u come uint32_t</translation>
    </message>
    <message>
        <source>Error: Unable to read all records in the database</source>
        <translation type="unfinished">Errore: Non in grado di leggere tutti i record nel database</translation>
    </message>
    <message>
        <source>Error: Unable to write record to new wallet</source>
        <translation type="unfinished">Errore: non è possibile scrivere la voce nel nuovo portafogli elettronico</translation>
    </message>
    <message>
        <source>Failed to listen on any port. Use -listen=0 if you want this.</source>
        <translation type="unfinished">Nessuna porta disponibile per l'ascolto. Usa -listen=0 se vuoi procedere comunque.</translation>
    </message>
    <message>
        <source>Failed to rescan the wallet during initialization</source>
        <translation type="unfinished">Impossibile ripetere la scansione del portafoglio durante l'inizializzazione</translation>
    </message>
    <message>
        <source>Failed to verify database</source>
        <translation type="unfinished">Errore nella verifica del database</translation>
    </message>
    <message>
        <source>Ignoring duplicate -wallet %s.</source>
        <translation type="unfinished">Ignorando il duplicato -wallet %s.</translation>
    </message>
    <message>
        <source>Importing…</source>
        <translation type="unfinished">Importando...</translation>
    </message>
    <message>
        <source>Incorrect or no genesis block found. Wrong datadir for network?</source>
        <translation type="unfinished">Blocco genesi non corretto o non trovato. È possibile che la cartella dati appartenga ad un'altra rete.</translation>
    </message>
    <message>
        <source>Initialization sanity check failed. %s is shutting down.</source>
        <translation type="unfinished">Test di integrità iniziale fallito. %s si arresterà.</translation>
    </message>
    <message>
        <source>Input not found or already spent</source>
        <translation type="unfinished">Input non trovato o già speso</translation>
    </message>
    <message>
        <source>Insufficient funds</source>
        <translation type="unfinished">Fondi insufficienti</translation>
    </message>
    <message>
        <source>Invalid -i2psam address or hostname: '%s'</source>
        <translation type="unfinished">Indirizzo --i2psam o hostname non valido: '%s'</translation>
    </message>
    <message>
        <source>Invalid -onion address or hostname: '%s'</source>
        <translation type="unfinished">Indirizzo -onion o hostname non valido: '%s'</translation>
    </message>
    <message>
        <source>Invalid -proxy address or hostname: '%s'</source>
        <translation type="unfinished">Indirizzo -proxy o hostname non valido: '%s'</translation>
    </message>
    <message>
        <source>Invalid P2P permission: '%s'</source>
        <translation type="unfinished">Permesso P2P non valido: '%s'</translation>
    </message>
    <message>
        <source>Invalid amount for -%s=&lt;amount&gt;: '%s'</source>
        <translation type="unfinished">Importo non valido per -%s=&lt;amount&gt;: '%s'</translation>
    </message>
    <message>
        <source>Invalid amount for -discardfee=&lt;amount&gt;: '%s'</source>
        <translation type="unfinished">Importo non valido per -discardfee=&lt;amount&gt;:'%s'</translation>
    </message>
    <message>
        <source>Invalid amount for -fallbackfee=&lt;amount&gt;: '%s'</source>
        <translation type="unfinished">Importo non valido per -fallbackfee=&lt;amount&gt;: '%s'</translation>
    </message>
    <message>
        <source>Invalid amount for -paytxfee=&lt;amount&gt;: '%s' (must be at least %s)</source>
        <translation type="unfinished">Importo non valido per -paytxfee=&lt;amount&gt;: '%s' (deve essere almeno %s)</translation>
    </message>
    <message>
        <source>Invalid netmask specified in -whitelist: '%s'</source>
        <translation type="unfinished">Netmask non valida specificata in -whitelist: '%s'</translation>
    </message>
    <message>
        <source>Loading P2P addresses…</source>
        <translation type="unfinished">Caricamento degli indirizzi P2P...</translation>
    </message>
    <message>
        <source>Loading banlist…</source>
        <translation type="unfinished">Caricando la banlist...</translation>
    </message>
    <message>
        <source>Loading block index…</source>
        <translation type="unfinished">Caricando l'indice di blocco...</translation>
    </message>
    <message>
        <source>Loading wallet…</source>
        <translation type="unfinished">Caricando il portafoglio...</translation>
    </message>
    <message>
        <source>Missing amount</source>
        <translation type="unfinished">Quantità mancante</translation>
    </message>
    <message>
        <source>Missing solving data for estimating transaction size</source>
        <translation type="unfinished">Dati risolutivi mancanti per stimare la dimensione delle transazioni</translation>
    </message>
    <message>
        <source>Need to specify a port with -whitebind: '%s'</source>
        <translation type="unfinished">È necessario specificare una porta con -whitebind: '%s'</translation>
    </message>
    <message>
        <source>No addresses available</source>
        <translation type="unfinished">Nessun indirizzo disponibile</translation>
    </message>
    <message>
        <source>Not enough file descriptors available.</source>
        <translation type="unfinished">Non ci sono abbastanza descrittori di file disponibili.</translation>
    </message>
    <message>
        <source>Prune cannot be configured with a negative value.</source>
        <translation type="unfinished">La modalità epurazione non può essere configurata con un valore negativo.</translation>
    </message>
    <message>
        <source>Prune mode is incompatible with -txindex.</source>
        <translation type="unfinished">La modalità epurazione è incompatibile con l'opzione -txindex.</translation>
    </message>
    <message>
        <source>Pruning blockstore…</source>
        <translation type="unfinished">Pruning del blockstore...</translation>
    </message>
    <message>
        <source>Reducing -maxconnections from %d to %d, because of system limitations.</source>
        <translation type="unfinished">Riduzione -maxconnections da %d a %d a causa di limitazioni di sistema.</translation>
    </message>
    <message>
        <source>Replaying blocks…</source>
        <translation type="unfinished">Verificando i blocchi...</translation>
    </message>
    <message>
        <source>Rescanning…</source>
        <translation type="unfinished">Nuova scansione in corso...</translation>
    </message>
    <message>
        <source>SQLiteDatabase: Failed to execute statement to verify database: %s</source>
        <translation type="unfinished">SQLiteDatabase: Errore nell'eseguire l'operazione di verifica del database: %s</translation>
    </message>
    <message>
        <source>SQLiteDatabase: Failed to prepare statement to verify database: %s</source>
        <translation type="unfinished">SQLiteDatabase: Errore nel verificare il database: %s</translation>
    </message>
    <message>
        <source>SQLiteDatabase: Failed to read database verification error: %s</source>
        <translation type="unfinished">SQLiteDatabase: Errore nella lettura della verifica del database: %s</translation>
    </message>
    <message>
        <source>SQLiteDatabase: Unexpected application id. Expected %u, got %u</source>
        <translation type="unfinished">SQLiteDatabase: Application id non riconosciuto. Mi aspetto un %u, arriva un %u</translation>
    </message>
    <message>
        <source>Section [%s] is not recognized.</source>
        <translation type="unfinished">La sezione [%s] non è riconosciuta</translation>
    </message>
    <message>
        <source>Signing transaction failed</source>
        <translation type="unfinished">Firma transazione fallita</translation>
    </message>
    <message>
        <source>Specified -walletdir "%s" does not exist</source>
        <translation type="unfinished">-walletdir "%s" specificata non esiste</translation>
    </message>
    <message>
        <source>Specified -walletdir "%s" is a relative path</source>
        <translation type="unfinished">-walletdir "%s" specificata è un percorso relativo</translation>
    </message>
    <message>
        <source>Specified -walletdir "%s" is not a directory</source>
        <translation type="unfinished">-walletdir "%s" specificata non è una cartella</translation>
    </message>
    <message>
        <source>Specified blocks directory "%s" does not exist.</source>
        <translation type="unfinished">La cartella specificata "%s" non esiste.</translation>
    </message>
    <message>
        <source>Starting network threads…</source>
        <translation type="unfinished">L'esecuzione delle threads della rete sta iniziando...</translation>
    </message>
    <message>
        <source>The source code is available from %s.</source>
        <translation type="unfinished">Il codice sorgente è disponibile in %s</translation>
    </message>
    <message>
        <source>The specified config file %s does not exist</source>
        <translation type="unfinished">Il file di configurazione %s specificato non esiste</translation>
    </message>
    <message>
        <source>The transaction amount is too small to pay the fee</source>
        <translation type="unfinished">L'importo della transazione è troppo basso per pagare la commissione</translation>
    </message>
    <message>
        <source>The wallet will avoid paying less than the minimum relay fee.</source>
        <translation type="unfinished">Il portafoglio eviterà di pagare meno della tariffa minima di trasmissione.</translation>
    </message>
    <message>
        <source>This is experimental software.</source>
        <translation type="unfinished">Questo è un software sperimentale.</translation>
    </message>
    <message>
        <source>This is the minimum transaction fee you pay on every transaction.</source>
        <translation type="unfinished">Questo è il costo di transazione minimo che pagherai su ogni transazione.</translation>
    </message>
    <message>
        <source>This is the transaction fee you will pay if you send a transaction.</source>
        <translation type="unfinished">Questo è il costo di transazione che pagherai se invii una transazione.</translation>
    </message>
    <message>
        <source>Transaction amount too small</source>
        <translation type="unfinished">Importo transazione troppo piccolo</translation>
    </message>
    <message>
        <source>Transaction amounts must not be negative</source>
        <translation type="unfinished">Gli importi di transazione non devono essere negativi</translation>
    </message>
    <message>
        <source>Transaction change output index out of range</source>
        <translation type="unfinished">La transazione cambia l' indice dell'output fuori dal limite.</translation>
    </message>
    <message>
        <source>Transaction has too long of a mempool chain</source>
        <translation type="unfinished">La transazione ha una sequenza troppo lunga nella mempool</translation>
    </message>
    <message>
        <source>Transaction must have at least one recipient</source>
        <translation type="unfinished">La transazione deve avere almeno un destinatario</translation>
    </message>
    <message>
        <source>Transaction needs a change address, but we can't generate it.</source>
        <translation type="unfinished">La transazione richiede un indirizzo di resto, ma non possiamo generarlo.</translation>
    </message>
    <message>
        <source>Transaction too large</source>
        <translation type="unfinished">Transazione troppo grande</translation>
    </message>
    <message>
        <source>Unable to bind to %s on this computer (bind returned error %s)</source>
        <translation type="unfinished">Impossibile associarsi a %s su questo computer (l'associazione ha restituito l'errore %s)</translation>
    </message>
    <message>
        <source>Unable to bind to %s on this computer. %s is probably already running.</source>
        <translation type="unfinished">Impossibile collegarsi a %s su questo computer. Probabilmente %s è già in esecuzione.</translation>
    </message>
    <message>
        <source>Unable to create the PID file '%s': %s</source>
        <translation type="unfinished">Impossibile creare il PID file '%s': %s</translation>
    </message>
    <message>
        <source>Unable to generate initial keys</source>
        <translation type="unfinished">Impossibile generare chiave iniziale</translation>
    </message>
    <message>
        <source>Unable to generate keys</source>
        <translation type="unfinished">Impossibile generare le chiavi</translation>
    </message>
    <message>
        <source>Unable to open %s for writing</source>
        <translation type="unfinished">Impossibile aprire %s per scrivere</translation>
    </message>
    <message>
        <source>Unable to parse -maxuploadtarget: '%s'</source>
        <translation type="unfinished">Impossibile analizzare -maxuploadtarget: '%s'</translation>
    </message>
    <message>
        <source>Unable to start HTTP server. See debug log for details.</source>
        <translation type="unfinished">Impossibile avviare il server HTTP. Dettagli nel log di debug.</translation>
    </message>
    <message>
        <source>Unknown -blockfilterindex value %s.</source>
        <translation type="unfinished">Valore -blockfilterindex %s sconosciuto.</translation>
    </message>
    <message>
        <source>Unknown address type '%s'</source>
        <translation type="unfinished">Il tipo di indirizzo '%s' è sconosciuto&lt;br data-mce-bogus="1"&gt;</translation>
    </message>
    <message>
        <source>Unknown change type '%s'</source>
        <translation type="unfinished">Tipo di resto sconosciuto '%s'</translation>
    </message>
    <message>
        <source>Unknown network specified in -onlynet: '%s'</source>
        <translation type="unfinished">Rete sconosciuta specificata in -onlynet: '%s'</translation>
    </message>
    <message>
        <source>Unknown new rules activated (versionbit %i)</source>
        <translation type="unfinished">Nuove regole non riconosciute sono state attivate (versionbit %i)</translation>
    </message>
    <message>
        <source>Unsupported logging category %s=%s.</source>
        <translation type="unfinished">Categoria di registrazione non supportata %s=%s.</translation>
    </message>
    <message>
        <source>User Agent comment (%s) contains unsafe characters.</source>
        <translation type="unfinished">Il commento del User Agent (%s) contiene caratteri non sicuri.</translation>
    </message>
    <message>
        <source>Verifying blocks…</source>
        <translation type="unfinished">Verificando i blocchi...</translation>
    </message>
    <message>
        <source>Verifying wallet(s)…</source>
        <translation type="unfinished">Verificando il(i) portafoglio(portafogli)...</translation>
    </message>
    <message>
        <source>Wallet needed to be rewritten: restart %s to complete</source>
        <translation type="unfinished">Il portafoglio necessita di essere riscritto: riavviare %s per completare</translation>
    </message>
</context>
<context>
    <name>BitcoinGUI</name>
    <message>
        <source>&amp;Overview</source>
        <translation type="unfinished">&amp;Panoramica</translation>
    </message>
    <message>
        <source>Show general overview of wallet</source>
        <translation type="unfinished">Mostra lo stato generale del portafoglio</translation>
    </message>
    <message>
        <source>&amp;Transactions</source>
        <translation type="unfinished">&amp;Transazioni</translation>
    </message>
    <message>
        <source>Browse transaction history</source>
        <translation type="unfinished">Mostra la cronologia delle transazioni</translation>
    </message>
    <message>
        <source>E&amp;xit</source>
        <translation type="unfinished">&amp;Esci</translation>
    </message>
    <message>
        <source>Quit application</source>
        <translation type="unfinished">Chiudi applicazione</translation>
    </message>
    <message>
        <source>&amp;About %1</source>
        <translation type="unfinished">&amp;Informazioni su %1</translation>
    </message>
    <message>
        <source>Show information about %1</source>
        <translation type="unfinished">Mostra informazioni su %1</translation>
    </message>
    <message>
        <source>About &amp;Qt</source>
        <translation type="unfinished">Informazioni su &amp;Qt</translation>
    </message>
    <message>
        <source>Show information about Qt</source>
        <translation type="unfinished">Mostra informazioni su Qt</translation>
    </message>
    <message>
        <source>Modify configuration options for %1</source>
        <translation type="unfinished">Modifica le opzioni di configurazione per %1</translation>
    </message>
    <message>
        <source>Create a new wallet</source>
        <translation type="unfinished">Crea un nuovo portafoglio</translation>
    </message>
    <message>
        <source>&amp;Minimize</source>
        <translation type="unfinished">&amp;Minimizza</translation>
    </message>
    <message>
        <source>Wallet:</source>
        <translation type="unfinished">Portafoglio:</translation>
    </message>
    <message>
        <source>Network activity disabled.</source>
        <extracomment>A substring of the tooltip.</extracomment>
        <translation type="unfinished">Attività di rete disabilitata</translation>
    </message>
    <message>
        <source>Proxy is &lt;b&gt;enabled&lt;/b&gt;: %1</source>
        <translation type="unfinished">Il Proxy è &lt;b&gt;abilitato&lt;/b&gt;:%1</translation>
    </message>
    <message>
        <source>Send coins to a Qtum address</source>
        <translation type="unfinished">Invia fondi ad un indirizzo Qtum</translation>
    </message>
    <message>
        <source>Backup wallet to another location</source>
        <translation type="unfinished">Effettua il backup del portafoglio</translation>
    </message>
    <message>
        <source>Change the passphrase used for wallet encryption</source>
        <translation type="unfinished">Cambia la passphrase utilizzata per la cifratura del portafoglio</translation>
    </message>
    <message>
        <source>&amp;Send</source>
        <translation type="unfinished">&amp;Invia</translation>
    </message>
    <message>
        <source>&amp;Receive</source>
        <translation type="unfinished">&amp;Ricevi</translation>
    </message>
    <message>
        <source>&amp;Options…</source>
        <translation type="unfinished">Opzioni</translation>
    </message>
    <message>
        <source>&amp;Encrypt Wallet…</source>
        <translation type="unfinished">&amp;Cripta il portafoglio</translation>
    </message>
    <message>
        <source>Encrypt the private keys that belong to your wallet</source>
        <translation type="unfinished">Cifra le chiavi private che appartengono al tuo portamonete</translation>
    </message>
    <message>
        <source>&amp;Backup Wallet…</source>
        <translation type="unfinished">&amp;Archivia Wallet...</translation>
    </message>
    <message>
        <source>&amp;Change Passphrase…</source>
        <translation type="unfinished">&amp;Cambia Frase di sicurezza</translation>
    </message>
    <message>
        <source>Sign &amp;message…</source>
        <translation type="unfinished">Firma &amp;messaggio</translation>
    </message>
    <message>
        <source>Sign messages with your Qtum addresses to prove you own them</source>
        <translation type="unfinished">Firma messaggi con i tuoi indirizzi Qtum per dimostrarne il possesso</translation>
    </message>
    <message>
        <source>&amp;Verify message…</source>
        <translation type="unfinished">&amp;Verifica messaggio</translation>
    </message>
    <message>
        <source>Verify messages to ensure they were signed with specified Qtum addresses</source>
<<<<<<< HEAD
        <translation type="unfinished">Verifica che i messaggi siano stati firmati con gli indirizzi Qtum specificati</translation>
    </message>
=======
        <translation type="unfinished">Verifica che i messaggi siano stati firmati con gli indirizzi Qtum specificati</translation> 
  </message>
>>>>>>> d82fec21
    <message>
        <source>&amp;Load PSBT from file…</source>
        <translation type="unfinished">&amp;Carica PSBT da file...</translation>
    </message>
    <message>
        <source>Open &amp;URI…</source>
        <translation type="unfinished">Apri &amp;URI...</translation>
    </message>
    <message>
        <source>Close Wallet…</source>
        <translation type="unfinished">Chiudi il portafoglio...</translation>
    </message>
    <message>
        <source>Create Wallet…</source>
        <translation type="unfinished">Genera Portafoglio...</translation>
    </message>
    <message>
        <source>Close All Wallets…</source>
        <translation type="unfinished">Chiudi tutti i portafogli...</translation>
    </message>
    <message>
        <source>&amp;Settings</source>
        <translation type="unfinished">&amp;Impostazioni</translation>
    </message>
    <message>
        <source>&amp;Help</source>
        <translation type="unfinished">&amp;Aiuto</translation>
    </message>
    <message>
        <source>Tabs toolbar</source>
        <translation type="unfinished">Barra degli strumenti</translation>
    </message>
    <message>
        <source>Syncing Headers (%1%)…</source>
        <translation type="unfinished">Sincronizzando Headers (1%1%)...</translation>
    </message>
    <message>
        <source>Synchronizing with network…</source>
        <translation type="unfinished">Sincronizzando con la rete...</translation>
    </message>
    <message>
        <source>Indexing blocks on disk…</source>
        <translation type="unfinished">Indicizzando i blocchi su disco...</translation>
    </message>
    <message>
        <source>Processing blocks on disk…</source>
        <translation type="unfinished">Processando i blocchi su disco...</translation>
    </message>
    <message>
        <source>Reindexing blocks on disk…</source>
        <translation type="unfinished">Reindicizzando blocchi su disco...</translation>
    </message>
    <message>
        <source>Connecting to peers…</source>
        <translation type="unfinished">Connessione ai nodi...</translation>
    </message>
    <message>
        <source>Request payments (generates QR codes and qtum: URIs)</source>
<<<<<<< HEAD
        <translation type="unfinished">Richiedi pagamenti (genera codici QR e qtum: URI)</translation>
    </message>
=======
        <translation type="unfinished">Richiedi pagamenti (genera codici QR e qtum: URI)</translation> 
  </message>
>>>>>>> d82fec21
    <message>
        <source>Show the list of used sending addresses and labels</source>
        <translation type="unfinished">Mostra la lista degli indirizzi di invio utilizzati</translation>
    </message>
    <message>
        <source>Show the list of used receiving addresses and labels</source>
        <translation type="unfinished">Mostra la lista degli indirizzi di ricezione utilizzati</translation>
    </message>
    <message>
        <source>&amp;Command-line options</source>
        <translation type="unfinished">Opzioni della riga di &amp;comando</translation>
    </message>
    <message numerus="yes">
        <source>Processed %n block(s) of transaction history.</source>
        <translation type="unfinished">
            <numerusform>Processati %n blocchi di cronologia di transazioni.</numerusform>
            <numerusform> %nblocchi di cronologia di transazioni processati.</numerusform>
        </translation>
    </message>
    <message>
        <source>%1 behind</source>
        <translation type="unfinished">Indietro di %1</translation>
    </message>
    <message>
        <source>Catching up…</source>
        <translation type="unfinished">Recuperando il ritardo...</translation>
    </message>
    <message>
        <source>Last received block was generated %1 ago.</source>
        <translation type="unfinished">L'ultimo blocco ricevuto è stato generato %1 fa.</translation>
    </message>
    <message>
        <source>Transactions after this will not yet be visible.</source>
        <translation type="unfinished">Le transazioni effettuate successivamente non sono ancora visibili.</translation>
    </message>
    <message>
        <source>Error</source>
        <translation type="unfinished">Errore</translation>
    </message>
    <message>
        <source>Warning</source>
        <translation type="unfinished">Attenzione</translation>
    </message>
    <message>
        <source>Information</source>
        <translation type="unfinished">Informazioni</translation>
    </message>
    <message>
        <source>Up to date</source>
        <translation type="unfinished">Aggiornato</translation>
    </message>
    <message>
        <source>Load Partially Signed Qtum Transaction</source>
<<<<<<< HEAD
        <translation type="unfinished">Carica Partially Signed Qtum Transaction</translation>
=======
        <translation type="unfinished">Carica Transazione Qtum Parzialmente Firmata (PSBT)</translation>
>>>>>>> d82fec21
    </message>
    <message>
        <source>Load PSBT from &amp;clipboard…</source>
        <translation type="unfinished">Carica PSBT dagli &amp;appunti...</translation>
    </message>
    <message>
        <source>Load Partially Signed Qtum Transaction from clipboard</source>
        <translation type="unfinished">Carica Transazione Qtum Parzialmente Firmata (PSBT) dagli appunti</translation>
<<<<<<< HEAD
    </message>
=======
   </message>
>>>>>>> d82fec21
    <message>
        <source>Node window</source>
        <translation type="unfinished">Finestra del nodo</translation>
    </message>
    <message>
        <source>Open node debugging and diagnostic console</source>
        <translation type="unfinished">Apri il debug del nodo e la console diagnostica</translation>
    </message>
    <message>
        <source>&amp;Sending addresses</source>
        <translation type="unfinished">Indirizzi &amp;mittenti</translation>
    </message>
    <message>
        <source>&amp;Receiving addresses</source>
        <translation type="unfinished">Indirizzi di &amp;destinazione</translation>
    </message>
    <message>
        <source>Open a qtum: URI</source>
        <translation type="unfinished">Apri un qtum: URI</translation>
<<<<<<< HEAD
    </message>
=======
   </message>
>>>>>>> d82fec21
    <message>
        <source>Open Wallet</source>
        <translation type="unfinished">Apri Portafoglio</translation>
    </message>
    <message>
        <source>Open a wallet</source>
        <translation type="unfinished">Apri un portafoglio</translation>
    </message>
    <message>
        <source>Close wallet</source>
        <translation type="unfinished">Chiudi portafoglio</translation>
    </message>
    <message>
        <source>Restore Wallet…</source>
        <extracomment>Name of the menu item that restores wallet from a backup file.</extracomment>
        <translation type="unfinished">Ripristina Portafoglio...</translation>
    </message>
    <message>
        <source>Restore a wallet from a backup file</source>
        <extracomment>Status tip for Restore Wallet menu item</extracomment>
        <translation type="unfinished">Ripristina un portafoglio da un file di backup</translation>
    </message>
    <message>
        <source>Close all wallets</source>
        <translation type="unfinished">Chiudi tutti i portafogli</translation>
    </message>
    <message>
        <source>Show the %1 help message to get a list with possible Qtum command-line options</source>
        <translation type="unfinished">Mostra il messaggio di aiuto di %1 per ottenere una lista di opzioni di comando per Qtum</translation>
<<<<<<< HEAD
    </message>
=======
   </message>
>>>>>>> d82fec21
    <message>
        <source>&amp;Mask values</source>
        <translation type="unfinished">&amp;Maschera importi</translation>
    </message>
    <message>
        <source>Mask the values in the Overview tab</source>
        <translation type="unfinished">Maschera gli importi nella sezione "Panoramica"</translation>
    </message>
    <message>
        <source>default wallet</source>
        <translation type="unfinished">portafoglio predefinito</translation>
    </message>
    <message>
        <source>No wallets available</source>
        <translation type="unfinished">Nessun portafoglio disponibile</translation>
    </message>
    <message>
        <source>Wallet Data</source>
        <extracomment>Name of the wallet data file format.</extracomment>
        <translation type="unfinished">Dati del Portafoglio</translation>
    </message>
    <message>
        <source>Load Wallet Backup</source>
        <extracomment>The title for Restore Wallet File Windows</extracomment>
        <translation type="unfinished">Carica Backup del Portafoglio</translation>
    </message>
    <message>
        <source>Restore Wallet</source>
        <extracomment>Title of pop-up window shown when the user is attempting to restore a wallet.</extracomment>
        <translation type="unfinished">Ripristina Portafoglio</translation>
    </message>
    <message>
        <source>Wallet Name</source>
        <extracomment>Label of the input field where the name of the wallet is entered.</extracomment>
        <translation type="unfinished">Nome Portafoglio</translation>
    </message>
    <message>
        <source>&amp;Window</source>
        <translation type="unfinished">&amp;Finestra</translation>
    </message>
    <message>
        <source>Main Window</source>
        <translation type="unfinished">Finestra principale</translation>
    </message>
    <message>
        <source>&amp;Hide</source>
        <translation type="unfinished">&amp;Nascondi</translation>
    </message>
<<<<<<< HEAD
    <message numerus="yes">
        <source>%n active connection(s) to Qtum network.</source>
=======
    <message>
        <source>S&amp;how</source>
        <translation type="unfinished">S&amp;come</translation>
    </message>
    <message numerus="yes">
        <source>%n active connection(s) to Qtum network.</source> 
>>>>>>> d82fec21
        <extracomment>A substring of the tooltip.</extracomment>
        <translation type="unfinished">
            <numerusform>%nconnessione attiva alla rete Qtum</numerusform>
            <numerusform>%nconnessioni attive alla rete Qtum</numerusform>
        </translation>
    </message>
    <message>
        <source>Click for more actions.</source>
        <extracomment>A substring of the tooltip. "More actions" are available via the context menu.</extracomment>
        <translation type="unfinished">Fai clic per ulteriori azioni.</translation>
    </message>
    <message>
        <source>Show Peers tab</source>
        <extracomment>A context menu item. The "Peers tab" is an element of the "Node window".</extracomment>
        <translation type="unfinished">Mostra scheda Nodi</translation>
    </message>
    <message>
        <source>Disable network activity</source>
        <extracomment>A context menu item.</extracomment>
        <translation type="unfinished">Disattiva attività di rete</translation>
    </message>
    <message>
        <source>Enable network activity</source>
        <extracomment>A context menu item. The network activity was disabled previously.</extracomment>
        <translation type="unfinished">Abilita attività di rete</translation>
    </message>
    <message>
        <source>Pre-syncing Headers (%1%)…</source>
        <translation type="unfinished">Pre-sincronizzazione Headers (%1%)…</translation>
    </message>
    <message>
        <source>Error: %1</source>
        <translation type="unfinished">Errore: %1</translation>
    </message>
    <message>
        <source>Warning: %1</source>
        <translation type="unfinished">Attenzione: %1</translation>
    </message>
    <message>
        <source>Date: %1
</source>
        <translation type="unfinished">Data: %1
</translation>
    </message>
    <message>
        <source>Amount: %1
</source>
        <translation type="unfinished">Quantità: %1
</translation>
    </message>
    <message>
        <source>Wallet: %1
</source>
        <translation type="unfinished">Portafoglio: %1
</translation>
    </message>
    <message>
        <source>Type: %1
</source>
        <translation type="unfinished">Tipo: %1
</translation>
    </message>
    <message>
        <source>Label: %1
</source>
        <translation type="unfinished">Etichetta: %1
</translation>
    </message>
    <message>
        <source>Address: %1
</source>
        <translation type="unfinished">Indirizzo: %1
</translation>
    </message>
    <message>
        <source>Sent transaction</source>
        <translation type="unfinished">Transazione inviata</translation>
    </message>
    <message>
        <source>Incoming transaction</source>
        <translation type="unfinished">Transazione in arrivo</translation>
    </message>
    <message>
        <source>HD key generation is &lt;b&gt;enabled&lt;/b&gt;</source>
        <translation type="unfinished">La creazione della chiave HD è &lt;b&gt;abilitata&lt;/b&gt;</translation>
    </message>
    <message>
        <source>HD key generation is &lt;b&gt;disabled&lt;/b&gt;</source>
        <translation type="unfinished">La creazione della chiave HD è &lt;b&gt;disabilitata&lt;/b&gt;</translation>
    </message>
    <message>
        <source>Private key &lt;b&gt;disabled&lt;/b&gt;</source>
        <translation type="unfinished">Chiava privata &lt;b&gt; disabilitata &lt;/b&gt;</translation>
    </message>
    <message>
        <source>Wallet is &lt;b&gt;encrypted&lt;/b&gt; and currently &lt;b&gt;unlocked&lt;/b&gt;</source>
        <translation type="unfinished">Il portafoglio è &lt;b&gt;cifrato&lt;/b&gt; ed attualmente &lt;b&gt;sbloccato&lt;/b&gt;</translation>
    </message>
    <message>
        <source>Wallet is &lt;b&gt;encrypted&lt;/b&gt; and currently &lt;b&gt;locked&lt;/b&gt;</source>
        <translation type="unfinished">Il portafoglio è &lt;b&gt;cifrato&lt;/b&gt; ed attualmente &lt;b&gt;bloccato&lt;/b&gt;</translation>
    </message>
    <message>
        <source>Original message:</source>
        <translation type="unfinished">Messaggio originale:</translation>
    </message>
</context>
<context>
    <name>UnitDisplayStatusBarControl</name>
    <message>
        <source>Unit to show amounts in. Click to select another unit.</source>
        <translation type="unfinished">Unità con cui visualizzare gli importi. Clicca per selezionare un'altra unità.</translation>
    </message>
</context>
<context>
    <name>CoinControlDialog</name>
    <message>
        <source>Coin Selection</source>
        <translation type="unfinished">Selezione coin</translation>
    </message>
    <message>
        <source>Quantity:</source>
        <translation type="unfinished">Quantità:</translation>
    </message>
    <message>
        <source>Bytes:</source>
        <translation type="unfinished">Byte:</translation>
    </message>
    <message>
        <source>Amount:</source>
        <translation type="unfinished">Importo:</translation>
    </message>
    <message>
        <source>Fee:</source>
        <translation type="unfinished">Commissione:</translation>
    </message>
    <message>
        <source>Dust:</source>
        <translation type="unfinished">Polvere:</translation>
    </message>
    <message>
        <source>After Fee:</source>
        <translation type="unfinished">Dopo Commissione:</translation>
    </message>
    <message>
        <source>Change:</source>
        <translation type="unfinished">Resto:</translation>
    </message>
    <message>
        <source>(un)select all</source>
        <translation type="unfinished">(de)seleziona tutto</translation>
    </message>
    <message>
        <source>Tree mode</source>
        <translation type="unfinished">Modalità Albero</translation>
    </message>
    <message>
        <source>List mode</source>
        <translation type="unfinished">Modalità Lista</translation>
    </message>
    <message>
        <source>Amount</source>
        <translation type="unfinished">Importo</translation>
    </message>
    <message>
        <source>Received with label</source>
        <translation type="unfinished">Ricevuto con l'etichetta</translation>
    </message>
    <message>
        <source>Received with address</source>
        <translation type="unfinished">Ricevuto con l'indirizzo</translation>
    </message>
    <message>
        <source>Date</source>
        <translation type="unfinished">Data</translation>
    </message>
    <message>
        <source>Confirmations</source>
        <translation type="unfinished">Conferme</translation>
    </message>
    <message>
        <source>Confirmed</source>
        <translation type="unfinished">Confermato</translation>
    </message>
    <message>
        <source>Copy amount</source>
        <translation type="unfinished">Copia l'importo</translation>
    </message>
    <message>
        <source>&amp;Copy address</source>
        <translation type="unfinished">&amp;Copia indirizzo</translation>
    </message>
    <message>
        <source>Copy &amp;label</source>
        <translation type="unfinished">Copia &amp;etichetta</translation>
    </message>
    <message>
        <source>Copy &amp;amount</source>
        <translation type="unfinished">Copi&amp;a importo</translation>
    </message>
    <message>
        <source>Copy transaction &amp;ID and output index</source>
        <translation type="unfinished">Copia l'&amp;ID della transazione e l'indice dell'output</translation>
    </message>
    <message>
        <source>L&amp;ock unspent</source>
        <translation type="unfinished">Bl&amp;occa non spesi</translation>
    </message>
    <message>
        <source>&amp;Unlock unspent</source>
        <translation type="unfinished">&amp;Sblocca non spesi</translation>
    </message>
    <message>
        <source>Copy quantity</source>
        <translation type="unfinished">Copia quantità</translation>
    </message>
    <message>
        <source>Copy fee</source>
        <translation type="unfinished">Copia commissione</translation>
    </message>
    <message>
        <source>Copy after fee</source>
        <translation type="unfinished">Copia dopo commissione</translation>
    </message>
    <message>
        <source>Copy bytes</source>
        <translation type="unfinished">Copia byte</translation>
    </message>
    <message>
        <source>Copy dust</source>
        <translation type="unfinished">Copia polvere</translation>
    </message>
    <message>
        <source>Copy change</source>
        <translation type="unfinished">Copia resto</translation>
    </message>
    <message>
        <source>(%1 locked)</source>
        <translation type="unfinished">(%1 bloccato)</translation>
    </message>
    <message>
        <source>yes</source>
        <translation type="unfinished">sì</translation>
    </message>
    <message>
        <source>This label turns red if any recipient receives an amount smaller than the current dust threshold.</source>
        <translation type="unfinished">Questa etichetta diventa rossa se uno qualsiasi dei destinatari riceve un importo inferiore alla soglia minima di polvere.</translation>
    </message>
    <message>
        <source>Can vary +/- %1 satoshi(s) per input.</source>
        <translation type="unfinished">Può variare di +/- %1 satoshi per input.</translation>
    </message>
    <message>
        <source>(no label)</source>
        <translation type="unfinished">(nessuna etichetta)</translation>
    </message>
    <message>
        <source>change from %1 (%2)</source>
        <translation type="unfinished">cambio da %1 (%2)</translation>
    </message>
    <message>
        <source>(change)</source>
        <translation type="unfinished">(resto)</translation>
    </message>
</context>
<context>
    <name>CreateWalletActivity</name>
    <message>
        <source>Create Wallet</source>
        <extracomment>Title of window indicating the progress of creation of a new wallet.</extracomment>
        <translation type="unfinished">Crea Portafoglio</translation>
    </message>
    <message>
        <source>Creating Wallet &lt;b&gt;%1&lt;/b&gt;…</source>
        <extracomment>Descriptive text of the create wallet progress window which indicates to the user which wallet is currently being created.</extracomment>
        <translation type="unfinished">Creazione Portafoglio &lt;b&gt;%1&lt;/b&gt;…</translation>
    </message>
    <message>
        <source>Create wallet failed</source>
        <translation type="unfinished">Creazione portafoglio fallita</translation>
    </message>
    <message>
        <source>Create wallet warning</source>
        <translation type="unfinished">Creazione portafoglio attenzione</translation>
    </message>
    <message>
        <source>Can't list signers</source>
        <translation type="unfinished">Impossibile elencare firmatari</translation>
    </message>
    <message>
        <source>Too many external signers found</source>
        <translation type="unfinished">Troppi firmatari esterni trovati</translation>
    </message>
</context>
<context>
    <name>LoadWalletsActivity</name>
    <message>
        <source>Load Wallets</source>
        <extracomment>Title of progress window which is displayed when wallets are being loaded.</extracomment>
        <translation type="unfinished">Carica Portafogli</translation>
    </message>
    <message>
        <source>Loading wallets…</source>
        <extracomment>Descriptive text of the load wallets progress window which indicates to the user that wallets are currently being loaded.</extracomment>
        <translation type="unfinished">Caricamento portafogli in corso...</translation>
    </message>
</context>
<context>
    <name>OpenWalletActivity</name>
    <message>
        <source>Open wallet failed</source>
        <translation type="unfinished">Apertura portafoglio fallita</translation>
    </message>
    <message>
        <source>Open wallet warning</source>
        <translation type="unfinished">Avviso apertura portafoglio</translation>
    </message>
    <message>
        <source>default wallet</source>
        <translation type="unfinished">portafoglio predefinito</translation>
    </message>
    <message>
        <source>Open Wallet</source>
        <extracomment>Title of window indicating the progress of opening of a wallet.</extracomment>
        <translation type="unfinished">Apri Portafoglio</translation>
    </message>
    <message>
        <source>Opening Wallet &lt;b&gt;%1&lt;/b&gt;…</source>
        <extracomment>Descriptive text of the open wallet progress window which indicates to the user which wallet is currently being opened.</extracomment>
        <translation type="unfinished">Apertura portafoglio &lt;b&gt;%1&lt;/b&gt; in corso…</translation>
    </message>
</context>
<context>
    <name>RestoreWalletActivity</name>
    <message>
        <source>Restore Wallet</source>
        <extracomment>Title of progress window which is displayed when wallets are being restored.</extracomment>
        <translation type="unfinished">Ripristina Portafoglio</translation>
    </message>
    <message>
        <source>Restoring Wallet &lt;b&gt;%1&lt;/b&gt;…</source>
        <extracomment>Descriptive text of the restore wallets progress window which indicates to the user that wallets are currently being restored.</extracomment>
        <translation type="unfinished">Ripristinando Portafoglio  &lt;b&gt;%1&lt;/b&gt;…</translation>
    </message>
    <message>
        <source>Restore wallet failed</source>
        <extracomment>Title of message box which is displayed when the wallet could not be restored.</extracomment>
        <translation type="unfinished">Ripristino del portafoglio non riuscito</translation>
    </message>
    <message>
        <source>Restore wallet warning</source>
        <extracomment>Title of message box which is displayed when the wallet is restored with some warning.</extracomment>
        <translation type="unfinished">Avviso di ripristino del portafoglio</translation>
    </message>
    <message>
        <source>Restore wallet message</source>
        <extracomment>Title of message box which is displayed when the wallet is successfully restored.</extracomment>
        <translation type="unfinished">Messaggio di ripristino del portafoglio</translation>
    </message>
</context>
<context>
    <name>WalletController</name>
    <message>
        <source>Close wallet</source>
        <translation type="unfinished">Chiudi portafoglio</translation>
    </message>
    <message>
        <source>Are you sure you wish to close the wallet &lt;i&gt;%1&lt;/i&gt;?</source>
        <translation type="unfinished">Sei sicuro di voler chiudere il portafoglio &lt;i&gt;%1&lt;/i&gt;?</translation>
    </message>
    <message>
        <source>Closing the wallet for too long can result in having to resync the entire chain if pruning is enabled.</source>
        <translation type="unfinished">Chiudere il portafoglio per troppo tempo può causare la resincronizzazione dell'intera catena se la modalità "pruning" è attiva.</translation>
    </message>
    <message>
        <source>Close all wallets</source>
        <translation type="unfinished">Chiudi tutti i portafogli</translation>
    </message>
    <message>
        <source>Are you sure you wish to close all wallets?</source>
        <translation type="unfinished">Sei sicuro di voler chiudere tutti i portafogli?</translation>
    </message>
</context>
<context>
    <name>CreateWalletDialog</name>
    <message>
        <source>Create Wallet</source>
        <translation type="unfinished">Crea Portafoglio</translation>
    </message>
    <message>
        <source>Wallet Name</source>
        <translation type="unfinished">Nome Portafoglio</translation>
    </message>
    <message>
        <source>Wallet</source>
        <translation type="unfinished">Portafoglio</translation>
    </message>
    <message>
        <source>Encrypt the wallet. The wallet will be encrypted with a passphrase of your choice.</source>
        <translation type="unfinished">Cifra il portafoglio. Il portafoglio sarà cifrato con una passphrase a tua scelta.</translation>
    </message>
    <message>
        <source>Encrypt Wallet</source>
        <translation type="unfinished">Cifra Portafoglio</translation>
    </message>
    <message>
        <source>Advanced Options</source>
        <translation type="unfinished">Opzioni Avanzate</translation>
    </message>
    <message>
        <source>Disable private keys for this wallet. Wallets with private keys disabled will have no private keys and cannot have an HD seed or imported private keys. This is ideal for watch-only wallets.</source>
        <translation type="unfinished">Disabilita chiavi private per questo portafoglio. Un portafoglio con chiavi private disabilitate non può avere o importare chiavi private e non può avere un seme HD. Questa modalità è ideale per portafogli in sola visualizzazione.</translation>
    </message>
    <message>
        <source>Disable Private Keys</source>
        <translation type="unfinished">Disabilita Chiavi Private</translation>
    </message>
    <message>
        <source>Make a blank wallet. Blank wallets do not initially have private keys or scripts. Private keys and addresses can be imported, or an HD seed can be set, at a later time.</source>
        <translation type="unfinished">Crea un portafoglio vuoto. I portafogli vuoti non hanno inizialmente nessuna chiave privata o script. In seguito, possono essere importate chiavi private e indirizzi oppure può essere impostato un seme HD.</translation>
    </message>
    <message>
        <source>Make Blank Wallet</source>
        <translation type="unfinished">Crea Portafoglio Vuoto</translation>
    </message>
    <message>
        <source>Use descriptors for scriptPubKey management</source>
        <translation type="unfinished">Usa descrittori per la gestione degli scriptPubKey</translation>
    </message>
    <message>
        <source>Descriptor Wallet</source>
        <translation type="unfinished">Descrittore Portafoglio</translation>
    </message>
    <message>
        <source>Use an external signing device such as a hardware wallet. Configure the external signer script in wallet preferences first.</source>
        <translation type="unfinished">Usa un dispositivo esterno di firma come un portafoglio hardware. Configura lo script esterno per la firma nelle preferenze del portafoglio.</translation>
    </message>
    <message>
        <source>External signer</source>
        <translation type="unfinished">Firma esterna</translation>
    </message>
    <message>
        <source>Create</source>
        <translation type="unfinished">Crea</translation>
    </message>
    <message>
        <source>Compiled without sqlite support (required for descriptor wallets)</source>
        <translation type="unfinished">Compilato senza il supporto per sqlite (richiesto per i descrittori portafoglio)</translation>
    </message>
    <message>
        <source>Compiled without external signing support (required for external signing)</source>
        <extracomment>"External signing" means using devices such as hardware wallets.</extracomment>
        <translation type="unfinished">Compilato senza supporto per firma esterna (richiesto per firma esterna)</translation>
    </message>
</context>
<context>
    <name>EditAddressDialog</name>
    <message>
        <source>Edit Address</source>
        <translation type="unfinished">Modifica Indirizzo</translation>
    </message>
    <message>
        <source>&amp;Label</source>
        <translation type="unfinished">&amp;Etichetta</translation>
    </message>
    <message>
        <source>The label associated with this address list entry</source>
        <translation type="unfinished">L'etichetta associata con questa voce della lista degli indirizzi</translation>
    </message>
    <message>
        <source>The address associated with this address list entry. This can only be modified for sending addresses.</source>
        <translation type="unfinished">L'indirizzo associato con questa voce della lista degli indirizzi. Può essere modificato solo per gli indirizzi d'invio.</translation>
    </message>
    <message>
        <source>&amp;Address</source>
        <translation type="unfinished">&amp;Indirizzo</translation>
    </message>
    <message>
        <source>New sending address</source>
        <translation type="unfinished">Nuovo indirizzo mittente</translation>
    </message>
    <message>
        <source>Edit receiving address</source>
        <translation type="unfinished">Modifica indirizzo di destinazione</translation>
    </message>
    <message>
        <source>Edit sending address</source>
        <translation type="unfinished">Modifica indirizzo mittente</translation>
    </message>
    <message>
        <source>The entered address "%1" is not a valid Qtum address.</source>
        <translation type="unfinished">L'indirizzo inserito "%1" non è un indirizzo qtum valido.</translation>
<<<<<<< HEAD
    </message>
=======
  </message>
>>>>>>> d82fec21
    <message>
        <source>Address "%1" already exists as a receiving address with label "%2" and so cannot be added as a sending address.</source>
        <translation type="unfinished">L'indirizzo "%1" esiste già come indirizzo di setinazione con l'etichetta "%2" e quindi non può essere aggiunto come indirizzo mittente.</translation>
    </message>
    <message>
        <source>The entered address "%1" is already in the address book with label "%2".</source>
        <translation type="unfinished">L'indirizzo inserito "%1" è già nella rubrica con l'etichetta "%2".</translation>
    </message>
    <message>
        <source>Could not unlock wallet.</source>
        <translation type="unfinished">Impossibile sbloccare il portafoglio.</translation>
    </message>
    <message>
        <source>New key generation failed.</source>
        <translation type="unfinished">Fallita generazione della nuova chiave.</translation>
    </message>
</context>
<context>
    <name>FreespaceChecker</name>
    <message>
        <source>A new data directory will be created.</source>
        <translation type="unfinished">Sarà creata una nuova cartella dati.</translation>
    </message>
    <message>
        <source>name</source>
        <translation type="unfinished">nome</translation>
    </message>
    <message>
        <source>Directory already exists. Add %1 if you intend to create a new directory here.</source>
        <translation type="unfinished">Cartella già esistente. Aggiungi %1 se intendi creare qui una nuova cartella.</translation>
    </message>
    <message>
        <source>Path already exists, and is not a directory.</source>
        <translation type="unfinished">Il percorso già esiste e non è una cartella.</translation>
    </message>
    <message>
        <source>Cannot create data directory here.</source>
        <translation type="unfinished">Impossibile creare una cartella dati qui.</translation>
    </message>
</context>
<context>
    <name>Intro</name>
<<<<<<< HEAD
    <message>
        <source>%1 GB of space available</source>
        <translation type="unfinished">%1 GB di spazio libero disponibile</translation>
    </message>
    <message>
        <source>(of %1 GB needed)</source>
        <translation type="unfinished">(di %1 GB necessari)</translation>
=======
    <message numerus="yes">
        <source>%n GB of space available</source>
        <translation type="unfinished">
            <numerusform>%n GB di spazio disponibile</numerusform>
            <numerusform>%n GB di spazio disponibile</numerusform>
        </translation>
>>>>>>> d82fec21
    </message>
    <message numerus="yes">
        <source>(of %n GB needed)</source>
        <translation type="unfinished">
            <numerusform />
            <numerusform />
        </translation>
    </message>
    <message numerus="yes">
        <source>(%n GB needed for full chain)</source>
        <translation type="unfinished">
            <numerusform />
            <numerusform />
        </translation>
    </message>
    <message>
        <source>At least %1 GB of data will be stored in this directory, and it will grow over time.</source>
        <translation type="unfinished">Almeno %1 GB di dati verrà salvato in questa cartella e continuerà ad aumentare col tempo.</translation>
    </message>
    <message>
        <source>Approximately %1 GB of data will be stored in this directory.</source>
        <translation type="unfinished">Verranno salvati circa %1 GB di dati in questa cartella.</translation>
    </message>
    <message numerus="yes">
        <source>(sufficient to restore backups %n day(s) old)</source>
        <extracomment>Explanatory text on the capability of the current prune target.</extracomment>
        <translation type="unfinished">
            <numerusform />
            <numerusform />
        </translation>
    </message>
    <message>
        <source>%1 will download and store a copy of the Qtum block chain.</source>
<<<<<<< HEAD
        <translation type="unfinished">%1 scaricherà e salverà una copia della catena di blocchi Qtum.</translation>
    </message>
=======
        <translation type="unfinished">%1 scaricherà e salverà una copia della catena di blocchi Qtum.</translation> 
  </message>
>>>>>>> d82fec21
    <message>
        <source>The wallet will also be stored in this directory.</source>
        <translation type="unfinished">Anche il portafoglio verrà salvato in questa cartella.</translation>
    </message>
    <message>
        <source>Error: Specified data directory "%1" cannot be created.</source>
        <translation type="unfinished">Errore: La cartella dati "%1" specificata non può essere creata.</translation>
    </message>
    <message>
        <source>Error</source>
        <translation type="unfinished">Errore</translation>
    </message>
    <message>
        <source>Welcome</source>
        <translation type="unfinished">Benvenuto</translation>
    </message>
    <message>
        <source>Welcome to %1.</source>
        <translation type="unfinished">Benvenuto su %1.</translation>
    </message>
    <message>
        <source>As this is the first time the program is launched, you can choose where %1 will store its data.</source>
        <translation type="unfinished">Dato che questa è la prima volta che il programma viene lanciato, puoi scegliere dove %1 salverà i suoi dati.</translation>
    </message>
    <message>
        <source>Limit block chain storage to</source>
        <translation type="unfinished">Limita l'archiviazione della catena di blocchi a</translation>
    </message>
    <message>
        <source>Reverting this setting requires re-downloading the entire blockchain. It is faster to download the full chain first and prune it later. Disables some advanced features.</source>
        <translation type="unfinished">Cambiare questa impostazione richiede di riscaricare l'intera catena di blocchi. E' più veloce scaricare prima tutta la catena e poi fare l'epurazione. Disabilita alcune impostazioni avanzate.</translation>
    </message>
    <message>
        <source>This initial synchronisation is very demanding, and may expose hardware problems with your computer that had previously gone unnoticed. Each time you run %1, it will continue downloading where it left off.</source>
        <translation type="unfinished">La sincronizzazione iniziale è molto dispendiosa e potrebbe mettere in luce problemi harware del tuo computer che passavano prima inosservati. Ogni volta che lanci %1 continuerà a scaricare da dove si era interrotto.</translation>
    </message>
    <message>
        <source>If you have chosen to limit block chain storage (pruning), the historical data must still be downloaded and processed, but will be deleted afterward to keep your disk usage low.</source>
        <translation type="unfinished">Se hai scelto di limitare lo spazio della catena di blocchi (epurazione), i dati storici devono comunque essere scaricati e processati, ma verranno cancellati in seguito per mantenere basso l'utilizzo del tuo disco.</translation>
    </message>
    <message>
        <source>Use the default data directory</source>
        <translation type="unfinished">Usa la cartella dati predefinita</translation>
    </message>
    <message>
        <source>Use a custom data directory:</source>
        <translation type="unfinished">Usa una cartella dati personalizzata:</translation>
    </message>
</context>
<context>
    <name>HelpMessageDialog</name>
    <message>
        <source>version</source>
        <translation type="unfinished">versione</translation>
    </message>
    <message>
        <source>About %1</source>
        <translation type="unfinished">Informazioni %1</translation>
    </message>
    <message>
        <source>Command-line options</source>
        <translation type="unfinished">Opzioni della riga di comando</translation>
    </message>
</context>
<context>
    <name>ShutdownWindow</name>
    <message>
        <source>%1 is shutting down…</source>
        <translation type="unfinished">%1 si sta spegnendo...</translation>
    </message>
    <message>
        <source>Do not shut down the computer until this window disappears.</source>
        <translation type="unfinished">Non spegnere il computer fino a quando questa finestra non si sarà chiusa.</translation>
    </message>
</context>
<context>
    <name>ModalOverlay</name>
    <message>
        <source>Form</source>
        <translation type="unfinished">Modulo</translation>
    </message>
    <message>
        <source>Recent transactions may not yet be visible, and therefore your wallet's balance might be incorrect. This information will be correct once your wallet has finished synchronizing with the qtum network, as detailed below.</source>
<<<<<<< HEAD
        <translation type="unfinished">Transazioni recenti potrebbero non essere visibili ancora, perciò il saldo del tuo portafoglio potrebbe non essere corretto. Questa informazione risulterà corretta quando il tuo portafoglio avrà terminato la sincronizzazione con la rete qtum, come indicato in dettaglio più sotto.</translation>
    </message>
    <message>
        <source>Attempting to spend qtums that are affected by not-yet-displayed transactions will not be accepted by the network.</source>
        <translation type="unfinished">Il tentativo di spendere qtum legati a transazioni non ancora visualizzate non verrà accettato dalla rete.</translation>
    </message>
=======
        <translation type="unfinished">Transazioni recenti potrebbero non essere visibili ancora, perciò il saldo del tuo portafoglio potrebbe non essere corretto. Questa informazione risulterà corretta quando il tuo portafoglio avrà terminato la sincronizzazione con la rete qtum, come indicato in dettaglio più sotto.</translation> 
   </message>
    <message>
        <source>Attempting to spend qtums that are affected by not-yet-displayed transactions will not be accepted by the network.</source>
        <translation type="unfinished">Il tentativo di spendere qtum legati a transazioni non ancora visualizzate non verrà accettato dalla rete.</translation>
   </message>
>>>>>>> d82fec21
    <message>
        <source>Number of blocks left</source>
        <translation type="unfinished">Numero di blocchi mancanti</translation>
    </message>
    <message>
        <source>Unknown…</source>
        <translation type="unfinished">Sconosciuto...</translation>
    </message>
    <message>
        <source>calculating…</source>
        <translation type="unfinished">calcolo in corso...</translation>
    </message>
    <message>
        <source>Last block time</source>
        <translation type="unfinished">Ora del blocco più recente</translation>
    </message>
    <message>
        <source>Progress</source>
        <translation type="unfinished">Progresso</translation>
    </message>
    <message>
        <source>Progress increase per hour</source>
        <translation type="unfinished">Aumento dei progressi per ogni ora</translation>
    </message>
    <message>
        <source>Estimated time left until synced</source>
        <translation type="unfinished">Tempo stimato al completamento della sincronizzazione</translation>
    </message>
    <message>
        <source>Hide</source>
        <translation type="unfinished">Nascondi</translation>
    </message>
    <message>
        <source>Esc</source>
        <translation type="unfinished">Esci</translation>
    </message>
    <message>
        <source>%1 is currently syncing.  It will download headers and blocks from peers and validate them until reaching the tip of the block chain.</source>
        <translation type="unfinished">%1 è attualmente in fase di sincronizzazione. Scaricherà le intestazioni e i blocchi dai peer e li convaliderà fino a raggiungere la punta della catena di blocchi.</translation>
    </message>
    <message>
        <source>Unknown. Syncing Headers (%1, %2%)…</source>
        <translation type="unfinished">Sconosciuto. Sincronizzazione Intestazioni in corso (%1,%2%)…</translation>
    </message>
    </context>
<context>
    <name>OpenURIDialog</name>
    <message>
        <source>Open qtum URI</source>
        <translation type="unfinished">Apri un URI qtum</translation>
<<<<<<< HEAD
    </message>
=======
   </message>
>>>>>>> d82fec21
    <message>
        <source>Paste address from clipboard</source>
        <extracomment>Tooltip text for button that allows you to paste an address that is in your clipboard.</extracomment>
        <translation type="unfinished">Incollare l'indirizzo dagli appunti</translation>
    </message>
</context>
<context>
    <name>OptionsDialog</name>
    <message>
        <source>Options</source>
        <translation type="unfinished">Opzioni</translation>
    </message>
    <message>
        <source>&amp;Main</source>
        <translation type="unfinished">&amp;Principale</translation>
    </message>
    <message>
        <source>Automatically start %1 after logging in to the system.</source>
        <translation type="unfinished">Avvia automaticamente %1 una volta effettuato l'accesso al sistema.</translation>
    </message>
    <message>
        <source>&amp;Start %1 on system login</source>
        <translation type="unfinished">&amp;Start %1 all'accesso al sistema</translation>
    </message>
    <message>
        <source>Enabling pruning significantly reduces the disk space required to store transactions. All blocks are still fully validated. Reverting this setting requires re-downloading the entire blockchain.</source>
        <translation type="unfinished">L'abilitazione del pruning riduce notevolmente lo spazio su disco necessario per archiviare le transazioni. Tutti i blocchi sono ancora completamente convalidati. Il ripristino di questa impostazione richiede un nuovo scaricamento dell'intera blockchain.</translation>
    </message>
    <message>
        <source>Size of &amp;database cache</source>
        <translation type="unfinished">Dimensione della cache del &amp;database.</translation>
    </message>
    <message>
        <source>Number of script &amp;verification threads</source>
        <translation type="unfinished">Numero di thread di &amp;verifica degli script</translation>
    </message>
    <message>
        <source>IP address of the proxy (e.g. IPv4: 127.0.0.1 / IPv6: ::1)</source>
        <translation type="unfinished">Indirizzo IP del proxy (ad es. IPv4: 127.0.0.1 / IPv6: ::1)</translation>
    </message>
    <message>
        <source>Shows if the supplied default SOCKS5 proxy is used to reach peers via this network type.</source>
        <translation type="unfinished">Mostra se il proxy SOCK5 di default che p stato fornito è usato per raggiungere i contatti attraverso questo tipo di rete.</translation>
    </message>
    <message>
        <source>Minimize instead of exit the application when the window is closed. When this option is enabled, the application will be closed only after selecting Exit in the menu.</source>
        <translation type="unfinished">Riduci ad icona invece di uscire dall'applicazione quando la finestra viene chiusa. Attivando questa opzione l'applicazione terminerà solo dopo aver selezionato Esci dal menu File.</translation>
    </message>
    <message>
        <source>Open the %1 configuration file from the working directory.</source>
        <translation type="unfinished">Apri il %1 file di configurazione dalla cartella attiva.</translation>
    </message>
    <message>
        <source>Open Configuration File</source>
        <translation type="unfinished">Apri il file di configurazione</translation>
    </message>
    <message>
        <source>Reset all client options to default.</source>
        <translation type="unfinished">Reimposta tutte le opzioni del client allo stato predefinito.</translation>
    </message>
    <message>
        <source>&amp;Reset Options</source>
        <translation type="unfinished">&amp;Ripristina Opzioni</translation>
    </message>
    <message>
        <source>&amp;Network</source>
        <translation type="unfinished">Rete</translation>
    </message>
    <message>
        <source>Prune &amp;block storage to</source>
        <translation type="unfinished">Modalità "prune": elimina i blocchi dal disco dopo</translation>
    </message>
    <message>
        <source>Reverting this setting requires re-downloading the entire blockchain.</source>
        <translation type="unfinished">Per ripristinare questa impostazione è necessario rieseguire il download dell'intera blockchain.</translation>
    </message>
    <message>
        <source>Maximum database cache size. A larger cache can contribute to faster sync, after which the benefit is less pronounced for most use cases. Lowering the cache size will reduce memory usage. Unused mempool memory is shared for this cache.</source>
        <extracomment>Tooltip text for Options window setting that sets the size of the database cache. Explains the corresponding effects of increasing/decreasing this value.</extracomment>
        <translation type="unfinished">Dimensione massima della cache del database. Una cache più grande può contribuire a una sincronizzazione più veloce, dopo di che il vantaggio è meno pronunciato per la maggior parte dei casi d'uso. Abbassando la dimensione della cache si riduce l'uso della memoria. La memoria inutilizzata della mempool viene sfruttata per questa cache.</translation>
    </message>
    <message>
        <source>Set the number of script verification threads. Negative values correspond to the number of cores you want to leave free to the system.</source>
        <extracomment>Tooltip text for Options window setting that sets the number of script verification threads. Explains that negative values mean to leave these many cores free to the system.</extracomment>
        <translation type="unfinished">Imposta il numero di thread di verifica degli script. I valori negativi corrispondono al numero di core che preferisci lasciare liberi per il sistema.</translation>
    </message>
    <message>
        <source>(0 = auto, &lt;0 = leave that many cores free)</source>
        <translation type="unfinished">(0 = automatico, &lt;0 = lascia questo numero di core liberi)</translation>
    </message>
    <message>
        <source>This allows you or a third party tool to communicate with the node through command-line and JSON-RPC commands.</source>
        <extracomment>Tooltip text for Options window setting that enables the RPC server.</extracomment>
        <translation type="unfinished">Permette, a te o a uno strumento di terze parti, di comunicare con il nodo attraverso istruzioni inviate a riga di comando e tramite JSON-RPC.</translation>
    </message>
    <message>
        <source>Enable R&amp;PC server</source>
        <extracomment>An Options window setting to enable the RPC server.</extracomment>
        <translation type="unfinished">Abilita il server R&amp;PC</translation>
    </message>
    <message>
        <source>W&amp;allet</source>
        <translation type="unfinished">Port&amp;amonete</translation>
    </message>
    <message>
        <source>Whether to set subtract fee from amount as default or not.</source>
        <extracomment>Tooltip text for Options window setting that sets subtracting the fee from a sending amount as default.</extracomment>
        <translation type="unfinished">Se impostare o meno, come impostazione predefinita, la sottrazione della commissione dall'importo.</translation>
    </message>
    <message>
        <source>Subtract &amp;fee from amount by default</source>
        <extracomment>An Options window setting to set subtracting the fee from a sending amount as default.</extracomment>
        <translation type="unfinished">Sottrarre la &amp;commissione dall'importo come impostazione predefinita</translation>
    </message>
    <message>
        <source>Expert</source>
        <translation type="unfinished">Esperti</translation>
    </message>
    <message>
        <source>Enable coin &amp;control features</source>
        <translation type="unfinished">Abilita le funzionalità di coin &amp;control</translation>
    </message>
    <message>
        <source>If you disable the spending of unconfirmed change, the change from a transaction cannot be used until that transaction has at least one confirmation. This also affects how your balance is computed.</source>
        <translation type="unfinished">Disabilitando l'uso di resti non confermati, il resto di una transazione non potrà essere speso fino a quando non avrà ottenuto almeno una conferma. Questa impostazione influisce inoltre sul calcolo del saldo.</translation>
    </message>
    <message>
        <source>&amp;Spend unconfirmed change</source>
        <translation type="unfinished">&amp;Spendi resti non confermati</translation>
    </message>
    <message>
        <source>Enable &amp;PSBT controls</source>
        <extracomment>An options window setting to enable PSBT controls.</extracomment>
        <translation type="unfinished">Abilita i controlli &amp;PSBT</translation>
    </message>
    <message>
        <source>Whether to show PSBT controls.</source>
        <extracomment>Tooltip text for options window setting that enables PSBT controls.</extracomment>
        <translation type="unfinished">Se mostrare o meno i controlli PSBT.</translation>
    </message>
    <message>
        <source>External Signer (e.g. hardware wallet)</source>
        <translation type="unfinished">Firma Esterna (es. Portafoglio Hardware)</translation>
    </message>
    <message>
        <source>&amp;External signer script path</source>
        <translation type="unfinished">Percorso per lo script &amp;esterno di firma</translation>
    </message>
    <message>
        <source>Full path to a Qtum Core compatible script (e.g. C:\Downloads\hwi.exe or /Users/you/Downloads/hwi.py). Beware: malware can steal your coins!</source>
        <translation type="unfinished">Percorso completo per uno script compatibile con Qtum Core (per esempio C:\Downloads\hwi.exe o /Users/you/Downloads/hwi.py). Attenzione: programmi maligni possono rubare i tuoi soldi!</translation>
    </message>
    <message>
        <source>Automatically open the Qtum client port on the router. This only works when your router supports UPnP and it is enabled.</source>
        <translation type="unfinished">Apri automaticamente la porta del client Qtum sul router. Il protocollo UPnP deve essere supportato da parte del router ed attivo.</translation>
<<<<<<< HEAD
    </message>
=======
   </message>
>>>>>>> d82fec21
    <message>
        <source>Map port using &amp;UPnP</source>
        <translation type="unfinished">Mappa le porte tramite &amp;UPnP</translation>
    </message>
    <message>
        <source>Automatically open the Qtum client port on the router. This only works when your router supports NAT-PMP and it is enabled. The external port could be random.</source>
        <translation type="unfinished">Apri automaticamente la porta del client Qtum sul router. Funziona solo quando il router supporta NAT-PMP ed è abilitato. La porta esterna potrebbe essere casuale.</translation>
<<<<<<< HEAD
    </message>
=======
   </message>
>>>>>>> d82fec21
    <message>
        <source>Map port using NA&amp;T-PMP</source>
        <translation type="unfinished">Mappa la porta usando NA&amp;T-PMP</translation>
    </message>
    <message>
        <source>Accept connections from outside.</source>
        <translation type="unfinished">Accetta connessione esterne.</translation>
    </message>
    <message>
        <source>Allow incomin&amp;g connections</source>
        <translation type="unfinished">Accetta connessioni in entrata</translation>
    </message>
    <message>
        <source>Connect to the Qtum network through a SOCKS5 proxy.</source>
        <translation type="unfinished">Connessione alla rete Qtum attraverso un proxy SOCKS5.</translation>
<<<<<<< HEAD
    </message>
=======
   </message>
>>>>>>> d82fec21
    <message>
        <source>&amp;Connect through SOCKS5 proxy (default proxy):</source>
        <translation type="unfinished">&amp;Connessione attraverso proxy SOCKS5 (proxy predefinito):</translation>
    </message>
    <message>
        <source>Proxy &amp;IP:</source>
        <translation type="unfinished">&amp;IP del proxy:</translation>
    </message>
    <message>
        <source>&amp;Port:</source>
        <translation type="unfinished">&amp;Porta:</translation>
    </message>
    <message>
        <source>Port of the proxy (e.g. 9050)</source>
        <translation type="unfinished">Porta del proxy (ad es. 9050)</translation>
    </message>
    <message>
        <source>Used for reaching peers via:</source>
        <translation type="unfinished">Utilizzata per connettersi attraverso:</translation>
    </message>
    <message>
        <source>&amp;Window</source>
        <translation type="unfinished">&amp;Finestra</translation>
    </message>
    <message>
        <source>Show the icon in the system tray.</source>
        <translation type="unfinished">Mostra l'icona nella barra delle applicazioni di sistema</translation>
    </message>
    <message>
        <source>&amp;Show tray icon</source>
        <translation type="unfinished">&amp;Mostra l'icona</translation>
    </message>
    <message>
        <source>Show only a tray icon after minimizing the window.</source>
        <translation type="unfinished">Mostra solo nella tray bar quando si riduce ad icona.</translation>
    </message>
    <message>
        <source>&amp;Minimize to the tray instead of the taskbar</source>
        <translation type="unfinished">&amp;Minimizza nella tray bar invece che sulla barra delle applicazioni</translation>
    </message>
    <message>
        <source>M&amp;inimize on close</source>
        <translation type="unfinished">M&amp;inimizza alla chiusura</translation>
    </message>
    <message>
        <source>&amp;Display</source>
        <translation type="unfinished">&amp;Mostra</translation>
    </message>
    <message>
        <source>User Interface &amp;language:</source>
        <translation type="unfinished">&amp;Lingua Interfaccia Utente:</translation>
    </message>
    <message>
        <source>The user interface language can be set here. This setting will take effect after restarting %1.</source>
        <translation type="unfinished">La lingua dell'interfaccia utente può essere impostata qui. L'impostazione avrà effetto dopo il riavvio %1.</translation>
    </message>
    <message>
        <source>&amp;Unit to show amounts in:</source>
        <translation type="unfinished">&amp;Unità di misura con cui visualizzare gli importi:</translation>
    </message>
    <message>
        <source>Choose the default subdivision unit to show in the interface and when sending coins.</source>
<<<<<<< HEAD
        <translation type="unfinished">Scegli l'unità di suddivisione predefinita da utilizzare per l'interfaccia e per l'invio di qtum.</translation>
=======
        <translation type="unfinished">Scegli l'unità di suddivisione predefinita da utilizzare per l'interfaccia e per l'invio di qtum.</translation> 
>>>>>>> d82fec21
    </message>
    <message>
        <source>Third-party URLs (e.g. a block explorer) that appear in the transactions tab as context menu items. %s in the URL is replaced by transaction hash. Multiple URLs are separated by vertical bar |.</source>
        <translation type="unfinished">URL di terze parti (ad esempio un block explorer) che appaiono nella scheda delle transazioni come voci del menu contestuale. %s nell'URL è sostituito dall'hash della transazione. URL multiple sono separate da una barra verticale |.</translation>
    </message>
    <message>
        <source>&amp;Third-party transaction URLs</source>
        <translation type="unfinished">&amp;URL delle transazioni di terze parti</translation>
    </message>
    <message>
        <source>Whether to show coin control features or not.</source>
        <translation type="unfinished">Specifica se le funzionalita di coin control saranno visualizzate.</translation>
    </message>
    <message>
        <source>Connect to the Qtum network through a separate SOCKS5 proxy for Tor onion services.</source>
        <translation type="unfinished">Connette alla rete Qtum attraverso un proxy SOCKS5 separato per i Tor onion services.</translation>
<<<<<<< HEAD
    </message>
=======
   </message>
>>>>>>> d82fec21
    <message>
        <source>Use separate SOCKS&amp;5 proxy to reach peers via Tor onion services:</source>
        <translation type="unfinished">Usa un proxy SOCKS&amp;5 separato per raggiungere peers attraverso i Tor onion services.</translation>
    </message>
    <message>
        <source>Monospaced font in the Overview tab:</source>
        <translation type="unfinished">Font Monospaced nella tab di Overview</translation>
    </message>
    <message>
        <source>closest matching "%1"</source>
        <translation type="unfinished">corrispondenza più vicina "%1"</translation>
    </message>
    <message>
        <source>&amp;Cancel</source>
        <translation type="unfinished">&amp;Cancella</translation>
    </message>
    <message>
        <source>Compiled without external signing support (required for external signing)</source>
        <extracomment>"External signing" means using devices such as hardware wallets.</extracomment>
        <translation type="unfinished">Compilato senza supporto per firma esterna (richiesto per firma esterna)</translation>
    </message>
    <message>
        <source>default</source>
        <translation type="unfinished">predefinito</translation>
    </message>
    <message>
        <source>none</source>
        <translation type="unfinished">nessuno</translation>
    </message>
    <message>
        <source>Confirm options reset</source>
        <extracomment>Window title text of pop-up window shown when the user has chosen to reset options.</extracomment>
        <translation type="unfinished">Conferma ripristino opzioni</translation>
    </message>
    <message>
        <source>Client restart required to activate changes.</source>
        <extracomment>Text explaining that the settings changed will not come into effect until the client is restarted.</extracomment>
        <translation type="unfinished">È necessario un riavvio del client per applicare le modifiche.</translation>
    </message>
    <message>
        <source>Client will be shut down. Do you want to proceed?</source>
        <extracomment>Text asking the user to confirm if they would like to proceed with a client shutdown.</extracomment>
        <translation type="unfinished">Il client sarà arrestato. Si desidera procedere?</translation>
    </message>
    <message>
        <source>Configuration options</source>
        <extracomment>Window title text of pop-up box that allows opening up of configuration file.</extracomment>
        <translation type="unfinished">Opzioni di configurazione</translation>
    </message>
    <message>
        <source>The configuration file is used to specify advanced user options which override GUI settings. Additionally, any command-line options will override this configuration file.</source>
        <extracomment>Explanatory text about the priority order of instructions considered by client. The order from high to low being: command-line, configuration file, GUI settings.</extracomment>
        <translation type="unfinished">Il file di configurazione è utilizzato per specificare opzioni utente avanzate che aggirano le impostazioni della GUI. Inoltre qualunque opzione da linea di comando aggirerà il file di configurazione.</translation>
    </message>
    <message>
        <source>Continue</source>
        <translation type="unfinished">Continua</translation>
    </message>
    <message>
        <source>Cancel</source>
        <translation type="unfinished">Annulla</translation>
    </message>
    <message>
        <source>Error</source>
        <translation type="unfinished">Errore</translation>
    </message>
    <message>
        <source>The configuration file could not be opened.</source>
        <translation type="unfinished">Il file di configurazione non può essere aperto.</translation>
    </message>
    <message>
        <source>This change would require a client restart.</source>
        <translation type="unfinished">Questa modifica richiede un riavvio del client.</translation>
    </message>
    <message>
        <source>The supplied proxy address is invalid.</source>
        <translation type="unfinished">L'indirizzo proxy che hai fornito non è valido.</translation>
    </message>
</context>
<context>
    <name>OverviewPage</name>
    <message>
        <source>Form</source>
        <translation type="unfinished">Modulo</translation>
    </message>
    <message>
        <source>The displayed information may be out of date. Your wallet automatically synchronizes with the Qtum network after a connection is established, but this process has not completed yet.</source>
        <translation type="unfinished">Le informazioni visualizzate potrebbero non essere aggiornate. Il portafoglio si sincronizza automaticamente con la rete Qtum una volta stabilita una connessione, ma questo processo non è ancora stato completato.</translation>
    </message>
    <message>
        <source>Watch-only:</source>
        <translation type="unfinished">Sola lettura:</translation>
    </message>
    <message>
        <source>Available:</source>
        <translation type="unfinished">Disponibile:</translation>
    </message>
    <message>
        <source>Your current spendable balance</source>
        <translation type="unfinished">Il tuo saldo spendibile attuale</translation>
    </message>
    <message>
        <source>Pending:</source>
        <translation type="unfinished">In attesa:</translation>
    </message>
    <message>
        <source>Total of transactions that have yet to be confirmed, and do not yet count toward the spendable balance</source>
        <translation type="unfinished">Totale delle transazioni in corso di conferma e che non sono ancora conteggiate nel saldo spendibile</translation>
    </message>
    <message>
        <source>Immature:</source>
        <translation type="unfinished">Immaturo:</translation>
    </message>
    <message>
        <source>Mined balance that has not yet matured</source>
        <translation type="unfinished">Importo generato dal mining e non ancora maturato</translation>
    </message>
    <message>
        <source>Balances</source>
        <translation type="unfinished">Saldo</translation>
    </message>
    <message>
        <source>Total:</source>
        <translation type="unfinished">Totale:</translation>
    </message>
    <message>
        <source>Your current total balance</source>
        <translation type="unfinished">Il tuo saldo totale attuale</translation>
    </message>
    <message>
        <source>Your current balance in watch-only addresses</source>
        <translation type="unfinished">Il tuo saldo attuale negli indirizzi di sola lettura</translation>
    </message>
    <message>
        <source>Spendable:</source>
        <translation type="unfinished">Spendibile:</translation>
    </message>
    <message>
        <source>Recent transactions</source>
        <translation type="unfinished">Transazioni recenti</translation>
    </message>
    <message>
        <source>Unconfirmed transactions to watch-only addresses</source>
        <translation type="unfinished">Transazioni non confermate su indirizzi di sola lettura</translation>
    </message>
    <message>
        <source>Mined balance in watch-only addresses that has not yet matured</source>
        <translation type="unfinished">Importo generato dal mining su indirizzi di sola lettura e non ancora maturato</translation>
    </message>
    <message>
        <source>Current total balance in watch-only addresses</source>
        <translation type="unfinished">Saldo corrente totale negli indirizzi di sola lettura</translation>
    </message>
    <message>
        <source>Privacy mode activated for the Overview tab. To unmask the values, uncheck Settings-&gt;Mask values.</source>
        <translation type="unfinished">Modalità privacy attivata per la scheda "Panoramica". Per mostrare gli importi, deseleziona Impostazioni-&gt; Mascherare gli importi.</translation>
    </message>
</context>
<context>
    <name>PSBTOperationsDialog</name>
    <message>
        <source>Dialog</source>
        <translation type="unfinished">Dialogo</translation>
    </message>
    <message>
        <source>Sign Tx</source>
        <translation type="unfinished">Firma Tx</translation>
    </message>
    <message>
        <source>Broadcast Tx</source>
        <translation type="unfinished">Trasmetti Tx</translation>
    </message>
    <message>
        <source>Copy to Clipboard</source>
        <translation type="unfinished">Copia negli Appunti</translation>
    </message>
    <message>
        <source>Save…</source>
        <translation type="unfinished">Salva...</translation>
    </message>
    <message>
        <source>Close</source>
        <translation type="unfinished">Chiudi</translation>
    </message>
    <message>
        <source>Failed to load transaction: %1</source>
        <translation type="unfinished">Caricamento della transazione fallito: %1</translation>
    </message>
    <message>
        <source>Failed to sign transaction: %1</source>
        <translation type="unfinished">Firma della transazione fallita: %1</translation>
    </message>
    <message>
        <source>Cannot sign inputs while wallet is locked.</source>
        <translation type="unfinished">Impossibile firmare gli input mentre il portafoglio è bloccato.</translation>
    </message>
    <message>
        <source>Could not sign any more inputs.</source>
        <translation type="unfinished">Impossibile firmare ulteriori input.</translation>
    </message>
    <message>
        <source>Signed %1 inputs, but more signatures are still required.</source>
        <translation type="unfinished">Firmato/i %1 input, ma sono ancora richieste ulteriori firme.</translation>
    </message>
    <message>
        <source>Signed transaction successfully. Transaction is ready to broadcast.</source>
        <translation type="unfinished">Transazione firmata con successo. La transazione é pronta per essere trasmessa.</translation>
    </message>
    <message>
        <source>Unknown error processing transaction.</source>
        <translation type="unfinished">Errore sconosciuto processando la transazione.</translation>
    </message>
    <message>
        <source>Transaction broadcast successfully! Transaction ID: %1</source>
        <translation type="unfinished">Transazione trasmessa con successo! ID della transazione: %1</translation>
    </message>
    <message>
        <source>Transaction broadcast failed: %1</source>
        <translation type="unfinished">Trasmissione della transazione fallita: %1</translation>
    </message>
    <message>
        <source>PSBT copied to clipboard.</source>
        <translation type="unfinished">PSBT copiata negli appunti.</translation>
    </message>
    <message>
        <source>Save Transaction Data</source>
        <translation type="unfinished">Salva Dati Transazione</translation>
    </message>
    <message>
        <source>Partially Signed Transaction (Binary)</source>
        <extracomment>Expanded name of the binary PSBT file format. See: BIP 174.</extracomment>
        <translation type="unfinished">Transizione Parzialmente Firmata (Binaria)</translation>
    </message>
    <message>
        <source>PSBT saved to disk.</source>
        <translation type="unfinished">PSBT salvata su disco.</translation>
    </message>
    <message>
        <source> * Sends %1 to %2</source>
        <translation type="unfinished"> * Invia %1 a %2</translation>
    </message>
    <message>
        <source>Unable to calculate transaction fee or total transaction amount.</source>
        <translation type="unfinished">Non in grado di calcolare la fee della transazione o l'ammontare totale della transazione.</translation>
    </message>
    <message>
        <source>Pays transaction fee: </source>
        <translation type="unfinished">Paga fee della transazione: </translation>
    </message>
    <message>
        <source>Total Amount</source>
        <translation type="unfinished">Importo totale</translation>
    </message>
    <message>
        <source>or</source>
        <translation type="unfinished">o</translation>
    </message>
    <message>
        <source>Transaction has %1 unsigned inputs.</source>
        <translation type="unfinished">La transazione ha %1 input non firmati.</translation>
    </message>
    <message>
        <source>Transaction is missing some information about inputs.</source>
        <translation type="unfinished">La transazione manca di alcune informazioni sugli input.</translation>
    </message>
    <message>
        <source>Transaction still needs signature(s).</source>
        <translation type="unfinished">La transazione necessita ancora di firma/e.</translation>
    </message>
    <message>
        <source>(But no wallet is loaded.)</source>
        <translation type="unfinished">(Ma nessun portafogli è stato caricato.)</translation>
    </message>
    <message>
        <source>(But this wallet cannot sign transactions.)</source>
        <translation type="unfinished">(Ma questo portafoglio non può firmare transazioni.)</translation>
    </message>
    <message>
        <source>(But this wallet does not have the right keys.)</source>
        <translation type="unfinished">(Ma questo portafoglio non ha le chiavi giuste.)</translation>
    </message>
    <message>
        <source>Transaction is fully signed and ready for broadcast.</source>
        <translation type="unfinished">La transazione è completamente firmata e pronta per essere trasmessa.</translation>
    </message>
    <message>
        <source>Transaction status is unknown.</source>
        <translation type="unfinished">Lo stato della transazione è sconosciuto.</translation>
    </message>
</context>
<context>
    <name>PaymentServer</name>
    <message>
        <source>Payment request error</source>
        <translation type="unfinished">Errore di richiesta di pagamento</translation>
    </message>
    <message>
        <source>Cannot start qtum: click-to-pay handler</source>
        <translation type="unfinished">Impossibile avviare qtum: gestore click-to-pay</translation>
    </message>
    <message>
        <source>URI handling</source>
        <translation type="unfinished">Gestione URI</translation>
    </message>
    <message>
        <source>'qtum://' is not a valid URI. Use 'qtum:' instead.</source>
        <translation type="unfinished">'qtum://' non è un URI valido. Usa invece 'qtum:'.</translation>
<<<<<<< HEAD
    </message>
=======
   </message>
>>>>>>> d82fec21
    <message>
        <source>Cannot process payment request because BIP70 is not supported.
Due to widespread security flaws in BIP70 it's strongly recommended that any merchant instructions to switch wallets be ignored.
If you are receiving this error you should request the merchant provide a BIP21 compatible URI.</source>
        <translation type="unfinished">Impossibile elaborare la richiesta di pagamento perché BIP70 non è supportato.
A causa delle diffuse falle di sicurezza in BIP70, si consiglia vivamente di ignorare qualsiasi istruzione del commerciante sul cambiare portafoglio.
Se ricevi questo errore, dovresti richiedere al commerciante di fornire un URI compatibile con BIP21.</translation>
    </message>
    <message>
        <source>URI cannot be parsed! This can be caused by an invalid Qtum address or malformed URI parameters.</source>
        <translation type="unfinished">Impossibile interpretare l'URI! I parametri dell'URI o l'indirizzo Qtum potrebbero non essere corretti.</translation>
<<<<<<< HEAD
    </message>
=======
   </message>
>>>>>>> d82fec21
    <message>
        <source>Payment request file handling</source>
        <translation type="unfinished">Gestione del file di richiesta del pagamento</translation>
    </message>
</context>
<context>
    <name>PeerTableModel</name>
    <message>
        <source>Peer</source>
        <extracomment>Title of Peers Table column which contains a unique number used to identify a connection.</extracomment>
        <translation type="unfinished">Nodo</translation>
    </message>
    <message>
        <source>Direction</source>
        <extracomment>Title of Peers Table column which indicates the direction the peer connection was initiated from.</extracomment>
        <translation type="unfinished">Direzione</translation>
    </message>
    <message>
        <source>Sent</source>
        <extracomment>Title of Peers Table column which indicates the total amount of network information we have sent to the peer.</extracomment>
        <translation type="unfinished">Inviato</translation>
    </message>
    <message>
        <source>Received</source>
        <extracomment>Title of Peers Table column which indicates the total amount of network information we have received from the peer.</extracomment>
        <translation type="unfinished">Ricevuto</translation>
    </message>
    <message>
        <source>Address</source>
        <extracomment>Title of Peers Table column which contains the IP/Onion/I2P address of the connected peer.</extracomment>
        <translation type="unfinished">Indirizzo</translation>
    </message>
    <message>
        <source>Type</source>
        <extracomment>Title of Peers Table column which describes the type of peer connection. The "type" describes why the connection exists.</extracomment>
        <translation type="unfinished">Tipo</translation>
    </message>
    <message>
        <source>Network</source>
        <extracomment>Title of Peers Table column which states the network the peer connected through.</extracomment>
        <translation type="unfinished">Rete</translation>
    </message>
    <message>
        <source>Inbound</source>
        <extracomment>An Inbound Connection from a Peer.</extracomment>
        <translation type="unfinished">In entrata</translation>
    </message>
    <message>
        <source>Outbound</source>
        <extracomment>An Outbound Connection to a Peer.</extracomment>
        <translation type="unfinished">In uscita</translation>
    </message>
</context>
<context>
    <name>QRImageWidget</name>
    <message>
        <source>&amp;Save Image…</source>
        <translation type="unfinished">&amp;Salva Immagine...</translation>
    </message>
    <message>
        <source>&amp;Copy Image</source>
        <translation type="unfinished">&amp;Copia immagine</translation>
    </message>
    <message>
        <source>Resulting URI too long, try to reduce the text for label / message.</source>
        <translation type="unfinished">L'URI risultante è troppo lungo, prova a ridurre il testo nell'etichetta / messaggio.</translation>
    </message>
    <message>
        <source>Error encoding URI into QR Code.</source>
        <translation type="unfinished">Errore nella codifica dell'URI nel codice QR.</translation>
    </message>
    <message>
        <source>QR code support not available.</source>
        <translation type="unfinished">Supporto QR code non disponibile.</translation>
    </message>
    <message>
        <source>Save QR Code</source>
        <translation type="unfinished">Salva codice QR</translation>
    </message>
    <message>
        <source>PNG Image</source>
        <extracomment>Expanded name of the PNG file format. See: https://en.wikipedia.org/wiki/Portable_Network_Graphics.</extracomment>
        <translation type="unfinished">Immagine PNG</translation>
    </message>
</context>
<context>
    <name>RPCConsole</name>
    <message>
        <source>N/A</source>
        <translation type="unfinished">N/D</translation>
    </message>
    <message>
        <source>Client version</source>
        <translation type="unfinished">Versione client</translation>
    </message>
    <message>
        <source>&amp;Information</source>
        <translation type="unfinished">&amp;Informazioni</translation>
    </message>
    <message>
        <source>General</source>
        <translation type="unfinished">Generale</translation>
    </message>
    <message>
        <source>To specify a non-default location of the data directory use the '%1' option.</source>
        <translation type="unfinished">Per specificare una posizione non di default della directory dei dati, usa l'opzione '%1'</translation>
    </message>
    <message>
        <source>To specify a non-default location of the blocks directory use the '%1' option.</source>
        <translation type="unfinished">Per specificare una posizione non di default della directory dei blocchi, usa l'opzione '%1'</translation>
    </message>
    <message>
        <source>Startup time</source>
        <translation type="unfinished">Ora di avvio</translation>
    </message>
    <message>
        <source>Network</source>
        <translation type="unfinished">Rete</translation>
    </message>
    <message>
        <source>Name</source>
        <translation type="unfinished">Nome</translation>
    </message>
    <message>
        <source>Number of connections</source>
        <translation type="unfinished">Numero di connessioni</translation>
    </message>
    <message>
        <source>Block chain</source>
        <translation type="unfinished">Catena di Blocchi</translation>
    </message>
    <message>
        <source>Current number of transactions</source>
        <translation type="unfinished">Numero attuale di transazioni</translation>
    </message>
    <message>
        <source>Memory usage</source>
        <translation type="unfinished">Utilizzo memoria</translation>
    </message>
    <message>
        <source>Wallet: </source>
        <translation type="unfinished">Portafoglio:</translation>
    </message>
    <message>
        <source>(none)</source>
        <translation type="unfinished">(nessuno)</translation>
    </message>
    <message>
        <source>&amp;Reset</source>
        <translation type="unfinished">&amp;Ripristina</translation>
    </message>
    <message>
        <source>Received</source>
        <translation type="unfinished">Ricevuto</translation>
    </message>
    <message>
        <source>Sent</source>
        <translation type="unfinished">Inviato</translation>
    </message>
    <message>
        <source>&amp;Peers</source>
        <translation type="unfinished">&amp;Peer</translation>
    </message>
    <message>
        <source>Banned peers</source>
        <translation type="unfinished">Peers banditi</translation>
    </message>
    <message>
        <source>Select a peer to view detailed information.</source>
        <translation type="unfinished">Seleziona un peer per visualizzare informazioni più dettagliate.</translation>
    </message>
    <message>
        <source>Version</source>
        <translation type="unfinished">Versione</translation>
    </message>
    <message>
        <source>Starting Block</source>
        <translation type="unfinished">Blocco di partenza</translation>
    </message>
    <message>
        <source>Synced Headers</source>
        <translation type="unfinished">Intestazioni Sincronizzate</translation>
    </message>
    <message>
        <source>Synced Blocks</source>
        <translation type="unfinished">Blocchi Sincronizzati</translation>
    </message>
    <message>
        <source>Last Transaction</source>
        <translation type="unfinished">Ultima Transazione</translation>
    </message>
    <message>
        <source>The mapped Autonomous System used for diversifying peer selection.</source>
        <translation type="unfinished">Il Sistema Autonomo mappato utilizzato per diversificare la selezione dei peer.</translation>
    </message>
    <message>
        <source>Mapped AS</source>
        <translation type="unfinished">AS mappato</translation>
    </message>
    <message>
        <source>Whether we relay addresses to this peer.</source>
        <extracomment>Tooltip text for the Address Relay field in the peer details area, which displays whether we relay addresses to this peer (Yes/No).</extracomment>
        <translation type="unfinished">Se gli indirizzi vengono ritrasmessi o meno a questo peer.</translation>
    </message>
    <message>
        <source>Address Relay</source>
        <extracomment>Text title for the Address Relay field in the peer details area, which displays whether we relay addresses to this peer (Yes/No).</extracomment>
        <translation type="unfinished">Trasmissione dell'Indirizzo</translation>
    </message>
    <message>
        <source>Addresses Processed</source>
        <extracomment>Text title for the Addresses Processed field in the peer details area, which displays the total number of addresses received from this peer that were processed (excludes addresses that were dropped due to rate-limiting).</extracomment>
        <translation type="unfinished">Indirizzi Processati</translation>
    </message>
    <message>
        <source>Addresses Rate-Limited</source>
        <extracomment>Text title for the Addresses Rate-Limited field in the peer details area, which displays the total number of addresses received from this peer that were dropped (not processed) due to rate-limiting.</extracomment>
        <translation type="unfinished">Limite di Quota per gli Indirizzi</translation>
    </message>
    <message>
        <source>Node window</source>
        <translation type="unfinished">Finestra del nodo</translation>
    </message>
    <message>
        <source>Current block height</source>
        <translation type="unfinished">Altezza del blocco corrente</translation>
    </message>
    <message>
        <source>Open the %1 debug log file from the current data directory. This can take a few seconds for large log files.</source>
        <translation type="unfinished">Apri il file log del debug di %1 dalla cartella dati attuale. Può richiedere alcuni secondi per file di log di grandi dimensioni.</translation>
    </message>
    <message>
        <source>Decrease font size</source>
        <translation type="unfinished">Riduci dimensioni font.</translation>
    </message>
    <message>
        <source>Increase font size</source>
        <translation type="unfinished">Aumenta dimensioni font</translation>
    </message>
    <message>
        <source>Permissions</source>
        <translation type="unfinished">Permessi</translation>
    </message>
    <message>
        <source>The direction and type of peer connection: %1</source>
        <translation type="unfinished">Direzione e tipo di connessione peer: %1</translation>
    </message>
    <message>
        <source>Direction/Type</source>
        <translation type="unfinished">Direzione/Tipo</translation>
    </message>
    <message>
        <source>The network protocol this peer is connected through: IPv4, IPv6, Onion, I2P, or CJDNS.</source>
        <translation type="unfinished">Il protocollo di rete tramite cui si connette il peer: IPv4, IPv6, Onion, I2P o CJDNS.</translation>
    </message>
    <message>
        <source>Services</source>
        <translation type="unfinished">Servizi</translation>
    </message>
    <message>
        <source>Whether the peer requested us to relay transactions.</source>
        <translation type="unfinished">Se il peer ha chiesto di ritrasmettere le transazioni.</translation>
    </message>
    <message>
        <source>Wants Tx Relay</source>
        <translation type="unfinished">Vuole il relay della transazione</translation>
    </message>
    <message>
        <source>High bandwidth BIP152 compact block relay: %1</source>
        <translation type="unfinished">Relay del blocco compatto a banda larga BIP152 : %1</translation>
    </message>
    <message>
        <source>High Bandwidth</source>
        <translation type="unfinished">Banda Elevata</translation>
    </message>
    <message>
        <source>Connection Time</source>
        <translation type="unfinished">Tempo di Connessione</translation>
    </message>
    <message>
        <source>Elapsed time since a novel block passing initial validity checks was received from this peer.</source>
        <translation type="unfinished">Tempo trascorso da che un blocco nuovo in passaggio dei controlli di validità iniziali è stato ricevuto da questo peer.</translation>
    </message>
    <message>
        <source>Last Block</source>
        <translation type="unfinished">Ultimo blocco</translation>
    </message>
    <message>
        <source>Elapsed time since a novel transaction accepted into our mempool was received from this peer.</source>
        <extracomment>Tooltip text for the Last Transaction field in the peer details area.</extracomment>
        <translation type="unfinished">Tempo trascorso da che una nuova transazione, accettata nella nostra mempool, è stata ricevuta da questo peer.</translation>
    </message>
    <message>
        <source>Last Send</source>
        <translation type="unfinished">Ultimo Invio</translation>
    </message>
    <message>
        <source>Last Receive</source>
        <translation type="unfinished">Ultima Ricezione</translation>
    </message>
    <message>
        <source>Ping Time</source>
        <translation type="unfinished">Tempo di Ping</translation>
    </message>
    <message>
        <source>The duration of a currently outstanding ping.</source>
        <translation type="unfinished">La durata di un ping attualmente in corso.</translation>
    </message>
    <message>
        <source>Ping Wait</source>
        <translation type="unfinished">Attesa ping</translation>
    </message>
    <message>
        <source>Min Ping</source>
        <translation type="unfinished">Ping Minimo</translation>
    </message>
    <message>
        <source>Time Offset</source>
        <translation type="unfinished">Scarto Temporale</translation>
    </message>
    <message>
        <source>Last block time</source>
        <translation type="unfinished">Ora del blocco più recente</translation>
    </message>
    <message>
        <source>&amp;Open</source>
        <translation type="unfinished">&amp;Apri</translation>
    </message>
    <message>
        <source>&amp;Network Traffic</source>
        <translation type="unfinished">&amp;Traffico di Rete</translation>
    </message>
    <message>
        <source>Totals</source>
        <translation type="unfinished">Totali</translation>
    </message>
    <message>
        <source>Debug log file</source>
        <translation type="unfinished">File log del Debug</translation>
    </message>
    <message>
        <source>Clear console</source>
        <translation type="unfinished">Cancella console</translation>
    </message>
    <message>
        <source>In:</source>
        <translation type="unfinished">Entrata:</translation>
    </message>
    <message>
        <source>Out:</source>
        <translation type="unfinished">Uscita:</translation>
    </message>
    <message>
        <source>Inbound: initiated by peer</source>
        <extracomment>Explanatory text for an inbound peer connection.</extracomment>
        <translation type="unfinished">In arrivo: a richiesta del peer</translation>
    </message>
    <message>
        <source>Outbound Full Relay: default</source>
        <extracomment>Explanatory text for an outbound peer connection that relays all network information. This is the default behavior for outbound connections.</extracomment>
        <translation type="unfinished">Relay completo in uscita: default</translation>
    </message>
    <message>
        <source>Outbound Block Relay: does not relay transactions or addresses</source>
        <extracomment>Explanatory text for an outbound peer connection that relays network information about blocks and not transactions or addresses.</extracomment>
        <translation type="unfinished">Relay del blocco in uscita: non trasmette transazioni o indirizzi</translation>
    </message>
    <message>
        <source>Outbound Manual: added using RPC %1 or %2/%3 configuration options</source>
        <extracomment>Explanatory text for an outbound peer connection that was established manually through one of several methods. The numbered arguments are stand-ins for the methods available to establish manual connections.</extracomment>
        <translation type="unfinished">In uscita manuale: aggiunto usando RPC %1 o le opzioni di configurazione %2/%3 </translation>
    </message>
    <message>
        <source>Outbound Feeler: short-lived, for testing addresses</source>
        <extracomment>Explanatory text for a short-lived outbound peer connection that is used to test the aliveness of known addresses.</extracomment>
        <translation type="unfinished">Feeler in uscita: a vita breve, per testare indirizzi</translation>
    </message>
    <message>
        <source>Outbound Address Fetch: short-lived, for soliciting addresses</source>
        <extracomment>Explanatory text for a short-lived outbound peer connection that is used to request addresses from a peer.</extracomment>
        <translation type="unfinished">Trova l’indirizzo in uscita: a vita breve, per richiedere indirizzi</translation>
    </message>
    <message>
        <source>we selected the peer for high bandwidth relay</source>
        <translation type="unfinished">Abbiamo selezionato il peer per il relay a banda larga </translation>
    </message>
    <message>
        <source>the peer selected us for high bandwidth relay</source>
        <translation type="unfinished">il peer ha scelto noi per il relay a banda larga</translation>
    </message>
    <message>
        <source>no high bandwidth relay selected</source>
        <translation type="unfinished">nessun relay a banda larga selezionato</translation>
    </message>
    <message>
        <source>&amp;Copy address</source>
        <extracomment>Context menu action to copy the address of a peer.</extracomment>
        <translation type="unfinished">&amp;Copia indirizzo</translation>
    </message>
    <message>
        <source>&amp;Disconnect</source>
        <translation type="unfinished">&amp;Disconnetti</translation>
    </message>
    <message>
        <source>1 &amp;hour</source>
        <translation type="unfinished">1 &amp;ora</translation>
    </message>
    <message>
        <source>1 &amp;week</source>
        <translation type="unfinished">1 &amp;settimana</translation>
    </message>
    <message>
        <source>1 &amp;year</source>
        <translation type="unfinished">1 &amp;anno</translation>
    </message>
    <message>
        <source>&amp;Copy IP/Netmask</source>
        <extracomment>Context menu action to copy the IP/Netmask of a banned peer. IP/Netmask is the combination of a peer's IP address and its Netmask. For IP address, see: https://en.wikipedia.org/wiki/IP_address.</extracomment>
        <translation type="unfinished">&amp;Copia IP/Maschera di rete</translation>
    </message>
    <message>
        <source>&amp;Unban</source>
        <translation type="unfinished">&amp;Elimina Ban</translation>
    </message>
    <message>
        <source>Network activity disabled</source>
        <translation type="unfinished">Attività di rete disabilitata</translation>
    </message>
    <message>
        <source>Executing command without any wallet</source>
        <translation type="unfinished">Esecuzione del comando senza alcun portafoglio</translation>
    </message>
    <message>
        <source>Ctrl+I</source>
        <translation type="unfinished">Ctrl+W</translation>
    </message>
    <message>
        <source>Executing command using "%1" wallet</source>
        <translation type="unfinished">Esecuzione del comando usando il portafoglio "%1"</translation>
    </message>
    <message>
        <source>Welcome to the %1 RPC console.
Use up and down arrows to navigate history, and %2 to clear screen.
Use %3 and %4 to increase or decrease the font size.
Type %5 for an overview of available commands.
For more information on using this console, type %6.

%7WARNING: Scammers have been active, telling users to type commands here, stealing their wallet contents. Do not use this console without fully understanding the ramifications of a command.%8</source>
        <extracomment>RPC console welcome message. Placeholders %7 and %8 are style tags for the warning content, and they are not space separated from the rest of the text intentionally.</extracomment>
        <translation type="unfinished">Ti diamo il benvenuto nella %1 console RPC.
Premi i tasti su e giù per navigare nella cronologia e il tasto %2 per liberare lo schermo.
Premi %3 e %4 per ingrandire o rimpicciolire la dimensione dei caratteri.
Premi %5 per una panoramica dei comandi disponibili.
Per ulteriori informazioni su come usare la console, premi %6.

%7ATTENZIONE: Dei truffatori hanno detto agli utenti di inserire qui i loro comandi e hanno rubato il contenuto dei loro portafogli. Non usare questa console senza essere a completa conoscenza delle diramazioni di un comando.%8</translation>
    </message>
    <message>
        <source>Executing…</source>
        <extracomment>A console message indicating an entered command is currently being executed.</extracomment>
        <translation type="unfinished">Esecuzione...</translation>
    </message>
    <message>
        <source>Yes</source>
        <translation type="unfinished">Si</translation>
    </message>
    <message>
        <source>To</source>
        <translation type="unfinished">A</translation>
    </message>
    <message>
        <source>From</source>
        <translation type="unfinished">Da</translation>
    </message>
    <message>
        <source>Ban for</source>
        <translation type="unfinished">Bannato per</translation>
    </message>
    <message>
        <source>Never</source>
        <translation type="unfinished">Mai</translation>
    </message>
    <message>
        <source>Unknown</source>
        <translation type="unfinished">Sconosciuto</translation>
    </message>
</context>
<context>
    <name>ReceiveCoinsDialog</name>
    <message>
        <source>&amp;Amount:</source>
        <translation type="unfinished">&amp;Importo:</translation>
    </message>
    <message>
        <source>&amp;Label:</source>
        <translation type="unfinished">&amp;Etichetta:</translation>
    </message>
    <message>
        <source>&amp;Message:</source>
        <translation type="unfinished">&amp;Messaggio:</translation>
    </message>
    <message>
        <source>An optional message to attach to the payment request, which will be displayed when the request is opened. Note: The message will not be sent with the payment over the Qtum network.</source>
        <translation type="unfinished">Un messaggio opzionale da allegare e mostrare all'apertura della richiesta di pagamento. Nota: Il messaggio non sarà inviato con il pagamento sulla rete Qtum.</translation>
<<<<<<< HEAD
    </message>
=======
   </message>
>>>>>>> d82fec21
    <message>
        <source>An optional label to associate with the new receiving address.</source>
        <translation type="unfinished">Un'etichetta opzionale da associare al nuovo indirizzo di ricezione.</translation>
    </message>
    <message>
        <source>Use this form to request payments. All fields are &lt;b&gt;optional&lt;/b&gt;.</source>
        <translation type="unfinished">Usa questo modulo per richiedere pagamenti. Tutti i campi sono &lt;b&gt;opzionali&lt;/b&gt;.</translation>
    </message>
    <message>
        <source>An optional amount to request. Leave this empty or zero to not request a specific amount.</source>
        <translation type="unfinished">Un importo opzionale da associare alla richiesta. Lasciare vuoto o a zero per non richiedere un importo specifico.</translation>
    </message>
    <message>
        <source>An optional label to associate with the new receiving address (used by you to identify an invoice).  It is also attached to the payment request.</source>
        <translation type="unfinished">Un'etichetta facoltativa da associare al nuovo indirizzo di ricezione (utilizzata da te per identificare una fattura). Viene inoltre allegata alla richiesta di pagamento.</translation>
    </message>
    <message>
        <source>An optional message that is attached to the payment request and may be displayed to the sender.</source>
        <translation type="unfinished">Un messaggio facoltativo che è allegato alla richiesta di pagamento e può essere visualizzato dal mittente.</translation>
    </message>
    <message>
        <source>&amp;Create new receiving address</source>
        <translation type="unfinished">Crea nuovo indirizzo ricevente.</translation>
    </message>
    <message>
        <source>Clear all fields of the form.</source>
        <translation type="unfinished">Cancella tutti i campi del modulo.</translation>
    </message>
    <message>
        <source>Clear</source>
        <translation type="unfinished">Cancella</translation>
    </message>
    <message>
        <source>Requested payments history</source>
        <translation type="unfinished">Cronologia pagamenti richiesti</translation>
    </message>
    <message>
        <source>Show the selected request (does the same as double clicking an entry)</source>
        <translation type="unfinished">Mostra la richiesta selezionata (produce lo stesso effetto di un doppio click su una voce)</translation>
    </message>
    <message>
        <source>Show</source>
        <translation type="unfinished">Mostra</translation>
    </message>
    <message>
        <source>Remove the selected entries from the list</source>
        <translation type="unfinished">Rimuovi le voci selezionate dalla lista</translation>
    </message>
    <message>
        <source>Remove</source>
        <translation type="unfinished">Rimuovi</translation>
    </message>
    <message>
        <source>Copy &amp;URI</source>
        <translation type="unfinished">Copia &amp;URI</translation>
    </message>
    <message>
        <source>&amp;Copy address</source>
        <translation type="unfinished">&amp;Copia indirizzo</translation>
    </message>
    <message>
        <source>Copy &amp;label</source>
        <translation type="unfinished">Copia &amp;etichetta</translation>
    </message>
    <message>
        <source>Copy &amp;message</source>
        <translation type="unfinished">Copia &amp;message</translation>
    </message>
    <message>
        <source>Copy &amp;amount</source>
        <translation type="unfinished">Copi&amp;a importo</translation>
    </message>
    <message>
        <source>Could not unlock wallet.</source>
        <translation type="unfinished">Impossibile sbloccare il portafoglio.</translation>
    </message>
    <message>
        <source>Could not generate new %1 address</source>
        <translation type="unfinished">Non è stato possibile generare il nuovo %1 indirizzo</translation>
    </message>
</context>
<context>
    <name>ReceiveRequestDialog</name>
    <message>
        <source>Request payment to …</source>
        <translation type="unfinished">Richiedi un pagamento a...</translation>
    </message>
    <message>
        <source>Address:</source>
        <translation type="unfinished">Indirizzo:</translation>
    </message>
    <message>
        <source>Amount:</source>
        <translation type="unfinished">Importo:</translation>
    </message>
    <message>
        <source>Label:</source>
        <translation type="unfinished">Etichetta:</translation>
    </message>
    <message>
        <source>Message:</source>
        <translation type="unfinished">Messaggio:</translation>
    </message>
    <message>
        <source>Wallet:</source>
        <translation type="unfinished">Portafoglio:</translation>
    </message>
    <message>
        <source>Copy &amp;URI</source>
        <translation type="unfinished">Copia &amp;URI</translation>
    </message>
    <message>
        <source>Copy &amp;Address</source>
        <translation type="unfinished">Copi&amp;a Indirizzo</translation>
    </message>
    <message>
        <source>&amp;Verify</source>
        <translation type="unfinished">&amp;Verifica</translation>
    </message>
    <message>
        <source>Verify this address on e.g. a hardware wallet screen</source>
        <translation type="unfinished">Verifica questo indirizzo su dispositivo esterno, ad esempio lo schermo di un portafoglio hardware</translation>
    </message>
    <message>
        <source>&amp;Save Image…</source>
        <translation type="unfinished">&amp;Salva Immagine...</translation>
    </message>
    <message>
        <source>Payment information</source>
        <translation type="unfinished">Informazioni di pagamento</translation>
    </message>
    <message>
        <source>Request payment to %1</source>
        <translation type="unfinished">Richiesta di pagamento a %1</translation>
    </message>
</context>
<context>
    <name>RecentRequestsTableModel</name>
    <message>
        <source>Date</source>
        <translation type="unfinished">Data</translation>
    </message>
    <message>
        <source>Label</source>
        <translation type="unfinished">Etichetta</translation>
    </message>
    <message>
        <source>Message</source>
        <translation type="unfinished">Messaggio</translation>
    </message>
    <message>
        <source>(no label)</source>
        <translation type="unfinished">(nessuna etichetta)</translation>
    </message>
    <message>
        <source>(no message)</source>
        <translation type="unfinished">(nessun messaggio)</translation>
    </message>
    <message>
        <source>(no amount requested)</source>
        <translation type="unfinished">(nessun importo richiesto)</translation>
    </message>
    <message>
        <source>Requested</source>
        <translation type="unfinished">Richiesto</translation>
    </message>
</context>
<context>
    <name>SendCoinsDialog</name>
    <message>
        <source>Send Coins</source>
        <translation type="unfinished">Invia Monete</translation>
    </message>
    <message>
        <source>Coin Control Features</source>
        <translation type="unfinished">Funzionalità di Controllo Monete</translation>
    </message>
    <message>
        <source>automatically selected</source>
        <translation type="unfinished">selezionato automaticamente</translation>
    </message>
    <message>
        <source>Insufficient funds!</source>
        <translation type="unfinished">Fondi insufficienti!</translation>
    </message>
    <message>
        <source>Quantity:</source>
        <translation type="unfinished">Quantità:</translation>
    </message>
    <message>
        <source>Bytes:</source>
        <translation type="unfinished">Byte:</translation>
    </message>
    <message>
        <source>Amount:</source>
        <translation type="unfinished">Importo:</translation>
    </message>
    <message>
        <source>Fee:</source>
        <translation type="unfinished">Commissione:</translation>
    </message>
    <message>
        <source>After Fee:</source>
        <translation type="unfinished">Dopo Commissione:</translation>
    </message>
    <message>
        <source>Change:</source>
        <translation type="unfinished">Resto:</translation>
    </message>
    <message>
        <source>If this is activated, but the change address is empty or invalid, change will be sent to a newly generated address.</source>
        <translation type="unfinished">In caso di abilitazione con indirizzo vuoto o non valido, il resto sarà inviato ad un nuovo indirizzo generato appositamente.</translation>
    </message>
    <message>
        <source>Custom change address</source>
        <translation type="unfinished">Personalizza indirizzo di resto</translation>
    </message>
    <message>
        <source>Transaction Fee:</source>
        <translation type="unfinished">Commissione di Transazione:</translation>
    </message>
    <message>
        <source>Using the fallbackfee can result in sending a transaction that will take several hours or days (or never) to confirm. Consider choosing your fee manually or wait until you have validated the complete chain.</source>
        <translation type="unfinished">L'utilizzo della fallback fee può risultare nell'invio di una transazione che impiegherà diverse ore o giorni per essere confermata (e potrebbe non esserlo mai). Prendi in considerazione di scegliere la tua commissione manualmente o aspetta fino ad aver validato l'intera catena.</translation>
    </message>
    <message>
        <source>Warning: Fee estimation is currently not possible.</source>
        <translation type="unfinished">Attenzione: Il calcolo delle commissioni non è attualmente disponibile.</translation>
    </message>
    <message>
        <source>Hide</source>
        <translation type="unfinished">Nascondi</translation>
    </message>
    <message>
        <source>Recommended:</source>
        <translation type="unfinished">Raccomandata:</translation>
    </message>
    <message>
        <source>Custom:</source>
        <translation type="unfinished">Personalizzata:</translation>
    </message>
    <message>
        <source>Send to multiple recipients at once</source>
        <translation type="unfinished">Invia simultaneamente a più beneficiari</translation>
    </message>
    <message>
        <source>Add &amp;Recipient</source>
        <translation type="unfinished">&amp;Aggiungi beneficiario</translation>
    </message>
    <message>
        <source>Clear all fields of the form.</source>
        <translation type="unfinished">Cancella tutti i campi del modulo.</translation>
    </message>
    <message>
        <source>Inputs…</source>
        <translation type="unfinished">Input...</translation>
    </message>
    <message>
        <source>Dust:</source>
        <translation type="unfinished">Polvere:</translation>
    </message>
    <message>
        <source>Choose…</source>
        <translation type="unfinished">Scegli...</translation>
    </message>
    <message>
        <source>Hide transaction fee settings</source>
        <translation type="unfinished">Nascondi le impostazioni delle commissioni di transazione.</translation>
    </message>
    <message>
        <source>Specify a custom fee per kB (1,000 bytes) of the transaction's virtual size.

Note:  Since the fee is calculated on a per-byte basis, a fee rate of "100 satoshis per kvB" for a transaction size of 500 virtual bytes (half of 1 kvB) would ultimately yield a fee of only 50 satoshis.</source>
        <translation type="unfinished">Specifica una tariffa personalizzata per kB (1.000 byte) della dimensione virtuale della transazione

Nota: poiché la commissione è calcolata su base per byte, una commissione di "100 satoshi per kB" per una dimensione di transazione di 500 byte (metà di 1 kB) alla fine produrrà una commissione di soli 50 satoshi.</translation>
    </message>
    <message>
        <source>When there is less transaction volume than space in the blocks, miners as well as relaying nodes may enforce a minimum fee. Paying only this minimum fee is just fine, but be aware that this can result in a never confirming transaction once there is more demand for qtum transactions than the network can process.</source>
        <translation type="unfinished">Quando il volume delle transazioni è minore dello spazio nei blocchi, i minatori e in nodi di relay potrebbero imporre una commissione minima. Va benissimo pagare solo questa commissione minima, ma tieni presente che questo potrebbe risultare in una transazione che, se la richiesta di transazioni qtum dovesse superare la velocità con cui la rete riesce ad elaborarle, non viene mai confermata.</translation>
<<<<<<< HEAD
    </message>
=======
   </message>
>>>>>>> d82fec21
    <message>
        <source>A too low fee might result in a never confirming transaction (read the tooltip)</source>
        <translation type="unfinished">Una commissione troppo bassa potrebbe risultare in una transazione che non si conferma mai (vedi il tooltip)</translation>
    </message>
    <message>
        <source>(Smart fee not initialized yet. This usually takes a few blocks…)</source>
        <translation type="unfinished">(Commissione intelligente non ancora inizializzata. Normalmente richiede un'attesa di alcuni blocchi...)</translation>
    </message>
    <message>
        <source>Confirmation time target:</source>
        <translation type="unfinished">Obiettivo tempo di conferma:</translation>
    </message>
    <message>
        <source>Enable Replace-By-Fee</source>
        <translation type="unfinished">Attiva Rimpiazza-Per-Commissione</translation>
    </message>
    <message>
        <source>With Replace-By-Fee (BIP-125) you can increase a transaction's fee after it is sent. Without this, a higher fee may be recommended to compensate for increased transaction delay risk.</source>
        <translation type="unfinished">Con Rimpiazza-Per-Commissione (BIP-125) puoi aumentare la commissione sulla transazione dopo averla inviata. Senza questa, una commissione piú alta è consigliabile per compensare l'aumento del rischio dovuto al ritardo della transazione.</translation>
    </message>
    <message>
        <source>Clear &amp;All</source>
        <translation type="unfinished">Cancell&amp;a Tutto</translation>
    </message>
    <message>
        <source>Balance:</source>
        <translation type="unfinished">Saldo:</translation>
    </message>
    <message>
        <source>Confirm the send action</source>
        <translation type="unfinished">Conferma l'azione di invio</translation>
    </message>
    <message>
        <source>S&amp;end</source>
        <translation type="unfinished">&amp;Invia</translation>
    </message>
    <message>
        <source>Copy quantity</source>
        <translation type="unfinished">Copia quantità</translation>
    </message>
    <message>
        <source>Copy amount</source>
        <translation type="unfinished">Copia l'importo</translation>
    </message>
    <message>
        <source>Copy fee</source>
        <translation type="unfinished">Copia commissione</translation>
    </message>
    <message>
        <source>Copy after fee</source>
        <translation type="unfinished">Copia dopo commissione</translation>
    </message>
    <message>
        <source>Copy bytes</source>
        <translation type="unfinished">Copia byte</translation>
    </message>
    <message>
        <source>Copy dust</source>
        <translation type="unfinished">Copia polvere</translation>
    </message>
    <message>
        <source>Copy change</source>
        <translation type="unfinished">Copia resto</translation>
    </message>
    <message>
        <source>%1 (%2 blocks)</source>
        <translation type="unfinished">%1 (%2 blocchi)</translation>
    </message>
    <message>
        <source>Sign on device</source>
        <extracomment>"device" usually means a hardware wallet.</extracomment>
        <translation type="unfinished">Firma su dispositivo</translation>
    </message>
    <message>
        <source>Connect your hardware wallet first.</source>
        <translation type="unfinished">Connetti prima il tuo portafoglio hardware.</translation>
    </message>
    <message>
        <source>Set external signer script path in Options -&gt; Wallet</source>
        <extracomment>"External signer" means using devices such as hardware wallets.</extracomment>
        <translation type="unfinished">Imposta il percorso per lo script esterno di firma in Opzioni -&gt; Portafoglio</translation>
    </message>
    <message>
        <source>Cr&amp;eate Unsigned</source>
        <translation type="unfinished">Cr&amp;ea Non Firmata</translation>
    </message>
    <message>
        <source>Creates a Partially Signed Qtum Transaction (PSBT) for use with e.g. an offline %1 wallet, or a PSBT-compatible hardware wallet.</source>
        <translation type="unfinished">Crea una Transazione Qtum Parzialmente Firmata (PSBT) da utilizzare con ad es. un portafoglio %1 offline o un portafoglio hardware compatibile con PSBT.</translation>
<<<<<<< HEAD
    </message>
=======
   </message>
>>>>>>> d82fec21
    <message>
        <source> from wallet '%1'</source>
        <translation type="unfinished">dal portafoglio '%1'</translation>
    </message>
    <message>
        <source>%1 to %2</source>
        <translation type="unfinished">%1 a %2</translation>
    </message>
    <message>
        <source>To review recipient list click "Show Details…"</source>
        <translation type="unfinished">Per controllare la lista dei destinatari fare click su "Mostra dettagli..."</translation>
    </message>
    <message>
        <source>Sign failed</source>
        <translation type="unfinished">Firma non riuscita</translation>
    </message>
    <message>
        <source>External signer not found</source>
        <extracomment>"External signer" means using devices such as hardware wallets.</extracomment>
        <translation type="unfinished">Firmatario esterno non trovato</translation>
    </message>
    <message>
        <source>External signer failure</source>
        <extracomment>"External signer" means using devices such as hardware wallets.</extracomment>
        <translation type="unfinished">Il firmatario esterno non ha funzionato</translation>
    </message>
    <message>
        <source>Save Transaction Data</source>
        <translation type="unfinished">Salva Dati Transazione</translation>
    </message>
    <message>
        <source>Partially Signed Transaction (Binary)</source>
        <extracomment>Expanded name of the binary PSBT file format. See: BIP 174.</extracomment>
        <translation type="unfinished">Transizione Parzialmente Firmata (Binaria)</translation>
    </message>
    <message>
        <source>PSBT saved</source>
        <translation type="unfinished">PSBT salvata</translation>
    </message>
    <message>
        <source>External balance:</source>
        <translation type="unfinished">Saldo esterno:</translation>
    </message>
    <message>
        <source>or</source>
        <translation type="unfinished">o</translation>
    </message>
    <message>
        <source>You can increase the fee later (signals Replace-By-Fee, BIP-125).</source>
        <translation type="unfinished">Si puó aumentare la commissione successivamente (segnalando Replace-By-Fee, BIP-125).</translation>
    </message>
    <message>
<<<<<<< HEAD
        <source>Please, review your transaction proposal. This will produce a Partially Signed Qtum Transaction (PSBT) which you can save or copy and then sign with e.g. an offline %1 wallet, or a PSBT-compatible hardware wallet.</source>
        <extracomment>Text to inform a user attempting to create a transaction of their current options. At this stage, a user can only create a PSBT. This string is displayed when private keys are disabled and an external signer is not available.</extracomment>
        <translation type="unfinished">Per favore, controlla la tua proposta di transazione. Questo produrrà una Partially Signed Qtum Transaction (PSBT) che puoi salvare o copiare e quindi firmare con es. un portafoglio %1 offline o un portafoglio hardware compatibile con PSBT.</translation>
=======
        <source>Please, review your transaction proposal. This will produce a Partially Signed Qtum Transaction (PSBT) which you can save or copy and then sign with e.g. an offline %1 wallet, or a PSBT-compatible hardware wallet.</source> 
        <extracomment>Text to inform a user attempting to create a transaction of their current options. At this stage, a user can only create a PSBT. This string is displayed when private keys are disabled and an external signer is not available.</extracomment>
        <translation type="unfinished">Per favore, controlla la tua proposta di transazione. Questo produrrà una Partially Signed Qtum Transaction (PSBT) che puoi salvare o copiare e quindi firmare con es. un portafoglio %1 offline o un portafoglio hardware compatibile con PSBT.</translation> 
>>>>>>> d82fec21
    </message>
    <message>
        <source>Do you want to create this transaction?</source>
        <extracomment>Message displayed when attempting to create a transaction. Cautionary text to prompt the user to verify that the displayed transaction details represent the transaction the user intends to create.</extracomment>
        <translation type="unfinished">Vuoi creare questa transazione?</translation>
    </message>
    <message>
<<<<<<< HEAD
        <source>Please, review your transaction. You can create and send this transaction or create a Partially Signed Qtum Transaction (PSBT), which you can save or copy and then sign with, e.g., an offline %1 wallet, or a PSBT-compatible hardware wallet.</source>
        <extracomment>Text to inform a user attempting to create a transaction of their current options. At this stage, a user can send their transaction or create a PSBT. This string is displayed when both private keys and PSBT controls are enabled.</extracomment>
        <translation type="unfinished">Per favore, controlla la tua transazione. Puoi creare e inviare questa transazione o creare una Transazione Qtum Parzialmente Firmata (PSBT, Partially Signed Qtum Transaction) che puoi salvare o copiare, e poi firmare con ad esempio un portafoglio %1 offline o un portafoglio hardware compatibile con PSBT.</translation>
=======
        <source>Please, review your transaction. You can create and send this transaction or create a Partially Signed Qtum Transaction (PSBT), which you can save or copy and then sign with, e.g., an offline %1 wallet, or a PSBT-compatible hardware wallet.</source> 
        <extracomment>Text to inform a user attempting to create a transaction of their current options. At this stage, a user can send their transaction or create a PSBT. This string is displayed when both private keys and PSBT controls are enabled.</extracomment>
        <translation type="unfinished">Per favore, controlla la tua transazione. Puoi creare e inviare questa transazione o creare una Transazione Qtum Parzialmente Firmata (PSBT, Partially Signed Qtum Transaction) che puoi salvare o copiare, e poi firmare con ad esempio un portafoglio %1 offline o un portafoglio hardware compatibile con PSBT.</translation> 
>>>>>>> d82fec21
    </message>
    <message>
        <source>Please, review your transaction.</source>
        <extracomment>Text to prompt a user to review the details of the transaction they are attempting to send.</extracomment>
        <translation type="unfinished">Per favore, rivedi la tua transazione.</translation>
    </message>
    <message>
        <source>Transaction fee</source>
        <translation type="unfinished">Commissione transazione</translation>
    </message>
    <message>
        <source>Not signalling Replace-By-Fee, BIP-125.</source>
        <translation type="unfinished">Senza segnalare Replace-By-Fee, BIP-125.</translation>
    </message>
    <message>
        <source>Total Amount</source>
        <translation type="unfinished">Importo totale</translation>
    </message>
    <message>
        <source>Confirm send coins</source>
        <translation type="unfinished">Conferma invio coins</translation>
    </message>
    <message>
        <source>Watch-only balance:</source>
        <translation type="unfinished">Saldo watch-only</translation>
    </message>
    <message>
        <source>The recipient address is not valid. Please recheck.</source>
        <translation type="unfinished">L'indirizzo del destinatario non è valido. Si prega di ricontrollare.</translation>
    </message>
    <message>
        <source>The amount to pay must be larger than 0.</source>
        <translation type="unfinished">L'importo da pagare deve essere maggiore di 0.</translation>
    </message>
    <message>
        <source>The amount exceeds your balance.</source>
        <translation type="unfinished">Non hai abbastanza fondi</translation>
    </message>
    <message>
        <source>The total exceeds your balance when the %1 transaction fee is included.</source>
        <translation type="unfinished">Il totale è superiore al tuo saldo attuale includendo la commissione di %1.</translation>
    </message>
    <message>
        <source>Duplicate address found: addresses should only be used once each.</source>
        <translation type="unfinished">Rilevato un indirizzo duplicato Ciascun indirizzo dovrebbe essere utilizzato una sola volta.</translation>
    </message>
    <message>
        <source>Transaction creation failed!</source>
        <translation type="unfinished">Creazione della transazione fallita!</translation>
    </message>
    <message>
        <source>A fee higher than %1 is considered an absurdly high fee.</source>
        <translation type="unfinished">Una commissione maggiore di %1 è considerata irragionevolmente elevata.</translation>
    </message>
    <message numerus="yes">
        <source>Estimated to begin confirmation within %n block(s).</source>
        <translation type="unfinished">
            <numerusform>Si stima che la conferma inizi entro %nblocco</numerusform>
            <numerusform>Si stima che la conferma inizi entro %n blocchi</numerusform>
        </translation>
    </message>
    <message>
        <source>Warning: Invalid Qtum address</source>
        <translation type="unfinished">Attenzione: Indirizzo Qtum non valido</translation>
    </message>
    <message>
        <source>Warning: Unknown change address</source>
        <translation type="unfinished">Attenzione: Indirizzo per il resto sconosciuto</translation>
    </message>
    <message>
        <source>Confirm custom change address</source>
        <translation type="unfinished">Conferma il cambio di indirizzo</translation>
    </message>
    <message>
        <source>The address you selected for change is not part of this wallet. Any or all funds in your wallet may be sent to this address. Are you sure?</source>
        <translation type="unfinished">L'indirizzo selezionato per il resto non fa parte di questo portafoglio. Alcuni o tutti i fondi nel tuo portafoglio potrebbero essere inviati a questo indirizzo. Sei sicuro?</translation>
    </message>
    <message>
        <source>(no label)</source>
        <translation type="unfinished">(nessuna etichetta)</translation>
    </message>
</context>
<context>
    <name>SendCoinsEntry</name>
    <message>
        <source>A&amp;mount:</source>
        <translation type="unfinished">&amp;Importo:</translation>
    </message>
    <message>
        <source>Pay &amp;To:</source>
        <translation type="unfinished">Paga &amp;a:</translation>
    </message>
    <message>
        <source>&amp;Label:</source>
        <translation type="unfinished">&amp;Etichetta:</translation>
    </message>
    <message>
        <source>Choose previously used address</source>
        <translation type="unfinished">Scegli un indirizzo usato precedentemente</translation>
    </message>
    <message>
        <source>The Qtum address to send the payment to</source>
        <translation type="unfinished">L'indirizzo Qtum a cui vuoi inviare il pagamento</translation>
<<<<<<< HEAD
    </message>
=======
   </message>
>>>>>>> d82fec21
    <message>
        <source>Paste address from clipboard</source>
        <translation type="unfinished">Incollare l'indirizzo dagli appunti</translation>
    </message>
    <message>
        <source>Remove this entry</source>
        <translation type="unfinished">Rimuovi questa voce</translation>
    </message>
    <message>
        <source>The amount to send in the selected unit</source>
        <translation type="unfinished">L'ammontare da inviare nell'unità selezionata</translation>
    </message>
    <message>
        <source>The fee will be deducted from the amount being sent. The recipient will receive less qtums than you enter in the amount field. If multiple recipients are selected, the fee is split equally.</source>
        <translation type="unfinished">La commissione sarà sottratta dall'importo che si sta inviando. Il beneficiario riceverà un totale di qtum inferiore al valore digitato. Nel caso in cui siano stati selezionati più beneficiari la commissione sarà suddivisa in parti uguali.</translation>
    </message>
    <message>
        <source>S&amp;ubtract fee from amount</source>
        <translation type="unfinished">S&amp;ottrae la commissione dall'importo</translation>
    </message>
    <message>
        <source>Use available balance</source>
        <translation type="unfinished">Usa saldo disponibile</translation>
    </message>
    <message>
        <source>Message:</source>
        <translation type="unfinished">Messaggio:</translation>
    </message>
    <message>
        <source>Enter a label for this address to add it to the list of used addresses</source>
        <translation type="unfinished">Inserisci un'etichetta per questo indirizzo per aggiungerlo alla lista degli indirizzi utilizzati</translation>
    </message>
    <message>
        <source>A message that was attached to the qtum: URI which will be stored with the transaction for your reference. Note: This message will not be sent over the Qtum network.</source>
        <translation type="unfinished">Messaggio incluso nel qtum URI e che sarà memorizzato con la transazione per tuo riferimento. Nota: Questo messaggio non sarà inviato attraverso la rete Qtum.</translation>
<<<<<<< HEAD
    </message>
    <message>
        <source>Pay To:</source>
        <translation type="unfinished">Pagare a:</translation>
=======
>>>>>>> d82fec21
    </message>
</context>
<context>
    <name>SendConfirmationDialog</name>
    <message>
        <source>Send</source>
        <translation type="unfinished">Invia</translation>
    </message>
    <message>
        <source>Create Unsigned</source>
        <translation type="unfinished">Crea non Firmata</translation>
    </message>
</context>
<context>
    <name>SignVerifyMessageDialog</name>
    <message>
        <source>Signatures - Sign / Verify a Message</source>
        <translation type="unfinished">Firme - Firma / Verifica un messaggio</translation>
    </message>
    <message>
        <source>&amp;Sign Message</source>
        <translation type="unfinished">&amp;Firma Messaggio</translation>
    </message>
    <message>
        <source>You can sign messages/agreements with your addresses to prove you can receive qtums sent to them. Be careful not to sign anything vague or random, as phishing attacks may try to trick you into signing your identity over to them. Only sign fully-detailed statements you agree to.</source>
<<<<<<< HEAD
        <translation type="unfinished">È possibile firmare messaggi/accordi con i propri indirizzi in modo da dimostrare di poter ricevere qtum attraverso di essi. Presta attenzione a non firmare dichiarazioni vaghe o casuali, perché attacchi di phishing potrebbero cercare di indurti ad apporre la firma su di esse. Firma esclusivamente dichiarazioni completamente dettagliate e delle quali condividi in pieno il contenuto.</translation>
    </message>
=======
        <translation type="unfinished">È possibile firmare messaggi/accordi con i propri indirizzi in modo da dimostrare di poter ricevere qtum attraverso di essi. Presta attenzione a non firmare dichiarazioni vaghe o casuali, perché attacchi di phishing potrebbero cercare di indurti ad apporre la firma su di esse. Firma esclusivamente dichiarazioni completamente dettagliate e delle quali condividi in pieno il contenuto.</translation> 
  </message>
>>>>>>> d82fec21
    <message>
        <source>The Qtum address to sign the message with</source>
        <translation type="unfinished">Indirizzo Qtum da utilizzare per firmare il messaggio</translation>
    </message>
    <message>
        <source>Choose previously used address</source>
        <translation type="unfinished">Scegli un indirizzo usato precedentemente</translation>
    </message>
    <message>
        <source>Paste address from clipboard</source>
        <translation type="unfinished">Incollare l'indirizzo dagli appunti</translation>
    </message>
    <message>
        <source>Enter the message you want to sign here</source>
        <translation type="unfinished">Inserisci qui il messaggio che vuoi firmare</translation>
    </message>
    <message>
        <source>Signature</source>
        <translation type="unfinished">Firma</translation>
    </message>
    <message>
        <source>Copy the current signature to the system clipboard</source>
        <translation type="unfinished">Copia la firma corrente nella clipboard</translation>
    </message>
    <message>
        <source>Sign the message to prove you own this Qtum address</source>
        <translation type="unfinished">Firma un messaggio per dimostrare di possedere questo indirizzo Qtum</translation>
    </message>
    <message>
        <source>Sign &amp;Message</source>
        <translation type="unfinished">Firma &amp;Messaggio</translation>
    </message>
    <message>
        <source>Reset all sign message fields</source>
        <translation type="unfinished">Reimposta tutti i campi della firma messaggio</translation>
    </message>
    <message>
        <source>Clear &amp;All</source>
        <translation type="unfinished">Cancell&amp;a Tutto</translation>
    </message>
    <message>
        <source>&amp;Verify Message</source>
        <translation type="unfinished">&amp;Verifica Messaggio</translation>
    </message>
    <message>
        <source>Enter the receiver's address, message (ensure you copy line breaks, spaces, tabs, etc. exactly) and signature below to verify the message. Be careful not to read more into the signature than what is in the signed message itself, to avoid being tricked by a man-in-the-middle attack. Note that this only proves the signing party receives with the address, it cannot prove sendership of any transaction!</source>
        <translation type="unfinished">Per verificare il messaggio inserire l'indirizzo del firmatario, il messaggio e la firma nei campi sottostanti, assicurandosi di copiare esattamente anche ritorni a capo, spazi, tabulazioni, etc.. Si raccomanda di non lasciarsi fuorviare dalla firma a leggere più di quanto non sia riportato nel testo del messaggio stesso, in modo da evitare di cadere vittima di attacchi di tipo man-in-the-middle. Si ricorda che la verifica della firma dimostra soltanto che il firmatario può ricevere pagamenti con l'indirizzo corrispondente, non prova l'invio di alcuna transazione.</translation>
    </message>
    <message>
        <source>The Qtum address the message was signed with</source>
        <translation type="unfinished">L'indirizzo Qtum con cui è stato contrassegnato il messaggio</translation>
<<<<<<< HEAD
    </message>
=======
   </message>
>>>>>>> d82fec21
    <message>
        <source>The signed message to verify</source>
        <translation type="unfinished">Il messaggio firmato da verificare</translation>
    </message>
    <message>
        <source>The signature given when the message was signed</source>
        <translation type="unfinished">La firma data al momento della firma del messaggio</translation>
    </message>
    <message>
<<<<<<< HEAD
        <source>Verify the message to ensure it was signed with the specified Qtum address</source>
=======
        <source>Verify the message to ensure it was signed with the specified Qtum address</source> 
>>>>>>> d82fec21
        <translation type="unfinished">Verifica il messaggio per accertare che sia stato firmato con l'indirizzo specificato</translation>
    </message>
    <message>
        <source>Verify &amp;Message</source>
        <translation type="unfinished">Verifica &amp;Messaggio</translation>
    </message>
    <message>
        <source>Reset all verify message fields</source>
        <translation type="unfinished">Reimposta tutti i campi della verifica messaggio</translation>
    </message>
    <message>
        <source>Click "Sign Message" to generate signature</source>
        <translation type="unfinished">Clicca "Firma Messaggio" per generare una firma</translation>
    </message>
    <message>
        <source>The entered address is invalid.</source>
        <translation type="unfinished">L'indirizzo inserito non è valido.</translation>
    </message>
    <message>
        <source>Please check the address and try again.</source>
        <translation type="unfinished">Per favore controlla l'indirizzo e prova di nuovo.</translation>
    </message>
    <message>
        <source>The entered address does not refer to a key.</source>
<<<<<<< HEAD
        <translation type="unfinished">L'indirizzo qtum inserito non è associato a nessuna chiave.</translation>
=======
        <translation type="unfinished">L'indirizzo qtum inserito non è associato a nessuna chiave.</translation> 
>>>>>>> d82fec21
    </message>
    <message>
        <source>Wallet unlock was cancelled.</source>
        <translation type="unfinished">Sblocco del portafoglio annullato.</translation>
    </message>
    <message>
        <source>No error</source>
        <translation type="unfinished">Nessun errore</translation>
    </message>
    <message>
        <source>Private key for the entered address is not available.</source>
        <translation type="unfinished">La chiave privata per l'indirizzo inserito non è disponibile.</translation>
    </message>
    <message>
        <source>Message signing failed.</source>
        <translation type="unfinished">Firma messaggio fallita.</translation>
    </message>
    <message>
        <source>Message signed.</source>
        <translation type="unfinished">Messaggio firmato.</translation>
    </message>
    <message>
        <source>The signature could not be decoded.</source>
        <translation type="unfinished">Non è stato possibile decodificare la firma.</translation>
    </message>
    <message>
        <source>Please check the signature and try again.</source>
        <translation type="unfinished">Per favore controlla la firma e prova di nuovo.</translation>
    </message>
    <message>
        <source>The signature did not match the message digest.</source>
        <translation type="unfinished">La firma non corrisponde al digest del messaggio.</translation>
    </message>
    <message>
        <source>Message verification failed.</source>
        <translation type="unfinished">Verifica messaggio fallita.</translation>
    </message>
    <message>
        <source>Message verified.</source>
        <translation type="unfinished">Messaggio verificato.</translation>
    </message>
</context>
<context>
    <name>SplashScreen</name>
    <message>
        <source>(press q to shutdown and continue later)</source>
        <translation type="unfinished">(premi q per spegnere e continuare più tardi)</translation>
    </message>
    <message>
        <source>press q to shutdown</source>
        <translation type="unfinished">premi q per chiudere</translation>
    </message>
</context>
<context>
    <name>TransactionDesc</name>
    <message>
        <source>conflicted with a transaction with %1 confirmations</source>
        <extracomment>Text explaining the current status of a transaction, shown in the status field of the details window for this transaction. This status represents an unconfirmed transaction that conflicts with a confirmed transaction.</extracomment>
        <translation type="unfinished">in conflitto con una transazione con %1 conferme</translation>
    </message>
    <message>
        <source>abandoned</source>
        <extracomment>Text explaining the current status of a transaction, shown in the status field of the details window for this transaction. This status represents an abandoned transaction.</extracomment>
        <translation type="unfinished">abbandonato</translation>
    </message>
    <message>
        <source>%1/unconfirmed</source>
        <extracomment>Text explaining the current status of a transaction, shown in the status field of the details window for this transaction. This status represents a transaction confirmed in at least one block, but less than 6 blocks.</extracomment>
        <translation type="unfinished">%1/non confermato</translation>
    </message>
    <message>
        <source>%1 confirmations</source>
        <extracomment>Text explaining the current status of a transaction, shown in the status field of the details window for this transaction. This status represents a transaction confirmed in 6 or more blocks.</extracomment>
        <translation type="unfinished">%1 conferme</translation>
    </message>
    <message>
        <source>Status</source>
        <translation type="unfinished">Stato</translation>
    </message>
    <message>
        <source>Date</source>
        <translation type="unfinished">Data</translation>
    </message>
    <message>
        <source>Source</source>
        <translation type="unfinished">Sorgente</translation>
    </message>
    <message>
        <source>Generated</source>
        <translation type="unfinished">Generato</translation>
    </message>
    <message>
        <source>From</source>
        <translation type="unfinished">Da</translation>
    </message>
    <message>
        <source>unknown</source>
        <translation type="unfinished">sconosciuto</translation>
    </message>
    <message>
        <source>To</source>
        <translation type="unfinished">A</translation>
    </message>
    <message>
        <source>own address</source>
        <translation type="unfinished">proprio indirizzo</translation>
    </message>
    <message>
        <source>watch-only</source>
        <translation type="unfinished">sola lettura</translation>
    </message>
    <message>
        <source>label</source>
        <translation type="unfinished">etichetta</translation>
    </message>
    <message>
        <source>Credit</source>
        <translation type="unfinished">Credito</translation>
    </message>
    <message numerus="yes">
        <source>matures in %n more block(s)</source>
        <translation type="unfinished">
            <numerusform>matura fra %n blocco di più</numerusform>
            <numerusform>matura fra %n blocchi di più</numerusform>
        </translation>
    </message>
    <message>
        <source>not accepted</source>
        <translation type="unfinished">non accettate</translation>
    </message>
    <message>
        <source>Debit</source>
        <translation type="unfinished">Debito</translation>
    </message>
    <message>
        <source>Total debit</source>
        <translation type="unfinished">Debito totale</translation>
    </message>
    <message>
        <source>Total credit</source>
        <translation type="unfinished">Credito totale</translation>
    </message>
    <message>
        <source>Transaction fee</source>
        <translation type="unfinished">Commissione transazione</translation>
    </message>
    <message>
        <source>Net amount</source>
        <translation type="unfinished">Importo netto</translation>
    </message>
    <message>
        <source>Message</source>
        <translation type="unfinished">Messaggio</translation>
    </message>
    <message>
        <source>Comment</source>
        <translation type="unfinished">Commento</translation>
    </message>
    <message>
        <source>Transaction ID</source>
        <translation type="unfinished">ID della transazione</translation>
    </message>
    <message>
        <source>Transaction total size</source>
        <translation type="unfinished">Dimensione totale della transazione</translation>
    </message>
    <message>
        <source>Transaction virtual size</source>
        <translation type="unfinished">Dimensione virtuale della transazione</translation>
    </message>
    <message>
        <source>Output index</source>
        <translation type="unfinished">Indice di output</translation>
    </message>
    <message>
        <source> (Certificate was not verified)</source>
        <translation type="unfinished">(Il certificato non è stato verificato)</translation>
    </message>
    <message>
        <source>Merchant</source>
        <translation type="unfinished">Commerciante</translation>
    </message>
    <message>
        <source>Generated coins must mature %1 blocks before they can be spent. When you generated this block, it was broadcast to the network to be added to the block chain. If it fails to get into the chain, its state will change to "not accepted" and it won't be spendable. This may occasionally happen if another node generates a block within a few seconds of yours.</source>
        <translation type="unfinished">I qtum generati devono maturare %1 blocchi prima di poter essere spesi. Quando hai generato questo blocco, è stato trasmesso alla rete per essere aggiunto alla block chain. Se l'inserimento nella catena avrà esito negativo, il suo stato cambierà a "non accettato" e non sarà spendibile. Talvolta ciò può accadere anche nel caso in cui un altro nodo generi un blocco entro pochi secondi dal tuo.</translation>
    </message>
    <message>
        <source>Debug information</source>
        <translation type="unfinished">Informazione di debug</translation>
    </message>
    <message>
        <source>Transaction</source>
        <translation type="unfinished">Transazione</translation>
    </message>
    <message>
        <source>Inputs</source>
        <translation type="unfinished">Input</translation>
    </message>
    <message>
        <source>Amount</source>
        <translation type="unfinished">Importo</translation>
    </message>
    <message>
        <source>true</source>
        <translation type="unfinished">vero</translation>
    </message>
    <message>
        <source>false</source>
        <translation type="unfinished">falso</translation>
    </message>
</context>
<context>
    <name>TransactionDescDialog</name>
    <message>
        <source>This pane shows a detailed description of the transaction</source>
        <translation type="unfinished">Questo pannello mostra una descrizione dettagliata della transazione</translation>
    </message>
    <message>
        <source>Details for %1</source>
        <translation type="unfinished">Dettagli per %1</translation>
    </message>
</context>
<context>
    <name>TransactionTableModel</name>
    <message>
        <source>Date</source>
        <translation type="unfinished">Data</translation>
    </message>
    <message>
        <source>Type</source>
        <translation type="unfinished">Tipo</translation>
    </message>
    <message>
        <source>Label</source>
        <translation type="unfinished">Etichetta</translation>
    </message>
    <message>
        <source>Unconfirmed</source>
        <translation type="unfinished">Non confermato</translation>
    </message>
    <message>
        <source>Abandoned</source>
        <translation type="unfinished">Abbandonato</translation>
    </message>
    <message>
        <source>Confirming (%1 of %2 recommended confirmations)</source>
        <translation type="unfinished">In conferma (%1 di %2 conferme raccomandate)</translation>
    </message>
    <message>
        <source>Confirmed (%1 confirmations)</source>
        <translation type="unfinished">Confermato (%1 conferme)</translation>
    </message>
    <message>
        <source>Conflicted</source>
        <translation type="unfinished">In conflitto</translation>
    </message>
    <message>
        <source>Immature (%1 confirmations, will be available after %2)</source>
        <translation type="unfinished">Immaturo (%1 conferme, sarà disponibile fra %2)</translation>
    </message>
    <message>
        <source>Generated but not accepted</source>
        <translation type="unfinished">Generati, ma non accettati</translation>
    </message>
    <message>
        <source>Received with</source>
        <translation type="unfinished">Ricevuto tramite</translation>
    </message>
    <message>
        <source>Received from</source>
        <translation type="unfinished">Ricevuto da</translation>
    </message>
    <message>
        <source>Sent to</source>
        <translation type="unfinished">Inviato a</translation>
    </message>
    <message>
        <source>Payment to yourself</source>
        <translation type="unfinished">Pagamento a te stesso</translation>
    </message>
    <message>
        <source>Mined</source>
        <translation type="unfinished">Ottenuto dal mining</translation>
    </message>
    <message>
        <source>watch-only</source>
        <translation type="unfinished">sola lettura</translation>
    </message>
    <message>
        <source>(n/a)</source>
        <translation type="unfinished">(n/d)</translation>
    </message>
    <message>
        <source>(no label)</source>
        <translation type="unfinished">(nessuna etichetta)</translation>
    </message>
    <message>
        <source>Transaction status. Hover over this field to show number of confirmations.</source>
        <translation type="unfinished">Stato della transazione. Passare con il mouse su questo campo per visualizzare il numero di conferme.</translation>
    </message>
    <message>
        <source>Date and time that the transaction was received.</source>
        <translation type="unfinished">Data e ora in cui la transazione è stata ricevuta.</translation>
    </message>
    <message>
        <source>Type of transaction.</source>
        <translation type="unfinished">Tipo di transazione.</translation>
    </message>
    <message>
        <source>Whether or not a watch-only address is involved in this transaction.</source>
        <translation type="unfinished">Indica se un indirizzo di sola lettura sia o meno coinvolto in questa transazione.</translation>
    </message>
    <message>
        <source>User-defined intent/purpose of the transaction.</source>
        <translation type="unfinished">Intento/scopo della transazione definito dall'utente.</translation>
    </message>
    <message>
        <source>Amount removed from or added to balance.</source>
        <translation type="unfinished">Importo rimosso o aggiunto al saldo.</translation>
    </message>
</context>
<context>
    <name>TransactionView</name>
    <message>
        <source>All</source>
        <translation type="unfinished">Tutti</translation>
    </message>
    <message>
        <source>Today</source>
        <translation type="unfinished">Oggi</translation>
    </message>
    <message>
        <source>This week</source>
        <translation type="unfinished">Questa settimana</translation>
    </message>
    <message>
        <source>This month</source>
        <translation type="unfinished">Questo mese</translation>
    </message>
    <message>
        <source>Last month</source>
        <translation type="unfinished">Il mese scorso</translation>
    </message>
    <message>
        <source>This year</source>
        <translation type="unfinished">Quest'anno</translation>
    </message>
    <message>
        <source>Received with</source>
        <translation type="unfinished">Ricevuto tramite</translation>
    </message>
    <message>
        <source>Sent to</source>
        <translation type="unfinished">Inviato a</translation>
    </message>
    <message>
        <source>To yourself</source>
        <translation type="unfinished">A te stesso</translation>
    </message>
    <message>
        <source>Mined</source>
        <translation type="unfinished">Ottenuto dal mining</translation>
    </message>
    <message>
        <source>Other</source>
        <translation type="unfinished">Altro</translation>
    </message>
    <message>
        <source>Enter address, transaction id, or label to search</source>
        <translation type="unfinished">Inserisci indirizzo, ID transazione, o etichetta per iniziare la ricerca</translation>
    </message>
    <message>
        <source>Min amount</source>
        <translation type="unfinished">Importo minimo</translation>
    </message>
    <message>
        <source>Range…</source>
        <translation type="unfinished">Intervallo...</translation>
    </message>
    <message>
        <source>&amp;Copy address</source>
        <translation type="unfinished">&amp;Copia indirizzo</translation>
    </message>
    <message>
        <source>Copy &amp;label</source>
        <translation type="unfinished">Copia &amp;etichetta</translation>
    </message>
    <message>
        <source>Copy &amp;amount</source>
        <translation type="unfinished">Copi&amp;a importo</translation>
    </message>
    <message>
        <source>Copy transaction &amp;ID</source>
        <translation type="unfinished">Copia la transazione &amp;ID</translation>
    </message>
    <message>
        <source>Copy &amp;raw transaction</source>
        <translation type="unfinished">Copia la transazione &amp;raw</translation>
    </message>
    <message>
        <source>Copy full transaction &amp;details</source>
        <translation type="unfinished">Copia tutti i dettagli &amp;della transazione </translation>
    </message>
    <message>
        <source>&amp;Show transaction details</source>
        <translation type="unfinished">&amp;Mostra i dettagli della transazione</translation>
    </message>
    <message>
        <source>Increase transaction &amp;fee</source>
        <translation type="unfinished">Aumenta la commissione &amp;della transazione</translation>
    </message>
    <message>
        <source>A&amp;bandon transaction</source>
        <translation type="unfinished">A&amp;bbandona transazione</translation>
    </message>
    <message>
        <source>&amp;Edit address label</source>
        <translation type="unfinished">&amp;Modifica l'etichetta dell'indirizzo</translation>
    </message>
    <message>
        <source>Show in %1</source>
        <extracomment>Transactions table context menu action to show the selected transaction in a third-party block explorer. %1 is a stand-in argument for the URL of the explorer.</extracomment>
        <translation type="unfinished">Mostra in %1</translation>
    </message>
    <message>
        <source>Export Transaction History</source>
        <translation type="unfinished">Esporta lo storico delle transazioni</translation>
    </message>
    <message>
        <source>Comma separated file</source>
        <extracomment>Expanded name of the CSV file format. See: https://en.wikipedia.org/wiki/Comma-separated_values.</extracomment>
        <translation type="unfinished">File separato da virgole</translation>
    </message>
    <message>
        <source>Confirmed</source>
        <translation type="unfinished">Confermato</translation>
    </message>
    <message>
        <source>Watch-only</source>
        <translation type="unfinished">Sola lettura</translation>
    </message>
    <message>
        <source>Date</source>
        <translation type="unfinished">Data</translation>
    </message>
    <message>
        <source>Type</source>
        <translation type="unfinished">Tipo</translation>
    </message>
    <message>
        <source>Label</source>
        <translation type="unfinished">Etichetta</translation>
    </message>
    <message>
        <source>Address</source>
        <translation type="unfinished">Indirizzo</translation>
    </message>
    <message>
        <source>Exporting Failed</source>
        <translation type="unfinished">Esportazione Fallita</translation>
    </message>
    <message>
        <source>There was an error trying to save the transaction history to %1.</source>
        <translation type="unfinished">Si è verificato un errore durante il salvataggio dello storico delle transazioni in %1.</translation>
    </message>
    <message>
        <source>Exporting Successful</source>
        <translation type="unfinished">Esportazione Riuscita</translation>
    </message>
    <message>
        <source>The transaction history was successfully saved to %1.</source>
        <translation type="unfinished">Lo storico delle transazioni e' stato salvato con successo in %1.</translation>
    </message>
    <message>
        <source>Range:</source>
        <translation type="unfinished">Intervallo:</translation>
    </message>
    <message>
        <source>to</source>
        <translation type="unfinished">a</translation>
    </message>
</context>
<context>
    <name>WalletFrame</name>
    <message>
        <source>No wallet has been loaded.
Go to File &gt; Open Wallet to load a wallet.
- OR -</source>
        <translation type="unfinished">Nessun portafoglio è stato caricato.
Vai su File &gt; Apri Portafoglio per caricare un portafoglio.
- OR -</translation>
    </message>
    <message>
        <source>Create a new wallet</source>
        <translation type="unfinished">Crea un nuovo portafoglio</translation>
    </message>
    <message>
        <source>Error</source>
        <translation type="unfinished">Errore</translation>
    </message>
    <message>
        <source>Unable to decode PSBT from clipboard (invalid base64)</source>
        <translation type="unfinished">Non in grado di decodificare PSBT dagli appunti (base64 non valida)</translation>
    </message>
    <message>
        <source>Load Transaction Data</source>
        <translation type="unfinished">Carica Dati Transazione</translation>
    </message>
    <message>
        <source>Partially Signed Transaction (*.psbt)</source>
        <translation type="unfinished">Transazione Parzialmente Firmata (*.psbt)</translation>
    </message>
    <message>
        <source>PSBT file must be smaller than 100 MiB</source>
        <translation type="unfinished">Il file PSBT deve essere inferiore a 100 MiB</translation>
    </message>
    <message>
        <source>Unable to decode PSBT</source>
        <translation type="unfinished">Non in grado di decodificare PSBT</translation>
    </message>
</context>
<context>
    <name>WalletModel</name>
    <message>
        <source>Send Coins</source>
<<<<<<< HEAD
        <translation type="unfinished">Invia Qtum</translation>
=======
        <translation type="unfinished">Invia Monete</translation>
>>>>>>> d82fec21
    </message>
    <message>
        <source>Fee bump error</source>
        <translation type="unfinished">Errore di salto di commissione</translation>
    </message>
    <message>
        <source>Increasing transaction fee failed</source>
        <translation type="unfinished">Aumento della commissione di transazione fallito</translation>
    </message>
    <message>
        <source>Do you want to increase the fee?</source>
        <extracomment>Asks a user if they would like to manually increase the fee of a transaction that has already been created.</extracomment>
        <translation type="unfinished">Vuoi aumentare la commissione?</translation>
    </message>
    <message>
        <source>Current fee:</source>
        <translation type="unfinished">Commissione attuale:</translation>
    </message>
    <message>
        <source>Increase:</source>
        <translation type="unfinished">Aumento:</translation>
    </message>
    <message>
        <source>New fee:</source>
        <translation type="unfinished">Nuova commissione:</translation>
    </message>
    <message>
        <source>Warning: This may pay the additional fee by reducing change outputs or adding inputs, when necessary. It may add a new change output if one does not already exist. These changes may potentially leak privacy.</source>
        <translation type="unfinished">Attenzione: Questo potrebbe pagare una tassa aggiuntiva, riducendo degli output o aggiungend degli input. Se nessun output è presente, potrebbe aggiungerne di nuovi. Questi cambiamenti potrebbero portare a una perdita di privacy.</translation>
    </message>
    <message>
        <source>Confirm fee bump</source>
        <translation type="unfinished">Conferma il salto di commissione</translation>
    </message>
    <message>
        <source>Can't draft transaction.</source>
        <translation type="unfinished">Non è possibile compilare la transazione. </translation>
    </message>
    <message>
        <source>PSBT copied</source>
        <translation type="unfinished">PSBT copiata</translation>
    </message>
    <message>
        <source>Can't sign transaction.</source>
        <translation type="unfinished">Non è possibile firmare la transazione.</translation>
    </message>
    <message>
        <source>Could not commit transaction</source>
        <translation type="unfinished">Non è stato possibile completare la transazione</translation>
    </message>
    <message>
        <source>Can't display address</source>
        <translation type="unfinished">Non è possibile mostrare l'indirizzo</translation>
    </message>
    <message>
        <source>default wallet</source>
        <translation type="unfinished">portafoglio predefinito</translation>
    </message>
</context>
<context>
    <name>WalletView</name>
    <message>
        <source>&amp;Export</source>
        <translation type="unfinished">&amp;Esporta</translation>
    </message>
    <message>
        <source>Export the data in the current tab to a file</source>
        <translation type="unfinished">Esporta su file i dati contenuti nella tabella corrente</translation>
    </message>
    <message>
        <source>Backup Wallet</source>
        <translation type="unfinished">Backup Portafoglio</translation>
    </message>
    <message>
        <source>Wallet Data</source>
        <extracomment>Name of the wallet data file format.</extracomment>
        <translation type="unfinished">Dati del Portafoglio</translation>
    </message>
    <message>
        <source>Backup Failed</source>
        <translation type="unfinished">Backup Fallito</translation>
    </message>
    <message>
        <source>There was an error trying to save the wallet data to %1.</source>
        <translation type="unfinished">Si è verificato un errore durante il salvataggio dei dati del portafoglio in %1.</translation>
    </message>
    <message>
        <source>Backup Successful</source>
        <translation type="unfinished">Backup eseguito con successo</translation>
    </message>
    <message>
        <source>The wallet data was successfully saved to %1.</source>
        <translation type="unfinished">Il portafoglio è stato correttamente salvato in %1.</translation>
    </message>
    <message>
        <source>Cancel</source>
        <translation type="unfinished">Annulla</translation>
    </message>
</context>
</TS><|MERGE_RESOLUTION|>--- conflicted
+++ resolved
@@ -68,11 +68,7 @@
     <message>
         <source>These are your Qtum addresses for sending payments. Always check the amount and the receiving address before sending coins.</source>
         <translation type="unfinished">Questi sono i tuoi indirizzi Qtum per l'invio di pagamenti. Controlla sempre l'importo e l'indirizzo del beneficiario prima di inviare qtum.</translation>
-<<<<<<< HEAD
-    </message>
-=======
    </message>
->>>>>>> d82fec21
     <message>
         <source>These are your Qtum addresses for receiving payments. Use the 'Create new receiving address' button in the receive tab to create new addresses.
 Signing is only possible with addresses of the type 'legacy'.</source>
@@ -170,11 +166,7 @@
     <message>
         <source>Warning: If you encrypt your wallet and lose your passphrase, you will &lt;b&gt;LOSE ALL OF YOUR QTUMS&lt;/b&gt;!</source>
         <translation type="unfinished">Attenzione: Se si cifra il portafoglio e si perde la passphrase &lt;b&gt;TUTTI I PROPRI QTUM ANDRANNO PERSI&lt;/b&gt;!</translation>
-<<<<<<< HEAD
-    </message>
-=======
   </message>
->>>>>>> d82fec21
     <message>
         <source>Are you sure you wish to encrypt your wallet?</source>
         <translation type="unfinished">Sei sicuro di voler cifrare il portafoglio?</translation>
@@ -420,11 +412,7 @@
     <message>
         <source>%s corrupt. Try using the wallet tool qtum-wallet to salvage or restoring a backup.</source>
         <translation type="unfinished">%s corrotto. Prova a usare la funzione del portafoglio qtum-wallet per salvare o recuperare il backup.</translation>
-<<<<<<< HEAD
-    </message>
-=======
    </message>
->>>>>>> d82fec21
     <message>
         <source>-maxtxfee is set very high! Fees this large could be paid on a single transaction.</source>
         <translation type="unfinished">-maxtxfee è impostato molto alto! Commissioni così alte possono venir pagate anche su una singola transazione.</translation>
@@ -464,11 +452,7 @@
     <message>
         <source>Error: Dumpfile version is not supported. This version of qtum-wallet only supports version 1 dumpfiles. Got dumpfile with version %s</source>
         <translation type="unfinished">Errore: la versione di questo dumpfile non è supportata. Questa versione del qtum-wallet supporta solo la versione 1 dei dumpfile. Ricevuto un dumpfile di versione%s</translation>
-<<<<<<< HEAD
-    </message>
-=======
    </message>
->>>>>>> d82fec21
     <message>
         <source>Error: Legacy wallets only support the "legacy", "p2sh-segwit", and "bech32" address types</source>
         <translation type="unfinished">Errore: i portafogli elettronici obsoleti supportano solo i seguenti tipi di indirizzi: "legacy", "p2sh-segwit", e "bech32"</translation>
@@ -1215,13 +1199,8 @@
     </message>
     <message>
         <source>Verify messages to ensure they were signed with specified Qtum addresses</source>
-<<<<<<< HEAD
-        <translation type="unfinished">Verifica che i messaggi siano stati firmati con gli indirizzi Qtum specificati</translation>
-    </message>
-=======
         <translation type="unfinished">Verifica che i messaggi siano stati firmati con gli indirizzi Qtum specificati</translation> 
   </message>
->>>>>>> d82fec21
     <message>
         <source>&amp;Load PSBT from file…</source>
         <translation type="unfinished">&amp;Carica PSBT da file...</translation>
@@ -1280,13 +1259,8 @@
     </message>
     <message>
         <source>Request payments (generates QR codes and qtum: URIs)</source>
-<<<<<<< HEAD
-        <translation type="unfinished">Richiedi pagamenti (genera codici QR e qtum: URI)</translation>
-    </message>
-=======
         <translation type="unfinished">Richiedi pagamenti (genera codici QR e qtum: URI)</translation> 
   </message>
->>>>>>> d82fec21
     <message>
         <source>Show the list of used sending addresses and labels</source>
         <translation type="unfinished">Mostra la lista degli indirizzi di invio utilizzati</translation>
@@ -1340,11 +1314,7 @@
     </message>
     <message>
         <source>Load Partially Signed Qtum Transaction</source>
-<<<<<<< HEAD
-        <translation type="unfinished">Carica Partially Signed Qtum Transaction</translation>
-=======
         <translation type="unfinished">Carica Transazione Qtum Parzialmente Firmata (PSBT)</translation>
->>>>>>> d82fec21
     </message>
     <message>
         <source>Load PSBT from &amp;clipboard…</source>
@@ -1353,11 +1323,7 @@
     <message>
         <source>Load Partially Signed Qtum Transaction from clipboard</source>
         <translation type="unfinished">Carica Transazione Qtum Parzialmente Firmata (PSBT) dagli appunti</translation>
-<<<<<<< HEAD
-    </message>
-=======
    </message>
->>>>>>> d82fec21
     <message>
         <source>Node window</source>
         <translation type="unfinished">Finestra del nodo</translation>
@@ -1377,11 +1343,7 @@
     <message>
         <source>Open a qtum: URI</source>
         <translation type="unfinished">Apri un qtum: URI</translation>
-<<<<<<< HEAD
-    </message>
-=======
    </message>
->>>>>>> d82fec21
     <message>
         <source>Open Wallet</source>
         <translation type="unfinished">Apri Portafoglio</translation>
@@ -1411,11 +1373,7 @@
     <message>
         <source>Show the %1 help message to get a list with possible Qtum command-line options</source>
         <translation type="unfinished">Mostra il messaggio di aiuto di %1 per ottenere una lista di opzioni di comando per Qtum</translation>
-<<<<<<< HEAD
-    </message>
-=======
    </message>
->>>>>>> d82fec21
     <message>
         <source>&amp;Mask values</source>
         <translation type="unfinished">&amp;Maschera importi</translation>
@@ -1464,17 +1422,12 @@
         <source>&amp;Hide</source>
         <translation type="unfinished">&amp;Nascondi</translation>
     </message>
-<<<<<<< HEAD
-    <message numerus="yes">
-        <source>%n active connection(s) to Qtum network.</source>
-=======
     <message>
         <source>S&amp;how</source>
         <translation type="unfinished">S&amp;come</translation>
     </message>
     <message numerus="yes">
         <source>%n active connection(s) to Qtum network.</source> 
->>>>>>> d82fec21
         <extracomment>A substring of the tooltip.</extracomment>
         <translation type="unfinished">
             <numerusform>%nconnessione attiva alla rete Qtum</numerusform>
@@ -1967,11 +1920,7 @@
     <message>
         <source>The entered address "%1" is not a valid Qtum address.</source>
         <translation type="unfinished">L'indirizzo inserito "%1" non è un indirizzo qtum valido.</translation>
-<<<<<<< HEAD
-    </message>
-=======
   </message>
->>>>>>> d82fec21
     <message>
         <source>Address "%1" already exists as a receiving address with label "%2" and so cannot be added as a sending address.</source>
         <translation type="unfinished">L'indirizzo "%1" esiste già come indirizzo di setinazione con l'etichetta "%2" e quindi non può essere aggiunto come indirizzo mittente.</translation>
@@ -2014,22 +1963,12 @@
 </context>
 <context>
     <name>Intro</name>
-<<<<<<< HEAD
-    <message>
-        <source>%1 GB of space available</source>
-        <translation type="unfinished">%1 GB di spazio libero disponibile</translation>
-    </message>
-    <message>
-        <source>(of %1 GB needed)</source>
-        <translation type="unfinished">(di %1 GB necessari)</translation>
-=======
     <message numerus="yes">
         <source>%n GB of space available</source>
         <translation type="unfinished">
             <numerusform>%n GB di spazio disponibile</numerusform>
             <numerusform>%n GB di spazio disponibile</numerusform>
         </translation>
->>>>>>> d82fec21
     </message>
     <message numerus="yes">
         <source>(of %n GB needed)</source>
@@ -2063,13 +2002,8 @@
     </message>
     <message>
         <source>%1 will download and store a copy of the Qtum block chain.</source>
-<<<<<<< HEAD
-        <translation type="unfinished">%1 scaricherà e salverà una copia della catena di blocchi Qtum.</translation>
-    </message>
-=======
         <translation type="unfinished">%1 scaricherà e salverà una copia della catena di blocchi Qtum.</translation> 
   </message>
->>>>>>> d82fec21
     <message>
         <source>The wallet will also be stored in this directory.</source>
         <translation type="unfinished">Anche il portafoglio verrà salvato in questa cartella.</translation>
@@ -2153,21 +2087,12 @@
     </message>
     <message>
         <source>Recent transactions may not yet be visible, and therefore your wallet's balance might be incorrect. This information will be correct once your wallet has finished synchronizing with the qtum network, as detailed below.</source>
-<<<<<<< HEAD
-        <translation type="unfinished">Transazioni recenti potrebbero non essere visibili ancora, perciò il saldo del tuo portafoglio potrebbe non essere corretto. Questa informazione risulterà corretta quando il tuo portafoglio avrà terminato la sincronizzazione con la rete qtum, come indicato in dettaglio più sotto.</translation>
-    </message>
-    <message>
-        <source>Attempting to spend qtums that are affected by not-yet-displayed transactions will not be accepted by the network.</source>
-        <translation type="unfinished">Il tentativo di spendere qtum legati a transazioni non ancora visualizzate non verrà accettato dalla rete.</translation>
-    </message>
-=======
         <translation type="unfinished">Transazioni recenti potrebbero non essere visibili ancora, perciò il saldo del tuo portafoglio potrebbe non essere corretto. Questa informazione risulterà corretta quando il tuo portafoglio avrà terminato la sincronizzazione con la rete qtum, come indicato in dettaglio più sotto.</translation> 
    </message>
     <message>
         <source>Attempting to spend qtums that are affected by not-yet-displayed transactions will not be accepted by the network.</source>
         <translation type="unfinished">Il tentativo di spendere qtum legati a transazioni non ancora visualizzate non verrà accettato dalla rete.</translation>
    </message>
->>>>>>> d82fec21
     <message>
         <source>Number of blocks left</source>
         <translation type="unfinished">Numero di blocchi mancanti</translation>
@@ -2218,11 +2143,7 @@
     <message>
         <source>Open qtum URI</source>
         <translation type="unfinished">Apri un URI qtum</translation>
-<<<<<<< HEAD
-    </message>
-=======
    </message>
->>>>>>> d82fec21
     <message>
         <source>Paste address from clipboard</source>
         <extracomment>Tooltip text for button that allows you to paste an address that is in your clipboard.</extracomment>
@@ -2378,11 +2299,7 @@
     <message>
         <source>Automatically open the Qtum client port on the router. This only works when your router supports UPnP and it is enabled.</source>
         <translation type="unfinished">Apri automaticamente la porta del client Qtum sul router. Il protocollo UPnP deve essere supportato da parte del router ed attivo.</translation>
-<<<<<<< HEAD
-    </message>
-=======
    </message>
->>>>>>> d82fec21
     <message>
         <source>Map port using &amp;UPnP</source>
         <translation type="unfinished">Mappa le porte tramite &amp;UPnP</translation>
@@ -2390,11 +2307,7 @@
     <message>
         <source>Automatically open the Qtum client port on the router. This only works when your router supports NAT-PMP and it is enabled. The external port could be random.</source>
         <translation type="unfinished">Apri automaticamente la porta del client Qtum sul router. Funziona solo quando il router supporta NAT-PMP ed è abilitato. La porta esterna potrebbe essere casuale.</translation>
-<<<<<<< HEAD
-    </message>
-=======
    </message>
->>>>>>> d82fec21
     <message>
         <source>Map port using NA&amp;T-PMP</source>
         <translation type="unfinished">Mappa la porta usando NA&amp;T-PMP</translation>
@@ -2410,11 +2323,7 @@
     <message>
         <source>Connect to the Qtum network through a SOCKS5 proxy.</source>
         <translation type="unfinished">Connessione alla rete Qtum attraverso un proxy SOCKS5.</translation>
-<<<<<<< HEAD
-    </message>
-=======
    </message>
->>>>>>> d82fec21
     <message>
         <source>&amp;Connect through SOCKS5 proxy (default proxy):</source>
         <translation type="unfinished">&amp;Connessione attraverso proxy SOCKS5 (proxy predefinito):</translation>
@@ -2477,11 +2386,7 @@
     </message>
     <message>
         <source>Choose the default subdivision unit to show in the interface and when sending coins.</source>
-<<<<<<< HEAD
-        <translation type="unfinished">Scegli l'unità di suddivisione predefinita da utilizzare per l'interfaccia e per l'invio di qtum.</translation>
-=======
         <translation type="unfinished">Scegli l'unità di suddivisione predefinita da utilizzare per l'interfaccia e per l'invio di qtum.</translation> 
->>>>>>> d82fec21
     </message>
     <message>
         <source>Third-party URLs (e.g. a block explorer) that appear in the transactions tab as context menu items. %s in the URL is replaced by transaction hash. Multiple URLs are separated by vertical bar |.</source>
@@ -2498,11 +2403,7 @@
     <message>
         <source>Connect to the Qtum network through a separate SOCKS5 proxy for Tor onion services.</source>
         <translation type="unfinished">Connette alla rete Qtum attraverso un proxy SOCKS5 separato per i Tor onion services.</translation>
-<<<<<<< HEAD
-    </message>
-=======
    </message>
->>>>>>> d82fec21
     <message>
         <source>Use separate SOCKS&amp;5 proxy to reach peers via Tor onion services:</source>
         <translation type="unfinished">Usa un proxy SOCKS&amp;5 separato per raggiungere peers attraverso i Tor onion services.</translation>
@@ -2810,11 +2711,7 @@
     <message>
         <source>'qtum://' is not a valid URI. Use 'qtum:' instead.</source>
         <translation type="unfinished">'qtum://' non è un URI valido. Usa invece 'qtum:'.</translation>
-<<<<<<< HEAD
-    </message>
-=======
    </message>
->>>>>>> d82fec21
     <message>
         <source>Cannot process payment request because BIP70 is not supported.
 Due to widespread security flaws in BIP70 it's strongly recommended that any merchant instructions to switch wallets be ignored.
@@ -2826,11 +2723,7 @@
     <message>
         <source>URI cannot be parsed! This can be caused by an invalid Qtum address or malformed URI parameters.</source>
         <translation type="unfinished">Impossibile interpretare l'URI! I parametri dell'URI o l'indirizzo Qtum potrebbero non essere corretti.</translation>
-<<<<<<< HEAD
-    </message>
-=======
    </message>
->>>>>>> d82fec21
     <message>
         <source>Payment request file handling</source>
         <translation type="unfinished">Gestione del file di richiesta del pagamento</translation>
@@ -3335,11 +3228,7 @@
     <message>
         <source>An optional message to attach to the payment request, which will be displayed when the request is opened. Note: The message will not be sent with the payment over the Qtum network.</source>
         <translation type="unfinished">Un messaggio opzionale da allegare e mostrare all'apertura della richiesta di pagamento. Nota: Il messaggio non sarà inviato con il pagamento sulla rete Qtum.</translation>
-<<<<<<< HEAD
-    </message>
-=======
    </message>
->>>>>>> d82fec21
     <message>
         <source>An optional label to associate with the new receiving address.</source>
         <translation type="unfinished">Un'etichetta opzionale da associare al nuovo indirizzo di ricezione.</translation>
@@ -3620,11 +3509,7 @@
     <message>
         <source>When there is less transaction volume than space in the blocks, miners as well as relaying nodes may enforce a minimum fee. Paying only this minimum fee is just fine, but be aware that this can result in a never confirming transaction once there is more demand for qtum transactions than the network can process.</source>
         <translation type="unfinished">Quando il volume delle transazioni è minore dello spazio nei blocchi, i minatori e in nodi di relay potrebbero imporre una commissione minima. Va benissimo pagare solo questa commissione minima, ma tieni presente che questo potrebbe risultare in una transazione che, se la richiesta di transazioni qtum dovesse superare la velocità con cui la rete riesce ad elaborarle, non viene mai confermata.</translation>
-<<<<<<< HEAD
-    </message>
-=======
    </message>
->>>>>>> d82fec21
     <message>
         <source>A too low fee might result in a never confirming transaction (read the tooltip)</source>
         <translation type="unfinished">Una commissione troppo bassa potrebbe risultare in una transazione che non si conferma mai (vedi il tooltip)</translation>
@@ -3714,11 +3599,7 @@
     <message>
         <source>Creates a Partially Signed Qtum Transaction (PSBT) for use with e.g. an offline %1 wallet, or a PSBT-compatible hardware wallet.</source>
         <translation type="unfinished">Crea una Transazione Qtum Parzialmente Firmata (PSBT) da utilizzare con ad es. un portafoglio %1 offline o un portafoglio hardware compatibile con PSBT.</translation>
-<<<<<<< HEAD
-    </message>
-=======
    </message>
->>>>>>> d82fec21
     <message>
         <source> from wallet '%1'</source>
         <translation type="unfinished">dal portafoglio '%1'</translation>
@@ -3771,15 +3652,9 @@
         <translation type="unfinished">Si puó aumentare la commissione successivamente (segnalando Replace-By-Fee, BIP-125).</translation>
     </message>
     <message>
-<<<<<<< HEAD
-        <source>Please, review your transaction proposal. This will produce a Partially Signed Qtum Transaction (PSBT) which you can save or copy and then sign with e.g. an offline %1 wallet, or a PSBT-compatible hardware wallet.</source>
-        <extracomment>Text to inform a user attempting to create a transaction of their current options. At this stage, a user can only create a PSBT. This string is displayed when private keys are disabled and an external signer is not available.</extracomment>
-        <translation type="unfinished">Per favore, controlla la tua proposta di transazione. Questo produrrà una Partially Signed Qtum Transaction (PSBT) che puoi salvare o copiare e quindi firmare con es. un portafoglio %1 offline o un portafoglio hardware compatibile con PSBT.</translation>
-=======
         <source>Please, review your transaction proposal. This will produce a Partially Signed Qtum Transaction (PSBT) which you can save or copy and then sign with e.g. an offline %1 wallet, or a PSBT-compatible hardware wallet.</source> 
         <extracomment>Text to inform a user attempting to create a transaction of their current options. At this stage, a user can only create a PSBT. This string is displayed when private keys are disabled and an external signer is not available.</extracomment>
         <translation type="unfinished">Per favore, controlla la tua proposta di transazione. Questo produrrà una Partially Signed Qtum Transaction (PSBT) che puoi salvare o copiare e quindi firmare con es. un portafoglio %1 offline o un portafoglio hardware compatibile con PSBT.</translation> 
->>>>>>> d82fec21
     </message>
     <message>
         <source>Do you want to create this transaction?</source>
@@ -3787,15 +3662,9 @@
         <translation type="unfinished">Vuoi creare questa transazione?</translation>
     </message>
     <message>
-<<<<<<< HEAD
-        <source>Please, review your transaction. You can create and send this transaction or create a Partially Signed Qtum Transaction (PSBT), which you can save or copy and then sign with, e.g., an offline %1 wallet, or a PSBT-compatible hardware wallet.</source>
-        <extracomment>Text to inform a user attempting to create a transaction of their current options. At this stage, a user can send their transaction or create a PSBT. This string is displayed when both private keys and PSBT controls are enabled.</extracomment>
-        <translation type="unfinished">Per favore, controlla la tua transazione. Puoi creare e inviare questa transazione o creare una Transazione Qtum Parzialmente Firmata (PSBT, Partially Signed Qtum Transaction) che puoi salvare o copiare, e poi firmare con ad esempio un portafoglio %1 offline o un portafoglio hardware compatibile con PSBT.</translation>
-=======
         <source>Please, review your transaction. You can create and send this transaction or create a Partially Signed Qtum Transaction (PSBT), which you can save or copy and then sign with, e.g., an offline %1 wallet, or a PSBT-compatible hardware wallet.</source> 
         <extracomment>Text to inform a user attempting to create a transaction of their current options. At this stage, a user can send their transaction or create a PSBT. This string is displayed when both private keys and PSBT controls are enabled.</extracomment>
         <translation type="unfinished">Per favore, controlla la tua transazione. Puoi creare e inviare questa transazione o creare una Transazione Qtum Parzialmente Firmata (PSBT, Partially Signed Qtum Transaction) che puoi salvare o copiare, e poi firmare con ad esempio un portafoglio %1 offline o un portafoglio hardware compatibile con PSBT.</translation> 
->>>>>>> d82fec21
     </message>
     <message>
         <source>Please, review your transaction.</source>
@@ -3899,11 +3768,7 @@
     <message>
         <source>The Qtum address to send the payment to</source>
         <translation type="unfinished">L'indirizzo Qtum a cui vuoi inviare il pagamento</translation>
-<<<<<<< HEAD
-    </message>
-=======
    </message>
->>>>>>> d82fec21
     <message>
         <source>Paste address from clipboard</source>
         <translation type="unfinished">Incollare l'indirizzo dagli appunti</translation>
@@ -3939,13 +3804,6 @@
     <message>
         <source>A message that was attached to the qtum: URI which will be stored with the transaction for your reference. Note: This message will not be sent over the Qtum network.</source>
         <translation type="unfinished">Messaggio incluso nel qtum URI e che sarà memorizzato con la transazione per tuo riferimento. Nota: Questo messaggio non sarà inviato attraverso la rete Qtum.</translation>
-<<<<<<< HEAD
-    </message>
-    <message>
-        <source>Pay To:</source>
-        <translation type="unfinished">Pagare a:</translation>
-=======
->>>>>>> d82fec21
     </message>
 </context>
 <context>
@@ -3971,13 +3829,8 @@
     </message>
     <message>
         <source>You can sign messages/agreements with your addresses to prove you can receive qtums sent to them. Be careful not to sign anything vague or random, as phishing attacks may try to trick you into signing your identity over to them. Only sign fully-detailed statements you agree to.</source>
-<<<<<<< HEAD
-        <translation type="unfinished">È possibile firmare messaggi/accordi con i propri indirizzi in modo da dimostrare di poter ricevere qtum attraverso di essi. Presta attenzione a non firmare dichiarazioni vaghe o casuali, perché attacchi di phishing potrebbero cercare di indurti ad apporre la firma su di esse. Firma esclusivamente dichiarazioni completamente dettagliate e delle quali condividi in pieno il contenuto.</translation>
-    </message>
-=======
         <translation type="unfinished">È possibile firmare messaggi/accordi con i propri indirizzi in modo da dimostrare di poter ricevere qtum attraverso di essi. Presta attenzione a non firmare dichiarazioni vaghe o casuali, perché attacchi di phishing potrebbero cercare di indurti ad apporre la firma su di esse. Firma esclusivamente dichiarazioni completamente dettagliate e delle quali condividi in pieno il contenuto.</translation> 
   </message>
->>>>>>> d82fec21
     <message>
         <source>The Qtum address to sign the message with</source>
         <translation type="unfinished">Indirizzo Qtum da utilizzare per firmare il messaggio</translation>
@@ -4029,11 +3882,7 @@
     <message>
         <source>The Qtum address the message was signed with</source>
         <translation type="unfinished">L'indirizzo Qtum con cui è stato contrassegnato il messaggio</translation>
-<<<<<<< HEAD
-    </message>
-=======
    </message>
->>>>>>> d82fec21
     <message>
         <source>The signed message to verify</source>
         <translation type="unfinished">Il messaggio firmato da verificare</translation>
@@ -4043,11 +3892,7 @@
         <translation type="unfinished">La firma data al momento della firma del messaggio</translation>
     </message>
     <message>
-<<<<<<< HEAD
-        <source>Verify the message to ensure it was signed with the specified Qtum address</source>
-=======
         <source>Verify the message to ensure it was signed with the specified Qtum address</source> 
->>>>>>> d82fec21
         <translation type="unfinished">Verifica il messaggio per accertare che sia stato firmato con l'indirizzo specificato</translation>
     </message>
     <message>
@@ -4072,11 +3917,7 @@
     </message>
     <message>
         <source>The entered address does not refer to a key.</source>
-<<<<<<< HEAD
-        <translation type="unfinished">L'indirizzo qtum inserito non è associato a nessuna chiave.</translation>
-=======
         <translation type="unfinished">L'indirizzo qtum inserito non è associato a nessuna chiave.</translation> 
->>>>>>> d82fec21
     </message>
     <message>
         <source>Wallet unlock was cancelled.</source>
@@ -4602,11 +4443,7 @@
     <name>WalletModel</name>
     <message>
         <source>Send Coins</source>
-<<<<<<< HEAD
-        <translation type="unfinished">Invia Qtum</translation>
-=======
         <translation type="unfinished">Invia Monete</translation>
->>>>>>> d82fec21
     </message>
     <message>
         <source>Fee bump error</source>
