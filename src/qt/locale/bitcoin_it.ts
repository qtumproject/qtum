--- conflicted
+++ resolved
@@ -434,13 +434,6 @@
         <translation>Mostra la lista degli indirizzi di ricezione utilizzati</translation>
     </message>
     <message>
-<<<<<<< HEAD
-        <source>Open a qtum: URI or payment request</source>
-        <translation>Apri un qtum: URI o una richiesta di pagamento</translation>
-    </message>
-    <message>
-=======
->>>>>>> ee8ca219
         <source>&amp;Command-line options</source>
         <translation>Opzioni della riga di &amp;comando</translation>
     </message>
@@ -1479,17 +1472,6 @@
     <message>
         <source>'qtum://' is not a valid URI. Use 'qtum:' instead.</source>
         <translation>'qtum://' non è un URI valido. Usa invece 'qtum:'.</translation>
-<<<<<<< HEAD
-    </message>
-    <message>
-        <source>You are using a BIP70 URL which will be unsupported in the future.</source>
-        <translation>Stai usando un URL BIP70 che, in futuro, non sarà piú supportato.</translation>
-    </message>
-    <message>
-        <source>Payment request fetch URL is invalid: %1</source>
-        <translation>URL di recupero della Richiesta di pagamento non valido: %1</translation>
-=======
->>>>>>> ee8ca219
     </message>
     <message>
         <source>Cannot process payment request because BIP70 is not supported.</source>
@@ -1515,69 +1497,6 @@
         <source>Payment request file handling</source>
         <translation>Gestione del file di richiesta del pagamento</translation>
     </message>
-<<<<<<< HEAD
-    <message>
-        <source>Payment request file cannot be read! This can be caused by an invalid payment request file.</source>
-        <translation>Impossibile leggere il file della richiesta di pagamento! Il file della richiesta di pagamento potrebbe non essere valido</translation>
-    </message>
-    <message>
-        <source>Payment request rejected</source>
-        <translation>Richiesta di pagamento respinta</translation>
-    </message>
-    <message>
-        <source>Payment request network doesn't match client network.</source>
-        <translation>La rete della richiesta di pagamento non corrisponde alla rete del client.</translation>
-    </message>
-    <message>
-        <source>Payment request expired.</source>
-        <translation>Richiesta di pagamento scaduta.</translation>
-    </message>
-    <message>
-        <source>Payment request is not initialized.</source>
-        <translation>La richiesta di pagamento non è stata inizializzata.</translation>
-    </message>
-    <message>
-        <source>Unverified payment requests to custom payment scripts are unsupported.</source>
-        <translation>Le richieste di pagamento non verificate verso script di pagamento personalizzati non sono supportate.</translation>
-    </message>
-    <message>
-        <source>Invalid payment request.</source>
-        <translation>Richiesta di pagamento invalida</translation>
-    </message>
-    <message>
-        <source>Requested payment amount of %1 is too small (considered dust).</source>
-        <translation>L'importo di pagamento di %1 richiesto è troppo basso (considerato come trascurabile).</translation>
-    </message>
-    <message>
-        <source>Refund from %1</source>
-        <translation>Rimborso da %1</translation>
-    </message>
-    <message>
-        <source>Payment request %1 is too large (%2 bytes, allowed %3 bytes).</source>
-        <translation>La richiesta di pagamento %1 è troppo grande (%2 bytes, consentiti %3 bytes)</translation>
-    </message>
-    <message>
-        <source>Error communicating with %1: %2</source>
-        <translation>Errore di comunicazione con %1: %2</translation>
-    </message>
-    <message>
-        <source>Payment request cannot be parsed!</source>
-        <translation>La richiesta di pagamento non può essere processata!</translation>
-    </message>
-    <message>
-        <source>Bad response from server %1</source>
-        <translation>Risposta errata da parte del server %1</translation>
-    </message>
-    <message>
-        <source>Network request error</source>
-        <translation>Errore di richiesta di rete</translation>
-    </message>
-    <message>
-        <source>Payment acknowledged</source>
-        <translation>Pagamento riconosciuto</translation>
-    </message>
-=======
->>>>>>> ee8ca219
 </context>
 <context>
     <name>PeerTableModel</name>
@@ -2359,13 +2278,10 @@
         <translation>Trascurabile:</translation>
     </message>
     <message>
-<<<<<<< HEAD
-=======
         <source>Hide transaction fee settings</source>
         <translation>Nascondi le impostazioni delle commissioni di transazione.</translation>
     </message>
     <message>
->>>>>>> ee8ca219
         <source>When there is less transaction volume than space in the blocks, miners as well as relaying nodes may enforce a minimum fee. Paying only this minimum fee is just fine, but be aware that this can result in a never confirming transaction once there is more demand for qtum transactions than the network can process.</source>
         <translation>Quando il volume delle transazioni è minore dello spazio nei blocchi, i minatori e in nodi di relay potrebbero imporre una commissione minima. Va benissimo pagare solo questa commissione minima, ma tieni presente che questo potrebbe risultare in una transazione che, se la richiesta di transazioni qtum dovesse superare la velocità con cui la rete riesce ad elaborarle, non viene mai confermata.</translation>
     </message>
@@ -2460,13 +2376,10 @@
     <message>
         <source>Are you sure you want to send?</source>
         <translation>Sei sicuro di voler inviare?</translation>
-<<<<<<< HEAD
-=======
     </message>
     <message>
         <source>Please, review your transaction proposal. This will produce a Partially Signed Qtum Transaction (PSBT) which you can copy and then sign with e.g. an offline %1 wallet, or a PSBT-compatible hardware wallet.</source>
         <translation>Per favore, rivedi la tua proposta di transazione. Questo produrrà una Transazione Qtum Parzialmente Firmata (PSBT) che puoi copiare e quindi firmare con es. un portafoglio %1 offline o un portafoglio hardware compatibile con PSBT.</translation>
->>>>>>> ee8ca219
     </message>
     <message>
         <source>or</source>
@@ -2596,13 +2509,6 @@
         <translation>Scegli un indirizzo usato precedentemente</translation>
     </message>
     <message>
-<<<<<<< HEAD
-        <source>This is a normal payment.</source>
-        <translation>Questo è un normale pagamento.</translation>
-    </message>
-    <message>
-=======
->>>>>>> ee8ca219
         <source>The Qtum address to send the payment to</source>
         <translation>L'indirizzo Qtum a cui vuoi inviare il pagamento</translation>
     </message>
@@ -2623,13 +2529,10 @@
         <translation>Rimuovi questa voce</translation>
     </message>
     <message>
-<<<<<<< HEAD
-=======
         <source>The amount to send in the selected unit</source>
         <translation>L'ammontare da inviare nell'unità selezionata</translation>
     </message>
     <message>
->>>>>>> ee8ca219
         <source>The fee will be deducted from the amount being sent. The recipient will receive less qtums than you enter in the amount field. If multiple recipients are selected, the fee is split equally.</source>
         <translation>La commissione sarà sottratta dall'importo che si sta inviando. Il beneficiario riceverà un totale di qtum inferiore al valore digitato. Nel caso in cui siano stati selezionati più beneficiari la commissione sarà suddivisa in parti uguali.</translation>
     </message>
@@ -2754,10 +2657,6 @@
     <message>
         <source>The Qtum address the message was signed with</source>
         <translation>L'indirizzo Qtum con cui è stato contrassegnato il messaggio</translation>
-<<<<<<< HEAD
-    </message>
-    <message>
-=======
     </message>
     <message>
         <source>The signed message to verify</source>
@@ -2768,7 +2667,6 @@
         <translation>La firma data al momento della firma del messaggio</translation>
     </message>
     <message>
->>>>>>> ee8ca219
         <source>Verify the message to ensure it was signed with the specified Qtum address</source>
         <translation>Verifica il messaggio per accertare che sia stato firmato con l'indirizzo specificato</translation>
     </message>
