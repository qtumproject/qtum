--- conflicted
+++ resolved
@@ -3,11 +3,7 @@
     <name>AddressBookPage</name>
     <message>
         <source>Right-click to edit address or label</source>
-<<<<<<< HEAD
-        <translation>Fare clic con il tasto destro del mouse per modificare l'indirizzo o l'etichetta</translation>
-=======
         <translation>Fai clic con il tasto destro del mouse per modificare l'indirizzo o l'etichetta</translation>
->>>>>>> a68962c4
     </message>
     <message>
         <source>Create a new address</source>
@@ -67,19 +63,11 @@
     </message>
     <message>
         <source>These are your Qtum addresses for sending payments. Always check the amount and the receiving address before sending coins.</source>
-<<<<<<< HEAD
-        <translation>Questo è un elenco di indirizzi Qtum a cui puoi inviare pagamenti. Controlla sempre l'importo e l'indirizzo del beneficiario prima di inviare qtum.</translation>
-    </message>
-    <message>
-        <source>These are your Qtum addresses for receiving payments. It is recommended to use a new receiving address for each transaction.</source>
-        <translation>Questi sono i tuoi indirizzi Qtum che puoi usare per ricevere pagamenti. Si raccomanda di generare un nuovo indirizzo per ogni transazione.</translation>
-=======
         <translation>Questi sono i tuoi indirizzi Qtum per l'invio di pagamenti. Controlla sempre l'importo e l'indirizzo del beneficiario prima di inviare qtum.</translation>
     </message>
     <message>
         <source>These are your Qtum addresses for receiving payments. It is recommended to use a new receiving address for each transaction.</source>
         <translation>Questi sono i tuoi indirizzi Qtum per la ricezione di pagamenti. Si raccomanda di usare un nuovo indirizzo di ricezione per ogni transazione.</translation>
->>>>>>> a68962c4
     </message>
     <message>
         <source>&amp;Copy Address</source>
@@ -867,10 +855,6 @@
         <translation>Dato che questa è la prima volta che il programma viene lanciato, puoi scegliere dove %1 salverà i suoi dati.</translation>
     </message>
     <message>
-<<<<<<< HEAD
-        <source>%1 will download and store a copy of the Qtum block chain. At least %2GB of data will be stored in this directory, and it will grow over time. The wallet will also be stored in this directory.</source>
-        <translation>%1 scaricherà e salverà una copia della Blockchain di Qtum. Saranno salvati almeno %2GB di dati in questo percorso e continueranno ad aumentare col tempo. Anche il portafoglio verrà salvato in questo percorso.</translation>
-=======
         <source>When you click OK, %1 will begin to download and process the full %4 block chain (%2GB) starting with the earliest transactions in %3 when %4 initially launched.</source>
         <translation>Quando fai click su OK, %1 comincerà a scaricare e processare l'intera %4 block chain (%2GB) a partire dalla prime transazioni del %3 quando %4 venne inaugurato.</translation>
     </message>
@@ -881,7 +865,6 @@
     <message>
         <source>If you have chosen to limit block chain storage (pruning), the historical data must still be downloaded and processed, but will be deleted afterward to keep your disk usage low.</source>
         <translation>Se hai scelto di limitare l'immagazzinamento della block chain (operazione nota come "pruning" o "potatura"), i dati storici devono comunque essere scaricati e processati, ma verranno cancellati in seguito per mantenere basso l'utilizzo del tuo disco.</translation>
->>>>>>> a68962c4
     </message>
     <message>
         <source>Use the default data directory</source>
@@ -939,13 +922,10 @@
         <translation>Transazioni recenti potrebbero non essere visibili ancora, perciò il saldo del tuo portafoglio potrebbe non essere corretto. Questa informazione risulterà corretta quando il tuo portafoglio avrà terminato la sincronizzazione con la rete qtum, come indicato in dettaglio più sotto.</translation>
     </message>
     <message>
-<<<<<<< HEAD
-=======
         <source>Attempting to spend qtums that are affected by not-yet-displayed transactions will not be accepted by the network.</source>
         <translation>Il tentativo di spendere qtum legati a transazioni non ancora visualizzate non verrà accettato dalla rete.</translation>
     </message>
     <message>
->>>>>>> a68962c4
         <source>Number of blocks left</source>
         <translation>Numero di blocchi mancanti</translation>
     </message>
@@ -1121,8 +1101,6 @@
         <translation>Mappa le porte tramite &amp;UPnP</translation>
     </message>
     <message>
-<<<<<<< HEAD
-=======
         <source>Accept connections from outside.</source>
         <translation>Accetta connessione esterne.</translation>
     </message>
@@ -1131,7 +1109,6 @@
         <translation>Accetta connessioni in entrata</translation>
     </message>
     <message>
->>>>>>> a68962c4
         <source>Connect to the Qtum network through a SOCKS5 proxy.</source>
         <translation>Connessione alla rete Qtum attraverso un proxy SOCKS5.</translation>
     </message>
@@ -1170,13 +1147,6 @@
     <message>
         <source>Connect to the Qtum network through a separate SOCKS5 proxy for Tor hidden services.</source>
         <translation>Connette alla rete Qtum attraverso un proxy SOCKS5 separato per Tor.</translation>
-<<<<<<< HEAD
-    </message>
-    <message>
-        <source>Use separate SOCKS5 proxy to reach peers via Tor hidden services:</source>
-        <translation>Usa un proxy SOCKS5 separato per connettersi ai peers attraverso Tor:</translation>
-=======
->>>>>>> a68962c4
     </message>
     <message>
         <source>&amp;Window</source>
@@ -1899,17 +1869,6 @@
         <translation>&amp;Messaggio:</translation>
     </message>
     <message>
-<<<<<<< HEAD
-        <source>Reuse one of the previously used receiving addresses. Reusing addresses has security and privacy issues. Do not use this unless re-generating a payment request made before.</source>
-        <translation>Riutilizza uno degli indirizzi di ricezione generati in precedenza. Riutilizzare un indirizzo comporta problemi di sicurezza e privacy. Non selezionare questa opzione a meno che non si stia rigenerando una richiesta di pagamento creata in precedenza.</translation>
-    </message>
-    <message>
-        <source>R&amp;euse an existing receiving address (not recommended)</source>
-        <translation>R&amp;iusa un indirizzo di ricezione (non raccomandato)</translation>
-    </message>
-    <message>
-=======
->>>>>>> a68962c4
         <source>An optional message to attach to the payment request, which will be displayed when the request is opened. Note: The message will not be sent with the payment over the Qtum network.</source>
         <translation>Un messaggio opzionale da allegare e mostrare all'apertura della richiesta di pagamento. Nota: Il messaggio non sarà inviato con il pagamento sulla rete Qtum.</translation>
     </message>
@@ -2155,13 +2114,6 @@
         <translation>Nascondi</translation>
     </message>
     <message>
-<<<<<<< HEAD
-        <source>total at least</source>
-        <translation>somma almeno</translation>
-    </message>
-    <message>
-=======
->>>>>>> a68962c4
         <source>Paying only the minimum fee is just fine as long as there is less transaction volume than space in the blocks. But be aware that this can end up in a never confirming transaction once there is more demand for qtum transactions than the network can process.</source>
         <translation>Non vi è alcuna controindicazione a pagare la commissione minima, a patto che il volume delle transazioni sia inferiore allo spazio disponibile nei blocchi. Occorre comunque essere consapevoli che ciò potrebbe impedire la conferma delle transazioni nel caso in cui la rete risultasse satura.</translation>
     </message>
@@ -2825,13 +2777,10 @@
         <translation>Abbandonato</translation>
     </message>
     <message>
-<<<<<<< HEAD
-=======
         <source>Confirming (%1 of %2 recommended confirmations)</source>
         <translation>In conferma (%1 di %2 conferme raccomandate)</translation>
     </message>
     <message>
->>>>>>> a68962c4
         <source>Confirmed (%1 confirmations)</source>
         <translation>Confermata (%1 conferme)</translation>
     </message>
@@ -2971,13 +2920,10 @@
         <translation>Abbandona transazione </translation>
     </message>
     <message>
-<<<<<<< HEAD
-=======
         <source>Increase transaction fee</source>
         <translation>Aumenta la commissione di transazione</translation>
     </message>
     <message>
->>>>>>> a68962c4
         <source>Copy address</source>
         <translation>Copia indirizzo</translation>
     </message>
@@ -3089,8 +3035,6 @@
     <message>
         <source>Send Coins</source>
         <translation>Invia Qtum</translation>
-<<<<<<< HEAD
-=======
     </message>
     <message>
         <source>Fee bump error</source>
@@ -3127,7 +3071,6 @@
     <message>
         <source>Could not commit transaction</source>
         <translation>Non è stato possibile completare la transazione</translation>
->>>>>>> a68962c4
     </message>
 </context>
 <context>
