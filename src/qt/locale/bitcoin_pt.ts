<TS version="2.1" language="pt">
<context>
    <name>AddressBookPage</name>
    <message>
        <source>Right-click to edit address or label</source>
        <translation type="unfinished">Clique com o botão direito para editar o endereço ou etiqueta</translation>
    </message>
    <message>
        <source>Create a new address</source>
        <translation type="unfinished">Crie um endereço novo</translation>
    </message>
    <message>
        <source>&amp;New</source>
        <translation type="unfinished">&amp;Novo</translation>
    </message>
    <message>
        <source>Copy the currently selected address to the system clipboard</source>
        <translation type="unfinished">Copiar o endereço selecionado para a área de transferência do sistema</translation>
    </message>
    <message>
        <source>&amp;Copy</source>
        <translation type="unfinished">&amp;Copiar</translation>
    </message>
    <message>
        <source>C&amp;lose</source>
        <translation type="unfinished">F&amp;echar</translation>
    </message>
    <message>
        <source>Delete the currently selected address from the list</source>
        <translation type="unfinished">Eliminar o endereço selecionado da lista</translation>
    </message>
    <message>
        <source>Enter address or label to search</source>
        <translation type="unfinished">Digite o endereço ou a etiqueta para pesquisar</translation>
    </message>
    <message>
        <source>Export the data in the current tab to a file</source>
        <translation type="unfinished">Exportar os dados no separador atual para um ficheiro</translation>
    </message>
    <message>
        <source>&amp;Export</source>
        <translation type="unfinished">&amp;Exportar</translation>
    </message>
    <message>
        <source>&amp;Delete</source>
        <translation type="unfinished">&amp;Eliminar</translation>
    </message>
    <message>
        <source>Choose the address to send coins to</source>
        <translation type="unfinished">Escolha o endereço para enviar as moedas</translation>
    </message>
    <message>
        <source>Choose the address to receive coins with</source>
        <translation type="unfinished">Escolha o endereço para receber as moedas</translation>
    </message>
    <message>
        <source>C&amp;hoose</source>
        <translation type="unfinished">Escol&amp;her</translation>
    </message>
    <message>
        <source>Sending addresses</source>
        <translation type="unfinished">Endereços de envio</translation>
    </message>
    <message>
        <source>Receiving addresses</source>
        <translation type="unfinished">Endereços de receção</translation>
    </message>
    <message>
        <source>These are your Qtum addresses for sending payments. Always check the amount and the receiving address before sending coins.</source>
<<<<<<< HEAD
        <translation type="unfinished">Estes são os seus endereços Qtum para enviar pagamentos. Verifique sempre o valor e o endereço de receção antes de enviar moedas.</translation>
    </message>
=======
        <translation type="unfinished">Estes são os seus endereços Qtum para enviar pagamentos. Verifique sempre o valor e o endereço de receção antes de enviar moedas.</translation> 
   </message>
>>>>>>> d82fec21
    <message>
        <source>These are your Qtum addresses for receiving payments. Use the 'Create new receiving address' button in the receive tab to create new addresses.
Signing is only possible with addresses of the type 'legacy'.</source>
        <translation type="unfinished">Estes são seus novos endereços Qtum para o recebimento de pagamentos. Use o botão "Criar novo endereço de recebimento" na aba "Receber"  para criar novos endereços.
Assinar só é possível com endereços do tipo "legado".</translation>
    </message>
    <message>
        <source>&amp;Copy Address</source>
        <translation type="unfinished">&amp;Copiar Endereço</translation>
    </message>
    <message>
        <source>Copy &amp;Label</source>
        <translation type="unfinished">Copiar &amp;Etiqueta</translation>
    </message>
    <message>
        <source>&amp;Edit</source>
        <translation type="unfinished">&amp;Editar</translation>
    </message>
    <message>
        <source>Export Address List</source>
        <translation type="unfinished">Exportar Lista de Endereços</translation>
    </message>
    <message>
        <source>Comma separated file</source>
        <extracomment>Expanded name of the CSV file format. See: https://en.wikipedia.org/wiki/Comma-separated_values.</extracomment>
        <translation type="unfinished">Ficheiro separado por vírgulas</translation>
    </message>
    <message>
        <source>There was an error trying to save the address list to %1. Please try again.</source>
        <extracomment>An error message. %1 is a stand-in argument for the name of the file we attempted to save to.</extracomment>
        <translation type="unfinished">Ocorreu um erro ao tentar guardar a lista de endereços para %1. Por favor, tente novamente.</translation>
    </message>
    <message>
        <source>Exporting Failed</source>
        <translation type="unfinished">Exportação Falhou</translation>
    </message>
</context>
<context>
    <name>AddressTableModel</name>
    <message>
        <source>Label</source>
        <translation type="unfinished">Etiqueta</translation>
    </message>
    <message>
        <source>Address</source>
        <translation type="unfinished">Endereço</translation>
    </message>
    <message>
        <source>(no label)</source>
        <translation type="unfinished">(sem etiqueta)</translation>
    </message>
</context>
<context>
    <name>AskPassphraseDialog</name>
    <message>
        <source>Passphrase Dialog</source>
        <translation type="unfinished">Janela da Frase de Segurança</translation>
    </message>
    <message>
        <source>Enter passphrase</source>
        <translation type="unfinished">Insira a frase de segurança</translation>
    </message>
    <message>
        <source>New passphrase</source>
        <translation type="unfinished">Nova frase de frase de segurança</translation>
    </message>
    <message>
        <source>Repeat new passphrase</source>
        <translation type="unfinished">Repita a nova frase de frase de segurança</translation>
    </message>
    <message>
        <source>Show passphrase</source>
        <translation type="unfinished">Mostrar Password</translation>
    </message>
    <message>
        <source>Encrypt wallet</source>
        <translation type="unfinished">Encriptar carteira</translation>
    </message>
    <message>
        <source>This operation needs your wallet passphrase to unlock the wallet.</source>
        <translation type="unfinished">Esta operação precisa da sua frase de segurança da carteira para desbloquear a mesma.</translation>
    </message>
    <message>
        <source>Unlock wallet</source>
        <translation type="unfinished">Desbloquear carteira</translation>
    </message>
    <message>
        <source>Change passphrase</source>
        <translation type="unfinished">Alterar frase de segurança</translation>
    </message>
    <message>
        <source>Confirm wallet encryption</source>
        <translation type="unfinished">Confirmar encriptação da carteira</translation>
    </message>
    <message>
        <source>Warning: If you encrypt your wallet and lose your passphrase, you will &lt;b&gt;LOSE ALL OF YOUR QTUMS&lt;/b&gt;!</source>
<<<<<<< HEAD
        <translation type="unfinished">Aviso: se encriptar a sua carteira e perder a sua frase de segurnça, &lt;b&gt;PERDERÁ TODOS OS SEUS QTUMS&lt;/b&gt;!</translation>
=======
        <translation type="unfinished">Aviso: se encriptar a sua carteira e perder a sua frase de segurança, &lt;b&gt;PERDERÁ TODAS AS SUAS QTUMS&lt;/b&gt;!</translation>
>>>>>>> d82fec21
    </message>
    <message>
        <source>Are you sure you wish to encrypt your wallet?</source>
        <translation type="unfinished">Tem a certeza que deseja encriptar a sua carteira?</translation>
    </message>
    <message>
        <source>Wallet encrypted</source>
        <translation type="unfinished">Carteira encriptada</translation>
    </message>
    <message>
        <source>Enter the new passphrase for the wallet.&lt;br/&gt;Please use a passphrase of &lt;b&gt;ten or more random characters&lt;/b&gt;, or &lt;b&gt;eight or more words&lt;/b&gt;.</source>
        <translation type="unfinished">Insira nova password para a carteira.&lt;br/&gt;Por favor use uma password de &lt;b&gt;dez ou mais caracteres&lt;/b&gt;, ou &lt;b&gt;oito ou mais palavras&lt;/b&gt;.</translation>
    </message>
    <message>
        <source>Enter the old passphrase and new passphrase for the wallet.</source>
        <translation type="unfinished">Insira a password antiga e a nova para a carteira.</translation>
    </message>
    <message>
        <source>Remember that encrypting your wallet cannot fully protect your qtums from being stolen by malware infecting your computer.</source>
        <translation type="unfinished">Lembra se que encrostar a sua carteira não o pode defender na totalidade os seus qtums de serem roubados por um malware que possa infectar o seu computador.</translation>
<<<<<<< HEAD
    </message>
=======
  </message>
>>>>>>> d82fec21
    <message>
        <source>Wallet to be encrypted</source>
        <translation type="unfinished">Carteira a ser encriptada</translation>
    </message>
    <message>
        <source>Your wallet is about to be encrypted. </source>
        <translation type="unfinished">A sua carteira vai agora ser encriptada.</translation>
    </message>
    <message>
        <source>Your wallet is now encrypted. </source>
        <translation type="unfinished">A sua carteira está agora encriptada</translation>
    </message>
    <message>
        <source>IMPORTANT: Any previous backups you have made of your wallet file should be replaced with the newly generated, encrypted wallet file. For security reasons, previous backups of the unencrypted wallet file will become useless as soon as you start using the new, encrypted wallet.</source>
        <translation type="unfinished">IMPORTANTE: qualquer cópia de segurança da carteira anterior deverá ser substituída com o novo ficheiro de carteira, agora encriptado. Por razões de segurança, as cópias de segurança não encriptadas tornar-se-ão inúteis assim que começar a usar a nova carteira encriptada.</translation>
    </message>
    <message>
        <source>Wallet encryption failed</source>
        <translation type="unfinished">Encriptação da carteira falhou</translation>
    </message>
    <message>
        <source>Wallet encryption failed due to an internal error. Your wallet was not encrypted.</source>
        <translation type="unfinished">A encriptação da carteira falhou devido a um erro interno. A carteira não foi encriptada.</translation>
    </message>
    <message>
        <source>The supplied passphrases do not match.</source>
        <translation type="unfinished">As frases de segurança fornecidas não coincidem.</translation>
    </message>
    <message>
        <source>Wallet unlock failed</source>
        <translation type="unfinished">Desbloqueio da carteira falhou</translation>
    </message>
    <message>
        <source>The passphrase entered for the wallet decryption was incorrect.</source>
        <translation type="unfinished">A frase de segurança introduzida para a desencriptação da carteira estava incorreta.</translation>
    </message>
    <message>
        <source>Wallet passphrase was successfully changed.</source>
        <translation type="unfinished">A frase de segurança da carteira foi alterada com sucesso.</translation>
    </message>
    <message>
        <source>Warning: The Caps Lock key is on!</source>
        <translation type="unfinished">Aviso: a tecla Caps Lock está ativa!</translation>
    </message>
</context>
<context>
    <name>BanTableModel</name>
    <message>
        <source>IP/Netmask</source>
        <translation type="unfinished">IP/Máscara de Rede</translation>
    </message>
    <message>
        <source>Banned Until</source>
        <translation type="unfinished">Banido Até</translation>
    </message>
</context>
<context>
    <name>BitcoinApplication</name>
    <message>
        <source>Runaway exception</source>
        <translation type="unfinished">Exceção de Runaway</translation>
    </message>
    <message>
        <source>A fatal error occurred. %1 can no longer continue safely and will quit.</source>
        <translation type="unfinished">Um erro fatal ocorreu. %1 não pode mais continuar de maneira segura e será terminada.</translation>
    </message>
    <message>
        <source>Internal error</source>
        <translation type="unfinished">Erro interno</translation>
    </message>
    <message>
        <source>An internal error occurred. %1 will attempt to continue safely. This is an unexpected bug which can be reported as described below.</source>
        <translation type="unfinished">Ocorreu um erro interno. %1 irá tentar continuar com segurança. Isto é um erro inesperado que pode ser reportado como descrito abaixo.</translation>
    </message>
</context>
<context>
    <name>QObject</name>
    <message>
        <source>Do you want to reset settings to default values, or to abort without making changes?</source>
        <extracomment>Explanatory text shown on startup when the settings file cannot be read. Prompts user to make a choice between resetting or aborting.</extracomment>
        <translation type="unfinished">Pretende reverter as configurações para os valores padrão ou abortar sem fazer alterações?</translation>
    </message>
    <message>
        <source>A fatal error occurred. Check that settings file is writable, or try running with -nosettings.</source>
        <extracomment>Explanatory text shown on startup when the settings file could not be written. Prompts user to check that we have the ability to write to the file. Explains that the user has the option of running without a settings file.</extracomment>
        <translation type="unfinished">Ocorreu um erro fatal. Verifique se o arquivo de configurações é editável, ou tente correr com -nosettings.</translation>
    </message>
    <message>
        <source>Error: Specified data directory "%1" does not exist.</source>
        <translation type="unfinished">Erro: a pasta de dados especificada "%1" não existe.</translation>
    </message>
    <message>
        <source>Error: Cannot parse configuration file: %1.</source>
        <translation type="unfinished">Erro: não é possível analisar o ficheiro de configuração: %1.</translation>
    </message>
    <message>
        <source>Error: %1</source>
        <translation type="unfinished">Erro: %1</translation>
    </message>
    <message>
        <source>%1 didn't yet exit safely…</source>
        <translation type="unfinished">%1 ainda não terminou com segurança...</translation>
    </message>
    <message>
        <source>unknown</source>
        <translation type="unfinished">desconhecido</translation>
    </message>
    <message>
        <source>Amount</source>
        <translation type="unfinished">Quantia</translation>
    </message>
    <message>
        <source>Enter a Qtum address (e.g. %1)</source>
        <translation type="unfinished">Introduza um endereço Qtum (ex. %1)</translation>
    </message>
    <message>
        <source>Unroutable</source>
        <translation type="unfinished">Não roteável</translation>
    </message>
    <message>
        <source>Internal</source>
        <translation type="unfinished">Interno</translation>
    </message>
    <message>
        <source>Inbound</source>
        <extracomment>An inbound connection from a peer. An inbound connection is a connection initiated by a peer.</extracomment>
        <translation type="unfinished">Entrada</translation>
    </message>
    <message>
        <source>Outbound</source>
        <extracomment>An outbound connection to a peer. An outbound connection is a connection initiated by us.</extracomment>
        <translation type="unfinished">Saída</translation>
    </message>
    <message>
        <source>Full Relay</source>
        <extracomment>Peer connection type that relays all network information.</extracomment>
        <translation type="unfinished">Retransmissão total</translation>
    </message>
    <message>
        <source>Block Relay</source>
        <extracomment>Peer connection type that relays network information about blocks and not transactions or addresses.</extracomment>
        <translation type="unfinished">Retransmissão de Blocos</translation>
    </message>
    <message>
        <source>Feeler</source>
        <extracomment>Short-lived peer connection type that tests the aliveness of known addresses.</extracomment>
        <translation type="unfinished">Antena</translation>
    </message>
    <message>
        <source>Address Fetch</source>
        <extracomment>Short-lived peer connection type that solicits known addresses from a peer.</extracomment>
        <translation type="unfinished">Procura de endreços</translation>
    </message>
    <message>
        <source>None</source>
        <translation type="unfinished">Nenhum</translation>
    </message>
    <message>
        <source>N/A</source>
        <translation type="unfinished">N/D</translation>
    </message>
    <message numerus="yes">
        <source>%n second(s)</source>
        <translation type="unfinished">
            <numerusform />
            <numerusform />
        </translation>
    </message>
    <message numerus="yes">
        <source>%n minute(s)</source>
        <translation type="unfinished">
            <numerusform />
            <numerusform />
        </translation>
    </message>
    <message numerus="yes">
        <source>%n hour(s)</source>
        <translation type="unfinished">
            <numerusform />
            <numerusform />
        </translation>
    </message>
    <message numerus="yes">
        <source>%n day(s)</source>
        <translation type="unfinished">
            <numerusform />
            <numerusform />
        </translation>
    </message>
    <message numerus="yes">
        <source>%n week(s)</source>
        <translation type="unfinished">
            <numerusform />
            <numerusform />
        </translation>
    </message>
    <message>
        <source>%1 and %2</source>
        <translation type="unfinished">%1 e %2</translation>
    </message>
    <message numerus="yes">
        <source>%n year(s)</source>
        <translation type="unfinished">
            <numerusform />
            <numerusform />
        </translation>
    </message>
    </context>
<context>
    <name>bitcoin-core</name>
    <message>
        <source>Settings file could not be read</source>
        <translation type="unfinished">Não foi possível ler o ficheiro de configurações</translation>
    </message>
    <message>
        <source>Settings file could not be written</source>
        <translation type="unfinished">Não foi possível editar o ficheiro de configurações</translation>
    </message>
    <message>
        <source>The %s developers</source>
        <translation type="unfinished">Os programadores de %s</translation>
    </message>
    <message>
        <source>%s corrupt. Try using the wallet tool qtum-wallet to salvage or restoring a backup.</source>
        <translation type="unfinished">%s corrompido. Tente usar a ferramenta de carteira qtum-wallet para salvar ou restaurar um backup.</translation>
<<<<<<< HEAD
    </message>
=======
   </message>
>>>>>>> d82fec21
    <message>
        <source>-maxtxfee is set very high! Fees this large could be paid on a single transaction.</source>
        <translation type="unfinished">-maxtxfee está definido com um valor muito alto! Taxas desta magnitude podem ser pagas numa única transação.</translation>
    </message>
    <message>
        <source>Cannot downgrade wallet from version %i to version %i. Wallet version unchanged.</source>
        <translation type="unfinished">Não é possível fazer o downgrade da carteira da versão %i para %i. Versão da carteira inalterada.</translation>
    </message>
    <message>
        <source>Cannot obtain a lock on data directory %s. %s is probably already running.</source>
        <translation type="unfinished">Não foi possível obter o bloqueio de escrita no da pasta de dados %s. %s provavelmente já está a ser executado.</translation>
    </message>
    <message>
        <source>Distributed under the MIT software license, see the accompanying file %s or %s</source>
        <translation type="unfinished">Distribuído sob licença de software MIT, veja o ficheiro %s ou %s</translation>
    </message>
    <message>
        <source>Error reading %s! All keys read correctly, but transaction data or address book entries might be missing or incorrect.</source>
        <translation type="unfinished">Erro ao ler %s! Todas as chaves foram lidas corretamente, mas os dados de transação ou as entradas no livro de endereços podem não existir ou estarem incorretos.</translation>
    </message>
    <message>
        <source>Error: Dumpfile version is not supported. This version of qtum-wallet only supports version 1 dumpfiles. Got dumpfile with version %s</source>
        <translation type="unfinished">Erro: Esta versão do qtum-wallet apenas suporta arquivos de despejo na versão 1. (Versão atual: %s)</translation>
<<<<<<< HEAD
    </message>
    <message>
        <source>Error: Listening for incoming connections failed (listen returned error %s)</source>
        <translation type="unfinished">Erro: a escuta de ligações de entrada falhou (escuta devolveu o erro %s)</translation>
=======
>>>>>>> d82fec21
    </message>
    <message>
        <source>Fee estimation failed. Fallbackfee is disabled. Wait a few blocks or enable -fallbackfee.</source>
        <translation type="unfinished">Falha na estimativa de taxa. A taxa alternativa de recurso está desativada. Espere alguns blocos ou ative -fallbackfee.</translation>
    </message>
    <message>
        <source>File %s already exists. If you are sure this is what you want, move it out of the way first.</source>
        <translation type="unfinished">Arquivo%sjá existe. Se você tem certeza de que é isso que quer, tire-o do caminho primeiro.</translation>
    </message>
    <message>
        <source>Invalid amount for -maxtxfee=&lt;amount&gt;: '%s' (must be at least the minrelay fee of %s to prevent stuck transactions)</source>
        <translation type="unfinished">Montante inválido para -maxtxfee=&lt;amount&gt;: '%s' (deverá ser, no mínimo, a taxa mínima de propagação de %s, de modo a evitar transações bloqueadas)</translation>
    </message>
    <message>
        <source>More than one onion bind address is provided. Using %s for the automatically created Tor onion service.</source>
        <translation type="unfinished">Mais de um endereço de ligação onion é fornecido. Usando %s para o serviço Tor onion criado automaticamente.</translation>
    </message>
    <message>
        <source>No wallet file format provided. To use createfromdump, -format=&lt;format&gt; must be provided.</source>
        <translation type="unfinished">Nenhum formato de arquivo de carteira fornecido. Para usar createfromdump, -format = &lt;format&gt;
deve ser fornecido.</translation>
    </message>
    <message>
        <source>Please check that your computer's date and time are correct! If your clock is wrong, %s will not work properly.</source>
        <translation type="unfinished">Por favor verifique que a data e hora do seu computador estão certos! Se o relógio não estiver certo, o %s não funcionará corretamente.</translation>
    </message>
    <message>
        <source>Please contribute if you find %s useful. Visit %s for further information about the software.</source>
        <translation type="unfinished">Por favor, contribua se achar que %s é útil. Visite %s para mais informação sobre o software.</translation>
    </message>
    <message>
        <source>Prune configured below the minimum of %d MiB.  Please use a higher number.</source>
        <translation type="unfinished">Poda configurada abaixo do mínimo de %d MiB.  Por favor, utilize um valor mais elevado.</translation>
    </message>
    <message>
        <source>Prune: last wallet synchronisation goes beyond pruned data. You need to -reindex (download the whole blockchain again in case of pruned node)</source>
        <translation type="unfinished">Poda: a última sincronização da carteira vai além dos dados podados.  Precisa de -reindex (descarregar novamente a cadeia de blocos completa em caso de nó podado)</translation>
    </message>
    <message>
        <source>SQLiteDatabase: Unknown sqlite wallet schema version %d. Only version %d is supported</source>
        <translation type="unfinished">SQLiteDatabase: Versão %d do esquema de carteira sqlite desconhecido. Apenas a versão %d é suportada</translation>
    </message>
    <message>
        <source>The block database contains a block which appears to be from the future. This may be due to your computer's date and time being set incorrectly. Only rebuild the block database if you are sure that your computer's date and time are correct</source>
        <translation type="unfinished">A base de dados de blocos contém um bloco que aparenta ser do futuro. Isto pode ser causado por uma data incorreta definida no seu computador. Reconstrua apenas a base de dados de blocos caso tenha a certeza de que a data e hora do seu computador estão corretos.</translation>
    </message>
    <message>
        <source>The transaction amount is too small to send after the fee has been deducted</source>
        <translation type="unfinished">O montante da transação é demasiado baixo após a dedução da taxa</translation>
    </message>
    <message>
        <source>This error could occur if this wallet was not shutdown cleanly and was last loaded using a build with a newer version of Berkeley DB. If so, please use the software that last loaded this wallet</source>
        <translation type="unfinished">Este erro pode ocorrer se a carteira não foi desligada corretamente e foi carregada da ultima vez usando uma compilação com uma versão mais recente da Berkeley DB. Se sim, por favor use o programa que carregou esta carteira da ultima vez.</translation>
    </message>
    <message>
        <source>This is a pre-release test build - use at your own risk - do not use for mining or merchant applications</source>
        <translation type="unfinished">Isto é uma compilação de teste de pré-lançamento - use por sua conta e risco - não use para mineração ou comércio</translation>
    </message>
    <message>
        <source>This is the maximum transaction fee you pay (in addition to the normal fee) to prioritize partial spend avoidance over regular coin selection.</source>
        <translation type="unfinished">Este é a taxa de transação máxima que você paga (em adição à taxa normal) para priorizar evitar gastos parciais sobre seleção de moeda normal.</translation>
    </message>
    <message>
        <source>This is the transaction fee you may discard if change is smaller than dust at this level</source>
        <translation type="unfinished">Esta é a taxa de transação que poderá descartar, se o troco for menor que o pó a este nível</translation>
    </message>
    <message>
        <source>This is the transaction fee you may pay when fee estimates are not available.</source>
        <translation type="unfinished">Esta é a taxa de transação que poderá pagar quando as estimativas da taxa não estão disponíveis.</translation>
    </message>
    <message>
        <source>Total length of network version string (%i) exceeds maximum length (%i). Reduce the number or size of uacomments.</source>
        <translation type="unfinished">Comprimento total da entrada da versão de rede (%i) excede o comprimento máximo (%i). Reduzir o número ou o tamanho de uacomments.</translation>
    </message>
    <message>
        <source>Unable to replay blocks. You will need to rebuild the database using -reindex-chainstate.</source>
        <translation type="unfinished">Não é possível reproduzir os blocos. Terá de reconstruir a base de dados utilizando -reindex-chainstate.</translation>
    </message>
    <message>
        <source>Warning: Private keys detected in wallet {%s} with disabled private keys</source>
        <translation type="unfinished">Aviso: chaves privadas detetadas na carteira {%s} com chaves privadas desativadas</translation>
    </message>
    <message>
        <source>Warning: We do not appear to fully agree with our peers! You may need to upgrade, or other nodes may need to upgrade.</source>
        <translation type="unfinished">Aviso: parece que nós não estamos de acordo com os nossos pares! Poderá ter que atualizar, ou os outros pares podem ter que ser atualizados.</translation>
    </message>
    <message>
        <source>You need to rebuild the database using -reindex to go back to unpruned mode.  This will redownload the entire blockchain</source>
        <translation type="unfinished">Necessita reconstruir a base de dados, utilizando -reindex para voltar ao modo sem poda. Isto irá descarregar novamente a cadeia de blocos completa</translation>
    </message>
    <message>
        <source>%s is set very high!</source>
        <translation type="unfinished">%s está demasiado elevado!</translation>
    </message>
    <message>
        <source>-maxmempool must be at least %d MB</source>
        <translation type="unfinished">- máximo do banco de memória deverá ser pelo menos %d MB</translation>
    </message>
    <message>
        <source>A fatal internal error occurred, see debug.log for details</source>
        <translation type="unfinished">Um erro fatal interno occoreu, veja o debug.log para detalhes</translation>
    </message>
    <message>
        <source>Cannot resolve -%s address: '%s'</source>
        <translation type="unfinished">Não é possível resolver -%s endereço '%s'</translation>
    </message>
    <message>
        <source>Cannot set -peerblockfilters without -blockfilterindex.</source>
        <translation type="unfinished">Não é possível ajustar -peerblockfilters sem -blockfilterindex.</translation>
    </message>
    <message>
        <source>Cannot write to data directory '%s'; check permissions.</source>
        <translation type="unfinished">Não foi possível escrever na pasta de dados '%s': verifique as permissões.</translation>
    </message>
    <message>
        <source>Config setting for %s only applied on %s network when in [%s] section.</source>
        <translation type="unfinished">A configuração %s apenas é aplicada na rede %s quando na secção [%s].</translation>
    </message>
    <message>
        <source>Copyright (C) %i-%i</source>
        <translation type="unfinished">Direitos de Autor (C) %i-%i</translation>
    </message>
    <message>
        <source>Corrupted block database detected</source>
        <translation type="unfinished">Detetada cadeia de blocos corrompida</translation>
    </message>
    <message>
        <source>Could not find asmap file %s</source>
        <translation type="unfinished">Não foi possível achar o arquivo asmap %s</translation>
    </message>
    <message>
        <source>Could not parse asmap file %s</source>
        <translation type="unfinished">Não foi possível analisar o arquivo asmap %s.</translation>
    </message>
    <message>
        <source>Disk space is too low!</source>
        <translation type="unfinished">Espaço de disco é muito pouco!</translation>
    </message>
    <message>
        <source>Do you want to rebuild the block database now?</source>
        <translation type="unfinished">Deseja reconstruir agora a base de dados de blocos.</translation>
    </message>
    <message>
        <source>Done loading</source>
        <translation type="unfinished">Carregamento concluído</translation>
    </message>
    <message>
        <source>Dump file %s does not exist.</source>
        <translation type="unfinished">Arquivo de despejo %s não existe</translation>
    </message>
    <message>
        <source>Error creating %s</source>
        <translation type="unfinished">Erro a criar %s</translation>
    </message>
    <message>
        <source>Error initializing block database</source>
        <translation type="unfinished">Erro ao inicializar a cadeia de blocos</translation>
    </message>
    <message>
        <source>Error initializing wallet database environment %s!</source>
        <translation type="unfinished">Erro ao inicializar o ambiente %s da base de dados da carteira</translation>
    </message>
    <message>
        <source>Error loading %s</source>
        <translation type="unfinished">Erro ao carregar %s</translation>
    </message>
    <message>
        <source>Error loading %s: Private keys can only be disabled during creation</source>
        <translation type="unfinished">Erro ao carregar %s: as chaves privadas só podem ser desativadas durante a criação</translation>
    </message>
    <message>
        <source>Error loading %s: Wallet corrupted</source>
        <translation type="unfinished">Erro ao carregar %s: carteira corrompida</translation>
    </message>
    <message>
        <source>Error loading %s: Wallet requires newer version of %s</source>
        <translation type="unfinished">Erro ao carregar %s: a carteira requer a nova versão de %s</translation>
    </message>
    <message>
        <source>Error loading block database</source>
        <translation type="unfinished">Erro ao carregar base de dados de blocos</translation>
    </message>
    <message>
        <source>Error opening block database</source>
        <translation type="unfinished">Erro ao abrir a base de dados de blocos</translation>
    </message>
    <message>
        <source>Error reading from database, shutting down.</source>
        <translation type="unfinished">Erro ao ler da base de dados. A encerrar.</translation>
    </message>
    <message>
        <source>Error reading next record from wallet database</source>
        <translation type="unfinished">Erro ao ler o registo seguinte da base de dados da carteira</translation>
    </message>
    <message>
        <source>Error: Disk space is low for %s</source>
        <translation type="unfinished">Erro: espaço em disco demasiado baixo para %s</translation>
    </message>
    <message>
        <source>Error: Got key that was not hex: %s</source>
        <translation type="unfinished">Erro: Chave obtida sem ser no formato hex: %s</translation>
    </message>
    <message>
        <source>Error: Got value that was not hex: %s</source>
        <translation type="unfinished">Erro: Valor obtido sem ser no formato hex: %s</translation>
    </message>
    <message>
        <source>Error: Keypool ran out, please call keypoolrefill first</source>
        <translation type="unfinished">A keypool esgotou-se, por favor execute primeiro keypoolrefill1</translation>
    </message>
    <message>
        <source>Error: Missing checksum</source>
        <translation type="unfinished">Erro: soma de verificação ausente</translation>
    </message>
    <message>
        <source>Error: No %s addresses available.</source>
        <translation type="unfinished">Erro: Não existem %s endereços disponíveis.</translation>
    </message>
    <message>
        <source>Error: Unable to parse version %u as a uint32_t</source>
        <translation type="unfinished">Erro: Não foi possível converter versão %u como uint32_t</translation>
    </message>
    <message>
        <source>Error: Unable to write record to new wallet</source>
        <translation type="unfinished">Erro: Não foi possível escrever registro para a nova carteira</translation>
    </message>
    <message>
        <source>Failed to listen on any port. Use -listen=0 if you want this.</source>
        <translation type="unfinished">Falhou a escutar em qualquer porta. Use -listen=0 se quiser isto.</translation>
    </message>
    <message>
        <source>Failed to rescan the wallet during initialization</source>
        <translation type="unfinished">Reexaminação da carteira falhou durante a inicialização</translation>
    </message>
    <message>
        <source>Failed to verify database</source>
        <translation type="unfinished">Falha ao verificar base de dados</translation>
    </message>
    <message>
        <source>Fee rate (%s) is lower than the minimum fee rate setting (%s)</source>
        <translation type="unfinished">A variação da taxa (%s) é menor que a mínima variação de taxa (%s) configurada.</translation>
    </message>
    <message>
        <source>Ignoring duplicate -wallet %s.</source>
        <translation type="unfinished">Ignorando -carteira %s duplicada.</translation>
    </message>
    <message>
        <source>Importing…</source>
        <translation type="unfinished">A importar…</translation>
    </message>
    <message>
        <source>Incorrect or no genesis block found. Wrong datadir for network?</source>
        <translation type="unfinished">Bloco génese incorreto ou nenhum bloco génese encontrado. Pasta de dados errada para a rede?</translation>
    </message>
    <message>
        <source>Initialization sanity check failed. %s is shutting down.</source>
        <translation type="unfinished">Verificação de integridade inicial falhou. O %s está a desligar-se.</translation>
    </message>
    <message>
        <source>Insufficient funds</source>
        <translation type="unfinished">Fundos insuficientes</translation>
    </message>
    <message>
        <source>Invalid -i2psam address or hostname: '%s'</source>
        <translation type="unfinished">Endereço ou nome de servidor -i2psam inválido: '%s'</translation>
    </message>
    <message>
        <source>Invalid -onion address or hostname: '%s'</source>
        <translation type="unfinished">Endereço -onion ou hostname inválido: '%s'</translation>
    </message>
    <message>
        <source>Invalid -proxy address or hostname: '%s'</source>
        <translation type="unfinished">Endereço -proxy ou nome do servidor inválido: '%s'</translation>
    </message>
    <message>
        <source>Invalid P2P permission: '%s'</source>
        <translation type="unfinished">Permissões P2P inválidas : '%s'</translation>
    </message>
    <message>
        <source>Invalid amount for -%s=&lt;amount&gt;: '%s'</source>
        <translation type="unfinished">Valor inválido para -%s=&lt;amount&gt;: '%s'</translation>
    </message>
    <message>
        <source>Invalid amount for -discardfee=&lt;amount&gt;: '%s'</source>
        <translation type="unfinished">Quantidade inválida para -discardfee=&lt;amount&gt;: '%s'</translation>
    </message>
    <message>
        <source>Invalid amount for -fallbackfee=&lt;amount&gt;: '%s'</source>
        <translation type="unfinished">Valor inválido para -fallbackfee=&lt;amount&gt;: '%s'</translation>
    </message>
    <message>
        <source>Invalid amount for -paytxfee=&lt;amount&gt;: '%s' (must be at least %s)</source>
        <translation type="unfinished">Montante inválido para -paytxfee=&lt;amount&gt;: '%s' (deverá ser no mínimo %s)</translation>
    </message>
    <message>
        <source>Invalid netmask specified in -whitelist: '%s'</source>
        <translation type="unfinished">Máscara de rede inválida especificada em -whitelist: '%s'</translation>
    </message>
    <message>
        <source>Loading P2P addresses…</source>
        <translation type="unfinished">Carregando endereços P2P...</translation>
    </message>
    <message>
        <source>Loading banlist…</source>
        <translation type="unfinished">A carregar a lista de banidos...</translation>
    </message>
    <message>
        <source>Loading block index…</source>
        <translation type="unfinished">Carregando índice do bloco...</translation>
    </message>
    <message>
        <source>Loading wallet…</source>
        <translation type="unfinished">A carregar a carteira…</translation>
    </message>
    <message>
        <source>Missing amount</source>
        <translation type="unfinished">Falta a quantia</translation>
    </message>
    <message>
        <source>Need to specify a port with -whitebind: '%s'</source>
        <translation type="unfinished">Necessário especificar uma porta com -whitebind: '%s'</translation>
    </message>
    <message>
        <source>No addresses available</source>
        <translation type="unfinished">Sem endereços disponíveis</translation>
    </message>
    <message>
        <source>Not enough file descriptors available.</source>
        <translation type="unfinished">Os descritores de ficheiros disponíveis são insuficientes.</translation>
    </message>
    <message>
        <source>Prune cannot be configured with a negative value.</source>
        <translation type="unfinished">A redução não pode ser configurada com um valor negativo.</translation>
    </message>
    <message>
        <source>Prune mode is incompatible with -txindex.</source>
        <translation type="unfinished">O modo de redução é incompatível com -txindex.</translation>
    </message>
    <message>
        <source>Pruning blockstore…</source>
        <translation type="unfinished">Prunando os blocos existentes...</translation>
    </message>
    <message>
        <source>Reducing -maxconnections from %d to %d, because of system limitations.</source>
        <translation type="unfinished">Reduzindo -maxconnections de %d para %d, devido a limitações no sistema.</translation>
    </message>
    <message>
        <source>Replaying blocks…</source>
        <translation type="unfinished">Repetindo blocos...</translation>
    </message>
    <message>
        <source>Rescanning…</source>
        <translation type="unfinished">.Reexaminando...</translation>
    </message>
    <message>
        <source>SQLiteDatabase: Failed to execute statement to verify database: %s</source>
        <translation type="unfinished">SQLiteDatabase: Falha ao executar a instrução para verificar o banco de dados: %s</translation>
    </message>
    <message>
        <source>SQLiteDatabase: Failed to prepare statement to verify database: %s</source>
        <translation type="unfinished">SQLiteDatabase: Falha ao preparar a instrução para verificar o banco de dados: %s</translation>
    </message>
    <message>
        <source>SQLiteDatabase: Failed to read database verification error: %s</source>
        <translation type="unfinished">SQLiteDatabase: Falha ao ler base de dados erro de verificação %s</translation>
    </message>
    <message>
        <source>SQLiteDatabase: Unexpected application id. Expected %u, got %u</source>
        <translation type="unfinished">SQLiteDatabase: ID de aplicativo inesperado. Esperado %u, obteve %u</translation>
    </message>
    <message>
        <source>Section [%s] is not recognized.</source>
        <translation type="unfinished">A secção [%s] não é reconhecida.</translation>
    </message>
    <message>
        <source>Signing transaction failed</source>
        <translation type="unfinished">Falhou assinatura da transação</translation>
    </message>
    <message>
        <source>Specified -walletdir "%s" does not exist</source>
        <translation type="unfinished">O -walletdir "%s" especificado não existe</translation>
    </message>
    <message>
        <source>Specified -walletdir "%s" is a relative path</source>
        <translation type="unfinished">O -walletdir "%s" especificado é um caminho relativo</translation>
    </message>
    <message>
        <source>Specified -walletdir "%s" is not a directory</source>
        <translation type="unfinished">O -walletdir "%s" especificado não é uma pasta</translation>
    </message>
    <message>
        <source>Specified blocks directory "%s" does not exist.</source>
        <translation type="unfinished">
A pasta de blocos especificados "%s" não existe.</translation>
    </message>
    <message>
        <source>Starting network threads…</source>
        <translation type="unfinished">A iniciar threads de rede...</translation>
    </message>
    <message>
        <source>The source code is available from %s.</source>
        <translation type="unfinished">O código fonte está disponível pelo %s.</translation>
    </message>
    <message>
        <source>The specified config file %s does not exist</source>
        <translation type="unfinished">O ficheiro de configuração especificado %s não existe
</translation>
    </message>
    <message>
        <source>The transaction amount is too small to pay the fee</source>
        <translation type="unfinished">O montante da transação é demasiado baixo para pagar a taxa</translation>
    </message>
    <message>
        <source>The wallet will avoid paying less than the minimum relay fee.</source>
        <translation type="unfinished">A carteira evitará pagar menos que a taxa minima de propagação.</translation>
    </message>
    <message>
        <source>This is experimental software.</source>
        <translation type="unfinished">Isto é software experimental.</translation>
    </message>
    <message>
        <source>This is the minimum transaction fee you pay on every transaction.</source>
        <translation type="unfinished">Esta é a taxa minima de transação que paga em cada transação.</translation>
    </message>
    <message>
        <source>This is the transaction fee you will pay if you send a transaction.</source>
        <translation type="unfinished">Esta é a taxa de transação que irá pagar se enviar uma transação.</translation>
    </message>
    <message>
        <source>Transaction amount too small</source>
        <translation type="unfinished">Quantia da transação é muito baixa</translation>
    </message>
    <message>
        <source>Transaction amounts must not be negative</source>
        <translation type="unfinished">Os valores da transação não devem ser negativos</translation>
    </message>
    <message>
        <source>Transaction has too long of a mempool chain</source>
        <translation type="unfinished">A transação é muito grande de uma cadeia do banco de memória</translation>
    </message>
    <message>
        <source>Transaction must have at least one recipient</source>
        <translation type="unfinished">A transação dever pelo menos um destinatário</translation>
    </message>
    <message>
        <source>Transaction needs a change address, but we can't generate it.</source>
        <translation type="unfinished">Transação precisa de uma mudança de endereço, mas nós não a podemos gerar.</translation>
    </message>
    <message>
        <source>Transaction too large</source>
        <translation type="unfinished">Transação grande demais</translation>
    </message>
    <message>
        <source>Unable to bind to %s on this computer (bind returned error %s)</source>
        <translation type="unfinished">Incapaz de vincular à porta %s neste computador (vínculo retornou erro %s)</translation>
    </message>
    <message>
        <source>Unable to bind to %s on this computer. %s is probably already running.</source>
        <translation type="unfinished">Impossível associar a %s neste computador. %s provavelmente já está em execução.</translation>
    </message>
    <message>
        <source>Unable to create the PID file '%s': %s</source>
        <translation type="unfinished">Não foi possível criar o ficheiro PID '%s': %s</translation>
    </message>
    <message>
        <source>Unable to generate initial keys</source>
        <translation type="unfinished">Incapaz de gerar as chaves iniciais</translation>
    </message>
    <message>
        <source>Unable to generate keys</source>
        <translation type="unfinished">Não foi possível gerar chaves</translation>
    </message>
    <message>
        <source>Unable to open %s for writing</source>
        <translation type="unfinished">Não foi possível abrir %s para escrita</translation>
    </message>
    <message>
        <source>Unable to start HTTP server. See debug log for details.</source>
        <translation type="unfinished">Não é possível iniciar o servidor HTTP. Verifique o debug.log para detalhes.</translation>
    </message>
    <message>
        <source>Unknown -blockfilterindex value %s.</source>
        <translation type="unfinished">Desconhecido -blockfilterindex valor %s.</translation>
    </message>
    <message>
        <source>Unknown address type '%s'</source>
        <translation type="unfinished">Tipo de endereço desconhecido '%s'</translation>
    </message>
    <message>
        <source>Unknown change type '%s'</source>
        <translation type="unfinished">Tipo de mudança desconhecido '%s'</translation>
    </message>
    <message>
        <source>Unknown network specified in -onlynet: '%s'</source>
        <translation type="unfinished">Rede desconhecida especificada em -onlynet: '%s'</translation>
    </message>
    <message>
        <source>Unknown new rules activated (versionbit %i)</source>
        <translation type="unfinished">Ativadas novas regras desconhecidas (versionbit %i)</translation>
    </message>
    <message>
        <source>Unsupported logging category %s=%s.</source>
        <translation type="unfinished">Categoria de registos desconhecida %s=%s.</translation>
    </message>
    <message>
        <source>User Agent comment (%s) contains unsafe characters.</source>
        <translation type="unfinished">Comentário no User Agent (%s) contém caracteres inseguros.</translation>
    </message>
    <message>
        <source>Verifying blocks…</source>
        <translation type="unfinished">A verificar blocos…</translation>
    </message>
    <message>
        <source>Verifying wallet(s)…</source>
        <translation type="unfinished">A verificar a(s) carteira(s)…</translation>
    </message>
    <message>
        <source>Wallet needed to be rewritten: restart %s to complete</source>
        <translation type="unfinished">A carteira precisou de ser reescrita: reinicie %s para completar</translation>
    </message>
</context>
<context>
    <name>BitcoinGUI</name>
    <message>
        <source>&amp;Overview</source>
        <translation type="unfinished">&amp;Resumo</translation>
    </message>
    <message>
        <source>Show general overview of wallet</source>
        <translation type="unfinished">Mostrar resumo geral da carteira</translation>
    </message>
    <message>
        <source>&amp;Transactions</source>
        <translation type="unfinished">&amp;Transações</translation>
    </message>
    <message>
        <source>Browse transaction history</source>
        <translation type="unfinished">Explorar histórico das transações</translation>
    </message>
    <message>
        <source>E&amp;xit</source>
        <translation type="unfinished">Fec&amp;har</translation>
    </message>
    <message>
        <source>Quit application</source>
        <translation type="unfinished">Sair da aplicação</translation>
    </message>
    <message>
        <source>&amp;About %1</source>
        <translation type="unfinished">&amp;Sobre o %1</translation>
    </message>
    <message>
        <source>Show information about %1</source>
        <translation type="unfinished">Mostrar informação sobre o %1</translation>
    </message>
    <message>
        <source>About &amp;Qt</source>
        <translation type="unfinished">Sobre o &amp;Qt</translation>
    </message>
    <message>
        <source>Show information about Qt</source>
        <translation type="unfinished">Mostrar informação sobre o Qt</translation>
    </message>
    <message>
        <source>Modify configuration options for %1</source>
        <translation type="unfinished">Modificar opções de configuração para %1</translation>
    </message>
    <message>
        <source>Create a new wallet</source>
        <translation type="unfinished">Criar novo carteira</translation>
    </message>
    <message>
        <source>&amp;Minimize</source>
        <translation type="unfinished">&amp;Minimizar</translation>
    </message>
    <message>
        <source>Wallet:</source>
        <translation type="unfinished">Carteira:</translation>
    </message>
    <message>
        <source>Network activity disabled.</source>
        <extracomment>A substring of the tooltip.</extracomment>
        <translation type="unfinished">Atividade de rede desativada.</translation>
    </message>
    <message>
        <source>Proxy is &lt;b&gt;enabled&lt;/b&gt;: %1</source>
        <translation type="unfinished">Proxy está &lt;b&gt;ativado&lt;/b&gt;: %1</translation>
    </message>
    <message>
        <source>Send coins to a Qtum address</source>
        <translation type="unfinished">Enviar moedas para um endereço Qtum</translation>
<<<<<<< HEAD
    </message>
=======
   </message>
>>>>>>> d82fec21
    <message>
        <source>Backup wallet to another location</source>
        <translation type="unfinished">Efetue uma cópia de segurança da carteira para outra localização</translation>
    </message>
    <message>
        <source>Change the passphrase used for wallet encryption</source>
        <translation type="unfinished">Alterar a frase de segurança utilizada na encriptação da carteira</translation>
    </message>
    <message>
        <source>&amp;Send</source>
        <translation type="unfinished">&amp;Enviar</translation>
    </message>
    <message>
        <source>&amp;Receive</source>
        <translation type="unfinished">&amp;Receber</translation>
    </message>
    <message>
        <source>&amp;Options…</source>
        <translation type="unfinished">&amp;Opções…</translation>
    </message>
    <message>
        <source>&amp;Encrypt Wallet…</source>
        <translation type="unfinished">Carteira &amp;encriptada…</translation>
    </message>
    <message>
        <source>Encrypt the private keys that belong to your wallet</source>
        <translation type="unfinished">Encriptar as chaves privadas que pertencem à sua carteira</translation>
    </message>
    <message>
        <source>&amp;Backup Wallet…</source>
        <translation type="unfinished">&amp;Fazer cópia de segurança da carteira…</translation>
    </message>
    <message>
        <source>&amp;Change Passphrase…</source>
        <translation type="unfinished">&amp;Alterar frase de segurança…</translation>
    </message>
    <message>
        <source>Sign &amp;message…</source>
        <translation type="unfinished">Assinar &amp;mensagem…</translation>
    </message>
    <message>
        <source>Sign messages with your Qtum addresses to prove you own them</source>
<<<<<<< HEAD
        <translation type="unfinished">Assine as mensagens com os seus endereços Qtum para provar que é o proprietário dos mesmos</translation>
    </message>
=======
        <translation type="unfinished">Assine as mensagens com os seus endereços Qtum para provar que é o proprietário dos mesmos</translation> 
  </message>
>>>>>>> d82fec21
    <message>
        <source>&amp;Verify message…</source>
        <translation type="unfinished">&amp;Verificar mensagem…</translation>
    </message>
    <message>
        <source>Verify messages to ensure they were signed with specified Qtum addresses</source>
<<<<<<< HEAD
        <translation type="unfinished">Verifique mensagens para assegurar que foram assinadas com o endereço Qtum especificado</translation>
    </message>
=======
        <translation type="unfinished">Verifique mensagens para assegurar que foram assinadas com o endereço Qtum especificado</translation> 
  </message>
>>>>>>> d82fec21
    <message>
        <source>&amp;Load PSBT from file…</source>
        <translation type="unfinished">&amp;Carregar PSBT do arquivo...</translation>
    </message>
    <message>
        <source>Open &amp;URI…</source>
        <translation type="unfinished">Abrir &amp;URI…</translation>
    </message>
    <message>
        <source>Close Wallet…</source>
        <translation type="unfinished">Fechar carteira…</translation>
    </message>
    <message>
        <source>Create Wallet…</source>
        <translation type="unfinished">Criar carteira…</translation>
    </message>
    <message>
        <source>Close All Wallets…</source>
        <translation type="unfinished">Fechar todas as carteiras…</translation>
    </message>
    <message>
        <source>&amp;File</source>
        <translation type="unfinished">&amp;Ficheiro</translation>
    </message>
    <message>
        <source>&amp;Settings</source>
        <translation type="unfinished">&amp;Configurações</translation>
    </message>
    <message>
        <source>&amp;Help</source>
        <translation type="unfinished">&amp;Ajuda</translation>
    </message>
    <message>
        <source>Tabs toolbar</source>
        <translation type="unfinished">Barra de ferramentas dos separadores</translation>
    </message>
    <message>
        <source>Syncing Headers (%1%)…</source>
        <translation type="unfinished">A sincronizar cabeçalhos (%1%)...</translation>
    </message>
    <message>
        <source>Synchronizing with network…</source>
        <translation type="unfinished">A sincronizar com a rede…</translation>
    </message>
    <message>
        <source>Indexing blocks on disk…</source>
        <translation type="unfinished">A indexar blocos no disco…</translation>
    </message>
    <message>
        <source>Processing blocks on disk…</source>
        <translation type="unfinished">A processar blocos no disco…</translation>
    </message>
    <message>
        <source>Reindexing blocks on disk…</source>
        <translation type="unfinished">A reindexar blocos no disco…</translation>
    </message>
    <message>
        <source>Connecting to peers…</source>
        <translation type="unfinished">A conectar aos pares…</translation>
    </message>
    <message>
        <source>Request payments (generates QR codes and qtum: URIs)</source>
        <translation type="unfinished">Solicitar pagamentos (gera códigos QR e qtum: URIs)</translation>
<<<<<<< HEAD
    </message>
=======
  </message>
>>>>>>> d82fec21
    <message>
        <source>Show the list of used sending addresses and labels</source>
        <translation type="unfinished">Mostrar a lista de etiquetas e endereços de envio usados</translation>
    </message>
    <message>
        <source>Show the list of used receiving addresses and labels</source>
        <translation type="unfinished">Mostrar a lista de etiquetas e endereços de receção usados</translation>
    </message>
    <message>
        <source>&amp;Command-line options</source>
        <translation type="unfinished">&amp;Opções da linha de &amp;comando</translation>
    </message>
    <message numerus="yes">
        <source>Processed %n block(s) of transaction history.</source>
        <translation type="unfinished">
            <numerusform />
            <numerusform />
        </translation>
    </message>
    <message>
        <source>%1 behind</source>
        <translation type="unfinished">%1 em atraso</translation>
    </message>
    <message>
        <source>Catching up…</source>
        <translation type="unfinished">Recuperando o atraso...</translation>
    </message>
    <message>
        <source>Last received block was generated %1 ago.</source>
        <translation type="unfinished">O último bloco recebido foi gerado há %1.</translation>
    </message>
    <message>
        <source>Transactions after this will not yet be visible.</source>
        <translation type="unfinished">As transações depois de isto ainda não serão visíveis.</translation>
    </message>
    <message>
        <source>Error</source>
        <translation type="unfinished">Erro</translation>
    </message>
    <message>
        <source>Warning</source>
        <translation type="unfinished">Aviso</translation>
    </message>
    <message>
        <source>Information</source>
        <translation type="unfinished">Informação</translation>
    </message>
    <message>
        <source>Up to date</source>
        <translation type="unfinished">Atualizado</translation>
    </message>
    <message>
        <source>Load Partially Signed Qtum Transaction</source>
        <translation type="unfinished">Carregar transação de Qtum parcialmente assinada</translation>
<<<<<<< HEAD
    </message>
=======
  </message>
>>>>>>> d82fec21
    <message>
        <source>Load PSBT from &amp;clipboard…</source>
        <translation type="unfinished">Carregar PSBT da área de transferência...</translation>
    </message>
    <message>
        <source>Load Partially Signed Qtum Transaction from clipboard</source>
        <translation type="unfinished">Carregar transação de Qtum parcialmente assinada da área de transferência.</translation>
<<<<<<< HEAD
    </message>
=======
   </message>
>>>>>>> d82fec21
    <message>
        <source>Node window</source>
        <translation type="unfinished">Janela do nó</translation>
    </message>
    <message>
        <source>Open node debugging and diagnostic console</source>
        <translation type="unfinished">Abrir o depurador de nó e o console de diagnóstico</translation>
    </message>
    <message>
        <source>&amp;Sending addresses</source>
        <translation type="unfinished">&amp;Endereço de envio</translation>
    </message>
    <message>
        <source>&amp;Receiving addresses</source>
        <translation type="unfinished">&amp;Endereços de receção</translation>
    </message>
    <message>
        <source>Open a qtum: URI</source>
<<<<<<< HEAD
        <translation type="unfinished">Abrir um qtum URI</translation>
    </message>
=======
        <translation type="unfinished">Abrir um qtum URI</translation> 
  </message>
>>>>>>> d82fec21
    <message>
        <source>Open Wallet</source>
        <translation type="unfinished">Abrir Carteira</translation>
    </message>
    <message>
        <source>Open a wallet</source>
        <translation type="unfinished">Abrir uma carteira</translation>
    </message>
    <message>
        <source>Close wallet</source>
        <translation type="unfinished">Fechar a carteira</translation>
    </message>
    <message>
        <source>Close all wallets</source>
        <translation type="unfinished">Fechar todas carteiras.</translation>
    </message>
    <message>
        <source>Show the %1 help message to get a list with possible Qtum command-line options</source>
        <translation type="unfinished">Mostrar a mensagem de ajuda %1 para obter uma lista com possíveis opções a usar na linha de comandos.</translation>
    </message>
    <message>
        <source>&amp;Mask values</source>
        <translation type="unfinished">&amp;Valores de Máscara</translation>
    </message>
    <message>
        <source>Mask the values in the Overview tab</source>
        <translation type="unfinished">Mascare os valores na aba de visão geral</translation>
    </message>
    <message>
        <source>default wallet</source>
        <translation type="unfinished">carteira predefinida</translation>
    </message>
    <message>
        <source>No wallets available</source>
        <translation type="unfinished">Sem carteiras disponíveis</translation>
    </message>
    <message>
        <source>Wallet Data</source>
        <extracomment>Name of the wallet data file format.</extracomment>
        <translation type="unfinished">Dados da carteira</translation>
    </message>
    <message>
        <source>Wallet Name</source>
        <extracomment>Label of the input field where the name of the wallet is entered.</extracomment>
        <translation type="unfinished">Nome da Carteira</translation>
    </message>
    <message>
        <source>&amp;Window</source>
        <translation type="unfinished">&amp;Janela</translation>
    </message>
    <message>
        <source>Zoom</source>
        <translation type="unfinished">Ampliar</translation>
    </message>
    <message>
        <source>Main Window</source>
        <translation type="unfinished">Janela principal</translation>
    </message>
    <message>
        <source>%1 client</source>
        <translation type="unfinished">Cliente %1</translation>
    </message>
    <message>
        <source>&amp;Hide</source>
        <translation type="unfinished">Ocultar</translation>
    </message>
    <message>
        <source>S&amp;how</source>
        <translation type="unfinished">Mo&amp;strar</translation>
    </message>
    <message numerus="yes">
        <source>%n active connection(s) to Qtum network.</source>
        <extracomment>A substring of the tooltip.</extracomment>
        <translation type="unfinished">
            <numerusform />
            <numerusform />
        </translation>
    </message>
    <message>
        <source>Click for more actions.</source>
        <extracomment>A substring of the tooltip. "More actions" are available via the context menu.</extracomment>
        <translation type="unfinished">Clique para mais acções.</translation>
    </message>
    <message>
        <source>Show Peers tab</source>
        <extracomment>A context menu item. The "Peers tab" is an element of the "Node window".</extracomment>
        <translation type="unfinished">Mostra aba de Pares</translation>
    </message>
    <message>
        <source>Disable network activity</source>
        <extracomment>A context menu item.</extracomment>
        <translation type="unfinished">Desativar atividade da rede</translation>
    </message>
    <message>
        <source>Enable network activity</source>
        <extracomment>A context menu item. The network activity was disabled previously.</extracomment>
        <translation type="unfinished">Activar atividade da rede</translation>
    </message>
    <message>
        <source>Error: %1</source>
        <translation type="unfinished">Erro: %1</translation>
    </message>
    <message>
        <source>Warning: %1</source>
        <translation type="unfinished">Aviso: %1</translation>
    </message>
    <message>
        <source>Date: %1
</source>
        <translation type="unfinished">Data: %1
</translation>
    </message>
    <message>
        <source>Amount: %1
</source>
        <translation type="unfinished">Valor: %1
</translation>
    </message>
    <message>
        <source>Wallet: %1
</source>
        <translation type="unfinished">Carteira: %1
</translation>
    </message>
    <message>
        <source>Type: %1
</source>
        <translation type="unfinished">Tipo: %1
</translation>
    </message>
    <message>
        <source>Label: %1
</source>
        <translation type="unfinished">Etiqueta: %1
</translation>
    </message>
    <message>
        <source>Address: %1
</source>
        <translation type="unfinished">Endereço: %1
</translation>
    </message>
    <message>
        <source>Sent transaction</source>
        <translation type="unfinished">Transação enviada</translation>
    </message>
    <message>
        <source>Incoming transaction</source>
        <translation type="unfinished">Transação recebida</translation>
    </message>
    <message>
        <source>HD key generation is &lt;b&gt;enabled&lt;/b&gt;</source>
        <translation type="unfinished">Criação de chave HD está &lt;b&gt;ativada&lt;/b&gt;</translation>
    </message>
    <message>
        <source>HD key generation is &lt;b&gt;disabled&lt;/b&gt;</source>
        <translation type="unfinished">Criação de chave HD está &lt;b&gt;desativada&lt;/b&gt;</translation>
    </message>
    <message>
        <source>Private key &lt;b&gt;disabled&lt;/b&gt;</source>
        <translation type="unfinished">Chave privada &lt;b&gt;desativada&lt;/b&gt;</translation>
    </message>
    <message>
        <source>Wallet is &lt;b&gt;encrypted&lt;/b&gt; and currently &lt;b&gt;unlocked&lt;/b&gt;</source>
        <translation type="unfinished">A carteira está &lt;b&gt;encriptada&lt;/b&gt; e atualmente &lt;b&gt;desbloqueada&lt;/b&gt;</translation>
    </message>
    <message>
        <source>Wallet is &lt;b&gt;encrypted&lt;/b&gt; and currently &lt;b&gt;locked&lt;/b&gt;</source>
        <translation type="unfinished">A carteira está &lt;b&gt;encriptada&lt;/b&gt; e atualmente &lt;b&gt;bloqueada&lt;/b&gt;</translation>
    </message>
    <message>
        <source>Original message:</source>
        <translation type="unfinished">Mensagem original:</translation>
    </message>
</context>
<context>
    <name>UnitDisplayStatusBarControl</name>
    <message>
        <source>Unit to show amounts in. Click to select another unit.</source>
        <translation type="unfinished">Unidade de valores recebidos. Clique para selecionar outra unidade.</translation>
    </message>
</context>
<context>
    <name>CoinControlDialog</name>
    <message>
        <source>Coin Selection</source>
        <translation type="unfinished">Seleção de Moeda</translation>
    </message>
    <message>
        <source>Quantity:</source>
        <translation type="unfinished">Quantidade:</translation>
    </message>
    <message>
        <source>Amount:</source>
        <translation type="unfinished">Quantia:</translation>
    </message>
    <message>
        <source>Fee:</source>
        <translation type="unfinished">Taxa:</translation>
    </message>
    <message>
        <source>Dust:</source>
        <translation type="unfinished">Lixo:</translation>
    </message>
    <message>
        <source>After Fee:</source>
        <translation type="unfinished">Depois da taxa:</translation>
    </message>
    <message>
        <source>Change:</source>
        <translation type="unfinished">Troco:</translation>
    </message>
    <message>
        <source>(un)select all</source>
        <translation type="unfinished">(des)selecionar todos</translation>
    </message>
    <message>
        <source>Tree mode</source>
        <translation type="unfinished">Modo de árvore</translation>
    </message>
    <message>
        <source>List mode</source>
        <translation type="unfinished">Modo de lista</translation>
    </message>
    <message>
        <source>Amount</source>
        <translation type="unfinished">Quantia</translation>
    </message>
    <message>
        <source>Received with label</source>
        <translation type="unfinished">Recebido com etiqueta</translation>
    </message>
    <message>
        <source>Received with address</source>
        <translation type="unfinished">Recebido com endereço</translation>
    </message>
    <message>
        <source>Date</source>
        <translation type="unfinished">Data</translation>
    </message>
    <message>
        <source>Confirmations</source>
        <translation type="unfinished">Confirmações</translation>
    </message>
    <message>
        <source>Confirmed</source>
        <translation type="unfinished">Confirmada</translation>
    </message>
    <message>
        <source>Copy amount</source>
        <translation type="unfinished">Copiar valor</translation>
    </message>
    <message>
        <source>&amp;Copy address</source>
        <translation type="unfinished">&amp;Copiar endereço</translation>
    </message>
    <message>
        <source>Copy &amp;label</source>
        <translation type="unfinished">Copiar &amp;etiqueta</translation>
    </message>
    <message>
        <source>Copy &amp;amount</source>
        <translation type="unfinished">Copiar &amp;quantia</translation>
    </message>
    <message>
        <source>Copy transaction &amp;ID and output index</source>
        <translation type="unfinished">Copiar &amp;ID da transação e index do output</translation>
    </message>
    <message>
        <source>L&amp;ock unspent</source>
        <translation type="unfinished">&amp;Bloquear não gasto</translation>
    </message>
    <message>
        <source>&amp;Unlock unspent</source>
        <translation type="unfinished">&amp;Desbloquear não gasto</translation>
    </message>
    <message>
        <source>Copy quantity</source>
        <translation type="unfinished">Copiar quantidade</translation>
    </message>
    <message>
        <source>Copy fee</source>
        <translation type="unfinished">Copiar taxa</translation>
    </message>
    <message>
        <source>Copy after fee</source>
        <translation type="unfinished">Copiar depois da taxa</translation>
    </message>
    <message>
        <source>Copy bytes</source>
        <translation type="unfinished">Copiar bytes</translation>
    </message>
    <message>
        <source>Copy dust</source>
        <translation type="unfinished">Copiar pó</translation>
    </message>
    <message>
        <source>Copy change</source>
        <translation type="unfinished">Copiar troco</translation>
    </message>
    <message>
        <source>(%1 locked)</source>
        <translation type="unfinished">(%1 bloqueado)</translation>
    </message>
    <message>
        <source>yes</source>
        <translation type="unfinished">sim</translation>
    </message>
    <message>
        <source>no</source>
        <translation type="unfinished">não</translation>
    </message>
    <message>
        <source>This label turns red if any recipient receives an amount smaller than the current dust threshold.</source>
        <translation type="unfinished">Esta etiqueta fica vermelha se qualquer destinatário recebe um valor menor que o limite de dinheiro.</translation>
    </message>
    <message>
        <source>Can vary +/- %1 satoshi(s) per input.</source>
        <translation type="unfinished">Pode variar +/- %1 satoshi(s) por input.</translation>
    </message>
    <message>
        <source>(no label)</source>
        <translation type="unfinished">(sem etiqueta)</translation>
    </message>
    <message>
        <source>change from %1 (%2)</source>
        <translation type="unfinished">troco de %1 (%2)</translation>
    </message>
    <message>
        <source>(change)</source>
        <translation type="unfinished">(troco)</translation>
    </message>
</context>
<context>
    <name>CreateWalletActivity</name>
    <message>
        <source>Create Wallet</source>
        <extracomment>Title of window indicating the progress of creation of a new wallet.</extracomment>
        <translation type="unfinished">Criar Carteira</translation>
    </message>
    <message>
        <source>Creating Wallet &lt;b&gt;%1&lt;/b&gt;…</source>
        <extracomment>Descriptive text of the create wallet progress window which indicates to the user which wallet is currently being created.</extracomment>
        <translation type="unfinished">A criar a carteira &lt;b&gt;%1&lt;/b&gt;…</translation>
    </message>
    <message>
        <source>Create wallet failed</source>
        <translation type="unfinished">Falha a criar carteira</translation>
    </message>
    <message>
        <source>Create wallet warning</source>
        <translation type="unfinished">Aviso ao criar carteira</translation>
    </message>
    <message>
        <source>Can't list signers</source>
        <translation type="unfinished">Não é possível listar signatários</translation>
    </message>
    </context>
<context>
    <name>LoadWalletsActivity</name>
    <message>
        <source>Load Wallets</source>
        <extracomment>Title of progress window which is displayed when wallets are being loaded.</extracomment>
        <translation type="unfinished">Carregar carteiras</translation>
    </message>
    <message>
        <source>Loading wallets…</source>
        <extracomment>Descriptive text of the load wallets progress window which indicates to the user that wallets are currently being loaded.</extracomment>
        <translation type="unfinished">A carregar carteiras...</translation>
    </message>
</context>
<context>
    <name>OpenWalletActivity</name>
    <message>
        <source>Open wallet failed</source>
        <translation type="unfinished">Falha ao abrir a carteira</translation>
    </message>
    <message>
        <source>Open wallet warning</source>
        <translation type="unfinished">Aviso abertura carteira</translation>
    </message>
    <message>
        <source>default wallet</source>
        <translation type="unfinished">carteira predefinida</translation>
    </message>
    <message>
        <source>Open Wallet</source>
        <extracomment>Title of window indicating the progress of opening of a wallet.</extracomment>
        <translation type="unfinished">Abrir Carteira</translation>
    </message>
    <message>
        <source>Opening Wallet &lt;b&gt;%1&lt;/b&gt;…</source>
        <extracomment>Descriptive text of the open wallet progress window which indicates to the user which wallet is currently being opened.</extracomment>
        <translation type="unfinished">A abrir a carteira &lt;b&gt;%1&lt;/b&gt;…</translation>
    </message>
</context>
<context>
    <name>WalletController</name>
    <message>
        <source>Close wallet</source>
        <translation type="unfinished">Fechar a carteira</translation>
    </message>
    <message>
        <source>Are you sure you wish to close the wallet &lt;i&gt;%1&lt;/i&gt;?</source>
        <translation type="unfinished">Tem a certeza que deseja fechar esta carteira &lt;i&gt;%1&lt;/i&gt;?</translation>
    </message>
    <message>
        <source>Closing the wallet for too long can result in having to resync the entire chain if pruning is enabled.</source>
        <translation type="unfinished">Fechar a carteira durante demasiado tempo pode resultar em ter de resincronizar a cadeia inteira se pruning estiver ativado.</translation>
    </message>
    <message>
        <source>Close all wallets</source>
        <translation type="unfinished">Fechar todas carteiras.</translation>
    </message>
    <message>
        <source>Are you sure you wish to close all wallets?</source>
        <translation type="unfinished">Você tem certeza que deseja fechar todas as carteira?</translation>
    </message>
</context>
<context>
    <name>CreateWalletDialog</name>
    <message>
        <source>Create Wallet</source>
        <translation type="unfinished">Criar Carteira</translation>
    </message>
    <message>
        <source>Wallet Name</source>
        <translation type="unfinished">Nome da Carteira</translation>
    </message>
    <message>
        <source>Wallet</source>
        <translation type="unfinished">Carteira</translation>
    </message>
    <message>
        <source>Encrypt the wallet. The wallet will be encrypted with a passphrase of your choice.</source>
        <translation type="unfinished">Encriptar carteira. A carteira vai ser encriptada com uma password de sua escolha.</translation>
    </message>
    <message>
        <source>Encrypt Wallet</source>
        <translation type="unfinished">Encriptar Carteira</translation>
    </message>
    <message>
        <source>Advanced Options</source>
        <translation type="unfinished">Opções avançadas</translation>
    </message>
    <message>
        <source>Disable private keys for this wallet. Wallets with private keys disabled will have no private keys and cannot have an HD seed or imported private keys. This is ideal for watch-only wallets.</source>
        <translation type="unfinished">Desative chaves privadas para esta carteira. As carteiras com chaves privadas desativadas não terão chaves privadas e não poderão ter uma semente em HD ou chaves privadas importadas. Isso é ideal para carteiras sem movimentos.</translation>
    </message>
    <message>
        <source>Disable Private Keys</source>
        <translation type="unfinished">Desactivar Chaves Privadas</translation>
    </message>
    <message>
        <source>Make a blank wallet. Blank wallets do not initially have private keys or scripts. Private keys and addresses can be imported, or an HD seed can be set, at a later time.</source>
        <translation type="unfinished">Faça uma carteira em branco. As carteiras em branco não possuem inicialmente chaves ou scripts privados. Chaves e endereços privados podem ser importados ou uma semente HD pode ser configurada posteriormente.</translation>
    </message>
    <message>
        <source>Make Blank Wallet</source>
        <translation type="unfinished">Fazer Carteira em Branco</translation>
    </message>
    <message>
        <source>Use descriptors for scriptPubKey management</source>
        <translation type="unfinished">Use descritores para o gerenciamento de chaves públicas de script</translation>
    </message>
    <message>
        <source>Descriptor Wallet</source>
        <translation type="unfinished">Carteira de descritor</translation>
    </message>
    <message>
        <source>Use an external signing device such as a hardware wallet. Configure the external signer script in wallet preferences first.</source>
        <translation type="unfinished">Utilize um dispositivo de assinatura externo tal com uma carteira de hardware. Configure primeiro o script de assinatura nas preferências da carteira.</translation>
    </message>
    <message>
        <source>External signer</source>
        <translation type="unfinished">Signatário externo</translation>
    </message>
    <message>
        <source>Create</source>
        <translation type="unfinished">Criar</translation>
    </message>
    <message>
        <source>Compiled without sqlite support (required for descriptor wallets)</source>
        <translation type="unfinished">Compilado sem suporte para sqlite (requerido para carteiras de descritor)</translation>
    </message>
    <message>
        <source>Compiled without external signing support (required for external signing)</source>
        <extracomment>"External signing" means using devices such as hardware wallets.</extracomment>
        <translation type="unfinished">Compilado sem suporte de assinatura externa. (necessário para assinatura externa)</translation>
    </message>
</context>
<context>
    <name>EditAddressDialog</name>
    <message>
        <source>Edit Address</source>
        <translation type="unfinished">Editar Endereço</translation>
    </message>
    <message>
        <source>&amp;Label</source>
        <translation type="unfinished">&amp;Etiqueta</translation>
    </message>
    <message>
        <source>The label associated with this address list entry</source>
        <translation type="unfinished">A etiqueta associada com esta entrada da lista de endereços</translation>
    </message>
    <message>
        <source>The address associated with this address list entry. This can only be modified for sending addresses.</source>
        <translation type="unfinished">O endereço associado com o esta entrada da lista de endereços. Isto só pode ser alterado para os endereços de envio.</translation>
    </message>
    <message>
        <source>&amp;Address</source>
        <translation type="unfinished">E&amp;ndereço</translation>
    </message>
    <message>
        <source>New sending address</source>
        <translation type="unfinished">Novo endereço de envio</translation>
    </message>
    <message>
        <source>Edit receiving address</source>
        <translation type="unfinished">Editar endereço de receção</translation>
    </message>
    <message>
        <source>Edit sending address</source>
        <translation type="unfinished">Editar o endereço de envio</translation>
    </message>
    <message>
        <source>The entered address "%1" is not a valid Qtum address.</source>
        <translation type="unfinished">O endereço introduzido "%1" não é um endereço qtum válido.</translation>
    </message>
    <message>
        <source>Address "%1" already exists as a receiving address with label "%2" and so cannot be added as a sending address.</source>
        <translation type="unfinished">O endereço "%1" já existe como endereço de receção com a etiqueta "%2" e não pode ser adicionado como endereço de envio.</translation>
    </message>
    <message>
        <source>The entered address "%1" is already in the address book with label "%2".</source>
        <translation type="unfinished">O endereço inserido "%1" já está no livro de endereços com a etiqueta "%2".</translation>
    </message>
    <message>
        <source>Could not unlock wallet.</source>
        <translation type="unfinished">Não foi possível desbloquear a carteira.</translation>
    </message>
    <message>
        <source>New key generation failed.</source>
        <translation type="unfinished">A criação da nova chave falhou.</translation>
    </message>
</context>
<context>
    <name>FreespaceChecker</name>
    <message>
        <source>A new data directory will be created.</source>
        <translation type="unfinished">Será criada uma nova pasta de dados.</translation>
    </message>
    <message>
        <source>name</source>
        <translation type="unfinished">nome</translation>
    </message>
    <message>
        <source>Directory already exists. Add %1 if you intend to create a new directory here.</source>
        <translation type="unfinished">A pasta já existe. Adicione %1 se pretender criar aqui uma nova pasta.</translation>
    </message>
    <message>
        <source>Path already exists, and is not a directory.</source>
        <translation type="unfinished">O caminho já existe, e não é uma pasta.</translation>
    </message>
    <message>
        <source>Cannot create data directory here.</source>
        <translation type="unfinished">Não é possível criar aqui uma pasta de dados.</translation>
    </message>
</context>
<context>
    <name>Intro</name>
    <message numerus="yes">
        <source>%n GB of space available</source>
        <translation type="unfinished">
            <numerusform />
            <numerusform />
        </translation>
    </message>
    <message numerus="yes">
        <source>(of %n GB needed)</source>
        <translation type="unfinished">
            <numerusform />
            <numerusform />
        </translation>
    </message>
    <message numerus="yes">
        <source>(%n GB needed for full chain)</source>
        <translation type="unfinished">
            <numerusform />
            <numerusform />
        </translation>
    </message>
    <message>
        <source>At least %1 GB of data will be stored in this directory, and it will grow over time.</source>
        <translation type="unfinished">No mínimo %1 GB de dados irão ser armazenados nesta pasta.</translation>
    </message>
    <message>
        <source>Approximately %1 GB of data will be stored in this directory.</source>
        <translation type="unfinished">Aproximadamente %1 GB de dados irão ser guardados nesta pasta.</translation>
    </message>
    <message numerus="yes">
        <source>(sufficient to restore backups %n day(s) old)</source>
        <extracomment>Explanatory text on the capability of the current prune target.</extracomment>
        <translation type="unfinished">
            <numerusform />
            <numerusform />
        </translation>
    </message>
    <message>
        <source>%1 will download and store a copy of the Qtum block chain.</source>
        <translation type="unfinished">%1 irá descarregar e armazenar uma cópia da cadeia de blocos da Qtum.</translation>
<<<<<<< HEAD
    </message>
=======
   </message>
>>>>>>> d82fec21
    <message>
        <source>The wallet will also be stored in this directory.</source>
        <translation type="unfinished">A carteira também será guardada nesta pasta.</translation>
    </message>
    <message>
        <source>Error: Specified data directory "%1" cannot be created.</source>
        <translation type="unfinished">Erro: não pode ser criada a pasta de dados especificada como "%1.</translation>
    </message>
    <message>
        <source>Error</source>
        <translation type="unfinished">Erro</translation>
    </message>
    <message>
        <source>Welcome</source>
        <translation type="unfinished">Bem-vindo</translation>
    </message>
    <message>
        <source>Welcome to %1.</source>
        <translation type="unfinished">Bem-vindo ao %1.</translation>
    </message>
    <message>
        <source>As this is the first time the program is launched, you can choose where %1 will store its data.</source>
        <translation type="unfinished">Sendo esta a primeira vez que o programa é iniciado, poderá escolher onde o %1 irá guardar os seus dados.</translation>
    </message>
    <message>
        <source>Limit block chain storage to</source>
        <translation type="unfinished">Limitar o tamanho da blockchain para</translation>
    </message>
    <message>
        <source>Reverting this setting requires re-downloading the entire blockchain. It is faster to download the full chain first and prune it later. Disables some advanced features.</source>
        <translation type="unfinished">Para reverter essa configuração, é necessário o download de todo o blockchain novamente. É mais rápido fazer o download da blockchain completa primeiro e removê-la mais tarde. Desativa alguns recursos avançados.</translation>
    </message>
    <message>
        <source>This initial synchronisation is very demanding, and may expose hardware problems with your computer that had previously gone unnoticed. Each time you run %1, it will continue downloading where it left off.</source>
        <translation type="unfinished">Esta sincronização inicial é muito exigente, e pode expor problemas com o seu computador que previamente podem ter passado despercebidos. Cada vez que corre %1, este vai continuar a descarregar de onde deixou.</translation>
    </message>
    <message>
        <source>If you have chosen to limit block chain storage (pruning), the historical data must still be downloaded and processed, but will be deleted afterward to keep your disk usage low.</source>
        <translation type="unfinished">Se escolheu limitar o armazenamento da cadeia de blocos (poda), a data histórica ainda tem de ser descarregada e processada, mas irá ser apagada no final para manter uma utilização baixa do espaço de disco.</translation>
    </message>
    <message>
        <source>Use the default data directory</source>
        <translation type="unfinished">Utilizar a pasta de dados predefinida</translation>
    </message>
    <message>
        <source>Use a custom data directory:</source>
        <translation type="unfinished">Utilizar uma pasta de dados personalizada:</translation>
    </message>
</context>
<context>
    <name>HelpMessageDialog</name>
    <message>
        <source>version</source>
        <translation type="unfinished">versão</translation>
    </message>
    <message>
        <source>About %1</source>
        <translation type="unfinished">Sobre o %1</translation>
    </message>
    <message>
        <source>Command-line options</source>
        <translation type="unfinished">Opções da linha de comando</translation>
    </message>
</context>
<context>
    <name>ShutdownWindow</name>
    <message>
        <source>%1 is shutting down…</source>
        <translation type="unfinished">%1 está a desligar…</translation>
    </message>
    <message>
        <source>Do not shut down the computer until this window disappears.</source>
        <translation type="unfinished">Não desligue o computador enquanto esta janela não desaparecer.</translation>
    </message>
</context>
<context>
    <name>ModalOverlay</name>
    <message>
        <source>Form</source>
        <translation type="unfinished">Formulário</translation>
    </message>
    <message>
        <source>Recent transactions may not yet be visible, and therefore your wallet's balance might be incorrect. This information will be correct once your wallet has finished synchronizing with the qtum network, as detailed below.</source>
        <translation type="unfinished">Transações recentes podem não ser visíveis por agora, portanto o saldo da sua carteira pode estar incorreto. Esta informação será corrigida quando a sua carteira acabar de sincronizar com a rede, como está explicado em baixo.</translation>
    </message>
    <message>
        <source>Attempting to spend qtums that are affected by not-yet-displayed transactions will not be accepted by the network.</source>
<<<<<<< HEAD
        <translation type="unfinished">Tentar enviar qtums que estão afetadas por transações ainda não exibidas não será aceite pela rede.</translation>
    </message>
=======
        <translation type="unfinished">Tentar enviar qtums que estão afetadas por transações ainda não exibidas não será aceite pela rede.</translation> 
   </message>
>>>>>>> d82fec21
    <message>
        <source>Number of blocks left</source>
        <translation type="unfinished">Número de blocos restantes</translation>
    </message>
    <message>
        <source>Unknown…</source>
        <translation type="unfinished">Desconhecido…</translation>
    </message>
    <message>
        <source>calculating…</source>
        <translation type="unfinished">a calcular…</translation>
    </message>
    <message>
        <source>Last block time</source>
        <translation type="unfinished">Data do último bloco</translation>
    </message>
    <message>
        <source>Progress</source>
        <translation type="unfinished">Progresso</translation>
    </message>
    <message>
        <source>Progress increase per hour</source>
        <translation type="unfinished">Aumento horário do progresso</translation>
    </message>
    <message>
        <source>Estimated time left until synced</source>
        <translation type="unfinished">tempo restante estimado até à sincronização</translation>
    </message>
    <message>
        <source>Hide</source>
        <translation type="unfinished">Ocultar</translation>
    </message>
    <message>
        <source>Esc</source>
        <translation type="unfinished">Sair</translation>
    </message>
    <message>
        <source>%1 is currently syncing.  It will download headers and blocks from peers and validate them until reaching the tip of the block chain.</source>
        <translation type="unfinished">%1 está neste momento a sincronizar. Irá descarregar os cabeçalhos e blocos dos pares e validá-los até atingir a ponta da cadeia de blocos.</translation>
    </message>
    <message>
        <source>Unknown. Syncing Headers (%1, %2%)…</source>
        <translation type="unfinished">Desconhecido. A sincronizar cabeçalhos (%1, %2%)...</translation>
    </message>
    </context>
<context>
    <name>OpenURIDialog</name>
    <message>
        <source>Open qtum URI</source>
        <translation type="unfinished">Abrir um Qtum URI</translation>
<<<<<<< HEAD
    </message>
=======
   </message>
>>>>>>> d82fec21
    <message>
        <source>Paste address from clipboard</source>
        <extracomment>Tooltip text for button that allows you to paste an address that is in your clipboard.</extracomment>
        <translation type="unfinished">Cole endereço da área de transferência</translation>
    </message>
</context>
<context>
    <name>OptionsDialog</name>
    <message>
        <source>Options</source>
        <translation type="unfinished">Opções</translation>
    </message>
    <message>
        <source>&amp;Main</source>
        <translation type="unfinished">&amp;Principal</translation>
    </message>
    <message>
        <source>Automatically start %1 after logging in to the system.</source>
        <translation type="unfinished">Iniciar automaticamente o %1 depois de iniciar a sessão no sistema.</translation>
    </message>
    <message>
        <source>&amp;Start %1 on system login</source>
        <translation type="unfinished">&amp;Iniciar o %1 no início de sessão do sistema</translation>
    </message>
    <message>
        <source>Enabling pruning significantly reduces the disk space required to store transactions. All blocks are still fully validated. Reverting this setting requires re-downloading the entire blockchain.</source>
        <translation type="unfinished">A ativação do pruning reduz significativamente o espaço em disco necessário para armazenar transações. Todos os blocos ainda estão totalmente validados. Reverter esta configuração requer que faça novamente o download de toda a blockchain.</translation>
    </message>
    <message>
        <source>Size of &amp;database cache</source>
        <translation type="unfinished">Tamanho da cache da base de &amp;dados</translation>
    </message>
    <message>
        <source>Number of script &amp;verification threads</source>
        <translation type="unfinished">Número de processos de &amp;verificação de scripts</translation>
    </message>
    <message>
        <source>IP address of the proxy (e.g. IPv4: 127.0.0.1 / IPv6: ::1)</source>
        <translation type="unfinished">Endereço de IP do proxy (exemplo, IPv4: 127.0.0.1 / IPv6: ::1)</translation>
    </message>
    <message>
        <source>Shows if the supplied default SOCKS5 proxy is used to reach peers via this network type.</source>
        <translation type="unfinished">Mostra se o padrão fornecido SOCKS5 proxy, está a ser utilizado para alcançar utilizadores participantes através deste tipo de rede.</translation>
    </message>
    <message>
        <source>Minimize instead of exit the application when the window is closed. When this option is enabled, the application will be closed only after selecting Exit in the menu.</source>
        <translation type="unfinished">Minimize em vez de sair da aplicação quando a janela é fechada. Quando esta opção é ativada, a aplicação apenas será encerrada quando escolher Sair no menu.</translation>
    </message>
    <message>
        <source>Open the %1 configuration file from the working directory.</source>
        <translation type="unfinished">Abrir o ficheiro de configuração %1 da pasta aberta.</translation>
    </message>
    <message>
        <source>Open Configuration File</source>
        <translation type="unfinished">Abrir Ficheiro de Configuração</translation>
    </message>
    <message>
        <source>Reset all client options to default.</source>
        <translation type="unfinished">Repor todas as opções de cliente para a predefinição.</translation>
    </message>
    <message>
        <source>&amp;Reset Options</source>
        <translation type="unfinished">&amp;Repor Opções</translation>
    </message>
    <message>
        <source>&amp;Network</source>
        <translation type="unfinished">&amp;Rede</translation>
    </message>
    <message>
        <source>Prune &amp;block storage to</source>
        <translation type="unfinished">Reduzir o armazenamento de &amp;bloco para</translation>
    </message>
    <message>
        <source>GB</source>
        <translation type="unfinished">PT</translation>
    </message>
    <message>
        <source>Reverting this setting requires re-downloading the entire blockchain.</source>
        <translation type="unfinished">Reverter esta configuração requer descarregar de novo a cadeia de blocos inteira.</translation>
    </message>
    <message>
        <source>Maximum database cache size. A larger cache can contribute to faster sync, after which the benefit is less pronounced for most use cases. Lowering the cache size will reduce memory usage. Unused mempool memory is shared for this cache.</source>
        <extracomment>Tooltip text for Options window setting that sets the size of the database cache. Explains the corresponding effects of increasing/decreasing this value.</extracomment>
        <translation type="unfinished">Tamanho máximo da cache da base de dados. Uma cache maior pode contribuir para uma sincronização mais rápida, a partir do qual os benefícios são menos visíveis. Ao baixar o tamanho da cache irá diminuir a utilização de memória. Memória da mempool não usada será partilhada com esta cache.</translation>
    </message>
    <message>
        <source>Set the number of script verification threads. Negative values correspond to the number of cores you want to leave free to the system.</source>
        <extracomment>Tooltip text for Options window setting that sets the number of script verification threads. Explains that negative values mean to leave these many cores free to the system.</extracomment>
        <translation type="unfinished">Define o número de threads do script de verificação. Valores negativos correspondem ao número de núcleos que deseja deixar livres para o sistema.</translation>
    </message>
    <message>
        <source>(0 = auto, &lt;0 = leave that many cores free)</source>
        <translation type="unfinished">(0 = automático, &lt;0 = deixar essa quantidade de núcleos livre)</translation>
    </message>
    <message>
        <source>This allows you or a third party tool to communicate with the node through command-line and JSON-RPC commands.</source>
        <extracomment>Tooltip text for Options window setting that enables the RPC server.</extracomment>
        <translation type="unfinished">Isto permite-lhe comunicar a si ou a ferramentas de terceiros com o nó através da linha de comandos e comandos JSON-RPC.</translation>
    </message>
    <message>
        <source>Enable R&amp;PC server</source>
        <extracomment>An Options window setting to enable the RPC server.</extracomment>
        <translation type="unfinished">Ativar servidor R&amp;PC</translation>
    </message>
    <message>
        <source>W&amp;allet</source>
        <translation type="unfinished">C&amp;arteira</translation>
    </message>
    <message>
        <source>Whether to set subtract fee from amount as default or not.</source>
        <extracomment>Tooltip text for Options window setting that sets subtracting the fee from a sending amount as default.</extracomment>
        <translation type="unfinished">Mostrar a quantia com a taxa já subtraída, por padrão.</translation>
    </message>
    <message>
        <source>Subtract &amp;fee from amount by default</source>
        <extracomment>An Options window setting to set subtracting the fee from a sending amount as default.</extracomment>
        <translation type="unfinished">Subtrair &amp;taxa da quantia por padrão</translation>
    </message>
    <message>
        <source>Expert</source>
        <translation type="unfinished">Técnicos</translation>
    </message>
    <message>
        <source>Enable coin &amp;control features</source>
        <translation type="unfinished">Ativar as funcionalidades de &amp;controlo de moedas</translation>
    </message>
    <message>
        <source>If you disable the spending of unconfirmed change, the change from a transaction cannot be used until that transaction has at least one confirmation. This also affects how your balance is computed.</source>
        <translation type="unfinished">Se desativar o gasto de troco não confirmado, o troco de uma transação não pode ser utilizado até que essa transação tenha pelo menos uma confirmação. Isto também afeta o cálculo do seu saldo.</translation>
    </message>
    <message>
        <source>&amp;Spend unconfirmed change</source>
        <translation type="unfinished">&amp;Gastar troco não confirmado</translation>
    </message>
    <message>
        <source>Enable &amp;PSBT controls</source>
        <extracomment>An options window setting to enable PSBT controls.</extracomment>
        <translation type="unfinished">Ativar os controlos &amp;PSBT</translation>
    </message>
    <message>
        <source>Whether to show PSBT controls.</source>
        <extracomment>Tooltip text for options window setting that enables PSBT controls.</extracomment>
        <translation type="unfinished">Mostrar os controlos PSBT.</translation>
    </message>
    <message>
        <source>External Signer (e.g. hardware wallet)</source>
        <translation type="unfinished">Signatário externo (ex: carteira física)</translation>
    </message>
    <message>
        <source>&amp;External signer script path</source>
        <translation type="unfinished">&amp;Caminho do script para signatário externo </translation>
    </message>
    <message>
        <source>Full path to a Qtum Core compatible script (e.g. C:\Downloads\hwi.exe or /Users/you/Downloads/hwi.py). Beware: malware can steal your coins!</source>
        <translation type="unfinished">Caminho completo para um script compatível com Qtum Core (por exemplo, C: \ Downloads \ hwi.exe ou /Users/you/Downloads/hwi.py). Cuidado: o malware pode roubar suas moedas!</translation>
    </message>
    <message>
        <source>Automatically open the Qtum client port on the router. This only works when your router supports UPnP and it is enabled.</source>
        <translation type="unfinished">Abrir a porta do cliente qtum automaticamente no seu router. Isto apenas funciona se o seu router suportar UPnP e este se encontrar ligado.</translation>
<<<<<<< HEAD
    </message>
=======
   </message>
>>>>>>> d82fec21
    <message>
        <source>Map port using &amp;UPnP</source>
        <translation type="unfinished">Mapear porta usando &amp;UPnP</translation>
    </message>
    <message>
        <source>Automatically open the Qtum client port on the router. This only works when your router supports NAT-PMP and it is enabled. The external port could be random.</source>
        <translation type="unfinished">Abrir a porta do cliente qtum automaticamente no seu router. Isto só funciona se o seu router suportar NAT-PMP e este se encontrar ligado. A porta externa poderá ser aleatória.</translation>
    </message>
    <message>
        <source>Map port using NA&amp;T-PMP</source>
        <translation type="unfinished">Mapear porta usando &amp;NAT-PMP</translation>
    </message>
    <message>
        <source>Accept connections from outside.</source>
        <translation type="unfinished">Aceitar ligações externas.</translation>
    </message>
    <message>
        <source>Allow incomin&amp;g connections</source>
        <translation type="unfinished">Permitir ligações de "a receber"</translation>
    </message>
    <message>
        <source>Connect to the Qtum network through a SOCKS5 proxy.</source>
        <translation type="unfinished">Conectar à rede da Qtum através dum proxy SOCLS5.</translation>
<<<<<<< HEAD
    </message>
=======
   </message>
>>>>>>> d82fec21
    <message>
        <source>&amp;Connect through SOCKS5 proxy (default proxy):</source>
        <translation type="unfinished">&amp;Ligar através dum proxy SOCKS5 (proxy por defeito):</translation>
    </message>
    <message>
        <source>Proxy &amp;IP:</source>
        <translation type="unfinished">&amp;IP do proxy:</translation>
    </message>
    <message>
        <source>&amp;Port:</source>
        <translation type="unfinished">&amp;Porta:</translation>
    </message>
    <message>
        <source>Port of the proxy (e.g. 9050)</source>
        <translation type="unfinished">Porta do proxy (por ex. 9050)</translation>
    </message>
    <message>
        <source>Used for reaching peers via:</source>
        <translation type="unfinished">Utilizado para alcançar pares via:</translation>
    </message>
    <message>
        <source>&amp;Window</source>
        <translation type="unfinished">&amp;Janela</translation>
    </message>
    <message>
        <source>Show the icon in the system tray.</source>
        <translation type="unfinished">Mostrar o ícone na barra de ferramentas.</translation>
    </message>
    <message>
        <source>&amp;Show tray icon</source>
        <translation type="unfinished">&amp;Mostrar ícone de bandeja</translation>
    </message>
    <message>
        <source>Show only a tray icon after minimizing the window.</source>
        <translation type="unfinished">Apenas mostrar o ícone da bandeja de sistema após minimizar a janela.</translation>
    </message>
    <message>
        <source>&amp;Minimize to the tray instead of the taskbar</source>
        <translation type="unfinished">&amp;Minimizar para a bandeja de sistema e não para a barra de ferramentas</translation>
    </message>
    <message>
        <source>M&amp;inimize on close</source>
        <translation type="unfinished">M&amp;inimizar ao fechar</translation>
    </message>
    <message>
        <source>&amp;Display</source>
        <translation type="unfinished">&amp;Visualização</translation>
    </message>
    <message>
        <source>User Interface &amp;language:</source>
        <translation type="unfinished">&amp;Linguagem da interface de utilizador:</translation>
    </message>
    <message>
        <source>The user interface language can be set here. This setting will take effect after restarting %1.</source>
        <translation type="unfinished">A linguagem da interface do utilizador pode ser definida aqui. Esta definição entrará em efeito após reiniciar %1.</translation>
    </message>
    <message>
        <source>&amp;Unit to show amounts in:</source>
        <translation type="unfinished">&amp;Unidade para mostrar quantias:</translation>
    </message>
    <message>
        <source>Choose the default subdivision unit to show in the interface and when sending coins.</source>
        <translation type="unfinished">Escolha a unidade da subdivisão predefinida para ser mostrada na interface e quando enviar as moedas.</translation>
    </message>
    <message>
        <source>Third-party URLs (e.g. a block explorer) that appear in the transactions tab as context menu items. %s in the URL is replaced by transaction hash. Multiple URLs are separated by vertical bar |.</source>
        <translation type="unfinished">URLs de outrem (ex. um explorador de blocos) que aparece no separador de transações como itens do menu de contexto. %s do URL é substituído pela hash de transação. Múltiplos URLs são separados pela barra vertical I.</translation>
    </message>
    <message>
        <source>&amp;Third-party transaction URLs</source>
        <translation type="unfinished">URLs de transação de &amp;terceiros</translation>
    </message>
    <message>
        <source>Whether to show coin control features or not.</source>
        <translation type="unfinished">Escolha se deve mostrar as funcionalidades de controlo de moedas ou não.</translation>
    </message>
    <message>
        <source>Connect to the Qtum network through a separate SOCKS5 proxy for Tor onion services.</source>
<<<<<<< HEAD
        <translation type="unfinished">Conecte-se a rede Qtum através de um proxy SOCKS5 separado para serviços Tor Onion</translation>
    </message>
=======
        <translation type="unfinished">Conecte-se a rede Qtum através de um proxy SOCKS5 separado para serviços Tor Onion</translation>  
 </message>
>>>>>>> d82fec21
    <message>
        <source>Use separate SOCKS&amp;5 proxy to reach peers via Tor onion services:</source>
        <translation type="unfinished">Use um proxy SOCKS5 separado para alcançar pares por meio dos serviços Tor onion:</translation>
    </message>
    <message>
        <source>Monospaced font in the Overview tab:</source>
        <translation type="unfinished">Fonte no painel de visualização:</translation>
    </message>
    <message>
        <source>embedded "%1"</source>
        <translation type="unfinished">embutido "%1"</translation>
    </message>
    <message>
        <source>closest matching "%1"</source>
        <translation type="unfinished">resultado mais aproximado "%1"</translation>
    </message>
    <message>
        <source>&amp;Cancel</source>
        <translation type="unfinished">&amp;Cancelar</translation>
    </message>
    <message>
        <source>Compiled without external signing support (required for external signing)</source>
        <extracomment>"External signing" means using devices such as hardware wallets.</extracomment>
        <translation type="unfinished">Compilado sem suporte de assinatura externa. (necessário para assinatura externa)</translation>
    </message>
    <message>
        <source>default</source>
        <translation type="unfinished">predefinição</translation>
    </message>
    <message>
        <source>none</source>
        <translation type="unfinished">nenhum</translation>
    </message>
    <message>
        <source>Confirm options reset</source>
        <extracomment>Window title text of pop-up window shown when the user has chosen to reset options.</extracomment>
        <translation type="unfinished">Confirme a reposição das opções</translation>
    </message>
    <message>
        <source>Client restart required to activate changes.</source>
        <extracomment>Text explaining that the settings changed will not come into effect until the client is restarted.</extracomment>
        <translation type="unfinished">É necessário reiniciar o cliente para ativar as alterações.</translation>
    </message>
    <message>
        <source>Client will be shut down. Do you want to proceed?</source>
        <extracomment>Text asking the user to confirm if they would like to proceed with a client shutdown.</extracomment>
        <translation type="unfinished">O cliente será desligado. Deseja continuar?</translation>
    </message>
    <message>
        <source>Configuration options</source>
        <extracomment>Window title text of pop-up box that allows opening up of configuration file.</extracomment>
        <translation type="unfinished">Opções da configuração</translation>
    </message>
    <message>
        <source>The configuration file is used to specify advanced user options which override GUI settings. Additionally, any command-line options will override this configuration file.</source>
        <extracomment>Explanatory text about the priority order of instructions considered by client. The order from high to low being: command-line, configuration file, GUI settings.</extracomment>
        <translation type="unfinished">O ficheiro de configuração é usado para especificar opções de utilizador avançado, que sobrescrevem as configurações do interface gráfico. Adicionalmente, qualquer opção da linha de comandos vai sobrescrever este ficheiro de configuração.</translation>
    </message>
    <message>
        <source>Continue</source>
        <translation type="unfinished">Continuar</translation>
    </message>
    <message>
        <source>Cancel</source>
        <translation type="unfinished">Cancelar</translation>
    </message>
    <message>
        <source>Error</source>
        <translation type="unfinished">Erro</translation>
    </message>
    <message>
        <source>The configuration file could not be opened.</source>
        <translation type="unfinished">Não foi possível abrir o ficheiro de configuração.</translation>
    </message>
    <message>
        <source>This change would require a client restart.</source>
        <translation type="unfinished">Esta alteração obrigará a um reinício do cliente.</translation>
    </message>
    <message>
        <source>The supplied proxy address is invalid.</source>
        <translation type="unfinished">O endereço de proxy introduzido é inválido.</translation>
    </message>
</context>
<context>
    <name>OverviewPage</name>
    <message>
        <source>Form</source>
        <translation type="unfinished">Formulário</translation>
    </message>
    <message>
        <source>The displayed information may be out of date. Your wallet automatically synchronizes with the Qtum network after a connection is established, but this process has not completed yet.</source>
        <translation type="unfinished">A informação mostrada poderá estar desatualizada. A sua carteira sincroniza automaticamente com a rede Qtum depois de estabelecer ligação, mas este processo ainda não está completo.</translation>
<<<<<<< HEAD
    </message>
=======
   </message>
>>>>>>> d82fec21
    <message>
        <source>Watch-only:</source>
        <translation type="unfinished">Apenas vigiar:</translation>
    </message>
    <message>
        <source>Available:</source>
        <translation type="unfinished">Disponível:</translation>
    </message>
    <message>
        <source>Your current spendable balance</source>
        <translation type="unfinished">O seu saldo (gastável) disponível</translation>
    </message>
    <message>
        <source>Pending:</source>
        <translation type="unfinished">Pendente:</translation>
    </message>
    <message>
        <source>Total of transactions that have yet to be confirmed, and do not yet count toward the spendable balance</source>
        <translation type="unfinished">Total de transações por confirmar, que ainda não estão contabilizadas no seu saldo gastável</translation>
    </message>
    <message>
        <source>Immature:</source>
        <translation type="unfinished">Imaturo:</translation>
    </message>
    <message>
        <source>Mined balance that has not yet matured</source>
        <translation type="unfinished">O saldo minado ainda não amadureceu</translation>
    </message>
    <message>
        <source>Balances</source>
        <translation type="unfinished">Saldos</translation>
    </message>
    <message>
        <source>Your current total balance</source>
        <translation type="unfinished">O seu saldo total atual</translation>
    </message>
    <message>
        <source>Your current balance in watch-only addresses</source>
        <translation type="unfinished">O seu balanço atual em endereços de apenas vigiar</translation>
    </message>
    <message>
        <source>Spendable:</source>
        <translation type="unfinished">Dispensável:</translation>
    </message>
    <message>
        <source>Recent transactions</source>
        <translation type="unfinished">transações recentes</translation>
    </message>
    <message>
        <source>Unconfirmed transactions to watch-only addresses</source>
        <translation type="unfinished">Transações não confirmadas para endereços de apenas vigiar</translation>
    </message>
    <message>
        <source>Mined balance in watch-only addresses that has not yet matured</source>
        <translation type="unfinished">Saldo minado ainda não disponível de endereços de apenas vigiar</translation>
    </message>
    <message>
        <source>Current total balance in watch-only addresses</source>
        <translation type="unfinished">Saldo disponível em endereços de apenas vigiar</translation>
    </message>
    <message>
        <source>Privacy mode activated for the Overview tab. To unmask the values, uncheck Settings-&gt;Mask values.</source>
        <translation type="unfinished">Modo de privacidade ativado para a aba de visão geral. para desmascarar os valores, desmarque nas Configurações -&gt; Valores de máscara</translation>
    </message>
</context>
<context>
    <name>PSBTOperationsDialog</name>
    <message>
        <source>Dialog</source>
        <translation type="unfinished">Diálogo</translation>
    </message>
    <message>
        <source>Sign Tx</source>
        <translation type="unfinished">Assinar transação</translation>
    </message>
    <message>
        <source>Broadcast Tx</source>
        <translation type="unfinished">Transmitir transação</translation>
    </message>
    <message>
        <source>Copy to Clipboard</source>
        <translation type="unfinished">Copiar para área de transferência</translation>
    </message>
    <message>
        <source>Save…</source>
        <translation type="unfinished">Guardar…</translation>
    </message>
    <message>
        <source>Close</source>
        <translation type="unfinished">Fechar</translation>
    </message>
    <message>
        <source>Failed to load transaction: %1</source>
        <translation type="unfinished">Falha ao carregar transação: %1</translation>
    </message>
    <message>
        <source>Failed to sign transaction: %1</source>
        <translation type="unfinished">Falha ao assinar transação: %1</translation>
    </message>
    <message>
        <source>Cannot sign inputs while wallet is locked.</source>
        <translation type="unfinished">Não é possível assinar entradas enquanto a carteira está trancada.</translation>
    </message>
    <message>
        <source>Could not sign any more inputs.</source>
        <translation type="unfinished">Não pode assinar mais nenhuma entrada.</translation>
    </message>
    <message>
        <source>Signed %1 inputs, but more signatures are still required.</source>
        <translation type="unfinished">Assinadas entradas %1, mas mais assinaturas ainda são necessárias.</translation>
    </message>
    <message>
        <source>Signed transaction successfully. Transaction is ready to broadcast.</source>
        <translation type="unfinished">Transação assinada com sucesso. Transação está pronta para ser transmitida.</translation>
    </message>
    <message>
        <source>Unknown error processing transaction.</source>
        <translation type="unfinished">Erro desconhecido ao processar a transação.</translation>
    </message>
    <message>
        <source>Transaction broadcast successfully! Transaction ID: %1</source>
        <translation type="unfinished">Transação transmitida com sucesso.
ID transação: %1</translation>
    </message>
    <message>
        <source>Transaction broadcast failed: %1</source>
        <translation type="unfinished">Falha ao transmitir a transação: %1</translation>
    </message>
    <message>
        <source>PSBT copied to clipboard.</source>
        <translation type="unfinished">PSBT copiada para a área de transferência.</translation>
    </message>
    <message>
        <source>Save Transaction Data</source>
        <translation type="unfinished">Salvar informação de transação</translation>
    </message>
    <message>
        <source>Partially Signed Transaction (Binary)</source>
        <extracomment>Expanded name of the binary PSBT file format. See: BIP 174.</extracomment>
        <translation type="unfinished">Transação parcialmente assinada (Binário)</translation>
    </message>
    <message>
        <source>PSBT saved to disk.</source>
        <translation type="unfinished">PSBT salva no disco.</translation>
    </message>
    <message>
        <source> * Sends %1 to %2</source>
        <translation type="unfinished">Envia %1 para %2</translation>
    </message>
    <message>
        <source>Unable to calculate transaction fee or total transaction amount.</source>
        <translation type="unfinished">Incapaz de calcular a taxa de transação ou o valor total da transação.</translation>
    </message>
    <message>
        <source>Pays transaction fee: </source>
        <translation type="unfinished">Paga taxa de transação:</translation>
    </message>
    <message>
        <source>Total Amount</source>
        <translation type="unfinished">Valor Total</translation>
    </message>
    <message>
        <source>or</source>
        <translation type="unfinished">ou</translation>
    </message>
    <message>
        <source>Transaction has %1 unsigned inputs.</source>
        <translation type="unfinished">Transação tem %1 entradas não assinadas.</translation>
    </message>
    <message>
        <source>Transaction is missing some information about inputs.</source>
        <translation type="unfinished">Transação está com alguma informação faltando sobre as entradas.</translation>
    </message>
    <message>
        <source>Transaction still needs signature(s).</source>
        <translation type="unfinished">Transação continua precisando de assinatura(s).</translation>
    </message>
    <message>
        <source>(But no wallet is loaded.)</source>
        <translation type="unfinished">(Mas nenhuma carteira está carregada)</translation>
    </message>
    <message>
        <source>(But this wallet cannot sign transactions.)</source>
        <translation type="unfinished">(Porém esta carteira não pode assinar transações.)</translation>
    </message>
    <message>
        <source>(But this wallet does not have the right keys.)</source>
        <translation type="unfinished">(Porém esta carteira não tem as chaves corretas.)</translation>
    </message>
    <message>
        <source>Transaction is fully signed and ready for broadcast.</source>
        <translation type="unfinished">Transação está completamente assinada e pronta para ser transmitida.</translation>
    </message>
    <message>
        <source>Transaction status is unknown.</source>
        <translation type="unfinished">Status da transação é desconhecido.</translation>
    </message>
</context>
<context>
    <name>PaymentServer</name>
    <message>
        <source>Payment request error</source>
        <translation type="unfinished">Erro do pedido de pagamento</translation>
    </message>
    <message>
        <source>Cannot start qtum: click-to-pay handler</source>
        <translation type="unfinished">Impossível iniciar o controlador de qtum: click-to-pay</translation>
<<<<<<< HEAD
    </message>
=======
  </message>
>>>>>>> d82fec21
    <message>
        <source>URI handling</source>
        <translation type="unfinished">Manuseamento de URI</translation>
    </message>
    <message>
        <source>'qtum://' is not a valid URI. Use 'qtum:' instead.</source>
<<<<<<< HEAD
        <translation type="unfinished">'qtum://' não é um URI válido. Utilize 'qtum:'.</translation>
=======
        <translation type="unfinished">'qtum://' não é um URI válido. Utilize 'qtum:'.</translation>  
 </message>
    <message>
        <source>Cannot process payment request because BIP70 is not supported.
Due to widespread security flaws in BIP70 it's strongly recommended that any merchant instructions to switch wallets be ignored.
If you are receiving this error you should request the merchant provide a BIP21 compatible URI.</source>
        <translation type="unfinished">Não é possível processar o pagamento pedido porque o BIP70 não é suportado.
Devido a falhas de segurança no BIP70, é recomendado que todas as instruçōes ao comerciante para mudar de carteiras sejam ignorada.
Se está a receber este erro, deverá pedir ao comerciante para fornecer um URI compatível com BIP21.</translation>
>>>>>>> d82fec21
    </message>
    <message>
        <source>URI cannot be parsed! This can be caused by an invalid Qtum address or malformed URI parameters.</source>
        <translation type="unfinished">URI não foi lido corretamente! Isto pode ser causado por um endereço Qtum inválido ou por parâmetros URI malformados.</translation>
    </message>
    <message>
        <source>Payment request file handling</source>
        <translation type="unfinished">Controlo de pedidos de pagamento.</translation>
    </message>
</context>
<context>
    <name>PeerTableModel</name>
    <message>
        <source>Ping</source>
        <extracomment>Title of Peers Table column which indicates the current latency of the connection with the peer.</extracomment>
        <translation type="unfinished">Latência</translation>
    </message>
    <message>
        <source>Peer</source>
        <extracomment>Title of Peers Table column which contains a unique number used to identify a connection.</extracomment>
        <translation type="unfinished">Par</translation>
    </message>
    <message>
        <source>Direction</source>
        <extracomment>Title of Peers Table column which indicates the direction the peer connection was initiated from.</extracomment>
        <translation type="unfinished">Direção</translation>
    </message>
    <message>
        <source>Sent</source>
        <extracomment>Title of Peers Table column which indicates the total amount of network information we have sent to the peer.</extracomment>
        <translation type="unfinished">Enviado</translation>
    </message>
    <message>
        <source>Received</source>
        <extracomment>Title of Peers Table column which indicates the total amount of network information we have received from the peer.</extracomment>
        <translation type="unfinished">Recebido</translation>
    </message>
    <message>
        <source>Address</source>
        <extracomment>Title of Peers Table column which contains the IP/Onion/I2P address of the connected peer.</extracomment>
        <translation type="unfinished">Endereço</translation>
    </message>
    <message>
        <source>Type</source>
        <extracomment>Title of Peers Table column which describes the type of peer connection. The "type" describes why the connection exists.</extracomment>
        <translation type="unfinished">Tipo</translation>
    </message>
    <message>
        <source>Network</source>
        <extracomment>Title of Peers Table column which states the network the peer connected through.</extracomment>
        <translation type="unfinished">Rede</translation>
    </message>
    <message>
        <source>Inbound</source>
        <extracomment>An Inbound Connection from a Peer.</extracomment>
        <translation type="unfinished">Entrada</translation>
    </message>
    <message>
        <source>Outbound</source>
        <extracomment>An Outbound Connection to a Peer.</extracomment>
        <translation type="unfinished">Saída</translation>
    </message>
</context>
<context>
    <name>QRImageWidget</name>
    <message>
        <source>&amp;Save Image…</source>
        <translation type="unfinished">&amp;Guardar imagem…</translation>
    </message>
    <message>
        <source>&amp;Copy Image</source>
        <translation type="unfinished">&amp;Copiar Imagem</translation>
    </message>
    <message>
        <source>Resulting URI too long, try to reduce the text for label / message.</source>
        <translation type="unfinished">URI resultante muito longo. Tente reduzir o texto da etiqueta / mensagem.</translation>
    </message>
    <message>
        <source>Error encoding URI into QR Code.</source>
        <translation type="unfinished">Erro ao codificar URI em Código QR.</translation>
    </message>
    <message>
        <source>QR code support not available.</source>
        <translation type="unfinished">Suporte códigos QR não disponível</translation>
    </message>
    <message>
        <source>Save QR Code</source>
        <translation type="unfinished">Guardar o código QR</translation>
    </message>
    <message>
        <source>PNG Image</source>
        <extracomment>Expanded name of the PNG file format. See: https://en.wikipedia.org/wiki/Portable_Network_Graphics.</extracomment>
        <translation type="unfinished">Imagem PNG</translation>
    </message>
</context>
<context>
    <name>RPCConsole</name>
    <message>
        <source>N/A</source>
        <translation type="unfinished">N/D</translation>
    </message>
    <message>
        <source>Client version</source>
        <translation type="unfinished">Versão do Cliente</translation>
    </message>
    <message>
        <source>&amp;Information</source>
        <translation type="unfinished">&amp;Informação</translation>
    </message>
    <message>
        <source>General</source>
        <translation type="unfinished">Geral</translation>
    </message>
    <message>
        <source>To specify a non-default location of the data directory use the '%1' option.</source>
        <translation type="unfinished">Para especificar um local não padrão da pasta de dados, use a opção '%1'.</translation>
    </message>
    <message>
        <source>To specify a non-default location of the blocks directory use the '%1' option.</source>
        <translation type="unfinished">Para especificar um local não padrão da pasta dos blocos, use a opção '%1'.</translation>
    </message>
    <message>
        <source>Startup time</source>
        <translation type="unfinished">Hora de Arranque</translation>
    </message>
    <message>
        <source>Network</source>
        <translation type="unfinished">Rede</translation>
    </message>
    <message>
        <source>Name</source>
        <translation type="unfinished">Nome</translation>
    </message>
    <message>
        <source>Number of connections</source>
        <translation type="unfinished">Número de ligações</translation>
    </message>
    <message>
        <source>Block chain</source>
        <translation type="unfinished">Cadeia de blocos</translation>
    </message>
    <message>
        <source>Memory Pool</source>
        <translation type="unfinished">Banco de Memória</translation>
    </message>
    <message>
        <source>Current number of transactions</source>
        <translation type="unfinished">Número atual de transações</translation>
    </message>
    <message>
        <source>Memory usage</source>
        <translation type="unfinished">Utilização de memória</translation>
    </message>
    <message>
        <source>Wallet: </source>
        <translation type="unfinished">Carteira:</translation>
    </message>
    <message>
        <source>(none)</source>
        <translation type="unfinished">(nenhuma)</translation>
    </message>
    <message>
        <source>&amp;Reset</source>
        <translation type="unfinished">&amp;Reiniciar</translation>
    </message>
    <message>
        <source>Received</source>
        <translation type="unfinished">Recebido</translation>
    </message>
    <message>
        <source>Sent</source>
        <translation type="unfinished">Enviado</translation>
    </message>
    <message>
        <source>&amp;Peers</source>
        <translation type="unfinished">&amp;Pares</translation>
    </message>
    <message>
        <source>Banned peers</source>
        <translation type="unfinished">Pares banidos</translation>
    </message>
    <message>
        <source>Select a peer to view detailed information.</source>
        <translation type="unfinished">Selecione um par para ver informação detalhada.</translation>
    </message>
    <message>
        <source>Version</source>
        <translation type="unfinished">Versão</translation>
    </message>
    <message>
        <source>Starting Block</source>
        <translation type="unfinished">Bloco Inicial</translation>
    </message>
    <message>
        <source>Synced Headers</source>
        <translation type="unfinished">Cabeçalhos Sincronizados</translation>
    </message>
    <message>
        <source>Synced Blocks</source>
        <translation type="unfinished">Blocos Sincronizados</translation>
    </message>
    <message>
        <source>Last Transaction</source>
        <translation type="unfinished">Última Transação</translation>
    </message>
    <message>
        <source>The mapped Autonomous System used for diversifying peer selection.</source>
        <translation type="unfinished">O sistema autónomo mapeado usado para diversificar a seleção de pares.</translation>
    </message>
    <message>
        <source>Mapped AS</source>
        <translation type="unfinished">Mapeado como</translation>
    </message>
    <message>
        <source>Whether we relay addresses to this peer.</source>
        <extracomment>Tooltip text for the Address Relay field in the peer details area, which displays whether we relay addresses to this peer (Yes/No).</extracomment>
        <translation type="unfinished">Endereços são retransmitidos para este nó.</translation>
    </message>
    <message>
        <source>Address Relay</source>
        <extracomment>Text title for the Address Relay field in the peer details area, which displays whether we relay addresses to this peer (Yes/No).</extracomment>
        <translation type="unfinished">Retransmissão de endereços</translation>
    </message>
    <message>
        <source>Addresses Processed</source>
        <extracomment>Text title for the Addresses Processed field in the peer details area, which displays the total number of addresses received from this peer that were processed (excludes addresses that were dropped due to rate-limiting).</extracomment>
        <translation type="unfinished">Endereços Processados</translation>
    </message>
    <message>
        <source>Addresses Rate-Limited</source>
        <extracomment>Text title for the Addresses Rate-Limited field in the peer details area, which displays the total number of addresses received from this peer that were dropped (not processed) due to rate-limiting.</extracomment>
        <translation type="unfinished">Endereços com limite de taxa</translation>
    </message>
    <message>
        <source>Node window</source>
        <translation type="unfinished">Janela do nó</translation>
    </message>
    <message>
        <source>Current block height</source>
        <translation type="unfinished">Altura atual do bloco</translation>
    </message>
    <message>
        <source>Open the %1 debug log file from the current data directory. This can take a few seconds for large log files.</source>
        <translation type="unfinished">Abrir o ficheiro de registo de depuração %1 da pasta de dados atual. Isto pode demorar alguns segundos para ficheiros de registo maiores.</translation>
    </message>
    <message>
        <source>Decrease font size</source>
        <translation type="unfinished">Diminuir tamanho da letra</translation>
    </message>
    <message>
        <source>Increase font size</source>
        <translation type="unfinished">Aumentar tamanho da letra</translation>
    </message>
    <message>
        <source>Permissions</source>
        <translation type="unfinished">Permissões</translation>
    </message>
    <message>
        <source>The direction and type of peer connection: %1</source>
        <translation type="unfinished">A direção e o tipo de conexão ao par: %1</translation>
    </message>
    <message>
        <source>Direction/Type</source>
        <translation type="unfinished">Direção/tipo</translation>
    </message>
    <message>
        <source>The network protocol this peer is connected through: IPv4, IPv6, Onion, I2P, or CJDNS.</source>
        <translation type="unfinished">O protocolo de rede pelo qual este par está conectado: IPv4, IPv6, Onion, I2P ou CJDNS.</translation>
    </message>
    <message>
        <source>Services</source>
        <translation type="unfinished">Serviços</translation>
    </message>
    <message>
        <source>Whether the peer requested us to relay transactions.</source>
        <translation type="unfinished">Se este par pediu ou não para retransmitirmos transações.</translation>
    </message>
    <message>
        <source>High Bandwidth</source>
        <translation type="unfinished">Alta largura de banda</translation>
    </message>
    <message>
        <source>Connection Time</source>
        <translation type="unfinished">Tempo de Ligação</translation>
    </message>
    <message>
        <source>Elapsed time since a novel block passing initial validity checks was received from this peer.</source>
        <translation type="unfinished">Tempo decorrido desde que um novo bloco que passou as verificações de validade iniciais foi recebido deste par.</translation>
    </message>
    <message>
        <source>Last Block</source>
        <translation type="unfinished">Último bloco</translation>
    </message>
    <message>
        <source>Elapsed time since a novel transaction accepted into our mempool was received from this peer.</source>
        <extracomment>Tooltip text for the Last Transaction field in the peer details area.</extracomment>
        <translation type="unfinished">Tempo decorrido desde que uma nova transação aceite para a nossa mempool foi recebida deste par.</translation>
    </message>
    <message>
        <source>Last Send</source>
        <translation type="unfinished">Último Envio</translation>
    </message>
    <message>
        <source>Last Receive</source>
        <translation type="unfinished">Último Recebimento</translation>
    </message>
    <message>
        <source>Ping Time</source>
        <translation type="unfinished">Tempo de Latência</translation>
    </message>
    <message>
        <source>The duration of a currently outstanding ping.</source>
        <translation type="unfinished">A duração de um ping atualmente pendente.</translation>
    </message>
    <message>
        <source>Ping Wait</source>
        <translation type="unfinished">Espera do Ping</translation>
    </message>
    <message>
        <source>Min Ping</source>
        <translation type="unfinished">Latência mínima</translation>
    </message>
    <message>
        <source>Time Offset</source>
        <translation type="unfinished">Fuso Horário</translation>
    </message>
    <message>
        <source>Last block time</source>
        <translation type="unfinished">Data do último bloco</translation>
    </message>
    <message>
        <source>&amp;Open</source>
        <translation type="unfinished">&amp;Abrir</translation>
    </message>
    <message>
        <source>&amp;Console</source>
        <translation type="unfinished">&amp;Consola</translation>
    </message>
    <message>
        <source>&amp;Network Traffic</source>
        <translation type="unfinished">&amp;Tráfego de Rede</translation>
    </message>
    <message>
        <source>Totals</source>
        <translation type="unfinished">Totais</translation>
    </message>
    <message>
        <source>Debug log file</source>
        <translation type="unfinished">Ficheiro de registo de depuração</translation>
    </message>
    <message>
        <source>Clear console</source>
        <translation type="unfinished">Limpar consola</translation>
    </message>
    <message>
        <source>In:</source>
        <translation type="unfinished">Entrada:</translation>
    </message>
    <message>
        <source>Out:</source>
        <translation type="unfinished">Saída:</translation>
    </message>
    <message>
        <source>Inbound: initiated by peer</source>
        <extracomment>Explanatory text for an inbound peer connection.</extracomment>
        <translation type="unfinished">Entrando: iniciado por par</translation>
    </message>
    <message>
        <source>we selected the peer for high bandwidth relay</source>
        <translation type="unfinished">selecionámos o par para uma retransmissão de alta banda larga</translation>
    </message>
    <message>
        <source>the peer selected us for high bandwidth relay</source>
        <translation type="unfinished">o par selecionou-nos para uma retransmissão de alta banda larga</translation>
    </message>
    <message>
        <source>no high bandwidth relay selected</source>
        <translation type="unfinished">nenhum retransmissor de alta banda larga selecionado</translation>
    </message>
    <message>
        <source>&amp;Copy address</source>
        <extracomment>Context menu action to copy the address of a peer.</extracomment>
        <translation type="unfinished">&amp;Copiar endereço</translation>
    </message>
    <message>
        <source>&amp;Disconnect</source>
        <translation type="unfinished">&amp;Desconectar</translation>
    </message>
    <message>
        <source>1 &amp;hour</source>
        <translation type="unfinished">1 &amp;hora</translation>
    </message>
    <message>
        <source>1 d&amp;ay</source>
        <translation type="unfinished">1 di&amp;a</translation>
    </message>
    <message>
        <source>1 &amp;week</source>
        <translation type="unfinished">1 &amp;semana</translation>
    </message>
    <message>
        <source>1 &amp;year</source>
        <translation type="unfinished">1 &amp;ano</translation>
    </message>
    <message>
        <source>&amp;Unban</source>
        <translation type="unfinished">&amp;Desbanir</translation>
    </message>
    <message>
        <source>Network activity disabled</source>
        <translation type="unfinished">Atividade de rede desativada</translation>
    </message>
    <message>
        <source>Executing command without any wallet</source>
        <translation type="unfinished">A executar o comando sem qualquer carteira</translation>
    </message>
    <message>
        <source>Executing command using "%1" wallet</source>
        <translation type="unfinished">A executar o comando utilizando a carteira "%1"</translation>
    </message>
    <message>
        <source>Welcome to the %1 RPC console.
Use up and down arrows to navigate history, and %2 to clear screen.
Use %3 and %4 to increase or decrease the font size.
Type %5 for an overview of available commands.
For more information on using this console, type %6.

%7WARNING: Scammers have been active, telling users to type commands here, stealing their wallet contents. Do not use this console without fully understanding the ramifications of a command.%8</source>
        <extracomment>RPC console welcome message. Placeholders %7 and %8 are style tags for the warning content, and they are not space separated from the rest of the text intentionally.</extracomment>
        <translation type="unfinished">Bem vindo à %1 consola RPC.
Utilize as setas para cima e para baixo para navegar no histórico, e %2 para limpar o ecrã.
Utilize o %3 e %4 para aumentar ou diminuir o tamanho da letra.
Escreva %5 para uma visão geral dos comandos disponíveis.
Para mais informação acerca da utilização desta consola, escreva %6.

%7ATENÇÃO: Foram notadas burlas, dizendo aos utilizadores para escreverem comandos aqui, roubando os conteúdos da sua carteira. Não utilize esta consola sem perceber as ramificações de um comando.%8</translation>
    </message>
    <message>
        <source>Executing…</source>
        <extracomment>A console message indicating an entered command is currently being executed.</extracomment>
        <translation type="unfinished">A executar...</translation>
    </message>
    <message>
        <source>(peer: %1)</source>
        <translation type="unfinished">(par: %1)</translation>
    </message>
    <message>
        <source>Yes</source>
        <translation type="unfinished">Sim</translation>
    </message>
    <message>
        <source>No</source>
        <translation type="unfinished">Não</translation>
    </message>
    <message>
        <source>To</source>
        <translation type="unfinished">Para</translation>
    </message>
    <message>
        <source>From</source>
        <translation type="unfinished">De</translation>
    </message>
    <message>
        <source>Ban for</source>
        <translation type="unfinished">Banir para</translation>
    </message>
    <message>
        <source>Never</source>
        <translation type="unfinished">Nunca</translation>
    </message>
    <message>
        <source>Unknown</source>
        <translation type="unfinished">Desconhecido</translation>
    </message>
</context>
<context>
    <name>ReceiveCoinsDialog</name>
    <message>
        <source>&amp;Amount:</source>
        <translation type="unfinished">&amp;Quantia:</translation>
    </message>
    <message>
        <source>&amp;Label:</source>
        <translation type="unfinished">&amp;Etiqueta</translation>
    </message>
    <message>
        <source>&amp;Message:</source>
        <translation type="unfinished">&amp;Mensagem:</translation>
    </message>
    <message>
        <source>An optional message to attach to the payment request, which will be displayed when the request is opened. Note: The message will not be sent with the payment over the Qtum network.</source>
<<<<<<< HEAD
        <translation type="unfinished">Uma mensagem opcional para anexar ao pedido de pagamento, que será exibida quando o pedido for aberto. Nota: A mensagem não será enviada com o pagamento através da rede Qtum.</translation>
    </message>
=======
        <translation type="unfinished">Uma mensagem opcional para anexar ao pedido de pagamento, que será exibida quando o pedido for aberto. Nota: A mensagem não será enviada com o pagamento através da rede Qtum.</translation> 
   </message>
>>>>>>> d82fec21
    <message>
        <source>An optional label to associate with the new receiving address.</source>
        <translation type="unfinished">Uma etiqueta opcional a associar ao novo endereço de receção.</translation>
    </message>
    <message>
        <source>Use this form to request payments. All fields are &lt;b&gt;optional&lt;/b&gt;.</source>
        <translation type="unfinished">Utilize este formulário para solicitar pagamentos. Todos os campos são &lt;b&gt;opcionais&lt;/b&gt;.</translation>
    </message>
    <message>
        <source>An optional amount to request. Leave this empty or zero to not request a specific amount.</source>
        <translation type="unfinished">Uma quantia opcional a solicitar. Deixe em branco ou zero para não solicitar uma quantidade específica.</translation>
    </message>
    <message>
        <source>An optional label to associate with the new receiving address (used by you to identify an invoice).  It is also attached to the payment request.</source>
        <translation type="unfinished">Um legenda opcional para associar com o novo endereço de recebimento (usado por você para identificar uma fatura).  Ela é também anexada ao pedido de pagamento.</translation>
    </message>
    <message>
        <source>An optional message that is attached to the payment request and may be displayed to the sender.</source>
        <translation type="unfinished">Uma mensagem opicional que é anexada ao pedido de pagamento e pode ser mostrada para o remetente.</translation>
    </message>
    <message>
        <source>&amp;Create new receiving address</source>
        <translation type="unfinished">&amp;Criar novo endereço para receber</translation>
    </message>
    <message>
        <source>Clear all fields of the form.</source>
        <translation type="unfinished">Limpar todos os campos do formulário.</translation>
    </message>
    <message>
        <source>Clear</source>
        <translation type="unfinished">Limpar</translation>
    </message>
    <message>
        <source>Requested payments history</source>
        <translation type="unfinished">Histórico de pagamentos solicitados</translation>
    </message>
    <message>
        <source>Show the selected request (does the same as double clicking an entry)</source>
        <translation type="unfinished">Mostrar o pedido selecionado (faz o mesmo que clicar 2 vezes numa entrada)</translation>
    </message>
    <message>
        <source>Show</source>
        <translation type="unfinished">Mostrar</translation>
    </message>
    <message>
        <source>Remove the selected entries from the list</source>
        <translation type="unfinished">Remover as entradas selecionadas da lista</translation>
    </message>
    <message>
        <source>Remove</source>
        <translation type="unfinished">Remover</translation>
    </message>
    <message>
        <source>Copy &amp;URI</source>
        <translation type="unfinished">Copiar &amp;URI</translation>
    </message>
    <message>
        <source>&amp;Copy address</source>
        <translation type="unfinished">&amp;Copiar endereço</translation>
    </message>
    <message>
        <source>Copy &amp;label</source>
        <translation type="unfinished">Copiar &amp;etiqueta</translation>
    </message>
    <message>
        <source>Copy &amp;message</source>
        <translation type="unfinished">Copiar &amp;mensagem</translation>
    </message>
    <message>
        <source>Copy &amp;amount</source>
        <translation type="unfinished">Copiar &amp;quantia</translation>
    </message>
    <message>
        <source>Could not unlock wallet.</source>
        <translation type="unfinished">Não foi possível desbloquear a carteira.</translation>
    </message>
    <message>
        <source>Could not generate new %1 address</source>
        <translation type="unfinished">Não foi possível gerar um novo endereço %1</translation>
    </message>
</context>
<context>
    <name>ReceiveRequestDialog</name>
    <message>
        <source>Request payment to …</source>
        <translation type="unfinished">Pedir pagamento a…</translation>
    </message>
    <message>
        <source>Address:</source>
        <translation type="unfinished">Endereço:</translation>
    </message>
    <message>
        <source>Amount:</source>
        <translation type="unfinished">Quantia:</translation>
    </message>
    <message>
        <source>Label:</source>
        <translation type="unfinished">Legenda:</translation>
    </message>
    <message>
        <source>Message:</source>
        <translation type="unfinished">Mensagem:</translation>
    </message>
    <message>
        <source>Wallet:</source>
        <translation type="unfinished">Carteira:</translation>
    </message>
    <message>
        <source>Copy &amp;URI</source>
        <translation type="unfinished">Copiar &amp;URI</translation>
    </message>
    <message>
        <source>Copy &amp;Address</source>
        <translation type="unfinished">Copi&amp;ar Endereço</translation>
    </message>
    <message>
        <source>&amp;Verify</source>
        <translation type="unfinished">&amp;Verificar</translation>
    </message>
    <message>
        <source>Verify this address on e.g. a hardware wallet screen</source>
        <translation type="unfinished">Verifique este endreço, por exemplo, no ecrã de uma wallet física</translation>
    </message>
    <message>
        <source>&amp;Save Image…</source>
        <translation type="unfinished">&amp;Guardar imagem…</translation>
    </message>
    <message>
        <source>Payment information</source>
        <translation type="unfinished">Informação de Pagamento</translation>
    </message>
    <message>
        <source>Request payment to %1</source>
        <translation type="unfinished">Requisitar Pagamento para %1</translation>
    </message>
</context>
<context>
    <name>RecentRequestsTableModel</name>
    <message>
        <source>Date</source>
        <translation type="unfinished">Data</translation>
    </message>
    <message>
        <source>Label</source>
        <translation type="unfinished">Etiqueta</translation>
    </message>
    <message>
        <source>Message</source>
        <translation type="unfinished">Mensagem</translation>
    </message>
    <message>
        <source>(no label)</source>
        <translation type="unfinished">(sem etiqueta)</translation>
    </message>
    <message>
        <source>(no message)</source>
        <translation type="unfinished">(sem mensagem)</translation>
    </message>
    <message>
        <source>(no amount requested)</source>
        <translation type="unfinished">(sem quantia pedida)</translation>
    </message>
    <message>
        <source>Requested</source>
        <translation type="unfinished">Solicitado</translation>
    </message>
</context>
<context>
    <name>SendCoinsDialog</name>
    <message>
        <source>Send Coins</source>
        <translation type="unfinished">Enviar Moedas</translation>
    </message>
    <message>
        <source>Coin Control Features</source>
        <translation type="unfinished">Funcionalidades do Controlo de Moedas:</translation>
    </message>
    <message>
        <source>automatically selected</source>
        <translation type="unfinished">selecionadas automáticamente</translation>
    </message>
    <message>
        <source>Insufficient funds!</source>
        <translation type="unfinished">Fundos insuficientes!</translation>
    </message>
    <message>
        <source>Quantity:</source>
        <translation type="unfinished">Quantidade:</translation>
    </message>
    <message>
        <source>Amount:</source>
        <translation type="unfinished">Quantia:</translation>
    </message>
    <message>
        <source>Fee:</source>
        <translation type="unfinished">Taxa:</translation>
    </message>
    <message>
        <source>After Fee:</source>
        <translation type="unfinished">Depois da taxa:</translation>
    </message>
    <message>
        <source>Change:</source>
        <translation type="unfinished">Troco:</translation>
    </message>
    <message>
        <source>If this is activated, but the change address is empty or invalid, change will be sent to a newly generated address.</source>
        <translation type="unfinished">Se isto estiver ativo, mas o endereço de troco estiver vazio ou for inválido, o troco será enviado para um novo endereço gerado.</translation>
    </message>
    <message>
        <source>Custom change address</source>
        <translation type="unfinished">Endereço de troco personalizado</translation>
    </message>
    <message>
        <source>Transaction Fee:</source>
        <translation type="unfinished">Taxa da transação:</translation>
    </message>
    <message>
        <source>Using the fallbackfee can result in sending a transaction that will take several hours or days (or never) to confirm. Consider choosing your fee manually or wait until you have validated the complete chain.</source>
        <translation type="unfinished">O uso da taxa alternativa de recurso pode resultar no envio de uma transação que levará várias horas ou dias (ou nunca) para confirmar. Considere escolher a sua taxa manualmente ou aguarde até que tenha validado a cadeia completa.</translation>
    </message>
    <message>
        <source>Warning: Fee estimation is currently not possible.</source>
        <translation type="unfinished">Aviso: atualmente, não é possível a estimativa da taxa.</translation>
    </message>
    <message>
        <source>per kilobyte</source>
        <translation type="unfinished">por kilobyte</translation>
    </message>
    <message>
        <source>Hide</source>
        <translation type="unfinished">Ocultar</translation>
    </message>
    <message>
        <source>Recommended:</source>
        <translation type="unfinished">Recomendado:</translation>
    </message>
    <message>
        <source>Custom:</source>
        <translation type="unfinished">Personalizado:</translation>
    </message>
    <message>
        <source>Send to multiple recipients at once</source>
        <translation type="unfinished">Enviar para múltiplos destinatários de uma vez</translation>
    </message>
    <message>
        <source>Add &amp;Recipient</source>
        <translation type="unfinished">Adicionar &amp;Destinatário</translation>
    </message>
    <message>
        <source>Clear all fields of the form.</source>
        <translation type="unfinished">Limpar todos os campos do formulário.</translation>
    </message>
    <message>
        <source>Inputs…</source>
        <translation type="unfinished">Entradas...</translation>
    </message>
    <message>
        <source>Dust:</source>
        <translation type="unfinished">Lixo:</translation>
    </message>
    <message>
        <source>Choose…</source>
        <translation type="unfinished">Escolher…</translation>
    </message>
    <message>
        <source>Hide transaction fee settings</source>
        <translation type="unfinished">Esconder configurações de taxas de transação</translation>
    </message>
    <message>
        <source>When there is less transaction volume than space in the blocks, miners as well as relaying nodes may enforce a minimum fee. Paying only this minimum fee is just fine, but be aware that this can result in a never confirming transaction once there is more demand for qtum transactions than the network can process.</source>
        <translation type="unfinished">Quando o volume de transações é maior que o espaço nos blocos, os mineradores, bem como os nós de retransmissão, podem impor uma taxa mínima. Pagar apenas esta taxa mínima é muito bom, mas esteja ciente que isso pode resultar numa transação nunca confirmada, uma vez que há mais pedidos para transações do que a rede pode processar.</translation>
    </message>
    <message>
        <source>A too low fee might result in a never confirming transaction (read the tooltip)</source>
        <translation type="unfinished">Uma taxa muito baixa pode resultar numa transação nunca confirmada (leia a dica)</translation>
    </message>
    <message>
        <source>(Smart fee not initialized yet. This usually takes a few blocks…)</source>
        <translation type="unfinished">(A taxa inteligente ainda não foi inicializada. Isto demora normalmente alguns blocos...)</translation>
    </message>
    <message>
        <source>Confirmation time target:</source>
        <translation type="unfinished">Tempo de confirmação:</translation>
    </message>
    <message>
        <source>Enable Replace-By-Fee</source>
        <translation type="unfinished">Ativar substituir-por-taxa</translation>
    </message>
    <message>
        <source>With Replace-By-Fee (BIP-125) you can increase a transaction's fee after it is sent. Without this, a higher fee may be recommended to compensate for increased transaction delay risk.</source>
        <translation type="unfinished">Com substituir-por-taxa (BIP-125) pode aumentar a taxa da transação após ela ser enviada. Sem isto, pode ser recomendável uma taxa maior para compensar o risco maior de atraso na transação.</translation>
    </message>
    <message>
        <source>Clear &amp;All</source>
        <translation type="unfinished">Limpar &amp;Tudo</translation>
    </message>
    <message>
        <source>Balance:</source>
        <translation type="unfinished">Saldo:</translation>
    </message>
    <message>
        <source>Confirm the send action</source>
        <translation type="unfinished">Confirme ação de envio</translation>
    </message>
    <message>
        <source>S&amp;end</source>
        <translation type="unfinished">E&amp;nviar</translation>
    </message>
    <message>
        <source>Copy quantity</source>
        <translation type="unfinished">Copiar quantidade</translation>
    </message>
    <message>
        <source>Copy amount</source>
        <translation type="unfinished">Copiar valor</translation>
    </message>
    <message>
        <source>Copy fee</source>
        <translation type="unfinished">Copiar taxa</translation>
    </message>
    <message>
        <source>Copy after fee</source>
        <translation type="unfinished">Copiar depois da taxa</translation>
    </message>
    <message>
        <source>Copy bytes</source>
        <translation type="unfinished">Copiar bytes</translation>
    </message>
    <message>
        <source>Copy dust</source>
        <translation type="unfinished">Copiar pó</translation>
    </message>
    <message>
        <source>Copy change</source>
        <translation type="unfinished">Copiar troco</translation>
    </message>
    <message>
        <source>%1 (%2 blocks)</source>
        <translation type="unfinished">%1 (%2 blocos)</translation>
    </message>
    <message>
        <source>Sign on device</source>
        <extracomment>"device" usually means a hardware wallet.</extracomment>
        <translation type="unfinished">entrar no dispositivo</translation>
    </message>
    <message>
        <source>Connect your hardware wallet first.</source>
        <translation type="unfinished">Por favor conecte a sua wallet física primeiro.</translation>
    </message>
    <message>
        <source>Set external signer script path in Options -&gt; Wallet</source>
        <extracomment>"External signer" means using devices such as hardware wallets.</extracomment>
        <translation type="unfinished">Defina o caminho do script do assinante externo em Opções -&gt; Carteira</translation>
    </message>
    <message>
        <source>Cr&amp;eate Unsigned</source>
        <translation type="unfinished">Criar não assinado</translation>
    </message>
    <message>
        <source>Creates a Partially Signed Qtum Transaction (PSBT) for use with e.g. an offline %1 wallet, or a PSBT-compatible hardware wallet.</source>
        <translation type="unfinished">Cria uma transação de Qtum parcialmente assinada (PSBT)(sigla em inglês) para ser usada por exemplo com uma carteira %1 offline ou uma carteira de hardware compatível com PSBT.</translation>
    </message>
    <message>
        <source> from wallet '%1'</source>
        <translation type="unfinished">da carteira '%1'</translation>
    </message>
    <message>
        <source>%1 to '%2'</source>
        <translation type="unfinished">%1 a '%2'</translation>
    </message>
    <message>
        <source>%1 to %2</source>
        <translation type="unfinished">%1 para %2</translation>
    </message>
    <message>
        <source>To review recipient list click "Show Details…"</source>
        <translation type="unfinished">Para rever a lista de destinatários clique "Mostrar detalhes..."</translation>
    </message>
    <message>
        <source>Sign failed</source>
        <translation type="unfinished">Assinatura falhou</translation>
    </message>
    <message>
        <source>External signer not found</source>
        <extracomment>"External signer" means using devices such as hardware wallets.</extracomment>
        <translation type="unfinished">Signatário externo não encontrado</translation>
    </message>
    <message>
        <source>External signer failure</source>
        <extracomment>"External signer" means using devices such as hardware wallets.</extracomment>
        <translation type="unfinished">Falha do signatário externo</translation>
    </message>
    <message>
        <source>Save Transaction Data</source>
        <translation type="unfinished">Salvar informação de transação</translation>
    </message>
    <message>
        <source>Partially Signed Transaction (Binary)</source>
        <extracomment>Expanded name of the binary PSBT file format. See: BIP 174.</extracomment>
        <translation type="unfinished">Transação parcialmente assinada (Binário)</translation>
    </message>
    <message>
        <source>PSBT saved</source>
        <translation type="unfinished">PSBT salva</translation>
    </message>
    <message>
        <source>External balance:</source>
        <translation type="unfinished">Balanço externo:</translation>
    </message>
    <message>
        <source>or</source>
        <translation type="unfinished">ou</translation>
    </message>
    <message>
        <source>You can increase the fee later (signals Replace-By-Fee, BIP-125).</source>
        <translation type="unfinished">Pode aumentar a taxa depois (sinaliza substituir-por-taxa, BIP-125).</translation>
    </message>
    <message>
        <source>Please, review your transaction proposal. This will produce a Partially Signed Qtum Transaction (PSBT) which you can save or copy and then sign with e.g. an offline %1 wallet, or a PSBT-compatible hardware wallet.</source>
        <extracomment>Text to inform a user attempting to create a transaction of their current options. At this stage, a user can only create a PSBT. This string is displayed when private keys are disabled and an external signer is not available.</extracomment>
        <translation type="unfinished">Por favor, reveja sua proposta de transação. Isto irá produzir uma Transação de Qtum parcialmente assinada (PSBT, sigla em inglês) a qual você pode salvar ou copiar e então assinar com por exemplo uma carteira %1 offiline ou uma PSBT compatível com carteira de hardware.</translation>
    </message>
    <message>
        <source>Please, review your transaction.</source>
        <extracomment>Text to prompt a user to review the details of the transaction they are attempting to send.</extracomment>
        <translation type="unfinished">Por favor, reveja a sua transação.</translation>
    </message>
    <message>
        <source>Transaction fee</source>
        <translation type="unfinished">Taxa de transação</translation>
    </message>
    <message>
        <source>Not signalling Replace-By-Fee, BIP-125.</source>
        <translation type="unfinished">Não sinalizar substituir-por-taxa, BIP-125.</translation>
    </message>
    <message>
        <source>Total Amount</source>
        <translation type="unfinished">Valor Total</translation>
    </message>
    <message>
        <source>Confirm send coins</source>
        <translation type="unfinished">Confirme envio de moedas</translation>
    </message>
    <message>
        <source>Watch-only balance:</source>
        <translation type="unfinished">Saldo apenas para visualização:</translation>
    </message>
    <message>
        <source>The recipient address is not valid. Please recheck.</source>
        <translation type="unfinished">O endereço do destinatário é inválido. Por favor, reverifique.</translation>
    </message>
    <message>
        <source>The amount to pay must be larger than 0.</source>
        <translation type="unfinished">O valor a pagar dever maior que 0.</translation>
    </message>
    <message>
        <source>The amount exceeds your balance.</source>
        <translation type="unfinished">O valor excede o seu saldo.</translation>
    </message>
    <message>
        <source>The total exceeds your balance when the %1 transaction fee is included.</source>
        <translation type="unfinished">O total excede o seu saldo quando a taxa de transação %1 está incluída.</translation>
    </message>
    <message>
        <source>Duplicate address found: addresses should only be used once each.</source>
        <translation type="unfinished">Endereço duplicado encontrado: os endereços devem ser usados ​​apenas uma vez.</translation>
    </message>
    <message>
        <source>Transaction creation failed!</source>
        <translation type="unfinished">A criação da transação falhou!</translation>
    </message>
    <message>
        <source>A fee higher than %1 is considered an absurdly high fee.</source>
        <translation type="unfinished">Uma taxa superior a %1 é considerada uma taxa altamente absurda.</translation>
    </message>
    <message numerus="yes">
        <source>Estimated to begin confirmation within %n block(s).</source>
        <translation type="unfinished">
            <numerusform />
            <numerusform />
        </translation>
    </message>
    <message>
        <source>Warning: Invalid Qtum address</source>
        <translation type="unfinished">Aviso: endereço Qtum inválido</translation>
    </message>
    <message>
        <source>Warning: Unknown change address</source>
        <translation type="unfinished">Aviso: endereço de troco desconhecido</translation>
    </message>
    <message>
        <source>Confirm custom change address</source>
        <translation type="unfinished">Confirmar endereço de troco personalizado</translation>
    </message>
    <message>
        <source>The address you selected for change is not part of this wallet. Any or all funds in your wallet may be sent to this address. Are you sure?</source>
        <translation type="unfinished">O endereço que selecionou para alterar não faz parte desta carteira. Qualquer ou todos os fundos na sua carteira podem ser enviados para este endereço. Tem certeza?</translation>
    </message>
    <message>
        <source>(no label)</source>
        <translation type="unfinished">(sem etiqueta)</translation>
    </message>
</context>
<context>
    <name>SendCoinsEntry</name>
    <message>
        <source>A&amp;mount:</source>
        <translation type="unfinished">Qu&amp;antia:</translation>
    </message>
    <message>
        <source>Pay &amp;To:</source>
        <translation type="unfinished">&amp;Pagar A:</translation>
    </message>
    <message>
        <source>&amp;Label:</source>
        <translation type="unfinished">&amp;Etiqueta</translation>
    </message>
    <message>
        <source>Choose previously used address</source>
        <translation type="unfinished">Escolha o endereço utilizado anteriormente</translation>
    </message>
    <message>
        <source>The Qtum address to send the payment to</source>
        <translation type="unfinished">O endereço Qtum para enviar o pagamento</translation>
    </message>
    <message>
        <source>Paste address from clipboard</source>
        <translation type="unfinished">Cole endereço da área de transferência</translation>
    </message>
    <message>
        <source>Remove this entry</source>
        <translation type="unfinished">Remover esta entrada</translation>
    </message>
    <message>
        <source>The amount to send in the selected unit</source>
        <translation type="unfinished">A quantidade para enviar na unidade selecionada</translation>
    </message>
    <message>
        <source>The fee will be deducted from the amount being sent. The recipient will receive less qtums than you enter in the amount field. If multiple recipients are selected, the fee is split equally.</source>
        <translation type="unfinished">A taxa será deduzida ao valor que está a ser enviado. O destinatário irá receber menos qtums do que as que inseridas no campo do valor. Se estiverem selecionados múltiplos destinatários, a taxa será repartida equitativamente.</translation>
    </message>
    <message>
        <source>S&amp;ubtract fee from amount</source>
        <translation type="unfinished">S&amp;ubtrair a taxa ao montante</translation>
    </message>
    <message>
        <source>Use available balance</source>
        <translation type="unfinished">Utilizar saldo disponível</translation>
    </message>
    <message>
        <source>Message:</source>
        <translation type="unfinished">Mensagem:</translation>
    </message>
    <message>
        <source>Enter a label for this address to add it to the list of used addresses</source>
        <translation type="unfinished">Introduza uma etiqueta para este endereço para o adicionar à sua lista de endereços usados</translation>
    </message>
    <message>
        <source>A message that was attached to the qtum: URI which will be stored with the transaction for your reference. Note: This message will not be sent over the Qtum network.</source>
        <translation type="unfinished">Uma mensagem que estava anexada ao URI qtum: que será armazenada com a transação para sua referência. Nota: Esta mensagem não será enviada através da rede Qtum.</translation>
<<<<<<< HEAD
    </message>
    <message>
        <source>Pay To:</source>
        <translation type="unfinished">Pagar a:</translation>
    </message>
    <message>
        <source>Memo:</source>
        <translation type="unfinished">Memorando:</translation>
=======
>>>>>>> d82fec21
    </message>
</context>
<context>
    <name>SendConfirmationDialog</name>
    <message>
        <source>Send</source>
        <translation type="unfinished">Enviar</translation>
    </message>
    <message>
        <source>Create Unsigned</source>
        <translation type="unfinished">Criar sem assinatura</translation>
    </message>
</context>
<context>
    <name>SignVerifyMessageDialog</name>
    <message>
        <source>Signatures - Sign / Verify a Message</source>
        <translation type="unfinished">Assinaturas - Assinar / Verificar uma Mensagem</translation>
    </message>
    <message>
        <source>&amp;Sign Message</source>
        <translation type="unfinished">&amp;Assinar Mensagem</translation>
    </message>
    <message>
        <source>You can sign messages/agreements with your addresses to prove you can receive qtums sent to them. Be careful not to sign anything vague or random, as phishing attacks may try to trick you into signing your identity over to them. Only sign fully-detailed statements you agree to.</source>
        <translation type="unfinished">Pode assinar mensagens com os seus endereços para provar que são seus. Tenha atenção ao assinar mensagens ambíguas, pois ataques de phishing podem tentar enganá-lo de modo a assinar a sua identidade para os atacantes. Apenas assine declarações detalhadas com as quais concorde.</translation>
    </message>
    <message>
        <source>The Qtum address to sign the message with</source>
        <translation type="unfinished">O endereço Qtum para designar a mensagem</translation>
    </message>
    <message>
        <source>Choose previously used address</source>
        <translation type="unfinished">Escolha o endereço utilizado anteriormente</translation>
    </message>
    <message>
        <source>Paste address from clipboard</source>
        <translation type="unfinished">Cole endereço da área de transferência</translation>
    </message>
    <message>
        <source>Enter the message you want to sign here</source>
        <translation type="unfinished">Escreva aqui a mensagem que deseja assinar</translation>
    </message>
    <message>
        <source>Signature</source>
        <translation type="unfinished">Assinatura</translation>
    </message>
    <message>
        <source>Copy the current signature to the system clipboard</source>
        <translation type="unfinished">Copiar a assinatura atual para a área de transferência</translation>
    </message>
    <message>
        <source>Sign the message to prove you own this Qtum address</source>
        <translation type="unfinished">Assine uma mensagem para provar que é dono deste endereço Qtum</translation>
    </message>
    <message>
        <source>Sign &amp;Message</source>
        <translation type="unfinished">Assinar &amp;Mensagem</translation>
    </message>
    <message>
        <source>Reset all sign message fields</source>
        <translation type="unfinished">Repor todos os campos de assinatura de mensagem</translation>
    </message>
    <message>
        <source>Clear &amp;All</source>
        <translation type="unfinished">Limpar &amp;Tudo</translation>
    </message>
    <message>
        <source>&amp;Verify Message</source>
        <translation type="unfinished">&amp;Verificar Mensagem</translation>
    </message>
    <message>
        <source>Enter the receiver's address, message (ensure you copy line breaks, spaces, tabs, etc. exactly) and signature below to verify the message. Be careful not to read more into the signature than what is in the signed message itself, to avoid being tricked by a man-in-the-middle attack. Note that this only proves the signing party receives with the address, it cannot prove sendership of any transaction!</source>
        <translation type="unfinished">Introduza o endereço de assinatura, mensagem (assegure-se que copia quebras de linha, espaços, tabulações, etc. exatamente) e assinatura abaixo para verificar a mensagem. Tenha atenção para não ler mais na assinatura do que o que estiver na mensagem assinada, para evitar ser enganado por um atacante que se encontre entre si e quem assinou a mensagem.</translation>
    </message>
    <message>
        <source>The Qtum address the message was signed with</source>
        <translation type="unfinished">O endereço Qtum com que a mensagem foi designada</translation>
    </message>
    <message>
        <source>The signed message to verify</source>
        <translation type="unfinished">A mensagem assinada para verificar</translation>
    </message>
    <message>
        <source>The signature given when the message was signed</source>
        <translation type="unfinished">A assinatura dada quando a mensagem foi assinada</translation>
    </message>
    <message>
        <source>Verify the message to ensure it was signed with the specified Qtum address</source>
        <translation type="unfinished">Verifique a mensagem para assegurar que foi assinada com o endereço Qtum especificado</translation>
    </message>
    <message>
        <source>Verify &amp;Message</source>
        <translation type="unfinished">Verificar &amp;Mensagem</translation>
    </message>
    <message>
        <source>Reset all verify message fields</source>
        <translation type="unfinished">Repor todos os campos de verificação de mensagem</translation>
    </message>
    <message>
        <source>Click "Sign Message" to generate signature</source>
        <translation type="unfinished">Clique "Assinar Mensagem" para gerar a assinatura</translation>
    </message>
    <message>
        <source>The entered address is invalid.</source>
        <translation type="unfinished">O endereço introduzido é inválido.</translation>
    </message>
    <message>
        <source>Please check the address and try again.</source>
        <translation type="unfinished">Por favor, verifique o endereço e tente novamente.</translation>
    </message>
    <message>
        <source>The entered address does not refer to a key.</source>
        <translation type="unfinished">O endereço introduzido não refere-se a nenhuma chave.</translation>
    </message>
    <message>
        <source>Wallet unlock was cancelled.</source>
        <translation type="unfinished">O desbloqueio da carteira foi cancelado.</translation>
    </message>
    <message>
        <source>No error</source>
        <translation type="unfinished">Sem erro</translation>
    </message>
    <message>
        <source>Private key for the entered address is not available.</source>
        <translation type="unfinished">A chave privada para o endereço introduzido não está disponível.</translation>
    </message>
    <message>
        <source>Message signing failed.</source>
        <translation type="unfinished">Assinatura da mensagem falhou.</translation>
    </message>
    <message>
        <source>Message signed.</source>
        <translation type="unfinished">Mensagem assinada.</translation>
    </message>
    <message>
        <source>The signature could not be decoded.</source>
        <translation type="unfinished">Não foi possível descodificar a assinatura.</translation>
    </message>
    <message>
        <source>Please check the signature and try again.</source>
        <translation type="unfinished">Por favor, verifique a assinatura e tente novamente.</translation>
    </message>
    <message>
        <source>The signature did not match the message digest.</source>
        <translation type="unfinished">A assinatura não corresponde com o conteúdo da mensagem.</translation>
    </message>
    <message>
        <source>Message verification failed.</source>
        <translation type="unfinished">Verificação da mensagem falhou.</translation>
    </message>
    <message>
        <source>Message verified.</source>
        <translation type="unfinished">Mensagem verificada.</translation>
    </message>
</context>
<context>
    <name>SplashScreen</name>
    <message>
        <source>press q to shutdown</source>
        <translation type="unfinished">Carregue q para desligar</translation>
    </message>
</context>
<context>
    <name>TransactionDesc</name>
    <message>
        <source>conflicted with a transaction with %1 confirmations</source>
        <extracomment>Text explaining the current status of a transaction, shown in the status field of the details window for this transaction. This status represents an unconfirmed transaction that conflicts with a confirmed transaction.</extracomment>
        <translation type="unfinished">incompatível com uma transação com %1 confirmações</translation>
    </message>
    <message>
        <source>abandoned</source>
        <extracomment>Text explaining the current status of a transaction, shown in the status field of the details window for this transaction. This status represents an abandoned transaction.</extracomment>
        <translation type="unfinished">abandonada</translation>
    </message>
    <message>
        <source>%1/unconfirmed</source>
        <extracomment>Text explaining the current status of a transaction, shown in the status field of the details window for this transaction. This status represents a transaction confirmed in at least one block, but less than 6 blocks.</extracomment>
        <translation type="unfinished">%1/não confirmada</translation>
    </message>
    <message>
        <source>%1 confirmations</source>
        <extracomment>Text explaining the current status of a transaction, shown in the status field of the details window for this transaction. This status represents a transaction confirmed in 6 or more blocks.</extracomment>
        <translation type="unfinished">%1 confirmações</translation>
    </message>
    <message>
        <source>Status</source>
        <translation type="unfinished">Estado</translation>
    </message>
    <message>
        <source>Date</source>
        <translation type="unfinished">Data</translation>
    </message>
    <message>
        <source>Source</source>
        <translation type="unfinished">Origem</translation>
    </message>
    <message>
        <source>Generated</source>
        <translation type="unfinished">Gerado</translation>
    </message>
    <message>
        <source>From</source>
        <translation type="unfinished">De</translation>
    </message>
    <message>
        <source>unknown</source>
        <translation type="unfinished">desconhecido</translation>
    </message>
    <message>
        <source>To</source>
        <translation type="unfinished">Para</translation>
    </message>
    <message>
        <source>own address</source>
        <translation type="unfinished">endereço próprio</translation>
    </message>
    <message>
        <source>watch-only</source>
        <translation type="unfinished">apenas vigiar</translation>
    </message>
    <message>
        <source>label</source>
        <translation type="unfinished">etiqueta</translation>
    </message>
    <message>
        <source>Credit</source>
        <translation type="unfinished">Crédito</translation>
    </message>
    <message numerus="yes">
        <source>matures in %n more block(s)</source>
        <translation type="unfinished">
            <numerusform />
            <numerusform />
        </translation>
    </message>
    <message>
        <source>not accepted</source>
        <translation type="unfinished">não aceite</translation>
    </message>
    <message>
        <source>Debit</source>
        <translation type="unfinished">Débito</translation>
    </message>
    <message>
        <source>Total debit</source>
        <translation type="unfinished">Débito total</translation>
    </message>
    <message>
        <source>Total credit</source>
        <translation type="unfinished">Crédito total</translation>
    </message>
    <message>
        <source>Transaction fee</source>
        <translation type="unfinished">Taxa de transação</translation>
    </message>
    <message>
        <source>Net amount</source>
        <translation type="unfinished">Valor líquido</translation>
    </message>
    <message>
        <source>Message</source>
        <translation type="unfinished">Mensagem</translation>
    </message>
    <message>
        <source>Comment</source>
        <translation type="unfinished">Comentário</translation>
    </message>
    <message>
        <source>Transaction ID</source>
        <translation type="unfinished">Id. da Transação</translation>
    </message>
    <message>
        <source>Transaction total size</source>
        <translation type="unfinished">Tamanho total da transição</translation>
    </message>
    <message>
        <source>Transaction virtual size</source>
        <translation type="unfinished">Tamanho da transação virtual</translation>
    </message>
    <message>
        <source>Output index</source>
        <translation type="unfinished">Índex de saída</translation>
    </message>
    <message>
        <source> (Certificate was not verified)</source>
        <translation type="unfinished"> (O certificado não foi verificado)</translation>
    </message>
    <message>
        <source>Merchant</source>
        <translation type="unfinished">Comerciante</translation>
    </message>
    <message>
        <source>Generated coins must mature %1 blocks before they can be spent. When you generated this block, it was broadcast to the network to be added to the block chain. If it fails to get into the chain, its state will change to "not accepted" and it won't be spendable. This may occasionally happen if another node generates a block within a few seconds of yours.</source>
        <translation type="unfinished">As moedas geradas precisam amadurecer %1 blocos antes que possam ser gastas. Quando gerou este bloco, ele foi transmitido para a rede para ser adicionado à cadeia de blocos. Se este não conseguir entrar na cadeia, seu estado mudará para "não aceite" e não poderá ser gasto. Isto pode acontecer ocasionalmente se outro nó gerar um bloco dentro de alguns segundos do seu.</translation>
    </message>
    <message>
        <source>Debug information</source>
        <translation type="unfinished">Informação de depuração</translation>
    </message>
    <message>
        <source>Transaction</source>
        <translation type="unfinished">Transação</translation>
    </message>
    <message>
        <source>Inputs</source>
        <translation type="unfinished">Entradas</translation>
    </message>
    <message>
        <source>Amount</source>
        <translation type="unfinished">Quantia</translation>
    </message>
    <message>
        <source>true</source>
        <translation type="unfinished">verdadeiro</translation>
    </message>
    <message>
        <source>false</source>
        <translation type="unfinished">falso</translation>
    </message>
</context>
<context>
    <name>TransactionDescDialog</name>
    <message>
        <source>This pane shows a detailed description of the transaction</source>
        <translation type="unfinished">Esta janela mostra uma descrição detalhada da transação</translation>
    </message>
    <message>
        <source>Details for %1</source>
        <translation type="unfinished">Detalhes para %1</translation>
    </message>
</context>
<context>
    <name>TransactionTableModel</name>
    <message>
        <source>Date</source>
        <translation type="unfinished">Data</translation>
    </message>
    <message>
        <source>Type</source>
        <translation type="unfinished">Tipo</translation>
    </message>
    <message>
        <source>Label</source>
        <translation type="unfinished">Etiqueta</translation>
    </message>
    <message>
        <source>Unconfirmed</source>
        <translation type="unfinished">Não confirmado</translation>
    </message>
    <message>
        <source>Abandoned</source>
        <translation type="unfinished">Abandonada</translation>
    </message>
    <message>
        <source>Confirming (%1 of %2 recommended confirmations)</source>
        <translation type="unfinished">Confirmando (%1 de %2 confirmações recomendadas)</translation>
    </message>
    <message>
        <source>Confirmed (%1 confirmations)</source>
        <translation type="unfinished">Confirmada (%1 confirmações)</translation>
    </message>
    <message>
        <source>Conflicted</source>
        <translation type="unfinished">Incompatível</translation>
    </message>
    <message>
        <source>Immature (%1 confirmations, will be available after %2)</source>
        <translation type="unfinished">Imaturo (%1 confirmações, estarão disponível após %2)</translation>
    </message>
    <message>
        <source>Generated but not accepted</source>
        <translation type="unfinished">Gerada mas não aceite</translation>
    </message>
    <message>
        <source>Received with</source>
        <translation type="unfinished">Recebido com</translation>
    </message>
    <message>
        <source>Received from</source>
        <translation type="unfinished">Recebido de</translation>
    </message>
    <message>
        <source>Sent to</source>
        <translation type="unfinished">Enviado para</translation>
    </message>
    <message>
        <source>Payment to yourself</source>
        <translation type="unfinished">Pagamento para si mesmo</translation>
    </message>
    <message>
        <source>Mined</source>
        <translation type="unfinished">Minada</translation>
    </message>
    <message>
        <source>watch-only</source>
        <translation type="unfinished">apenas vigiar</translation>
    </message>
    <message>
        <source>(n/a)</source>
        <translation type="unfinished">(n/d)</translation>
    </message>
    <message>
        <source>(no label)</source>
        <translation type="unfinished">(sem etiqueta)</translation>
    </message>
    <message>
        <source>Transaction status. Hover over this field to show number of confirmations.</source>
        <translation type="unfinished">Estado da transação. Passar o cursor por cima deste campo para mostrar o número de confirmações.</translation>
    </message>
    <message>
        <source>Date and time that the transaction was received.</source>
        <translation type="unfinished">Data e hora em que a transação foi recebida.</translation>
    </message>
    <message>
        <source>Type of transaction.</source>
        <translation type="unfinished">Tipo de transação.</translation>
    </message>
    <message>
        <source>Whether or not a watch-only address is involved in this transaction.</source>
        <translation type="unfinished">Se um endereço de apenas vigiar está ou não envolvido nesta transação.</translation>
    </message>
    <message>
        <source>User-defined intent/purpose of the transaction.</source>
        <translation type="unfinished">Intenção do utilizador/motivo da transação</translation>
    </message>
    <message>
        <source>Amount removed from or added to balance.</source>
        <translation type="unfinished">Montante retirado ou adicionado ao saldo</translation>
    </message>
</context>
<context>
    <name>TransactionView</name>
    <message>
        <source>All</source>
        <translation type="unfinished">Todas</translation>
    </message>
    <message>
        <source>Today</source>
        <translation type="unfinished">Hoje</translation>
    </message>
    <message>
        <source>This week</source>
        <translation type="unfinished">Esta semana</translation>
    </message>
    <message>
        <source>This month</source>
        <translation type="unfinished">Este mês</translation>
    </message>
    <message>
        <source>Last month</source>
        <translation type="unfinished">Mês passado</translation>
    </message>
    <message>
        <source>This year</source>
        <translation type="unfinished">Este ano</translation>
    </message>
    <message>
        <source>Received with</source>
        <translation type="unfinished">Recebido com</translation>
    </message>
    <message>
        <source>Sent to</source>
        <translation type="unfinished">Enviado para</translation>
    </message>
    <message>
        <source>To yourself</source>
        <translation type="unfinished">Para si mesmo</translation>
    </message>
    <message>
        <source>Mined</source>
        <translation type="unfinished">Minada</translation>
    </message>
    <message>
        <source>Other</source>
        <translation type="unfinished">Outro</translation>
    </message>
    <message>
        <source>Enter address, transaction id, or label to search</source>
        <translation type="unfinished">Escreva endereço, identificação de transação ou etiqueta para procurar</translation>
    </message>
    <message>
        <source>Min amount</source>
        <translation type="unfinished">Valor mín.</translation>
    </message>
    <message>
        <source>Range…</source>
        <translation type="unfinished">Intervalo…</translation>
    </message>
    <message>
        <source>&amp;Copy address</source>
        <translation type="unfinished">&amp;Copiar endereço</translation>
    </message>
    <message>
        <source>Copy &amp;label</source>
        <translation type="unfinished">Copiar &amp;etiqueta</translation>
    </message>
    <message>
        <source>Copy &amp;amount</source>
        <translation type="unfinished">Copiar &amp;quantia</translation>
    </message>
    <message>
        <source>Copy transaction &amp;ID</source>
        <translation type="unfinished">Copiar Id. da transação</translation>
    </message>
    <message>
        <source>Copy full transaction &amp;details</source>
        <translation type="unfinished">Copie toda a transação &amp;details</translation>
    </message>
    <message>
        <source>&amp;Show transaction details</source>
        <translation type="unfinished">Mo&amp;strar detalhes da transação</translation>
    </message>
    <message>
        <source>&amp;Edit address label</source>
        <translation type="unfinished">&amp;Editar etiqueta do endereço</translation>
    </message>
    <message>
        <source>Show in %1</source>
        <extracomment>Transactions table context menu action to show the selected transaction in a third-party block explorer. %1 is a stand-in argument for the URL of the explorer.</extracomment>
        <translation type="unfinished">Mostrar em %1</translation>
    </message>
    <message>
        <source>Export Transaction History</source>
        <translation type="unfinished">Exportar Histórico de Transações</translation>
    </message>
    <message>
        <source>Comma separated file</source>
        <extracomment>Expanded name of the CSV file format. See: https://en.wikipedia.org/wiki/Comma-separated_values.</extracomment>
        <translation type="unfinished">Ficheiro separado por vírgulas</translation>
    </message>
    <message>
        <source>Confirmed</source>
        <translation type="unfinished">Confirmada</translation>
    </message>
    <message>
        <source>Watch-only</source>
        <translation type="unfinished">Apenas vigiar</translation>
    </message>
    <message>
        <source>Date</source>
        <translation type="unfinished">Data</translation>
    </message>
    <message>
        <source>Type</source>
        <translation type="unfinished">Tipo</translation>
    </message>
    <message>
        <source>Label</source>
        <translation type="unfinished">Etiqueta</translation>
    </message>
    <message>
        <source>Address</source>
        <translation type="unfinished">Endereço</translation>
    </message>
    <message>
        <source>ID</source>
        <translation type="unfinished">Id.</translation>
    </message>
    <message>
        <source>Exporting Failed</source>
        <translation type="unfinished">Exportação Falhou</translation>
    </message>
    <message>
        <source>There was an error trying to save the transaction history to %1.</source>
        <translation type="unfinished">Ocorreu um erro ao tentar guardar o histórico de transações em %1.</translation>
    </message>
    <message>
        <source>Exporting Successful</source>
        <translation type="unfinished">Exportação Bem Sucedida</translation>
    </message>
    <message>
        <source>The transaction history was successfully saved to %1.</source>
        <translation type="unfinished">O histórico da transação foi guardado com sucesso em %1</translation>
    </message>
    <message>
        <source>Range:</source>
        <translation type="unfinished">Período:</translation>
    </message>
    <message>
        <source>to</source>
        <translation type="unfinished">até</translation>
    </message>
</context>
<context>
    <name>WalletFrame</name>
    <message>
        <source>No wallet has been loaded.
Go to File &gt; Open Wallet to load a wallet.
- OR -</source>
        <translation type="unfinished">Nenhuma carteira foi carregada
Ir para o arquivo &gt; Abrir carteira para carregar a carteira
- OU -</translation>
    </message>
    <message>
        <source>Create a new wallet</source>
        <translation type="unfinished">Criar novo carteira</translation>
    </message>
    <message>
        <source>Error</source>
        <translation type="unfinished">Erro</translation>
    </message>
    <message>
        <source>Unable to decode PSBT from clipboard (invalid base64)</source>
        <translation type="unfinished">Incapaz de decifrar a PSBT da área de transferência (base64 inválida)</translation>
    </message>
    <message>
        <source>Load Transaction Data</source>
        <translation type="unfinished">Carregar dados de transação</translation>
    </message>
    <message>
        <source>Partially Signed Transaction (*.psbt)</source>
        <translation type="unfinished">Transação parcialmente assinada (*.psbt)</translation>
    </message>
    <message>
        <source>PSBT file must be smaller than 100 MiB</source>
        <translation type="unfinished">Arquivo PSBT deve ser menor que 100 MiB</translation>
    </message>
    <message>
        <source>Unable to decode PSBT</source>
        <translation type="unfinished">Incapaz de decifrar a PSBT</translation>
    </message>
</context>
<context>
    <name>WalletModel</name>
    <message>
        <source>Send Coins</source>
        <translation type="unfinished">Enviar Moedas</translation>
    </message>
    <message>
        <source>Fee bump error</source>
        <translation type="unfinished">Erro no aumento de taxa</translation>
    </message>
    <message>
        <source>Increasing transaction fee failed</source>
        <translation type="unfinished">Aumento da taxa de transação falhou</translation>
    </message>
    <message>
        <source>Do you want to increase the fee?</source>
        <extracomment>Asks a user if they would like to manually increase the fee of a transaction that has already been created.</extracomment>
        <translation type="unfinished">Quer aumentar a taxa?</translation>
    </message>
    <message>
        <source>Current fee:</source>
        <translation type="unfinished">Taxa atual:</translation>
    </message>
    <message>
        <source>Increase:</source>
        <translation type="unfinished">Aumentar:</translation>
    </message>
    <message>
        <source>New fee:</source>
        <translation type="unfinished">Nova taxa:</translation>
    </message>
    <message>
        <source>Confirm fee bump</source>
        <translation type="unfinished">Confirme aumento de taxa</translation>
    </message>
    <message>
        <source>Can't draft transaction.</source>
        <translation type="unfinished">Não foi possível simular a transação.</translation>
    </message>
    <message>
        <source>PSBT copied</source>
        <translation type="unfinished">PSBT copiado</translation>
    </message>
    <message>
        <source>Can't sign transaction.</source>
        <translation type="unfinished">Não é possível assinar a transação.</translation>
    </message>
    <message>
        <source>Could not commit transaction</source>
        <translation type="unfinished">Não foi possível cometer a transação</translation>
    </message>
    <message>
        <source>Can't display address</source>
        <translation type="unfinished">Não é possível exibir o endereço</translation>
    </message>
    <message>
        <source>default wallet</source>
        <translation type="unfinished">carteira predefinida</translation>
    </message>
</context>
<context>
    <name>WalletView</name>
    <message>
        <source>&amp;Export</source>
        <translation type="unfinished">&amp;Exportar</translation>
    </message>
    <message>
        <source>Export the data in the current tab to a file</source>
        <translation type="unfinished">Exportar os dados no separador atual para um ficheiro</translation>
    </message>
    <message>
        <source>Backup Wallet</source>
        <translation type="unfinished">Cópia de Segurança da Carteira</translation>
    </message>
    <message>
        <source>Wallet Data</source>
        <extracomment>Name of the wallet data file format.</extracomment>
        <translation type="unfinished">Dados da carteira</translation>
    </message>
    <message>
        <source>Backup Failed</source>
        <translation type="unfinished">Cópia de Segurança Falhou</translation>
    </message>
    <message>
        <source>There was an error trying to save the wallet data to %1.</source>
        <translation type="unfinished">Ocorreu um erro ao tentar guardar os dados da carteira em %1.</translation>
    </message>
    <message>
        <source>Backup Successful</source>
        <translation type="unfinished">Cópia de Segurança Bem Sucedida</translation>
    </message>
    <message>
        <source>The wallet data was successfully saved to %1.</source>
        <translation type="unfinished">Os dados da carteira foram guardados com sucesso em %1.</translation>
    </message>
    <message>
        <source>Cancel</source>
        <translation type="unfinished">Cancelar</translation>
    </message>
</context>
</TS><|MERGE_RESOLUTION|>--- conflicted
+++ resolved
@@ -67,13 +67,8 @@
     </message>
     <message>
         <source>These are your Qtum addresses for sending payments. Always check the amount and the receiving address before sending coins.</source>
-<<<<<<< HEAD
-        <translation type="unfinished">Estes são os seus endereços Qtum para enviar pagamentos. Verifique sempre o valor e o endereço de receção antes de enviar moedas.</translation>
-    </message>
-=======
         <translation type="unfinished">Estes são os seus endereços Qtum para enviar pagamentos. Verifique sempre o valor e o endereço de receção antes de enviar moedas.</translation> 
    </message>
->>>>>>> d82fec21
     <message>
         <source>These are your Qtum addresses for receiving payments. Use the 'Create new receiving address' button in the receive tab to create new addresses.
 Signing is only possible with addresses of the type 'legacy'.</source>
@@ -170,11 +165,7 @@
     </message>
     <message>
         <source>Warning: If you encrypt your wallet and lose your passphrase, you will &lt;b&gt;LOSE ALL OF YOUR QTUMS&lt;/b&gt;!</source>
-<<<<<<< HEAD
-        <translation type="unfinished">Aviso: se encriptar a sua carteira e perder a sua frase de segurnça, &lt;b&gt;PERDERÁ TODOS OS SEUS QTUMS&lt;/b&gt;!</translation>
-=======
         <translation type="unfinished">Aviso: se encriptar a sua carteira e perder a sua frase de segurança, &lt;b&gt;PERDERÁ TODAS AS SUAS QTUMS&lt;/b&gt;!</translation>
->>>>>>> d82fec21
     </message>
     <message>
         <source>Are you sure you wish to encrypt your wallet?</source>
@@ -195,11 +186,7 @@
     <message>
         <source>Remember that encrypting your wallet cannot fully protect your qtums from being stolen by malware infecting your computer.</source>
         <translation type="unfinished">Lembra se que encrostar a sua carteira não o pode defender na totalidade os seus qtums de serem roubados por um malware que possa infectar o seu computador.</translation>
-<<<<<<< HEAD
-    </message>
-=======
   </message>
->>>>>>> d82fec21
     <message>
         <source>Wallet to be encrypted</source>
         <translation type="unfinished">Carteira a ser encriptada</translation>
@@ -425,11 +412,7 @@
     <message>
         <source>%s corrupt. Try using the wallet tool qtum-wallet to salvage or restoring a backup.</source>
         <translation type="unfinished">%s corrompido. Tente usar a ferramenta de carteira qtum-wallet para salvar ou restaurar um backup.</translation>
-<<<<<<< HEAD
-    </message>
-=======
    </message>
->>>>>>> d82fec21
     <message>
         <source>-maxtxfee is set very high! Fees this large could be paid on a single transaction.</source>
         <translation type="unfinished">-maxtxfee está definido com um valor muito alto! Taxas desta magnitude podem ser pagas numa única transação.</translation>
@@ -453,13 +436,6 @@
     <message>
         <source>Error: Dumpfile version is not supported. This version of qtum-wallet only supports version 1 dumpfiles. Got dumpfile with version %s</source>
         <translation type="unfinished">Erro: Esta versão do qtum-wallet apenas suporta arquivos de despejo na versão 1. (Versão atual: %s)</translation>
-<<<<<<< HEAD
-    </message>
-    <message>
-        <source>Error: Listening for incoming connections failed (listen returned error %s)</source>
-        <translation type="unfinished">Erro: a escuta de ligações de entrada falhou (escuta devolveu o erro %s)</translation>
-=======
->>>>>>> d82fec21
     </message>
     <message>
         <source>Fee estimation failed. Fallbackfee is disabled. Wait a few blocks or enable -fallbackfee.</source>
@@ -1051,11 +1027,7 @@
     <message>
         <source>Send coins to a Qtum address</source>
         <translation type="unfinished">Enviar moedas para um endereço Qtum</translation>
-<<<<<<< HEAD
-    </message>
-=======
    </message>
->>>>>>> d82fec21
     <message>
         <source>Backup wallet to another location</source>
         <translation type="unfinished">Efetue uma cópia de segurança da carteira para outra localização</translation>
@@ -1098,26 +1070,16 @@
     </message>
     <message>
         <source>Sign messages with your Qtum addresses to prove you own them</source>
-<<<<<<< HEAD
-        <translation type="unfinished">Assine as mensagens com os seus endereços Qtum para provar que é o proprietário dos mesmos</translation>
-    </message>
-=======
         <translation type="unfinished">Assine as mensagens com os seus endereços Qtum para provar que é o proprietário dos mesmos</translation> 
   </message>
->>>>>>> d82fec21
     <message>
         <source>&amp;Verify message…</source>
         <translation type="unfinished">&amp;Verificar mensagem…</translation>
     </message>
     <message>
         <source>Verify messages to ensure they were signed with specified Qtum addresses</source>
-<<<<<<< HEAD
-        <translation type="unfinished">Verifique mensagens para assegurar que foram assinadas com o endereço Qtum especificado</translation>
-    </message>
-=======
         <translation type="unfinished">Verifique mensagens para assegurar que foram assinadas com o endereço Qtum especificado</translation> 
   </message>
->>>>>>> d82fec21
     <message>
         <source>&amp;Load PSBT from file…</source>
         <translation type="unfinished">&amp;Carregar PSBT do arquivo...</translation>
@@ -1181,11 +1143,7 @@
     <message>
         <source>Request payments (generates QR codes and qtum: URIs)</source>
         <translation type="unfinished">Solicitar pagamentos (gera códigos QR e qtum: URIs)</translation>
-<<<<<<< HEAD
-    </message>
-=======
   </message>
->>>>>>> d82fec21
     <message>
         <source>Show the list of used sending addresses and labels</source>
         <translation type="unfinished">Mostrar a lista de etiquetas e endereços de envio usados</translation>
@@ -1240,11 +1198,7 @@
     <message>
         <source>Load Partially Signed Qtum Transaction</source>
         <translation type="unfinished">Carregar transação de Qtum parcialmente assinada</translation>
-<<<<<<< HEAD
-    </message>
-=======
   </message>
->>>>>>> d82fec21
     <message>
         <source>Load PSBT from &amp;clipboard…</source>
         <translation type="unfinished">Carregar PSBT da área de transferência...</translation>
@@ -1252,11 +1206,7 @@
     <message>
         <source>Load Partially Signed Qtum Transaction from clipboard</source>
         <translation type="unfinished">Carregar transação de Qtum parcialmente assinada da área de transferência.</translation>
-<<<<<<< HEAD
-    </message>
-=======
    </message>
->>>>>>> d82fec21
     <message>
         <source>Node window</source>
         <translation type="unfinished">Janela do nó</translation>
@@ -1275,13 +1225,8 @@
     </message>
     <message>
         <source>Open a qtum: URI</source>
-<<<<<<< HEAD
-        <translation type="unfinished">Abrir um qtum URI</translation>
-    </message>
-=======
         <translation type="unfinished">Abrir um qtum URI</translation> 
   </message>
->>>>>>> d82fec21
     <message>
         <source>Open Wallet</source>
         <translation type="unfinished">Abrir Carteira</translation>
@@ -1893,11 +1838,7 @@
     <message>
         <source>%1 will download and store a copy of the Qtum block chain.</source>
         <translation type="unfinished">%1 irá descarregar e armazenar uma cópia da cadeia de blocos da Qtum.</translation>
-<<<<<<< HEAD
-    </message>
-=======
    </message>
->>>>>>> d82fec21
     <message>
         <source>The wallet will also be stored in this directory.</source>
         <translation type="unfinished">A carteira também será guardada nesta pasta.</translation>
@@ -1985,13 +1926,8 @@
     </message>
     <message>
         <source>Attempting to spend qtums that are affected by not-yet-displayed transactions will not be accepted by the network.</source>
-<<<<<<< HEAD
-        <translation type="unfinished">Tentar enviar qtums que estão afetadas por transações ainda não exibidas não será aceite pela rede.</translation>
-    </message>
-=======
         <translation type="unfinished">Tentar enviar qtums que estão afetadas por transações ainda não exibidas não será aceite pela rede.</translation> 
    </message>
->>>>>>> d82fec21
     <message>
         <source>Number of blocks left</source>
         <translation type="unfinished">Número de blocos restantes</translation>
@@ -2042,11 +1978,7 @@
     <message>
         <source>Open qtum URI</source>
         <translation type="unfinished">Abrir um Qtum URI</translation>
-<<<<<<< HEAD
-    </message>
-=======
    </message>
->>>>>>> d82fec21
     <message>
         <source>Paste address from clipboard</source>
         <extracomment>Tooltip text for button that allows you to paste an address that is in your clipboard.</extracomment>
@@ -2206,11 +2138,7 @@
     <message>
         <source>Automatically open the Qtum client port on the router. This only works when your router supports UPnP and it is enabled.</source>
         <translation type="unfinished">Abrir a porta do cliente qtum automaticamente no seu router. Isto apenas funciona se o seu router suportar UPnP e este se encontrar ligado.</translation>
-<<<<<<< HEAD
-    </message>
-=======
    </message>
->>>>>>> d82fec21
     <message>
         <source>Map port using &amp;UPnP</source>
         <translation type="unfinished">Mapear porta usando &amp;UPnP</translation>
@@ -2234,11 +2162,7 @@
     <message>
         <source>Connect to the Qtum network through a SOCKS5 proxy.</source>
         <translation type="unfinished">Conectar à rede da Qtum através dum proxy SOCLS5.</translation>
-<<<<<<< HEAD
-    </message>
-=======
    </message>
->>>>>>> d82fec21
     <message>
         <source>&amp;Connect through SOCKS5 proxy (default proxy):</source>
         <translation type="unfinished">&amp;Ligar através dum proxy SOCKS5 (proxy por defeito):</translation>
@@ -2317,13 +2241,8 @@
     </message>
     <message>
         <source>Connect to the Qtum network through a separate SOCKS5 proxy for Tor onion services.</source>
-<<<<<<< HEAD
-        <translation type="unfinished">Conecte-se a rede Qtum através de um proxy SOCKS5 separado para serviços Tor Onion</translation>
-    </message>
-=======
         <translation type="unfinished">Conecte-se a rede Qtum através de um proxy SOCKS5 separado para serviços Tor Onion</translation>  
  </message>
->>>>>>> d82fec21
     <message>
         <source>Use separate SOCKS&amp;5 proxy to reach peers via Tor onion services:</source>
         <translation type="unfinished">Use um proxy SOCKS5 separado para alcançar pares por meio dos serviços Tor onion:</translation>
@@ -2416,11 +2335,7 @@
     <message>
         <source>The displayed information may be out of date. Your wallet automatically synchronizes with the Qtum network after a connection is established, but this process has not completed yet.</source>
         <translation type="unfinished">A informação mostrada poderá estar desatualizada. A sua carteira sincroniza automaticamente com a rede Qtum depois de estabelecer ligação, mas este processo ainda não está completo.</translation>
-<<<<<<< HEAD
-    </message>
-=======
    </message>
->>>>>>> d82fec21
     <message>
         <source>Watch-only:</source>
         <translation type="unfinished">Apenas vigiar:</translation>
@@ -2628,20 +2543,13 @@
     <message>
         <source>Cannot start qtum: click-to-pay handler</source>
         <translation type="unfinished">Impossível iniciar o controlador de qtum: click-to-pay</translation>
-<<<<<<< HEAD
-    </message>
-=======
   </message>
->>>>>>> d82fec21
     <message>
         <source>URI handling</source>
         <translation type="unfinished">Manuseamento de URI</translation>
     </message>
     <message>
         <source>'qtum://' is not a valid URI. Use 'qtum:' instead.</source>
-<<<<<<< HEAD
-        <translation type="unfinished">'qtum://' não é um URI válido. Utilize 'qtum:'.</translation>
-=======
         <translation type="unfinished">'qtum://' não é um URI válido. Utilize 'qtum:'.</translation>  
  </message>
     <message>
@@ -2651,7 +2559,6 @@
         <translation type="unfinished">Não é possível processar o pagamento pedido porque o BIP70 não é suportado.
 Devido a falhas de segurança no BIP70, é recomendado que todas as instruçōes ao comerciante para mudar de carteiras sejam ignorada.
 Se está a receber este erro, deverá pedir ao comerciante para fornecer um URI compatível com BIP21.</translation>
->>>>>>> d82fec21
     </message>
     <message>
         <source>URI cannot be parsed! This can be caused by an invalid Qtum address or malformed URI parameters.</source>
@@ -3143,13 +3050,8 @@
     </message>
     <message>
         <source>An optional message to attach to the payment request, which will be displayed when the request is opened. Note: The message will not be sent with the payment over the Qtum network.</source>
-<<<<<<< HEAD
-        <translation type="unfinished">Uma mensagem opcional para anexar ao pedido de pagamento, que será exibida quando o pedido for aberto. Nota: A mensagem não será enviada com o pagamento através da rede Qtum.</translation>
-    </message>
-=======
         <translation type="unfinished">Uma mensagem opcional para anexar ao pedido de pagamento, que será exibida quando o pedido for aberto. Nota: A mensagem não será enviada com o pagamento através da rede Qtum.</translation> 
    </message>
->>>>>>> d82fec21
     <message>
         <source>An optional label to associate with the new receiving address.</source>
         <translation type="unfinished">Uma etiqueta opcional a associar ao novo endereço de receção.</translation>
@@ -3711,17 +3613,6 @@
     <message>
         <source>A message that was attached to the qtum: URI which will be stored with the transaction for your reference. Note: This message will not be sent over the Qtum network.</source>
         <translation type="unfinished">Uma mensagem que estava anexada ao URI qtum: que será armazenada com a transação para sua referência. Nota: Esta mensagem não será enviada através da rede Qtum.</translation>
-<<<<<<< HEAD
-    </message>
-    <message>
-        <source>Pay To:</source>
-        <translation type="unfinished">Pagar a:</translation>
-    </message>
-    <message>
-        <source>Memo:</source>
-        <translation type="unfinished">Memorando:</translation>
-=======
->>>>>>> d82fec21
     </message>
 </context>
 <context>
