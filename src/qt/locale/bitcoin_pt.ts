<TS version="2.1" language="pt">
<context>
    <name>AddressBookPage</name>
    <message>
        <source>Right-click to edit address or label</source>
        <translation type="unfinished">Clique com o botão direito para editar o endereço ou etiqueta</translation>
    </message>
    <message>
        <source>Create a new address</source>
        <translation type="unfinished">Crie um endereço novo</translation>
    </message>
    <message>
        <source>&amp;New</source>
        <translation type="unfinished">&amp;Novo</translation>
    </message>
    <message>
        <source>Copy the currently selected address to the system clipboard</source>
        <translation type="unfinished">Copiar o endereço selecionado para a área de transferência do sistema</translation>
    </message>
    <message>
        <source>&amp;Copy</source>
        <translation type="unfinished">&amp;Copiar</translation>
    </message>
    <message>
        <source>C&amp;lose</source>
        <translation type="unfinished">F&amp;echar</translation>
    </message>
    <message>
        <source>Delete the currently selected address from the list</source>
        <translation type="unfinished">Eliminar o endereço selecionado da lista</translation>
    </message>
    <message>
        <source>Enter address or label to search</source>
        <translation type="unfinished">Digite o endereço ou a etiqueta para pesquisar</translation>
    </message>
    <message>
        <source>Export the data in the current tab to a file</source>
        <translation type="unfinished">Exportar os dados no separador atual para um ficheiro</translation>
    </message>
    <message>
        <source>&amp;Export</source>
        <translation type="unfinished">&amp;Exportar</translation>
    </message>
    <message>
        <source>&amp;Delete</source>
        <translation type="unfinished">&amp;Eliminar</translation>
    </message>
    <message>
        <source>Choose the address to send coins to</source>
        <translation type="unfinished">Escolha o endereço para enviar as moedas</translation>
    </message>
    <message>
        <source>Choose the address to receive coins with</source>
        <translation type="unfinished">Escolha o endereço para receber as moedas</translation>
    </message>
    <message>
        <source>C&amp;hoose</source>
        <translation type="unfinished">Escol&amp;her</translation>
    </message>
    <message>
        <source>Sending addresses</source>
        <translation type="unfinished">Endereços de envio</translation>
    </message>
    <message>
        <source>Receiving addresses</source>
        <translation type="unfinished">Endereços de receção</translation>
    </message>
    <message>
        <source>These are your Qtum addresses for sending payments. Always check the amount and the receiving address before sending coins.</source>
        <translation type="unfinished">Estes são os seus endereços Qtum para enviar pagamentos. Verifique sempre o valor e o endereço de receção antes de enviar moedas.</translation> 
   </message>
    <message>
        <source>These are your Qtum addresses for receiving payments. Use the 'Create new receiving address' button in the receive tab to create new addresses.
Signing is only possible with addresses of the type 'legacy'.</source>
        <translation type="unfinished">Estes são seus novos endereços Qtum para o recebimento de pagamentos. Use o botão "Criar novo endereço de recebimento" na aba "Receber"  para criar novos endereços.
Assinar só é possível com endereços do tipo "legado".</translation>
    </message>
    <message>
        <source>&amp;Copy Address</source>
        <translation type="unfinished">&amp;Copiar Endereço</translation>
    </message>
    <message>
        <source>Copy &amp;Label</source>
        <translation type="unfinished">Copiar &amp;Etiqueta</translation>
    </message>
    <message>
        <source>&amp;Edit</source>
        <translation type="unfinished">&amp;Editar</translation>
    </message>
    <message>
        <source>Export Address List</source>
        <translation type="unfinished">Exportar Lista de Endereços</translation>
    </message>
    <message>
        <source>Comma separated file</source>
        <extracomment>Expanded name of the CSV file format. See: https://en.wikipedia.org/wiki/Comma-separated_values.</extracomment>
        <translation type="unfinished">Ficheiro separado por vírgulas</translation>
    </message>
    <message>
        <source>There was an error trying to save the address list to %1. Please try again.</source>
        <extracomment>An error message. %1 is a stand-in argument for the name of the file we attempted to save to.</extracomment>
        <translation type="unfinished">Ocorreu um erro ao tentar guardar a lista de endereços para %1. Por favor, tente novamente.</translation>
    </message>
    <message>
        <source>Exporting Failed</source>
        <translation type="unfinished">Exportação Falhou</translation>
    </message>
</context>
<context>
    <name>AddressTableModel</name>
    <message>
        <source>Label</source>
        <translation type="unfinished">Etiqueta</translation>
    </message>
    <message>
        <source>Address</source>
        <translation type="unfinished">Endereço</translation>
    </message>
    <message>
        <source>(no label)</source>
        <translation type="unfinished">(sem etiqueta)</translation>
    </message>
</context>
<context>
    <name>AskPassphraseDialog</name>
    <message>
        <source>Passphrase Dialog</source>
        <translation type="unfinished">Janela da Frase de Segurança</translation>
    </message>
    <message>
        <source>Enter passphrase</source>
        <translation type="unfinished">Insira a frase de segurança</translation>
    </message>
    <message>
        <source>New passphrase</source>
        <translation type="unfinished">Nova frase de frase de segurança</translation>
    </message>
    <message>
        <source>Repeat new passphrase</source>
        <translation type="unfinished">Repita a nova frase de frase de segurança</translation>
    </message>
    <message>
        <source>Show passphrase</source>
        <translation type="unfinished">Mostrar Password</translation>
    </message>
    <message>
        <source>Encrypt wallet</source>
        <translation type="unfinished">Encriptar carteira</translation>
    </message>
    <message>
        <source>This operation needs your wallet passphrase to unlock the wallet.</source>
        <translation type="unfinished">Esta operação precisa da sua frase de segurança da carteira para desbloquear a mesma.</translation>
    </message>
    <message>
        <source>Unlock wallet</source>
        <translation type="unfinished">Desbloquear carteira</translation>
    </message>
    <message>
        <source>Change passphrase</source>
        <translation type="unfinished">Alterar frase de segurança</translation>
    </message>
    <message>
        <source>Confirm wallet encryption</source>
        <translation type="unfinished">Confirmar encriptação da carteira</translation>
    </message>
    <message>
        <source>Warning: If you encrypt your wallet and lose your passphrase, you will &lt;b&gt;LOSE ALL OF YOUR QTUMS&lt;/b&gt;!</source>
        <translation type="unfinished">Aviso: se encriptar a sua carteira e perder a sua frase de segurança, &lt;b&gt;PERDERÁ TODAS AS SUAS QTUMS&lt;/b&gt;!</translation>
    </message>
    <message>
        <source>Are you sure you wish to encrypt your wallet?</source>
        <translation type="unfinished">Tem a certeza que deseja encriptar a sua carteira?</translation>
    </message>
    <message>
        <source>Wallet encrypted</source>
        <translation type="unfinished">Carteira encriptada</translation>
    </message>
    <message>
        <source>Enter the new passphrase for the wallet.&lt;br/&gt;Please use a passphrase of &lt;b&gt;ten or more random characters&lt;/b&gt;, or &lt;b&gt;eight or more words&lt;/b&gt;.</source>
        <translation type="unfinished">Insira nova password para a carteira.&lt;br/&gt;Por favor use uma password de &lt;b&gt;dez ou mais caracteres&lt;/b&gt;, ou &lt;b&gt;oito ou mais palavras&lt;/b&gt;.</translation>
    </message>
    <message>
        <source>Enter the old passphrase and new passphrase for the wallet.</source>
        <translation type="unfinished">Insira a password antiga e a nova para a carteira.</translation>
    </message>
    <message>
        <source>Remember that encrypting your wallet cannot fully protect your qtums from being stolen by malware infecting your computer.</source>
        <translation type="unfinished">Lembra se que encrostar a sua carteira não o pode defender na totalidade os seus qtums de serem roubados por um malware que possa infectar o seu computador.</translation>
  </message>
    <message>
        <source>Wallet to be encrypted</source>
        <translation type="unfinished">Carteira a ser encriptada</translation>
    </message>
    <message>
        <source>Your wallet is about to be encrypted. </source>
        <translation type="unfinished">A sua carteira vai agora ser encriptada.</translation>
    </message>
    <message>
        <source>Your wallet is now encrypted. </source>
        <translation type="unfinished">A sua carteira está agora encriptada</translation>
    </message>
    <message>
        <source>IMPORTANT: Any previous backups you have made of your wallet file should be replaced with the newly generated, encrypted wallet file. For security reasons, previous backups of the unencrypted wallet file will become useless as soon as you start using the new, encrypted wallet.</source>
        <translation type="unfinished">IMPORTANTE: qualquer cópia de segurança da carteira anterior deverá ser substituída com o novo ficheiro de carteira, agora encriptado. Por razões de segurança, as cópias de segurança não encriptadas tornar-se-ão inúteis assim que começar a usar a nova carteira encriptada.</translation>
    </message>
    <message>
        <source>Wallet encryption failed</source>
        <translation type="unfinished">Encriptação da carteira falhou</translation>
    </message>
    <message>
        <source>Wallet encryption failed due to an internal error. Your wallet was not encrypted.</source>
        <translation type="unfinished">A encriptação da carteira falhou devido a um erro interno. A carteira não foi encriptada.</translation>
    </message>
    <message>
        <source>The supplied passphrases do not match.</source>
        <translation type="unfinished">As frases de segurança fornecidas não coincidem.</translation>
    </message>
    <message>
        <source>Wallet unlock failed</source>
        <translation type="unfinished">Desbloqueio da carteira falhou</translation>
    </message>
    <message>
        <source>The passphrase entered for the wallet decryption was incorrect.</source>
        <translation type="unfinished">A frase de segurança introduzida para a desencriptação da carteira estava incorreta.</translation>
    </message>
    <message>
        <source>Wallet passphrase was successfully changed.</source>
        <translation type="unfinished">A frase de segurança da carteira foi alterada com sucesso.</translation>
    </message>
    <message>
        <source>Warning: The Caps Lock key is on!</source>
        <translation type="unfinished">Aviso: a tecla Caps Lock está ativa!</translation>
    </message>
</context>
<context>
    <name>BanTableModel</name>
    <message>
        <source>IP/Netmask</source>
        <translation type="unfinished">IP/Máscara de Rede</translation>
    </message>
    <message>
        <source>Banned Until</source>
        <translation type="unfinished">Banido Até</translation>
    </message>
</context>
<context>
    <name>BitcoinApplication</name>
    <message>
        <source>Settings file %1 might be corrupt or invalid.</source>
        <translation type="unfinished">O ficheiro de configurações %1 pode estar corrompido ou inválido.</translation>
    </message>
    <message>
        <source>Runaway exception</source>
        <translation type="unfinished">Exceção de Runaway</translation>
    </message>
    <message>
        <source>A fatal error occurred. %1 can no longer continue safely and will quit.</source>
        <translation type="unfinished">Um erro fatal ocorreu. %1 não pode mais continuar de maneira segura e será terminada.</translation>
    </message>
    <message>
        <source>Internal error</source>
        <translation type="unfinished">Erro interno</translation>
    </message>
    <message>
        <source>An internal error occurred. %1 will attempt to continue safely. This is an unexpected bug which can be reported as described below.</source>
        <translation type="unfinished">Ocorreu um erro interno. %1 irá tentar continuar com segurança. Isto é um erro inesperado que pode ser reportado como descrito abaixo.</translation>
    </message>
</context>
<context>
    <name>QObject</name>
    <message>
        <source>Do you want to reset settings to default values, or to abort without making changes?</source>
        <extracomment>Explanatory text shown on startup when the settings file cannot be read. Prompts user to make a choice between resetting or aborting.</extracomment>
        <translation type="unfinished">Pretende reverter as configurações para os valores padrão ou abortar sem fazer alterações?</translation>
    </message>
    <message>
        <source>A fatal error occurred. Check that settings file is writable, or try running with -nosettings.</source>
        <extracomment>Explanatory text shown on startup when the settings file could not be written. Prompts user to check that we have the ability to write to the file. Explains that the user has the option of running without a settings file.</extracomment>
        <translation type="unfinished">Ocorreu um erro fatal. Verifique se o arquivo de configurações é editável, ou tente correr com -nosettings.</translation>
    </message>
    <message>
        <source>Error: Specified data directory "%1" does not exist.</source>
        <translation type="unfinished">Erro: a pasta de dados especificada "%1" não existe.</translation>
    </message>
    <message>
        <source>Error: Cannot parse configuration file: %1.</source>
        <translation type="unfinished">Erro: não é possível analisar o ficheiro de configuração: %1.</translation>
    </message>
    <message>
        <source>Error: %1</source>
        <translation type="unfinished">Erro: %1</translation>
    </message>
    <message>
        <source>%1 didn't yet exit safely…</source>
        <translation type="unfinished">%1 ainda não terminou com segurança...</translation>
    </message>
    <message>
        <source>unknown</source>
        <translation type="unfinished">desconhecido</translation>
    </message>
    <message>
        <source>Amount</source>
        <translation type="unfinished">Quantia</translation>
    </message>
    <message>
        <source>Enter a Qtum address (e.g. %1)</source>
        <translation type="unfinished">Introduza um endereço Qtum (ex. %1)</translation>
    </message>
    <message>
        <source>Unroutable</source>
        <translation type="unfinished">Não roteável</translation>
    </message>
    <message>
        <source>Internal</source>
        <translation type="unfinished">Interno</translation>
    </message>
    <message>
        <source>Inbound</source>
        <extracomment>An inbound connection from a peer. An inbound connection is a connection initiated by a peer.</extracomment>
        <translation type="unfinished">Entrada</translation>
    </message>
    <message>
        <source>Outbound</source>
        <extracomment>An outbound connection to a peer. An outbound connection is a connection initiated by us.</extracomment>
        <translation type="unfinished">Saída</translation>
    </message>
    <message>
        <source>Full Relay</source>
        <extracomment>Peer connection type that relays all network information.</extracomment>
        <translation type="unfinished">Retransmissão total</translation>
    </message>
    <message>
        <source>Block Relay</source>
        <extracomment>Peer connection type that relays network information about blocks and not transactions or addresses.</extracomment>
        <translation type="unfinished">Retransmissão de Blocos</translation>
    </message>
    <message>
        <source>Feeler</source>
        <extracomment>Short-lived peer connection type that tests the aliveness of known addresses.</extracomment>
        <translation type="unfinished">Antena</translation>
    </message>
    <message>
        <source>Address Fetch</source>
        <extracomment>Short-lived peer connection type that solicits known addresses from a peer.</extracomment>
        <translation type="unfinished">Procura de endreços</translation>
    </message>
    <message>
        <source>None</source>
        <translation type="unfinished">Nenhum</translation>
    </message>
    <message>
        <source>N/A</source>
        <translation type="unfinished">N/D</translation>
    </message>
    <message numerus="yes">
        <source>%n second(s)</source>
        <translation type="unfinished">
            <numerusform>%n segundo</numerusform>
            <numerusform>%n segundos</numerusform>
        </translation>
    </message>
    <message numerus="yes">
        <source>%n minute(s)</source>
        <translation type="unfinished">
            <numerusform>%n minuto</numerusform>
            <numerusform>%n minutos</numerusform>
        </translation>
    </message>
    <message numerus="yes">
        <source>%n hour(s)</source>
        <translation type="unfinished">
            <numerusform>%n hora</numerusform>
            <numerusform>%n horas</numerusform>
        </translation>
    </message>
    <message numerus="yes">
        <source>%n day(s)</source>
        <translation type="unfinished">
            <numerusform>%n dia</numerusform>
            <numerusform>%n dias</numerusform>
        </translation>
    </message>
    <message numerus="yes">
        <source>%n week(s)</source>
        <translation type="unfinished">
            <numerusform>%n semana</numerusform>
            <numerusform>%n semanas</numerusform>
        </translation>
    </message>
    <message>
        <source>%1 and %2</source>
        <translation type="unfinished">%1 e %2</translation>
    </message>
    <message numerus="yes">
        <source>%n year(s)</source>
        <translation type="unfinished">
            <numerusform>%n ano</numerusform>
            <numerusform>%n anos </numerusform>
        </translation>
    </message>
    </context>
<context>
    <name>bitcoin-core</name>
    <message>
        <source>Settings file could not be read</source>
        <translation type="unfinished">Não foi possível ler o ficheiro de configurações</translation>
    </message>
    <message>
        <source>Settings file could not be written</source>
        <translation type="unfinished">Não foi possível editar o ficheiro de configurações</translation>
    </message>
    <message>
        <source>The %s developers</source>
        <translation type="unfinished">Os programadores de %s</translation>
    </message>
    <message>
        <source>%s corrupt. Try using the wallet tool qtum-wallet to salvage or restoring a backup.</source>
        <translation type="unfinished">%s corrompido. Tente usar a ferramenta de carteira qtum-wallet para salvar ou restaurar um backup.</translation>
   </message>
    <message>
        <source>-maxtxfee is set very high! Fees this large could be paid on a single transaction.</source>
        <translation type="unfinished">-maxtxfee está definido com um valor muito alto! Taxas desta magnitude podem ser pagas numa única transação.</translation>
    </message>
    <message>
        <source>Cannot downgrade wallet from version %i to version %i. Wallet version unchanged.</source>
        <translation type="unfinished">Não é possível fazer o downgrade da carteira da versão %i para %i. Versão da carteira inalterada.</translation>
    </message>
    <message>
        <source>Cannot obtain a lock on data directory %s. %s is probably already running.</source>
        <translation type="unfinished">Não foi possível obter o bloqueio de escrita no da pasta de dados %s. %s provavelmente já está a ser executado.</translation>
    </message>
    <message>
        <source>Distributed under the MIT software license, see the accompanying file %s or %s</source>
        <translation type="unfinished">Distribuído sob licença de software MIT, veja o ficheiro %s ou %s</translation>
    </message>
    <message>
        <source>Error reading %s! All keys read correctly, but transaction data or address book entries might be missing or incorrect.</source>
        <translation type="unfinished">Erro ao ler %s! Todas as chaves foram lidas corretamente, mas os dados de transação ou as entradas no livro de endereços podem não existir ou estarem incorretos.</translation>
    </message>
    <message>
<<<<<<< HEAD
        <source>Error: Dumpfile version is not supported. This version of qtum-wallet only supports version 1 dumpfiles. Got dumpfile with version %s</source>
        <translation type="unfinished">Erro: Esta versão do qtum-wallet apenas suporta arquivos de despejo na versão 1. (Versão atual: %s)</translation>
=======
        <source>Error reading %s! Transaction data may be missing or incorrect. Rescanning wallet.</source>
        <translation type="unfinished">Erro ao ler %s! Dados de transações podem estar incorretos ou faltando. Reescaneando a carteira.</translation>
    </message>
    <message>
        <source>Error: Dumpfile version is not supported. This version of bitcoin-wallet only supports version 1 dumpfiles. Got dumpfile with version %s</source>
        <translation type="unfinished">Erro: Esta versão do bitcoin-wallet apenas suporta arquivos de despejo na versão 1. (Versão atual: %s)</translation>
>>>>>>> 3116ccd7
    </message>
    <message>
        <source>Fee estimation failed. Fallbackfee is disabled. Wait a few blocks or enable -fallbackfee.</source>
        <translation type="unfinished">Falha na estimativa de taxa. A taxa alternativa de recurso está desativada. Espere alguns blocos ou ative -fallbackfee.</translation>
    </message>
    <message>
        <source>File %s already exists. If you are sure this is what you want, move it out of the way first.</source>
        <translation type="unfinished">Arquivo%sjá existe. Se você tem certeza de que é isso que quer, tire-o do caminho primeiro.</translation>
    </message>
    <message>
        <source>Invalid amount for -maxtxfee=&lt;amount&gt;: '%s' (must be at least the minrelay fee of %s to prevent stuck transactions)</source>
        <translation type="unfinished">Montante inválido para -maxtxfee=&lt;amount&gt;: '%s' (deverá ser, no mínimo, a taxa mínima de propagação de %s, de modo a evitar transações bloqueadas)</translation>
    </message>
    <message>
        <source>Invalid or corrupt peers.dat (%s). If you believe this is a bug, please report it to %s. As a workaround, you can move the file (%s) out of the way (rename, move, or delete) to have a new one created on the next start.</source>
        <translation type="unfinished">O arquivo peers.dat (%s) está corrompido ou inválido. Se você acredita se tratar de um bug, por favor reporte para %s. Como solução, você pode mover, renomear ou deletar (%s) para um novo ser criado na próxima inicialização</translation>
    </message>
    <message>
        <source>More than one onion bind address is provided. Using %s for the automatically created Tor onion service.</source>
        <translation type="unfinished">Mais de um endereço de ligação onion é fornecido. Usando %s para o serviço Tor onion criado automaticamente.</translation>
    </message>
    <message>
        <source>No wallet file format provided. To use createfromdump, -format=&lt;format&gt; must be provided.</source>
        <translation type="unfinished">Nenhum formato de arquivo de carteira fornecido. Para usar createfromdump, -format = &lt;format&gt;
deve ser fornecido.</translation>
    </message>
    <message>
        <source>Please check that your computer's date and time are correct! If your clock is wrong, %s will not work properly.</source>
        <translation type="unfinished">Por favor verifique que a data e hora do seu computador estão certos! Se o relógio não estiver certo, o %s não funcionará corretamente.</translation>
    </message>
    <message>
        <source>Please contribute if you find %s useful. Visit %s for further information about the software.</source>
        <translation type="unfinished">Por favor, contribua se achar que %s é útil. Visite %s para mais informação sobre o software.</translation>
    </message>
    <message>
        <source>Prune configured below the minimum of %d MiB.  Please use a higher number.</source>
        <translation type="unfinished">Poda configurada abaixo do mínimo de %d MiB.  Por favor, utilize um valor mais elevado.</translation>
    </message>
    <message>
        <source>Prune mode is incompatible with -reindex-chainstate. Use full -reindex instead.</source>
        <translation type="unfinished">O modo Prune é incompatível com a opção "-reindex-chainstate". Ao invés disso utilize "-reindex".</translation>
    </message>
    <message>
        <source>Prune: last wallet synchronisation goes beyond pruned data. You need to -reindex (download the whole blockchain again in case of pruned node)</source>
        <translation type="unfinished">Poda: a última sincronização da carteira vai além dos dados podados.  Precisa de -reindex (descarregar novamente a cadeia de blocos completa em caso de nó podado)</translation>
    </message>
    <message>
        <source>SQLiteDatabase: Unknown sqlite wallet schema version %d. Only version %d is supported</source>
        <translation type="unfinished">SQLiteDatabase: Versão %d do esquema de carteira sqlite desconhecido. Apenas a versão %d é suportada</translation>
    </message>
    <message>
        <source>The block database contains a block which appears to be from the future. This may be due to your computer's date and time being set incorrectly. Only rebuild the block database if you are sure that your computer's date and time are correct</source>
        <translation type="unfinished">A base de dados de blocos contém um bloco que aparenta ser do futuro. Isto pode ser causado por uma data incorreta definida no seu computador. Reconstrua apenas a base de dados de blocos caso tenha a certeza de que a data e hora do seu computador estão corretos.</translation>
    </message>
    <message>
        <source>The block index db contains a legacy 'txindex'. To clear the occupied disk space, run a full -reindex, otherwise ignore this error. This error message will not be displayed again.</source>
        <translation type="unfinished">O banco de dados de índices de bloco contém um 'txindex' antigo. Faça um -reindex completo para liberar espaço em disco, se desejar. Este erro não será exibido novamente.</translation>
    </message>
    <message>
        <source>The transaction amount is too small to send after the fee has been deducted</source>
        <translation type="unfinished">O montante da transação é demasiado baixo após a dedução da taxa</translation>
    </message>
    <message>
        <source>This error could occur if this wallet was not shutdown cleanly and was last loaded using a build with a newer version of Berkeley DB. If so, please use the software that last loaded this wallet</source>
        <translation type="unfinished">Este erro pode ocorrer se a carteira não foi desligada corretamente e foi carregada da ultima vez usando uma compilação com uma versão mais recente da Berkeley DB. Se sim, por favor use o programa que carregou esta carteira da ultima vez.</translation>
    </message>
    <message>
        <source>This is a pre-release test build - use at your own risk - do not use for mining or merchant applications</source>
        <translation type="unfinished">Isto é uma compilação de teste de pré-lançamento - use por sua conta e risco - não use para mineração ou comércio</translation>
    </message>
    <message>
        <source>This is the maximum transaction fee you pay (in addition to the normal fee) to prioritize partial spend avoidance over regular coin selection.</source>
        <translation type="unfinished">Este é a taxa de transação máxima que você paga (em adição à taxa normal) para priorizar evitar gastos parciais sobre seleção de moeda normal.</translation>
    </message>
    <message>
        <source>This is the transaction fee you may discard if change is smaller than dust at this level</source>
        <translation type="unfinished">Esta é a taxa de transação que poderá descartar, se o troco for menor que o pó a este nível</translation>
    </message>
    <message>
        <source>This is the transaction fee you may pay when fee estimates are not available.</source>
        <translation type="unfinished">Esta é a taxa de transação que poderá pagar quando as estimativas da taxa não estão disponíveis.</translation>
    </message>
    <message>
        <source>Total length of network version string (%i) exceeds maximum length (%i). Reduce the number or size of uacomments.</source>
        <translation type="unfinished">Comprimento total da entrada da versão de rede (%i) excede o comprimento máximo (%i). Reduzir o número ou o tamanho de uacomments.</translation>
    </message>
    <message>
        <source>Unable to replay blocks. You will need to rebuild the database using -reindex-chainstate.</source>
        <translation type="unfinished">Não é possível reproduzir os blocos. Terá de reconstruir a base de dados utilizando -reindex-chainstate.</translation>
    </message>
    <message>
        <source>Unsupported chainstate database format found. Please restart with -reindex-chainstate. This will rebuild the chainstate database.</source>
        <translation type="unfinished">Formato de banco de dados incompatível na chainstate. Por favor reinicie com a opção "-reindex-chainstate". Isto irá recriar o banco de dados da chainstate.</translation>
    </message>
    <message>
        <source>Wallet created successfully. The legacy wallet type is being deprecated and support for creating and opening legacy wallets will be removed in the future.</source>
        <translation type="unfinished">Carteira criada com sucesso. As carteiras antigas estão sendo descontinuadas e o suporte para a criação de abertura de carteiras antigas será removido no futuro.</translation>
    </message>
    <message>
        <source>Warning: Private keys detected in wallet {%s} with disabled private keys</source>
        <translation type="unfinished">Aviso: chaves privadas detetadas na carteira {%s} com chaves privadas desativadas</translation>
    </message>
    <message>
        <source>Warning: We do not appear to fully agree with our peers! You may need to upgrade, or other nodes may need to upgrade.</source>
        <translation type="unfinished">Aviso: parece que nós não estamos de acordo com os nossos pares! Poderá ter que atualizar, ou os outros pares podem ter que ser atualizados.</translation>
    </message>
    <message>
        <source>Witness data for blocks after height %d requires validation. Please restart with -reindex.</source>
        <translation type="unfinished">Testemunhar dados de blocos após 1%d requer validação. Por favor reinicie com -reindex.</translation>
    </message>
    <message>
        <source>You need to rebuild the database using -reindex to go back to unpruned mode.  This will redownload the entire blockchain</source>
        <translation type="unfinished">Necessita reconstruir a base de dados, utilizando -reindex para voltar ao modo sem poda. Isto irá descarregar novamente a cadeia de blocos completa</translation>
    </message>
    <message>
        <source>%s is set very high!</source>
        <translation type="unfinished">%s está demasiado elevado!</translation>
    </message>
    <message>
        <source>-maxmempool must be at least %d MB</source>
        <translation type="unfinished">- máximo do banco de memória deverá ser pelo menos %d MB</translation>
    </message>
    <message>
        <source>A fatal internal error occurred, see debug.log for details</source>
        <translation type="unfinished">Um erro fatal interno occoreu, veja o debug.log para detalhes</translation>
    </message>
    <message>
        <source>Cannot resolve -%s address: '%s'</source>
        <translation type="unfinished">Não é possível resolver -%s endereço '%s'</translation>
    </message>
    <message>
        <source>Cannot set -forcednsseed to true when setting -dnsseed to false.</source>
        <translation type="unfinished">Não é possível definir -forcednsseed para true quando -dnsseed for false.</translation>
    </message>
    <message>
        <source>Cannot set -peerblockfilters without -blockfilterindex.</source>
        <translation type="unfinished">Não é possível ajustar -peerblockfilters sem -blockfilterindex.</translation>
    </message>
    <message>
        <source>Cannot write to data directory '%s'; check permissions.</source>
        <translation type="unfinished">Não foi possível escrever na pasta de dados '%s': verifique as permissões.</translation>
    </message>
    <message>
        <source>The -txindex upgrade started by a previous version cannot be completed. Restart with the previous version or run a full -reindex.</source>
        <translation type="unfinished">O processo de atualização do -txindex iniciado por uma versão anterior não foi concluído. Reinicie com a versão antiga ou faça um -reindex completo.</translation>
    </message>
    <message>
        <source>%s request to listen on port %u. This port is considered "bad" and thus it is unlikely that any Bitcoin Core peers connect to it. See doc/p2p-bad-ports.md for details and a full list.</source>
        <translation type="unfinished">%s solicitou abertura da porta %u. Esta porta é considerada "ruim" e é improvável que outros usuários do Bitcoin Core conseguirão se conectar. Veja doc/p2p-bad-ports.md para detalhes e uma lista completa.</translation>
    </message>
    <message>
        <source>-reindex-chainstate option is not compatible with -blockfilterindex. Please temporarily disable blockfilterindex while using -reindex-chainstate, or replace -reindex-chainstate with -reindex to fully rebuild all indexes.</source>
        <translation type="unfinished">a opção "-reindex-chainstate" não é compatível com "-blockfilterindex". Por favor, desabilite temporariamente a opção "blockfilterindex" enquanto utilizar a opção "-reindex-chainstate", ou troque "-reindex-chainstate" por "-reindex" para recriar completamente todos os índices. </translation>
    </message>
    <message>
        <source>-reindex-chainstate option is not compatible with -coinstatsindex. Please temporarily disable coinstatsindex while using -reindex-chainstate, or replace -reindex-chainstate with -reindex to fully rebuild all indexes.</source>
        <translation type="unfinished">a opção "-reindex-chainstate" não é compatível com a opção "-coinstatsindex". Por favor desative temporariamente a opção "coinstatsindex" enquanto estiver utilizando "-reindex-chainstate", ou troque "-reindex-chainstate" por "-reindex" para recriar completamente todos os índices.</translation>
    </message>
    <message>
        <source>-reindex-chainstate option is not compatible with -txindex. Please temporarily disable txindex while using -reindex-chainstate, or replace -reindex-chainstate with -reindex to fully rebuild all indexes.</source>
        <translation type="unfinished">a opção "-reindex-chainstate" não é compatível com a opção "-coinstatsindex". Por favor desative temporariamente a opção "coinstatsindex" enquanto estiver utilizando "-reindex-chainstate", ou troque "-reindex-chainstate" por "-reindex" para recriar completamente todos os índices.</translation>
    </message>
    <message>
        <source>Assumed-valid: last wallet synchronisation goes beyond available block data. You need to wait for the background validation chain to download more blocks.</source>
        <translation type="unfinished">Assumed-valid: a ultima sincronização da carteira foi além dos blocos de dados disponíveis. Você deve aguardar que a validação em segundo plano baixe mais blocos.  </translation>
    </message>
    <message>
        <source>Cannot provide specific connections and have addrman find outgoing connections at the same time.</source>
        <translation type="unfinished">Não é possível fornecer conexões específicas e ter addrman procurando conexões ao mesmo tempo.</translation>
    </message>
    <message>
        <source>Error loading %s: External signer wallet being loaded without external signer support compiled</source>
        <translation type="unfinished">Erro ao abrir %s: Carteira com assinador externo. Não foi compilado suporte para assinadores externos</translation>
    </message>
    <message>
        <source>Error: Address book data in wallet cannot be identified to belong to migrated wallets</source>
        <translation type="unfinished">Erro: Os dados do livro de endereços da carteira  não puderam ser identificados por pertencerem a carteiras migradas</translation>
    </message>
    <message>
        <source>Error: Duplicate descriptors created during migration. Your wallet may be corrupted.</source>
        <translation type="unfinished">Erro: Descritores duplicados criados durante a migração. Sua carteira pode estar corrompida.</translation>
    </message>
    <message>
        <source>Error: Transaction %s in wallet cannot be identified to belong to migrated wallets</source>
        <translation type="unfinished">Erro: A transação %s na carteira não pôde ser identificada por pertencer a carteiras migradas</translation>
    </message>
    <message>
        <source>Error: Unable to produce descriptors for this legacy wallet. Make sure the wallet is unlocked first</source>
        <translation type="unfinished">Erro: Impossível produzir descritores para esta carteira antiga. Certifique-se que a carteira foi desbloqueada antes</translation>
    </message>
    <message>
        <source>Failed to rename invalid peers.dat file. Please move or delete it and try again.</source>
        <translation type="unfinished">Impossível renomear o arquivo peers.dat (inválido). Por favor mova-o ou delete-o e tente novamente.</translation>
    </message>
    <message>
        <source>Incompatible options: -dnsseed=1 was explicitly specified, but -onlynet forbids connections to IPv4/IPv6</source>
        <translation type="unfinished">Opções incompatíveis: "-dnsseed=1" foi explicitamente específicada, mas "-onlynet" proíbe conexões para IPv4/IPv6</translation>
    </message>
    <message>
        <source>Outbound connections restricted to Tor (-onlynet=onion) but the proxy for reaching the Tor network is explicitly forbidden: -onion=0</source>
        <translation type="unfinished">As conexões de saída foram restringidas a rede Tor (-onlynet-onion) mas o proxy para alcançar a rede Tor foi explicitamente proibido: "-onion=0"</translation>
    </message>
    <message>
        <source>Outbound connections restricted to Tor (-onlynet=onion) but the proxy for reaching the Tor network is not provided: none of -proxy, -onion or -listenonion is given</source>
        <translation type="unfinished">As conexões de saída foram restringidas a rede Tor  (-onlynet=onion) mas o proxy para acessar a rede Tor não foi fornecido: nenhuma opção "-proxy", "-onion" ou "-listenonion" foi fornecida</translation>
    </message>
    <message>
        <source>Unrecognized descriptor found. Loading wallet %s

The wallet might had been created on a newer version.
Please try running the latest software version.
</source>
        <translation type="unfinished">Descriptor não reconhecido foi encontrado. Carregando carteira %s

A carteira pode ter sido criada em uma versão mais nova.
Por favor tente atualizar o software para a última versão.
</translation>
    </message>
    <message>
        <source>Unsupported category-specific logging level -loglevel=%s. Expected -loglevel=&lt;category&gt;:&lt;loglevel&gt;. Valid categories: %s. Valid loglevels: %s.</source>
        <translation type="unfinished">Categoria especificada no nível de log não suportada "-loglevel=%s". Esperado "-loglevel=&lt;category&gt;:&lt;loglevel&gt;. Categorias validas: %s. Níveis de log válidos: %s.</translation>
    </message>
    <message>
        <source>
Unable to cleanup failed migration</source>
        <translation type="unfinished">
Impossível limpar a falha de migração</translation>
    </message>
    <message>
        <source>
Unable to restore backup of wallet.</source>
        <translation type="unfinished">
Impossível restaurar backup da carteira.</translation>
    </message>
    <message>
        <source>Config setting for %s only applied on %s network when in [%s] section.</source>
        <translation type="unfinished">A configuração %s apenas é aplicada na rede %s quando na secção [%s].</translation>
    </message>
    <message>
        <source>Copyright (C) %i-%i</source>
        <translation type="unfinished">Direitos de Autor (C) %i-%i</translation>
    </message>
    <message>
        <source>Corrupted block database detected</source>
        <translation type="unfinished">Detetada cadeia de blocos corrompida</translation>
    </message>
    <message>
        <source>Could not find asmap file %s</source>
        <translation type="unfinished">Não foi possível achar o arquivo asmap %s</translation>
    </message>
    <message>
        <source>Could not parse asmap file %s</source>
        <translation type="unfinished">Não foi possível analisar o arquivo asmap %s.</translation>
    </message>
    <message>
        <source>Disk space is too low!</source>
        <translation type="unfinished">Espaço de disco é muito pouco!</translation>
    </message>
    <message>
        <source>Do you want to rebuild the block database now?</source>
        <translation type="unfinished">Deseja reconstruir agora a base de dados de blocos.</translation>
    </message>
    <message>
        <source>Done loading</source>
        <translation type="unfinished">Carregamento concluído</translation>
    </message>
    <message>
        <source>Dump file %s does not exist.</source>
        <translation type="unfinished">Arquivo de despejo %s não existe</translation>
    </message>
    <message>
        <source>Error creating %s</source>
        <translation type="unfinished">Erro a criar %s</translation>
    </message>
    <message>
        <source>Error initializing block database</source>
        <translation type="unfinished">Erro ao inicializar a cadeia de blocos</translation>
    </message>
    <message>
        <source>Error initializing wallet database environment %s!</source>
        <translation type="unfinished">Erro ao inicializar o ambiente %s da base de dados da carteira</translation>
    </message>
    <message>
        <source>Error loading %s</source>
        <translation type="unfinished">Erro ao carregar %s</translation>
    </message>
    <message>
        <source>Error loading %s: Private keys can only be disabled during creation</source>
        <translation type="unfinished">Erro ao carregar %s: as chaves privadas só podem ser desativadas durante a criação</translation>
    </message>
    <message>
        <source>Error loading %s: Wallet corrupted</source>
        <translation type="unfinished">Erro ao carregar %s: carteira corrompida</translation>
    </message>
    <message>
        <source>Error loading %s: Wallet requires newer version of %s</source>
        <translation type="unfinished">Erro ao carregar %s: a carteira requer a nova versão de %s</translation>
    </message>
    <message>
        <source>Error loading block database</source>
        <translation type="unfinished">Erro ao carregar base de dados de blocos</translation>
    </message>
    <message>
        <source>Error opening block database</source>
        <translation type="unfinished">Erro ao abrir a base de dados de blocos</translation>
    </message>
    <message>
        <source>Error reading from database, shutting down.</source>
        <translation type="unfinished">Erro ao ler da base de dados. A encerrar.</translation>
    </message>
    <message>
        <source>Error reading next record from wallet database</source>
        <translation type="unfinished">Erro ao ler o registo seguinte da base de dados da carteira</translation>
    </message>
    <message>
        <source>Error: Could not add watchonly tx to watchonly wallet</source>
        <translation type="unfinished">Erro: impossível adicionar tx apenas-visualização para carteira apenas-visualização</translation>
    </message>
    <message>
        <source>Error: Could not delete watchonly transactions</source>
        <translation type="unfinished">Erro: Impossível excluir transações apenas-visualização </translation>
    </message>
    <message>
        <source>Error: Disk space is low for %s</source>
        <translation type="unfinished">Erro: espaço em disco demasiado baixo para %s</translation>
    </message>
    <message>
        <source>Error: Failed to create new watchonly wallet</source>
        <translation type="unfinished">Erro: Falha ao criar carteira apenas-visualização</translation>
    </message>
    <message>
        <source>Error: Got key that was not hex: %s</source>
        <translation type="unfinished">Erro: Chave obtida sem ser no formato hex: %s</translation>
    </message>
    <message>
        <source>Error: Got value that was not hex: %s</source>
        <translation type="unfinished">Erro: Valor obtido sem ser no formato hex: %s</translation>
    </message>
    <message>
        <source>Error: Keypool ran out, please call keypoolrefill first</source>
        <translation type="unfinished">A keypool esgotou-se, por favor execute primeiro keypoolrefill1</translation>
    </message>
    <message>
        <source>Error: Missing checksum</source>
        <translation type="unfinished">Erro: soma de verificação ausente</translation>
    </message>
    <message>
        <source>Error: No %s addresses available.</source>
        <translation type="unfinished">Erro: Não existem %s endereços disponíveis.</translation>
    </message>
    <message>
        <source>Error: Not all watchonly txs could be deleted</source>
        <translation type="unfinished">Erro: Nem todos os txs apenas-visualização foram excluídos</translation>
    </message>
    <message>
        <source>Error: This wallet already uses SQLite</source>
        <translation type="unfinished">Erro: Essa carteira já utiliza o SQLite</translation>
    </message>
    <message>
        <source>Error: This wallet is already a descriptor wallet</source>
        <translation type="unfinished">Erro: Esta carteira já contém um descritor</translation>
    </message>
    <message>
        <source>Error: Unable to begin reading all records in the database</source>
        <translation type="unfinished">Erro: impossível ler todos os registros no banco de dados</translation>
    </message>
    <message>
        <source>Error: Unable to make a backup of your wallet</source>
        <translation type="unfinished">Erro: Impossível efetuar backup da carteira</translation>
    </message>
    <message>
        <source>Error: Unable to parse version %u as a uint32_t</source>
        <translation type="unfinished">Erro: Não foi possível converter versão %u como uint32_t</translation>
    </message>
    <message>
        <source>Error: Unable to read all records in the database</source>
        <translation type="unfinished">Error: Não é possivel ler todos os registros no banco de dados</translation>
    </message>
    <message>
        <source>Error: Unable to remove watchonly address book data</source>
        <translation type="unfinished">Erro: Impossível remover dados somente-visualização do Livro de Endereços </translation>
    </message>
    <message>
        <source>Error: Unable to write record to new wallet</source>
        <translation type="unfinished">Erro: Não foi possível escrever registro para a nova carteira</translation>
    </message>
    <message>
        <source>Failed to listen on any port. Use -listen=0 if you want this.</source>
        <translation type="unfinished">Falhou a escutar em qualquer porta. Use -listen=0 se quiser isto.</translation>
    </message>
    <message>
        <source>Failed to rescan the wallet during initialization</source>
        <translation type="unfinished">Reexaminação da carteira falhou durante a inicialização</translation>
    </message>
    <message>
        <source>Failed to verify database</source>
        <translation type="unfinished">Falha ao verificar base de dados</translation>
    </message>
    <message>
        <source>Fee rate (%s) is lower than the minimum fee rate setting (%s)</source>
        <translation type="unfinished">A variação da taxa (%s) é menor que a mínima variação de taxa (%s) configurada.</translation>
    </message>
    <message>
        <source>Ignoring duplicate -wallet %s.</source>
        <translation type="unfinished">Ignorando -carteira %s duplicada.</translation>
    </message>
    <message>
        <source>Importing…</source>
        <translation type="unfinished">A importar…</translation>
    </message>
    <message>
        <source>Incorrect or no genesis block found. Wrong datadir for network?</source>
        <translation type="unfinished">Bloco génese incorreto ou nenhum bloco génese encontrado. Pasta de dados errada para a rede?</translation>
    </message>
    <message>
        <source>Initialization sanity check failed. %s is shutting down.</source>
        <translation type="unfinished">Verificação de integridade inicial falhou. O %s está a desligar-se.</translation>
    </message>
    <message>
        <source>Input not found or already spent</source>
        <translation type="unfinished">Entrada não encontrada ou já gasta</translation>
    </message>
    <message>
        <source>Insufficient funds</source>
        <translation type="unfinished">Fundos insuficientes</translation>
    </message>
    <message>
        <source>Invalid -i2psam address or hostname: '%s'</source>
        <translation type="unfinished">Endereço ou nome de servidor -i2psam inválido: '%s'</translation>
    </message>
    <message>
        <source>Invalid -onion address or hostname: '%s'</source>
        <translation type="unfinished">Endereço -onion ou hostname inválido: '%s'</translation>
    </message>
    <message>
        <source>Invalid -proxy address or hostname: '%s'</source>
        <translation type="unfinished">Endereço -proxy ou nome do servidor inválido: '%s'</translation>
    </message>
    <message>
        <source>Invalid P2P permission: '%s'</source>
        <translation type="unfinished">Permissões P2P inválidas : '%s'</translation>
    </message>
    <message>
        <source>Invalid amount for -%s=&lt;amount&gt;: '%s'</source>
        <translation type="unfinished">Valor inválido para -%s=&lt;amount&gt;: '%s'</translation>
    </message>
    <message>
        <source>Invalid amount for -discardfee=&lt;amount&gt;: '%s'</source>
        <translation type="unfinished">Quantidade inválida para -discardfee=&lt;amount&gt;: '%s'</translation>
    </message>
    <message>
        <source>Invalid amount for -fallbackfee=&lt;amount&gt;: '%s'</source>
        <translation type="unfinished">Valor inválido para -fallbackfee=&lt;amount&gt;: '%s'</translation>
    </message>
    <message>
        <source>Invalid amount for -paytxfee=&lt;amount&gt;: '%s' (must be at least %s)</source>
        <translation type="unfinished">Montante inválido para -paytxfee=&lt;amount&gt;: '%s' (deverá ser no mínimo %s)</translation>
    </message>
    <message>
        <source>Invalid netmask specified in -whitelist: '%s'</source>
        <translation type="unfinished">Máscara de rede inválida especificada em -whitelist: '%s'</translation>
    </message>
    <message>
        <source>Listening for incoming connections failed (listen returned error %s)</source>
        <translation type="unfinished">A espera por conexões de entrada falharam (a espera retornou o erro %s)</translation>
    </message>
    <message>
        <source>Loading P2P addresses…</source>
        <translation type="unfinished">Carregando endereços P2P...</translation>
    </message>
    <message>
        <source>Loading banlist…</source>
        <translation type="unfinished">A carregar a lista de banidos...</translation>
    </message>
    <message>
        <source>Loading block index…</source>
        <translation type="unfinished">Carregando índice do bloco...</translation>
    </message>
    <message>
        <source>Loading wallet…</source>
        <translation type="unfinished">A carregar a carteira…</translation>
    </message>
    <message>
        <source>Missing amount</source>
        <translation type="unfinished">Falta a quantia</translation>
    </message>
    <message>
        <source>Missing solving data for estimating transaction size</source>
        <translation type="unfinished">Não há dados suficientes para estimar o tamanho da transação</translation>
    </message>
    <message>
        <source>Need to specify a port with -whitebind: '%s'</source>
        <translation type="unfinished">Necessário especificar uma porta com -whitebind: '%s'</translation>
    </message>
    <message>
        <source>No addresses available</source>
        <translation type="unfinished">Sem endereços disponíveis</translation>
    </message>
    <message>
        <source>Not enough file descriptors available.</source>
        <translation type="unfinished">Os descritores de ficheiros disponíveis são insuficientes.</translation>
    </message>
    <message>
        <source>Prune cannot be configured with a negative value.</source>
        <translation type="unfinished">A redução não pode ser configurada com um valor negativo.</translation>
    </message>
    <message>
        <source>Prune mode is incompatible with -txindex.</source>
        <translation type="unfinished">O modo de redução é incompatível com -txindex.</translation>
    </message>
    <message>
        <source>Pruning blockstore…</source>
        <translation type="unfinished">Prunando os blocos existentes...</translation>
    </message>
    <message>
        <source>Reducing -maxconnections from %d to %d, because of system limitations.</source>
        <translation type="unfinished">Reduzindo -maxconnections de %d para %d, devido a limitações no sistema.</translation>
    </message>
    <message>
        <source>Replaying blocks…</source>
        <translation type="unfinished">Repetindo blocos...</translation>
    </message>
    <message>
        <source>Rescanning…</source>
        <translation type="unfinished">.Reexaminando...</translation>
    </message>
    <message>
        <source>SQLiteDatabase: Failed to execute statement to verify database: %s</source>
        <translation type="unfinished">SQLiteDatabase: Falha ao executar a instrução para verificar o banco de dados: %s</translation>
    </message>
    <message>
        <source>SQLiteDatabase: Failed to prepare statement to verify database: %s</source>
        <translation type="unfinished">SQLiteDatabase: Falha ao preparar a instrução para verificar o banco de dados: %s</translation>
    </message>
    <message>
        <source>SQLiteDatabase: Failed to read database verification error: %s</source>
        <translation type="unfinished">SQLiteDatabase: Falha ao ler base de dados erro de verificação %s</translation>
    </message>
    <message>
        <source>SQLiteDatabase: Unexpected application id. Expected %u, got %u</source>
        <translation type="unfinished">SQLiteDatabase: ID de aplicativo inesperado. Esperado %u, obteve %u</translation>
    </message>
    <message>
        <source>Section [%s] is not recognized.</source>
        <translation type="unfinished">A secção [%s] não é reconhecida.</translation>
    </message>
    <message>
        <source>Signing transaction failed</source>
        <translation type="unfinished">Falhou assinatura da transação</translation>
    </message>
    <message>
        <source>Specified -walletdir "%s" does not exist</source>
        <translation type="unfinished">O -walletdir "%s" especificado não existe</translation>
    </message>
    <message>
        <source>Specified -walletdir "%s" is a relative path</source>
        <translation type="unfinished">O -walletdir "%s" especificado é um caminho relativo</translation>
    </message>
    <message>
        <source>Specified -walletdir "%s" is not a directory</source>
        <translation type="unfinished">O -walletdir "%s" especificado não é uma pasta</translation>
    </message>
    <message>
        <source>Specified blocks directory "%s" does not exist.</source>
        <translation type="unfinished">
A pasta de blocos especificados "%s" não existe.</translation>
    </message>
    <message>
        <source>Starting network threads…</source>
        <translation type="unfinished">A iniciar threads de rede...</translation>
    </message>
    <message>
        <source>The source code is available from %s.</source>
        <translation type="unfinished">O código fonte está disponível pelo %s.</translation>
    </message>
    <message>
        <source>The specified config file %s does not exist</source>
        <translation type="unfinished">O ficheiro de configuração especificado %s não existe
</translation>
    </message>
    <message>
        <source>The transaction amount is too small to pay the fee</source>
        <translation type="unfinished">O montante da transação é demasiado baixo para pagar a taxa</translation>
    </message>
    <message>
        <source>The wallet will avoid paying less than the minimum relay fee.</source>
        <translation type="unfinished">A carteira evitará pagar menos que a taxa minima de propagação.</translation>
    </message>
    <message>
        <source>This is experimental software.</source>
        <translation type="unfinished">Isto é software experimental.</translation>
    </message>
    <message>
        <source>This is the minimum transaction fee you pay on every transaction.</source>
        <translation type="unfinished">Esta é a taxa minima de transação que paga em cada transação.</translation>
    </message>
    <message>
        <source>This is the transaction fee you will pay if you send a transaction.</source>
        <translation type="unfinished">Esta é a taxa de transação que irá pagar se enviar uma transação.</translation>
    </message>
    <message>
        <source>Transaction amount too small</source>
        <translation type="unfinished">Quantia da transação é muito baixa</translation>
    </message>
    <message>
        <source>Transaction amounts must not be negative</source>
        <translation type="unfinished">Os valores da transação não devem ser negativos</translation>
    </message>
    <message>
        <source>Transaction change output index out of range</source>
        <translation type="unfinished">Endereço de troco da transação fora da faixa</translation>
    </message>
    <message>
        <source>Transaction has too long of a mempool chain</source>
        <translation type="unfinished">A transação é muito grande de uma cadeia do banco de memória</translation>
    </message>
    <message>
        <source>Transaction must have at least one recipient</source>
        <translation type="unfinished">A transação dever pelo menos um destinatário</translation>
    </message>
    <message>
        <source>Transaction needs a change address, but we can't generate it.</source>
        <translation type="unfinished">Transação precisa de uma mudança de endereço, mas nós não a podemos gerar.</translation>
    </message>
    <message>
        <source>Transaction too large</source>
        <translation type="unfinished">Transação grande demais</translation>
    </message>
    <message>
        <source>Unable to allocate memory for -maxsigcachesize: '%s' MiB</source>
        <translation type="unfinished">Impossível alocar memória para a opção "-maxsigcachesize: '%s' MiB</translation>
    </message>
    <message>
        <source>Unable to bind to %s on this computer (bind returned error %s)</source>
        <translation type="unfinished">Incapaz de vincular à porta %s neste computador (vínculo retornou erro %s)</translation>
    </message>
    <message>
        <source>Unable to bind to %s on this computer. %s is probably already running.</source>
        <translation type="unfinished">Impossível associar a %s neste computador. %s provavelmente já está em execução.</translation>
    </message>
    <message>
        <source>Unable to create the PID file '%s': %s</source>
        <translation type="unfinished">Não foi possível criar o ficheiro PID '%s': %s</translation>
    </message>
    <message>
        <source>Unable to find UTXO for external input</source>
        <translation type="unfinished">Impossível localizar e entrada externa UTXO</translation>
    </message>
    <message>
        <source>Unable to generate initial keys</source>
        <translation type="unfinished">Incapaz de gerar as chaves iniciais</translation>
    </message>
    <message>
        <source>Unable to generate keys</source>
        <translation type="unfinished">Não foi possível gerar chaves</translation>
    </message>
    <message>
        <source>Unable to open %s for writing</source>
        <translation type="unfinished">Não foi possível abrir %s para escrita</translation>
    </message>
    <message>
        <source>Unable to parse -maxuploadtarget: '%s'</source>
        <translation type="unfinished">Impossível analisar -maxuploadtarget: '%s'</translation>
    </message>
    <message>
        <source>Unable to start HTTP server. See debug log for details.</source>
        <translation type="unfinished">Não é possível iniciar o servidor HTTP. Verifique o debug.log para detalhes.</translation>
    </message>
    <message>
        <source>Unable to unload the wallet before migrating</source>
        <translation type="unfinished">Impossível desconectar carteira antes de migrá-la</translation>
    </message>
    <message>
        <source>Unknown -blockfilterindex value %s.</source>
        <translation type="unfinished">Desconhecido -blockfilterindex valor %s.</translation>
    </message>
    <message>
        <source>Unknown address type '%s'</source>
        <translation type="unfinished">Tipo de endereço desconhecido '%s'</translation>
    </message>
    <message>
        <source>Unknown change type '%s'</source>
        <translation type="unfinished">Tipo de mudança desconhecido '%s'</translation>
    </message>
    <message>
        <source>Unknown network specified in -onlynet: '%s'</source>
        <translation type="unfinished">Rede desconhecida especificada em -onlynet: '%s'</translation>
    </message>
    <message>
        <source>Unknown new rules activated (versionbit %i)</source>
        <translation type="unfinished">Ativadas novas regras desconhecidas (versionbit %i)</translation>
    </message>
    <message>
        <source>Unsupported global logging level -loglevel=%s. Valid values: %s.</source>
        <translation type="unfinished">Nível de log global inválido "-loglevel=%s". Valores válidos: %s.</translation>
    </message>
    <message>
        <source>Unsupported logging category %s=%s.</source>
        <translation type="unfinished">Categoria de registos desconhecida %s=%s.</translation>
    </message>
    <message>
        <source>User Agent comment (%s) contains unsafe characters.</source>
        <translation type="unfinished">Comentário no User Agent (%s) contém caracteres inseguros.</translation>
    </message>
    <message>
        <source>Verifying blocks…</source>
        <translation type="unfinished">A verificar blocos…</translation>
    </message>
    <message>
        <source>Verifying wallet(s)…</source>
        <translation type="unfinished">A verificar a(s) carteira(s)…</translation>
    </message>
    <message>
        <source>Wallet needed to be rewritten: restart %s to complete</source>
        <translation type="unfinished">A carteira precisou de ser reescrita: reinicie %s para completar</translation>
    </message>
</context>
<context>
    <name>BitcoinGUI</name>
    <message>
        <source>&amp;Overview</source>
        <translation type="unfinished">&amp;Resumo</translation>
    </message>
    <message>
        <source>Show general overview of wallet</source>
        <translation type="unfinished">Mostrar resumo geral da carteira</translation>
    </message>
    <message>
        <source>&amp;Transactions</source>
        <translation type="unfinished">&amp;Transações</translation>
    </message>
    <message>
        <source>Browse transaction history</source>
        <translation type="unfinished">Explorar histórico das transações</translation>
    </message>
    <message>
        <source>E&amp;xit</source>
        <translation type="unfinished">Fec&amp;har</translation>
    </message>
    <message>
        <source>Quit application</source>
        <translation type="unfinished">Sair da aplicação</translation>
    </message>
    <message>
        <source>&amp;About %1</source>
        <translation type="unfinished">&amp;Sobre o %1</translation>
    </message>
    <message>
        <source>Show information about %1</source>
        <translation type="unfinished">Mostrar informação sobre o %1</translation>
    </message>
    <message>
        <source>About &amp;Qt</source>
        <translation type="unfinished">Sobre o &amp;Qt</translation>
    </message>
    <message>
        <source>Show information about Qt</source>
        <translation type="unfinished">Mostrar informação sobre o Qt</translation>
    </message>
    <message>
        <source>Modify configuration options for %1</source>
        <translation type="unfinished">Modificar opções de configuração para %1</translation>
    </message>
    <message>
        <source>Create a new wallet</source>
        <translation type="unfinished">Criar novo carteira</translation>
    </message>
    <message>
        <source>&amp;Minimize</source>
        <translation type="unfinished">&amp;Minimizar</translation>
    </message>
    <message>
        <source>Wallet:</source>
        <translation type="unfinished">Carteira:</translation>
    </message>
    <message>
        <source>Network activity disabled.</source>
        <extracomment>A substring of the tooltip.</extracomment>
        <translation type="unfinished">Atividade de rede desativada.</translation>
    </message>
    <message>
        <source>Proxy is &lt;b&gt;enabled&lt;/b&gt;: %1</source>
        <translation type="unfinished">Proxy está &lt;b&gt;ativado&lt;/b&gt;: %1</translation>
    </message>
    <message>
        <source>Send coins to a Qtum address</source>
        <translation type="unfinished">Enviar moedas para um endereço Qtum</translation>
   </message>
    <message>
        <source>Backup wallet to another location</source>
        <translation type="unfinished">Efetue uma cópia de segurança da carteira para outra localização</translation>
    </message>
    <message>
        <source>Change the passphrase used for wallet encryption</source>
        <translation type="unfinished">Alterar a frase de segurança utilizada na encriptação da carteira</translation>
    </message>
    <message>
        <source>&amp;Send</source>
        <translation type="unfinished">&amp;Enviar</translation>
    </message>
    <message>
        <source>&amp;Receive</source>
        <translation type="unfinished">&amp;Receber</translation>
    </message>
    <message>
        <source>&amp;Options…</source>
        <translation type="unfinished">&amp;Opções…</translation>
    </message>
    <message>
        <source>&amp;Encrypt Wallet…</source>
        <translation type="unfinished">Carteira &amp;encriptada…</translation>
    </message>
    <message>
        <source>Encrypt the private keys that belong to your wallet</source>
        <translation type="unfinished">Encriptar as chaves privadas que pertencem à sua carteira</translation>
    </message>
    <message>
        <source>&amp;Backup Wallet…</source>
        <translation type="unfinished">&amp;Fazer cópia de segurança da carteira…</translation>
    </message>
    <message>
        <source>&amp;Change Passphrase…</source>
        <translation type="unfinished">&amp;Alterar frase de segurança…</translation>
    </message>
    <message>
        <source>Sign &amp;message…</source>
        <translation type="unfinished">Assinar &amp;mensagem…</translation>
    </message>
    <message>
        <source>Sign messages with your Qtum addresses to prove you own them</source>
        <translation type="unfinished">Assine as mensagens com os seus endereços Qtum para provar que é o proprietário dos mesmos</translation> 
  </message>
    <message>
        <source>&amp;Verify message…</source>
        <translation type="unfinished">&amp;Verificar mensagem…</translation>
    </message>
    <message>
        <source>Verify messages to ensure they were signed with specified Qtum addresses</source>
        <translation type="unfinished">Verifique mensagens para assegurar que foram assinadas com o endereço Qtum especificado</translation> 
  </message>
    <message>
        <source>&amp;Load PSBT from file…</source>
        <translation type="unfinished">&amp;Carregar PSBT do arquivo...</translation>
    </message>
    <message>
        <source>Open &amp;URI…</source>
        <translation type="unfinished">Abrir &amp;URI…</translation>
    </message>
    <message>
        <source>Close Wallet…</source>
        <translation type="unfinished">Fechar carteira…</translation>
    </message>
    <message>
        <source>Create Wallet…</source>
        <translation type="unfinished">Criar carteira…</translation>
    </message>
    <message>
        <source>Close All Wallets…</source>
        <translation type="unfinished">Fechar todas as carteiras…</translation>
    </message>
    <message>
        <source>&amp;File</source>
        <translation type="unfinished">&amp;Ficheiro</translation>
    </message>
    <message>
        <source>&amp;Settings</source>
        <translation type="unfinished">&amp;Configurações</translation>
    </message>
    <message>
        <source>&amp;Help</source>
        <translation type="unfinished">&amp;Ajuda</translation>
    </message>
    <message>
        <source>Tabs toolbar</source>
        <translation type="unfinished">Barra de ferramentas dos separadores</translation>
    </message>
    <message>
        <source>Syncing Headers (%1%)…</source>
        <translation type="unfinished">A sincronizar cabeçalhos (%1%)...</translation>
    </message>
    <message>
        <source>Synchronizing with network…</source>
        <translation type="unfinished">A sincronizar com a rede…</translation>
    </message>
    <message>
        <source>Indexing blocks on disk…</source>
        <translation type="unfinished">A indexar blocos no disco…</translation>
    </message>
    <message>
        <source>Processing blocks on disk…</source>
        <translation type="unfinished">A processar blocos no disco…</translation>
    </message>
    <message>
        <source>Reindexing blocks on disk…</source>
        <translation type="unfinished">A reindexar blocos no disco…</translation>
    </message>
    <message>
        <source>Connecting to peers…</source>
        <translation type="unfinished">A conectar aos pares…</translation>
    </message>
    <message>
        <source>Request payments (generates QR codes and qtum: URIs)</source>
        <translation type="unfinished">Solicitar pagamentos (gera códigos QR e qtum: URIs)</translation>
  </message>
    <message>
        <source>Show the list of used sending addresses and labels</source>
        <translation type="unfinished">Mostrar a lista de etiquetas e endereços de envio usados</translation>
    </message>
    <message>
        <source>Show the list of used receiving addresses and labels</source>
        <translation type="unfinished">Mostrar a lista de etiquetas e endereços de receção usados</translation>
    </message>
    <message>
        <source>&amp;Command-line options</source>
        <translation type="unfinished">&amp;Opções da linha de &amp;comando</translation>
    </message>
    <message numerus="yes">
        <source>Processed %n block(s) of transaction history.</source>
        <translation type="unfinished">
            <numerusform> %n bloco processado do histórico de transações.</numerusform>
            <numerusform> %n blocos processados do histórico de transações.</numerusform>
        </translation>
    </message>
    <message>
        <source>%1 behind</source>
        <translation type="unfinished">%1 em atraso</translation>
    </message>
    <message>
        <source>Catching up…</source>
        <translation type="unfinished">Recuperando o atraso...</translation>
    </message>
    <message>
        <source>Last received block was generated %1 ago.</source>
        <translation type="unfinished">O último bloco recebido foi gerado há %1.</translation>
    </message>
    <message>
        <source>Transactions after this will not yet be visible.</source>
        <translation type="unfinished">As transações depois de isto ainda não serão visíveis.</translation>
    </message>
    <message>
        <source>Error</source>
        <translation type="unfinished">Erro</translation>
    </message>
    <message>
        <source>Warning</source>
        <translation type="unfinished">Aviso</translation>
    </message>
    <message>
        <source>Information</source>
        <translation type="unfinished">Informação</translation>
    </message>
    <message>
        <source>Up to date</source>
        <translation type="unfinished">Atualizado</translation>
    </message>
    <message>
        <source>Load Partially Signed Qtum Transaction</source>
        <translation type="unfinished">Carregar transação de Qtum parcialmente assinada</translation>
  </message>
    <message>
        <source>Load PSBT from &amp;clipboard…</source>
        <translation type="unfinished">Carregar PSBT da área de transferência...</translation>
    </message>
    <message>
        <source>Load Partially Signed Qtum Transaction from clipboard</source>
        <translation type="unfinished">Carregar transação de Qtum parcialmente assinada da área de transferência.</translation>
   </message>
    <message>
        <source>Node window</source>
        <translation type="unfinished">Janela do nó</translation>
    </message>
    <message>
        <source>Open node debugging and diagnostic console</source>
        <translation type="unfinished">Abrir o depurador de nó e o console de diagnóstico</translation>
    </message>
    <message>
        <source>&amp;Sending addresses</source>
        <translation type="unfinished">&amp;Endereço de envio</translation>
    </message>
    <message>
        <source>&amp;Receiving addresses</source>
        <translation type="unfinished">&amp;Endereços de receção</translation>
    </message>
    <message>
        <source>Open a qtum: URI</source>
        <translation type="unfinished">Abrir um qtum URI</translation> 
  </message>
    <message>
        <source>Open Wallet</source>
        <translation type="unfinished">Abrir Carteira</translation>
    </message>
    <message>
        <source>Open a wallet</source>
        <translation type="unfinished">Abrir uma carteira</translation>
    </message>
    <message>
        <source>Close wallet</source>
        <translation type="unfinished">Fechar a carteira</translation>
    </message>
    <message>
        <source>Restore Wallet…</source>
        <extracomment>Name of the menu item that restores wallet from a backup file.</extracomment>
        <translation type="unfinished">Restaurar carteira…</translation>
    </message>
    <message>
        <source>Restore a wallet from a backup file</source>
        <extracomment>Status tip for Restore Wallet menu item</extracomment>
        <translation type="unfinished">Restaurar uma carteira a partir de um ficheiro de cópia de segurança</translation>
    </message>
    <message>
        <source>Close all wallets</source>
        <translation type="unfinished">Fechar todas carteiras.</translation>
    </message>
    <message>
        <source>Show the %1 help message to get a list with possible Qtum command-line options</source>
        <translation type="unfinished">Mostrar a mensagem de ajuda %1 para obter uma lista com possíveis opções a usar na linha de comandos.</translation>
    </message>
    <message>
        <source>&amp;Mask values</source>
        <translation type="unfinished">&amp;Valores de Máscara</translation>
    </message>
    <message>
        <source>Mask the values in the Overview tab</source>
        <translation type="unfinished">Mascare os valores na aba de visão geral</translation>
    </message>
    <message>
        <source>default wallet</source>
        <translation type="unfinished">carteira predefinida</translation>
    </message>
    <message>
        <source>No wallets available</source>
        <translation type="unfinished">Sem carteiras disponíveis</translation>
    </message>
    <message>
        <source>Wallet Data</source>
        <extracomment>Name of the wallet data file format.</extracomment>
        <translation type="unfinished">Dados da carteira</translation>
    </message>
    <message>
        <source>Load Wallet Backup</source>
        <extracomment>The title for Restore Wallet File Windows</extracomment>
        <translation type="unfinished">Carregar cópia de segurança de carteira</translation>
    </message>
    <message>
        <source>Restore Wallet</source>
        <extracomment>Title of pop-up window shown when the user is attempting to restore a wallet.</extracomment>
        <translation type="unfinished">Restaurar carteira</translation>
    </message>
    <message>
        <source>Wallet Name</source>
        <extracomment>Label of the input field where the name of the wallet is entered.</extracomment>
        <translation type="unfinished">Nome da Carteira</translation>
    </message>
    <message>
        <source>&amp;Window</source>
        <translation type="unfinished">&amp;Janela</translation>
    </message>
    <message>
        <source>Zoom</source>
        <translation type="unfinished">Ampliar</translation>
    </message>
    <message>
        <source>Main Window</source>
        <translation type="unfinished">Janela principal</translation>
    </message>
    <message>
        <source>%1 client</source>
        <translation type="unfinished">Cliente %1</translation>
    </message>
    <message>
        <source>&amp;Hide</source>
        <translation type="unfinished">Ocultar</translation>
    </message>
    <message>
        <source>S&amp;how</source>
        <translation type="unfinished">Mo&amp;strar</translation>
    </message>
    <message numerus="yes">
        <source>%n active connection(s) to Qtum network.</source>
        <extracomment>A substring of the tooltip.</extracomment>
        <translation type="unfinished">
            <numerusform>%n conexão ativa na rede Bitcoin.</numerusform>
            <numerusform>%n conexões ativas na rede Bitcoin.</numerusform>
        </translation>
    </message>
    <message>
        <source>Click for more actions.</source>
        <extracomment>A substring of the tooltip. "More actions" are available via the context menu.</extracomment>
        <translation type="unfinished">Clique para mais acções.</translation>
    </message>
    <message>
        <source>Show Peers tab</source>
        <extracomment>A context menu item. The "Peers tab" is an element of the "Node window".</extracomment>
        <translation type="unfinished">Mostra aba de Pares</translation>
    </message>
    <message>
        <source>Disable network activity</source>
        <extracomment>A context menu item.</extracomment>
        <translation type="unfinished">Desativar atividade da rede</translation>
    </message>
    <message>
        <source>Enable network activity</source>
        <extracomment>A context menu item. The network activity was disabled previously.</extracomment>
        <translation type="unfinished">Activar atividade da rede</translation>
    </message>
    <message>
        <source>Pre-syncing Headers (%1%)…</source>
        <translation type="unfinished">A pré-sincronizar cabeçalhos (%1%)…</translation>
    </message>
    <message>
        <source>Error: %1</source>
        <translation type="unfinished">Erro: %1</translation>
    </message>
    <message>
        <source>Warning: %1</source>
        <translation type="unfinished">Aviso: %1</translation>
    </message>
    <message>
        <source>Date: %1
</source>
        <translation type="unfinished">Data: %1
</translation>
    </message>
    <message>
        <source>Amount: %1
</source>
        <translation type="unfinished">Valor: %1
</translation>
    </message>
    <message>
        <source>Wallet: %1
</source>
        <translation type="unfinished">Carteira: %1
</translation>
    </message>
    <message>
        <source>Type: %1
</source>
        <translation type="unfinished">Tipo: %1
</translation>
    </message>
    <message>
        <source>Label: %1
</source>
        <translation type="unfinished">Etiqueta: %1
</translation>
    </message>
    <message>
        <source>Address: %1
</source>
        <translation type="unfinished">Endereço: %1
</translation>
    </message>
    <message>
        <source>Sent transaction</source>
        <translation type="unfinished">Transação enviada</translation>
    </message>
    <message>
        <source>Incoming transaction</source>
        <translation type="unfinished">Transação recebida</translation>
    </message>
    <message>
        <source>HD key generation is &lt;b&gt;enabled&lt;/b&gt;</source>
        <translation type="unfinished">Criação de chave HD está &lt;b&gt;ativada&lt;/b&gt;</translation>
    </message>
    <message>
        <source>HD key generation is &lt;b&gt;disabled&lt;/b&gt;</source>
        <translation type="unfinished">Criação de chave HD está &lt;b&gt;desativada&lt;/b&gt;</translation>
    </message>
    <message>
        <source>Private key &lt;b&gt;disabled&lt;/b&gt;</source>
        <translation type="unfinished">Chave privada &lt;b&gt;desativada&lt;/b&gt;</translation>
    </message>
    <message>
        <source>Wallet is &lt;b&gt;encrypted&lt;/b&gt; and currently &lt;b&gt;unlocked&lt;/b&gt;</source>
        <translation type="unfinished">A carteira está &lt;b&gt;encriptada&lt;/b&gt; e atualmente &lt;b&gt;desbloqueada&lt;/b&gt;</translation>
    </message>
    <message>
        <source>Wallet is &lt;b&gt;encrypted&lt;/b&gt; and currently &lt;b&gt;locked&lt;/b&gt;</source>
        <translation type="unfinished">A carteira está &lt;b&gt;encriptada&lt;/b&gt; e atualmente &lt;b&gt;bloqueada&lt;/b&gt;</translation>
    </message>
    <message>
        <source>Original message:</source>
        <translation type="unfinished">Mensagem original:</translation>
    </message>
</context>
<context>
    <name>UnitDisplayStatusBarControl</name>
    <message>
        <source>Unit to show amounts in. Click to select another unit.</source>
        <translation type="unfinished">Unidade de valores recebidos. Clique para selecionar outra unidade.</translation>
    </message>
</context>
<context>
    <name>CoinControlDialog</name>
    <message>
        <source>Coin Selection</source>
        <translation type="unfinished">Seleção de Moeda</translation>
    </message>
    <message>
        <source>Quantity:</source>
        <translation type="unfinished">Quantidade:</translation>
    </message>
    <message>
        <source>Amount:</source>
        <translation type="unfinished">Quantia:</translation>
    </message>
    <message>
        <source>Fee:</source>
        <translation type="unfinished">Taxa:</translation>
    </message>
    <message>
        <source>Dust:</source>
        <translation type="unfinished">Lixo:</translation>
    </message>
    <message>
        <source>After Fee:</source>
        <translation type="unfinished">Depois da taxa:</translation>
    </message>
    <message>
        <source>Change:</source>
        <translation type="unfinished">Troco:</translation>
    </message>
    <message>
        <source>(un)select all</source>
        <translation type="unfinished">(des)selecionar todos</translation>
    </message>
    <message>
        <source>Tree mode</source>
        <translation type="unfinished">Modo de árvore</translation>
    </message>
    <message>
        <source>List mode</source>
        <translation type="unfinished">Modo de lista</translation>
    </message>
    <message>
        <source>Amount</source>
        <translation type="unfinished">Quantia</translation>
    </message>
    <message>
        <source>Received with label</source>
        <translation type="unfinished">Recebido com etiqueta</translation>
    </message>
    <message>
        <source>Received with address</source>
        <translation type="unfinished">Recebido com endereço</translation>
    </message>
    <message>
        <source>Date</source>
        <translation type="unfinished">Data</translation>
    </message>
    <message>
        <source>Confirmations</source>
        <translation type="unfinished">Confirmações</translation>
    </message>
    <message>
        <source>Confirmed</source>
        <translation type="unfinished">Confirmada</translation>
    </message>
    <message>
        <source>Copy amount</source>
        <translation type="unfinished">Copiar valor</translation>
    </message>
    <message>
        <source>&amp;Copy address</source>
        <translation type="unfinished">&amp;Copiar endereço</translation>
    </message>
    <message>
        <source>Copy &amp;label</source>
        <translation type="unfinished">Copiar &amp;etiqueta</translation>
    </message>
    <message>
        <source>Copy &amp;amount</source>
        <translation type="unfinished">Copiar &amp;quantia</translation>
    </message>
    <message>
        <source>Copy transaction &amp;ID and output index</source>
        <translation type="unfinished">Copiar &amp;ID da transação e index do output</translation>
    </message>
    <message>
        <source>L&amp;ock unspent</source>
        <translation type="unfinished">&amp;Bloquear não gasto</translation>
    </message>
    <message>
        <source>&amp;Unlock unspent</source>
        <translation type="unfinished">&amp;Desbloquear não gasto</translation>
    </message>
    <message>
        <source>Copy quantity</source>
        <translation type="unfinished">Copiar quantidade</translation>
    </message>
    <message>
        <source>Copy fee</source>
        <translation type="unfinished">Copiar taxa</translation>
    </message>
    <message>
        <source>Copy after fee</source>
        <translation type="unfinished">Copiar depois da taxa</translation>
    </message>
    <message>
        <source>Copy bytes</source>
        <translation type="unfinished">Copiar bytes</translation>
    </message>
    <message>
        <source>Copy dust</source>
        <translation type="unfinished">Copiar pó</translation>
    </message>
    <message>
        <source>Copy change</source>
        <translation type="unfinished">Copiar troco</translation>
    </message>
    <message>
        <source>(%1 locked)</source>
        <translation type="unfinished">(%1 bloqueado)</translation>
    </message>
    <message>
        <source>yes</source>
        <translation type="unfinished">sim</translation>
    </message>
    <message>
        <source>no</source>
        <translation type="unfinished">não</translation>
    </message>
    <message>
        <source>This label turns red if any recipient receives an amount smaller than the current dust threshold.</source>
        <translation type="unfinished">Esta etiqueta fica vermelha se qualquer destinatário recebe um valor menor que o limite de dinheiro.</translation>
    </message>
    <message>
        <source>Can vary +/- %1 satoshi(s) per input.</source>
        <translation type="unfinished">Pode variar +/- %1 satoshi(s) por input.</translation>
    </message>
    <message>
        <source>(no label)</source>
        <translation type="unfinished">(sem etiqueta)</translation>
    </message>
    <message>
        <source>change from %1 (%2)</source>
        <translation type="unfinished">troco de %1 (%2)</translation>
    </message>
    <message>
        <source>(change)</source>
        <translation type="unfinished">(troco)</translation>
    </message>
</context>
<context>
    <name>CreateWalletActivity</name>
    <message>
        <source>Create Wallet</source>
        <extracomment>Title of window indicating the progress of creation of a new wallet.</extracomment>
        <translation type="unfinished">Criar Carteira</translation>
    </message>
    <message>
        <source>Creating Wallet &lt;b&gt;%1&lt;/b&gt;…</source>
        <extracomment>Descriptive text of the create wallet progress window which indicates to the user which wallet is currently being created.</extracomment>
        <translation type="unfinished">A criar a carteira &lt;b&gt;%1&lt;/b&gt;…</translation>
    </message>
    <message>
        <source>Create wallet failed</source>
        <translation type="unfinished">Falha a criar carteira</translation>
    </message>
    <message>
        <source>Create wallet warning</source>
        <translation type="unfinished">Aviso ao criar carteira</translation>
    </message>
    <message>
        <source>Can't list signers</source>
        <translation type="unfinished">Não é possível listar signatários</translation>
    </message>
    <message>
        <source>Too many external signers found</source>
        <translation type="unfinished">Encontrados demasiados assinantes externos</translation>
    </message>
</context>
<context>
    <name>LoadWalletsActivity</name>
    <message>
        <source>Load Wallets</source>
        <extracomment>Title of progress window which is displayed when wallets are being loaded.</extracomment>
        <translation type="unfinished">Carregar carteiras</translation>
    </message>
    <message>
        <source>Loading wallets…</source>
        <extracomment>Descriptive text of the load wallets progress window which indicates to the user that wallets are currently being loaded.</extracomment>
        <translation type="unfinished">A carregar carteiras...</translation>
    </message>
</context>
<context>
    <name>OpenWalletActivity</name>
    <message>
        <source>Open wallet failed</source>
        <translation type="unfinished">Falha ao abrir a carteira</translation>
    </message>
    <message>
        <source>Open wallet warning</source>
        <translation type="unfinished">Aviso abertura carteira</translation>
    </message>
    <message>
        <source>default wallet</source>
        <translation type="unfinished">carteira predefinida</translation>
    </message>
    <message>
        <source>Open Wallet</source>
        <extracomment>Title of window indicating the progress of opening of a wallet.</extracomment>
        <translation type="unfinished">Abrir Carteira</translation>
    </message>
    <message>
        <source>Opening Wallet &lt;b&gt;%1&lt;/b&gt;…</source>
        <extracomment>Descriptive text of the open wallet progress window which indicates to the user which wallet is currently being opened.</extracomment>
        <translation type="unfinished">A abrir a carteira &lt;b&gt;%1&lt;/b&gt;…</translation>
    </message>
</context>
<context>
    <name>RestoreWalletActivity</name>
    <message>
        <source>Restore Wallet</source>
        <extracomment>Title of progress window which is displayed when wallets are being restored.</extracomment>
        <translation type="unfinished">Restaurar carteira</translation>
    </message>
    <message>
        <source>Restoring Wallet &lt;b&gt;%1&lt;/b&gt;…</source>
        <extracomment>Descriptive text of the restore wallets progress window which indicates to the user that wallets are currently being restored.</extracomment>
        <translation type="unfinished">A restaurar a carteira &lt;b&gt;%1&lt;/b&gt;…</translation>
    </message>
    <message>
        <source>Restore wallet failed</source>
        <extracomment>Title of message box which is displayed when the wallet could not be restored.</extracomment>
        <translation type="unfinished">Falha ao restaurar a carteira</translation>
    </message>
    <message>
        <source>Restore wallet warning</source>
        <extracomment>Title of message box which is displayed when the wallet is restored with some warning.</extracomment>
        <translation type="unfinished">Aviso de restaurar carteira</translation>
    </message>
    <message>
        <source>Restore wallet message</source>
        <extracomment>Title of message box which is displayed when the wallet is successfully restored.</extracomment>
        <translation type="unfinished">Mensagem de restaurar a carteira</translation>
    </message>
</context>
<context>
    <name>WalletController</name>
    <message>
        <source>Close wallet</source>
        <translation type="unfinished">Fechar a carteira</translation>
    </message>
    <message>
        <source>Are you sure you wish to close the wallet &lt;i&gt;%1&lt;/i&gt;?</source>
        <translation type="unfinished">Tem a certeza que deseja fechar esta carteira &lt;i&gt;%1&lt;/i&gt;?</translation>
    </message>
    <message>
        <source>Closing the wallet for too long can result in having to resync the entire chain if pruning is enabled.</source>
        <translation type="unfinished">Fechar a carteira durante demasiado tempo pode resultar em ter de resincronizar a cadeia inteira se pruning estiver ativado.</translation>
    </message>
    <message>
        <source>Close all wallets</source>
        <translation type="unfinished">Fechar todas carteiras.</translation>
    </message>
    <message>
        <source>Are you sure you wish to close all wallets?</source>
        <translation type="unfinished">Você tem certeza que deseja fechar todas as carteira?</translation>
    </message>
</context>
<context>
    <name>CreateWalletDialog</name>
    <message>
        <source>Create Wallet</source>
        <translation type="unfinished">Criar Carteira</translation>
    </message>
    <message>
        <source>Wallet Name</source>
        <translation type="unfinished">Nome da Carteira</translation>
    </message>
    <message>
        <source>Wallet</source>
        <translation type="unfinished">Carteira</translation>
    </message>
    <message>
        <source>Encrypt the wallet. The wallet will be encrypted with a passphrase of your choice.</source>
        <translation type="unfinished">Encriptar carteira. A carteira vai ser encriptada com uma password de sua escolha.</translation>
    </message>
    <message>
        <source>Encrypt Wallet</source>
        <translation type="unfinished">Encriptar Carteira</translation>
    </message>
    <message>
        <source>Advanced Options</source>
        <translation type="unfinished">Opções avançadas</translation>
    </message>
    <message>
        <source>Disable private keys for this wallet. Wallets with private keys disabled will have no private keys and cannot have an HD seed or imported private keys. This is ideal for watch-only wallets.</source>
        <translation type="unfinished">Desative chaves privadas para esta carteira. As carteiras com chaves privadas desativadas não terão chaves privadas e não poderão ter uma semente em HD ou chaves privadas importadas. Isso é ideal para carteiras sem movimentos.</translation>
    </message>
    <message>
        <source>Disable Private Keys</source>
        <translation type="unfinished">Desactivar Chaves Privadas</translation>
    </message>
    <message>
        <source>Make a blank wallet. Blank wallets do not initially have private keys or scripts. Private keys and addresses can be imported, or an HD seed can be set, at a later time.</source>
        <translation type="unfinished">Faça uma carteira em branco. As carteiras em branco não possuem inicialmente chaves ou scripts privados. Chaves e endereços privados podem ser importados ou uma semente HD pode ser configurada posteriormente.</translation>
    </message>
    <message>
        <source>Make Blank Wallet</source>
        <translation type="unfinished">Fazer Carteira em Branco</translation>
    </message>
    <message>
        <source>Use descriptors for scriptPubKey management</source>
        <translation type="unfinished">Use descritores para o gerenciamento de chaves públicas de script</translation>
    </message>
    <message>
        <source>Descriptor Wallet</source>
        <translation type="unfinished">Carteira de descritor</translation>
    </message>
    <message>
        <source>Use an external signing device such as a hardware wallet. Configure the external signer script in wallet preferences first.</source>
        <translation type="unfinished">Utilize um dispositivo de assinatura externo tal com uma carteira de hardware. Configure primeiro o script de assinatura nas preferências da carteira.</translation>
    </message>
    <message>
        <source>External signer</source>
        <translation type="unfinished">Signatário externo</translation>
    </message>
    <message>
        <source>Create</source>
        <translation type="unfinished">Criar</translation>
    </message>
    <message>
        <source>Compiled without sqlite support (required for descriptor wallets)</source>
        <translation type="unfinished">Compilado sem suporte para sqlite (requerido para carteiras de descritor)</translation>
    </message>
    <message>
        <source>Compiled without external signing support (required for external signing)</source>
        <extracomment>"External signing" means using devices such as hardware wallets.</extracomment>
        <translation type="unfinished">Compilado sem suporte de assinatura externa. (necessário para assinatura externa)</translation>
    </message>
</context>
<context>
    <name>EditAddressDialog</name>
    <message>
        <source>Edit Address</source>
        <translation type="unfinished">Editar Endereço</translation>
    </message>
    <message>
        <source>&amp;Label</source>
        <translation type="unfinished">&amp;Etiqueta</translation>
    </message>
    <message>
        <source>The label associated with this address list entry</source>
        <translation type="unfinished">A etiqueta associada com esta entrada da lista de endereços</translation>
    </message>
    <message>
        <source>The address associated with this address list entry. This can only be modified for sending addresses.</source>
        <translation type="unfinished">O endereço associado com o esta entrada da lista de endereços. Isto só pode ser alterado para os endereços de envio.</translation>
    </message>
    <message>
        <source>&amp;Address</source>
        <translation type="unfinished">E&amp;ndereço</translation>
    </message>
    <message>
        <source>New sending address</source>
        <translation type="unfinished">Novo endereço de envio</translation>
    </message>
    <message>
        <source>Edit receiving address</source>
        <translation type="unfinished">Editar endereço de receção</translation>
    </message>
    <message>
        <source>Edit sending address</source>
        <translation type="unfinished">Editar o endereço de envio</translation>
    </message>
    <message>
        <source>The entered address "%1" is not a valid Qtum address.</source>
        <translation type="unfinished">O endereço introduzido "%1" não é um endereço qtum válido.</translation>
    </message>
    <message>
        <source>Address "%1" already exists as a receiving address with label "%2" and so cannot be added as a sending address.</source>
        <translation type="unfinished">O endereço "%1" já existe como endereço de receção com a etiqueta "%2" e não pode ser adicionado como endereço de envio.</translation>
    </message>
    <message>
        <source>The entered address "%1" is already in the address book with label "%2".</source>
        <translation type="unfinished">O endereço inserido "%1" já está no livro de endereços com a etiqueta "%2".</translation>
    </message>
    <message>
        <source>Could not unlock wallet.</source>
        <translation type="unfinished">Não foi possível desbloquear a carteira.</translation>
    </message>
    <message>
        <source>New key generation failed.</source>
        <translation type="unfinished">A criação da nova chave falhou.</translation>
    </message>
</context>
<context>
    <name>FreespaceChecker</name>
    <message>
        <source>A new data directory will be created.</source>
        <translation type="unfinished">Será criada uma nova pasta de dados.</translation>
    </message>
    <message>
        <source>name</source>
        <translation type="unfinished">nome</translation>
    </message>
    <message>
        <source>Directory already exists. Add %1 if you intend to create a new directory here.</source>
        <translation type="unfinished">A pasta já existe. Adicione %1 se pretender criar aqui uma nova pasta.</translation>
    </message>
    <message>
        <source>Path already exists, and is not a directory.</source>
        <translation type="unfinished">O caminho já existe, e não é uma pasta.</translation>
    </message>
    <message>
        <source>Cannot create data directory here.</source>
        <translation type="unfinished">Não é possível criar aqui uma pasta de dados.</translation>
    </message>
</context>
<context>
    <name>Intro</name>
    <message numerus="yes">
        <source>%n GB of space available</source>
        <translation type="unfinished">
            <numerusform>%n GB de espaço disponível</numerusform>
            <numerusform>%n GB de espaço disponível</numerusform>
        </translation>
    </message>
    <message numerus="yes">
        <source>(of %n GB needed)</source>
        <translation type="unfinished">
            <numerusform>(de %n GB necessário)</numerusform>
            <numerusform>(de %n GB necessários)</numerusform>
        </translation>
    </message>
    <message numerus="yes">
        <source>(%n GB needed for full chain)</source>
        <translation type="unfinished">
            <numerusform>(%n GB necessário para a cadeia completa)</numerusform>
            <numerusform>(%n GB necessários para a cadeia completa)</numerusform>
        </translation>
    </message>
    <message>
        <source>At least %1 GB of data will be stored in this directory, and it will grow over time.</source>
        <translation type="unfinished">No mínimo %1 GB de dados irão ser armazenados nesta pasta.</translation>
    </message>
    <message>
        <source>Approximately %1 GB of data will be stored in this directory.</source>
        <translation type="unfinished">Aproximadamente %1 GB de dados irão ser guardados nesta pasta.</translation>
    </message>
    <message numerus="yes">
        <source>(sufficient to restore backups %n day(s) old)</source>
        <extracomment>Explanatory text on the capability of the current prune target.</extracomment>
        <translation type="unfinished">
            <numerusform>(suficiente para restaurar backups de %n dia atrás)</numerusform>
            <numerusform>(suficiente para restaurar backups de %n dias atrás)</numerusform>
        </translation>
    </message>
    <message>
        <source>%1 will download and store a copy of the Qtum block chain.</source>
        <translation type="unfinished">%1 irá descarregar e armazenar uma cópia da cadeia de blocos da Qtum.</translation>
   </message>
    <message>
        <source>The wallet will also be stored in this directory.</source>
        <translation type="unfinished">A carteira também será guardada nesta pasta.</translation>
    </message>
    <message>
        <source>Error: Specified data directory "%1" cannot be created.</source>
        <translation type="unfinished">Erro: não pode ser criada a pasta de dados especificada como "%1.</translation>
    </message>
    <message>
        <source>Error</source>
        <translation type="unfinished">Erro</translation>
    </message>
    <message>
        <source>Welcome</source>
        <translation type="unfinished">Bem-vindo</translation>
    </message>
    <message>
        <source>Welcome to %1.</source>
        <translation type="unfinished">Bem-vindo ao %1.</translation>
    </message>
    <message>
        <source>As this is the first time the program is launched, you can choose where %1 will store its data.</source>
        <translation type="unfinished">Sendo esta a primeira vez que o programa é iniciado, poderá escolher onde o %1 irá guardar os seus dados.</translation>
    </message>
    <message>
        <source>Limit block chain storage to</source>
        <translation type="unfinished">Limitar o tamanho da blockchain para</translation>
    </message>
    <message>
        <source>Reverting this setting requires re-downloading the entire blockchain. It is faster to download the full chain first and prune it later. Disables some advanced features.</source>
        <translation type="unfinished">Para reverter essa configuração, é necessário o download de todo o blockchain novamente. É mais rápido fazer o download da blockchain completa primeiro e removê-la mais tarde. Desativa alguns recursos avançados.</translation>
    </message>
    <message>
        <source>This initial synchronisation is very demanding, and may expose hardware problems with your computer that had previously gone unnoticed. Each time you run %1, it will continue downloading where it left off.</source>
        <translation type="unfinished">Esta sincronização inicial é muito exigente, e pode expor problemas com o seu computador que previamente podem ter passado despercebidos. Cada vez que corre %1, este vai continuar a descarregar de onde deixou.</translation>
    </message>
    <message>
        <source>When you click OK, %1 will begin to download and process the full %4 block chain (%2 GB) starting with the earliest transactions in %3 when %4 initially launched.</source>
        <translation type="unfinished">Quando clicar em OK, %1 iniciará o download e irá processar a cadeia de blocos completa %4 (%2 GB) iniciando com as transações mais recentes em %3 enquanto %4 é processado. </translation>
    </message>
    <message>
        <source>If you have chosen to limit block chain storage (pruning), the historical data must still be downloaded and processed, but will be deleted afterward to keep your disk usage low.</source>
        <translation type="unfinished">Se escolheu limitar o armazenamento da cadeia de blocos (poda), a data histórica ainda tem de ser descarregada e processada, mas irá ser apagada no final para manter uma utilização baixa do espaço de disco.</translation>
    </message>
    <message>
        <source>Use the default data directory</source>
        <translation type="unfinished">Utilizar a pasta de dados predefinida</translation>
    </message>
    <message>
        <source>Use a custom data directory:</source>
        <translation type="unfinished">Utilizar uma pasta de dados personalizada:</translation>
    </message>
</context>
<context>
    <name>HelpMessageDialog</name>
    <message>
        <source>version</source>
        <translation type="unfinished">versão</translation>
    </message>
    <message>
        <source>About %1</source>
        <translation type="unfinished">Sobre o %1</translation>
    </message>
    <message>
        <source>Command-line options</source>
        <translation type="unfinished">Opções da linha de comando</translation>
    </message>
</context>
<context>
    <name>ShutdownWindow</name>
    <message>
        <source>%1 is shutting down…</source>
        <translation type="unfinished">%1 está a desligar…</translation>
    </message>
    <message>
        <source>Do not shut down the computer until this window disappears.</source>
        <translation type="unfinished">Não desligue o computador enquanto esta janela não desaparecer.</translation>
    </message>
</context>
<context>
    <name>ModalOverlay</name>
    <message>
        <source>Form</source>
        <translation type="unfinished">Formulário</translation>
    </message>
    <message>
        <source>Recent transactions may not yet be visible, and therefore your wallet's balance might be incorrect. This information will be correct once your wallet has finished synchronizing with the qtum network, as detailed below.</source>
        <translation type="unfinished">Transações recentes podem não ser visíveis por agora, portanto o saldo da sua carteira pode estar incorreto. Esta informação será corrigida quando a sua carteira acabar de sincronizar com a rede, como está explicado em baixo.</translation>
    </message>
    <message>
        <source>Attempting to spend qtums that are affected by not-yet-displayed transactions will not be accepted by the network.</source>
        <translation type="unfinished">Tentar enviar qtums que estão afetadas por transações ainda não exibidas não será aceite pela rede.</translation> 
   </message>
    <message>
        <source>Number of blocks left</source>
        <translation type="unfinished">Número de blocos restantes</translation>
    </message>
    <message>
        <source>Unknown…</source>
        <translation type="unfinished">Desconhecido…</translation>
    </message>
    <message>
        <source>calculating…</source>
        <translation type="unfinished">a calcular…</translation>
    </message>
    <message>
        <source>Last block time</source>
        <translation type="unfinished">Data do último bloco</translation>
    </message>
    <message>
        <source>Progress</source>
        <translation type="unfinished">Progresso</translation>
    </message>
    <message>
        <source>Progress increase per hour</source>
        <translation type="unfinished">Aumento horário do progresso</translation>
    </message>
    <message>
        <source>Estimated time left until synced</source>
        <translation type="unfinished">tempo restante estimado até à sincronização</translation>
    </message>
    <message>
        <source>Hide</source>
        <translation type="unfinished">Ocultar</translation>
    </message>
    <message>
        <source>Esc</source>
        <translation type="unfinished">Sair</translation>
    </message>
    <message>
        <source>%1 is currently syncing.  It will download headers and blocks from peers and validate them until reaching the tip of the block chain.</source>
        <translation type="unfinished">%1 está neste momento a sincronizar. Irá descarregar os cabeçalhos e blocos dos pares e validá-los até atingir a ponta da cadeia de blocos.</translation>
    </message>
    <message>
        <source>Unknown. Syncing Headers (%1, %2%)…</source>
        <translation type="unfinished">Desconhecido. A sincronizar cabeçalhos (%1, %2%)...</translation>
    </message>
    <message>
        <source>Unknown. Pre-syncing Headers (%1, %2%)…</source>
        <translation type="unfinished">Desconhecido. Pré-Sincronizando Cabeçalhos (%1, %2%)...</translation>
    </message>
</context>
<context>
    <name>OpenURIDialog</name>
    <message>
        <source>Open qtum URI</source>
        <translation type="unfinished">Abrir um Qtum URI</translation>
   </message>
    <message>
        <source>Paste address from clipboard</source>
        <extracomment>Tooltip text for button that allows you to paste an address that is in your clipboard.</extracomment>
        <translation type="unfinished">Cole endereço da área de transferência</translation>
    </message>
</context>
<context>
    <name>OptionsDialog</name>
    <message>
        <source>Options</source>
        <translation type="unfinished">Opções</translation>
    </message>
    <message>
        <source>&amp;Main</source>
        <translation type="unfinished">&amp;Principal</translation>
    </message>
    <message>
        <source>Automatically start %1 after logging in to the system.</source>
        <translation type="unfinished">Iniciar automaticamente o %1 depois de iniciar a sessão no sistema.</translation>
    </message>
    <message>
        <source>&amp;Start %1 on system login</source>
        <translation type="unfinished">&amp;Iniciar o %1 no início de sessão do sistema</translation>
    </message>
    <message>
        <source>Enabling pruning significantly reduces the disk space required to store transactions. All blocks are still fully validated. Reverting this setting requires re-downloading the entire blockchain.</source>
        <translation type="unfinished">A ativação do pruning reduz significativamente o espaço em disco necessário para armazenar transações. Todos os blocos ainda estão totalmente validados. Reverter esta configuração requer que faça novamente o download de toda a blockchain.</translation>
    </message>
    <message>
        <source>Size of &amp;database cache</source>
        <translation type="unfinished">Tamanho da cache da base de &amp;dados</translation>
    </message>
    <message>
        <source>Number of script &amp;verification threads</source>
        <translation type="unfinished">Número de processos de &amp;verificação de scripts</translation>
    </message>
    <message>
        <source>IP address of the proxy (e.g. IPv4: 127.0.0.1 / IPv6: ::1)</source>
        <translation type="unfinished">Endereço de IP do proxy (exemplo, IPv4: 127.0.0.1 / IPv6: ::1)</translation>
    </message>
    <message>
        <source>Shows if the supplied default SOCKS5 proxy is used to reach peers via this network type.</source>
        <translation type="unfinished">Mostra se o padrão fornecido SOCKS5 proxy, está a ser utilizado para alcançar utilizadores participantes através deste tipo de rede.</translation>
    </message>
    <message>
        <source>Minimize instead of exit the application when the window is closed. When this option is enabled, the application will be closed only after selecting Exit in the menu.</source>
        <translation type="unfinished">Minimize em vez de sair da aplicação quando a janela é fechada. Quando esta opção é ativada, a aplicação apenas será encerrada quando escolher Sair no menu.</translation>
    </message>
    <message>
        <source>Options set in this dialog are overridden by the command line:</source>
        <translation type="unfinished">Opções configuradas nessa caixa de diálogo serão sobrescritas pela linhas de comando: </translation>
    </message>
    <message>
        <source>Open the %1 configuration file from the working directory.</source>
        <translation type="unfinished">Abrir o ficheiro de configuração %1 da pasta aberta.</translation>
    </message>
    <message>
        <source>Open Configuration File</source>
        <translation type="unfinished">Abrir Ficheiro de Configuração</translation>
    </message>
    <message>
        <source>Reset all client options to default.</source>
        <translation type="unfinished">Repor todas as opções de cliente para a predefinição.</translation>
    </message>
    <message>
        <source>&amp;Reset Options</source>
        <translation type="unfinished">&amp;Repor Opções</translation>
    </message>
    <message>
        <source>&amp;Network</source>
        <translation type="unfinished">&amp;Rede</translation>
    </message>
    <message>
        <source>Prune &amp;block storage to</source>
        <translation type="unfinished">Reduzir o armazenamento de &amp;bloco para</translation>
    </message>
    <message>
        <source>GB</source>
        <translation type="unfinished">PT</translation>
    </message>
    <message>
        <source>Reverting this setting requires re-downloading the entire blockchain.</source>
        <translation type="unfinished">Reverter esta configuração requer descarregar de novo a cadeia de blocos inteira.</translation>
    </message>
    <message>
        <source>Maximum database cache size. A larger cache can contribute to faster sync, after which the benefit is less pronounced for most use cases. Lowering the cache size will reduce memory usage. Unused mempool memory is shared for this cache.</source>
        <extracomment>Tooltip text for Options window setting that sets the size of the database cache. Explains the corresponding effects of increasing/decreasing this value.</extracomment>
        <translation type="unfinished">Tamanho máximo da cache da base de dados. Uma cache maior pode contribuir para uma sincronização mais rápida, a partir do qual os benefícios são menos visíveis. Ao baixar o tamanho da cache irá diminuir a utilização de memória. Memória da mempool não usada será partilhada com esta cache.</translation>
    </message>
    <message>
        <source>Set the number of script verification threads. Negative values correspond to the number of cores you want to leave free to the system.</source>
        <extracomment>Tooltip text for Options window setting that sets the number of script verification threads. Explains that negative values mean to leave these many cores free to the system.</extracomment>
        <translation type="unfinished">Define o número de threads do script de verificação. Valores negativos correspondem ao número de núcleos que deseja deixar livres para o sistema.</translation>
    </message>
    <message>
        <source>(0 = auto, &lt;0 = leave that many cores free)</source>
        <translation type="unfinished">(0 = automático, &lt;0 = deixar essa quantidade de núcleos livre)</translation>
    </message>
    <message>
        <source>This allows you or a third party tool to communicate with the node through command-line and JSON-RPC commands.</source>
        <extracomment>Tooltip text for Options window setting that enables the RPC server.</extracomment>
        <translation type="unfinished">Isto permite-lhe comunicar a si ou a ferramentas de terceiros com o nó através da linha de comandos e comandos JSON-RPC.</translation>
    </message>
    <message>
        <source>Enable R&amp;PC server</source>
        <extracomment>An Options window setting to enable the RPC server.</extracomment>
        <translation type="unfinished">Ativar servidor R&amp;PC</translation>
    </message>
    <message>
        <source>W&amp;allet</source>
        <translation type="unfinished">C&amp;arteira</translation>
    </message>
    <message>
        <source>Whether to set subtract fee from amount as default or not.</source>
        <extracomment>Tooltip text for Options window setting that sets subtracting the fee from a sending amount as default.</extracomment>
        <translation type="unfinished">Mostrar a quantia com a taxa já subtraída, por padrão.</translation>
    </message>
    <message>
        <source>Subtract &amp;fee from amount by default</source>
        <extracomment>An Options window setting to set subtracting the fee from a sending amount as default.</extracomment>
        <translation type="unfinished">Subtrair &amp;taxa da quantia por padrão</translation>
    </message>
    <message>
        <source>Expert</source>
        <translation type="unfinished">Técnicos</translation>
    </message>
    <message>
        <source>Enable coin &amp;control features</source>
        <translation type="unfinished">Ativar as funcionalidades de &amp;controlo de moedas</translation>
    </message>
    <message>
        <source>If you disable the spending of unconfirmed change, the change from a transaction cannot be used until that transaction has at least one confirmation. This also affects how your balance is computed.</source>
        <translation type="unfinished">Se desativar o gasto de troco não confirmado, o troco de uma transação não pode ser utilizado até que essa transação tenha pelo menos uma confirmação. Isto também afeta o cálculo do seu saldo.</translation>
    </message>
    <message>
        <source>&amp;Spend unconfirmed change</source>
        <translation type="unfinished">&amp;Gastar troco não confirmado</translation>
    </message>
    <message>
        <source>Enable &amp;PSBT controls</source>
        <extracomment>An options window setting to enable PSBT controls.</extracomment>
        <translation type="unfinished">Ativar os controlos &amp;PSBT</translation>
    </message>
    <message>
        <source>Whether to show PSBT controls.</source>
        <extracomment>Tooltip text for options window setting that enables PSBT controls.</extracomment>
        <translation type="unfinished">Mostrar os controlos PSBT.</translation>
    </message>
    <message>
        <source>External Signer (e.g. hardware wallet)</source>
        <translation type="unfinished">Signatário externo (ex: carteira física)</translation>
    </message>
    <message>
        <source>&amp;External signer script path</source>
        <translation type="unfinished">&amp;Caminho do script para signatário externo </translation>
    </message>
    <message>
        <source>Full path to a Qtum Core compatible script (e.g. C:\Downloads\hwi.exe or /Users/you/Downloads/hwi.py). Beware: malware can steal your coins!</source>
        <translation type="unfinished">Caminho completo para um script compatível com Qtum Core (por exemplo, C: \ Downloads \ hwi.exe ou /Users/you/Downloads/hwi.py). Cuidado: o malware pode roubar suas moedas!</translation>
    </message>
    <message>
        <source>Automatically open the Qtum client port on the router. This only works when your router supports UPnP and it is enabled.</source>
        <translation type="unfinished">Abrir a porta do cliente qtum automaticamente no seu router. Isto apenas funciona se o seu router suportar UPnP e este se encontrar ligado.</translation>
   </message>
    <message>
        <source>Map port using &amp;UPnP</source>
        <translation type="unfinished">Mapear porta usando &amp;UPnP</translation>
    </message>
    <message>
        <source>Automatically open the Qtum client port on the router. This only works when your router supports NAT-PMP and it is enabled. The external port could be random.</source>
        <translation type="unfinished">Abrir a porta do cliente qtum automaticamente no seu router. Isto só funciona se o seu router suportar NAT-PMP e este se encontrar ligado. A porta externa poderá ser aleatória.</translation>
    </message>
    <message>
        <source>Map port using NA&amp;T-PMP</source>
        <translation type="unfinished">Mapear porta usando &amp;NAT-PMP</translation>
    </message>
    <message>
        <source>Accept connections from outside.</source>
        <translation type="unfinished">Aceitar ligações externas.</translation>
    </message>
    <message>
        <source>Allow incomin&amp;g connections</source>
        <translation type="unfinished">Permitir ligações de "a receber"</translation>
    </message>
    <message>
        <source>Connect to the Qtum network through a SOCKS5 proxy.</source>
        <translation type="unfinished">Conectar à rede da Qtum através dum proxy SOCLS5.</translation>
   </message>
    <message>
        <source>&amp;Connect through SOCKS5 proxy (default proxy):</source>
        <translation type="unfinished">&amp;Ligar através dum proxy SOCKS5 (proxy por defeito):</translation>
    </message>
    <message>
        <source>Proxy &amp;IP:</source>
        <translation type="unfinished">&amp;IP do proxy:</translation>
    </message>
    <message>
        <source>&amp;Port:</source>
        <translation type="unfinished">&amp;Porta:</translation>
    </message>
    <message>
        <source>Port of the proxy (e.g. 9050)</source>
        <translation type="unfinished">Porta do proxy (por ex. 9050)</translation>
    </message>
    <message>
        <source>Used for reaching peers via:</source>
        <translation type="unfinished">Utilizado para alcançar pares via:</translation>
    </message>
    <message>
        <source>&amp;Window</source>
        <translation type="unfinished">&amp;Janela</translation>
    </message>
    <message>
        <source>Show the icon in the system tray.</source>
        <translation type="unfinished">Mostrar o ícone na barra de ferramentas.</translation>
    </message>
    <message>
        <source>&amp;Show tray icon</source>
        <translation type="unfinished">&amp;Mostrar ícone de bandeja</translation>
    </message>
    <message>
        <source>Show only a tray icon after minimizing the window.</source>
        <translation type="unfinished">Apenas mostrar o ícone da bandeja de sistema após minimizar a janela.</translation>
    </message>
    <message>
        <source>&amp;Minimize to the tray instead of the taskbar</source>
        <translation type="unfinished">&amp;Minimizar para a bandeja de sistema e não para a barra de ferramentas</translation>
    </message>
    <message>
        <source>M&amp;inimize on close</source>
        <translation type="unfinished">M&amp;inimizar ao fechar</translation>
    </message>
    <message>
        <source>&amp;Display</source>
        <translation type="unfinished">&amp;Visualização</translation>
    </message>
    <message>
        <source>User Interface &amp;language:</source>
        <translation type="unfinished">&amp;Linguagem da interface de utilizador:</translation>
    </message>
    <message>
        <source>The user interface language can be set here. This setting will take effect after restarting %1.</source>
        <translation type="unfinished">A linguagem da interface do utilizador pode ser definida aqui. Esta definição entrará em efeito após reiniciar %1.</translation>
    </message>
    <message>
        <source>&amp;Unit to show amounts in:</source>
        <translation type="unfinished">&amp;Unidade para mostrar quantias:</translation>
    </message>
    <message>
        <source>Choose the default subdivision unit to show in the interface and when sending coins.</source>
        <translation type="unfinished">Escolha a unidade da subdivisão predefinida para ser mostrada na interface e quando enviar as moedas.</translation>
    </message>
    <message>
        <source>Third-party URLs (e.g. a block explorer) that appear in the transactions tab as context menu items. %s in the URL is replaced by transaction hash. Multiple URLs are separated by vertical bar |.</source>
        <translation type="unfinished">URLs de outrem (ex. um explorador de blocos) que aparece no separador de transações como itens do menu de contexto. %s do URL é substituído pela hash de transação. Múltiplos URLs são separados pela barra vertical I.</translation>
    </message>
    <message>
        <source>&amp;Third-party transaction URLs</source>
        <translation type="unfinished">URLs de transação de &amp;terceiros</translation>
    </message>
    <message>
        <source>Whether to show coin control features or not.</source>
        <translation type="unfinished">Escolha se deve mostrar as funcionalidades de controlo de moedas ou não.</translation>
    </message>
    <message>
        <source>Connect to the Qtum network through a separate SOCKS5 proxy for Tor onion services.</source>
        <translation type="unfinished">Conecte-se a rede Qtum através de um proxy SOCKS5 separado para serviços Tor Onion</translation>  
 </message>
    <message>
        <source>Use separate SOCKS&amp;5 proxy to reach peers via Tor onion services:</source>
        <translation type="unfinished">Use um proxy SOCKS5 separado para alcançar pares por meio dos serviços Tor onion:</translation>
    </message>
    <message>
        <source>Monospaced font in the Overview tab:</source>
        <translation type="unfinished">Fonte no painel de visualização:</translation>
    </message>
    <message>
        <source>embedded "%1"</source>
        <translation type="unfinished">embutido "%1"</translation>
    </message>
    <message>
        <source>closest matching "%1"</source>
        <translation type="unfinished">resultado mais aproximado "%1"</translation>
    </message>
    <message>
        <source>&amp;Cancel</source>
        <translation type="unfinished">&amp;Cancelar</translation>
    </message>
    <message>
        <source>Compiled without external signing support (required for external signing)</source>
        <extracomment>"External signing" means using devices such as hardware wallets.</extracomment>
        <translation type="unfinished">Compilado sem suporte de assinatura externa. (necessário para assinatura externa)</translation>
    </message>
    <message>
        <source>default</source>
        <translation type="unfinished">predefinição</translation>
    </message>
    <message>
        <source>none</source>
        <translation type="unfinished">nenhum</translation>
    </message>
    <message>
        <source>Confirm options reset</source>
        <extracomment>Window title text of pop-up window shown when the user has chosen to reset options.</extracomment>
        <translation type="unfinished">Confirme a reposição das opções</translation>
    </message>
    <message>
        <source>Client restart required to activate changes.</source>
        <extracomment>Text explaining that the settings changed will not come into effect until the client is restarted.</extracomment>
        <translation type="unfinished">É necessário reiniciar o cliente para ativar as alterações.</translation>
    </message>
    <message>
        <source>Current settings will be backed up at "%1".</source>
        <extracomment>Text explaining to the user that the client's current settings will be backed up at a specific location. %1 is a stand-in argument for the backup location's path.</extracomment>
        <translation type="unfinished">Configuração atuais serão copiadas em "%1".</translation>
    </message>
    <message>
        <source>Client will be shut down. Do you want to proceed?</source>
        <extracomment>Text asking the user to confirm if they would like to proceed with a client shutdown.</extracomment>
        <translation type="unfinished">O cliente será desligado. Deseja continuar?</translation>
    </message>
    <message>
        <source>Configuration options</source>
        <extracomment>Window title text of pop-up box that allows opening up of configuration file.</extracomment>
        <translation type="unfinished">Opções da configuração</translation>
    </message>
    <message>
        <source>The configuration file is used to specify advanced user options which override GUI settings. Additionally, any command-line options will override this configuration file.</source>
        <extracomment>Explanatory text about the priority order of instructions considered by client. The order from high to low being: command-line, configuration file, GUI settings.</extracomment>
        <translation type="unfinished">O ficheiro de configuração é usado para especificar opções de utilizador avançado, que sobrescrevem as configurações do interface gráfico. Adicionalmente, qualquer opção da linha de comandos vai sobrescrever este ficheiro de configuração.</translation>
    </message>
    <message>
        <source>Continue</source>
        <translation type="unfinished">Continuar</translation>
    </message>
    <message>
        <source>Cancel</source>
        <translation type="unfinished">Cancelar</translation>
    </message>
    <message>
        <source>Error</source>
        <translation type="unfinished">Erro</translation>
    </message>
    <message>
        <source>The configuration file could not be opened.</source>
        <translation type="unfinished">Não foi possível abrir o ficheiro de configuração.</translation>
    </message>
    <message>
        <source>This change would require a client restart.</source>
        <translation type="unfinished">Esta alteração obrigará a um reinício do cliente.</translation>
    </message>
    <message>
        <source>The supplied proxy address is invalid.</source>
        <translation type="unfinished">O endereço de proxy introduzido é inválido.</translation>
    </message>
</context>
<context>
    <name>OptionsModel</name>
    <message>
        <source>Could not read setting "%1", %2.</source>
        <translation type="unfinished">Não foi possível ler as configurações "%1", %2.</translation>
    </message>
</context>
<context>
    <name>OverviewPage</name>
    <message>
        <source>Form</source>
        <translation type="unfinished">Formulário</translation>
    </message>
    <message>
        <source>The displayed information may be out of date. Your wallet automatically synchronizes with the Qtum network after a connection is established, but this process has not completed yet.</source>
        <translation type="unfinished">A informação mostrada poderá estar desatualizada. A sua carteira sincroniza automaticamente com a rede Qtum depois de estabelecer ligação, mas este processo ainda não está completo.</translation>
   </message>
    <message>
        <source>Watch-only:</source>
        <translation type="unfinished">Apenas vigiar:</translation>
    </message>
    <message>
        <source>Available:</source>
        <translation type="unfinished">Disponível:</translation>
    </message>
    <message>
        <source>Your current spendable balance</source>
        <translation type="unfinished">O seu saldo (gastável) disponível</translation>
    </message>
    <message>
        <source>Pending:</source>
        <translation type="unfinished">Pendente:</translation>
    </message>
    <message>
        <source>Total of transactions that have yet to be confirmed, and do not yet count toward the spendable balance</source>
        <translation type="unfinished">Total de transações por confirmar, que ainda não estão contabilizadas no seu saldo gastável</translation>
    </message>
    <message>
        <source>Immature:</source>
        <translation type="unfinished">Imaturo:</translation>
    </message>
    <message>
        <source>Mined balance that has not yet matured</source>
        <translation type="unfinished">O saldo minado ainda não amadureceu</translation>
    </message>
    <message>
        <source>Balances</source>
        <translation type="unfinished">Saldos</translation>
    </message>
    <message>
        <source>Your current total balance</source>
        <translation type="unfinished">O seu saldo total atual</translation>
    </message>
    <message>
        <source>Your current balance in watch-only addresses</source>
        <translation type="unfinished">O seu balanço atual em endereços de apenas vigiar</translation>
    </message>
    <message>
        <source>Spendable:</source>
        <translation type="unfinished">Dispensável:</translation>
    </message>
    <message>
        <source>Recent transactions</source>
        <translation type="unfinished">transações recentes</translation>
    </message>
    <message>
        <source>Unconfirmed transactions to watch-only addresses</source>
        <translation type="unfinished">Transações não confirmadas para endereços de apenas vigiar</translation>
    </message>
    <message>
        <source>Mined balance in watch-only addresses that has not yet matured</source>
        <translation type="unfinished">Saldo minado ainda não disponível de endereços de apenas vigiar</translation>
    </message>
    <message>
        <source>Current total balance in watch-only addresses</source>
        <translation type="unfinished">Saldo disponível em endereços de apenas vigiar</translation>
    </message>
    <message>
        <source>Privacy mode activated for the Overview tab. To unmask the values, uncheck Settings-&gt;Mask values.</source>
        <translation type="unfinished">Modo de privacidade ativado para a aba de visão geral. para desmascarar os valores, desmarque nas Configurações -&gt; Valores de máscara</translation>
    </message>
</context>
<context>
    <name>PSBTOperationsDialog</name>
    <message>
        <source>Dialog</source>
        <translation type="unfinished">Diálogo</translation>
    </message>
    <message>
        <source>Sign Tx</source>
        <translation type="unfinished">Assinar transação</translation>
    </message>
    <message>
        <source>Broadcast Tx</source>
        <translation type="unfinished">Transmitir transação</translation>
    </message>
    <message>
        <source>Copy to Clipboard</source>
        <translation type="unfinished">Copiar para área de transferência</translation>
    </message>
    <message>
        <source>Save…</source>
        <translation type="unfinished">Guardar…</translation>
    </message>
    <message>
        <source>Close</source>
        <translation type="unfinished">Fechar</translation>
    </message>
    <message>
        <source>Failed to load transaction: %1</source>
        <translation type="unfinished">Falha ao carregar transação: %1</translation>
    </message>
    <message>
        <source>Failed to sign transaction: %1</source>
        <translation type="unfinished">Falha ao assinar transação: %1</translation>
    </message>
    <message>
        <source>Cannot sign inputs while wallet is locked.</source>
        <translation type="unfinished">Não é possível assinar entradas enquanto a carteira está trancada.</translation>
    </message>
    <message>
        <source>Could not sign any more inputs.</source>
        <translation type="unfinished">Não pode assinar mais nenhuma entrada.</translation>
    </message>
    <message>
        <source>Signed %1 inputs, but more signatures are still required.</source>
        <translation type="unfinished">Assinadas entradas %1, mas mais assinaturas ainda são necessárias.</translation>
    </message>
    <message>
        <source>Signed transaction successfully. Transaction is ready to broadcast.</source>
        <translation type="unfinished">Transação assinada com sucesso. Transação está pronta para ser transmitida.</translation>
    </message>
    <message>
        <source>Unknown error processing transaction.</source>
        <translation type="unfinished">Erro desconhecido ao processar a transação.</translation>
    </message>
    <message>
        <source>Transaction broadcast successfully! Transaction ID: %1</source>
        <translation type="unfinished">Transação transmitida com sucesso.
ID transação: %1</translation>
    </message>
    <message>
        <source>Transaction broadcast failed: %1</source>
        <translation type="unfinished">Falha ao transmitir a transação: %1</translation>
    </message>
    <message>
        <source>PSBT copied to clipboard.</source>
        <translation type="unfinished">PSBT copiada para a área de transferência.</translation>
    </message>
    <message>
        <source>Save Transaction Data</source>
        <translation type="unfinished">Salvar informação de transação</translation>
    </message>
    <message>
        <source>Partially Signed Transaction (Binary)</source>
        <extracomment>Expanded name of the binary PSBT file format. See: BIP 174.</extracomment>
        <translation type="unfinished">Transação parcialmente assinada (Binário)</translation>
    </message>
    <message>
        <source>PSBT saved to disk.</source>
        <translation type="unfinished">PSBT salva no disco.</translation>
    </message>
    <message>
        <source> * Sends %1 to %2</source>
        <translation type="unfinished">Envia %1 para %2</translation>
    </message>
    <message>
        <source>Unable to calculate transaction fee or total transaction amount.</source>
        <translation type="unfinished">Incapaz de calcular a taxa de transação ou o valor total da transação.</translation>
    </message>
    <message>
        <source>Pays transaction fee: </source>
        <translation type="unfinished">Paga taxa de transação:</translation>
    </message>
    <message>
        <source>Total Amount</source>
        <translation type="unfinished">Valor Total</translation>
    </message>
    <message>
        <source>or</source>
        <translation type="unfinished">ou</translation>
    </message>
    <message>
        <source>Transaction has %1 unsigned inputs.</source>
        <translation type="unfinished">Transação tem %1 entradas não assinadas.</translation>
    </message>
    <message>
        <source>Transaction is missing some information about inputs.</source>
        <translation type="unfinished">Transação está com alguma informação faltando sobre as entradas.</translation>
    </message>
    <message>
        <source>Transaction still needs signature(s).</source>
        <translation type="unfinished">Transação continua precisando de assinatura(s).</translation>
    </message>
    <message>
        <source>(But no wallet is loaded.)</source>
        <translation type="unfinished">(Mas nenhuma carteira está carregada)</translation>
    </message>
    <message>
        <source>(But this wallet cannot sign transactions.)</source>
        <translation type="unfinished">(Porém esta carteira não pode assinar transações.)</translation>
    </message>
    <message>
        <source>(But this wallet does not have the right keys.)</source>
        <translation type="unfinished">(Porém esta carteira não tem as chaves corretas.)</translation>
    </message>
    <message>
        <source>Transaction is fully signed and ready for broadcast.</source>
        <translation type="unfinished">Transação está completamente assinada e pronta para ser transmitida.</translation>
    </message>
    <message>
        <source>Transaction status is unknown.</source>
        <translation type="unfinished">Status da transação é desconhecido.</translation>
    </message>
</context>
<context>
    <name>PaymentServer</name>
    <message>
        <source>Payment request error</source>
        <translation type="unfinished">Erro do pedido de pagamento</translation>
    </message>
    <message>
        <source>Cannot start qtum: click-to-pay handler</source>
        <translation type="unfinished">Impossível iniciar o controlador de qtum: click-to-pay</translation>
  </message>
    <message>
        <source>URI handling</source>
        <translation type="unfinished">Manuseamento de URI</translation>
    </message>
    <message>
        <source>'qtum://' is not a valid URI. Use 'qtum:' instead.</source>
        <translation type="unfinished">'qtum://' não é um URI válido. Utilize 'qtum:'.</translation>  
 </message>
    <message>
        <source>Cannot process payment request because BIP70 is not supported.
Due to widespread security flaws in BIP70 it's strongly recommended that any merchant instructions to switch wallets be ignored.
If you are receiving this error you should request the merchant provide a BIP21 compatible URI.</source>
        <translation type="unfinished">Não é possível processar o pagamento pedido porque o BIP70 não é suportado.
Devido a falhas de segurança no BIP70, é recomendado que todas as instruçōes ao comerciante para mudar de carteiras sejam ignorada.
Se está a receber este erro, deverá pedir ao comerciante para fornecer um URI compatível com BIP21.</translation>
    </message>
    <message>
        <source>URI cannot be parsed! This can be caused by an invalid Qtum address or malformed URI parameters.</source>
        <translation type="unfinished">URI não foi lido corretamente! Isto pode ser causado por um endereço Qtum inválido ou por parâmetros URI malformados.</translation>
    </message>
    <message>
        <source>Payment request file handling</source>
        <translation type="unfinished">Controlo de pedidos de pagamento.</translation>
    </message>
</context>
<context>
    <name>PeerTableModel</name>
    <message>
        <source>Ping</source>
        <extracomment>Title of Peers Table column which indicates the current latency of the connection with the peer.</extracomment>
        <translation type="unfinished">Latência</translation>
    </message>
    <message>
        <source>Peer</source>
        <extracomment>Title of Peers Table column which contains a unique number used to identify a connection.</extracomment>
        <translation type="unfinished">Par</translation>
    </message>
    <message>
        <source>Age</source>
        <extracomment>Title of Peers Table column which indicates the duration (length of time) since the peer connection started.</extracomment>
        <translation type="unfinished">idade</translation>
    </message>
    <message>
        <source>Direction</source>
        <extracomment>Title of Peers Table column which indicates the direction the peer connection was initiated from.</extracomment>
        <translation type="unfinished">Direção</translation>
    </message>
    <message>
        <source>Sent</source>
        <extracomment>Title of Peers Table column which indicates the total amount of network information we have sent to the peer.</extracomment>
        <translation type="unfinished">Enviado</translation>
    </message>
    <message>
        <source>Received</source>
        <extracomment>Title of Peers Table column which indicates the total amount of network information we have received from the peer.</extracomment>
        <translation type="unfinished">Recebido</translation>
    </message>
    <message>
        <source>Address</source>
        <extracomment>Title of Peers Table column which contains the IP/Onion/I2P address of the connected peer.</extracomment>
        <translation type="unfinished">Endereço</translation>
    </message>
    <message>
        <source>Type</source>
        <extracomment>Title of Peers Table column which describes the type of peer connection. The "type" describes why the connection exists.</extracomment>
        <translation type="unfinished">Tipo</translation>
    </message>
    <message>
        <source>Network</source>
        <extracomment>Title of Peers Table column which states the network the peer connected through.</extracomment>
        <translation type="unfinished">Rede</translation>
    </message>
    <message>
        <source>Inbound</source>
        <extracomment>An Inbound Connection from a Peer.</extracomment>
        <translation type="unfinished">Entrada</translation>
    </message>
    <message>
        <source>Outbound</source>
        <extracomment>An Outbound Connection to a Peer.</extracomment>
        <translation type="unfinished">Saída</translation>
    </message>
</context>
<context>
    <name>QRImageWidget</name>
    <message>
        <source>&amp;Save Image…</source>
        <translation type="unfinished">&amp;Guardar imagem…</translation>
    </message>
    <message>
        <source>&amp;Copy Image</source>
        <translation type="unfinished">&amp;Copiar Imagem</translation>
    </message>
    <message>
        <source>Resulting URI too long, try to reduce the text for label / message.</source>
        <translation type="unfinished">URI resultante muito longo. Tente reduzir o texto da etiqueta / mensagem.</translation>
    </message>
    <message>
        <source>Error encoding URI into QR Code.</source>
        <translation type="unfinished">Erro ao codificar URI em Código QR.</translation>
    </message>
    <message>
        <source>QR code support not available.</source>
        <translation type="unfinished">Suporte códigos QR não disponível</translation>
    </message>
    <message>
        <source>Save QR Code</source>
        <translation type="unfinished">Guardar o código QR</translation>
    </message>
    <message>
        <source>PNG Image</source>
        <extracomment>Expanded name of the PNG file format. See: https://en.wikipedia.org/wiki/Portable_Network_Graphics.</extracomment>
        <translation type="unfinished">Imagem PNG</translation>
    </message>
</context>
<context>
    <name>RPCConsole</name>
    <message>
        <source>N/A</source>
        <translation type="unfinished">N/D</translation>
    </message>
    <message>
        <source>Client version</source>
        <translation type="unfinished">Versão do Cliente</translation>
    </message>
    <message>
        <source>&amp;Information</source>
        <translation type="unfinished">&amp;Informação</translation>
    </message>
    <message>
        <source>General</source>
        <translation type="unfinished">Geral</translation>
    </message>
    <message>
        <source>To specify a non-default location of the data directory use the '%1' option.</source>
        <translation type="unfinished">Para especificar um local não padrão da pasta de dados, use a opção '%1'.</translation>
    </message>
    <message>
        <source>To specify a non-default location of the blocks directory use the '%1' option.</source>
        <translation type="unfinished">Para especificar um local não padrão da pasta dos blocos, use a opção '%1'.</translation>
    </message>
    <message>
        <source>Startup time</source>
        <translation type="unfinished">Hora de Arranque</translation>
    </message>
    <message>
        <source>Network</source>
        <translation type="unfinished">Rede</translation>
    </message>
    <message>
        <source>Name</source>
        <translation type="unfinished">Nome</translation>
    </message>
    <message>
        <source>Number of connections</source>
        <translation type="unfinished">Número de ligações</translation>
    </message>
    <message>
        <source>Block chain</source>
        <translation type="unfinished">Cadeia de blocos</translation>
    </message>
    <message>
        <source>Memory Pool</source>
        <translation type="unfinished">Banco de Memória</translation>
    </message>
    <message>
        <source>Current number of transactions</source>
        <translation type="unfinished">Número atual de transações</translation>
    </message>
    <message>
        <source>Memory usage</source>
        <translation type="unfinished">Utilização de memória</translation>
    </message>
    <message>
        <source>Wallet: </source>
        <translation type="unfinished">Carteira:</translation>
    </message>
    <message>
        <source>(none)</source>
        <translation type="unfinished">(nenhuma)</translation>
    </message>
    <message>
        <source>&amp;Reset</source>
        <translation type="unfinished">&amp;Reiniciar</translation>
    </message>
    <message>
        <source>Received</source>
        <translation type="unfinished">Recebido</translation>
    </message>
    <message>
        <source>Sent</source>
        <translation type="unfinished">Enviado</translation>
    </message>
    <message>
        <source>&amp;Peers</source>
        <translation type="unfinished">&amp;Pares</translation>
    </message>
    <message>
        <source>Banned peers</source>
        <translation type="unfinished">Pares banidos</translation>
    </message>
    <message>
        <source>Select a peer to view detailed information.</source>
        <translation type="unfinished">Selecione um par para ver informação detalhada.</translation>
    </message>
    <message>
        <source>Version</source>
        <translation type="unfinished">Versão</translation>
    </message>
    <message>
        <source>Starting Block</source>
        <translation type="unfinished">Bloco Inicial</translation>
    </message>
    <message>
        <source>Synced Headers</source>
        <translation type="unfinished">Cabeçalhos Sincronizados</translation>
    </message>
    <message>
        <source>Synced Blocks</source>
        <translation type="unfinished">Blocos Sincronizados</translation>
    </message>
    <message>
        <source>Last Transaction</source>
        <translation type="unfinished">Última Transação</translation>
    </message>
    <message>
        <source>The mapped Autonomous System used for diversifying peer selection.</source>
        <translation type="unfinished">O sistema autónomo mapeado usado para diversificar a seleção de pares.</translation>
    </message>
    <message>
        <source>Mapped AS</source>
        <translation type="unfinished">Mapeado como</translation>
    </message>
    <message>
        <source>Whether we relay addresses to this peer.</source>
        <extracomment>Tooltip text for the Address Relay field in the peer details area, which displays whether we relay addresses to this peer (Yes/No).</extracomment>
        <translation type="unfinished">Endereços são retransmitidos para este nó.</translation>
    </message>
    <message>
        <source>Address Relay</source>
        <extracomment>Text title for the Address Relay field in the peer details area, which displays whether we relay addresses to this peer (Yes/No).</extracomment>
        <translation type="unfinished">Retransmissão de endereços</translation>
    </message>
    <message>
        <source>The total number of addresses received from this peer that were processed (excludes addresses that were dropped due to rate-limiting).</source>
        <extracomment>Tooltip text for the Addresses Processed field in the peer details area, which displays the total number of addresses received from this peer that were processed (excludes addresses that were dropped due to rate-limiting).</extracomment>
        <translation type="unfinished">O número total de endereços recebidos deste peer que foram processados (exclui endereços que foram descartados devido à limitação de taxa).</translation>
    </message>
    <message>
        <source>The total number of addresses received from this peer that were dropped (not processed) due to rate-limiting.</source>
        <extracomment>Tooltip text for the Addresses Rate-Limited field in the peer details area, which displays the total number of addresses received from this peer that were dropped (not processed) due to rate-limiting.</extracomment>
        <translation type="unfinished">O número total de endereços recebidos deste peer que não foram processados devido à limitação da taxa.</translation>
    </message>
    <message>
        <source>Addresses Processed</source>
        <extracomment>Text title for the Addresses Processed field in the peer details area, which displays the total number of addresses received from this peer that were processed (excludes addresses that were dropped due to rate-limiting).</extracomment>
        <translation type="unfinished">Endereços Processados</translation>
    </message>
    <message>
        <source>Addresses Rate-Limited</source>
        <extracomment>Text title for the Addresses Rate-Limited field in the peer details area, which displays the total number of addresses received from this peer that were dropped (not processed) due to rate-limiting.</extracomment>
        <translation type="unfinished">Endereços com limite de taxa</translation>
    </message>
    <message>
        <source>Node window</source>
        <translation type="unfinished">Janela do nó</translation>
    </message>
    <message>
        <source>Current block height</source>
        <translation type="unfinished">Altura atual do bloco</translation>
    </message>
    <message>
        <source>Open the %1 debug log file from the current data directory. This can take a few seconds for large log files.</source>
        <translation type="unfinished">Abrir o ficheiro de registo de depuração %1 da pasta de dados atual. Isto pode demorar alguns segundos para ficheiros de registo maiores.</translation>
    </message>
    <message>
        <source>Decrease font size</source>
        <translation type="unfinished">Diminuir tamanho da letra</translation>
    </message>
    <message>
        <source>Increase font size</source>
        <translation type="unfinished">Aumentar tamanho da letra</translation>
    </message>
    <message>
        <source>Permissions</source>
        <translation type="unfinished">Permissões</translation>
    </message>
    <message>
        <source>The direction and type of peer connection: %1</source>
        <translation type="unfinished">A direção e o tipo de conexão ao par: %1</translation>
    </message>
    <message>
        <source>Direction/Type</source>
        <translation type="unfinished">Direção/tipo</translation>
    </message>
    <message>
        <source>The network protocol this peer is connected through: IPv4, IPv6, Onion, I2P, or CJDNS.</source>
        <translation type="unfinished">O protocolo de rede pelo qual este par está conectado: IPv4, IPv6, Onion, I2P ou CJDNS.</translation>
    </message>
    <message>
        <source>Services</source>
        <translation type="unfinished">Serviços</translation>
    </message>
    <message>
        <source>Whether the peer requested us to relay transactions.</source>
        <translation type="unfinished">Se este par pediu ou não para retransmitirmos transações.</translation>
    </message>
    <message>
        <source>High Bandwidth</source>
        <translation type="unfinished">Alta largura de banda</translation>
    </message>
    <message>
        <source>Connection Time</source>
        <translation type="unfinished">Tempo de Ligação</translation>
    </message>
    <message>
        <source>Elapsed time since a novel block passing initial validity checks was received from this peer.</source>
        <translation type="unfinished">Tempo decorrido desde que um novo bloco que passou as verificações de validade iniciais foi recebido deste par.</translation>
    </message>
    <message>
        <source>Last Block</source>
        <translation type="unfinished">Último bloco</translation>
    </message>
    <message>
        <source>Elapsed time since a novel transaction accepted into our mempool was received from this peer.</source>
        <extracomment>Tooltip text for the Last Transaction field in the peer details area.</extracomment>
        <translation type="unfinished">Tempo decorrido desde que uma nova transação aceite para a nossa mempool foi recebida deste par.</translation>
    </message>
    <message>
        <source>Last Send</source>
        <translation type="unfinished">Último Envio</translation>
    </message>
    <message>
        <source>Last Receive</source>
        <translation type="unfinished">Último Recebimento</translation>
    </message>
    <message>
        <source>Ping Time</source>
        <translation type="unfinished">Tempo de Latência</translation>
    </message>
    <message>
        <source>The duration of a currently outstanding ping.</source>
        <translation type="unfinished">A duração de um ping atualmente pendente.</translation>
    </message>
    <message>
        <source>Ping Wait</source>
        <translation type="unfinished">Espera do Ping</translation>
    </message>
    <message>
        <source>Min Ping</source>
        <translation type="unfinished">Latência mínima</translation>
    </message>
    <message>
        <source>Time Offset</source>
        <translation type="unfinished">Fuso Horário</translation>
    </message>
    <message>
        <source>Last block time</source>
        <translation type="unfinished">Data do último bloco</translation>
    </message>
    <message>
        <source>&amp;Open</source>
        <translation type="unfinished">&amp;Abrir</translation>
    </message>
    <message>
        <source>&amp;Console</source>
        <translation type="unfinished">&amp;Consola</translation>
    </message>
    <message>
        <source>&amp;Network Traffic</source>
        <translation type="unfinished">&amp;Tráfego de Rede</translation>
    </message>
    <message>
        <source>Totals</source>
        <translation type="unfinished">Totais</translation>
    </message>
    <message>
        <source>Debug log file</source>
        <translation type="unfinished">Ficheiro de registo de depuração</translation>
    </message>
    <message>
        <source>Clear console</source>
        <translation type="unfinished">Limpar consola</translation>
    </message>
    <message>
        <source>In:</source>
        <translation type="unfinished">Entrada:</translation>
    </message>
    <message>
        <source>Out:</source>
        <translation type="unfinished">Saída:</translation>
    </message>
    <message>
        <source>Inbound: initiated by peer</source>
        <extracomment>Explanatory text for an inbound peer connection.</extracomment>
        <translation type="unfinished">Entrando: iniciado por par</translation>
    </message>
    <message>
        <source>we selected the peer for high bandwidth relay</source>
        <translation type="unfinished">selecionámos o par para uma retransmissão de alta banda larga</translation>
    </message>
    <message>
        <source>the peer selected us for high bandwidth relay</source>
        <translation type="unfinished">o par selecionou-nos para uma retransmissão de alta banda larga</translation>
    </message>
    <message>
        <source>no high bandwidth relay selected</source>
        <translation type="unfinished">nenhum retransmissor de alta banda larga selecionado</translation>
    </message>
    <message>
        <source>&amp;Copy address</source>
        <extracomment>Context menu action to copy the address of a peer.</extracomment>
        <translation type="unfinished">&amp;Copiar endereço</translation>
    </message>
    <message>
        <source>&amp;Disconnect</source>
        <translation type="unfinished">&amp;Desconectar</translation>
    </message>
    <message>
        <source>1 &amp;hour</source>
        <translation type="unfinished">1 &amp;hora</translation>
    </message>
    <message>
        <source>1 d&amp;ay</source>
        <translation type="unfinished">1 di&amp;a</translation>
    </message>
    <message>
        <source>1 &amp;week</source>
        <translation type="unfinished">1 &amp;semana</translation>
    </message>
    <message>
        <source>1 &amp;year</source>
        <translation type="unfinished">1 &amp;ano</translation>
    </message>
    <message>
        <source>&amp;Copy IP/Netmask</source>
        <extracomment>Context menu action to copy the IP/Netmask of a banned peer. IP/Netmask is the combination of a peer's IP address and its Netmask. For IP address, see: https://en.wikipedia.org/wiki/IP_address.</extracomment>
        <translation type="unfinished">&amp;Copiar IP/Netmask</translation>
    </message>
    <message>
        <source>&amp;Unban</source>
        <translation type="unfinished">&amp;Desbanir</translation>
    </message>
    <message>
        <source>Network activity disabled</source>
        <translation type="unfinished">Atividade de rede desativada</translation>
    </message>
    <message>
        <source>Executing command without any wallet</source>
        <translation type="unfinished">A executar o comando sem qualquer carteira</translation>
    </message>
    <message>
        <source>Executing command using "%1" wallet</source>
        <translation type="unfinished">A executar o comando utilizando a carteira "%1"</translation>
    </message>
    <message>
        <source>Welcome to the %1 RPC console.
Use up and down arrows to navigate history, and %2 to clear screen.
Use %3 and %4 to increase or decrease the font size.
Type %5 for an overview of available commands.
For more information on using this console, type %6.

%7WARNING: Scammers have been active, telling users to type commands here, stealing their wallet contents. Do not use this console without fully understanding the ramifications of a command.%8</source>
        <extracomment>RPC console welcome message. Placeholders %7 and %8 are style tags for the warning content, and they are not space separated from the rest of the text intentionally.</extracomment>
        <translation type="unfinished">Bem vindo à %1 consola RPC.
Utilize as setas para cima e para baixo para navegar no histórico, e %2 para limpar o ecrã.
Utilize o %3 e %4 para aumentar ou diminuir o tamanho da letra.
Escreva %5 para uma visão geral dos comandos disponíveis.
Para mais informação acerca da utilização desta consola, escreva %6.

%7ATENÇÃO: Foram notadas burlas, dizendo aos utilizadores para escreverem comandos aqui, roubando os conteúdos da sua carteira. Não utilize esta consola sem perceber as ramificações de um comando.%8</translation>
    </message>
    <message>
        <source>Executing…</source>
        <extracomment>A console message indicating an entered command is currently being executed.</extracomment>
        <translation type="unfinished">A executar...</translation>
    </message>
    <message>
        <source>(peer: %1)</source>
        <translation type="unfinished">(par: %1)</translation>
    </message>
    <message>
        <source>Yes</source>
        <translation type="unfinished">Sim</translation>
    </message>
    <message>
        <source>No</source>
        <translation type="unfinished">Não</translation>
    </message>
    <message>
        <source>To</source>
        <translation type="unfinished">Para</translation>
    </message>
    <message>
        <source>From</source>
        <translation type="unfinished">De</translation>
    </message>
    <message>
        <source>Ban for</source>
        <translation type="unfinished">Banir para</translation>
    </message>
    <message>
        <source>Never</source>
        <translation type="unfinished">Nunca</translation>
    </message>
    <message>
        <source>Unknown</source>
        <translation type="unfinished">Desconhecido</translation>
    </message>
</context>
<context>
    <name>ReceiveCoinsDialog</name>
    <message>
        <source>&amp;Amount:</source>
        <translation type="unfinished">&amp;Quantia:</translation>
    </message>
    <message>
        <source>&amp;Label:</source>
        <translation type="unfinished">&amp;Etiqueta</translation>
    </message>
    <message>
        <source>&amp;Message:</source>
        <translation type="unfinished">&amp;Mensagem:</translation>
    </message>
    <message>
        <source>An optional message to attach to the payment request, which will be displayed when the request is opened. Note: The message will not be sent with the payment over the Qtum network.</source>
        <translation type="unfinished">Uma mensagem opcional para anexar ao pedido de pagamento, que será exibida quando o pedido for aberto. Nota: A mensagem não será enviada com o pagamento através da rede Qtum.</translation> 
   </message>
    <message>
        <source>An optional label to associate with the new receiving address.</source>
        <translation type="unfinished">Uma etiqueta opcional a associar ao novo endereço de receção.</translation>
    </message>
    <message>
        <source>Use this form to request payments. All fields are &lt;b&gt;optional&lt;/b&gt;.</source>
        <translation type="unfinished">Utilize este formulário para solicitar pagamentos. Todos os campos são &lt;b&gt;opcionais&lt;/b&gt;.</translation>
    </message>
    <message>
        <source>An optional amount to request. Leave this empty or zero to not request a specific amount.</source>
        <translation type="unfinished">Uma quantia opcional a solicitar. Deixe em branco ou zero para não solicitar uma quantidade específica.</translation>
    </message>
    <message>
        <source>An optional label to associate with the new receiving address (used by you to identify an invoice).  It is also attached to the payment request.</source>
        <translation type="unfinished">Um legenda opcional para associar com o novo endereço de recebimento (usado por você para identificar uma fatura).  Ela é também anexada ao pedido de pagamento.</translation>
    </message>
    <message>
        <source>An optional message that is attached to the payment request and may be displayed to the sender.</source>
        <translation type="unfinished">Uma mensagem opicional que é anexada ao pedido de pagamento e pode ser mostrada para o remetente.</translation>
    </message>
    <message>
        <source>&amp;Create new receiving address</source>
        <translation type="unfinished">&amp;Criar novo endereço para receber</translation>
    </message>
    <message>
        <source>Clear all fields of the form.</source>
        <translation type="unfinished">Limpar todos os campos do formulário.</translation>
    </message>
    <message>
        <source>Clear</source>
        <translation type="unfinished">Limpar</translation>
    </message>
    <message>
        <source>Requested payments history</source>
        <translation type="unfinished">Histórico de pagamentos solicitados</translation>
    </message>
    <message>
        <source>Show the selected request (does the same as double clicking an entry)</source>
        <translation type="unfinished">Mostrar o pedido selecionado (faz o mesmo que clicar 2 vezes numa entrada)</translation>
    </message>
    <message>
        <source>Show</source>
        <translation type="unfinished">Mostrar</translation>
    </message>
    <message>
        <source>Remove the selected entries from the list</source>
        <translation type="unfinished">Remover as entradas selecionadas da lista</translation>
    </message>
    <message>
        <source>Remove</source>
        <translation type="unfinished">Remover</translation>
    </message>
    <message>
        <source>Copy &amp;URI</source>
        <translation type="unfinished">Copiar &amp;URI</translation>
    </message>
    <message>
        <source>&amp;Copy address</source>
        <translation type="unfinished">&amp;Copiar endereço</translation>
    </message>
    <message>
        <source>Copy &amp;label</source>
        <translation type="unfinished">Copiar &amp;etiqueta</translation>
    </message>
    <message>
        <source>Copy &amp;message</source>
        <translation type="unfinished">Copiar &amp;mensagem</translation>
    </message>
    <message>
        <source>Copy &amp;amount</source>
        <translation type="unfinished">Copiar &amp;quantia</translation>
    </message>
    <message>
        <source>Could not unlock wallet.</source>
        <translation type="unfinished">Não foi possível desbloquear a carteira.</translation>
    </message>
    <message>
        <source>Could not generate new %1 address</source>
        <translation type="unfinished">Não foi possível gerar um novo endereço %1</translation>
    </message>
</context>
<context>
    <name>ReceiveRequestDialog</name>
    <message>
        <source>Request payment to …</source>
        <translation type="unfinished">Pedir pagamento a…</translation>
    </message>
    <message>
        <source>Address:</source>
        <translation type="unfinished">Endereço:</translation>
    </message>
    <message>
        <source>Amount:</source>
        <translation type="unfinished">Quantia:</translation>
    </message>
    <message>
        <source>Label:</source>
        <translation type="unfinished">Legenda:</translation>
    </message>
    <message>
        <source>Message:</source>
        <translation type="unfinished">Mensagem:</translation>
    </message>
    <message>
        <source>Wallet:</source>
        <translation type="unfinished">Carteira:</translation>
    </message>
    <message>
        <source>Copy &amp;URI</source>
        <translation type="unfinished">Copiar &amp;URI</translation>
    </message>
    <message>
        <source>Copy &amp;Address</source>
        <translation type="unfinished">Copi&amp;ar Endereço</translation>
    </message>
    <message>
        <source>&amp;Verify</source>
        <translation type="unfinished">&amp;Verificar</translation>
    </message>
    <message>
        <source>Verify this address on e.g. a hardware wallet screen</source>
        <translation type="unfinished">Verifique este endreço, por exemplo, no ecrã de uma wallet física</translation>
    </message>
    <message>
        <source>&amp;Save Image…</source>
        <translation type="unfinished">&amp;Guardar imagem…</translation>
    </message>
    <message>
        <source>Payment information</source>
        <translation type="unfinished">Informação de Pagamento</translation>
    </message>
    <message>
        <source>Request payment to %1</source>
        <translation type="unfinished">Requisitar Pagamento para %1</translation>
    </message>
</context>
<context>
    <name>RecentRequestsTableModel</name>
    <message>
        <source>Date</source>
        <translation type="unfinished">Data</translation>
    </message>
    <message>
        <source>Label</source>
        <translation type="unfinished">Etiqueta</translation>
    </message>
    <message>
        <source>Message</source>
        <translation type="unfinished">Mensagem</translation>
    </message>
    <message>
        <source>(no label)</source>
        <translation type="unfinished">(sem etiqueta)</translation>
    </message>
    <message>
        <source>(no message)</source>
        <translation type="unfinished">(sem mensagem)</translation>
    </message>
    <message>
        <source>(no amount requested)</source>
        <translation type="unfinished">(sem quantia pedida)</translation>
    </message>
    <message>
        <source>Requested</source>
        <translation type="unfinished">Solicitado</translation>
    </message>
</context>
<context>
    <name>SendCoinsDialog</name>
    <message>
        <source>Send Coins</source>
        <translation type="unfinished">Enviar Moedas</translation>
    </message>
    <message>
        <source>Coin Control Features</source>
        <translation type="unfinished">Funcionalidades do Controlo de Moedas:</translation>
    </message>
    <message>
        <source>automatically selected</source>
        <translation type="unfinished">selecionadas automáticamente</translation>
    </message>
    <message>
        <source>Insufficient funds!</source>
        <translation type="unfinished">Fundos insuficientes!</translation>
    </message>
    <message>
        <source>Quantity:</source>
        <translation type="unfinished">Quantidade:</translation>
    </message>
    <message>
        <source>Amount:</source>
        <translation type="unfinished">Quantia:</translation>
    </message>
    <message>
        <source>Fee:</source>
        <translation type="unfinished">Taxa:</translation>
    </message>
    <message>
        <source>After Fee:</source>
        <translation type="unfinished">Depois da taxa:</translation>
    </message>
    <message>
        <source>Change:</source>
        <translation type="unfinished">Troco:</translation>
    </message>
    <message>
        <source>If this is activated, but the change address is empty or invalid, change will be sent to a newly generated address.</source>
        <translation type="unfinished">Se isto estiver ativo, mas o endereço de troco estiver vazio ou for inválido, o troco será enviado para um novo endereço gerado.</translation>
    </message>
    <message>
        <source>Custom change address</source>
        <translation type="unfinished">Endereço de troco personalizado</translation>
    </message>
    <message>
        <source>Transaction Fee:</source>
        <translation type="unfinished">Taxa da transação:</translation>
    </message>
    <message>
        <source>Using the fallbackfee can result in sending a transaction that will take several hours or days (or never) to confirm. Consider choosing your fee manually or wait until you have validated the complete chain.</source>
        <translation type="unfinished">O uso da taxa alternativa de recurso pode resultar no envio de uma transação que levará várias horas ou dias (ou nunca) para confirmar. Considere escolher a sua taxa manualmente ou aguarde até que tenha validado a cadeia completa.</translation>
    </message>
    <message>
        <source>Warning: Fee estimation is currently not possible.</source>
        <translation type="unfinished">Aviso: atualmente, não é possível a estimativa da taxa.</translation>
    </message>
    <message>
        <source>per kilobyte</source>
        <translation type="unfinished">por kilobyte</translation>
    </message>
    <message>
        <source>Hide</source>
        <translation type="unfinished">Ocultar</translation>
    </message>
    <message>
        <source>Recommended:</source>
        <translation type="unfinished">Recomendado:</translation>
    </message>
    <message>
        <source>Custom:</source>
        <translation type="unfinished">Personalizado:</translation>
    </message>
    <message>
        <source>Send to multiple recipients at once</source>
        <translation type="unfinished">Enviar para múltiplos destinatários de uma vez</translation>
    </message>
    <message>
        <source>Add &amp;Recipient</source>
        <translation type="unfinished">Adicionar &amp;Destinatário</translation>
    </message>
    <message>
        <source>Clear all fields of the form.</source>
        <translation type="unfinished">Limpar todos os campos do formulário.</translation>
    </message>
    <message>
        <source>Inputs…</source>
        <translation type="unfinished">Entradas...</translation>
    </message>
    <message>
        <source>Dust:</source>
        <translation type="unfinished">Lixo:</translation>
    </message>
    <message>
        <source>Choose…</source>
        <translation type="unfinished">Escolher…</translation>
    </message>
    <message>
        <source>Hide transaction fee settings</source>
        <translation type="unfinished">Esconder configurações de taxas de transação</translation>
    </message>
    <message>
<<<<<<< HEAD
        <source>When there is less transaction volume than space in the blocks, miners as well as relaying nodes may enforce a minimum fee. Paying only this minimum fee is just fine, but be aware that this can result in a never confirming transaction once there is more demand for qtum transactions than the network can process.</source>
=======
        <source>Specify a custom fee per kB (1,000 bytes) of the transaction's virtual size.

Note:  Since the fee is calculated on a per-byte basis, a fee rate of "100 satoshis per kvB" for a transaction size of 500 virtual bytes (half of 1 kvB) would ultimately yield a fee of only 50 satoshis.</source>
        <translation type="unfinished">Especifique uma taxa personalizada por kB (1.000 bytes) do tamanho virtual da transação.

Nota: Como a taxa é calculada por byte, uma taxa de "100 satoshis por kvB" para um tamanho de transação de 500 bytes virtuais (metade de 1 kvB) resultaria em uma taxa de apenas 50 satoshis.</translation>
    </message>
    <message>
        <source>When there is less transaction volume than space in the blocks, miners as well as relaying nodes may enforce a minimum fee. Paying only this minimum fee is just fine, but be aware that this can result in a never confirming transaction once there is more demand for bitcoin transactions than the network can process.</source>
>>>>>>> 3116ccd7
        <translation type="unfinished">Quando o volume de transações é maior que o espaço nos blocos, os mineradores, bem como os nós de retransmissão, podem impor uma taxa mínima. Pagar apenas esta taxa mínima é muito bom, mas esteja ciente que isso pode resultar numa transação nunca confirmada, uma vez que há mais pedidos para transações do que a rede pode processar.</translation>
    </message>
    <message>
        <source>A too low fee might result in a never confirming transaction (read the tooltip)</source>
        <translation type="unfinished">Uma taxa muito baixa pode resultar numa transação nunca confirmada (leia a dica)</translation>
    </message>
    <message>
        <source>(Smart fee not initialized yet. This usually takes a few blocks…)</source>
        <translation type="unfinished">(A taxa inteligente ainda não foi inicializada. Isto demora normalmente alguns blocos...)</translation>
    </message>
    <message>
        <source>Confirmation time target:</source>
        <translation type="unfinished">Tempo de confirmação:</translation>
    </message>
    <message>
        <source>Enable Replace-By-Fee</source>
        <translation type="unfinished">Ativar substituir-por-taxa</translation>
    </message>
    <message>
        <source>With Replace-By-Fee (BIP-125) you can increase a transaction's fee after it is sent. Without this, a higher fee may be recommended to compensate for increased transaction delay risk.</source>
        <translation type="unfinished">Com substituir-por-taxa (BIP-125) pode aumentar a taxa da transação após ela ser enviada. Sem isto, pode ser recomendável uma taxa maior para compensar o risco maior de atraso na transação.</translation>
    </message>
    <message>
        <source>Clear &amp;All</source>
        <translation type="unfinished">Limpar &amp;Tudo</translation>
    </message>
    <message>
        <source>Balance:</source>
        <translation type="unfinished">Saldo:</translation>
    </message>
    <message>
        <source>Confirm the send action</source>
        <translation type="unfinished">Confirme ação de envio</translation>
    </message>
    <message>
        <source>S&amp;end</source>
        <translation type="unfinished">E&amp;nviar</translation>
    </message>
    <message>
        <source>Copy quantity</source>
        <translation type="unfinished">Copiar quantidade</translation>
    </message>
    <message>
        <source>Copy amount</source>
        <translation type="unfinished">Copiar valor</translation>
    </message>
    <message>
        <source>Copy fee</source>
        <translation type="unfinished">Copiar taxa</translation>
    </message>
    <message>
        <source>Copy after fee</source>
        <translation type="unfinished">Copiar depois da taxa</translation>
    </message>
    <message>
        <source>Copy bytes</source>
        <translation type="unfinished">Copiar bytes</translation>
    </message>
    <message>
        <source>Copy dust</source>
        <translation type="unfinished">Copiar pó</translation>
    </message>
    <message>
        <source>Copy change</source>
        <translation type="unfinished">Copiar troco</translation>
    </message>
    <message>
        <source>%1 (%2 blocks)</source>
        <translation type="unfinished">%1 (%2 blocos)</translation>
    </message>
    <message>
        <source>Sign on device</source>
        <extracomment>"device" usually means a hardware wallet.</extracomment>
        <translation type="unfinished">entrar no dispositivo</translation>
    </message>
    <message>
        <source>Connect your hardware wallet first.</source>
        <translation type="unfinished">Por favor conecte a sua wallet física primeiro.</translation>
    </message>
    <message>
        <source>Set external signer script path in Options -&gt; Wallet</source>
        <extracomment>"External signer" means using devices such as hardware wallets.</extracomment>
        <translation type="unfinished">Defina o caminho do script do assinante externo em Opções -&gt; Carteira</translation>
    </message>
    <message>
        <source>Cr&amp;eate Unsigned</source>
        <translation type="unfinished">Criar não assinado</translation>
    </message>
    <message>
        <source>Creates a Partially Signed Qtum Transaction (PSBT) for use with e.g. an offline %1 wallet, or a PSBT-compatible hardware wallet.</source>
        <translation type="unfinished">Cria uma transação de Qtum parcialmente assinada (PSBT)(sigla em inglês) para ser usada por exemplo com uma carteira %1 offline ou uma carteira de hardware compatível com PSBT.</translation>
    </message>
    <message>
        <source> from wallet '%1'</source>
        <translation type="unfinished">da carteira '%1'</translation>
    </message>
    <message>
        <source>%1 to '%2'</source>
        <translation type="unfinished">%1 a '%2'</translation>
    </message>
    <message>
        <source>%1 to %2</source>
        <translation type="unfinished">%1 para %2</translation>
    </message>
    <message>
        <source>To review recipient list click "Show Details…"</source>
        <translation type="unfinished">Para rever a lista de destinatários clique "Mostrar detalhes..."</translation>
    </message>
    <message>
        <source>Sign failed</source>
        <translation type="unfinished">Assinatura falhou</translation>
    </message>
    <message>
        <source>External signer not found</source>
        <extracomment>"External signer" means using devices such as hardware wallets.</extracomment>
        <translation type="unfinished">Signatário externo não encontrado</translation>
    </message>
    <message>
        <source>External signer failure</source>
        <extracomment>"External signer" means using devices such as hardware wallets.</extracomment>
        <translation type="unfinished">Falha do signatário externo</translation>
    </message>
    <message>
        <source>Save Transaction Data</source>
        <translation type="unfinished">Salvar informação de transação</translation>
    </message>
    <message>
        <source>Partially Signed Transaction (Binary)</source>
        <extracomment>Expanded name of the binary PSBT file format. See: BIP 174.</extracomment>
        <translation type="unfinished">Transação parcialmente assinada (Binário)</translation>
    </message>
    <message>
        <source>PSBT saved</source>
        <translation type="unfinished">PSBT salva</translation>
    </message>
    <message>
        <source>External balance:</source>
        <translation type="unfinished">Balanço externo:</translation>
    </message>
    <message>
        <source>or</source>
        <translation type="unfinished">ou</translation>
    </message>
    <message>
        <source>You can increase the fee later (signals Replace-By-Fee, BIP-125).</source>
        <translation type="unfinished">Pode aumentar a taxa depois (sinaliza substituir-por-taxa, BIP-125).</translation>
    </message>
    <message>
        <source>Please, review your transaction proposal. This will produce a Partially Signed Qtum Transaction (PSBT) which you can save or copy and then sign with e.g. an offline %1 wallet, or a PSBT-compatible hardware wallet.</source>
        <extracomment>Text to inform a user attempting to create a transaction of their current options. At this stage, a user can only create a PSBT. This string is displayed when private keys are disabled and an external signer is not available.</extracomment>
        <translation type="unfinished">Por favor, reveja sua proposta de transação. Isto irá produzir uma Transação de Qtum parcialmente assinada (PSBT, sigla em inglês) a qual você pode salvar ou copiar e então assinar com por exemplo uma carteira %1 offiline ou uma PSBT compatível com carteira de hardware.</translation>
    </message>
    <message>
        <source>Do you want to create this transaction?</source>
        <extracomment>Message displayed when attempting to create a transaction. Cautionary text to prompt the user to verify that the displayed transaction details represent the transaction the user intends to create.</extracomment>
        <translation type="unfinished">Deseja criar esta transação?</translation>
    </message>
    <message>
        <source>Please, review your transaction. You can create and send this transaction or create a Partially Signed Bitcoin Transaction (PSBT), which you can save or copy and then sign with, e.g., an offline %1 wallet, or a PSBT-compatible hardware wallet.</source>
        <extracomment>Text to inform a user attempting to create a transaction of their current options. At this stage, a user can send their transaction or create a PSBT. This string is displayed when both private keys and PSBT controls are enabled.</extracomment>
        <translation type="unfinished">Por favor, revise sua transação. Você pode assinar e enviar a transação ou criar uma Transação de Bitcoin Parcialmente Assinada (PSBT), que você pode copiar e assinar com, por exemplo, uma carteira %1 offline ou uma carteira física compatível com PSBT.</translation>
    </message>
    <message>
        <source>Please, review your transaction.</source>
        <extracomment>Text to prompt a user to review the details of the transaction they are attempting to send.</extracomment>
        <translation type="unfinished">Por favor, reveja a sua transação.</translation>
    </message>
    <message>
        <source>Transaction fee</source>
        <translation type="unfinished">Taxa de transação</translation>
    </message>
    <message>
        <source>Not signalling Replace-By-Fee, BIP-125.</source>
        <translation type="unfinished">Não sinalizar substituir-por-taxa, BIP-125.</translation>
    </message>
    <message>
        <source>Total Amount</source>
        <translation type="unfinished">Valor Total</translation>
    </message>
    <message>
        <source>Confirm send coins</source>
        <translation type="unfinished">Confirme envio de moedas</translation>
    </message>
    <message>
        <source>Watch-only balance:</source>
        <translation type="unfinished">Saldo apenas para visualização:</translation>
    </message>
    <message>
        <source>The recipient address is not valid. Please recheck.</source>
        <translation type="unfinished">O endereço do destinatário é inválido. Por favor, reverifique.</translation>
    </message>
    <message>
        <source>The amount to pay must be larger than 0.</source>
        <translation type="unfinished">O valor a pagar dever maior que 0.</translation>
    </message>
    <message>
        <source>The amount exceeds your balance.</source>
        <translation type="unfinished">O valor excede o seu saldo.</translation>
    </message>
    <message>
        <source>The total exceeds your balance when the %1 transaction fee is included.</source>
        <translation type="unfinished">O total excede o seu saldo quando a taxa de transação %1 está incluída.</translation>
    </message>
    <message>
        <source>Duplicate address found: addresses should only be used once each.</source>
        <translation type="unfinished">Endereço duplicado encontrado: os endereços devem ser usados ​​apenas uma vez.</translation>
    </message>
    <message>
        <source>Transaction creation failed!</source>
        <translation type="unfinished">A criação da transação falhou!</translation>
    </message>
    <message>
        <source>A fee higher than %1 is considered an absurdly high fee.</source>
        <translation type="unfinished">Uma taxa superior a %1 é considerada uma taxa altamente absurda.</translation>
    </message>
    <message numerus="yes">
        <source>Estimated to begin confirmation within %n block(s).</source>
        <translation type="unfinished">
            <numerusform>Confirmação estimada para iniciar em %n bloco.</numerusform>
            <numerusform>Confirmação estimada para iniciar em %n blocos.</numerusform>
        </translation>
    </message>
    <message>
        <source>Warning: Invalid Qtum address</source>
        <translation type="unfinished">Aviso: endereço Qtum inválido</translation>
    </message>
    <message>
        <source>Warning: Unknown change address</source>
        <translation type="unfinished">Aviso: endereço de troco desconhecido</translation>
    </message>
    <message>
        <source>Confirm custom change address</source>
        <translation type="unfinished">Confirmar endereço de troco personalizado</translation>
    </message>
    <message>
        <source>The address you selected for change is not part of this wallet. Any or all funds in your wallet may be sent to this address. Are you sure?</source>
        <translation type="unfinished">O endereço que selecionou para alterar não faz parte desta carteira. Qualquer ou todos os fundos na sua carteira podem ser enviados para este endereço. Tem certeza?</translation>
    </message>
    <message>
        <source>(no label)</source>
        <translation type="unfinished">(sem etiqueta)</translation>
    </message>
</context>
<context>
    <name>SendCoinsEntry</name>
    <message>
        <source>A&amp;mount:</source>
        <translation type="unfinished">Qu&amp;antia:</translation>
    </message>
    <message>
        <source>Pay &amp;To:</source>
        <translation type="unfinished">&amp;Pagar A:</translation>
    </message>
    <message>
        <source>&amp;Label:</source>
        <translation type="unfinished">&amp;Etiqueta</translation>
    </message>
    <message>
        <source>Choose previously used address</source>
        <translation type="unfinished">Escolha o endereço utilizado anteriormente</translation>
    </message>
    <message>
        <source>The Qtum address to send the payment to</source>
        <translation type="unfinished">O endereço Qtum para enviar o pagamento</translation>
    </message>
    <message>
        <source>Paste address from clipboard</source>
        <translation type="unfinished">Cole endereço da área de transferência</translation>
    </message>
    <message>
        <source>Remove this entry</source>
        <translation type="unfinished">Remover esta entrada</translation>
    </message>
    <message>
        <source>The amount to send in the selected unit</source>
        <translation type="unfinished">A quantidade para enviar na unidade selecionada</translation>
    </message>
    <message>
        <source>The fee will be deducted from the amount being sent. The recipient will receive less qtums than you enter in the amount field. If multiple recipients are selected, the fee is split equally.</source>
        <translation type="unfinished">A taxa será deduzida ao valor que está a ser enviado. O destinatário irá receber menos qtums do que as que inseridas no campo do valor. Se estiverem selecionados múltiplos destinatários, a taxa será repartida equitativamente.</translation>
    </message>
    <message>
        <source>S&amp;ubtract fee from amount</source>
        <translation type="unfinished">S&amp;ubtrair a taxa ao montante</translation>
    </message>
    <message>
        <source>Use available balance</source>
        <translation type="unfinished">Utilizar saldo disponível</translation>
    </message>
    <message>
        <source>Message:</source>
        <translation type="unfinished">Mensagem:</translation>
    </message>
    <message>
        <source>Enter a label for this address to add it to the list of used addresses</source>
        <translation type="unfinished">Introduza uma etiqueta para este endereço para o adicionar à sua lista de endereços usados</translation>
    </message>
    <message>
        <source>A message that was attached to the qtum: URI which will be stored with the transaction for your reference. Note: This message will not be sent over the Qtum network.</source>
        <translation type="unfinished">Uma mensagem que estava anexada ao URI qtum: que será armazenada com a transação para sua referência. Nota: Esta mensagem não será enviada através da rede Qtum.</translation>
    </message>
</context>
<context>
    <name>SendConfirmationDialog</name>
    <message>
        <source>Send</source>
        <translation type="unfinished">Enviar</translation>
    </message>
    <message>
        <source>Create Unsigned</source>
        <translation type="unfinished">Criar sem assinatura</translation>
    </message>
</context>
<context>
    <name>SignVerifyMessageDialog</name>
    <message>
        <source>Signatures - Sign / Verify a Message</source>
        <translation type="unfinished">Assinaturas - Assinar / Verificar uma Mensagem</translation>
    </message>
    <message>
        <source>&amp;Sign Message</source>
        <translation type="unfinished">&amp;Assinar Mensagem</translation>
    </message>
    <message>
        <source>You can sign messages/agreements with your addresses to prove you can receive qtums sent to them. Be careful not to sign anything vague or random, as phishing attacks may try to trick you into signing your identity over to them. Only sign fully-detailed statements you agree to.</source>
        <translation type="unfinished">Pode assinar mensagens com os seus endereços para provar que são seus. Tenha atenção ao assinar mensagens ambíguas, pois ataques de phishing podem tentar enganá-lo de modo a assinar a sua identidade para os atacantes. Apenas assine declarações detalhadas com as quais concorde.</translation>
    </message>
    <message>
        <source>The Qtum address to sign the message with</source>
        <translation type="unfinished">O endereço Qtum para designar a mensagem</translation>
    </message>
    <message>
        <source>Choose previously used address</source>
        <translation type="unfinished">Escolha o endereço utilizado anteriormente</translation>
    </message>
    <message>
        <source>Paste address from clipboard</source>
        <translation type="unfinished">Cole endereço da área de transferência</translation>
    </message>
    <message>
        <source>Enter the message you want to sign here</source>
        <translation type="unfinished">Escreva aqui a mensagem que deseja assinar</translation>
    </message>
    <message>
        <source>Signature</source>
        <translation type="unfinished">Assinatura</translation>
    </message>
    <message>
        <source>Copy the current signature to the system clipboard</source>
        <translation type="unfinished">Copiar a assinatura atual para a área de transferência</translation>
    </message>
    <message>
        <source>Sign the message to prove you own this Qtum address</source>
        <translation type="unfinished">Assine uma mensagem para provar que é dono deste endereço Qtum</translation>
    </message>
    <message>
        <source>Sign &amp;Message</source>
        <translation type="unfinished">Assinar &amp;Mensagem</translation>
    </message>
    <message>
        <source>Reset all sign message fields</source>
        <translation type="unfinished">Repor todos os campos de assinatura de mensagem</translation>
    </message>
    <message>
        <source>Clear &amp;All</source>
        <translation type="unfinished">Limpar &amp;Tudo</translation>
    </message>
    <message>
        <source>&amp;Verify Message</source>
        <translation type="unfinished">&amp;Verificar Mensagem</translation>
    </message>
    <message>
        <source>Enter the receiver's address, message (ensure you copy line breaks, spaces, tabs, etc. exactly) and signature below to verify the message. Be careful not to read more into the signature than what is in the signed message itself, to avoid being tricked by a man-in-the-middle attack. Note that this only proves the signing party receives with the address, it cannot prove sendership of any transaction!</source>
        <translation type="unfinished">Introduza o endereço de assinatura, mensagem (assegure-se que copia quebras de linha, espaços, tabulações, etc. exatamente) e assinatura abaixo para verificar a mensagem. Tenha atenção para não ler mais na assinatura do que o que estiver na mensagem assinada, para evitar ser enganado por um atacante que se encontre entre si e quem assinou a mensagem.</translation>
    </message>
    <message>
        <source>The Qtum address the message was signed with</source>
        <translation type="unfinished">O endereço Qtum com que a mensagem foi designada</translation>
    </message>
    <message>
        <source>The signed message to verify</source>
        <translation type="unfinished">A mensagem assinada para verificar</translation>
    </message>
    <message>
        <source>The signature given when the message was signed</source>
        <translation type="unfinished">A assinatura dada quando a mensagem foi assinada</translation>
    </message>
    <message>
        <source>Verify the message to ensure it was signed with the specified Qtum address</source>
        <translation type="unfinished">Verifique a mensagem para assegurar que foi assinada com o endereço Qtum especificado</translation>
    </message>
    <message>
        <source>Verify &amp;Message</source>
        <translation type="unfinished">Verificar &amp;Mensagem</translation>
    </message>
    <message>
        <source>Reset all verify message fields</source>
        <translation type="unfinished">Repor todos os campos de verificação de mensagem</translation>
    </message>
    <message>
        <source>Click "Sign Message" to generate signature</source>
        <translation type="unfinished">Clique "Assinar Mensagem" para gerar a assinatura</translation>
    </message>
    <message>
        <source>The entered address is invalid.</source>
        <translation type="unfinished">O endereço introduzido é inválido.</translation>
    </message>
    <message>
        <source>Please check the address and try again.</source>
        <translation type="unfinished">Por favor, verifique o endereço e tente novamente.</translation>
    </message>
    <message>
        <source>The entered address does not refer to a key.</source>
        <translation type="unfinished">O endereço introduzido não refere-se a nenhuma chave.</translation>
    </message>
    <message>
        <source>Wallet unlock was cancelled.</source>
        <translation type="unfinished">O desbloqueio da carteira foi cancelado.</translation>
    </message>
    <message>
        <source>No error</source>
        <translation type="unfinished">Sem erro</translation>
    </message>
    <message>
        <source>Private key for the entered address is not available.</source>
        <translation type="unfinished">A chave privada para o endereço introduzido não está disponível.</translation>
    </message>
    <message>
        <source>Message signing failed.</source>
        <translation type="unfinished">Assinatura da mensagem falhou.</translation>
    </message>
    <message>
        <source>Message signed.</source>
        <translation type="unfinished">Mensagem assinada.</translation>
    </message>
    <message>
        <source>The signature could not be decoded.</source>
        <translation type="unfinished">Não foi possível descodificar a assinatura.</translation>
    </message>
    <message>
        <source>Please check the signature and try again.</source>
        <translation type="unfinished">Por favor, verifique a assinatura e tente novamente.</translation>
    </message>
    <message>
        <source>The signature did not match the message digest.</source>
        <translation type="unfinished">A assinatura não corresponde com o conteúdo da mensagem.</translation>
    </message>
    <message>
        <source>Message verification failed.</source>
        <translation type="unfinished">Verificação da mensagem falhou.</translation>
    </message>
    <message>
        <source>Message verified.</source>
        <translation type="unfinished">Mensagem verificada.</translation>
    </message>
</context>
<context>
    <name>SplashScreen</name>
    <message>
        <source>(press q to shutdown and continue later)</source>
        <translation type="unfinished">(tecle q para desligar e continuar mais tarde)</translation>
    </message>
    <message>
        <source>press q to shutdown</source>
        <translation type="unfinished">Carregue q para desligar</translation>
    </message>
</context>
<context>
    <name>TransactionDesc</name>
    <message>
        <source>conflicted with a transaction with %1 confirmations</source>
        <extracomment>Text explaining the current status of a transaction, shown in the status field of the details window for this transaction. This status represents an unconfirmed transaction that conflicts with a confirmed transaction.</extracomment>
        <translation type="unfinished">incompatível com uma transação com %1 confirmações</translation>
    </message>
    <message>
        <source>0/unconfirmed, in memory pool</source>
        <extracomment>Text explaining the current status of a transaction, shown in the status field of the details window for this transaction. This status represents an unconfirmed transaction that is in the memory pool.</extracomment>
        <translation type="unfinished">0/não confirmada, no memory pool</translation>
    </message>
    <message>
        <source>0/unconfirmed, not in memory pool</source>
        <extracomment>Text explaining the current status of a transaction, shown in the status field of the details window for this transaction. This status represents an unconfirmed transaction that is not in the memory pool.</extracomment>
        <translation type="unfinished">0/não confirmada, ausente no memory pool</translation>
    </message>
    <message>
        <source>abandoned</source>
        <extracomment>Text explaining the current status of a transaction, shown in the status field of the details window for this transaction. This status represents an abandoned transaction.</extracomment>
        <translation type="unfinished">abandonada</translation>
    </message>
    <message>
        <source>%1/unconfirmed</source>
        <extracomment>Text explaining the current status of a transaction, shown in the status field of the details window for this transaction. This status represents a transaction confirmed in at least one block, but less than 6 blocks.</extracomment>
        <translation type="unfinished">%1/não confirmada</translation>
    </message>
    <message>
        <source>%1 confirmations</source>
        <extracomment>Text explaining the current status of a transaction, shown in the status field of the details window for this transaction. This status represents a transaction confirmed in 6 or more blocks.</extracomment>
        <translation type="unfinished">%1 confirmações</translation>
    </message>
    <message>
        <source>Status</source>
        <translation type="unfinished">Estado</translation>
    </message>
    <message>
        <source>Date</source>
        <translation type="unfinished">Data</translation>
    </message>
    <message>
        <source>Source</source>
        <translation type="unfinished">Origem</translation>
    </message>
    <message>
        <source>Generated</source>
        <translation type="unfinished">Gerado</translation>
    </message>
    <message>
        <source>From</source>
        <translation type="unfinished">De</translation>
    </message>
    <message>
        <source>unknown</source>
        <translation type="unfinished">desconhecido</translation>
    </message>
    <message>
        <source>To</source>
        <translation type="unfinished">Para</translation>
    </message>
    <message>
        <source>own address</source>
        <translation type="unfinished">endereço próprio</translation>
    </message>
    <message>
        <source>watch-only</source>
        <translation type="unfinished">apenas vigiar</translation>
    </message>
    <message>
        <source>label</source>
        <translation type="unfinished">etiqueta</translation>
    </message>
    <message>
        <source>Credit</source>
        <translation type="unfinished">Crédito</translation>
    </message>
    <message numerus="yes">
        <source>matures in %n more block(s)</source>
        <translation type="unfinished">
            <numerusform>pronta em mais %n bloco</numerusform>
            <numerusform>prontas em mais %n blocos</numerusform>
        </translation>
    </message>
    <message>
        <source>not accepted</source>
        <translation type="unfinished">não aceite</translation>
    </message>
    <message>
        <source>Debit</source>
        <translation type="unfinished">Débito</translation>
    </message>
    <message>
        <source>Total debit</source>
        <translation type="unfinished">Débito total</translation>
    </message>
    <message>
        <source>Total credit</source>
        <translation type="unfinished">Crédito total</translation>
    </message>
    <message>
        <source>Transaction fee</source>
        <translation type="unfinished">Taxa de transação</translation>
    </message>
    <message>
        <source>Net amount</source>
        <translation type="unfinished">Valor líquido</translation>
    </message>
    <message>
        <source>Message</source>
        <translation type="unfinished">Mensagem</translation>
    </message>
    <message>
        <source>Comment</source>
        <translation type="unfinished">Comentário</translation>
    </message>
    <message>
        <source>Transaction ID</source>
        <translation type="unfinished">Id. da Transação</translation>
    </message>
    <message>
        <source>Transaction total size</source>
        <translation type="unfinished">Tamanho total da transição</translation>
    </message>
    <message>
        <source>Transaction virtual size</source>
        <translation type="unfinished">Tamanho da transação virtual</translation>
    </message>
    <message>
        <source>Output index</source>
        <translation type="unfinished">Índex de saída</translation>
    </message>
    <message>
        <source> (Certificate was not verified)</source>
        <translation type="unfinished"> (O certificado não foi verificado)</translation>
    </message>
    <message>
        <source>Merchant</source>
        <translation type="unfinished">Comerciante</translation>
    </message>
    <message>
        <source>Generated coins must mature %1 blocks before they can be spent. When you generated this block, it was broadcast to the network to be added to the block chain. If it fails to get into the chain, its state will change to "not accepted" and it won't be spendable. This may occasionally happen if another node generates a block within a few seconds of yours.</source>
        <translation type="unfinished">As moedas geradas precisam amadurecer %1 blocos antes que possam ser gastas. Quando gerou este bloco, ele foi transmitido para a rede para ser adicionado à cadeia de blocos. Se este não conseguir entrar na cadeia, seu estado mudará para "não aceite" e não poderá ser gasto. Isto pode acontecer ocasionalmente se outro nó gerar um bloco dentro de alguns segundos do seu.</translation>
    </message>
    <message>
        <source>Debug information</source>
        <translation type="unfinished">Informação de depuração</translation>
    </message>
    <message>
        <source>Transaction</source>
        <translation type="unfinished">Transação</translation>
    </message>
    <message>
        <source>Inputs</source>
        <translation type="unfinished">Entradas</translation>
    </message>
    <message>
        <source>Amount</source>
        <translation type="unfinished">Quantia</translation>
    </message>
    <message>
        <source>true</source>
        <translation type="unfinished">verdadeiro</translation>
    </message>
    <message>
        <source>false</source>
        <translation type="unfinished">falso</translation>
    </message>
</context>
<context>
    <name>TransactionDescDialog</name>
    <message>
        <source>This pane shows a detailed description of the transaction</source>
        <translation type="unfinished">Esta janela mostra uma descrição detalhada da transação</translation>
    </message>
    <message>
        <source>Details for %1</source>
        <translation type="unfinished">Detalhes para %1</translation>
    </message>
</context>
<context>
    <name>TransactionTableModel</name>
    <message>
        <source>Date</source>
        <translation type="unfinished">Data</translation>
    </message>
    <message>
        <source>Type</source>
        <translation type="unfinished">Tipo</translation>
    </message>
    <message>
        <source>Label</source>
        <translation type="unfinished">Etiqueta</translation>
    </message>
    <message>
        <source>Unconfirmed</source>
        <translation type="unfinished">Não confirmado</translation>
    </message>
    <message>
        <source>Abandoned</source>
        <translation type="unfinished">Abandonada</translation>
    </message>
    <message>
        <source>Confirming (%1 of %2 recommended confirmations)</source>
        <translation type="unfinished">Confirmando (%1 de %2 confirmações recomendadas)</translation>
    </message>
    <message>
        <source>Confirmed (%1 confirmations)</source>
        <translation type="unfinished">Confirmada (%1 confirmações)</translation>
    </message>
    <message>
        <source>Conflicted</source>
        <translation type="unfinished">Incompatível</translation>
    </message>
    <message>
        <source>Immature (%1 confirmations, will be available after %2)</source>
        <translation type="unfinished">Imaturo (%1 confirmações, estarão disponível após %2)</translation>
    </message>
    <message>
        <source>Generated but not accepted</source>
        <translation type="unfinished">Gerada mas não aceite</translation>
    </message>
    <message>
        <source>Received with</source>
        <translation type="unfinished">Recebido com</translation>
    </message>
    <message>
        <source>Received from</source>
        <translation type="unfinished">Recebido de</translation>
    </message>
    <message>
        <source>Sent to</source>
        <translation type="unfinished">Enviado para</translation>
    </message>
    <message>
        <source>Payment to yourself</source>
        <translation type="unfinished">Pagamento para si mesmo</translation>
    </message>
    <message>
        <source>Mined</source>
        <translation type="unfinished">Minada</translation>
    </message>
    <message>
        <source>watch-only</source>
        <translation type="unfinished">apenas vigiar</translation>
    </message>
    <message>
        <source>(n/a)</source>
        <translation type="unfinished">(n/d)</translation>
    </message>
    <message>
        <source>(no label)</source>
        <translation type="unfinished">(sem etiqueta)</translation>
    </message>
    <message>
        <source>Transaction status. Hover over this field to show number of confirmations.</source>
        <translation type="unfinished">Estado da transação. Passar o cursor por cima deste campo para mostrar o número de confirmações.</translation>
    </message>
    <message>
        <source>Date and time that the transaction was received.</source>
        <translation type="unfinished">Data e hora em que a transação foi recebida.</translation>
    </message>
    <message>
        <source>Type of transaction.</source>
        <translation type="unfinished">Tipo de transação.</translation>
    </message>
    <message>
        <source>Whether or not a watch-only address is involved in this transaction.</source>
        <translation type="unfinished">Se um endereço de apenas vigiar está ou não envolvido nesta transação.</translation>
    </message>
    <message>
        <source>User-defined intent/purpose of the transaction.</source>
        <translation type="unfinished">Intenção do utilizador/motivo da transação</translation>
    </message>
    <message>
        <source>Amount removed from or added to balance.</source>
        <translation type="unfinished">Montante retirado ou adicionado ao saldo</translation>
    </message>
</context>
<context>
    <name>TransactionView</name>
    <message>
        <source>All</source>
        <translation type="unfinished">Todas</translation>
    </message>
    <message>
        <source>Today</source>
        <translation type="unfinished">Hoje</translation>
    </message>
    <message>
        <source>This week</source>
        <translation type="unfinished">Esta semana</translation>
    </message>
    <message>
        <source>This month</source>
        <translation type="unfinished">Este mês</translation>
    </message>
    <message>
        <source>Last month</source>
        <translation type="unfinished">Mês passado</translation>
    </message>
    <message>
        <source>This year</source>
        <translation type="unfinished">Este ano</translation>
    </message>
    <message>
        <source>Received with</source>
        <translation type="unfinished">Recebido com</translation>
    </message>
    <message>
        <source>Sent to</source>
        <translation type="unfinished">Enviado para</translation>
    </message>
    <message>
        <source>To yourself</source>
        <translation type="unfinished">Para si mesmo</translation>
    </message>
    <message>
        <source>Mined</source>
        <translation type="unfinished">Minada</translation>
    </message>
    <message>
        <source>Other</source>
        <translation type="unfinished">Outro</translation>
    </message>
    <message>
        <source>Enter address, transaction id, or label to search</source>
        <translation type="unfinished">Escreva endereço, identificação de transação ou etiqueta para procurar</translation>
    </message>
    <message>
        <source>Min amount</source>
        <translation type="unfinished">Valor mín.</translation>
    </message>
    <message>
        <source>Range…</source>
        <translation type="unfinished">Intervalo…</translation>
    </message>
    <message>
        <source>&amp;Copy address</source>
        <translation type="unfinished">&amp;Copiar endereço</translation>
    </message>
    <message>
        <source>Copy &amp;label</source>
        <translation type="unfinished">Copiar &amp;etiqueta</translation>
    </message>
    <message>
        <source>Copy &amp;amount</source>
        <translation type="unfinished">Copiar &amp;quantia</translation>
    </message>
    <message>
        <source>Copy transaction &amp;ID</source>
        <translation type="unfinished">Copiar Id. da transação</translation>
    </message>
    <message>
        <source>Copy &amp;raw transaction</source>
        <translation type="unfinished">Copiar &amp;transação bruta</translation>
    </message>
    <message>
        <source>Copy full transaction &amp;details</source>
        <translation type="unfinished">Copie toda a transação &amp;details</translation>
    </message>
    <message>
        <source>&amp;Show transaction details</source>
        <translation type="unfinished">Mo&amp;strar detalhes da transação</translation>
    </message>
    <message>
        <source>Increase transaction &amp;fee</source>
        <translation type="unfinished">Aumentar &amp;taxa da transação</translation>
    </message>
    <message>
        <source>A&amp;bandon transaction</source>
        <translation type="unfinished">A&amp;bandonar transação</translation>
    </message>
    <message>
        <source>&amp;Edit address label</source>
        <translation type="unfinished">&amp;Editar etiqueta do endereço</translation>
    </message>
    <message>
        <source>Show in %1</source>
        <extracomment>Transactions table context menu action to show the selected transaction in a third-party block explorer. %1 is a stand-in argument for the URL of the explorer.</extracomment>
        <translation type="unfinished">Mostrar em %1</translation>
    </message>
    <message>
        <source>Export Transaction History</source>
        <translation type="unfinished">Exportar Histórico de Transações</translation>
    </message>
    <message>
        <source>Comma separated file</source>
        <extracomment>Expanded name of the CSV file format. See: https://en.wikipedia.org/wiki/Comma-separated_values.</extracomment>
        <translation type="unfinished">Ficheiro separado por vírgulas</translation>
    </message>
    <message>
        <source>Confirmed</source>
        <translation type="unfinished">Confirmada</translation>
    </message>
    <message>
        <source>Watch-only</source>
        <translation type="unfinished">Apenas vigiar</translation>
    </message>
    <message>
        <source>Date</source>
        <translation type="unfinished">Data</translation>
    </message>
    <message>
        <source>Type</source>
        <translation type="unfinished">Tipo</translation>
    </message>
    <message>
        <source>Label</source>
        <translation type="unfinished">Etiqueta</translation>
    </message>
    <message>
        <source>Address</source>
        <translation type="unfinished">Endereço</translation>
    </message>
    <message>
        <source>ID</source>
        <translation type="unfinished">Id.</translation>
    </message>
    <message>
        <source>Exporting Failed</source>
        <translation type="unfinished">Exportação Falhou</translation>
    </message>
    <message>
        <source>There was an error trying to save the transaction history to %1.</source>
        <translation type="unfinished">Ocorreu um erro ao tentar guardar o histórico de transações em %1.</translation>
    </message>
    <message>
        <source>Exporting Successful</source>
        <translation type="unfinished">Exportação Bem Sucedida</translation>
    </message>
    <message>
        <source>The transaction history was successfully saved to %1.</source>
        <translation type="unfinished">O histórico da transação foi guardado com sucesso em %1</translation>
    </message>
    <message>
        <source>Range:</source>
        <translation type="unfinished">Período:</translation>
    </message>
    <message>
        <source>to</source>
        <translation type="unfinished">até</translation>
    </message>
</context>
<context>
    <name>WalletFrame</name>
    <message>
        <source>No wallet has been loaded.
Go to File &gt; Open Wallet to load a wallet.
- OR -</source>
        <translation type="unfinished">Nenhuma carteira foi carregada
Ir para o arquivo &gt; Abrir carteira para carregar a carteira
- OU -</translation>
    </message>
    <message>
        <source>Create a new wallet</source>
        <translation type="unfinished">Criar novo carteira</translation>
    </message>
    <message>
        <source>Error</source>
        <translation type="unfinished">Erro</translation>
    </message>
    <message>
        <source>Unable to decode PSBT from clipboard (invalid base64)</source>
        <translation type="unfinished">Incapaz de decifrar a PSBT da área de transferência (base64 inválida)</translation>
    </message>
    <message>
        <source>Load Transaction Data</source>
        <translation type="unfinished">Carregar dados de transação</translation>
    </message>
    <message>
        <source>Partially Signed Transaction (*.psbt)</source>
        <translation type="unfinished">Transação parcialmente assinada (*.psbt)</translation>
    </message>
    <message>
        <source>PSBT file must be smaller than 100 MiB</source>
        <translation type="unfinished">Arquivo PSBT deve ser menor que 100 MiB</translation>
    </message>
    <message>
        <source>Unable to decode PSBT</source>
        <translation type="unfinished">Incapaz de decifrar a PSBT</translation>
    </message>
</context>
<context>
    <name>WalletModel</name>
    <message>
        <source>Send Coins</source>
        <translation type="unfinished">Enviar Moedas</translation>
    </message>
    <message>
        <source>Fee bump error</source>
        <translation type="unfinished">Erro no aumento de taxa</translation>
    </message>
    <message>
        <source>Increasing transaction fee failed</source>
        <translation type="unfinished">Aumento da taxa de transação falhou</translation>
    </message>
    <message>
        <source>Do you want to increase the fee?</source>
        <extracomment>Asks a user if they would like to manually increase the fee of a transaction that has already been created.</extracomment>
        <translation type="unfinished">Quer aumentar a taxa?</translation>
    </message>
    <message>
        <source>Current fee:</source>
        <translation type="unfinished">Taxa atual:</translation>
    </message>
    <message>
        <source>Increase:</source>
        <translation type="unfinished">Aumentar:</translation>
    </message>
    <message>
        <source>New fee:</source>
        <translation type="unfinished">Nova taxa:</translation>
    </message>
    <message>
        <source>Confirm fee bump</source>
        <translation type="unfinished">Confirme aumento de taxa</translation>
    </message>
    <message>
        <source>Can't draft transaction.</source>
        <translation type="unfinished">Não foi possível simular a transação.</translation>
    </message>
    <message>
        <source>PSBT copied</source>
        <translation type="unfinished">PSBT copiado</translation>
    </message>
    <message>
        <source>Can't sign transaction.</source>
        <translation type="unfinished">Não é possível assinar a transação.</translation>
    </message>
    <message>
        <source>Could not commit transaction</source>
        <translation type="unfinished">Não foi possível cometer a transação</translation>
    </message>
    <message>
        <source>Can't display address</source>
        <translation type="unfinished">Não é possível exibir o endereço</translation>
    </message>
    <message>
        <source>default wallet</source>
        <translation type="unfinished">carteira predefinida</translation>
    </message>
</context>
<context>
    <name>WalletView</name>
    <message>
        <source>&amp;Export</source>
        <translation type="unfinished">&amp;Exportar</translation>
    </message>
    <message>
        <source>Export the data in the current tab to a file</source>
        <translation type="unfinished">Exportar os dados no separador atual para um ficheiro</translation>
    </message>
    <message>
        <source>Backup Wallet</source>
        <translation type="unfinished">Cópia de Segurança da Carteira</translation>
    </message>
    <message>
        <source>Wallet Data</source>
        <extracomment>Name of the wallet data file format.</extracomment>
        <translation type="unfinished">Dados da carteira</translation>
    </message>
    <message>
        <source>Backup Failed</source>
        <translation type="unfinished">Cópia de Segurança Falhou</translation>
    </message>
    <message>
        <source>There was an error trying to save the wallet data to %1.</source>
        <translation type="unfinished">Ocorreu um erro ao tentar guardar os dados da carteira em %1.</translation>
    </message>
    <message>
        <source>Backup Successful</source>
        <translation type="unfinished">Cópia de Segurança Bem Sucedida</translation>
    </message>
    <message>
        <source>The wallet data was successfully saved to %1.</source>
        <translation type="unfinished">Os dados da carteira foram guardados com sucesso em %1.</translation>
    </message>
    <message>
        <source>Cancel</source>
        <translation type="unfinished">Cancelar</translation>
    </message>
</context>
</TS><|MERGE_RESOLUTION|>--- conflicted
+++ resolved
@@ -438,17 +438,12 @@
         <translation type="unfinished">Erro ao ler %s! Todas as chaves foram lidas corretamente, mas os dados de transação ou as entradas no livro de endereços podem não existir ou estarem incorretos.</translation>
     </message>
     <message>
-<<<<<<< HEAD
+        <source>Error reading %s! Transaction data may be missing or incorrect. Rescanning wallet.</source>
+        <translation type="unfinished">Erro ao ler %s! Dados de transações podem estar incorretos ou faltando. Reescaneando a carteira.</translation>
+    </message>
+    <message>
         <source>Error: Dumpfile version is not supported. This version of qtum-wallet only supports version 1 dumpfiles. Got dumpfile with version %s</source>
         <translation type="unfinished">Erro: Esta versão do qtum-wallet apenas suporta arquivos de despejo na versão 1. (Versão atual: %s)</translation>
-=======
-        <source>Error reading %s! Transaction data may be missing or incorrect. Rescanning wallet.</source>
-        <translation type="unfinished">Erro ao ler %s! Dados de transações podem estar incorretos ou faltando. Reescaneando a carteira.</translation>
-    </message>
-    <message>
-        <source>Error: Dumpfile version is not supported. This version of bitcoin-wallet only supports version 1 dumpfiles. Got dumpfile with version %s</source>
-        <translation type="unfinished">Erro: Esta versão do bitcoin-wallet apenas suporta arquivos de despejo na versão 1. (Versão atual: %s)</translation>
->>>>>>> 3116ccd7
     </message>
     <message>
         <source>Fee estimation failed. Fallbackfee is disabled. Wait a few blocks or enable -fallbackfee.</source>
@@ -596,8 +591,8 @@
         <translation type="unfinished">O processo de atualização do -txindex iniciado por uma versão anterior não foi concluído. Reinicie com a versão antiga ou faça um -reindex completo.</translation>
     </message>
     <message>
-        <source>%s request to listen on port %u. This port is considered "bad" and thus it is unlikely that any Bitcoin Core peers connect to it. See doc/p2p-bad-ports.md for details and a full list.</source>
-        <translation type="unfinished">%s solicitou abertura da porta %u. Esta porta é considerada "ruim" e é improvável que outros usuários do Bitcoin Core conseguirão se conectar. Veja doc/p2p-bad-ports.md para detalhes e uma lista completa.</translation>
+        <source>%s request to listen on port %u. This port is considered "bad" and thus it is unlikely that any Qtum Core peers connect to it. See doc/p2p-bad-ports.md for details and a full list.</source>
+        <translation type="unfinished">%s solicitou abertura da porta %u. Esta porta é considerada "ruim" e é improvável que outros usuários do Qtum Core conseguirão se conectar. Veja doc/p2p-bad-ports.md para detalhes e uma lista completa.</translation>
     </message>
     <message>
         <source>-reindex-chainstate option is not compatible with -blockfilterindex. Please temporarily disable blockfilterindex while using -reindex-chainstate, or replace -reindex-chainstate with -reindex to fully rebuild all indexes.</source>
@@ -1530,8 +1525,8 @@
         <source>%n active connection(s) to Qtum network.</source>
         <extracomment>A substring of the tooltip.</extracomment>
         <translation type="unfinished">
-            <numerusform>%n conexão ativa na rede Bitcoin.</numerusform>
-            <numerusform>%n conexões ativas na rede Bitcoin.</numerusform>
+            <numerusform>%n conexão ativa na rede Qtum.</numerusform>
+            <numerusform>%n conexões ativas na rede Qtum.</numerusform>
         </translation>
     </message>
     <message>
@@ -3631,9 +3626,6 @@
         <translation type="unfinished">Esconder configurações de taxas de transação</translation>
     </message>
     <message>
-<<<<<<< HEAD
-        <source>When there is less transaction volume than space in the blocks, miners as well as relaying nodes may enforce a minimum fee. Paying only this minimum fee is just fine, but be aware that this can result in a never confirming transaction once there is more demand for qtum transactions than the network can process.</source>
-=======
         <source>Specify a custom fee per kB (1,000 bytes) of the transaction's virtual size.
 
 Note:  Since the fee is calculated on a per-byte basis, a fee rate of "100 satoshis per kvB" for a transaction size of 500 virtual bytes (half of 1 kvB) would ultimately yield a fee of only 50 satoshis.</source>
@@ -3642,8 +3634,7 @@
 Nota: Como a taxa é calculada por byte, uma taxa de "100 satoshis por kvB" para um tamanho de transação de 500 bytes virtuais (metade de 1 kvB) resultaria em uma taxa de apenas 50 satoshis.</translation>
     </message>
     <message>
-        <source>When there is less transaction volume than space in the blocks, miners as well as relaying nodes may enforce a minimum fee. Paying only this minimum fee is just fine, but be aware that this can result in a never confirming transaction once there is more demand for bitcoin transactions than the network can process.</source>
->>>>>>> 3116ccd7
+        <source>When there is less transaction volume than space in the blocks, miners as well as relaying nodes may enforce a minimum fee. Paying only this minimum fee is just fine, but be aware that this can result in a never confirming transaction once there is more demand for qtum transactions than the network can process.</source>
         <translation type="unfinished">Quando o volume de transações é maior que o espaço nos blocos, os mineradores, bem como os nós de retransmissão, podem impor uma taxa mínima. Pagar apenas esta taxa mínima é muito bom, mas esteja ciente que isso pode resultar numa transação nunca confirmada, uma vez que há mais pedidos para transações do que a rede pode processar.</translation>
     </message>
     <message>
@@ -3802,9 +3793,9 @@
         <translation type="unfinished">Deseja criar esta transação?</translation>
     </message>
     <message>
-        <source>Please, review your transaction. You can create and send this transaction or create a Partially Signed Bitcoin Transaction (PSBT), which you can save or copy and then sign with, e.g., an offline %1 wallet, or a PSBT-compatible hardware wallet.</source>
+        <source>Please, review your transaction. You can create and send this transaction or create a Partially Signed Qtum Transaction (PSBT), which you can save or copy and then sign with, e.g., an offline %1 wallet, or a PSBT-compatible hardware wallet.</source>
         <extracomment>Text to inform a user attempting to create a transaction of their current options. At this stage, a user can send their transaction or create a PSBT. This string is displayed when both private keys and PSBT controls are enabled.</extracomment>
-        <translation type="unfinished">Por favor, revise sua transação. Você pode assinar e enviar a transação ou criar uma Transação de Bitcoin Parcialmente Assinada (PSBT), que você pode copiar e assinar com, por exemplo, uma carteira %1 offline ou uma carteira física compatível com PSBT.</translation>
+        <translation type="unfinished">Por favor, revise sua transação. Você pode assinar e enviar a transação ou criar uma Transação de Qtum Parcialmente Assinada (PSBT), que você pode copiar e assinar com, por exemplo, uma carteira %1 offline ou uma carteira física compatível com PSBT.</translation>
     </message>
     <message>
         <source>Please, review your transaction.</source>
