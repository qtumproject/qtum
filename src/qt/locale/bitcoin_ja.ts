<TS version="2.1" language="ja">
<context>
    <name>AddressBookPage</name>
    <message>
        <source>Right-click to edit address or label</source>
        <translation type="unfinished">右クリックでアドレスまたはラベルを編集</translation>
    </message>
    <message>
        <source>Create a new address</source>
        <translation type="unfinished">アドレスの新規作成</translation>
    </message>
    <message>
        <source>&amp;New</source>
        <translation type="unfinished">新規(&amp;N)</translation>
    </message>
    <message>
        <source>Copy the currently selected address to the system clipboard</source>
        <translation type="unfinished">現在選択されているアドレスをシステムのクリップボードにコピー</translation>
    </message>
    <message>
        <source>&amp;Copy</source>
        <translation type="unfinished">コピー(&amp;C)</translation>
    </message>
    <message>
        <source>C&amp;lose</source>
        <translation type="unfinished">閉じる(&amp;C)</translation>
    </message>
    <message>
        <source>Delete the currently selected address from the list</source>
        <translation type="unfinished">選択されたアドレスを一覧から削除</translation>
    </message>
    <message>
        <source>Enter address or label to search</source>
        <translation type="unfinished">検索したいアドレスまたはラベルを入力</translation>
    </message>
    <message>
        <source>Export the data in the current tab to a file</source>
        <translation type="unfinished">このタブのデータをファイルにエクスポート</translation>
    </message>
    <message>
        <source>&amp;Export</source>
        <translation type="unfinished">エクスポート (&amp;E)</translation>
    </message>
    <message>
        <source>&amp;Delete</source>
        <translation type="unfinished">削除(&amp;D)</translation>
    </message>
    <message>
        <source>Choose the address to send coins to</source>
        <translation type="unfinished">コインを送りたいアドレスを選択</translation>
    </message>
    <message>
        <source>Choose the address to receive coins with</source>
        <translation type="unfinished">コインを受け取りたいアドレスを選択</translation>
    </message>
    <message>
        <source>C&amp;hoose</source>
        <translation type="unfinished">選択(&amp;C)</translation>
    </message>
    <message>
        <source>These are your Qtum addresses for sending payments. Always check the amount and the receiving address before sending coins.</source>
        <translation type="unfinished">これらは、あなたが知っている送信先の Qtum アドレスです。コインを送る前に必ず、金額と受取用アドレスを確認してください。</translation>
    </message>
    <message>
        <source>These are your Qtum addresses for receiving payments. Use the 'Create new receiving address' button in the receive tab to create new addresses.
Signing is only possible with addresses of the type 'legacy'.</source>
        <translation type="unfinished">これらは支払いを受け取るための、あなたの Qtum アドレスです。新しいアドレスを作成するには受取タブ内の「新しい受取用アドレスを作成」ボタンを使用します。
署名は、タイプが「レガシー」のアドレスのみ可能です。</translation>
    </message>
    <message>
        <source>&amp;Copy Address</source>
        <translation type="unfinished">アドレスをコピー(&amp;C)</translation>
    </message>
    <message>
        <source>Copy &amp;Label</source>
        <translation type="unfinished">ラベルをコピー(&amp;L)</translation>
    </message>
    <message>
        <source>&amp;Edit</source>
        <translation type="unfinished">編集(&amp;E)</translation>
    </message>
    <message>
        <source>Export Address List</source>
        <translation type="unfinished">アドレス帳をエクスポート</translation>
    </message>
    <message>
        <source>Comma separated file</source>
        <extracomment>Expanded name of the CSV file format. See: https://en.wikipedia.org/wiki/Comma-separated_values.</extracomment>
        <translation type="unfinished">CSVファイル</translation>
    </message>
    <message>
        <source>There was an error trying to save the address list to %1. Please try again.</source>
        <extracomment>An error message. %1 is a stand-in argument for the name of the file we attempted to save to.</extracomment>
        <translation type="unfinished">取引履歴を %1 へ保存する際にエラーが発生しました。再試行してください。</translation>
    </message>
    <message>
        <source>Sending addresses - %1</source>
        <translation type="unfinished">送信アドレス - %1</translation>
    </message>
    <message>
        <source>Receiving addresses - %1</source>
        <translation type="unfinished">受信アドレス - %1</translation>
    </message>
    <message>
        <source>Exporting Failed</source>
        <translation type="unfinished">エクスポートに失敗しました</translation>
    </message>
</context>
<context>
    <name>AddressTableModel</name>
    <message>
        <source>Label</source>
        <translation type="unfinished">ラベル</translation>
    </message>
    <message>
        <source>Address</source>
        <translation type="unfinished">アドレス</translation>
    </message>
    <message>
        <source>(no label)</source>
        <translation type="unfinished">（ラベル無し）</translation>
    </message>
</context>
<context>
    <name>AskPassphraseDialog</name>
    <message>
        <source>Passphrase Dialog</source>
        <translation type="unfinished">パスフレーズ ダイアログ</translation>
    </message>
    <message>
        <source>Enter passphrase</source>
        <translation type="unfinished">パスフレーズを入力</translation>
    </message>
    <message>
        <source>New passphrase</source>
        <translation type="unfinished">新しいパスフレーズ</translation>
    </message>
    <message>
        <source>Repeat new passphrase</source>
        <translation type="unfinished">新しいパスフレーズをもう一度入力</translation>
    </message>
    <message>
        <source>Show passphrase</source>
        <translation type="unfinished">パスフレーズを表示</translation>
    </message>
    <message>
        <source>Encrypt wallet</source>
        <translation type="unfinished">ウォレットを暗号化</translation>
    </message>
    <message>
        <source>This operation needs your wallet passphrase to unlock the wallet.</source>
        <translation type="unfinished">この操作を続行するには、パスフレーズを入力してウォレットをアンロックする必要があります。</translation>
    </message>
    <message>
        <source>Unlock wallet</source>
        <translation type="unfinished">ウォレットをアンロック</translation>
    </message>
    <message>
        <source>Change passphrase</source>
        <translation type="unfinished">パスフレーズの変更</translation>
    </message>
    <message>
        <source>Confirm wallet encryption</source>
        <translation type="unfinished">ウォレットの暗号化の確認</translation>
    </message>
    <message>
        <source>Warning: If you encrypt your wallet and lose your passphrase, you will &lt;b&gt;LOSE ALL OF YOUR QTUMS&lt;/b&gt;!</source>
        <translation type="unfinished">警告: ウォレットの暗号化後にパスフレーズを忘れてしまった場合、&lt;b&gt;あなたの Qtum はすべて失われます&lt;/b&gt;！</translation>
    </message>
    <message>
        <source>Are you sure you wish to encrypt your wallet?</source>
        <translation type="unfinished">本当にウォレットを暗号化しますか?</translation>
    </message>
    <message>
        <source>Wallet encrypted</source>
        <translation type="unfinished">ウォレットは暗号化されました</translation>
    </message>
    <message>
        <source>Enter the new passphrase for the wallet.&lt;br/&gt;Please use a passphrase of &lt;b&gt;ten or more random characters&lt;/b&gt;, or &lt;b&gt;eight or more words&lt;/b&gt;.</source>
        <translation type="unfinished">新しいウォレットのパスフレーズを入力してください。&lt;br/&gt;パスフレーズは、&lt;b&gt;ランダムな10文字以上の文字&lt;/b&gt;か、&lt;b&gt;８語以上の単語&lt;/b&gt;を使用してください。</translation>
    </message>
    <message>
        <source>Enter the old passphrase and new passphrase for the wallet.</source>
        <translation type="unfinished">ウォレット用の旧パスフレーズと新パスフレーズを入力してください。</translation>
    </message>
    <message>
        <source>Remember that encrypting your wallet cannot fully protect your qtums from being stolen by malware infecting your computer.</source>
        <translation type="unfinished">ウォレットを暗号化しても、コンピュータに感染したマルウェアなどによる Qtum の盗難を完全に防ぐことはできないことにご注意ください。</translation>
    </message>
    <message>
        <source>Wallet to be encrypted</source>
        <translation type="unfinished">暗号化するウォレット</translation>
    </message>
    <message>
        <source>Your wallet is about to be encrypted. </source>
        <translation type="unfinished">ウォレットは暗号化されようとしています。 </translation>
    </message>
    <message>
        <source>Your wallet is now encrypted. </source>
        <translation type="unfinished">ウォレットは暗号化されました。 </translation>
    </message>
    <message>
        <source>IMPORTANT: Any previous backups you have made of your wallet file should be replaced with the newly generated, encrypted wallet file. For security reasons, previous backups of the unencrypted wallet file will become useless as soon as you start using the new, encrypted wallet.</source>
        <translation type="unfinished">重要: 今までに作成されたウォレットファイルのバックアップは、暗号化された新しいウォレットファイルに置き換える必要があります。セキュリティ上の理由により、暗号化された新しいウォレットを使い始めると、暗号化されていないウォレットファイルのバックアップはすぐに使えなくなります。</translation>
    </message>
    <message>
        <source>Wallet encryption failed</source>
        <translation type="unfinished">ウォレットの暗号化に失敗</translation>
    </message>
    <message>
        <source>Wallet encryption failed due to an internal error. Your wallet was not encrypted.</source>
        <translation type="unfinished">内部エラーによりウォレットの暗号化に失敗しました。ウォレットは暗号化されませんでした。</translation>
    </message>
    <message>
        <source>The supplied passphrases do not match.</source>
        <translation type="unfinished">入力されたパスフレーズが一致しません。</translation>
    </message>
    <message>
        <source>Wallet unlock failed</source>
        <translation type="unfinished">ウォレットのアンロックに失敗しました。</translation>
    </message>
    <message>
        <source>The passphrase entered for the wallet decryption was incorrect.</source>
        <translation type="unfinished">ウォレットの暗号化解除のパスフレーズが正しくありません。</translation>
    </message>
    <message>
        <source>The passphrase entered for the wallet decryption is incorrect. It contains a null character (ie - a zero byte). If the passphrase was set with a version of this software prior to 25.0, please try again with only the characters up to — but not including — the first null character. If this is successful, please set a new passphrase to avoid this issue in the future.</source>
        <translation type="unfinished">ウォレットの復号のために入力されたパスフレーズが正しくありません。ヌル文字（つまりゼロバイト）が含まれています。パスフレーズを25.0より前のバージョンで設定している場合は、最初のヌル文字までの文字のみを使って再試行してください（ヌル文字は含まれません）。この方法で成功した場合は、今後この問題を回避するために新しいパスフレーズを設定してください。</translation>
    </message>
    <message>
        <source>Wallet passphrase was successfully changed.</source>
        <translation type="unfinished">ウォレットのパスフレーズが正常に変更されました。</translation>
    </message>
    <message>
        <source>Passphrase change failed</source>
        <translation type="unfinished">パスフレーズの変更に失敗しました</translation>
    </message>
    <message>
        <source>The old passphrase entered for the wallet decryption is incorrect. It contains a null character (ie - a zero byte). If the passphrase was set with a version of this software prior to 25.0, please try again with only the characters up to — but not including — the first null character.</source>
        <translation type="unfinished">ウォレットの復号のために入力された古いパスフレーズが正しくありません。ヌル文字（つまりゼロバイト）が含まれています。パスフレーズを25.0より前のバージョンで設定している場合は、最初のヌル文字までの文字のみを使って再試行してください（ヌル文字は含まれません）。</translation>
    </message>
    <message>
        <source>Warning: The Caps Lock key is on!</source>
        <translation type="unfinished">警告: Caps Lock キーがオンになっています！</translation>
    </message>
</context>
<context>
    <name>BanTableModel</name>
    <message>
        <source>IP/Netmask</source>
        <translation type="unfinished">IPアドレス/ネットマスク</translation>
    </message>
    <message>
        <source>Banned Until</source>
        <translation type="unfinished">Ban 解除予定時刻</translation>
    </message>
</context>
<context>
    <name>BitcoinApplication</name>
    <message>
        <source>Settings file %1 might be corrupt or invalid.</source>
        <translation type="unfinished">設定ファイル %1 が壊れているか無効である可能性があります。</translation>
    </message>
    <message>
        <source>Runaway exception</source>
        <translation type="unfinished">暴走例外が発生</translation>
    </message>
    <message>
        <source>A fatal error occurred. %1 can no longer continue safely and will quit.</source>
        <translation type="unfinished">致命的なエラーが発生しました。%1 は安全に継続することができず終了するでしょう。</translation>
    </message>
    <message>
        <source>Internal error</source>
        <translation type="unfinished">内部エラー</translation>
    </message>
    <message>
        <source>An internal error occurred. %1 will attempt to continue safely. This is an unexpected bug which can be reported as described below.</source>
        <translation type="unfinished">内部エラーが発生。 %1 は安全な継続をトライ中。これは予期せぬバグであり、次に説明するようにリポートできます。</translation>
    </message>
</context>
<context>
    <name>QObject</name>
    <message>
        <source>Do you want to reset settings to default values, or to abort without making changes?</source>
        <extracomment>Explanatory text shown on startup when the settings file cannot be read. Prompts user to make a choice between resetting or aborting.</extracomment>
        <translation type="unfinished">設定をデフォルト値にリセットしますか、それとも変更せずに中止しますか？</translation>
    </message>
    <message>
        <source>A fatal error occurred. Check that settings file is writable, or try running with -nosettings.</source>
        <extracomment>Explanatory text shown on startup when the settings file could not be written. Prompts user to check that we have the ability to write to the file. Explains that the user has the option of running without a settings file.</extracomment>
        <translation type="unfinished">致命的なエラーが発生しました。 設定ファイルが書き込み可能であることを確認するか、 -nosettings を指定して実行してみてください。</translation>
    </message>
    <message>
        <source>Error: %1</source>
        <translation type="unfinished">エラー: %1</translation>
    </message>
    <message>
        <source>%1 didn't yet exit safely…</source>
        <translation type="unfinished">%1 はまだ安全に終了していません...</translation>
    </message>
    <message>
        <source>unknown</source>
        <translation type="unfinished">不明</translation>
    </message>
    <message>
        <source>Amount</source>
        <translation type="unfinished">金額</translation>
    </message>
    <message>
        <source>Enter a Qtum address (e.g. %1)</source>
        <translation type="unfinished">Qtum アドレスを入力してください (例: %1)</translation>
    </message>
    <message>
        <source>Unroutable</source>
        <translation type="unfinished">ルーティング不可能</translation>
    </message>
    <message>
        <source>Inbound</source>
        <extracomment>An inbound connection from a peer. An inbound connection is a connection initiated by a peer.</extracomment>
        <translation type="unfinished">内向き</translation>
    </message>
    <message>
        <source>Outbound</source>
        <extracomment>An outbound connection to a peer. An outbound connection is a connection initiated by us.</extracomment>
        <translation type="unfinished">外向き</translation>
    </message>
    <message>
        <source>Full Relay</source>
        <extracomment>Peer connection type that relays all network information.</extracomment>
        <translation type="unfinished">フルリレー</translation>
    </message>
    <message>
        <source>Block Relay</source>
        <extracomment>Peer connection type that relays network information about blocks and not transactions or addresses.</extracomment>
        <translation type="unfinished">ブロックリレー</translation>
    </message>
    <message>
        <source>Manual</source>
        <extracomment>Peer connection type established manually through one of several methods.</extracomment>
        <translation type="unfinished">マニュアル</translation>
    </message>
    <message>
        <source>Feeler</source>
        <extracomment>Short-lived peer connection type that tests the aliveness of known addresses.</extracomment>
        <translation type="unfinished">探索</translation>
    </message>
    <message>
        <source>Address Fetch</source>
        <extracomment>Short-lived peer connection type that solicits known addresses from a peer.</extracomment>
        <translation type="unfinished">アドレスのフェッチ</translation>
    </message>
    <message>
        <source>%1 d</source>
        <translation type="unfinished">%1 日</translation>
    </message>
    <message>
        <source>%1 h</source>
        <translation type="unfinished">%1 時間</translation>
    </message>
    <message>
        <source>%1 m</source>
        <translation type="unfinished">%1 分</translation>
    </message>
    <message>
        <source>%1 s</source>
        <translation type="unfinished">%1 秒</translation>
    </message>
    <message>
        <source>None</source>
        <translation type="unfinished">なし</translation>
    </message>
    <message>
        <source>%1 ms</source>
        <translation type="unfinished">%1 ミリ秒</translation>
    </message>
    <message numerus="yes">
        <source>%n second(s)</source>
        <translation type="unfinished">
            <numerusform>%n 秒</numerusform>
        </translation>
    </message>
    <message numerus="yes">
        <source>%n minute(s)</source>
        <translation type="unfinished">
            <numerusform>%n 分</numerusform>
        </translation>
    </message>
    <message numerus="yes">
        <source>%n hour(s)</source>
        <translation type="unfinished">
            <numerusform>%n 時間</numerusform>
        </translation>
    </message>
    <message numerus="yes">
        <source>%n day(s)</source>
        <translation type="unfinished">
            <numerusform>%n 日</numerusform>
        </translation>
    </message>
    <message numerus="yes">
        <source>%n week(s)</source>
        <translation type="unfinished">
            <numerusform>%n 週</numerusform>
        </translation>
    </message>
    <message>
        <source>%1 and %2</source>
        <translation type="unfinished">%1 と %2</translation>
    </message>
    <message numerus="yes">
        <source>%n year(s)</source>
        <translation type="unfinished">
            <numerusform>%n 年</numerusform>
        </translation>
    </message>
    </context>
<context>
    <name>BitcoinGUI</name>
    <message>
        <source>&amp;Overview</source>
        <translation type="unfinished">概要(&amp;O)</translation>
    </message>
    <message>
        <source>Show general overview of wallet</source>
        <translation type="unfinished">ウォレットの概要を見る</translation>
    </message>
    <message>
        <source>&amp;Transactions</source>
        <translation type="unfinished">取引(&amp;T)</translation>
    </message>
    <message>
        <source>Browse transaction history</source>
        <translation type="unfinished">取引履歴を見る</translation>
    </message>
    <message>
        <source>E&amp;xit</source>
        <translation type="unfinished">終了(&amp;E)</translation>
    </message>
    <message>
        <source>Quit application</source>
        <translation type="unfinished">アプリケーションを終了する</translation>
    </message>
    <message>
        <source>&amp;About %1</source>
        <translation type="unfinished">%1 について(&amp;A)</translation>
    </message>
    <message>
        <source>Show information about %1</source>
        <translation type="unfinished">%1 の情報を表示する</translation>
    </message>
    <message>
        <source>About &amp;Qt</source>
        <translation type="unfinished">Qt について(&amp;Q)</translation>
    </message>
    <message>
        <source>Show information about Qt</source>
        <translation type="unfinished">Qt の情報を表示する</translation>
    </message>
    <message>
        <source>Modify configuration options for %1</source>
        <translation type="unfinished">%1 の設定を変更する</translation>
    </message>
    <message>
        <source>Create a new wallet</source>
        <translation type="unfinished">新しいウォレットを作成</translation>
    </message>
    <message>
        <source>&amp;Minimize</source>
        <translation type="unfinished">最小化 &amp;M</translation>
    </message>
    <message>
        <source>Wallet:</source>
        <translation type="unfinished">ウォレット:</translation>
    </message>
    <message>
        <source>Network activity disabled.</source>
        <extracomment>A substring of the tooltip.</extracomment>
        <translation type="unfinished">ネットワーク活動は停止されました。</translation>
    </message>
    <message>
        <source>Proxy is &lt;b&gt;enabled&lt;/b&gt;: %1</source>
        <translation type="unfinished">プロキシは&lt;b&gt;有効&lt;/b&gt;: %1</translation>
    </message>
    <message>
        <source>Send coins to a Qtum address</source>
        <translation type="unfinished">Qtum アドレスにコインを送る</translation>
    </message>
    <message>
        <source>Backup wallet to another location</source>
        <translation type="unfinished">ウォレットを他の場所にバックアップする</translation>
    </message>
    <message>
        <source>Change the passphrase used for wallet encryption</source>
        <translation type="unfinished">ウォレット暗号化用パスフレーズを変更する</translation>
    </message>
    <message>
        <source>&amp;Send</source>
        <translation type="unfinished">送金(&amp;S)</translation>
    </message>
    <message>
        <source>&amp;Receive</source>
        <translation type="unfinished">受取(&amp;R)</translation>
    </message>
    <message>
        <source>&amp;Options…</source>
        <translation type="unfinished">オプション(&amp;O)…</translation>
    </message>
    <message>
        <source>&amp;Encrypt Wallet…</source>
        <translation type="unfinished">ウォレットを暗号化(&amp;E)…</translation>
    </message>
    <message>
        <source>Encrypt the private keys that belong to your wallet</source>
        <translation type="unfinished">ウォレットの秘密鍵を暗号化する</translation>
    </message>
    <message>
        <source>&amp;Backup Wallet…</source>
        <translation type="unfinished">ウォレットをバックアップ(&amp;B)…</translation>
    </message>
    <message>
        <source>&amp;Change Passphrase…</source>
        <translation type="unfinished">パスフレーズを変更(&amp;C)…</translation>
    </message>
    <message>
        <source>Sign &amp;message…</source>
        <translation type="unfinished">メッセージに署名(&amp;m)…</translation>
    </message>
    <message>
        <source>Sign messages with your Qtum addresses to prove you own them</source>
        <translation type="unfinished">Qtum アドレスでメッセージに署名することで、そのアドレスの所有権を証明する</translation>
    </message>
    <message>
        <source>&amp;Verify message…</source>
        <translation type="unfinished">メッセージを検証(&amp;V)…</translation>
    </message>
    <message>
        <source>Verify messages to ensure they were signed with specified Qtum addresses</source>
        <translation type="unfinished">メッセージを検証して、指定された Qtum アドレスで署名されたことを確認する</translation>
    </message>
    <message>
        <source>&amp;Load PSBT from file…</source>
        <translation type="unfinished">PSBTをファイルから読む(&amp;L)…</translation>
    </message>
    <message>
        <source>Open &amp;URI…</source>
        <translation type="unfinished">URIを開く(&amp;U)…</translation>
    </message>
    <message>
        <source>Close Wallet…</source>
        <translation type="unfinished">ウォレットを閉じる…</translation>
    </message>
    <message>
        <source>Create Wallet…</source>
        <translation type="unfinished">ウォレットを作成...</translation>
    </message>
    <message>
        <source>Close All Wallets…</source>
        <translation type="unfinished">全てのウォレットを閉じる…</translation>
    </message>
    <message>
        <source>&amp;File</source>
        <translation type="unfinished">ファイル(&amp;F)</translation>
    </message>
    <message>
        <source>&amp;Settings</source>
        <translation type="unfinished">設定(&amp;S)</translation>
    </message>
    <message>
        <source>&amp;Help</source>
        <translation type="unfinished">ヘルプ(&amp;H)</translation>
    </message>
    <message>
        <source>Tabs toolbar</source>
        <translation type="unfinished">タブツールバー</translation>
    </message>
    <message>
        <source>Syncing Headers (%1%)…</source>
        <translation type="unfinished">ヘッダを同期中 (%1%)...</translation>
    </message>
    <message>
        <source>Synchronizing with network…</source>
        <translation type="unfinished">ネットワークに同期中…</translation>
    </message>
    <message>
        <source>Indexing blocks on disk…</source>
        <translation type="unfinished">ディスク上のブロックをインデックス中...</translation>
    </message>
    <message>
        <source>Processing blocks on disk…</source>
        <translation type="unfinished">ディスク上のブロックを処理中...</translation>
    </message>
    <message>
        <source>Connecting to peers…</source>
        <translation type="unfinished">ピアに接続中…</translation>
    </message>
    <message>
        <source>Request payments (generates QR codes and qtum: URIs)</source>
        <translation type="unfinished">支払いをリクエストする（QRコードと qtum:で始まるURIを生成する）</translation>
    </message>
    <message>
        <source>Show the list of used sending addresses and labels</source>
        <translation type="unfinished">送金したことがあるアドレスとラベルの一覧を表示する</translation>
    </message>
    <message>
        <source>Show the list of used receiving addresses and labels</source>
        <translation type="unfinished">受け取ったことがあるアドレスとラベルの一覧を表示する</translation>
    </message>
    <message>
        <source>&amp;Command-line options</source>
        <translation type="unfinished">コマンドラインオプション(&amp;C)</translation>
    </message>
    <message numerus="yes">
        <source>Processed %n block(s) of transaction history.</source>
        <translation type="unfinished">
            <numerusform>%n ブロックの取引履歴を処理しました。</numerusform>
        </translation>
    </message>
    <message>
        <source>%1 behind</source>
        <translation type="unfinished">%1 遅延</translation>
    </message>
    <message>
        <source>Catching up…</source>
        <translation type="unfinished">同期中…</translation>
    </message>
    <message>
        <source>Last received block was generated %1 ago.</source>
        <translation type="unfinished">最後に受信したブロックは %1 前に生成。</translation>
    </message>
    <message>
        <source>Transactions after this will not yet be visible.</source>
        <translation type="unfinished">これより後の取引はまだ表示されていません。</translation>
    </message>
    <message>
        <source>Error</source>
        <translation type="unfinished">エラー</translation>
    </message>
    <message>
        <source>Warning</source>
        <translation type="unfinished">警告</translation>
    </message>
    <message>
        <source>Information</source>
        <translation type="unfinished">情報</translation>
    </message>
    <message>
        <source>Up to date</source>
        <translation type="unfinished">ブロックは最新</translation>
    </message>
    <message>
        <source>Load Partially Signed Qtum Transaction</source>
        <translation type="unfinished">部分的に署名されたQtumの取引を読み込む</translation>
    </message>
    <message>
        <source>Load PSBT from &amp;clipboard…</source>
        <translation type="unfinished">PSBTをクリップボードから読む…</translation>
    </message>
    <message>
        <source>Load Partially Signed Qtum Transaction from clipboard</source>
        <translation type="unfinished">部分的に署名されたQtumの取引をクリップボードから読み込む</translation>
    </message>
    <message>
        <source>Node window</source>
        <translation type="unfinished">ノードウィンドウ</translation>
    </message>
    <message>
        <source>Open node debugging and diagnostic console</source>
        <translation type="unfinished">ノードのデバッグ・診断コンソールを開く</translation>
    </message>
    <message>
        <source>&amp;Sending addresses</source>
        <translation type="unfinished">送金先アドレス一覧(&amp;S)...</translation>
    </message>
    <message>
        <source>&amp;Receiving addresses</source>
        <translation type="unfinished">受取用アドレス一覧(&amp;R)...</translation>
    </message>
    <message>
        <source>Open a qtum: URI</source>
        <translation type="unfinished">qtum: URIを開く</translation>
    </message>
    <message>
        <source>Open Wallet</source>
        <translation type="unfinished">ウォレットを開く</translation>
    </message>
    <message>
        <source>Open a wallet</source>
        <translation type="unfinished">ウォレットを開く</translation>
    </message>
    <message>
        <source>Close wallet</source>
        <translation type="unfinished">ウォレットを閉じる</translation>
    </message>
    <message>
        <source>Restore Wallet…</source>
        <extracomment>Name of the menu item that restores wallet from a backup file.</extracomment>
        <translation type="unfinished">ウォレットを復元…</translation>
    </message>
    <message>
        <source>Restore a wallet from a backup file</source>
        <extracomment>Status tip for Restore Wallet menu item</extracomment>
        <translation type="unfinished">バックアップ ファイルからウォレットを復元する</translation>
    </message>
    <message>
        <source>Close all wallets</source>
        <translation type="unfinished">全てのウォレットを閉じる</translation>
    </message>
    <message>
        <source>Migrate Wallet</source>
        <translation type="unfinished">ウォレットの移行</translation>
    </message>
    <message>
        <source>Migrate a wallet</source>
        <translation type="unfinished">ウォレットの移行</translation>
    </message>
    <message>
        <source>Show the %1 help message to get a list with possible Qtum command-line options</source>
        <translation type="unfinished">%1 のヘルプ メッセージを表示し、使用可能な Qtum のコマンドラインオプション一覧を見る。</translation>
    </message>
    <message>
        <source>&amp;Mask values</source>
        <translation type="unfinished">値を隠す (&amp;M)</translation>
    </message>
    <message>
        <source>Mask the values in the Overview tab</source>
        <translation type="unfinished">概要タブにある値を隠す</translation>
    </message>
    <message>
        <source>default wallet</source>
        <translation type="unfinished">デフォルトウォレット</translation>
    </message>
    <message>
        <source>No wallets available</source>
        <translation type="unfinished">利用できるウォレットがありません</translation>
    </message>
    <message>
        <source>Wallet Data</source>
        <extracomment>Name of the wallet data file format.</extracomment>
        <translation type="unfinished">ウォレットデータ</translation>
    </message>
    <message>
        <source>Load Wallet Backup</source>
        <extracomment>The title for Restore Wallet File Windows</extracomment>
        <translation type="unfinished">ウォレットのバックアップをロード</translation>
    </message>
    <message>
        <source>Restore Wallet</source>
        <extracomment>Title of pop-up window shown when the user is attempting to restore a wallet.</extracomment>
        <translation type="unfinished">ウォレットを復元</translation>
    </message>
    <message>
        <source>Wallet Name</source>
        <extracomment>Label of the input field where the name of the wallet is entered.</extracomment>
        <translation type="unfinished">ウォレット名</translation>
    </message>
    <message>
        <source>&amp;Window</source>
        <translation type="unfinished">ウィンドウ (&amp;W)</translation>
    </message>
    <message>
        <source>Zoom</source>
        <translation type="unfinished">拡大／縮小</translation>
    </message>
    <message>
        <source>Main Window</source>
        <translation type="unfinished">メインウィンドウ</translation>
    </message>
    <message>
        <source>%1 client</source>
        <translation type="unfinished">%1 クライアント</translation>
    </message>
    <message>
        <source>&amp;Hide</source>
        <translation type="unfinished">隠す (&amp;H)</translation>
    </message>
    <message>
        <source>S&amp;how</source>
        <translation type="unfinished">表示 (&amp;h)</translation>
    </message>
    <message numerus="yes">
        <source>%n active connection(s) to Qtum network.</source>
        <extracomment>A substring of the tooltip.</extracomment>
        <translation type="unfinished">
            <numerusform>Qtumネットワークへの %n のアクティブな接続。</numerusform>
        </translation>
    </message>
    <message>
        <source>Click for more actions.</source>
        <extracomment>A substring of the tooltip. "More actions" are available via the context menu.</extracomment>
        <translation type="unfinished">クリックして、さらにアクションを表示。</translation>
    </message>
    <message>
        <source>Show Peers tab</source>
        <extracomment>A context menu item. The "Peers tab" is an element of the "Node window".</extracomment>
        <translation type="unfinished">ピアタブを表示する</translation>
    </message>
    <message>
        <source>Disable network activity</source>
        <extracomment>A context menu item.</extracomment>
        <translation type="unfinished">ネットワーク活動を停止する</translation>
    </message>
    <message>
        <source>Enable network activity</source>
        <extracomment>A context menu item. The network activity was disabled previously.</extracomment>
        <translation type="unfinished">ネットワーク活動を開始する</translation>
    </message>
    <message>
        <source>Pre-syncing Headers (%1%)…</source>
        <translation type="unfinished">ヘッダーを事前同期中 (%1 %)…</translation>
    </message>
    <message>
        <source>Error creating wallet</source>
        <translation type="unfinished">ウォレットの作成に失敗</translation>
    </message>
    <message>
        <source>Cannot create new wallet, the software was compiled without sqlite support (required for descriptor wallets)</source>
        <translation type="unfinished">新しいウォレットを作成できません。このソフトウェアは sqlite のサポート (ディスクリプターウォレットに必要) なしでコンパイルされています </translation>
    </message>
    <message>
        <source>Error: %1</source>
        <translation type="unfinished">エラー: %1</translation>
    </message>
    <message>
        <source>Warning: %1</source>
        <translation type="unfinished">警告: %1</translation>
    </message>
    <message>
        <source>Date: %1
</source>
        <translation type="unfinished">日付: %1
</translation>
    </message>
    <message>
        <source>Amount: %1
</source>
        <translation type="unfinished">金額: %1
</translation>
    </message>
    <message>
        <source>Wallet: %1
</source>
        <translation type="unfinished">ウォレット: %1
</translation>
    </message>
    <message>
        <source>Type: %1
</source>
        <translation type="unfinished">種別: %1
</translation>
    </message>
    <message>
        <source>Label: %1
</source>
        <translation type="unfinished">ラベル: %1
</translation>
    </message>
    <message>
        <source>Address: %1
</source>
        <translation type="unfinished">アドレス: %1
</translation>
    </message>
    <message>
        <source>Sent transaction</source>
        <translation type="unfinished">送信済み取引</translation>
    </message>
    <message>
        <source>Incoming transaction</source>
        <translation type="unfinished">受信中の取引</translation>
    </message>
    <message>
        <source>HD key generation is &lt;b&gt;enabled&lt;/b&gt;</source>
        <translation type="unfinished">HD鍵生成は&lt;b&gt;有効&lt;/b&gt;</translation>
    </message>
    <message>
        <source>HD key generation is &lt;b&gt;disabled&lt;/b&gt;</source>
        <translation type="unfinished">HD鍵生成は&lt;b&gt;無効&lt;/b&gt;</translation>
    </message>
    <message>
        <source>Private key &lt;b&gt;disabled&lt;/b&gt;</source>
        <translation type="unfinished">秘密鍵は&lt;b&gt;無効&lt;/b&gt;</translation>
    </message>
    <message>
        <source>Wallet is &lt;b&gt;encrypted&lt;/b&gt; and currently &lt;b&gt;unlocked&lt;/b&gt;</source>
        <translation type="unfinished">ウォレットは&lt;b&gt;暗号化済み&lt;/b&gt;・&lt;b&gt;アンロック状態&lt;/b&gt;</translation>
    </message>
    <message>
        <source>Wallet is &lt;b&gt;encrypted&lt;/b&gt; and currently &lt;b&gt;locked&lt;/b&gt;</source>
        <translation type="unfinished">ウォレットは&lt;b&gt;暗号化済み&lt;/b&gt;・&lt;b&gt;ロック状態&lt;/b&gt;</translation>
    </message>
    <message>
        <source>Original message:</source>
        <translation type="unfinished">オリジナルメッセージ：</translation>
    </message>
</context>
<context>
    <name>UnitDisplayStatusBarControl</name>
    <message>
        <source>Unit to show amounts in. Click to select another unit.</source>
        <translation type="unfinished">金額を表示する際の単位。クリックすると他の単位を選択できます。</translation>
    </message>
</context>
<context>
    <name>CoinControlDialog</name>
    <message>
        <source>Coin Selection</source>
        <translation type="unfinished">コインの選択</translation>
    </message>
    <message>
        <source>Quantity:</source>
        <translation type="unfinished">選択数:</translation>
    </message>
    <message>
        <source>Bytes:</source>
        <translation type="unfinished">バイト数:</translation>
    </message>
    <message>
        <source>Amount:</source>
        <translation type="unfinished">金額:</translation>
    </message>
    <message>
        <source>Fee:</source>
        <translation type="unfinished">手数料:</translation>
    </message>
    <message>
        <source>After Fee:</source>
        <translation type="unfinished">手数料差引後金額:</translation>
    </message>
    <message>
        <source>Change:</source>
        <translation type="unfinished">お釣り:</translation>
    </message>
    <message>
        <source>(un)select all</source>
        <translation type="unfinished">全て選択/選択解除</translation>
    </message>
    <message>
        <source>Tree mode</source>
        <translation type="unfinished">ツリーモード</translation>
    </message>
    <message>
        <source>List mode</source>
        <translation type="unfinished">リストモード</translation>
    </message>
    <message>
        <source>Amount</source>
        <translation type="unfinished">金額</translation>
    </message>
    <message>
        <source>Received with label</source>
        <translation type="unfinished">ラベル</translation>
    </message>
    <message>
        <source>Received with address</source>
        <translation type="unfinished">アドレス</translation>
    </message>
    <message>
        <source>Date</source>
        <translation type="unfinished">日時</translation>
    </message>
    <message>
        <source>Confirmations</source>
        <translation type="unfinished">承認数</translation>
    </message>
    <message>
        <source>Confirmed</source>
        <translation type="unfinished">承認済み</translation>
    </message>
    <message>
        <source>Copy amount</source>
        <translation type="unfinished">金額をコピー</translation>
    </message>
    <message>
        <source>&amp;Copy address</source>
        <translation type="unfinished">アドレスをコピー(&amp;C)</translation>
    </message>
    <message>
        <source>Copy &amp;label</source>
        <translation type="unfinished">ラベルをコピー(&amp;l)</translation>
    </message>
    <message>
        <source>Copy &amp;amount</source>
        <translation type="unfinished">金額をコピー(&amp;a)</translation>
    </message>
    <message>
        <source>Copy transaction &amp;ID and output index</source>
        <translation type="unfinished">取引IDとアウトプットのインデックスをコピー(&amp;I)</translation>
    </message>
    <message>
        <source>L&amp;ock unspent</source>
        <translation type="unfinished">コインをロック(&amp;o)</translation>
    </message>
    <message>
        <source>&amp;Unlock unspent</source>
        <translation type="unfinished">コインをアンロック(&amp;U)</translation>
    </message>
    <message>
        <source>Copy quantity</source>
        <translation type="unfinished">金額をコピー</translation>
    </message>
    <message>
        <source>Copy fee</source>
        <translation type="unfinished">手数料をコピー</translation>
    </message>
    <message>
        <source>Copy after fee</source>
        <translation type="unfinished">手数料差引後金額をコピー</translation>
    </message>
    <message>
        <source>Copy bytes</source>
        <translation type="unfinished">バイト数をコピー</translation>
    </message>
    <message>
        <source>Copy change</source>
        <translation type="unfinished">お釣りをコピー</translation>
    </message>
    <message>
        <source>(%1 locked)</source>
        <translation type="unfinished">(ロック済み %1個)</translation>
    </message>
    <message>
        <source>Can vary +/- %1 satoshi(s) per input.</source>
        <translation type="unfinished">インプット毎に %1 satoshi 前後変動する場合があります。</translation>
    </message>
    <message>
        <source>(no label)</source>
        <translation type="unfinished">（ラベル無し）</translation>
    </message>
    <message>
        <source>change from %1 (%2)</source>
        <translation type="unfinished">%1 (%2) からのお釣り</translation>
    </message>
    <message>
        <source>(change)</source>
        <translation type="unfinished">（お釣り）</translation>
    </message>
</context>
<context>
    <name>CreateWalletActivity</name>
    <message>
        <source>Create Wallet</source>
        <extracomment>Title of window indicating the progress of creation of a new wallet.</extracomment>
        <translation type="unfinished">ウォレットを作成する</translation>
    </message>
    <message>
        <source>Creating Wallet &lt;b&gt;%1&lt;/b&gt;…</source>
        <extracomment>Descriptive text of the create wallet progress window which indicates to the user which wallet is currently being created.</extracomment>
        <translation type="unfinished">ウォレットを作成中 &lt;b&gt;%1&lt;/b&gt;…</translation>
    </message>
    <message>
        <source>Create wallet failed</source>
        <translation type="unfinished">ウォレットの作成に失敗しました</translation>
    </message>
    <message>
        <source>Create wallet warning</source>
        <translation type="unfinished">ウォレット作成の警告</translation>
    </message>
    <message>
        <source>Can't list signers</source>
        <translation type="unfinished">署名者をリストできません</translation>
    </message>
    <message>
        <source>Too many external signers found</source>
        <translation type="unfinished">見つかった外部署名者が多すぎます</translation>
    </message>
</context>
<context>
    <name>LoadWalletsActivity</name>
    <message>
        <source>Load Wallets</source>
        <extracomment>Title of progress window which is displayed when wallets are being loaded.</extracomment>
        <translation type="unfinished">ウォレットを読み込む</translation>
    </message>
    <message>
        <source>Loading wallets…</source>
        <extracomment>Descriptive text of the load wallets progress window which indicates to the user that wallets are currently being loaded.</extracomment>
        <translation type="unfinished">ウォレットの読み込み中…</translation>
    </message>
</context>
<context>
    <name>MigrateWalletActivity</name>
    <message>
        <source>Migrate wallet</source>
        <translation type="unfinished">ウォレットを移行する</translation>
    </message>
    <message>
        <source>Are you sure you wish to migrate the wallet &lt;i&gt;%1&lt;/i&gt;?</source>
        <translation type="unfinished">ウォレット &lt;i&gt;%1&lt;/i&gt; を移行してもよろしいですか？</translation>
    </message>
    <message>
        <source>Migrating the wallet will convert this wallet to one or more descriptor wallets. A new wallet backup will need to be made.
If this wallet contains any watchonly scripts, a new wallet will be created which contains those watchonly scripts.
If this wallet contains any solvable but not watched scripts, a different and new wallet will be created which contains those scripts.

The migration process will create a backup of the wallet before migrating. This backup file will be named &lt;wallet name&gt;-&lt;timestamp&gt;.legacy.bak and can be found in the directory for this wallet. In the event of an incorrect migration, the backup can be restored with the "Restore Wallet" functionality.</source>
        <translation type="unfinished">ウォレットを移行すると、このウォレットが 1 つ以上のディスクリプターウォレットに変換されます。 新しいウォレットのバックアップを作成する必要があります。
このウォレットに監視専用スクリプトが含まれている場合、それらの監視専用スクリプトを含む新しいウォレットが作成されます。
このウォレットに解決可能だが監視されないスクリプトが含まれている場合、それらのスクリプトを含む別の新しいウォレットが作成されます。

移行プロセスでは、移行前にウォレットのバックアップが作成されます。 このバックアップ ファイルの名前は &lt;wallet name&gt;-&lt;timestamp&gt;.legacy.bak で、元のウォレットのディレクトリにあります。 間違った移行が発生した場合は、「ウォレットの復元」機能を使用してバックアップから復元できます。</translation>
    </message>
    <message>
        <source>Migrate Wallet</source>
        <translation type="unfinished">ウォレットを移行する</translation>
    </message>
    <message>
        <source>Migrating Wallet &lt;b&gt;%1&lt;/b&gt;…</source>
        <translation type="unfinished">ウォレット &lt;b&gt;%1&lt;/b&gt; を移行中…</translation>
    </message>
    <message>
        <source>The wallet '%1' was migrated successfully.</source>
        <translation type="unfinished">ウォレット '%1' の移行が完了しました。</translation>
    </message>
    <message>
<<<<<<< HEAD
        <source> Watchonly scripts have been migrated to a new wallet named '%1'.</source>
        <translation type="unfinished">監視専用スクリプトは新しいウォレット '%1' に移行しました。</translation>
    </message>
    <message>
        <source> Solvable but not watched scripts have been migrated to a new wallet named '%1'.</source>
        <translation type="unfinished">解決可能だが監視されないスクリプトは新しいウォレット '%1' に移行しました。</translation>
=======
        <source>Watchonly scripts have been migrated to a new wallet named '%1'.</source>
        <translation type="unfinished">監視専用スクリプトは’%1’という名前の新しいウォレットに移行されました。</translation>
    </message>
    <message>
        <source>Solvable but not watched scripts have been migrated to a new wallet named '%1'.</source>
        <translation type="unfinished">解決可能だが監視されないスクリプトは '%1' という名前の新しいウォレットに移行されました。</translation>
>>>>>>> 258457a4
    </message>
    <message>
        <source>Migration failed</source>
        <translation type="unfinished">移行に失敗しました</translation>
    </message>
    <message>
        <source>Migration Successful</source>
        <translation type="unfinished">移行に成功しました</translation>
    </message>
</context>
<context>
    <name>OpenWalletActivity</name>
    <message>
        <source>Open wallet failed</source>
        <translation type="unfinished">ウォレットを開けませんでした</translation>
    </message>
    <message>
        <source>Open wallet warning</source>
        <translation type="unfinished">ウォレットの起動に関する警告</translation>
    </message>
    <message>
        <source>default wallet</source>
        <translation type="unfinished">デフォルトウォレット</translation>
    </message>
    <message>
        <source>Open Wallet</source>
        <extracomment>Title of window indicating the progress of opening of a wallet.</extracomment>
        <translation type="unfinished">ウォレットを開く</translation>
    </message>
    <message>
        <source>Opening Wallet &lt;b&gt;%1&lt;/b&gt;…</source>
        <extracomment>Descriptive text of the open wallet progress window which indicates to the user which wallet is currently being opened.</extracomment>
        <translation type="unfinished">ウォレット &lt;b&gt;%1&lt;/b&gt; を開いています…</translation>
    </message>
</context>
<context>
    <name>RestoreWalletActivity</name>
    <message>
        <source>Restore Wallet</source>
        <extracomment>Title of progress window which is displayed when wallets are being restored.</extracomment>
        <translation type="unfinished">ウォレットを復元</translation>
    </message>
    <message>
        <source>Restoring Wallet &lt;b&gt;%1&lt;/b&gt;…</source>
        <extracomment>Descriptive text of the restore wallets progress window which indicates to the user that wallets are currently being restored.</extracomment>
        <translation type="unfinished">ウォレット &lt;b&gt;%1&lt;/b&gt; を復元中...</translation>
    </message>
    <message>
        <source>Restore wallet failed</source>
        <extracomment>Title of message box which is displayed when the wallet could not be restored.</extracomment>
        <translation type="unfinished">ウォレットの復元に失敗しました</translation>
    </message>
    <message>
        <source>Restore wallet warning</source>
        <extracomment>Title of message box which is displayed when the wallet is restored with some warning.</extracomment>
        <translation type="unfinished">ウォレットの復元に関する警告</translation>
    </message>
    <message>
        <source>Restore wallet message</source>
        <extracomment>Title of message box which is displayed when the wallet is successfully restored.</extracomment>
        <translation type="unfinished">ウォレットの復元に関するメッセージ</translation>
    </message>
</context>
<context>
    <name>WalletController</name>
    <message>
        <source>Close wallet</source>
        <translation type="unfinished">ウォレットを閉じる</translation>
    </message>
    <message>
        <source>Are you sure you wish to close the wallet &lt;i&gt;%1&lt;/i&gt;?</source>
        <translation type="unfinished">本当にウォレット&lt;i&gt;%1&lt;/i&gt;を閉じますか？</translation>
    </message>
    <message>
        <source>Closing the wallet for too long can result in having to resync the entire chain if pruning is enabled.</source>
        <translation type="unfinished">ブロックファイルの剪定が有効の場合、長期間ウォレットを起動しないと全チェーンを再度同期させる必要があるかもしれません。</translation>
    </message>
    <message>
        <source>Close all wallets</source>
        <translation type="unfinished">全てのウォレットを閉じる</translation>
    </message>
    <message>
        <source>Are you sure you wish to close all wallets?</source>
        <translation type="unfinished">本当に全てのウォレットを閉じますか？</translation>
    </message>
</context>
<context>
    <name>CreateWalletDialog</name>
    <message>
        <source>Create Wallet</source>
        <translation type="unfinished">ウォレットを作成する</translation>
    </message>
    <message>
        <source>You are one step away from creating your new wallet!</source>
        <translation type="unfinished">新しいウォレットの作成まであと一歩です！</translation>
    </message>
    <message>
        <source>Please provide a name and, if desired, enable any advanced options</source>
        <translation type="unfinished">名前を入力し、必要に応じて詳細オプションを有効にしてください</translation>
    </message>
    <message>
        <source>Wallet Name</source>
        <translation type="unfinished">ウォレット名</translation>
    </message>
    <message>
        <source>Wallet</source>
        <translation type="unfinished">ウォレット</translation>
    </message>
    <message>
        <source>Encrypt the wallet. The wallet will be encrypted with a passphrase of your choice.</source>
        <translation type="unfinished">ウォレットを暗号化します。ウォレットは任意のパスフレーズによって暗号化されます。</translation>
    </message>
    <message>
        <source>Encrypt Wallet</source>
        <translation type="unfinished">ウォレットを暗号化する</translation>
    </message>
    <message>
        <source>Advanced Options</source>
        <translation type="unfinished">高度なオプション</translation>
    </message>
    <message>
        <source>Disable private keys for this wallet. Wallets with private keys disabled will have no private keys and cannot have an HD seed or imported private keys. This is ideal for watch-only wallets.</source>
        <translation type="unfinished">このウォレットの秘密鍵を無効にします。秘密鍵が無効になっているウォレットには秘密鍵はなく、HDシードまたはインポートされた秘密鍵を持つこともできません。これは監視専用のウォレットに最適です。</translation>
    </message>
    <message>
        <source>Disable Private Keys</source>
        <translation type="unfinished">秘密鍵を無効化</translation>
    </message>
    <message>
        <source>Make a blank wallet. Blank wallets do not initially have private keys or scripts. Private keys and addresses can be imported, or an HD seed can be set, at a later time.</source>
        <translation type="unfinished">空ウォレットを作成。空ウォレットには、最初は秘密鍵やスクリプトがありません。後から秘密鍵やアドレスをインポート、またはHDシードを設定できます。</translation>
    </message>
    <message>
        <source>Make Blank Wallet</source>
        <translation type="unfinished">空ウォレットを作成</translation>
    </message>
    <message>
        <source>Use an external signing device such as a hardware wallet. Configure the external signer script in wallet preferences first.</source>
        <translation type="unfinished">外部署名デバイスであるハードウェアウォレットを使います。最初に外部署名プログラム(HWI)をウォレットのオプションに設定してください。</translation>
    </message>
    <message>
        <source>External signer</source>
        <translation type="unfinished">外部署名者</translation>
    </message>
    <message>
        <source>Create</source>
        <translation type="unfinished">作成</translation>
    </message>
    <message>
        <source>Compiled without external signing support (required for external signing)</source>
        <extracomment>"External signing" means using devices such as hardware wallets.</extracomment>
        <translation type="unfinished">外部署名のサポート(外部署名に必要)なしでコンパイルされています </translation>
    </message>
</context>
<context>
    <name>EditAddressDialog</name>
    <message>
        <source>Edit Address</source>
        <translation type="unfinished">アドレスを編集</translation>
    </message>
    <message>
        <source>&amp;Label</source>
        <translation type="unfinished">ラベル(&amp;L)</translation>
    </message>
    <message>
        <source>The label associated with this address list entry</source>
        <translation type="unfinished">このアドレス帳項目のラベル</translation>
    </message>
    <message>
        <source>The address associated with this address list entry. This can only be modified for sending addresses.</source>
        <translation type="unfinished">このアドレス帳項目のアドレス。これは送金先アドレスの場合のみ編集することができます。</translation>
    </message>
    <message>
        <source>&amp;Address</source>
        <translation type="unfinished">アドレス(&amp;A)</translation>
    </message>
    <message>
        <source>New sending address</source>
        <translation type="unfinished">新しい送金先アドレス</translation>
    </message>
    <message>
        <source>Edit receiving address</source>
        <translation type="unfinished">受取用アドレスを編集</translation>
    </message>
    <message>
        <source>Edit sending address</source>
        <translation type="unfinished">送金先アドレスを編集</translation>
    </message>
    <message>
        <source>The entered address "%1" is not a valid Qtum address.</source>
        <translation type="unfinished">入力されたアドレス "%1" は無効な Qtum アドレスです。</translation>
    </message>
    <message>
        <source>Address "%1" already exists as a receiving address with label "%2" and so cannot be added as a sending address.</source>
        <translation type="unfinished">アドレス "%1" は既に受取用アドレスにラベル "%2" として存在するので、送金先アドレスとしては追加できません。</translation>
    </message>
    <message>
        <source>The entered address "%1" is already in the address book with label "%2".</source>
        <translation type="unfinished">入力されたアドレス "%1" は既にラベル "%2" としてアドレス帳に存在します｡ </translation>
    </message>
    <message>
        <source>Could not unlock wallet.</source>
        <translation type="unfinished">ウォレットをアンロックできませんでした。</translation>
    </message>
    <message>
        <source>New key generation failed.</source>
        <translation type="unfinished">新しい鍵の生成に失敗しました。</translation>
    </message>
</context>
<context>
    <name>FreespaceChecker</name>
    <message>
        <source>A new data directory will be created.</source>
        <translation type="unfinished">新しいデータディレクトリが作成されます。</translation>
    </message>
    <message>
        <source>name</source>
        <translation type="unfinished">ディレクトリ名</translation>
    </message>
    <message>
        <source>Directory already exists. Add %1 if you intend to create a new directory here.</source>
        <translation type="unfinished">ディレクトリが既に存在します。新しいディレクトリを作りたい場合は %1 を追記してください。</translation>
    </message>
    <message>
        <source>Path already exists, and is not a directory.</source>
        <translation type="unfinished">パスが存在しますがディレクトリではありません。</translation>
    </message>
    <message>
        <source>Cannot create data directory here.</source>
        <translation type="unfinished">ここにデータ ディレクトリを作成することはできません。</translation>
    </message>
</context>
<context>
    <name>Intro</name>
    <message numerus="yes">
        <source>%n GB of space available</source>
        <translation type="unfinished">
            <numerusform>%n GB の空き容量</numerusform>
        </translation>
    </message>
    <message numerus="yes">
        <source>(of %n GB needed)</source>
        <translation type="unfinished">
            <numerusform>(必要な %n GB のうち)</numerusform>
        </translation>
    </message>
    <message numerus="yes">
        <source>(%n GB needed for full chain)</source>
        <translation type="unfinished">
            <numerusform>(完全なチェーンには %n GB必要)</numerusform>
        </translation>
    </message>
    <message>
        <source>Choose data directory</source>
        <translation type="unfinished">データ ディレクトリを選択</translation>
    </message>
    <message>
        <source>At least %1 GB of data will be stored in this directory, and it will grow over time.</source>
        <translation type="unfinished">最低でも%1 GBのデータをこのディレクトリに保存する必要があります。またこのデータは時間とともに増加していきます。</translation>
    </message>
    <message>
        <source>Approximately %1 GB of data will be stored in this directory.</source>
        <translation type="unfinished">約%1 GBのデータがこのディレクトリに保存されます。</translation>
    </message>
    <message numerus="yes">
        <source>(sufficient to restore backups %n day(s) old)</source>
        <extracomment>Explanatory text on the capability of the current prune target.</extracomment>
        <translation type="unfinished">
            <numerusform>(%n 日前のバックアップを復元するのに充分です)</numerusform>
        </translation>
    </message>
    <message>
        <source>%1 will download and store a copy of the Qtum block chain.</source>
        <translation type="unfinished">%1 は Qtum ブロックチェーンのコピーをダウンロードし保存します。</translation>
    </message>
    <message>
        <source>The wallet will also be stored in this directory.</source>
        <translation type="unfinished">ウォレットもこのディレクトリに保存されます。</translation>
    </message>
    <message>
        <source>Error: Specified data directory "%1" cannot be created.</source>
        <translation type="unfinished">エラー: 指定のデータディレクトリ "%1" を作成できません。</translation>
    </message>
    <message>
        <source>Error</source>
        <translation type="unfinished">エラー</translation>
    </message>
    <message>
        <source>Welcome</source>
        <translation type="unfinished">ようこそ</translation>
    </message>
    <message>
        <source>Welcome to %1.</source>
        <translation type="unfinished">%1 へようこそ。</translation>
    </message>
    <message>
        <source>As this is the first time the program is launched, you can choose where %1 will store its data.</source>
        <translation type="unfinished">これはプログラムの最初の起動です。%1 がデータを保存する場所を選択してください。</translation>
    </message>
    <message>
        <source>Limit block chain storage to</source>
        <translation type="unfinished">ブロックチェーンのストレージを次に限定する: </translation>
    </message>
    <message>
        <source>Reverting this setting requires re-downloading the entire blockchain. It is faster to download the full chain first and prune it later. Disables some advanced features.</source>
        <translation type="unfinished">この設定を元に戻すには、ブロックチェーン全体を再ダウンロードする必要があります。先にチェーン全体をダウンロードしてから、剪定する方が高速です。一部の高度な機能を無効にします。</translation>
    </message>
    <message>
        <source>This initial synchronisation is very demanding, and may expose hardware problems with your computer that had previously gone unnoticed. Each time you run %1, it will continue downloading where it left off.</source>
        <translation type="unfinished">この初回同期には多大なリソースを消費し、あなたのコンピュータでこれまで見つからなかったハードウェア上の問題が発生する場合があります。%1 を実行する度に、中断された時点からダウンロードを再開します。</translation>
    </message>
    <message>
        <source>When you click OK, %1 will begin to download and process the full %4 block chain (%2 GB) starting with the earliest transactions in %3 when %4 initially launched.</source>
        <translation type="unfinished">[OK] をクリックすると、%1 は %4 が最初に起動されたときの %3 のうち最も古い取引から開始して、完全な %4 ブロック チェーン ( %2 GB) のダウンロードと処理を開始します。</translation>
    </message>
    <message>
        <source>If you have chosen to limit block chain storage (pruning), the historical data must still be downloaded and processed, but will be deleted afterward to keep your disk usage low.</source>
        <translation type="unfinished">ブロックチェーンの保存容量に制限を設けること（剪定）を選択した場合にも、過去のデータのダウンロードおよび処理が必要になります。しかし、これらのデータはディスク使用量を低く抑えるために、後で削除されます。</translation>
    </message>
    <message>
        <source>Use the default data directory</source>
        <translation type="unfinished">デフォルトのデータディレクトリを使用</translation>
    </message>
    <message>
        <source>Use a custom data directory:</source>
        <translation type="unfinished">カスタムデータディレクトリを使用:</translation>
    </message>
</context>
<context>
    <name>HelpMessageDialog</name>
    <message>
        <source>version</source>
        <translation type="unfinished">バージョン</translation>
    </message>
    <message>
        <source>About %1</source>
        <translation type="unfinished">%1 について</translation>
    </message>
    <message>
        <source>Command-line options</source>
        <translation type="unfinished">コマンドラインオプション</translation>
    </message>
</context>
<context>
    <name>ShutdownWindow</name>
    <message>
        <source>%1 is shutting down…</source>
        <translation type="unfinished">%1 をシャットダウンしています…</translation>
    </message>
    <message>
        <source>Do not shut down the computer until this window disappears.</source>
        <translation type="unfinished">このウィンドウが消えるまでコンピュータをシャットダウンしないでください。</translation>
    </message>
</context>
<context>
    <name>ModalOverlay</name>
    <message>
        <source>Form</source>
        <translation type="unfinished">フォーム</translation>
    </message>
    <message>
        <source>Recent transactions may not yet be visible, and therefore your wallet's balance might be incorrect. This information will be correct once your wallet has finished synchronizing with the qtum network, as detailed below.</source>
        <translation type="unfinished">最近の取引がまだ表示されていない可能性があります。そのため、ウォレットの残高が正しく表示されていないかもしれません。この情報は、ウォレットが Qtum ネットワークへの同期が完了すると正確なものとなります。詳細は下記を参照してください。</translation>
    </message>
    <message>
        <source>Attempting to spend qtums that are affected by not-yet-displayed transactions will not be accepted by the network.</source>
        <translation type="unfinished">まだ表示されていない取引が関係する Qtum の使用を試みた場合、ネットワークから認証を受けられません。</translation>
    </message>
    <message>
        <source>Number of blocks left</source>
        <translation type="unfinished">残りのブロック数</translation>
    </message>
    <message>
        <source>Unknown…</source>
        <translation type="unfinished">不明…</translation>
    </message>
    <message>
        <source>calculating…</source>
        <translation type="unfinished">計算中…</translation>
    </message>
    <message>
        <source>Last block time</source>
        <translation type="unfinished">最終ブロックの日時</translation>
    </message>
    <message>
        <source>Progress</source>
        <translation type="unfinished">進捗</translation>
    </message>
    <message>
        <source>Progress increase per hour</source>
        <translation type="unfinished">一時間毎の進捗増加</translation>
    </message>
    <message>
        <source>Estimated time left until synced</source>
        <translation type="unfinished">同期完了までの推定時間</translation>
    </message>
    <message>
        <source>Hide</source>
        <translation type="unfinished">隠す</translation>
    </message>
    <message>
        <source>%1 is currently syncing.  It will download headers and blocks from peers and validate them until reaching the tip of the block chain.</source>
        <translation type="unfinished">%1は現在同期中です。ブロックチェーンの先端に到達するまで、ピアからヘッダーとブロックをダウンロードし検証します。</translation>
    </message>
    <message>
        <source>Unknown. Syncing Headers (%1, %2%)…</source>
        <translation type="unfinished">不明。ヘッダ (%1, %2%) の同期中…</translation>
    </message>
    <message>
        <source>Unknown. Pre-syncing Headers (%1, %2%)…</source>
        <translation type="unfinished">不明。ヘッダーの事前同期をしています (%1, %2%)…</translation>
    </message>
</context>
<context>
    <name>OpenURIDialog</name>
    <message>
        <source>Open qtum URI</source>
        <translation type="unfinished">qtum URIを開く</translation>
    </message>
    <message>
        <source>Paste address from clipboard</source>
        <extracomment>Tooltip text for button that allows you to paste an address that is in your clipboard.</extracomment>
        <translation type="unfinished">クリップボードからアドレスを貼り付け</translation>
    </message>
</context>
<context>
    <name>OptionsDialog</name>
    <message>
        <source>Options</source>
        <translation type="unfinished">設定</translation>
    </message>
    <message>
        <source>&amp;Main</source>
        <translation type="unfinished">メイン(&amp;M)</translation>
    </message>
    <message>
        <source>Automatically start %1 after logging in to the system.</source>
        <translation type="unfinished">システムにログインした際、自動的に %1 を起動する。</translation>
    </message>
    <message>
        <source>&amp;Start %1 on system login</source>
        <translation type="unfinished">システムのログイン時に %1 を起動(&amp;S)</translation>
    </message>
    <message>
        <source>Enabling pruning significantly reduces the disk space required to store transactions. All blocks are still fully validated. Reverting this setting requires re-downloading the entire blockchain.</source>
        <translation type="unfinished">剪定を有効にすると、取引の保存に必要なディスク容量が大幅に削減されます。すべてのブロックは完全に検証されます。この設定を元に戻すには、ブロックチェーン全体を再ダウンロードする必要があります。</translation>
    </message>
    <message>
        <source>Size of &amp;database cache</source>
        <translation type="unfinished">データベースキャッシュのサイズ(&amp;d)</translation>
    </message>
    <message>
        <source>Number of script &amp;verification threads</source>
        <translation type="unfinished">スクリプト検証用スレッド数(&amp;v)</translation>
    </message>
    <message>
        <source>Full path to a %1 compatible script (e.g. C:\Downloads\hwi.exe or /Users/you/Downloads/hwi.py). Beware: malware can steal your coins!</source>
        <translation type="unfinished">%1 対応スクリプトのフルパス（例：C:\Downloads\hwi.exe や /Users/you/Downloads/hwi.py）。マルウェアにコインを盗まれないようご注意ください。</translation>
    </message>
    <message>
        <source>IP address of the proxy (e.g. IPv4: 127.0.0.1 / IPv6: ::1)</source>
        <translation type="unfinished">プロキシのIPアドレス (例 IPv4: 127.0.0.1 / IPv6: ::1)</translation>
    </message>
    <message>
        <source>Shows if the supplied default SOCKS5 proxy is used to reach peers via this network type.</source>
        <translation type="unfinished">指定されたデフォルト SOCKS5 プロキシが、このネットワークタイプ経由でピアに接続しているかどうか。</translation>
    </message>
    <message>
        <source>Minimize instead of exit the application when the window is closed. When this option is enabled, the application will be closed only after selecting Exit in the menu.</source>
        <translation type="unfinished">ウィンドウが閉じられたとき、アプリケーションを終了するのではなく最小化します。このオプションが有効の場合、メニューから終了が選択されたときのみアプリケーションが終了します。</translation>
    </message>
    <message>
        <source>Options set in this dialog are overridden by the command line:</source>
        <translation type="unfinished">このダイアログで設定されたオプションは、コマンド ラインによって上書きされます。</translation>
    </message>
    <message>
        <source>Open the %1 configuration file from the working directory.</source>
        <translation type="unfinished">作業ディレクトリ内の %1 の設定ファイルを開く。</translation>
    </message>
    <message>
        <source>Open Configuration File</source>
        <translation type="unfinished">設定ファイルを開く</translation>
    </message>
    <message>
        <source>Reset all client options to default.</source>
        <translation type="unfinished">全ての設定を初期値に戻す。</translation>
    </message>
    <message>
        <source>&amp;Reset Options</source>
        <translation type="unfinished">オプションをリセット(&amp;R)</translation>
    </message>
    <message>
        <source>&amp;Network</source>
        <translation type="unfinished">ネットワーク(&amp;N)</translation>
    </message>
    <message>
        <source>Prune &amp;block storage to</source>
        <translation type="unfinished">ブロックの保存容量を次の値までに剪定する(&amp;b): </translation>
    </message>
    <message>
        <source>Reverting this setting requires re-downloading the entire blockchain.</source>
        <translation type="unfinished">この設定を元に戻すには、ブロック チェーン全体を再ダウンロードする必要があります。</translation>
    </message>
    <message>
        <source>Maximum database cache size. A larger cache can contribute to faster sync, after which the benefit is less pronounced for most use cases. Lowering the cache size will reduce memory usage. Unused mempool memory is shared for this cache.</source>
        <extracomment>Tooltip text for Options window setting that sets the size of the database cache. Explains the corresponding effects of increasing/decreasing this value.</extracomment>
        <translation type="unfinished">データベースのキャッシュの最大値です。 キャッシュを大きくすると同期が速くなりますが、その後はほとんどのユースケースでメリットが目立たなくなります。 キャッシュサイズを小さくすると、メモリ使用量が減少します。 未使用のメモリプールメモリは、このキャッシュと共有されます。</translation>
    </message>
    <message>
        <source>Set the number of script verification threads. Negative values correspond to the number of cores you want to leave free to the system.</source>
        <extracomment>Tooltip text for Options window setting that sets the number of script verification threads. Explains that negative values mean to leave these many cores free to the system.</extracomment>
        <translation type="unfinished">スクリプト検証用のスレッド数を設定します。 負の値を使ってシステムに残したいコア数を設定できます。</translation>
    </message>
    <message>
        <source>(0 = auto, &lt;0 = leave that many cores free)</source>
        <translation type="unfinished">(0 = 自動、0以上 = 指定した数のコアを解放する)</translation>
    </message>
    <message>
        <source>This allows you or a third party tool to communicate with the node through command-line and JSON-RPC commands.</source>
        <extracomment>Tooltip text for Options window setting that enables the RPC server.</extracomment>
        <translation type="unfinished">これは、ユーザーまたはサードパーティのツールがコマンドラインやJSON-RPCコマンドを介してノードと通信することを許可します。</translation>
    </message>
    <message>
        <source>Enable R&amp;PC server</source>
        <extracomment>An Options window setting to enable the RPC server.</extracomment>
        <translation type="unfinished">RPC サーバーを有効にする(&amp;P)</translation>
    </message>
    <message>
        <source>W&amp;allet</source>
        <translation type="unfinished">ウォレット(&amp;a)</translation>
    </message>
    <message>
        <source>Whether to set subtract fee from amount as default or not.</source>
        <extracomment>Tooltip text for Options window setting that sets subtracting the fee from a sending amount as default.</extracomment>
        <translation type="unfinished">金額から手数料を差し引くことをデフォルトとして設定するか否かです。</translation>
    </message>
    <message>
        <source>Subtract &amp;fee from amount by default</source>
        <extracomment>An Options window setting to set subtracting the fee from a sending amount as default.</extracomment>
        <translation type="unfinished">デフォルトで金額からfeeを差し引く(&amp;f)</translation>
    </message>
    <message>
        <source>Expert</source>
        <translation type="unfinished">上級者向け機能</translation>
    </message>
    <message>
        <source>Enable coin &amp;control features</source>
        <translation type="unfinished">コインコントロール機能を有効化する(&amp;c)</translation>
    </message>
    <message>
        <source>If you disable the spending of unconfirmed change, the change from a transaction cannot be used until that transaction has at least one confirmation. This also affects how your balance is computed.</source>
        <translation type="unfinished">未承認のお釣りを使用しない場合、取引が最低 1 回承認されるまではその取引のお釣りは利用できなくなります。これは残高の計算方法にも影響します。</translation>
    </message>
    <message>
        <source>&amp;Spend unconfirmed change</source>
        <translation type="unfinished">未承認のお釣りを使用する(&amp;S)</translation>
    </message>
    <message>
        <source>Enable &amp;PSBT controls</source>
        <extracomment>An options window setting to enable PSBT controls.</extracomment>
        <translation type="unfinished">PSBT コントロールを有効にする(&amp;P)</translation>
    </message>
    <message>
        <source>Whether to show PSBT controls.</source>
        <extracomment>Tooltip text for options window setting that enables PSBT controls.</extracomment>
        <translation type="unfinished">PSBTコントロールを表示するか否か</translation>
    </message>
    <message>
        <source>External Signer (e.g. hardware wallet)</source>
        <translation type="unfinished">外部署名者 (ハードウェアウォレット)</translation>
    </message>
    <message>
        <source>&amp;External signer script path</source>
        <translation type="unfinished">HWIのパス(&amp;E)</translation>
    </message>
    <message>
        <source>Automatically open the Qtum client port on the router. This only works when your router supports UPnP and it is enabled.</source>
        <translation type="unfinished">自動的にルーター上の Qtum クライアントのポートを開放します。あなたのルーターが UPnP に対応していて、それが有効になっている場合のみ動作します。</translation>
    </message>
    <message>
        <source>Map port using &amp;UPnP</source>
        <translation type="unfinished">UPnP を使ってポートを割り当てる(&amp;U)</translation>
    </message>
    <message>
        <source>Automatically open the Qtum client port on the router. This only works when your router supports NAT-PMP and it is enabled. The external port could be random.</source>
        <translation type="unfinished">自動的にルーター上の Qtum クライアントのポートを開放します。あなたのルーターが NAT-PMP に対応していて、それが有効になっている場合のみ動作します。外部ポートはランダムで構いません。</translation>
    </message>
    <message>
        <source>Map port using NA&amp;T-PMP</source>
        <translation type="unfinished">NAT-PMP を使ってポートを割り当てる(&amp;T)</translation>
    </message>
    <message>
        <source>Accept connections from outside.</source>
        <translation type="unfinished">外部からの接続を許可する。</translation>
    </message>
    <message>
        <source>Allow incomin&amp;g connections</source>
        <translation type="unfinished">外部からの接続を許可する(&amp;g)</translation>
    </message>
    <message>
        <source>Connect to the Qtum network through a SOCKS5 proxy.</source>
        <translation type="unfinished">SOCKS5 プロキシ経由で Qtum ネットワークに接続する。</translation>
    </message>
    <message>
        <source>&amp;Connect through SOCKS5 proxy (default proxy):</source>
        <translation type="unfinished">SOCKS5 プロキシ経由で接続する（デフォルトプロキシ）(&amp;C):</translation>
    </message>
    <message>
        <source>Proxy &amp;IP:</source>
        <translation type="unfinished">プロキシ IP(&amp;I):</translation>
    </message>
    <message>
        <source>&amp;Port:</source>
        <translation type="unfinished">ポート(&amp;P):</translation>
    </message>
    <message>
        <source>Port of the proxy (e.g. 9050)</source>
        <translation type="unfinished">プロキシのポート番号（例: 9050）</translation>
    </message>
    <message>
        <source>Used for reaching peers via:</source>
        <translation type="unfinished">ピアへの接続経路:</translation>
    </message>
    <message>
        <source>&amp;Window</source>
        <translation type="unfinished">ウィンドウ (&amp;W)</translation>
    </message>
    <message>
        <source>Show the icon in the system tray.</source>
        <translation type="unfinished">システムトレイにアイコンを表示。</translation>
    </message>
    <message>
        <source>&amp;Show tray icon</source>
        <translation type="unfinished">トレイアイコンを表示(&amp;S)</translation>
    </message>
    <message>
        <source>Show only a tray icon after minimizing the window.</source>
        <translation type="unfinished">ウインドウを最小化したあとトレイ アイコンのみ表示する。</translation>
    </message>
    <message>
        <source>&amp;Minimize to the tray instead of the taskbar</source>
        <translation type="unfinished">タスクバーではなくトレイに最小化(&amp;M)</translation>
    </message>
    <message>
        <source>M&amp;inimize on close</source>
        <translation type="unfinished">閉じるときに最小化(&amp;i)</translation>
    </message>
    <message>
        <source>&amp;Display</source>
        <translation type="unfinished">表示(&amp;D)</translation>
    </message>
    <message>
        <source>User Interface &amp;language:</source>
        <translation type="unfinished">ユーザインターフェースの言語(&amp;l):</translation>
    </message>
    <message>
        <source>The user interface language can be set here. This setting will take effect after restarting %1.</source>
        <translation type="unfinished">ユーザーインターフェイスの言語を設定できます。設定を反映するには %1 の再起動が必要です。</translation>
    </message>
    <message>
        <source>&amp;Unit to show amounts in:</source>
        <translation type="unfinished">金額の表示単位(&amp;U):</translation>
    </message>
    <message>
        <source>Choose the default subdivision unit to show in the interface and when sending coins.</source>
        <translation type="unfinished">インターフェイスや送金時に使用するデフォルトの単位を選択する。</translation>
    </message>
    <message>
        <source>Third-party URLs (e.g. a block explorer) that appear in the transactions tab as context menu items. %s in the URL is replaced by transaction hash. Multiple URLs are separated by vertical bar |.</source>
        <translation type="unfinished">コンテキストメニュー項目として取引タブに表示されるサードパーティのURL（ブロックエクスプローラーなど）。 URLの %s は取引IDに置き換えられます。 複数のURLは縦棒 | で区切られます。</translation>
    </message>
    <message>
        <source>&amp;Third-party transaction URLs</source>
        <translation type="unfinished">サードパーティの取引確認URL(&amp;T)</translation>
    </message>
    <message>
        <source>Whether to show coin control features or not.</source>
        <translation type="unfinished">コインコントロール機能を表示するか否か。</translation>
    </message>
    <message>
        <source>Connect to the Qtum network through a separate SOCKS5 proxy for Tor onion services.</source>
        <translation type="unfinished">Tor onion service用の別のSOCKS5プロキシを介してQtumネットワークに接続します。</translation>
    </message>
    <message>
        <source>Use separate SOCKS&amp;5 proxy to reach peers via Tor onion services:</source>
        <translation type="unfinished">Tor onion serviceを介してピアに到達するために別のSOCKS&amp;5プロキシを使用する(&amp;5):</translation>
<<<<<<< HEAD
    </message>
    <message>
        <source>Monospaced font in the Overview tab:</source>
        <translation type="unfinished">概要タブの等幅フォント: </translation>
    </message>
    <message>
        <source>embedded "%1"</source>
        <translation type="unfinished">埋込み "%1"</translation>
    </message>
    <message>
        <source>closest matching "%1"</source>
        <translation type="unfinished">最もマッチする  "%1"</translation>
=======
>>>>>>> 258457a4
    </message>
    <message>
        <source>&amp;Cancel</source>
        <translation type="unfinished">キャンセル(&amp;C)</translation>
    </message>
    <message>
        <source>Compiled without external signing support (required for external signing)</source>
        <extracomment>"External signing" means using devices such as hardware wallets.</extracomment>
        <translation type="unfinished">外部署名のサポート (外部署名に必要)なしでコンパイルされています</translation>
    </message>
    <message>
        <source>default</source>
        <translation type="unfinished">デフォルト</translation>
    </message>
    <message>
        <source>none</source>
        <translation type="unfinished">なし</translation>
    </message>
    <message>
        <source>Confirm options reset</source>
        <extracomment>Window title text of pop-up window shown when the user has chosen to reset options.</extracomment>
        <translation type="unfinished">設定リセットの確認</translation>
    </message>
    <message>
        <source>Client restart required to activate changes.</source>
        <extracomment>Text explaining that the settings changed will not come into effect until the client is restarted.</extracomment>
        <translation type="unfinished">変更を有効化するにはクライアントを再起動する必要があります。</translation>
    </message>
    <message>
        <source>Current settings will be backed up at "%1".</source>
        <extracomment>Text explaining to the user that the client's current settings will be backed up at a specific location. %1 is a stand-in argument for the backup location's path.</extracomment>
        <translation type="unfinished">現在の設定は "%1" にバックアップされます。</translation>
    </message>
    <message>
        <source>Client will be shut down. Do you want to proceed?</source>
        <extracomment>Text asking the user to confirm if they would like to proceed with a client shutdown.</extracomment>
        <translation type="unfinished">クライアントを終了します。よろしいですか？</translation>
    </message>
    <message>
        <source>Configuration options</source>
        <extracomment>Window title text of pop-up box that allows opening up of configuration file.</extracomment>
        <translation type="unfinished">設定オプション</translation>
    </message>
    <message>
        <source>The configuration file is used to specify advanced user options which override GUI settings. Additionally, any command-line options will override this configuration file.</source>
        <extracomment>Explanatory text about the priority order of instructions considered by client. The order from high to low being: command-line, configuration file, GUI settings.</extracomment>
        <translation type="unfinished">設定ファイルは、GUIでの設定に優先する高度なユーザーオプションを指定するためのものです。また、コマンドラインオプションはこの設定ファイルの内容よりも優先します。</translation>
    </message>
    <message>
        <source>Continue</source>
        <translation type="unfinished">続ける</translation>
    </message>
    <message>
        <source>Cancel</source>
        <translation type="unfinished">キャンセル</translation>
    </message>
    <message>
        <source>Error</source>
        <translation type="unfinished">エラー</translation>
    </message>
    <message>
        <source>The configuration file could not be opened.</source>
        <translation type="unfinished">設定ファイルを開くことができませんでした。</translation>
    </message>
    <message>
        <source>This change would require a client restart.</source>
        <translation type="unfinished">この変更はクライアントの再起動が必要です。</translation>
    </message>
    <message>
        <source>The supplied proxy address is invalid.</source>
        <translation type="unfinished">プロキシアドレスが無効です。</translation>
    </message>
</context>
<context>
    <name>OptionsModel</name>
    <message>
        <source>Could not read setting "%1", %2.</source>
        <translation type="unfinished">設定 "%1", %2 を読み取れませんでした。</translation>
    </message>
</context>
<context>
    <name>OverviewPage</name>
    <message>
        <source>Form</source>
        <translation type="unfinished">フォーム</translation>
    </message>
    <message>
        <source>The displayed information may be out of date. Your wallet automatically synchronizes with the Qtum network after a connection is established, but this process has not completed yet.</source>
        <translation type="unfinished">表示されている情報は古い可能性があります。ウォレットは接続確立後に Qtum ネットワークと自動的に同期しますが、同期処理はまだ完了していません。</translation>
    </message>
    <message>
        <source>Watch-only:</source>
        <translation type="unfinished">監視専用:</translation>
    </message>
    <message>
        <source>Available:</source>
        <translation type="unfinished">利用可能:</translation>
    </message>
    <message>
        <source>Your current spendable balance</source>
        <translation type="unfinished">使用可能な残高</translation>
    </message>
    <message>
        <source>Pending:</source>
        <translation type="unfinished">保留中:</translation>
    </message>
    <message>
        <source>Total of transactions that have yet to be confirmed, and do not yet count toward the spendable balance</source>
        <translation type="unfinished">未承認なので使用可能な残高に反映されていない取引の合計</translation>
    </message>
    <message>
        <source>Immature:</source>
        <translation type="unfinished">未成熟:</translation>
    </message>
    <message>
        <source>Mined balance that has not yet matured</source>
        <translation type="unfinished">未成熟な採掘の残高</translation>
    </message>
    <message>
        <source>Balances</source>
        <translation type="unfinished">残高</translation>
    </message>
    <message>
        <source>Total:</source>
        <translation type="unfinished">合計:</translation>
    </message>
    <message>
        <source>Your current total balance</source>
        <translation type="unfinished">現在の合計残高</translation>
    </message>
    <message>
        <source>Your current balance in watch-only addresses</source>
        <translation type="unfinished">監視専用アドレスの現在の残高</translation>
    </message>
    <message>
        <source>Spendable:</source>
        <translation type="unfinished">使用可能:</translation>
    </message>
    <message>
        <source>Recent transactions</source>
        <translation type="unfinished">最近の取引</translation>
    </message>
    <message>
        <source>Unconfirmed transactions to watch-only addresses</source>
        <translation type="unfinished">監視専用アドレスの未承認取引</translation>
    </message>
    <message>
        <source>Mined balance in watch-only addresses that has not yet matured</source>
        <translation type="unfinished">監視専用アドレスで採掘された未成熟な残高</translation>
    </message>
    <message>
        <source>Current total balance in watch-only addresses</source>
        <translation type="unfinished">監視専用アドレスの現在の残高の合計</translation>
    </message>
    <message>
        <source>Privacy mode activated for the Overview tab. To unmask the values, uncheck Settings-&gt;Mask values.</source>
        <translation type="unfinished">概要タブでプライバシーモードが有効になっています。値のマスクを解除するには、設定 -&gt; 値を隠す のチェックを外してください。</translation>
    </message>
</context>
<context>
    <name>PSBTOperationsDialog</name>
    <message>
        <source>PSBT Operations</source>
        <translation type="unfinished">PSBTの処理</translation>
    </message>
    <message>
        <source>Sign Tx</source>
        <translation type="unfinished">取引に署名</translation>
    </message>
    <message>
        <source>Broadcast Tx</source>
        <translation type="unfinished">取引をブロードキャスト</translation>
    </message>
    <message>
        <source>Copy to Clipboard</source>
        <translation type="unfinished">クリップボードにコピー</translation>
    </message>
    <message>
        <source>Save…</source>
        <translation type="unfinished">保存…</translation>
    </message>
    <message>
        <source>Close</source>
        <translation type="unfinished">閉じる</translation>
    </message>
    <message>
        <source>Failed to load transaction: %1</source>
        <translation type="unfinished">取引の読込に失敗: %1</translation>
    </message>
    <message>
        <source>Failed to sign transaction: %1</source>
        <translation type="unfinished">取引の署名に失敗: %1</translation>
    </message>
    <message>
        <source>Cannot sign inputs while wallet is locked.</source>
        <translation type="unfinished">ウォレットがロックされている場合はインプットに署名できません。</translation>
    </message>
    <message>
        <source>Could not sign any more inputs.</source>
        <translation type="unfinished">これ以上インプットに署名できませんでした。</translation>
    </message>
    <message>
        <source>Signed %1 inputs, but more signatures are still required.</source>
        <translation type="unfinished">%1個のインプットに署名しましたが、さらに多くの署名が必要です。</translation>
    </message>
    <message>
        <source>Signed transaction successfully. Transaction is ready to broadcast.</source>
        <translation type="unfinished">取引への署名に成功しました。取引はブロードキャストの準備ができています。</translation>
    </message>
    <message>
        <source>Unknown error processing transaction.</source>
        <translation type="unfinished">取引処理中の不明なエラー。</translation>
    </message>
    <message>
        <source>Transaction broadcast successfully! Transaction ID: %1</source>
        <translation type="unfinished">取引のブロードキャストに成功！ 取引 ID: %1</translation>
    </message>
    <message>
        <source>Transaction broadcast failed: %1</source>
        <translation type="unfinished">取引のブロードキャストに失敗しました: %1</translation>
    </message>
    <message>
        <source>PSBT copied to clipboard.</source>
        <translation type="unfinished">PSBTをクリップボードにコピーしました.</translation>
    </message>
    <message>
        <source>Save Transaction Data</source>
        <translation type="unfinished">取引データの保存</translation>
    </message>
    <message>
        <source>Partially Signed Transaction (Binary)</source>
        <extracomment>Expanded name of the binary PSBT file format. See: BIP 174.</extracomment>
        <translation type="unfinished">部分的に署名された取引（バイナリ）</translation>
    </message>
    <message>
        <source>PSBT saved to disk.</source>
        <translation type="unfinished">PSBTはディスクに保存されました。</translation>
    </message>
    <message>
<<<<<<< HEAD
        <source> * Sends %1 to %2</source>
        <translation type="unfinished"> * %1 を %2 へ送金</translation>
=======
        <source>Sends %1 to %2</source>
        <translation type="unfinished">%1を%2に送信</translation>
>>>>>>> 258457a4
    </message>
    <message>
        <source>own address</source>
        <translation type="unfinished">自分のアドレス</translation>
    </message>
    <message>
        <source>Unable to calculate transaction fee or total transaction amount.</source>
        <translation type="unfinished">取引手数料または合計取引金額を計算できません。</translation>
    </message>
    <message>
        <source>Pays transaction fee: </source>
        <translation type="unfinished">取引手数料の支払い: </translation>
    </message>
    <message>
        <source>Total Amount</source>
        <translation type="unfinished">合計</translation>
    </message>
    <message>
        <source>or</source>
        <translation type="unfinished">または</translation>
    </message>
    <message>
        <source>Transaction has %1 unsigned inputs.</source>
        <translation type="unfinished">取引には %1 個の未署名インプットがあります。</translation>
    </message>
    <message>
        <source>Transaction is missing some information about inputs.</source>
        <translation type="unfinished">この取引にはインプットに関する情報がありません。</translation>
    </message>
    <message>
        <source>Transaction still needs signature(s).</source>
        <translation type="unfinished">取引にはさらに署名が必要です。</translation>
    </message>
    <message>
        <source>(But no wallet is loaded.)</source>
        <translation type="unfinished">（しかし、ウォレットが読み込まれていません）</translation>
    </message>
    <message>
        <source>(But this wallet cannot sign transactions.)</source>
        <translation type="unfinished">（しかし、このウォレットは取引に署名できません。）</translation>
    </message>
    <message>
        <source>(But this wallet does not have the right keys.)</source>
        <translation type="unfinished">（しかし、このウォレットは正しい鍵を持っていません。）</translation>
    </message>
    <message>
        <source>Transaction is fully signed and ready for broadcast.</source>
        <translation type="unfinished">取引は完全に署名され、ブロードキャストの準備ができています。</translation>
    </message>
    <message>
        <source>Transaction status is unknown.</source>
        <translation type="unfinished">取引の状態が不明です。</translation>
    </message>
</context>
<context>
    <name>PaymentServer</name>
    <message>
        <source>Payment request error</source>
        <translation type="unfinished">支払いリクエストのエラー</translation>
    </message>
    <message>
        <source>Cannot start qtum: click-to-pay handler</source>
        <translation type="unfinished">Qtum を起動できません: click-to-pay handler</translation>
    </message>
    <message>
        <source>URI handling</source>
        <translation type="unfinished">URIの処理</translation>
    </message>
    <message>
        <source>'qtum://' is not a valid URI. Use 'qtum:' instead.</source>
        <translation type="unfinished">'qtum://' は正しいURIではありません｡ 'qtum:'を使用してください｡</translation>
    </message>
    <message>
        <source>Cannot process payment request because BIP70 is not supported.
Due to widespread security flaws in BIP70 it's strongly recommended that any merchant instructions to switch wallets be ignored.
If you are receiving this error you should request the merchant provide a BIP21 compatible URI.</source>
        <translation type="unfinished">BIP70がサポートされていないので支払いリクエストを処理できません。
BIP70には広範なセキュリティー上の問題があるので、ウォレットを換えるようにとの事業者からの指示は無視することを強く推奨します。
このエラーが発生した場合、事業者に対してBIP21に対応したURIを要求してください。</translation>
    </message>
    <message>
        <source>URI cannot be parsed! This can be caused by an invalid Qtum address or malformed URI parameters.</source>
        <translation type="unfinished">URIを解析できませんでした！ Qtum アドレスが無効であるか、URIパラメーターが不正な形式である可能性があります。</translation>
    </message>
    <message>
        <source>Payment request file handling</source>
        <translation type="unfinished">支払いリクエストファイルの処理</translation>
    </message>
</context>
<context>
    <name>PeerTableModel</name>
    <message>
        <source>User Agent</source>
        <extracomment>Title of Peers Table column which contains the peer's User Agent string.</extracomment>
        <translation type="unfinished">ユーザーエージェント</translation>
    </message>
    <message>
        <source>Peer</source>
        <extracomment>Title of Peers Table column which contains a unique number used to identify a connection.</extracomment>
        <translation type="unfinished">ピア</translation>
    </message>
    <message>
        <source>Age</source>
        <extracomment>Title of Peers Table column which indicates the duration (length of time) since the peer connection started.</extracomment>
        <translation type="unfinished">時間</translation>
    </message>
    <message>
        <source>Direction</source>
        <extracomment>Title of Peers Table column which indicates the direction the peer connection was initiated from.</extracomment>
        <translation type="unfinished">方向</translation>
    </message>
    <message>
        <source>Sent</source>
        <extracomment>Title of Peers Table column which indicates the total amount of network information we have sent to the peer.</extracomment>
        <translation type="unfinished">送信</translation>
    </message>
    <message>
        <source>Received</source>
        <extracomment>Title of Peers Table column which indicates the total amount of network information we have received from the peer.</extracomment>
        <translation type="unfinished">受信済</translation>
    </message>
    <message>
        <source>Address</source>
        <extracomment>Title of Peers Table column which contains the IP/Onion/I2P address of the connected peer.</extracomment>
        <translation type="unfinished">アドレス</translation>
    </message>
    <message>
        <source>Type</source>
        <extracomment>Title of Peers Table column which describes the type of peer connection. The "type" describes why the connection exists.</extracomment>
        <translation type="unfinished">種別</translation>
    </message>
    <message>
        <source>Network</source>
        <extracomment>Title of Peers Table column which states the network the peer connected through.</extracomment>
        <translation type="unfinished">ネットワーク</translation>
    </message>
    <message>
        <source>Inbound</source>
        <extracomment>An Inbound Connection from a Peer.</extracomment>
        <translation type="unfinished">内向き</translation>
    </message>
    <message>
        <source>Outbound</source>
        <extracomment>An Outbound Connection to a Peer.</extracomment>
        <translation type="unfinished">外向き</translation>
    </message>
</context>
<context>
    <name>QRImageWidget</name>
    <message>
        <source>&amp;Save Image…</source>
        <translation type="unfinished">画像を保存(&amp;S)…</translation>
    </message>
    <message>
        <source>&amp;Copy Image</source>
        <translation type="unfinished">画像をコピー(&amp;C)</translation>
    </message>
    <message>
        <source>Resulting URI too long, try to reduce the text for label / message.</source>
        <translation type="unfinished">生成されたURIが長すぎです。ラベルやメッセージのテキストを短くしてください。</translation>
    </message>
    <message>
        <source>Error encoding URI into QR Code.</source>
        <translation type="unfinished">URIからQRコードへの変換でエラーが発生。</translation>
    </message>
    <message>
        <source>QR code support not available.</source>
        <translation type="unfinished">QRコードは利用できません。</translation>
    </message>
    <message>
        <source>Save QR Code</source>
        <translation type="unfinished">QRコードの保存</translation>
    </message>
    <message>
        <source>PNG Image</source>
        <extracomment>Expanded name of the PNG file format. See: https://en.wikipedia.org/wiki/Portable_Network_Graphics.</extracomment>
        <translation type="unfinished">PNG画像</translation>
    </message>
</context>
<context>
    <name>RPCConsole</name>
    <message>
        <source>Client version</source>
        <translation type="unfinished">クライアントのバージョン</translation>
    </message>
    <message>
        <source>&amp;Information</source>
        <translation type="unfinished">情報(&amp;I)</translation>
    </message>
    <message>
        <source>General</source>
        <translation type="unfinished">全般</translation>
    </message>
    <message>
        <source>Datadir</source>
        <translation type="unfinished">データ ディレクトリ</translation>
    </message>
    <message>
        <source>To specify a non-default location of the data directory use the '%1' option.</source>
        <translation type="unfinished">データディレクトリを初期値以外にするには '%1' オプションを使用します。</translation>
    </message>
    <message>
        <source>Blocksdir</source>
        <translation type="unfinished">ブロックディレクトリ</translation>
    </message>
    <message>
        <source>To specify a non-default location of the blocks directory use the '%1' option.</source>
        <translation type="unfinished">ブロックディレクトリを初期値以外にするには '%1' オプションを使用します。</translation>
    </message>
    <message>
        <source>Startup time</source>
        <translation type="unfinished">起動日時</translation>
    </message>
    <message>
        <source>Network</source>
        <translation type="unfinished">ネットワーク</translation>
    </message>
    <message>
        <source>Name</source>
        <translation type="unfinished">名前</translation>
    </message>
    <message>
        <source>Number of connections</source>
        <translation type="unfinished">接続数</translation>
    </message>
    <message>
        <source>Block chain</source>
        <translation type="unfinished">ブロック チェーン</translation>
    </message>
    <message>
        <source>Memory Pool</source>
        <translation type="unfinished">メモリ プール</translation>
    </message>
    <message>
        <source>Current number of transactions</source>
        <translation type="unfinished">現在の取引数</translation>
    </message>
    <message>
        <source>Memory usage</source>
        <translation type="unfinished">メモリ使用量</translation>
    </message>
    <message>
        <source>Wallet: </source>
        <translation type="unfinished">ウォレット: </translation>
    </message>
    <message>
        <source>(none)</source>
        <translation type="unfinished">(なし)</translation>
    </message>
    <message>
        <source>&amp;Reset</source>
        <translation type="unfinished">リセット(&amp;R)</translation>
    </message>
    <message>
        <source>Received</source>
        <translation type="unfinished">受信済</translation>
    </message>
    <message>
        <source>Sent</source>
        <translation type="unfinished">送信済</translation>
    </message>
    <message>
        <source>&amp;Peers</source>
        <translation type="unfinished">ピア(&amp;P)</translation>
    </message>
    <message>
        <source>Banned peers</source>
        <translation type="unfinished">Banされたピア</translation>
    </message>
    <message>
        <source>Select a peer to view detailed information.</source>
        <translation type="unfinished">詳しい情報を見たいピアを選択してください。</translation>
    </message>
    <message>
        <source>The transport layer version: %1</source>
        <translation type="unfinished">トランスポート層のバージョン: %1</translation>
    </message>
    <message>
        <source>Transport</source>
        <translation type="unfinished">トランスポート</translation>
    </message>
    <message>
        <source>The BIP324 session ID string in hex, if any.</source>
        <translation type="unfinished">BIP324 のセッション ID の16進文字列 (存在する場合) 。</translation>
    </message>
    <message>
        <source>Session ID</source>
        <translation type="unfinished">セッション ID</translation>
    </message>
    <message>
        <source>Version</source>
        <translation type="unfinished">バージョン</translation>
    </message>
    <message>
        <source>Whether we relay transactions to this peer.</source>
        <translation type="unfinished">このピアに取引をリレーするか否か。</translation>
    </message>
    <message>
        <source>Transaction Relay</source>
        <translation type="unfinished">取引のリレー</translation>
    </message>
    <message>
        <source>Starting Block</source>
        <translation type="unfinished">開始ブロック</translation>
    </message>
    <message>
        <source>Synced Headers</source>
        <translation type="unfinished">同期済みヘッダ</translation>
    </message>
    <message>
        <source>Synced Blocks</source>
        <translation type="unfinished">同期済みブロック</translation>
    </message>
    <message>
        <source>Last Transaction</source>
        <translation type="unfinished">最後の取引</translation>
    </message>
    <message>
        <source>The mapped Autonomous System used for diversifying peer selection.</source>
        <translation type="unfinished">ピア選択を多様化するために使用されるマッピングされた自律システム。</translation>
    </message>
    <message>
        <source>Mapped AS</source>
        <translation type="unfinished">マッピングされた自律システム</translation>
    </message>
    <message>
        <source>Whether we relay addresses to this peer.</source>
        <extracomment>Tooltip text for the Address Relay field in the peer details area, which displays whether we relay addresses to this peer (Yes/No).</extracomment>
        <translation type="unfinished">このピアにアドレスを中継するか否か。</translation>
    </message>
    <message>
        <source>Address Relay</source>
        <extracomment>Text title for the Address Relay field in the peer details area, which displays whether we relay addresses to this peer (Yes/No).</extracomment>
        <translation type="unfinished">アドレスの中継</translation>
    </message>
    <message>
        <source>The total number of addresses received from this peer that were processed (excludes addresses that were dropped due to rate-limiting).</source>
        <extracomment>Tooltip text for the Addresses Processed field in the peer details area, which displays the total number of addresses received from this peer that were processed (excludes addresses that were dropped due to rate-limiting).</extracomment>
        <translation type="unfinished">このピアから受信され、処理されたアドレスの総数 (レート制限のためにドロップされたアドレスを除く)。</translation>
    </message>
    <message>
        <source>The total number of addresses received from this peer that were dropped (not processed) due to rate-limiting.</source>
        <extracomment>Tooltip text for the Addresses Rate-Limited field in the peer details area, which displays the total number of addresses received from this peer that were dropped (not processed) due to rate-limiting.</extracomment>
        <translation type="unfinished">このピアから受信したアドレスのうち、レート制限起因でドロップされた (処理されなかった) ものの総数。</translation>
    </message>
    <message>
        <source>Addresses Processed</source>
        <extracomment>Text title for the Addresses Processed field in the peer details area, which displays the total number of addresses received from this peer that were processed (excludes addresses that were dropped due to rate-limiting).</extracomment>
        <translation type="unfinished">処理されたアドレス</translation>
    </message>
    <message>
        <source>Addresses Rate-Limited</source>
        <extracomment>Text title for the Addresses Rate-Limited field in the peer details area, which displays the total number of addresses received from this peer that were dropped (not processed) due to rate-limiting.</extracomment>
        <translation type="unfinished">レート制限対象のアドレス</translation>
    </message>
    <message>
        <source>User Agent</source>
        <translation type="unfinished">ユーザーエージェント</translation>
    </message>
    <message>
        <source>Node window</source>
        <translation type="unfinished">ノードウィンドウ</translation>
    </message>
    <message>
        <source>Current block height</source>
        <translation type="unfinished">現在のブロック高</translation>
    </message>
    <message>
        <source>Open the %1 debug log file from the current data directory. This can take a few seconds for large log files.</source>
        <translation type="unfinished">現在のデータディレクトリから %1 のデバッグ用ログファイルを開きます。ログファイルが巨大な場合、数秒かかることがあります。</translation>
    </message>
    <message>
        <source>Decrease font size</source>
        <translation type="unfinished">文字サイズを縮小</translation>
    </message>
    <message>
        <source>Increase font size</source>
        <translation type="unfinished">文字サイズを拡大</translation>
    </message>
    <message>
        <source>Permissions</source>
        <translation type="unfinished">権限</translation>
    </message>
    <message>
        <source>The direction and type of peer connection: %1</source>
        <translation type="unfinished">ピアの方向とタイプ: %1</translation>
    </message>
    <message>
        <source>Direction/Type</source>
        <translation type="unfinished">方向/タイプ</translation>
    </message>
    <message>
        <source>The network protocol this peer is connected through: IPv4, IPv6, Onion, I2P, or CJDNS.</source>
        <translation type="unfinished">このピアと接続しているネットワークプロトコル: IPv4, IPv6, Onion, I2P, or CJDNS.</translation>
    </message>
    <message>
        <source>Services</source>
        <translation type="unfinished">サービス</translation>
    </message>
    <message>
        <source>High bandwidth BIP152 compact block relay: %1</source>
        <translation type="unfinished">高帯域幅のBIP152 コンパクトブロックリレー: %1</translation>
    </message>
    <message>
        <source>High Bandwidth</source>
        <translation type="unfinished">高帯域幅</translation>
    </message>
    <message>
        <source>Connection Time</source>
        <translation type="unfinished">接続時間</translation>
    </message>
    <message>
        <source>Elapsed time since a novel block passing initial validity checks was received from this peer.</source>
        <translation type="unfinished">このピアから初期有効性チェックに合格した新規ブロックを受信してからの経過時間。</translation>
    </message>
    <message>
        <source>Last Block</source>
        <translation type="unfinished">最終ブロック</translation>
    </message>
    <message>
        <source>Elapsed time since a novel transaction accepted into our mempool was received from this peer.</source>
        <extracomment>Tooltip text for the Last Transaction field in the peer details area.</extracomment>
        <translation type="unfinished">メモリプールに受け入れられた新しい取引がこのピアから受信されてからの経過時間。</translation>
    </message>
    <message>
        <source>Last Send</source>
        <translation type="unfinished">最終送信</translation>
    </message>
    <message>
        <source>Last Receive</source>
        <translation type="unfinished">最終受信</translation>
    </message>
    <message>
        <source>Ping Time</source>
        <translation type="unfinished">Ping時間</translation>
    </message>
    <message>
        <source>The duration of a currently outstanding ping.</source>
        <translation type="unfinished">現在実行中の ping にかかっている時間。</translation>
    </message>
    <message>
        <source>Ping Wait</source>
        <translation type="unfinished">Ping待ち</translation>
    </message>
    <message>
        <source>Min Ping</source>
        <translation type="unfinished">最小 Ping</translation>
    </message>
    <message>
        <source>Time Offset</source>
        <translation type="unfinished">時刻のオフセット</translation>
    </message>
    <message>
        <source>Last block time</source>
        <translation type="unfinished">最終ブロックの日時</translation>
    </message>
    <message>
        <source>&amp;Open</source>
        <translation type="unfinished">開く(&amp;O)</translation>
    </message>
    <message>
        <source>&amp;Console</source>
        <translation type="unfinished">コンソール(&amp;C)</translation>
    </message>
    <message>
        <source>&amp;Network Traffic</source>
        <translation type="unfinished">ネットワークトラフィック(&amp;N)</translation>
    </message>
    <message>
        <source>Totals</source>
        <translation type="unfinished">合計</translation>
    </message>
    <message>
        <source>Debug log file</source>
        <translation type="unfinished">デバッグ用ログファイル</translation>
    </message>
    <message>
        <source>Clear console</source>
        <translation type="unfinished">コンソールをクリア</translation>
    </message>
    <message>
        <source>In:</source>
        <translation type="unfinished">入力:</translation>
    </message>
    <message>
        <source>Out:</source>
        <translation type="unfinished">出力:</translation>
    </message>
    <message>
        <source>Inbound: initiated by peer</source>
        <extracomment>Explanatory text for an inbound peer connection.</extracomment>
        <translation type="unfinished">インバウンド: ピアからの接続</translation>
    </message>
    <message>
        <source>Outbound Full Relay: default</source>
        <extracomment>Explanatory text for an outbound peer connection that relays all network information. This is the default behavior for outbound connections.</extracomment>
        <translation type="unfinished">アウトバウンドフルリレー: デフォルト</translation>
    </message>
    <message>
        <source>Outbound Block Relay: does not relay transactions or addresses</source>
        <extracomment>Explanatory text for an outbound peer connection that relays network information about blocks and not transactions or addresses.</extracomment>
        <translation type="unfinished">アウトバウンドブロックリレー: 取引やアドレスは中継しません</translation>
    </message>
    <message>
        <source>Outbound Manual: added using RPC %1 or %2/%3 configuration options</source>
        <extracomment>Explanatory text for an outbound peer connection that was established manually through one of several methods. The numbered arguments are stand-ins for the methods available to establish manual connections.</extracomment>
        <translation type="unfinished">手動アウトバウンド: RPC %1 or %2/%3 設定オプションによって追加</translation>
    </message>
    <message>
        <source>Outbound Feeler: short-lived, for testing addresses</source>
        <extracomment>Explanatory text for a short-lived outbound peer connection that is used to test the aliveness of known addresses.</extracomment>
        <translation type="unfinished">探索用アウトバウンド: 短時間接続、アドレスのテスト用</translation>
    </message>
    <message>
        <source>Outbound Address Fetch: short-lived, for soliciting addresses</source>
        <extracomment>Explanatory text for a short-lived outbound peer connection that is used to request addresses from a peer.</extracomment>
        <translation type="unfinished">アドレス収集用アウトバウンド: 短時間接続、アドレス収集用</translation>
    </message>
    <message>
        <source>detecting: peer could be v1 or v2</source>
        <extracomment>Explanatory text for "detecting" transport type.</extracomment>
        <translation type="unfinished">検出中: ピアは v1 でも v2 でもよい</translation>
    </message>
    <message>
        <source>v1: unencrypted, plaintext transport protocol</source>
        <extracomment>Explanatory text for v1 transport type.</extracomment>
        <translation type="unfinished">v1: 非暗号, 平文トランスポートプロトコル</translation>
    </message>
    <message>
        <source>v2: BIP324 encrypted transport protocol</source>
        <extracomment>Explanatory text for v2 transport type.</extracomment>
        <translation type="unfinished">v2: BIP324 暗号化トランスポートプロトコル</translation>
    </message>
    <message>
        <source>we selected the peer for high bandwidth relay</source>
        <translation type="unfinished">高帯域幅リレー用のピアを選択しました</translation>
    </message>
    <message>
        <source>the peer selected us for high bandwidth relay</source>
        <translation type="unfinished">ピアは高帯域幅リレーのために当方を選択しました</translation>
    </message>
    <message>
        <source>no high bandwidth relay selected</source>
        <translation type="unfinished">高帯域幅リレーが選択されていません</translation>
    </message>
    <message>
        <source>&amp;Copy address</source>
        <extracomment>Context menu action to copy the address of a peer.</extracomment>
        <translation type="unfinished">アドレスをコピー(&amp;C)</translation>
    </message>
    <message>
        <source>&amp;Disconnect</source>
        <translation type="unfinished">切断(&amp;D)</translation>
    </message>
    <message>
        <source>1 &amp;hour</source>
        <translation type="unfinished">1 時間(&amp;h)</translation>
    </message>
    <message>
        <source>1 d&amp;ay</source>
        <translation type="unfinished">1 日(&amp;a)</translation>
    </message>
    <message>
        <source>1 &amp;week</source>
        <translation type="unfinished">1 週間(&amp;w)</translation>
    </message>
    <message>
        <source>1 &amp;year</source>
        <translation type="unfinished">1 年(&amp;y)</translation>
    </message>
    <message>
        <source>&amp;Copy IP/Netmask</source>
        <extracomment>Context menu action to copy the IP/Netmask of a banned peer. IP/Netmask is the combination of a peer's IP address and its Netmask. For IP address, see: https://en.wikipedia.org/wiki/IP_address.</extracomment>
        <translation type="unfinished">IP/ネットマスクをコピー (&amp;C)</translation>
    </message>
    <message>
        <source>&amp;Unban</source>
        <translation type="unfinished">Banを解除する(&amp;U)</translation>
    </message>
    <message>
        <source>Network activity disabled</source>
        <translation type="unfinished">ネットワーク活動が停止しました</translation>
    </message>
    <message>
        <source>Executing command without any wallet</source>
        <translation type="unfinished">どのウォレットも使わずにコマンドを実行しています</translation>
    </message>
    <message>
        <source>Executing command using "%1" wallet</source>
        <translation type="unfinished">"%1" ウォレットを使ってコマンドを実行しています</translation>
    </message>
    <message>
        <source>Welcome to the %1 RPC console.
Use up and down arrows to navigate history, and %2 to clear screen.
Use %3 and %4 to increase or decrease the font size.
Type %5 for an overview of available commands.
For more information on using this console, type %6.

%7WARNING: Scammers have been active, telling users to type commands here, stealing their wallet contents. Do not use this console without fully understanding the ramifications of a command.%8</source>
        <extracomment>RPC console welcome message. Placeholders %7 and %8 are style tags for the warning content, and they are not space separated from the rest of the text intentionally.</extracomment>
        <translation type="unfinished">ようこそ、%1 RPCコンソールへ。
上下の矢印で履歴を移動し、%2でスクリーンをクリアできます。
%3および%4を使用してフォントサイズを調整できます。
使用可能なコマンドの概要については、%5を入力してください。
このコンソールの使い方の詳細については、%6を入力してください。

%7警告: ユーザーにここにコマンドを入力するよう指示し、ウォレットの中身を盗もうとする詐欺師がよくいます。コマンドの意味を十分理解せずにこのコンソールを使用しないでください。%8</translation>
    </message>
    <message>
        <source>Executing…</source>
        <extracomment>A console message indicating an entered command is currently being executed.</extracomment>
        <translation type="unfinished">実行中…</translation>
    </message>
    <message>
        <source>(peer: %1)</source>
        <translation type="unfinished">(ピア: %1)</translation>
    </message>
    <message>
        <source>via %1</source>
        <translation type="unfinished">%1 経由</translation>
    </message>
    <message>
        <source>Yes</source>
        <translation type="unfinished">はい</translation>
    </message>
    <message>
        <source>No</source>
        <translation type="unfinished">いいえ</translation>
    </message>
    <message>
        <source>To</source>
        <translation type="unfinished">送金先</translation>
    </message>
    <message>
        <source>From</source>
        <translation type="unfinished">内向き</translation>
    </message>
    <message>
        <source>Ban for</source>
        <translation type="unfinished">Banする: </translation>
    </message>
    <message>
        <source>Never</source>
        <translation type="unfinished">無期限</translation>
    </message>
    <message>
        <source>Unknown</source>
        <translation type="unfinished">不明</translation>
    </message>
</context>
<context>
    <name>ReceiveCoinsDialog</name>
    <message>
        <source>&amp;Amount:</source>
        <translation type="unfinished">金額(&amp;A):</translation>
    </message>
    <message>
        <source>&amp;Label:</source>
        <translation type="unfinished">ラベル(&amp;L):</translation>
    </message>
    <message>
        <source>&amp;Message:</source>
        <translation type="unfinished">メッセージ (&amp;M):</translation>
    </message>
    <message>
        <source>An optional message to attach to the payment request, which will be displayed when the request is opened. Note: The message will not be sent with the payment over the Qtum network.</source>
        <translation type="unfinished">支払いリクエストに添付する任意のメッセージで、支払リクエストの開封時に表示されます。注意: メッセージは Qtum ネットワーク上へ送信されません。</translation>
    </message>
    <message>
        <source>An optional label to associate with the new receiving address.</source>
        <translation type="unfinished">新規受取用アドレスに紐づける任意のラベル。</translation>
    </message>
    <message>
        <source>Use this form to request payments. All fields are &lt;b&gt;optional&lt;/b&gt;.</source>
        <translation type="unfinished">このフォームで支払いをリクエストしましょう。全ての欄は&lt;b&gt;任意&lt;/b&gt;です。</translation>
    </message>
    <message>
        <source>An optional amount to request. Leave this empty or zero to not request a specific amount.</source>
        <translation type="unfinished">リクエストする任意の金額。特定の金額をリクエストしない場合は、この欄は空白のままかゼロにしてください。</translation>
    </message>
    <message>
        <source>An optional label to associate with the new receiving address (used by you to identify an invoice).  It is also attached to the payment request.</source>
        <translation type="unfinished">新しい受取用アドレスに紐付ける任意のラベル(インボイスの判別に使えます)。支払いリクエストにも添付されます。</translation>
    </message>
    <message>
        <source>An optional message that is attached to the payment request and may be displayed to the sender.</source>
        <translation type="unfinished">支払いリクエストに任意で添付できるメッセージで、送り主に表示されます。</translation>
    </message>
    <message>
        <source>&amp;Create new receiving address</source>
        <translation type="unfinished">新しい受取用アドレスを作成(&amp;C)</translation>
    </message>
    <message>
        <source>Clear all fields of the form.</source>
        <translation type="unfinished">全ての入力欄をクリア。</translation>
    </message>
    <message>
        <source>Clear</source>
        <translation type="unfinished">クリア</translation>
    </message>
    <message>
        <source>Requested payments history</source>
        <translation type="unfinished">支払いリクエストの履歴</translation>
    </message>
    <message>
        <source>Show the selected request (does the same as double clicking an entry)</source>
        <translation type="unfinished">選択されたリクエストを表示（項目をダブルクリックすることでも表示できます）</translation>
    </message>
    <message>
        <source>Show</source>
        <translation type="unfinished">表示</translation>
    </message>
    <message>
        <source>Remove the selected entries from the list</source>
        <translation type="unfinished">選択項目をリストから削除</translation>
    </message>
    <message>
        <source>Remove</source>
        <translation type="unfinished">削除</translation>
    </message>
    <message>
        <source>Copy &amp;URI</source>
        <translation type="unfinished">URIをコピー(&amp;U)</translation>
    </message>
    <message>
        <source>&amp;Copy address</source>
        <translation type="unfinished">アドレスをコピー(&amp;C)</translation>
    </message>
    <message>
        <source>Copy &amp;label</source>
        <translation type="unfinished">ラベルをコピー(&amp;l)</translation>
    </message>
    <message>
        <source>Copy &amp;message</source>
        <translation type="unfinished">メッセージをコピー(&amp;m)</translation>
    </message>
    <message>
        <source>Copy &amp;amount</source>
        <translation type="unfinished">金額をコピー(&amp;a)</translation>
    </message>
    <message>
        <source>Not recommended due to higher fees and less protection against typos.</source>
        <translation type="unfinished">料金が高く、タイプミスに対する保護が弱いため、お勧めできません。</translation>
    </message>
    <message>
        <source>Generates an address compatible with older wallets.</source>
        <translation type="unfinished">古いウォレットでも使用可能なアドレスを生成します。</translation>
    </message>
    <message>
        <source>Generates a native segwit address (BIP-173). Some old wallets don't support it.</source>
        <translation type="unfinished">ネイティブSegwitアドレス(BIP-173)を生成します。古いウォレットではサポートされていません。</translation>
    </message>
    <message>
        <source>Bech32m (BIP-350) is an upgrade to Bech32, wallet support is still limited.</source>
        <translation type="unfinished">Bech32m (BIP-350) はBech32のアップグレード版です。サポートしているウォレットはまだ限定的です。</translation>
    </message>
    <message>
        <source>Could not unlock wallet.</source>
        <translation type="unfinished">ウォレットをアンロックできませんでした。</translation>
    </message>
    <message>
        <source>Could not generate new %1 address</source>
        <translation type="unfinished">新しい %1 アドレスを生成できませんでした</translation>
    </message>
</context>
<context>
    <name>ReceiveRequestDialog</name>
    <message>
        <source>Request payment to …</source>
        <translation type="unfinished">支払いリクエスト先…</translation>
    </message>
    <message>
        <source>Address:</source>
        <translation type="unfinished">アドレス:</translation>
    </message>
    <message>
        <source>Amount:</source>
        <translation type="unfinished">金額:</translation>
    </message>
    <message>
        <source>Label:</source>
        <translation type="unfinished">ラベル:</translation>
    </message>
    <message>
        <source>Message:</source>
        <translation type="unfinished">メッセージ:</translation>
    </message>
    <message>
        <source>Wallet:</source>
        <translation type="unfinished">ウォレット:</translation>
    </message>
    <message>
        <source>Copy &amp;URI</source>
        <translation type="unfinished">URIをコピー(&amp;U)</translation>
    </message>
    <message>
        <source>Copy &amp;Address</source>
        <translation type="unfinished">アドレスをコピー(&amp;A)</translation>
    </message>
    <message>
        <source>&amp;Verify</source>
        <translation type="unfinished">検証する(&amp;V)</translation>
    </message>
    <message>
        <source>Verify this address on e.g. a hardware wallet screen</source>
        <translation type="unfinished">アドレスをハードウェアウォレットのスクリーンで確認してください</translation>
    </message>
    <message>
        <source>&amp;Save Image…</source>
        <translation type="unfinished">画像を保存(&amp;S)…</translation>
    </message>
    <message>
        <source>Payment information</source>
        <translation type="unfinished">支払いリクエストの内容</translation>
    </message>
    <message>
        <source>Request payment to %1</source>
        <translation type="unfinished">支払いリクエスト %1</translation>
    </message>
</context>
<context>
    <name>RecentRequestsTableModel</name>
    <message>
        <source>Date</source>
        <translation type="unfinished">日時</translation>
    </message>
    <message>
        <source>Label</source>
        <translation type="unfinished">ラベル</translation>
    </message>
    <message>
        <source>Message</source>
        <translation type="unfinished">メッセージ</translation>
    </message>
    <message>
        <source>(no label)</source>
<<<<<<< HEAD
        <translation type="unfinished">(ラベル無し)</translation>
=======
        <translation type="unfinished">(ラベルなし)</translation>
>>>>>>> 258457a4
    </message>
    <message>
        <source>(no message)</source>
        <translation type="unfinished">(メッセージ無し)</translation>
    </message>
    <message>
        <source>(no amount requested)</source>
        <translation type="unfinished">(金額指定無し)</translation>
    </message>
    <message>
        <source>Requested</source>
        <translation type="unfinished">リクエスト金額</translation>
    </message>
</context>
<context>
    <name>SendCoinsDialog</name>
    <message>
        <source>Send Coins</source>
        <translation type="unfinished">コインの送金</translation>
    </message>
    <message>
        <source>Coin Control Features</source>
        <translation type="unfinished">コインコントロール機能</translation>
    </message>
    <message>
        <source>automatically selected</source>
        <translation type="unfinished">自動選択</translation>
    </message>
    <message>
        <source>Insufficient funds!</source>
        <translation type="unfinished">残高不足です！</translation>
    </message>
    <message>
        <source>Quantity:</source>
        <translation type="unfinished">選択数:</translation>
    </message>
    <message>
        <source>Bytes:</source>
        <translation type="unfinished">バイト数:</translation>
    </message>
    <message>
        <source>Amount:</source>
        <translation type="unfinished">金額:</translation>
    </message>
    <message>
        <source>Fee:</source>
        <translation type="unfinished">手数料:</translation>
    </message>
    <message>
        <source>After Fee:</source>
        <translation type="unfinished">手数料差引後金額:</translation>
    </message>
    <message>
        <source>Change:</source>
        <translation type="unfinished">お釣り:</translation>
    </message>
    <message>
        <source>If this is activated, but the change address is empty or invalid, change will be sent to a newly generated address.</source>
        <translation type="unfinished">チェックが付いているにもかかわらず、お釣りアドレスが空欄や無効である場合、お釣りは新しく生成されたアドレスへ送金されます。</translation>
    </message>
    <message>
        <source>Custom change address</source>
        <translation type="unfinished">カスタムお釣りアドレス</translation>
    </message>
    <message>
        <source>Transaction Fee:</source>
        <translation type="unfinished">取引手数料:</translation>
    </message>
    <message>
        <source>Using the fallbackfee can result in sending a transaction that will take several hours or days (or never) to confirm. Consider choosing your fee manually or wait until you have validated the complete chain.</source>
        <translation type="unfinished">不適切な料金を利用することで、承認されるまでに数時間または数日 (あるいは永久に承認されない) 取引を送信してしまう可能性があります。手動にて手数料を設定するか、ブロックチェーンの検証が完全に終わるまで待つことを考慮してください。</translation>
    </message>
    <message>
        <source>Warning: Fee estimation is currently not possible.</source>
        <translation type="unfinished">警告: 手数料推定機能は現在利用できません。</translation>
    </message>
    <message>
        <source>per kilobyte</source>
        <translation type="unfinished">1キロバイトあたり</translation>
    </message>
    <message>
        <source>Hide</source>
        <translation type="unfinished">隠す</translation>
    </message>
    <message>
        <source>Recommended:</source>
        <translation type="unfinished">推奨:</translation>
    </message>
    <message>
        <source>Custom:</source>
        <translation type="unfinished">カスタム:</translation>
    </message>
    <message>
        <source>Send to multiple recipients at once</source>
        <translation type="unfinished">一度に複数の送金先に送る</translation>
    </message>
    <message>
        <source>Add &amp;Recipient</source>
        <translation type="unfinished">送金先を追加(&amp;R)</translation>
    </message>
    <message>
        <source>Clear all fields of the form.</source>
        <translation type="unfinished">全ての入力欄をクリア。</translation>
    </message>
    <message>
        <source>Inputs…</source>
        <translation type="unfinished">入力…</translation>
    </message>
    <message>
        <source>Choose…</source>
        <translation type="unfinished">選択…</translation>
    </message>
    <message>
        <source>Hide transaction fee settings</source>
        <translation type="unfinished">取引手数料の設定を隠す</translation>
    </message>
    <message>
        <source>Specify a custom fee per kB (1,000 bytes) of the transaction's virtual size.

Note:  Since the fee is calculated on a per-byte basis, a fee rate of "100 satoshis per kvB" for a transaction size of 500 virtual bytes (half of 1 kvB) would ultimately yield a fee of only 50 satoshis.</source>
        <translation type="unfinished">取引の仮想サイズのkB(1000 bytes)当たりのカスタム手数料を設定してください。

注意: 手数料はbyte単位で計算されます。"100 satoshis / kvB"という手数料率のとき、500 仮想バイト (1 kvBの半分)の取引の手数料はたったの50 satoshisと計算されます。</translation>
    </message>
    <message>
        <source>When there is less transaction volume than space in the blocks, miners as well as relaying nodes may enforce a minimum fee. Paying only this minimum fee is just fine, but be aware that this can result in a never confirming transaction once there is more demand for qtum transactions than the network can process.</source>
        <translation type="unfinished">ブロック内の空きより取引の量が少ない場合、マイナーや中継ノードは最低限の手数料でも処理することがあります。この最低限の手数料だけを支払っても問題ありませんが、一度取引の需要がネットワークの処理能力を超えてしまった場合には、取引が永久に承認されなくなってしまう可能性があることに注意してください。</translation>
    </message>
    <message>
        <source>A too low fee might result in a never confirming transaction (read the tooltip)</source>
        <translation type="unfinished">手数料が低すぎると取引が永久に承認されなくなる可能性があります (ツールチップを参照)</translation>
    </message>
    <message>
        <source>(Smart fee not initialized yet. This usually takes a few blocks…)</source>
        <translation type="unfinished">(スマート手数料は初期化されていません。初期化まで通常は数ブロックを要します…)</translation>
    </message>
    <message>
        <source>Confirmation time target:</source>
        <translation type="unfinished">目標承認時間: </translation>
    </message>
    <message>
        <source>Enable Replace-By-Fee</source>
        <translation type="unfinished">Replace-By-Fee を有効にする</translation>
    </message>
    <message>
        <source>With Replace-By-Fee (BIP-125) you can increase a transaction's fee after it is sent. Without this, a higher fee may be recommended to compensate for increased transaction delay risk.</source>
        <translation type="unfinished">Replace-By-Fee(手数料の上乗せ: BIP-125)機能を有効にすることで、取引送信後でも手数料を上乗せすることができます。この機能を利用しない場合、予め手数料を多めに見積もっておかないと取引が遅れるリスクがあります。</translation>
    </message>
    <message>
        <source>Clear &amp;All</source>
        <translation type="unfinished">全てクリア(&amp;A)</translation>
    </message>
    <message>
        <source>Balance:</source>
        <translation type="unfinished">残高:</translation>
    </message>
    <message>
        <source>Confirm the send action</source>
        <translation type="unfinished">送金内容を確認</translation>
    </message>
    <message>
        <source>S&amp;end</source>
        <translation type="unfinished">送金(&amp;e)</translation>
    </message>
    <message>
        <source>Copy quantity</source>
        <translation type="unfinished">選択数をコピー</translation>
    </message>
    <message>
        <source>Copy amount</source>
        <translation type="unfinished">金額をコピー</translation>
    </message>
    <message>
        <source>Copy fee</source>
        <translation type="unfinished">手数料をコピー</translation>
    </message>
    <message>
        <source>Copy after fee</source>
        <translation type="unfinished">手数料差引後金額をコピー</translation>
    </message>
    <message>
        <source>Copy bytes</source>
        <translation type="unfinished">バイト数をコピー</translation>
    </message>
    <message>
        <source>Copy change</source>
        <translation type="unfinished">お釣りをコピー</translation>
    </message>
    <message>
        <source>%1 (%2 blocks)</source>
        <translation type="unfinished">%1 (%2 ブロック)</translation>
    </message>
    <message>
        <source>Sign on device</source>
        <extracomment>"device" usually means a hardware wallet.</extracomment>
        <translation type="unfinished">デバイスで署名</translation>
    </message>
    <message>
        <source>Connect your hardware wallet first.</source>
        <translation type="unfinished">最初にハードウェアウォレットを接続してください</translation>
    </message>
    <message>
        <source>Set external signer script path in Options -&gt; Wallet</source>
        <extracomment>"External signer" means using devices such as hardware wallets.</extracomment>
        <translation type="unfinished">設定-&gt;オプション-&gt;ウォレット タブにHWIのパスを設定してください</translation>
    </message>
    <message>
        <source>Cr&amp;eate Unsigned</source>
        <translation type="unfinished">未署名で作成(&amp;e)</translation>
    </message>
    <message>
        <source>Creates a Partially Signed Qtum Transaction (PSBT) for use with e.g. an offline %1 wallet, or a PSBT-compatible hardware wallet.</source>
        <translation type="unfinished">オフラインの %1 ウォレット、あるいはPSBTに対応したハードウェアウォレットで使用するためのPSBT(部分的に署名された取引)を作成します。</translation>
<<<<<<< HEAD
    </message>
    <message>
        <source> from wallet '%1'</source>
        <translation type="unfinished"> ウォレット '%1' から</translation>
=======
>>>>>>> 258457a4
    </message>
    <message>
        <source>%1 to '%2'</source>
        <translation type="unfinished">%1 → '%2'</translation>
    </message>
    <message>
        <source>%1 to %2</source>
        <translation type="unfinished">%1 送金先: %2</translation>
    </message>
    <message>
        <source>To review recipient list click "Show Details…"</source>
        <translation type="unfinished">受信者の一覧を確認するには "詳細を表示..." をクリック</translation>
    </message>
    <message>
        <source>Sign failed</source>
        <translation type="unfinished">署名できませんでした</translation>
    </message>
    <message>
        <source>External signer not found</source>
        <extracomment>"External signer" means using devices such as hardware wallets.</extracomment>
        <translation type="unfinished">HWIが見つかりません</translation>
    </message>
    <message>
        <source>External signer failure</source>
        <extracomment>"External signer" means using devices such as hardware wallets.</extracomment>
        <translation type="unfinished">HWIのエラー</translation>
    </message>
    <message>
        <source>Save Transaction Data</source>
        <translation type="unfinished">取引データの保存</translation>
    </message>
    <message>
        <source>Partially Signed Transaction (Binary)</source>
        <extracomment>Expanded name of the binary PSBT file format. See: BIP 174.</extracomment>
        <translation type="unfinished">部分的に署名された取引（バイナリ）</translation>
    </message>
    <message>
        <source>PSBT saved</source>
        <extracomment>Popup message when a PSBT has been saved to a file</extracomment>
        <translation type="unfinished">PSBTは保存されました</translation>
    </message>
    <message>
        <source>External balance:</source>
        <translation type="unfinished">外部残高:</translation>
    </message>
    <message>
        <source>or</source>
        <translation type="unfinished">または</translation>
    </message>
    <message>
        <source>You can increase the fee later (signals Replace-By-Fee, BIP-125).</source>
        <translation type="unfinished">手数料は後から上乗せ可能です(Replace-By-Fee(手数料の上乗せ: BIP-125)機能が有効)。</translation>
    </message>
    <message>
        <source>Please, review your transaction proposal. This will produce a Partially Signed Qtum Transaction (PSBT) which you can save or copy and then sign with e.g. an offline %1 wallet, or a PSBT-compatible hardware wallet.</source>
        <extracomment>Text to inform a user attempting to create a transaction of their current options. At this stage, a user can only create a PSBT. This string is displayed when private keys are disabled and an external signer is not available.</extracomment>
        <translation type="unfinished">取引の提案を確認してください。これにより、部分的に署名されたQtum取引（PSBT）が作成されます。これを保存するかコピーして例えばオフラインの %1 ウォレットやPSBTを扱えるハードウェアウォレットで残りの署名が出来ます。</translation>
<<<<<<< HEAD
=======
    </message>
    <message>
        <source>%1 from wallet '%2'</source>
        <translation type="unfinished"> ウォレット '%2' の%1</translation>
>>>>>>> 258457a4
    </message>
    <message>
        <source>Do you want to create this transaction?</source>
        <extracomment>Message displayed when attempting to create a transaction. Cautionary text to prompt the user to verify that the displayed transaction details represent the transaction the user intends to create.</extracomment>
        <translation type="unfinished">この取引を作成しますか？</translation>
    </message>
    <message>
        <source>Please, review your transaction. You can create and send this transaction or create a Partially Signed Qtum Transaction (PSBT), which you can save or copy and then sign with, e.g., an offline %1 wallet, or a PSBT-compatible hardware wallet.</source>
        <extracomment>Text to inform a user attempting to create a transaction of their current options. At this stage, a user can send their transaction or create a PSBT. This string is displayed when both private keys and PSBT controls are enabled.</extracomment>
        <translation type="unfinished">取引を確認してください。 この取引を作成して送信するか、部分的に署名されたQtum取引（Partially Signed Qtum Transaction: PSBT）を作成できます。これを保存またはコピーして、オフラインの %1 ウォレットやPSBT互換のハードウェアウォレットなどで署名できます。</translation>
    </message>
    <message>
        <source>Please, review your transaction.</source>
        <extracomment>Text to prompt a user to review the details of the transaction they are attempting to send.</extracomment>
        <translation type="unfinished">取引内容の最終確認をしてください。</translation>
    </message>
    <message>
        <source>Transaction fee</source>
        <translation type="unfinished">取引手数料</translation>
    </message>
    <message>
        <source>Not signalling Replace-By-Fee, BIP-125.</source>
        <translation type="unfinished">Replace-By-Fee(手数料の上乗せ: BIP-125)機能は有効になっていません。</translation>
    </message>
    <message>
        <source>Total Amount</source>
        <translation type="unfinished">合計</translation>
    </message>
    <message>
        <source>Unsigned Transaction</source>
        <comment>PSBT copied</comment>
        <extracomment>Caption of "PSBT has been copied" messagebox</extracomment>
        <translation type="unfinished">未署名の取引</translation>
    </message>
    <message>
        <source>The PSBT has been copied to the clipboard. You can also save it.</source>
        <translation type="unfinished">PSBTはクリップボードにコピーされました。PSBTを保存することも可能です。</translation>
    </message>
    <message>
        <source>PSBT saved to disk</source>
        <translation type="unfinished">PSBTはディスクに保存されました</translation>
    </message>
    <message>
        <source>Confirm send coins</source>
        <translation type="unfinished">送金の確認</translation>
    </message>
    <message>
        <source>Watch-only balance:</source>
        <translation type="unfinished">監視専用の残高: </translation>
    </message>
    <message>
        <source>The recipient address is not valid. Please recheck.</source>
        <translation type="unfinished">送金先アドレスが不正です。再確認してください。</translation>
    </message>
    <message>
        <source>The amount to pay must be larger than 0.</source>
        <translation type="unfinished">支払い金額は0より大きい必要があります。</translation>
    </message>
    <message>
        <source>The amount exceeds your balance.</source>
        <translation type="unfinished">金額が残高を超えています。</translation>
    </message>
    <message>
        <source>The total exceeds your balance when the %1 transaction fee is included.</source>
        <translation type="unfinished">取引手数料 %1 を含めた総額が残高を超えています。</translation>
    </message>
    <message>
        <source>Duplicate address found: addresses should only be used once each.</source>
        <translation type="unfinished">重複したアドレスが見つかりました: アドレスはそれぞれ一度のみ使用することができます。</translation>
    </message>
    <message>
        <source>Transaction creation failed!</source>
        <translation type="unfinished">取引の作成に失敗しました！</translation>
    </message>
    <message>
        <source>A fee higher than %1 is considered an absurdly high fee.</source>
        <translation type="unfinished">%1 よりも高い手数料は、法外に高い手数料と判定されます。</translation>
<<<<<<< HEAD
=======
    </message>
    <message>
        <source>%1/kvB</source>
        <translation type="unfinished">%1 /kvB</translation>
>>>>>>> 258457a4
    </message>
    <message numerus="yes">
        <source>Estimated to begin confirmation within %n block(s).</source>
        <translation type="unfinished">
            <numerusform>%n ブロック以内に承認を開始すると推定されます。</numerusform>
        </translation>
    </message>
    <message>
        <source>Warning: Invalid Qtum address</source>
        <translation type="unfinished">警告: 無効な Qtum アドレスです</translation>
    </message>
    <message>
        <source>Warning: Unknown change address</source>
        <translation type="unfinished">警告: 不明なお釣りアドレスです</translation>
    </message>
    <message>
        <source>Confirm custom change address</source>
        <translation type="unfinished">カスタムお釣りアドレスの確認</translation>
    </message>
    <message>
        <source>The address you selected for change is not part of this wallet. Any or all funds in your wallet may be sent to this address. Are you sure?</source>
        <translation type="unfinished">お釣り用として指定されたアドレスはこのウォレットのものではありません。このウォレットの一部又は全部の資産がこのアドレスへ送金されます。確かですか？</translation>
    </message>
    <message>
        <source>(no label)</source>
<<<<<<< HEAD
        <translation type="unfinished">(ラベル無し)</translation>
=======
        <translation type="unfinished">(ラベルなし)</translation>
>>>>>>> 258457a4
    </message>
</context>
<context>
    <name>SendCoinsEntry</name>
    <message>
        <source>A&amp;mount:</source>
        <translation type="unfinished">金額(&amp;m):</translation>
    </message>
    <message>
        <source>Pay &amp;To:</source>
        <translation type="unfinished">送金先(&amp;T):</translation>
    </message>
    <message>
        <source>&amp;Label:</source>
        <translation type="unfinished">ラベル(&amp;L):</translation>
    </message>
    <message>
        <source>Choose previously used address</source>
        <translation type="unfinished">これまでに使用したことがあるアドレスから選択</translation>
    </message>
    <message>
        <source>The Qtum address to send the payment to</source>
        <translation type="unfinished">送金先 Qtum アドレス</translation>
    </message>
    <message>
        <source>Paste address from clipboard</source>
        <translation type="unfinished">クリップボードからアドレスを貼り付け</translation>
    </message>
    <message>
        <source>Remove this entry</source>
        <translation type="unfinished">この項目を削除</translation>
    </message>
    <message>
        <source>The amount to send in the selected unit</source>
        <translation type="unfinished">選択した単位での送金額</translation>
    </message>
    <message>
        <source>The fee will be deducted from the amount being sent. The recipient will receive less qtums than you enter in the amount field. If multiple recipients are selected, the fee is split equally.</source>
        <translation type="unfinished">手数料は送金する金額から差し引かれます。送金先には金額欄で指定した額よりも少ない Qtum が送られます。送金先が複数ある場合は、手数料は均等に分けられます。</translation>
    </message>
    <message>
        <source>S&amp;ubtract fee from amount</source>
        <translation type="unfinished">送金額から手数料を差し引く(&amp;u)</translation>
    </message>
    <message>
        <source>Use available balance</source>
        <translation type="unfinished">利用可能な残高を使用</translation>
    </message>
    <message>
        <source>Message:</source>
        <translation type="unfinished">メッセージ:</translation>
    </message>
    <message>
        <source>Enter a label for this address to add it to the list of used addresses</source>
        <translation type="unfinished">このアドレスに対するラベルを入力することで、送金したことがあるアドレスの一覧に追加することができます</translation>
    </message>
    <message>
        <source>A message that was attached to the qtum: URI which will be stored with the transaction for your reference. Note: This message will not be sent over the Qtum network.</source>
        <translation type="unfinished">qtum URIに添付されていたメッセージです。これは参照用として取引とともに保存されます。注意: メッセージは Qtum ネットワーク上へ送信されません。</translation>
    </message>
</context>
<context>
    <name>SendConfirmationDialog</name>
    <message>
        <source>Send</source>
        <translation type="unfinished">送金</translation>
    </message>
    <message>
        <source>Create Unsigned</source>
        <translation type="unfinished">未署名で作成</translation>
    </message>
</context>
<context>
    <name>SignVerifyMessageDialog</name>
    <message>
        <source>Signatures - Sign / Verify a Message</source>
        <translation type="unfinished">署名 - メッセージの署名・検証</translation>
    </message>
    <message>
        <source>&amp;Sign Message</source>
        <translation type="unfinished">メッセージに署名(&amp;S)</translation>
    </message>
    <message>
        <source>You can sign messages/agreements with your addresses to prove you can receive qtums sent to them. Be careful not to sign anything vague or random, as phishing attacks may try to trick you into signing your identity over to them. Only sign fully-detailed statements you agree to.</source>
        <translation type="unfinished">あなたが所有しているアドレスでメッセージや契約書に署名をすることで、それらのアドレスへ送られた Qtum を受け取ることができることを証明できます。フィッシング攻撃者があなたを騙して、あなたの身分情報に署名させようとしている可能性があるため、よくわからないものやランダムな文字列に対して署名しないでください。あなたが同意した、よく詳細の記された文言にのみ署名するようにしてください。</translation>
    </message>
    <message>
        <source>The Qtum address to sign the message with</source>
        <translation type="unfinished">メッセージの署名に使用する Qtum アドレス</translation>
    </message>
    <message>
        <source>Choose previously used address</source>
        <translation type="unfinished">これまでに使用したことがあるアドレスから選択</translation>
    </message>
    <message>
        <source>Paste address from clipboard</source>
        <translation type="unfinished">クリップボードからアドレスを貼り付け</translation>
    </message>
    <message>
        <source>Enter the message you want to sign here</source>
        <translation type="unfinished">署名するメッセージを入力</translation>
    </message>
    <message>
        <source>Signature</source>
        <translation type="unfinished">署名</translation>
    </message>
    <message>
        <source>Copy the current signature to the system clipboard</source>
        <translation type="unfinished">この署名をシステムのクリップボードにコピー</translation>
    </message>
    <message>
        <source>Sign the message to prove you own this Qtum address</source>
        <translation type="unfinished">メッセージに署名してこの Qtum アドレスを所有していることを証明</translation>
    </message>
    <message>
        <source>Sign &amp;Message</source>
        <translation type="unfinished">メッセージに署名(&amp;M)</translation>
    </message>
    <message>
        <source>Reset all sign message fields</source>
        <translation type="unfinished">入力欄の内容を全て消去</translation>
    </message>
    <message>
        <source>Clear &amp;All</source>
        <translation type="unfinished">全てクリア(&amp;A)</translation>
    </message>
    <message>
        <source>&amp;Verify Message</source>
        <translation type="unfinished">メッセージを検証(&amp;V)</translation>
    </message>
    <message>
        <source>Enter the receiver's address, message (ensure you copy line breaks, spaces, tabs, etc. exactly) and signature below to verify the message. Be careful not to read more into the signature than what is in the signed message itself, to avoid being tricked by a man-in-the-middle attack. Note that this only proves the signing party receives with the address, it cannot prove sendership of any transaction!</source>
        <translation type="unfinished">送金先のアドレスと、メッセージ（改行やスペース、タブなども完全に一致させること）および署名を以下に入力し、メッセージを検証します。中間者攻撃により騙されるのを防ぐため、署名対象のメッセージから書かれていること以上の意味を読み取ろうとしないでください。また、これは署名作成者がこのアドレスで受け取れることを証明するだけであり、取引の送信権限を証明するものではありません！</translation>
    </message>
    <message>
        <source>The Qtum address the message was signed with</source>
        <translation type="unfinished">メッセージの署名に使われた Qtum アドレス</translation>
    </message>
    <message>
        <source>The signed message to verify</source>
        <translation type="unfinished">検証したい署名済みメッセージ</translation>
    </message>
    <message>
        <source>The signature given when the message was signed</source>
        <translation type="unfinished">メッセージの署名時に生成された署名</translation>
    </message>
    <message>
        <source>Verify the message to ensure it was signed with the specified Qtum address</source>
        <translation type="unfinished">メッセージを検証して指定された Qtum アドレスで署名されたことを確認</translation>
    </message>
    <message>
        <source>Verify &amp;Message</source>
        <translation type="unfinished">メッセージを検証(&amp;M)</translation>
    </message>
    <message>
        <source>Reset all verify message fields</source>
        <translation type="unfinished">入力欄の内容を全て消去</translation>
    </message>
    <message>
        <source>Click "Sign Message" to generate signature</source>
        <translation type="unfinished">「メッセージに署名」をクリックして署名を生成</translation>
    </message>
    <message>
        <source>The entered address is invalid.</source>
        <translation type="unfinished">不正なアドレスが入力されました。</translation>
    </message>
    <message>
        <source>Please check the address and try again.</source>
        <translation type="unfinished">アドレスが正しいか確かめてから、もう一度試してください。</translation>
    </message>
    <message>
        <source>The entered address does not refer to a key.</source>
        <translation type="unfinished">入力されたアドレスに紐づく鍵がありません。</translation>
    </message>
    <message>
        <source>Wallet unlock was cancelled.</source>
        <translation type="unfinished">ウォレットのアンロックはキャンセルされました。</translation>
    </message>
    <message>
        <source>No error</source>
        <translation type="unfinished">エラーなし</translation>
    </message>
    <message>
        <source>Private key for the entered address is not available.</source>
        <translation type="unfinished">入力されたアドレスの秘密鍵は利用できません。</translation>
    </message>
    <message>
        <source>Message signing failed.</source>
        <translation type="unfinished">メッセージの署名に失敗しました。</translation>
    </message>
    <message>
        <source>Message signed.</source>
        <translation type="unfinished">メッセージに署名しました。</translation>
    </message>
    <message>
        <source>The signature could not be decoded.</source>
        <translation type="unfinished">署名が復号できませんでした。</translation>
    </message>
    <message>
        <source>Please check the signature and try again.</source>
        <translation type="unfinished">署名が正しいか確認してから、もう一度試してください。</translation>
    </message>
    <message>
        <source>The signature did not match the message digest.</source>
        <translation type="unfinished">署名がメッセージダイジェストと一致しませんでした。</translation>
    </message>
    <message>
        <source>Message verification failed.</source>
        <translation type="unfinished">メッセージの検証に失敗しました。</translation>
    </message>
    <message>
        <source>Message verified.</source>
        <translation type="unfinished">メッセージは検証されました。</translation>
    </message>
</context>
<context>
    <name>SplashScreen</name>
    <message>
        <source>(press q to shutdown and continue later)</source>
        <translation type="unfinished">(q を押すことでシャットダウンし後ほど再開します)</translation>
    </message>
    <message>
        <source>press q to shutdown</source>
        <translation type="unfinished">終了するには q を押してください</translation>
    </message>
</context>
<context>
    <name>TrafficGraphWidget</name>
    <message>
        <source>kB/s</source>
        <translation type="unfinished">kB/秒</translation>
    </message>
</context>
<context>
    <name>TransactionDesc</name>
    <message>
        <source>conflicted with a transaction with %1 confirmations</source>
        <extracomment>Text explaining the current status of a transaction, shown in the status field of the details window for this transaction. This status represents an unconfirmed transaction that conflicts with a confirmed transaction.</extracomment>
        <translation type="unfinished">%1 承認の取引と衝突</translation>
    </message>
    <message>
        <source>0/unconfirmed, in memory pool</source>
        <extracomment>Text explaining the current status of a transaction, shown in the status field of the details window for this transaction. This status represents an unconfirmed transaction that is in the memory pool.</extracomment>
        <translation type="unfinished">0/未承認、メモリープールに有る</translation>
    </message>
    <message>
        <source>0/unconfirmed, not in memory pool</source>
        <extracomment>Text explaining the current status of a transaction, shown in the status field of the details window for this transaction. This status represents an unconfirmed transaction that is not in the memory pool.</extracomment>
        <translation type="unfinished">0/未承認、メモリープールに無い</translation>
    </message>
    <message>
        <source>abandoned</source>
        <extracomment>Text explaining the current status of a transaction, shown in the status field of the details window for this transaction. This status represents an abandoned transaction.</extracomment>
        <translation type="unfinished">取消しされました</translation>
    </message>
    <message>
        <source>%1/unconfirmed</source>
        <extracomment>Text explaining the current status of a transaction, shown in the status field of the details window for this transaction. This status represents a transaction confirmed in at least one block, but less than 6 blocks.</extracomment>
        <translation type="unfinished">%1/未承認</translation>
    </message>
    <message>
        <source>%1 confirmations</source>
        <extracomment>Text explaining the current status of a transaction, shown in the status field of the details window for this transaction. This status represents a transaction confirmed in 6 or more blocks.</extracomment>
        <translation type="unfinished">%1 承認</translation>
    </message>
    <message>
        <source>Status</source>
        <translation type="unfinished">状態</translation>
    </message>
    <message>
        <source>Date</source>
        <translation type="unfinished">日時</translation>
    </message>
    <message>
        <source>Source</source>
        <translation type="unfinished">ソース</translation>
    </message>
    <message>
        <source>Generated</source>
        <translation type="unfinished">採掘</translation>
    </message>
    <message>
        <source>From</source>
        <translation type="unfinished">送金元</translation>
    </message>
    <message>
        <source>unknown</source>
        <translation type="unfinished">不明</translation>
    </message>
    <message>
        <source>To</source>
        <translation type="unfinished">送金先</translation>
    </message>
    <message>
        <source>own address</source>
        <translation type="unfinished">自分のアドレス</translation>
    </message>
    <message>
        <source>watch-only</source>
        <translation type="unfinished">監視専用</translation>
    </message>
    <message>
        <source>label</source>
        <translation type="unfinished">ラベル</translation>
    </message>
    <message>
        <source>Credit</source>
        <translation type="unfinished">入金額</translation>
    </message>
    <message numerus="yes">
        <source>matures in %n more block(s)</source>
        <translation type="unfinished">
            <numerusform>あと %n 個のブロックで成熟</numerusform>
        </translation>
    </message>
    <message>
        <source>not accepted</source>
        <translation type="unfinished">未承認</translation>
    </message>
    <message>
        <source>Debit</source>
        <translation type="unfinished">出金額</translation>
    </message>
    <message>
        <source>Total debit</source>
        <translation type="unfinished">出金合計</translation>
    </message>
    <message>
        <source>Total credit</source>
        <translation type="unfinished">入金合計</translation>
    </message>
    <message>
        <source>Transaction fee</source>
        <translation type="unfinished">取引手数料</translation>
    </message>
    <message>
        <source>Net amount</source>
        <translation type="unfinished">正味金額</translation>
    </message>
    <message>
        <source>Message</source>
        <translation type="unfinished">メッセージ</translation>
    </message>
    <message>
        <source>Comment</source>
        <translation type="unfinished">コメント</translation>
    </message>
    <message>
        <source>Transaction ID</source>
        <translation type="unfinished">取引 ID</translation>
    </message>
    <message>
        <source>Transaction total size</source>
        <translation type="unfinished">取引の全体サイズ</translation>
    </message>
    <message>
        <source>Transaction virtual size</source>
        <translation type="unfinished">取引の仮想サイズ</translation>
    </message>
    <message>
        <source>Output index</source>
        <translation type="unfinished">アウトプット番号</translation>
    </message>
    <message>
<<<<<<< HEAD
        <source> (Certificate was not verified)</source>
        <translation type="unfinished"> (証明書は未検証)</translation>
=======
        <source>%1 (Certificate was not verified)</source>
        <translation type="unfinished">%1 (証明書は未検証)</translation>
>>>>>>> 258457a4
    </message>
    <message>
        <source>Merchant</source>
        <translation type="unfinished">取引相手</translation>
    </message>
    <message>
        <source>Generated coins must mature %1 blocks before they can be spent. When you generated this block, it was broadcast to the network to be added to the block chain. If it fails to get into the chain, its state will change to "not accepted" and it won't be spendable. This may occasionally happen if another node generates a block within a few seconds of yours.</source>
        <translation type="unfinished">生成されたコインは、%1 ブロックの間成熟後に使用可能になります。このブロックは生成された際、ブロックチェーンに取り込まれるためにネットワークにブロードキャストされました。ブロックチェーンに取り込まれなかった場合、取引状態が「不承認」に変更され、コインは使用不能になります。これは、別のノードがあなたの数秒前にブロックを生成した場合に時々起こる場合があります。</translation>
    </message>
    <message>
        <source>Debug information</source>
        <translation type="unfinished">デバッグ情報</translation>
    </message>
    <message>
        <source>Transaction</source>
        <translation type="unfinished">取引</translation>
    </message>
    <message>
        <source>Inputs</source>
        <translation type="unfinished">インプット</translation>
    </message>
    <message>
        <source>Amount</source>
        <translation type="unfinished">金額</translation>
    </message>
    <message>
        <source>true</source>
        <translation type="unfinished">はい</translation>
    </message>
    <message>
        <source>false</source>
        <translation type="unfinished">いいえ</translation>
    </message>
</context>
<context>
    <name>TransactionDescDialog</name>
    <message>
        <source>This pane shows a detailed description of the transaction</source>
        <translation type="unfinished">このペインには取引の詳細な説明が表示されます</translation>
    </message>
    <message>
        <source>Details for %1</source>
        <translation type="unfinished">%1 の詳細</translation>
    </message>
</context>
<context>
    <name>TransactionTableModel</name>
    <message>
        <source>Date</source>
        <translation type="unfinished">日時</translation>
    </message>
    <message>
        <source>Type</source>
        <translation type="unfinished">種別</translation>
    </message>
    <message>
        <source>Label</source>
        <translation type="unfinished">ラベル</translation>
    </message>
    <message>
        <source>Unconfirmed</source>
        <translation type="unfinished">未承認</translation>
    </message>
    <message>
        <source>Abandoned</source>
        <translation type="unfinished">取消しされました</translation>
    </message>
    <message>
        <source>Confirming (%1 of %2 recommended confirmations)</source>
        <translation type="unfinished">承認中（推奨承認数 %2 のうち %1 承認が完了）</translation>
    </message>
    <message>
        <source>Confirmed (%1 confirmations)</source>
        <translation type="unfinished">承認されました（%1 承認）</translation>
    </message>
    <message>
        <source>Conflicted</source>
        <translation type="unfinished">衝突しました</translation>
    </message>
    <message>
        <source>Immature (%1 confirmations, will be available after %2)</source>
        <translation type="unfinished">未成熟（%1 承認済、%2 承認完了後に使用可能）</translation>
    </message>
    <message>
        <source>Generated but not accepted</source>
        <translation type="unfinished">生成されましたが承認されませんでした</translation>
    </message>
    <message>
        <source>Received with</source>
        <translation type="unfinished">受取(通常)</translation>
    </message>
    <message>
        <source>Received from</source>
        <translation type="unfinished">受取(その他)</translation>
    </message>
    <message>
        <source>Sent to</source>
        <translation type="unfinished">送金</translation>
    </message>
    <message>
        <source>Mined</source>
        <translation type="unfinished">採掘</translation>
    </message>
    <message>
        <source>watch-only</source>
        <translation type="unfinished">監視専用</translation>
    </message>
    <message>
        <source>(no label)</source>
        <translation type="unfinished">(ラベルなし)</translation>
    </message>
    <message>
        <source>Transaction status. Hover over this field to show number of confirmations.</source>
        <translation type="unfinished">取引の状態。このフィールドの上にカーソルを合わせると承認数が表示されます。</translation>
    </message>
    <message>
        <source>Date and time that the transaction was received.</source>
        <translation type="unfinished">取引を受信した日時。</translation>
    </message>
    <message>
        <source>Type of transaction.</source>
        <translation type="unfinished">取引の種類。</translation>
    </message>
    <message>
        <source>Whether or not a watch-only address is involved in this transaction.</source>
        <translation type="unfinished">監視専用のアドレスがこの取引に含まれているか否か。</translation>
    </message>
    <message>
        <source>User-defined intent/purpose of the transaction.</source>
        <translation type="unfinished">ユーザーが定義した取引の目的や用途。</translation>
    </message>
    <message>
        <source>Amount removed from or added to balance.</source>
        <translation type="unfinished">残高から増えた又は減った金額。</translation>
    </message>
</context>
<context>
    <name>TransactionView</name>
    <message>
        <source>All</source>
        <translation type="unfinished">すべて</translation>
    </message>
    <message>
        <source>Today</source>
        <translation type="unfinished">今日</translation>
    </message>
    <message>
        <source>This week</source>
        <translation type="unfinished">今週</translation>
    </message>
    <message>
        <source>This month</source>
        <translation type="unfinished">今月</translation>
    </message>
    <message>
        <source>Last month</source>
        <translation type="unfinished">先月</translation>
    </message>
    <message>
        <source>This year</source>
        <translation type="unfinished">今年</translation>
    </message>
    <message>
        <source>Received with</source>
        <translation type="unfinished">受取(通常)</translation>
    </message>
    <message>
        <source>Sent to</source>
        <translation type="unfinished">送金</translation>
    </message>
    <message>
        <source>Mined</source>
        <translation type="unfinished">採掘</translation>
    </message>
    <message>
        <source>Other</source>
        <translation type="unfinished">その他</translation>
    </message>
    <message>
        <source>Enter address, transaction id, or label to search</source>
        <translation type="unfinished">検索したいアドレスや取引ID、ラベルを入力</translation>
    </message>
    <message>
        <source>Min amount</source>
        <translation type="unfinished">最小金額</translation>
    </message>
    <message>
        <source>Range…</source>
        <translation type="unfinished">期間…</translation>
    </message>
    <message>
        <source>&amp;Copy address</source>
        <translation type="unfinished">アドレスをコピー(&amp;C)</translation>
    </message>
    <message>
        <source>Copy &amp;label</source>
        <translation type="unfinished">ラベルをコピー(&amp;l)</translation>
    </message>
    <message>
        <source>Copy &amp;amount</source>
        <translation type="unfinished">金額をコピー(&amp;a)</translation>
    </message>
    <message>
        <source>Copy transaction &amp;ID</source>
        <translation type="unfinished">取引 IDをコピー(&amp;I)</translation>
    </message>
    <message>
        <source>Copy &amp;raw transaction</source>
        <translation type="unfinished">取引のRAWデータをコピー(r)</translation>
    </message>
    <message>
        <source>Copy full transaction &amp;details</source>
        <translation type="unfinished">取引の詳細をコピー(d)</translation>
    </message>
    <message>
        <source>&amp;Show transaction details</source>
        <translation type="unfinished">取引の詳細を表示(S)</translation>
    </message>
    <message>
        <source>Increase transaction &amp;fee</source>
        <translation type="unfinished">取引手数料を追加(&amp;f)</translation>
    </message>
    <message>
        <source>A&amp;bandon transaction</source>
        <translation type="unfinished">取引を取消す(b)</translation>
    </message>
    <message>
        <source>&amp;Edit address label</source>
        <translation type="unfinished">アドレスラベルを編集(&amp;E)</translation>
    </message>
    <message>
        <source>Show in %1</source>
        <extracomment>Transactions table context menu action to show the selected transaction in a third-party block explorer. %1 is a stand-in argument for the URL of the explorer.</extracomment>
        <translation type="unfinished">%1 で表示</translation>
    </message>
    <message>
        <source>Export Transaction History</source>
        <translation type="unfinished">取引履歴をエクスポート</translation>
    </message>
    <message>
        <source>Comma separated file</source>
        <extracomment>Expanded name of the CSV file format. See: https://en.wikipedia.org/wiki/Comma-separated_values.</extracomment>
        <translation type="unfinished">CSVファイル</translation>
    </message>
    <message>
        <source>Confirmed</source>
        <translation type="unfinished">承認済み</translation>
    </message>
    <message>
        <source>Watch-only</source>
        <translation type="unfinished">監視専用</translation>
    </message>
    <message>
        <source>Date</source>
        <translation type="unfinished">日時</translation>
    </message>
    <message>
        <source>Type</source>
        <translation type="unfinished">種別</translation>
    </message>
    <message>
        <source>Label</source>
        <translation type="unfinished">ラベル</translation>
    </message>
    <message>
        <source>Address</source>
        <translation type="unfinished">アドレス</translation>
    </message>
    <message>
        <source>Exporting Failed</source>
        <translation type="unfinished">エクスポートに失敗しました</translation>
    </message>
    <message>
        <source>There was an error trying to save the transaction history to %1.</source>
        <translation type="unfinished">取引履歴を %1 に保存する際にエラーが発生しました。</translation>
    </message>
    <message>
        <source>Exporting Successful</source>
        <translation type="unfinished">エクスポートに成功しました</translation>
    </message>
    <message>
        <source>The transaction history was successfully saved to %1.</source>
        <translation type="unfinished">取引履歴は正常に %1 に保存されました。</translation>
    </message>
    <message>
        <source>Range:</source>
        <translation type="unfinished">期間:</translation>
    </message>
    <message>
        <source>to</source>
        <translation type="unfinished">〜</translation>
    </message>
</context>
<context>
    <name>WalletFrame</name>
    <message>
        <source>No wallet has been loaded.
Go to File &gt; Open Wallet to load a wallet.
- OR -</source>
        <translation type="unfinished">ウォレットがロードされていません。
ファイル &gt; ウォレットを開くを実行しウォレットをロードしてください。
- もしくは -</translation>
    </message>
    <message>
        <source>Create a new wallet</source>
        <translation type="unfinished">新しいウォレットを作成</translation>
    </message>
    <message>
        <source>Error</source>
        <translation type="unfinished">エラー</translation>
    </message>
    <message>
        <source>Unable to decode PSBT from clipboard (invalid base64)</source>
        <translation type="unfinished">クリップボードのPSBTをデコードできません（無効なbase64）</translation>
    </message>
    <message>
        <source>Load Transaction Data</source>
        <translation type="unfinished">取引データのロード</translation>
    </message>
    <message>
        <source>Partially Signed Transaction (*.psbt)</source>
        <translation type="unfinished">部分的に署名された取引(*.psbt)</translation>
    </message>
    <message>
        <source>PSBT file must be smaller than 100 MiB</source>
        <translation type="unfinished">PSBTファイルは、100 MiB より小さい必要があります。</translation>
    </message>
    <message>
        <source>Unable to decode PSBT</source>
        <translation type="unfinished">PSBTファイルを復号できません</translation>
    </message>
</context>
<context>
    <name>WalletModel</name>
    <message>
        <source>Send Coins</source>
        <translation type="unfinished">コインの送金</translation>
    </message>
    <message>
        <source>Fee bump error</source>
        <translation type="unfinished">手数料上乗せエラー</translation>
    </message>
    <message>
        <source>Increasing transaction fee failed</source>
        <translation type="unfinished">取引手数料の上乗せに失敗しました</translation>
    </message>
    <message>
        <source>Do you want to increase the fee?</source>
        <extracomment>Asks a user if they would like to manually increase the fee of a transaction that has already been created.</extracomment>
        <translation type="unfinished">手数料を上乗せしてもよろしいですか？</translation>
    </message>
    <message>
        <source>Current fee:</source>
        <translation type="unfinished">現在の手数料:</translation>
    </message>
    <message>
        <source>Increase:</source>
        <translation type="unfinished">上乗せ額:</translation>
    </message>
    <message>
        <source>New fee:</source>
        <translation type="unfinished">新しい手数料:</translation>
    </message>
    <message>
        <source>Warning: This may pay the additional fee by reducing change outputs or adding inputs, when necessary. It may add a new change output if one does not already exist. These changes may potentially leak privacy.</source>
        <translation type="unfinished">警告: 必要に応じて、お釣り用のアウトプットの額を減らしたり、インプットを追加することで追加手数料を支払うことができます。またお釣り用のアウトプットが存在しない場合、新たなお釣り用のアウトプットを追加することもできます。これらの変更はプライバシーをリークする可能性があります。</translation>
    </message>
    <message>
        <source>Confirm fee bump</source>
        <translation type="unfinished">手数料上乗せの確認</translation>
    </message>
    <message>
        <source>Can't draft transaction.</source>
        <translation type="unfinished">取引のひな型を作成できませんでした。</translation>
    </message>
    <message>
        <source>PSBT copied</source>
        <translation type="unfinished">PSBTがコピーされました</translation>
    </message>
    <message>
        <source>Copied to clipboard</source>
        <comment>Fee-bump PSBT saved</comment>
        <translation type="unfinished">クリップボードにコピーしました</translation>
    </message>
    <message>
        <source>Can't sign transaction.</source>
        <translation type="unfinished">取引に署名できませんでした。</translation>
    </message>
    <message>
        <source>Could not commit transaction</source>
        <translation type="unfinished">取引の作成に失敗しました</translation>
    </message>
    <message>
        <source>Can't display address</source>
        <translation type="unfinished">アドレスを表示できません</translation>
    </message>
    <message>
        <source>default wallet</source>
        <translation type="unfinished">デフォルトのウォレット</translation>
    </message>
</context>
<context>
    <name>WalletView</name>
    <message>
        <source>&amp;Export</source>
        <translation type="unfinished">エクスポート (&amp;E)</translation>
    </message>
    <message>
        <source>Export the data in the current tab to a file</source>
        <translation type="unfinished">このタブのデータをファイルにエクスポート</translation>
    </message>
    <message>
        <source>Backup Wallet</source>
        <translation type="unfinished">ウォレットのバックアップ</translation>
    </message>
    <message>
        <source>Wallet Data</source>
        <extracomment>Name of the wallet data file format.</extracomment>
        <translation type="unfinished">ウォレットのデータ</translation>
    </message>
    <message>
        <source>Backup Failed</source>
        <translation type="unfinished">バックアップに失敗しました</translation>
    </message>
    <message>
        <source>There was an error trying to save the wallet data to %1.</source>
        <translation type="unfinished">ウォレットデータを %1 へ保存する際にエラーが発生しました。</translation>
    </message>
    <message>
        <source>Backup Successful</source>
        <translation type="unfinished">バックアップに成功しました</translation>
    </message>
    <message>
        <source>The wallet data was successfully saved to %1.</source>
        <translation type="unfinished">ウォレットのデータは正常に %1 に保存されました。</translation>
    </message>
    <message>
        <source>Cancel</source>
        <translation type="unfinished">キャンセル</translation>
    </message>
</context>
<context>
    <name>bitcoin-core</name>
    <message>
        <source>The %s developers</source>
        <translation type="unfinished">%s の開発者</translation>
    </message>
    <message>
        <source>%s corrupt. Try using the wallet tool qtum-wallet to salvage or restoring a backup.</source>
        <translation type="unfinished">%sが破損しています。ウォレットのツールqtum-walletを使って復旧するか、バックアップから復元してみてください。</translation>
    </message>
    <message>
        <source>%s failed to validate the -assumeutxo snapshot state. This indicates a hardware problem, or a bug in the software, or a bad software modification that allowed an invalid snapshot to be loaded. As a result of this, the node will shut down and stop using any state that was built on the snapshot, resetting the chain height from %d to %d. On the next restart, the node will resume syncing from %d without using any snapshot data. Please report this incident to %s, including how you obtained the snapshot. The invalid snapshot chainstate will be left on disk in case it is helpful in diagnosing the issue that caused this error.</source>
        <translation type="unfinished">%s は -assumeutxo スナップショットの状態を検証できませんでした。これは、ハードウェアの問題、ソフトウェアのバグ、または無効なスナップショットのロードを可能にした不適切なソフトウェア変更を示しています。この結果、ノードはシャットダウンし、スナップショットに基づいて構築された状態の使用を停止し、チェーンの高さを %d から %d にリセットします。次回の再起動時に、ノードはスナップショット データを使用せずに %d からの同期を再開します。スナップショットの入手方法も含めて、このインシデントを %s に報告してください。無効なスナップショットのチェーン状態は、このエラーの原因となった問題の診断に役立てるためにディスク上に残されます。</translation>
    </message>
    <message>
        <source>%s request to listen on port %u. This port is considered "bad" and thus it is unlikely that any peer will connect to it. See doc/p2p-bad-ports.md for details and a full list.</source>
        <translation type="unfinished">%s はポート %u でリッスンするように要求します。このポートは「不良」と見なされるため、どのピアもこのポートに接続することはないでしょう。詳細と完全なリストについては、doc/p2p-bad-ports.md を参照してください。</translation>
    </message>
    <message>
        <source>Cannot downgrade wallet from version %i to version %i. Wallet version unchanged.</source>
        <translation type="unfinished">ウォレットをバージョン%iからバージョン%iにダウングレードできません。ウォレットのバージョンは変更されていません。</translation>
    </message>
    <message>
        <source>Cannot obtain a lock on data directory %s. %s is probably already running.</source>
        <translation type="unfinished">データ ディレクトリ %s のロックを取得することができません。%s がおそらく既に実行中です。</translation>
    </message>
    <message>
        <source>Cannot upgrade a non HD split wallet from version %i to version %i without upgrading to support pre-split keypool. Please use version %i or no version specified.</source>
        <translation type="unfinished">事前分割キープールをサポートするようアップグレードせずに、非HD分割ウォレットをバージョン%iからバージョン%iにアップグレードすることはできません。バージョン%iを使用するか、バージョンを指定しないでください。</translation>
    </message>
    <message>
        <source>Disk space for %s may not accommodate the block files. Approximately %u GB of data will be stored in this directory.</source>
        <translation type="unfinished">%s のディスク容量では、ブロックファイルを保存しきれない可能性があります。およそ %u GB のデータがこのディレクトリに保存されます。</translation>
    </message>
    <message>
        <source>Distributed under the MIT software license, see the accompanying file %s or %s</source>
        <translation type="unfinished">MIT ソフトウェアライセンスのもとで配布されています。付属の %s ファイルか、 %s を参照してください</translation>
    </message>
    <message>
        <source>Error loading wallet. Wallet requires blocks to be downloaded, and software does not currently support loading wallets while blocks are being downloaded out of order when using assumeutxo snapshots. Wallet should be able to load successfully after node sync reaches height %s</source>
        <translation type="unfinished">ウォレットの読み込みに失敗しました。ウォレットはブロックをダウンロードする必要があり、ソフトウェアは現在、assumeutxoスナップショットを使用してブロックが順不同でダウンロードされている間のウォレットの読み込みをサポートしていません。ノードの同期が高さ%sに達したら、ウォレットの読み込みが可能になります。</translation>
    </message>
    <message>
        <source>Error reading %s! Transaction data may be missing or incorrect. Rescanning wallet.</source>
        <translation type="unfinished">%s が読めません！ 取引データが欠落しているか誤っている可能性があります。ウォレットを再スキャンしています。</translation>
    </message>
    <message>
        <source>Error: Dumpfile format record is incorrect. Got "%s", expected "format".</source>
        <translation type="unfinished">エラー: ダンプファイルのフォーマットレコードが不正です。"%s"が得られましたが、期待値は"format"です。</translation>
    </message>
    <message>
        <source>Error: Dumpfile identifier record is incorrect. Got "%s", expected "%s".</source>
        <translation type="unfinished">エラー: ダンプファイルの識別子レコードが不正です。得られた値は"%s"で、期待値は"%s"です。</translation>
    </message>
    <message>
        <source>Error: Dumpfile version is not supported. This version of qtum-wallet only supports version 1 dumpfiles. Got dumpfile with version %s</source>
        <translation type="unfinished">エラー: ダンプファイルのバージョンがサポート外です。このバージョンの Qtum ウォレットは、バージョン 1 のダンプファイルのみをサポートします。バージョン%sのダンプファイルでした。</translation>
    </message>
    <message>
        <source>Error: Legacy wallets only support the "legacy", "p2sh-segwit", and "bech32" address types</source>
        <translation type="unfinished">エラー: レガシーウォレットは、アドレスタイプ「legacy」および「p2sh-segwit」、「bech32」のみをサポートします</translation>
    </message>
    <message>
        <source>Error: Unable to produce descriptors for this legacy wallet. Make sure to provide the wallet's passphrase if it is encrypted.</source>
        <translation type="unfinished">エラー: このレガシー ウォレットのディスクリプターを生成できません。ウォレットが暗号化されている場合は、ウォレットのパスフレーズを必ず入力してください。</translation>
    </message>
    <message>
        <source>File %s already exists. If you are sure this is what you want, move it out of the way first.</source>
        <translation type="unfinished">ファイル%sは既に存在します。これが必要なものである場合、まず邪魔にならない場所に移動してください。</translation>
    </message>
    <message>
        <source>Invalid or corrupt peers.dat (%s). If you believe this is a bug, please report it to %s. As a workaround, you can move the file (%s) out of the way (rename, move, or delete) to have a new one created on the next start.</source>
        <translation type="unfinished">peers.dat (%s) が無効または破損しています。 これがバグだと思われる場合は、 %s に報告してください。 回避策として、ファイル (%s) を邪魔にならない場所に移動 (名前の変更、移動、または削除) して、次回の起動時に新しいファイルを作成することができます。</translation>
    </message>
    <message>
        <source>More than one onion bind address is provided. Using %s for the automatically created Tor onion service.</source>
        <translation type="unfinished">2つ以上のonionアドレスが与えられました。%sを自動的に作成されたTorのonionサービスとして使用します。</translation>
    </message>
    <message>
        <source>No dump file provided. To use createfromdump, -dumpfile=&lt;filename&gt; must be provided.</source>
        <translation type="unfinished">ダンプファイルが指定されていません。createfromdumpを使用するには、-dumpfile=&lt;filename&gt;を指定する必要があります。</translation>
    </message>
    <message>
        <source>No dump file provided. To use dump, -dumpfile=&lt;filename&gt; must be provided.</source>
        <translation type="unfinished">ダンプファイルが指定されていません。dumpを使用するには、-dumpfile=&lt;filename&gt;を指定する必要があります。</translation>
    </message>
    <message>
        <source>No wallet file format provided. To use createfromdump, -format=&lt;format&gt; must be provided.</source>
        <translation type="unfinished">ウォレットファイルフォーマットが指定されていません。createfromdumpを使用するには、-format=&lt;format&gt;を指定する必要があります。</translation>
    </message>
    <message>
        <source>Please check that your computer's date and time are correct! If your clock is wrong, %s will not work properly.</source>
        <translation type="unfinished">お使いのコンピューターの日付と時刻が正しいことを確認してください！ PCの時計が正しくない場合 %s は正確に動作しません。</translation>
    </message>
    <message>
        <source>Please contribute if you find %s useful. Visit %s for further information about the software.</source>
        <translation type="unfinished">%s が有用だと感じられた方はぜひプロジェクトへの貢献をお願いします。ソフトウェアのより詳細な情報については %s をご覧ください。</translation>
    </message>
    <message>
        <source>Prune configured below the minimum of %d MiB.  Please use a higher number.</source>
        <translation type="unfinished">剪定設定が、設定可能最小値の %d MiBより低く設定されています。より大きい値を使用してください。</translation>
    </message>
    <message>
        <source>Prune mode is incompatible with -reindex-chainstate. Use full -reindex instead.</source>
        <translation type="unfinished">剪定モードは -reindex-chainstate と互換性がありません。代わりに完全な再インデックス -reindex を使用してください。</translation>
    </message>
    <message>
        <source>Prune: last wallet synchronisation goes beyond pruned data. You need to -reindex (download the whole blockchain again in case of pruned node)</source>
        <translation type="unfinished">剪定: 最後のウォレット同期ポイントが、剪定されたデータを越えています。-reindex を実行する必要があります (剪定されたノードの場合、ブロックチェーン全体を再ダウンロードします)</translation>
    </message>
    <message>
        <source>Rename of '%s' -&gt; '%s' failed. You should resolve this by manually moving or deleting the invalid snapshot directory %s, otherwise you will encounter the same error again on the next startup.</source>
        <translation type="unfinished">'%s' -&gt; '%s' の名前変更に失敗しました。 この問題を解決するには、無効なスナップショット ディレクトリ %s を手動で移動または削除する必要があります。そうしないと、次回の起動時に同じエラーが再び発生します。</translation>
    </message>
    <message>
        <source>SQLiteDatabase: Unknown sqlite wallet schema version %d. Only version %d is supported</source>
        <translation type="unfinished">SQLiteDatabase: 未知のsqliteウォレットスキーマバージョン %d 。バージョン %d のみがサポートされています</translation>
    </message>
    <message>
        <source>The block database contains a block which appears to be from the future. This may be due to your computer's date and time being set incorrectly. Only rebuild the block database if you are sure that your computer's date and time are correct</source>
        <translation type="unfinished">ブロックデータベースに未来の時刻のブロックが含まれています。お使いのコンピューターの日付と時刻が間違っている可能性があります。コンピュータの日付と時刻が本当に正しい場合にのみ、ブロックデータベースの再構築を実行してください</translation>
    </message>
    <message>
        <source>The transaction amount is too small to send after the fee has been deducted</source>
        <translation type="unfinished">取引の手数料差引後金額が小さすぎるため、送金できません</translation>
    </message>
    <message>
        <source>This error could occur if this wallet was not shutdown cleanly and was last loaded using a build with a newer version of Berkeley DB. If so, please use the software that last loaded this wallet</source>
        <translation type="unfinished">このエラーはこのウォレットが正常にシャットダウンされず、前回ウォレットが読み込まれたときに新しいバージョンのBerkeley DBを使ったソフトウェアを利用していた場合に起こる可能性があります。もしそうであれば、このウォレットを前回読み込んだソフトウェアを使ってください</translation>
    </message>
    <message>
        <source>This is a pre-release test build - use at your own risk - do not use for mining or merchant applications</source>
        <translation type="unfinished">これはリリース前のテストビルドです - 自己責任で使用してください - 採掘や商取引に使用しないでください</translation>
    </message>
    <message>
        <source>This is the maximum transaction fee you pay (in addition to the normal fee) to prioritize partial spend avoidance over regular coin selection.</source>
        <translation type="unfinished">これは、通常のコイン選択よりも部分支払いの回避を優先するコイン選択を行う際に(通常の手数料に加えて)支払う最大の取引手数料です。</translation>
    </message>
    <message>
        <source>This is the transaction fee you may discard if change is smaller than dust at this level</source>
        <translation type="unfinished">これは、このレベルでダストよりもお釣りが小さい場合に破棄される取引手数料です</translation>
    </message>
    <message>
        <source>This is the transaction fee you may pay when fee estimates are not available.</source>
        <translation type="unfinished">これは、手数料推定機能が利用できない場合に支払う取引手数料です。</translation>
    </message>
    <message>
        <source>Total length of network version string (%i) exceeds maximum length (%i). Reduce the number or size of uacomments.</source>
        <translation type="unfinished">ネットワークバージョン文字列の長さ（%i）が、最大の長さ（%i） を超えています。UAコメントの数や長さを削減してください。</translation>
    </message>
    <message>
        <source>Unable to replay blocks. You will need to rebuild the database using -reindex-chainstate.</source>
        <translation type="unfinished">ブロックのリプレイができませんでした。-reindex-chainstate オプションを指定してデータベースを再構築する必要があります。</translation>
    </message>
    <message>
        <source>Unknown wallet file format "%s" provided. Please provide one of "bdb" or "sqlite".</source>
        <translation type="unfinished">未知のウォレットフォーマット"%s"が指定されました。"bdb"もしくは"sqlite"のどちらかを指定してください。</translation>
    </message>
    <message>
        <source>Unsupported category-specific logging level %1$s=%2$s. Expected %1$s=&lt;category&gt;:&lt;loglevel&gt;. Valid categories: %3$s. Valid loglevels: %4$s.</source>
        <translation type="unfinished">サポートされていないカテゴリ固有のログレベルです  %1$s=%2$s。 期待値は %1$s=&lt;category&gt;:&lt;loglevel&gt;。 有効なカテゴリ: %3$s。 有効なログレベル: %4$s。</translation>
    </message>
    <message>
        <source>Unsupported chainstate database format found. Please restart with -reindex-chainstate. This will rebuild the chainstate database.</source>
        <translation type="unfinished">サポートされていないチェーンステート データベース形式が見つかりました。 -reindex-chainstate で再起動してください。これにより、チェーンステート データベースが再構築されます。</translation>
    </message>
    <message>
        <source>Wallet created successfully. The legacy wallet type is being deprecated and support for creating and opening legacy wallets will be removed in the future.</source>
        <translation type="unfinished">ウォレットが正常に作成されました。レガシー ウォレット タイプは非推奨になり、レガシー ウォレットの作成とオープンのサポートは将来的に削除される予定です。</translation>
    </message>
    <message>
        <source>Wallet loaded successfully. The legacy wallet type is being deprecated and support for creating and opening legacy wallets will be removed in the future. Legacy wallets can be migrated to a descriptor wallet with migratewallet.</source>
        <translation type="unfinished">ウォレットが正常にロードされました。 レガシーウォレットタイプは非推奨となり、レガシーウォレットの作成と使用のサポートは将来削除される予定です。 レガシーウォレットは、「mergewallet」を使用してディスクリプターウォレットに移行できます。</translation>
    </message>
    <message>
        <source>Warning: Dumpfile wallet format "%s" does not match command line specified format "%s".</source>
        <translation type="unfinished">警告: ダンプファイルウォレットフォーマット"%s"は、コマンドラインで指定されたフォーマット"%s"と合致していません。</translation>
    </message>
    <message>
        <source>Warning: Private keys detected in wallet {%s} with disabled private keys</source>
        <translation type="unfinished">警告: 秘密鍵が無効なウォレット {%s} で秘密鍵を検出しました</translation>
    </message>
    <message>
        <source>Warning: We do not appear to fully agree with our peers! You may need to upgrade, or other nodes may need to upgrade.</source>
        <translation type="unfinished">警告: ピアと完全に合意が取れていないようです！ このノードもしくは他のノードのアップグレードが必要な可能性があります。</translation>
    </message>
    <message>
        <source>Witness data for blocks after height %d requires validation. Please restart with -reindex.</source>
        <translation type="unfinished">高さ%d以降のブロックのwitnessデータは検証が必要です。-reindexを付けて再起動してください。</translation>
    </message>
    <message>
        <source>You need to rebuild the database using -reindex to go back to unpruned mode.  This will redownload the entire blockchain</source>
        <translation type="unfinished">非剪定モードに戻るためには -reindex オプションを指定してデータベースを再構築する必要があります。 ブロックチェーン全体の再ダウンロードが必要となります</translation>
    </message>
    <message>
        <source>%s is set very high!</source>
        <translation type="unfinished">%s の設定値が高すぎです！</translation>
    </message>
    <message>
        <source>-maxmempool must be at least %d MB</source>
        <translation type="unfinished">-maxmempool は最低でも %d MB 必要です</translation>
    </message>
    <message>
        <source>A fatal internal error occurred, see debug.log for details</source>
        <translation type="unfinished">致命的な内部エラーが発生しました。詳細はデバッグ用のログファイル debug.log を参照してください</translation>
    </message>
    <message>
        <source>Cannot resolve -%s address: '%s'</source>
        <translation type="unfinished">-%s アドレス '%s' を解決できません</translation>
    </message>
    <message>
        <source>Cannot set -forcednsseed to true when setting -dnsseed to false.</source>
        <translation type="unfinished">-dnsseed を false に設定する場合、 -forcednsseed を true に設定することはできません。</translation>
    </message>
    <message>
        <source>Cannot set -peerblockfilters without -blockfilterindex.</source>
        <translation type="unfinished">-blockfilterindex のオプション無しでは  -peerblockfilters を設定できません。</translation>
    </message>
    <message>
        <source>Cannot write to data directory '%s'; check permissions.</source>
        <translation type="unfinished">データディレクトリ '%s' に書き込むことができません。アクセス権を確認してください。</translation>
    </message>
    <message>
        <source>%s is set very high! Fees this large could be paid on a single transaction.</source>
        <translation type="unfinished">%s が非常に高く設定されています！ ひとつの取引でこのような高額の手数料が支払われてしまうことがあります。</translation>
    </message>
    <message>
        <source>Cannot provide specific connections and have addrman find outgoing connections at the same time.</source>
        <translation type="unfinished">特定の接続を提供することはできず、同時に addrman に発信接続を見つけさせることはできません。</translation>
    </message>
    <message>
        <source>Error loading %s: External signer wallet being loaded without external signer support compiled</source>
        <translation type="unfinished">%s のロード中にエラーが発生: 外部署名者サポートがコンパイルされていないソフトウエアで外部署名者ウォレットをロードしようとしています</translation>
    </message>
    <message>
        <source>Error reading %s! All keys read correctly, but transaction data or address metadata may be missing or incorrect.</source>
        <translation type="unfinished">%s の読み取り中にエラーが発生しました！ すべてのキーは正しく読み取られますが、取引データまたはアドレス メタデータが欠落しているか、正しくない可能性があります。</translation>
    </message>
    <message>
        <source>Error: Address book data in wallet cannot be identified to belong to migrated wallets</source>
        <translation type="unfinished">エラー: ウォレット内のアドレス帳データが、移行されたウォレットに属しているのか識別できません</translation>
    </message>
    <message>
        <source>Error: Duplicate descriptors created during migration. Your wallet may be corrupted.</source>
        <translation type="unfinished">エラー: 移行中に作成された重複したディスクリプター。ウォレットが破損している可能性があります。</translation>
    </message>
    <message>
        <source>Error: Transaction %s in wallet cannot be identified to belong to migrated wallets</source>
        <translation type="unfinished">エラー: ウォレット内の取引%s は、移行されたウォレットに属しているのか識別できません</translation>
    </message>
    <message>
        <source>Failed to calculate bump fees, because unconfirmed UTXOs depend on enormous cluster of unconfirmed transactions.</source>
        <translation type="unfinished">未承認の UTXO は未承認の取引の巨大なクラスターに依存しているため、バンプ料金の計算に失敗しました。</translation>
    </message>
    <message>
        <source>Failed to rename invalid peers.dat file. Please move or delete it and try again.</source>
        <translation type="unfinished">無効な peers.dat ファイルの名前を変更できませんでした。移動または削除してから、もう一度お試しください。</translation>
    </message>
    <message>
        <source>Fee estimation failed. Fallbackfee is disabled. Wait a few blocks or enable %s.</source>
        <translation type="unfinished">手数料推定に失敗しました。代替手数料が無効です。数ブロック待つか、%s オプションを有効にしてください。</translation>
    </message>
    <message>
        <source>Incompatible options: -dnsseed=1 was explicitly specified, but -onlynet forbids connections to IPv4/IPv6</source>
        <translation type="unfinished">不適切なオプション: -dnsseed=1 が明示的に指定されましたが、-onlynet は IPv4/IPv6 への接続を禁止します</translation>
    </message>
    <message>
        <source>Invalid amount for %s=&lt;amount&gt;: '%s' (must be at least the minrelay fee of %s to prevent stuck transactions)</source>
        <translation type="unfinished">%s=&lt;amount&gt; オプションに対する不正な金額: '%s' （取引の停滞防止のため、最小中継手数料の %s より大きい必要があります）</translation>
    </message>
    <message>
        <source>Outbound connections restricted to CJDNS (-onlynet=cjdns) but -cjdnsreachable is not provided</source>
        <translation type="unfinished">アウトバウンド接続がCJDNS (-onlynet=cjdns)に制限されていますが、-cjdnsreachableが設定されていません。</translation>
    </message>
    <message>
        <source>Outbound connections restricted to Tor (-onlynet=onion) but the proxy for reaching the Tor network is explicitly forbidden: -onion=0</source>
        <translation type="unfinished">アウトバウンド接続は Tor (-onlynet=onion) に制限されていますが、Tor ネットワークに到達するためのプロキシは明示的に禁止されています: -onion=0</translation>
    </message>
    <message>
        <source>Outbound connections restricted to Tor (-onlynet=onion) but the proxy for reaching the Tor network is not provided: none of -proxy, -onion or -listenonion is given</source>
        <translation type="unfinished">アウトバウンド接続は Tor (-onlynet=onion) に制限されていますが、Tor ネットワークに到達するためのプロキシは提供されていません: -proxy、-onion、または -listenonion のいずれも指定されていません</translation>
    </message>
    <message>
        <source>Outbound connections restricted to i2p (-onlynet=i2p) but -i2psam is not provided</source>
        <translation type="unfinished">アウトバウンド接続がi2p (-onlynet=i2p)に制限されていますが、-i2psamが設定されていません。</translation>
    </message>
    <message>
        <source>The inputs size exceeds the maximum weight. Please try sending a smaller amount or manually consolidating your wallet's UTXOs</source>
        <translation type="unfinished">インプットのサイズが、最大ウェイトを超過しています。送金額を減らすか、ウォレットのUTXOを手動で集約してみてください。</translation>
    </message>
    <message>
        <source>The preselected coins total amount does not cover the transaction target. Please allow other inputs to be automatically selected or include more coins manually</source>
        <translation type="unfinished">あらかじめ選択されたコインの合計額が、取引対象額に達していません。他のインプットを自動選択させるか、手動でコインを追加してください。</translation>
    </message>
    <message>
        <source>Transaction requires one destination of non-0 value, a non-0 feerate, or a pre-selected input</source>
        <translation type="unfinished">取引には、0 でない送金額の宛先、0 でない手数料率、あるいは事前に選択された入力が必要です</translation>
    </message>
    <message>
        <source>UTXO snapshot failed to validate. Restart to resume normal initial block download, or try loading a different snapshot.</source>
        <translation type="unfinished">UTXO スナップショットの検証に失敗しました。 再起動して通常の初期ブロックダウンロードを再開するか、別のスナップショットをロードしてみてください。</translation>
    </message>
    <message>
        <source>Unconfirmed UTXOs are available, but spending them creates a chain of transactions that will be rejected by the mempool</source>
        <translation type="unfinished">未承認の UTXO は利用可能ですが、それらを使用すると取引の連鎖が形成されるので、メモリプールによって拒否されます。</translation>
    </message>
    <message>
        <source>Unexpected legacy entry in descriptor wallet found. Loading wallet %s

The wallet might have been tampered with or created with malicious intent.
</source>
        <translation type="unfinished">ディスクリプターウォレットに予期しないレガシーエントリーが見つかりました。ウォレット%sを読み込んでいます。

ウォレットが改竄されたか、悪意をもって作成されている可能性があります。
</translation>
    </message>
    <message>
        <source>Unrecognized descriptor found. Loading wallet %s

The wallet might had been created on a newer version.
Please try running the latest software version.
</source>
        <translation type="unfinished">認識できないディスクリプターが見つかりました。ウォレット %s をロードしています

ウォレットが新しいバージョンで作成された可能性があります。
最新のソフトウェア バージョンを実行してみてください。
</translation>
    </message>
    <message>
        <source>
Unable to cleanup failed migration</source>
        <translation type="unfinished">
失敗した移行をクリーンアップできません</translation>
    </message>
    <message>
        <source>
Unable to restore backup of wallet.</source>
        <translation type="unfinished">
ウォレットのバックアップを復元できません。</translation>
    </message>
    <message>
        <source>Block verification was interrupted</source>
        <translation type="unfinished">ブロック検証が中断されました</translation>
    </message>
    <message>
        <source>Config setting for %s only applied on %s network when in [%s] section.</source>
        <translation type="unfinished">%s の設定は、 [%s] セクションに書かれた場合のみ %s ネットワークへ適用されます。</translation>
    </message>
    <message>
        <source>Corrupted block database detected</source>
        <translation type="unfinished">破損したブロック データベースが見つかりました</translation>
    </message>
    <message>
        <source>Could not find asmap file %s</source>
        <translation type="unfinished">ASマップファイル%sが見つかりませんでした</translation>
    </message>
    <message>
        <source>Could not parse asmap file %s</source>
        <translation type="unfinished">ASマップファイル %s を解析できませんでした</translation>
    </message>
    <message>
        <source>Disk space is too low!</source>
        <translation type="unfinished">ディスク容量が不足しています!</translation>
    </message>
    <message>
        <source>Do you want to rebuild the block database now?</source>
        <translation type="unfinished">ブロック データベースを今すぐ再構築しますか？</translation>
    </message>
    <message>
        <source>Done loading</source>
        <translation type="unfinished">読み込み完了</translation>
    </message>
    <message>
        <source>Dump file %s does not exist.</source>
        <translation type="unfinished">ダンプファイル %s が存在しません。</translation>
    </message>
    <message>
        <source>Error creating %s</source>
        <translation type="unfinished">%sの作成エラー</translation>
    </message>
    <message>
        <source>Error initializing block database</source>
        <translation type="unfinished">ブロックデータベースの初期化時にエラーが発生しました</translation>
    </message>
    <message>
        <source>Error initializing wallet database environment %s!</source>
        <translation type="unfinished">ウォレットデータベース環境 %s の初期化時にエラーが発生しました！</translation>
    </message>
    <message>
        <source>Error loading %s</source>
        <translation type="unfinished">%s の読み込みエラー</translation>
    </message>
    <message>
        <source>Error loading %s: Private keys can only be disabled during creation</source>
        <translation type="unfinished">%s の読み込みエラー: 秘密鍵の無効化はウォレットの生成時のみ可能です</translation>
    </message>
    <message>
        <source>Error loading %s: Wallet corrupted</source>
        <translation type="unfinished">%s の読み込みエラー: ウォレットが壊れています</translation>
    </message>
    <message>
        <source>Error loading %s: Wallet requires newer version of %s</source>
        <translation type="unfinished">%s の読み込みエラー:  ウォレットは新しいバージョン %s が必要です</translation>
    </message>
    <message>
        <source>Error loading block database</source>
        <translation type="unfinished">ブロックデータベースの読み込み時にエラーが発生しました</translation>
    </message>
    <message>
        <source>Error opening block database</source>
        <translation type="unfinished">ブロックデータベースのオープン時にエラーが発生しました</translation>
    </message>
    <message>
        <source>Error reading configuration file: %s</source>
        <translation type="unfinished">設定ファイルの読み込みエラー: %s</translation>
    </message>
    <message>
        <source>Error reading from database, shutting down.</source>
        <translation type="unfinished">データベースの読み込みエラー。シャットダウンします。</translation>
    </message>
    <message>
        <source>Error reading next record from wallet database</source>
        <translation type="unfinished">ウォレットデータベースから次のレコードの読み取りでエラー</translation>
    </message>
    <message>
        <source>Error: Cannot extract destination from the generated scriptpubkey</source>
        <translation type="unfinished">エラー: 生成されたscriptpubkeyから宛先を抽出できません</translation>
    </message>
    <message>
<<<<<<< HEAD
        <source>Error: Could not add watchonly tx to watchonly wallet</source>
        <translation type="unfinished">エラー:  監視対象取引を監視専用ウォレットに追加できませんでした</translation>
    </message>
    <message>
        <source>Error: Could not delete watchonly transactions</source>
        <translation type="unfinished">エラー:  監視対象取引を削除できませんでした</translation>
    </message>
    <message>
=======
>>>>>>> 258457a4
        <source>Error: Couldn't create cursor into database</source>
        <translation type="unfinished">エラー: データベースにカーソルを作成できませんでした</translation>
    </message>
    <message>
        <source>Error: Disk space is low for %s</source>
        <translation type="unfinished">エラー: %s 用のディスク容量が不足しています</translation>
    </message>
    <message>
        <source>Error: Dumpfile checksum does not match. Computed %s, expected %s</source>
        <translation type="unfinished">エラー: ダンプファイルのチェックサムが合致しません。計算された値%s、期待される値%s</translation>
    </message>
    <message>
        <source>Error: Failed to create new watchonly wallet</source>
        <translation type="unfinished">エラー: 新しい監視専用ウォレットを作成できませんでした</translation>
    </message>
    <message>
        <source>Error: Got key that was not hex: %s</source>
        <translation type="unfinished">エラー:  16進ではない鍵を取得しました: %s</translation>
    </message>
    <message>
        <source>Error: Got value that was not hex: %s</source>
        <translation type="unfinished">エラー:  16進ではない値を取得しました: %s</translation>
    </message>
    <message>
        <source>Error: Keypool ran out, please call keypoolrefill first</source>
        <translation type="unfinished">エラー: 鍵プールが枯渇しました。まずはじめに keypoolrefill を呼び出してください</translation>
    </message>
    <message>
        <source>Error: Missing checksum</source>
        <translation type="unfinished">エラー: チェックサムがありません</translation>
    </message>
    <message>
        <source>Error: No %s addresses available.</source>
        <translation type="unfinished">エラー:  %sアドレスは使えません。</translation>
<<<<<<< HEAD
    </message>
    <message>
        <source>Error: Not all watchonly txs could be deleted</source>
        <translation type="unfinished">エラー: 一部の監視対象取引を削除できませんでした</translation>
=======
>>>>>>> 258457a4
    </message>
    <message>
        <source>Error: This wallet already uses SQLite</source>
        <translation type="unfinished">エラー: このウォレットはすでに SQLite を使用しています</translation>
    </message>
    <message>
        <source>Error: This wallet is already a descriptor wallet</source>
        <translation type="unfinished">エラー: このウォレットはすでにディスクリプターウォレットです</translation>
    </message>
    <message>
        <source>Error: Unable to begin reading all records in the database</source>
        <translation type="unfinished">エラー: データベース内のすべてのレコードの読み取りを開始できません</translation>
    </message>
    <message>
        <source>Error: Unable to make a backup of your wallet</source>
        <translation type="unfinished">エラー: ウォレットのバックアップを作成できません</translation>
    </message>
    <message>
        <source>Error: Unable to parse version %u as a uint32_t</source>
        <translation type="unfinished">エラー: バージョン%uをuint32_tとしてパースできませんでした</translation>
    </message>
    <message>
        <source>Error: Unable to read all records in the database</source>
        <translation type="unfinished">エラー: データベース内のすべてのレコードを読み取ることができません</translation>
    </message>
    <message>
        <source>Error: Unable to read wallet's best block locator record</source>
        <translation type="unfinished">エラー：ウォレットのベストブロックロケーターレコードを読み込めません</translation>
    </message>
    <message>
        <source>Error: Unable to remove watchonly address book data</source>
        <translation type="unfinished">エラー:  監視専用アドレス帳データを削除できません</translation>
    </message>
    <message>
        <source>Error: Unable to write record to new wallet</source>
        <translation type="unfinished">エラー: 新しいウォレットにレコードを書き込めません</translation>
    </message>
    <message>
        <source>Error: Unable to write solvable wallet best block locator record</source>
        <translation type="unfinished">エラー：解決可能なウォレットのベストブロックロケーターレコードを書き込めません</translation>
    </message>
    <message>
        <source>Error: Unable to write watchonly wallet best block locator record</source>
        <translation type="unfinished">エラー：監視専用ウォレットのベストブロックロケーターレコードを書き込めません</translation>
    </message>
    <message>
        <source>Failed to listen on any port. Use -listen=0 if you want this.</source>
        <translation type="unfinished">ポートのリッスンに失敗しました。必要であれば -listen=0 を指定してください。</translation>
    </message>
    <message>
        <source>Failed to rescan the wallet during initialization</source>
        <translation type="unfinished">初期化中にウォレットの再スキャンに失敗しました</translation>
    </message>
    <message>
        <source>Failed to start indexes, shutting down..</source>
        <translation type="unfinished">インデックスの開始に失敗しました。シャットダウンします...</translation>
    </message>
    <message>
        <source>Failed to verify database</source>
        <translation type="unfinished">データベースの検証に失敗しました</translation>
    </message>
    <message>
        <source>Fee rate (%s) is lower than the minimum fee rate setting (%s)</source>
        <translation type="unfinished">手数料率(%s)が最低手数料率の設定(%s)を下回っています</translation>
    </message>
    <message>
        <source>Ignoring duplicate -wallet %s.</source>
        <translation type="unfinished">重複するウォレット -wallet %s を無視します。</translation>
    </message>
    <message>
        <source>Importing…</source>
        <translation type="unfinished">インポート中…</translation>
    </message>
    <message>
        <source>Incorrect or no genesis block found. Wrong datadir for network?</source>
        <translation type="unfinished">ジェネシスブロックが不正であるか、見つかりません。ネットワークに対するデータディレクトリが間違っていませんか？</translation>
    </message>
    <message>
        <source>Initialization sanity check failed. %s is shutting down.</source>
        <translation type="unfinished">初期化時の健全性検査に失敗しました。%s を終了します。</translation>
    </message>
    <message>
        <source>Input not found or already spent</source>
        <translation type="unfinished">インプットが見つからないか、既に使用されています</translation>
    </message>
    <message>
        <source>Insufficient dbcache for block verification</source>
        <translation type="unfinished">ブロック検証用のデータベース用キャッシュが不足しています</translation>
    </message>
    <message>
        <source>Insufficient funds</source>
        <translation type="unfinished">残高不足です</translation>
    </message>
    <message>
        <source>Invalid -i2psam address or hostname: '%s'</source>
        <translation type="unfinished">-i2psam オプションに対する無効なアドレスまたはホスト名: '%s'</translation>
    </message>
    <message>
        <source>Invalid -onion address or hostname: '%s'</source>
        <translation type="unfinished">-onion オプションに対する無効なアドレスまたはホスト名: '%s'</translation>
    </message>
    <message>
        <source>Invalid -proxy address or hostname: '%s'</source>
        <translation type="unfinished">-proxy オプションに対する無効なアドレスまたはホスト名: '%s'</translation>
    </message>
    <message>
        <source>Invalid P2P permission: '%s'</source>
        <translation type="unfinished">無効なP2Pアクセス権: '%s'</translation>
    </message>
    <message>
        <source>Invalid amount for %s=&lt;amount&gt;: '%s' (must be at least %s)</source>
        <translation type="unfinished">%s=&lt;amount&gt; オプションに対する不正な設定: '%s'（最低でも %s が必要です）</translation>
    </message>
    <message>
        <source>Invalid amount for %s=&lt;amount&gt;: '%s'</source>
        <translation type="unfinished">%s=&lt;amount&gt; オプションに対する不正な設定: '%s'</translation>
    </message>
    <message>
        <source>Invalid amount for -%s=&lt;amount&gt;: '%s'</source>
        <translation type="unfinished">-%s=&lt;amount&gt; オプションに対する不正な設定: '%s'</translation>
    </message>
    <message>
        <source>Invalid netmask specified in -whitelist: '%s'</source>
        <translation type="unfinished">-whitelist オプションに対する不正なネットマスク: '%s'</translation>
    </message>
    <message>
        <source>Invalid port specified in %s: '%s'</source>
        <translation type="unfinished">%sに対する無効なポート指定: '%s'</translation>
    </message>
    <message>
        <source>Invalid pre-selected input %s</source>
        <translation type="unfinished">事前選択された無効なインプット%s</translation>
    </message>
    <message>
        <source>Listening for incoming connections failed (listen returned error %s)</source>
        <translation type="unfinished">着信接続のリッスンに失敗しました (listen が error を返しました %s)</translation>
    </message>
    <message>
        <source>Loading P2P addresses…</source>
        <translation type="unfinished">P2Pアドレスの読み込み中…</translation>
    </message>
    <message>
        <source>Loading banlist…</source>
        <translation type="unfinished">Banリストの読み込み中…</translation>
    </message>
    <message>
        <source>Loading block index…</source>
        <translation type="unfinished">ブロックインデックスの読み込み中…</translation>
    </message>
    <message>
        <source>Loading wallet…</source>
        <translation type="unfinished">ウォレットの読み込み中…</translation>
    </message>
    <message>
        <source>Missing amount</source>
        <translation type="unfinished">金額不足</translation>
    </message>
    <message>
        <source>Missing solving data for estimating transaction size</source>
        <translation type="unfinished">取引サイズを見積もるためのデータが足りません</translation>
    </message>
    <message>
        <source>Need to specify a port with -whitebind: '%s'</source>
        <translation type="unfinished">-whitebind オプションでポートを指定する必要があります: '%s'</translation>
    </message>
    <message>
        <source>No addresses available</source>
        <translation type="unfinished">アドレスが使えません</translation>
    </message>
    <message>
        <source>Not enough file descriptors available.</source>
        <translation type="unfinished">使用可能なファイルディスクリプターが不足しています。</translation>
    </message>
    <message>
        <source>Not found pre-selected input %s</source>
        <translation type="unfinished">事前選択されたインプット%sが見つかりません</translation>
    </message>
    <message>
        <source>Not solvable pre-selected input %s</source>
        <translation type="unfinished">事前選択されたインプット%sが解決できません</translation>
    </message>
    <message>
        <source>Prune cannot be configured with a negative value.</source>
        <translation type="unfinished">剪定モードの設定値は負の値にはできません。</translation>
    </message>
    <message>
        <source>Prune mode is incompatible with -txindex.</source>
        <translation type="unfinished">剪定モードは -txindex オプションと互換性がありません。</translation>
    </message>
    <message>
        <source>Pruning blockstore…</source>
        <translation type="unfinished">プロックストアを剪定中…</translation>
    </message>
    <message>
        <source>Reducing -maxconnections from %d to %d, because of system limitations.</source>
        <translation type="unfinished">システム上の制約から、-maxconnections を %d から %d に削減しました。</translation>
    </message>
    <message>
        <source>Replaying blocks…</source>
        <translation type="unfinished">プロックをリプレイ中…</translation>
    </message>
    <message>
        <source>Rescanning…</source>
        <translation type="unfinished">再スキャン中…</translation>
    </message>
    <message>
        <source>SQLiteDatabase: Failed to execute statement to verify database: %s</source>
        <translation type="unfinished">SQLiteDatabase: データベースを検証するステートメントの実行に失敗しました: %s</translation>
    </message>
    <message>
        <source>SQLiteDatabase: Failed to prepare statement to verify database: %s</source>
        <translation type="unfinished">SQLiteDatabase: データベースを検証するステートメントの準備に失敗しました: %s</translation>
    </message>
    <message>
        <source>SQLiteDatabase: Failed to read database verification error: %s</source>
        <translation type="unfinished">SQLiteDatabase: データベース検証エラーの読み込みに失敗しました: %s</translation>
    </message>
    <message>
        <source>SQLiteDatabase: Unexpected application id. Expected %u, got %u</source>
        <translation type="unfinished">SQLiteDatabase: 予期しないアプリケーションIDです。期待したものは%uで、%uを受け取りました</translation>
    </message>
    <message>
        <source>Section [%s] is not recognized.</source>
        <translation type="unfinished">セクション名 [%s] は認識されません。</translation>
    </message>
    <message>
        <source>Signing transaction failed</source>
        <translation type="unfinished">取引の署名に失敗しました</translation>
    </message>
    <message>
        <source>Specified -walletdir "%s" does not exist</source>
        <translation type="unfinished">指定された -walletdir "%s" は存在しません</translation>
    </message>
    <message>
        <source>Specified -walletdir "%s" is a relative path</source>
        <translation type="unfinished">指定された -walletdir "%s" は相対パスです</translation>
    </message>
    <message>
        <source>Specified -walletdir "%s" is not a directory</source>
        <translation type="unfinished">指定された-walletdir "%s" はディレクトリではありません</translation>
    </message>
    <message>
        <source>Specified blocks directory "%s" does not exist.</source>
        <translation type="unfinished">指定されたブロックディレクトリ "%s" は存在しません</translation>
    </message>
    <message>
        <source>Specified data directory "%s" does not exist.</source>
        <translation type="unfinished">指定されたデータディレクトリ "%s" は存在しません。</translation>
    </message>
    <message>
        <source>Starting network threads…</source>
        <translation type="unfinished">ネットワークスレッドの起動中…</translation>
    </message>
    <message>
        <source>The source code is available from %s.</source>
        <translation type="unfinished">ソースコードは %s から入手できます。</translation>
    </message>
    <message>
        <source>The specified config file %s does not exist</source>
        <translation type="unfinished">指定された設定ファイル %s は存在しません</translation>
    </message>
    <message>
        <source>The transaction amount is too small to pay the fee</source>
        <translation type="unfinished">取引金額が小さすぎるので手数料を支払えません</translation>
    </message>
    <message>
        <source>The wallet will avoid paying less than the minimum relay fee.</source>
        <translation type="unfinished">ウォレットは最小中継手数料を下回る金額は支払いません。</translation>
    </message>
    <message>
        <source>This is experimental software.</source>
        <translation type="unfinished">これは実験用のソフトウェアです。</translation>
    </message>
    <message>
        <source>This is the minimum transaction fee you pay on every transaction.</source>
        <translation type="unfinished">これは、全ての取引に対して最低限支払うべき手数料です。</translation>
    </message>
    <message>
        <source>This is the transaction fee you will pay if you send a transaction.</source>
        <translation type="unfinished">これは、取引を送信する場合に支払う取引手数料です。</translation>
    </message>
    <message>
        <source>Transaction amount too small</source>
        <translation type="unfinished">取引の金額が小さすぎます</translation>
    </message>
    <message>
        <source>Transaction amounts must not be negative</source>
        <translation type="unfinished">取引の金額は負の値にはできません</translation>
    </message>
    <message>
        <source>Transaction change output index out of range</source>
        <translation type="unfinished">取引のお釣りのアウトプットインデックスが規定の範囲外です</translation>
    </message>
    <message>
<<<<<<< HEAD
        <source>Transaction has too long of a mempool chain</source>
        <translation type="unfinished">取引のメモリープールチェーンが長すぎます</translation>
    </message>
    <message>
=======
>>>>>>> 258457a4
        <source>Transaction must have at least one recipient</source>
        <translation type="unfinished">取引は最低ひとつの受取先が必要です</translation>
    </message>
    <message>
        <source>Transaction needs a change address, but we can't generate it.</source>
        <translation type="unfinished">取引にはお釣りのアドレスが必要ですが、生成することができません。</translation>
    </message>
    <message>
        <source>Transaction too large</source>
        <translation type="unfinished">取引が大きすぎます</translation>
    </message>
    <message>
        <source>Unable to allocate memory for -maxsigcachesize: '%s' MiB</source>
        <translation type="unfinished">-maxsigcachesize にメモリを割り当てることができません: '%s' MiB</translation>
    </message>
    <message>
        <source>Unable to bind to %s on this computer (bind returned error %s)</source>
        <translation type="unfinished">このコンピュータの %s にバインドすることができません（%s エラーが返されました）</translation>
    </message>
    <message>
        <source>Unable to bind to %s on this computer. %s is probably already running.</source>
        <translation type="unfinished">このコンピュータの %s にバインドすることができません。%s がおそらく既に実行中です。</translation>
    </message>
    <message>
        <source>Unable to create the PID file '%s': %s</source>
        <translation type="unfinished">PIDファイルの作成に失敗しました ('%s': %s)</translation>
    </message>
    <message>
        <source>Unable to find UTXO for external input</source>
        <translation type="unfinished">外部入力用のUTXOが見つかりません</translation>
    </message>
    <message>
        <source>Unable to generate initial keys</source>
        <translation type="unfinished">イニシャル鍵を生成できません</translation>
    </message>
    <message>
        <source>Unable to generate keys</source>
        <translation type="unfinished">鍵を生成できません</translation>
    </message>
    <message>
        <source>Unable to open %s for writing</source>
        <translation type="unfinished">書き込み用に%sを開くことができません</translation>
    </message>
    <message>
        <source>Unable to parse -maxuploadtarget: '%s'</source>
        <translation type="unfinished">-maxuploadtarget: '%s' を解析できません</translation>
    </message>
    <message>
        <source>Unable to start HTTP server. See debug log for details.</source>
        <translation type="unfinished">HTTPサーバを開始できません。詳細は debug.log を参照してください。</translation>
    </message>
    <message>
        <source>Unable to unload the wallet before migrating</source>
        <translation type="unfinished">移行前にウォレットをアンロードできません</translation>
    </message>
    <message>
        <source>Unknown -blockfilterindex value %s.</source>
        <translation type="unfinished">不明な -blockfilterindex の値 %s。</translation>
    </message>
    <message>
        <source>Unknown address type '%s'</source>
        <translation type="unfinished">不明なアドレス形式 '%s' </translation>
    </message>
    <message>
        <source>Unknown change type '%s'</source>
        <translation type="unfinished">不明なお釣りのアドレス形式 '%s' </translation>
    </message>
    <message>
        <source>Unknown network specified in -onlynet: '%s'</source>
        <translation type="unfinished">-onlynet オプションに対する不明なネットワーク: '%s'</translation>
    </message>
    <message>
        <source>Unknown new rules activated (versionbit %i)</source>
        <translation type="unfinished">不明な新ルールがアクティベートされました (versionbit %i)</translation>
    </message>
    <message>
        <source>Unsupported global logging level %s=%s. Valid values: %s.</source>
        <translation type="unfinished">未サポートのログレベル %s=%s。 正しい値は: %s。</translation>
    </message>
    <message>
<<<<<<< HEAD
=======
        <source>Wallet file creation failed: %s</source>
        <translation type="unfinished">ウォレットファイルの作成に失敗しました：%s</translation>
    </message>
    <message>
>>>>>>> 258457a4
        <source>acceptstalefeeestimates is not supported on %s chain.</source>
        <translation type="unfinished">%s チェーンでは acceptstalefeeestimates はサポートされていません。</translation>
    </message>
    <message>
        <source>Unsupported logging category %s=%s.</source>
        <translation type="unfinished">サポートされていないログカテゴリ %s=%s 。</translation>
    </message>
    <message>
        <source>Error: Could not add watchonly tx %s to watchonly wallet</source>
        <translation type="unfinished">エラー:  監視対象取引%sを監視専用ウォレットに追加できませんでした</translation>
    </message>
    <message>
        <source>User Agent comment (%s) contains unsafe characters.</source>
        <translation type="unfinished">ユーザエージェントのコメント ( %s ) に安全でない文字が含まれています。</translation>
    </message>
    <message>
        <source>Verifying blocks…</source>
        <translation type="unfinished">ブロックの検証中…</translation>
    </message>
    <message>
        <source>Verifying wallet(s)…</source>
        <translation type="unfinished">ウォレットの検証中…</translation>
    </message>
    <message>
        <source>Wallet needed to be rewritten: restart %s to complete</source>
        <translation type="unfinished">ウォレットの書き直しが必要です: 完了するために %s を再起動します</translation>
    </message>
    <message>
        <source>Settings file could not be read</source>
        <translation type="unfinished">設定ファイルを読めませんでした</translation>
    </message>
    <message>
        <source>Settings file could not be written</source>
        <translation type="unfinished">設定ファイルを書けませんでした</translation>
    </message>
</context>
</TS><|MERGE_RESOLUTION|>--- conflicted
+++ resolved
@@ -412,6 +412,10 @@
         <translation type="unfinished">
             <numerusform>%n 年</numerusform>
         </translation>
+    </message>
+    <message>
+        <source>%1 kB</source>
+        <translation type="unfinished">%1 KB</translation>
     </message>
     </context>
 <context>
@@ -1112,21 +1116,12 @@
         <translation type="unfinished">ウォレット '%1' の移行が完了しました。</translation>
     </message>
     <message>
-<<<<<<< HEAD
-        <source> Watchonly scripts have been migrated to a new wallet named '%1'.</source>
-        <translation type="unfinished">監視専用スクリプトは新しいウォレット '%1' に移行しました。</translation>
-    </message>
-    <message>
-        <source> Solvable but not watched scripts have been migrated to a new wallet named '%1'.</source>
-        <translation type="unfinished">解決可能だが監視されないスクリプトは新しいウォレット '%1' に移行しました。</translation>
-=======
         <source>Watchonly scripts have been migrated to a new wallet named '%1'.</source>
         <translation type="unfinished">監視専用スクリプトは’%1’という名前の新しいウォレットに移行されました。</translation>
     </message>
     <message>
         <source>Solvable but not watched scripts have been migrated to a new wallet named '%1'.</source>
         <translation type="unfinished">解決可能だが監視されないスクリプトは '%1' という名前の新しいウォレットに移行されました。</translation>
->>>>>>> 258457a4
     </message>
     <message>
         <source>Migration failed</source>
@@ -1813,21 +1808,6 @@
     <message>
         <source>Use separate SOCKS&amp;5 proxy to reach peers via Tor onion services:</source>
         <translation type="unfinished">Tor onion serviceを介してピアに到達するために別のSOCKS&amp;5プロキシを使用する(&amp;5):</translation>
-<<<<<<< HEAD
-    </message>
-    <message>
-        <source>Monospaced font in the Overview tab:</source>
-        <translation type="unfinished">概要タブの等幅フォント: </translation>
-    </message>
-    <message>
-        <source>embedded "%1"</source>
-        <translation type="unfinished">埋込み "%1"</translation>
-    </message>
-    <message>
-        <source>closest matching "%1"</source>
-        <translation type="unfinished">最もマッチする  "%1"</translation>
-=======
->>>>>>> 258457a4
     </message>
     <message>
         <source>&amp;Cancel</source>
@@ -2067,13 +2047,8 @@
         <translation type="unfinished">PSBTはディスクに保存されました。</translation>
     </message>
     <message>
-<<<<<<< HEAD
-        <source> * Sends %1 to %2</source>
-        <translation type="unfinished"> * %1 を %2 へ送金</translation>
-=======
         <source>Sends %1 to %2</source>
         <translation type="unfinished">%1を%2に送信</translation>
->>>>>>> 258457a4
     </message>
     <message>
         <source>own address</source>
@@ -2333,7 +2308,7 @@
     </message>
     <message>
         <source>Sent</source>
-        <translation type="unfinished">送信済</translation>
+        <translation type="unfinished">送信</translation>
     </message>
     <message>
         <source>&amp;Peers</source>
@@ -2910,11 +2885,7 @@
     </message>
     <message>
         <source>(no label)</source>
-<<<<<<< HEAD
-        <translation type="unfinished">(ラベル無し)</translation>
-=======
         <translation type="unfinished">(ラベルなし)</translation>
->>>>>>> 258457a4
     </message>
     <message>
         <source>(no message)</source>
@@ -3128,13 +3099,6 @@
     <message>
         <source>Creates a Partially Signed Qtum Transaction (PSBT) for use with e.g. an offline %1 wallet, or a PSBT-compatible hardware wallet.</source>
         <translation type="unfinished">オフラインの %1 ウォレット、あるいはPSBTに対応したハードウェアウォレットで使用するためのPSBT(部分的に署名された取引)を作成します。</translation>
-<<<<<<< HEAD
-    </message>
-    <message>
-        <source> from wallet '%1'</source>
-        <translation type="unfinished"> ウォレット '%1' から</translation>
-=======
->>>>>>> 258457a4
     </message>
     <message>
         <source>%1 to '%2'</source>
@@ -3192,13 +3156,10 @@
         <source>Please, review your transaction proposal. This will produce a Partially Signed Qtum Transaction (PSBT) which you can save or copy and then sign with e.g. an offline %1 wallet, or a PSBT-compatible hardware wallet.</source>
         <extracomment>Text to inform a user attempting to create a transaction of their current options. At this stage, a user can only create a PSBT. This string is displayed when private keys are disabled and an external signer is not available.</extracomment>
         <translation type="unfinished">取引の提案を確認してください。これにより、部分的に署名されたQtum取引（PSBT）が作成されます。これを保存するかコピーして例えばオフラインの %1 ウォレットやPSBTを扱えるハードウェアウォレットで残りの署名が出来ます。</translation>
-<<<<<<< HEAD
-=======
     </message>
     <message>
         <source>%1 from wallet '%2'</source>
         <translation type="unfinished"> ウォレット '%2' の%1</translation>
->>>>>>> 258457a4
     </message>
     <message>
         <source>Do you want to create this transaction?</source>
@@ -3218,6 +3179,12 @@
     <message>
         <source>Transaction fee</source>
         <translation type="unfinished">取引手数料</translation>
+    </message>
+    <message>
+        <source>%1 kvB</source>
+        <comment>PSBT transaction creation</comment>
+        <extracomment>When reviewing a newly created PSBT (via Send flow), the transaction fee is shown, with "virtual size" of the transaction displayed for context</extracomment>
+        <translation type="unfinished"> %1 kvB</translation>
     </message>
     <message>
         <source>Not signalling Replace-By-Fee, BIP-125.</source>
@@ -3276,13 +3243,10 @@
     <message>
         <source>A fee higher than %1 is considered an absurdly high fee.</source>
         <translation type="unfinished">%1 よりも高い手数料は、法外に高い手数料と判定されます。</translation>
-<<<<<<< HEAD
-=======
     </message>
     <message>
         <source>%1/kvB</source>
         <translation type="unfinished">%1 /kvB</translation>
->>>>>>> 258457a4
     </message>
     <message numerus="yes">
         <source>Estimated to begin confirmation within %n block(s).</source>
@@ -3308,11 +3272,7 @@
     </message>
     <message>
         <source>(no label)</source>
-<<<<<<< HEAD
-        <translation type="unfinished">(ラベル無し)</translation>
-=======
         <translation type="unfinished">(ラベルなし)</translation>
->>>>>>> 258457a4
     </message>
 </context>
 <context>
@@ -3596,7 +3556,7 @@
     </message>
     <message>
         <source>From</source>
-        <translation type="unfinished">送金元</translation>
+        <translation type="unfinished">内向き</translation>
     </message>
     <message>
         <source>unknown</source>
@@ -3677,13 +3637,8 @@
         <translation type="unfinished">アウトプット番号</translation>
     </message>
     <message>
-<<<<<<< HEAD
-        <source> (Certificate was not verified)</source>
-        <translation type="unfinished"> (証明書は未検証)</translation>
-=======
         <source>%1 (Certificate was not verified)</source>
         <translation type="unfinished">%1 (証明書は未検証)</translation>
->>>>>>> 258457a4
     </message>
     <message>
         <source>Merchant</source>
@@ -4082,7 +4037,7 @@
     </message>
     <message>
         <source>default wallet</source>
-        <translation type="unfinished">デフォルトのウォレット</translation>
+        <translation type="unfinished">デフォルトウォレット</translation>
     </message>
 </context>
 <context>
@@ -4102,7 +4057,7 @@
     <message>
         <source>Wallet Data</source>
         <extracomment>Name of the wallet data file format.</extracomment>
-        <translation type="unfinished">ウォレットのデータ</translation>
+        <translation type="unfinished">ウォレットデータ</translation>
     </message>
     <message>
         <source>Backup Failed</source>
@@ -4554,17 +4509,6 @@
         <translation type="unfinished">エラー: 生成されたscriptpubkeyから宛先を抽出できません</translation>
     </message>
     <message>
-<<<<<<< HEAD
-        <source>Error: Could not add watchonly tx to watchonly wallet</source>
-        <translation type="unfinished">エラー:  監視対象取引を監視専用ウォレットに追加できませんでした</translation>
-    </message>
-    <message>
-        <source>Error: Could not delete watchonly transactions</source>
-        <translation type="unfinished">エラー:  監視対象取引を削除できませんでした</translation>
-    </message>
-    <message>
-=======
->>>>>>> 258457a4
         <source>Error: Couldn't create cursor into database</source>
         <translation type="unfinished">エラー: データベースにカーソルを作成できませんでした</translation>
     </message>
@@ -4599,13 +4543,6 @@
     <message>
         <source>Error: No %s addresses available.</source>
         <translation type="unfinished">エラー:  %sアドレスは使えません。</translation>
-<<<<<<< HEAD
-    </message>
-    <message>
-        <source>Error: Not all watchonly txs could be deleted</source>
-        <translation type="unfinished">エラー: 一部の監視対象取引を削除できませんでした</translation>
-=======
->>>>>>> 258457a4
     </message>
     <message>
         <source>Error: This wallet already uses SQLite</source>
@@ -4900,13 +4837,6 @@
         <translation type="unfinished">取引のお釣りのアウトプットインデックスが規定の範囲外です</translation>
     </message>
     <message>
-<<<<<<< HEAD
-        <source>Transaction has too long of a mempool chain</source>
-        <translation type="unfinished">取引のメモリープールチェーンが長すぎます</translation>
-    </message>
-    <message>
-=======
->>>>>>> 258457a4
         <source>Transaction must have at least one recipient</source>
         <translation type="unfinished">取引は最低ひとつの受取先が必要です</translation>
     </message>
@@ -4987,13 +4917,10 @@
         <translation type="unfinished">未サポートのログレベル %s=%s。 正しい値は: %s。</translation>
     </message>
     <message>
-<<<<<<< HEAD
-=======
         <source>Wallet file creation failed: %s</source>
         <translation type="unfinished">ウォレットファイルの作成に失敗しました：%s</translation>
     </message>
     <message>
->>>>>>> 258457a4
         <source>acceptstalefeeestimates is not supported on %s chain.</source>
         <translation type="unfinished">%s チェーンでは acceptstalefeeestimates はサポートされていません。</translation>
     </message>
