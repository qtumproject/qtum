<TS version="2.1" language="uz">
<context>
    <name>AddressBookPage</name>
    <message>
        <source>Right-click to edit address or label</source>
        <translation type="unfinished">Manzil yoki yorliqni o'zgartirish uchun o'ng tugmani bosing</translation>
    </message>
    <message>
        <source>Create a new address</source>
        <translation type="unfinished">Yangi manzil yarating</translation>
    </message>
    <message>
        <source>&amp;New</source>
        <translation type="unfinished">&amp;Yangi</translation>
    </message>
    <message>
        <source>Copy the currently selected address to the system clipboard</source>
        <translation type="unfinished">Tanlangan manzilni tizim vaqtinchalik hotirasida saqlash</translation>
    </message>
    <message>
        <source>&amp;Copy</source>
        <translation type="unfinished">&amp;Nusxalash</translation>
    </message>
    <message>
        <source>C&amp;lose</source>
        <translation type="unfinished">Y&amp;opish</translation>
    </message>
    <message>
        <source>Delete the currently selected address from the list</source>
        <translation type="unfinished">Tanlangan manzilni ro'yhatdan o'chiring</translation>
    </message>
    <message>
        <source>Enter address or label to search</source>
        <translation type="unfinished">Qidirish uchun manzil yoki yorliqni kiriting</translation>
    </message>
    <message>
        <source>Export the data in the current tab to a file</source>
        <translation type="unfinished">Joriy ichki oynaning ichidagi malumotlarni faylga yuklab olish</translation>
    </message>
    <message>
        <source>&amp;Delete</source>
        <translation type="unfinished">o'chirish</translation>
    </message>
    <message>
        <source>Choose the address to send coins to</source>
        <translation type="unfinished">Tangalarni jo'natish uchun addressni tanlash</translation>
    </message>
    <message>
        <source>Choose the address to receive coins with</source>
        <translation type="unfinished">Tangalarni qabul qilib olish uchun manzilni tanlang</translation>
    </message>
    <message>
        <source>C&amp;hoose</source>
        <translation type="unfinished">tanlamoq</translation>
    </message>
    <message>
        <source>These are your Qtum addresses for sending payments. Always check the amount and the receiving address before sending coins.</source>
        <translation type="unfinished">Quyidagilar to'lovlarni yuborish uchun Qtum manzillaringizdir. Har doim yuborishdan oldin yuborilayotgan tangalar sonini va qabul qiluvchi manzilni tekshirib ko'ring.</translation>
    </message>
    <message>
<<<<<<< HEAD
        <source>Receiving addresses</source>
        <translation type="unfinished">Qabul qilinadigan manzillar</translation>
    </message>
    <message>
        <source>These are your Qtum addresses for sending payments. Always check the amount and the receiving address before sending coins.</source>
        <translation type="unfinished">Quyidagilar to'lovlarni yuborish uchun Qtum manzillaringizdir. Har doim yuborishdan oldin yuborilayotgan tangalar sonini va qabul qiluvchi manzilni tekshirib ko'ring.</translation>
    </message>
    <message>
=======
>>>>>>> 86d0551a
        <source>These are your Qtum addresses for receiving payments. Use the 'Create new receiving address' button in the receive tab to create new addresses.
Signing is only possible with addresses of the type 'legacy'.</source>
        <translation type="unfinished">Bular to'lovlarni qabul qilishingiz uchun sizning Qtum manzillaringizdir. Yangi qabul qiluvchi manzil yaratish uchun qabul qilish varag'idagi ''Yangi qabul qilish manzilini yaratish'' ustiga bosing. Faqat 'legacy' turdagi manzillar bilan xisobga kirish mumkin.</translation>
    </message>
    <message>
        <source>&amp;Copy Address</source>
        <translation type="unfinished">&amp;manzildan nusxa olish</translation>
    </message>
    <message>
        <source>Copy &amp;Label</source>
        <translation type="unfinished">Yorliqni ko'chirish</translation>
    </message>
    <message>
        <source>&amp;Edit</source>
        <translation type="unfinished">O'zgartirmoq</translation>
    </message>
    <message>
        <source>Export Address List</source>
        <translation type="unfinished">Manzil ro'yhatini yuklab olish</translation>
    </message>
    <message>
        <source>Comma separated file</source>
        <extracomment>Expanded name of the CSV file format. See: https://en.wikipedia.org/wiki/Comma-separated_values.</extracomment>
        <translation type="unfinished">Vergul bilan ajratilgan fayl</translation>
    </message>
    <message>
        <source>There was an error trying to save the address list to %1. Please try again.</source>
        <extracomment>An error message. %1 is a stand-in argument for the name of the file we attempted to save to.</extracomment>
        <translation type="unfinished">Манзил рўйхатини %1.га сақлашда хатолик юз берди. Яна уриниб кўринг.</translation>
    </message>
    <message>
        <source>Exporting Failed</source>
        <translation type="unfinished">Экспорт қилиб бўлмади</translation>
    </message>
</context>
<context>
    <name>AddressTableModel</name>
    <message>
        <source>Label</source>
        <translation type="unfinished">Yorliq</translation>
    </message>
    <message>
        <source>Address</source>
        <translation type="unfinished">Manzil</translation>
    </message>
    <message>
        <source>(no label)</source>
        <translation type="unfinished">(Ёрлиқ мавжуд эмас)</translation>
    </message>
</context>
<context>
    <name>AskPassphraseDialog</name>
    <message>
        <source>Passphrase Dialog</source>
        <translation type="unfinished">Maxfiy so'zlar dialogi</translation>
    </message>
    <message>
        <source>Enter passphrase</source>
        <translation type="unfinished">Махфий сўзни киритинг</translation>
    </message>
    <message>
        <source>New passphrase</source>
        <translation type="unfinished">Yangi maxfiy so'z</translation>
    </message>
    <message>
        <source>Repeat new passphrase</source>
        <translation type="unfinished">Yangi maxfiy so'zni qaytadan kirgizing</translation>
    </message>
    <message>
        <source>Show passphrase</source>
        <translation type="unfinished">Maxfiy so'zni ko'rsatish</translation>
    </message>
    <message>
        <source>Encrypt wallet</source>
        <translation type="unfinished">Ҳамённи шифрлаш</translation>
    </message>
    <message>
        <source>This operation needs your wallet passphrase to unlock the wallet.</source>
        <translation type="unfinished">Bu operatsiya hamyoningizni ochish uchun mo'ljallangan maxfiy so'zni talab qiladi.</translation>
    </message>
    <message>
        <source>Unlock wallet</source>
        <translation type="unfinished">Ҳамённи қулфдан чиқариш</translation>
    </message>
    <message>
        <source>Change passphrase</source>
        <translation type="unfinished">Махфий сузни узгартириш</translation>
    </message>
    <message>
        <source>Confirm wallet encryption</source>
        <translation type="unfinished">Hamyon shifrlanishini tasdiqlang</translation>
    </message>
    <message>
        <source>Warning: If you encrypt your wallet and lose your passphrase, you will &lt;b&gt;LOSE ALL OF YOUR QTUMS&lt;/b&gt;!</source>
        <translation type="unfinished">Диққат: Агар сиз ҳамёнингизни кодласангиз ва махфий сўзингизни унутсангиз, сиз &lt;b&gt;БАРЧА QTUM ПУЛЛАРИНГИЗНИ ЙЎҚОТАСИЗ&lt;/b&gt;!</translation>
    </message>
    <message>
        <source>Are you sure you wish to encrypt your wallet?</source>
        <translation type="unfinished">Haqiqatan ham hamyoningizni shifrlamoqchimisiz?</translation>
    </message>
    <message>
        <source>Wallet encrypted</source>
        <translation type="unfinished">Ҳамён шифрланган</translation>
    </message>
    <message>
        <source>Enter the new passphrase for the wallet.&lt;br/&gt;Please use a passphrase of &lt;b&gt;ten or more random characters&lt;/b&gt;, or &lt;b&gt;eight or more words&lt;/b&gt;.</source>
        <translation type="unfinished">Hamyon uchun yangi maxfiy so'zni kiriting. &lt;br/&gt;Iltimos, &lt;b&gt;10 va undan ortiq istalgan&lt;/b&gt; yoki &lt;b&gt;8 va undan ortiq so'zlardan&lt;/b&gt; iborat maxfiy so'zdan foydalaning.</translation>
    </message>
    <message>
        <source>Enter the old passphrase and new passphrase for the wallet.</source>
        <translation type="unfinished">Hamyonning oldingi va yangi maxfiy so'zlarini kiriting</translation>
    </message>
    <message>
        <source>Remember that encrypting your wallet cannot fully protect your qtums from being stolen by malware infecting your computer.</source>
        <translation type="unfinished">Shuni yodda tutingki, hamyonni shifrlash kompyuterdagi virus yoki zararli dasturlar sizning qtumlaringizni o'g'irlashidan to'liq himoyalay olmaydi.</translation>
    </message>
    <message>
        <source>Wallet to be encrypted</source>
        <translation type="unfinished">Шифрланадиган ҳамён</translation>
    </message>
    <message>
        <source>Your wallet is about to be encrypted. </source>
        <translation type="unfinished">Ҳамёнингиз шифрланиш арафасида.</translation>
    </message>
    <message>
        <source>Your wallet is now encrypted. </source>
        <translation type="unfinished">Hamyoningiz shifrlangan</translation>
    </message>
    <message>
        <source>IMPORTANT: Any previous backups you have made of your wallet file should be replaced with the newly generated, encrypted wallet file. For security reasons, previous backups of the unencrypted wallet file will become useless as soon as you start using the new, encrypted wallet.</source>
        <translation type="unfinished">ESLATMA: Siz eski hamyoningiz joylashgan fayldan yaratgan kopiyalaringizni yangi shifrlangan hamyon fayliga almashtirishingiz lozim. Maxfiylik siyosati tufayli, yangi shifrlangan hamyondan foydalanishni boshlashingiz bilanoq eski nusxalar foydalanishga yaroqsiz holga keltiriladi.</translation>
    </message>
    <message>
        <source>Wallet encryption failed</source>
        <translation type="unfinished">Hamyon shifrlanishi muvaffaqiyatsiz amalga oshdi</translation>
    </message>
    <message>
        <source>Wallet encryption failed due to an internal error. Your wallet was not encrypted.</source>
        <translation type="unfinished">Ichki xatolik tufayli hamyon shifrlanishi amalga oshmadi.</translation>
    </message>
    <message>
        <source>The supplied passphrases do not match.</source>
        <translation type="unfinished">Киритилган пароллар мос келмади.</translation>
    </message>
    <message>
        <source>Wallet unlock failed</source>
        <translation type="unfinished">Ҳамённи қулфдан чиқариш амалга ошмади</translation>
    </message>
    <message>
        <source>The passphrase entered for the wallet decryption was incorrect.</source>
        <translation type="unfinished">Noto'g'ri maxfiy so'z kiritildi</translation>
    </message>
    <message>
        <source>Wallet passphrase was successfully changed.</source>
        <translation type="unfinished">Ҳамён пароли муваффақиятли алмаштирилди.</translation>
    </message>
    <message>
        <source>Warning: The Caps Lock key is on!</source>
        <translation type="unfinished">Eslatma: Caps Lock tugmasi yoniq!</translation>
    </message>
</context>
<context>
    <name>BanTableModel</name>
    <message>
        <source>Banned Until</source>
        <translation type="unfinished">gacha kirish taqiqlanadi</translation>
    </message>
</context>
<context>
    <name>BitcoinApplication</name>
    <message>
        <source>Runaway exception</source>
        <translation type="unfinished">qo'shimcha istisno</translation>
    </message>
    <message>
        <source>A fatal error occurred. %1 can no longer continue safely and will quit.</source>
        <translation type="unfinished">Fatal xatolik yuz berdi. %1 xavfsiz ravishda davom eta olmaydi va tizimni tark etadi. </translation>
    </message>
    <message>
        <source>Internal error</source>
        <translation type="unfinished">Ichki xatolik</translation>
    </message>
    <message>
        <source>An internal error occurred. %1 will attempt to continue safely. This is an unexpected bug which can be reported as described below.</source>
        <translation type="unfinished">Ichki xatolik yuzaga keldi. %1 xavfsiz protsessni davom ettirishga harakat qiladi. Bu kutilmagan xato boʻlib, uni quyida tavsiflanganidek xabar qilish mumkin.</translation>
    </message>
</context>
<context>
    <name>QObject</name>
    <message>
        <source>Do you want to reset settings to default values, or to abort without making changes?</source>
        <extracomment>Explanatory text shown on startup when the settings file cannot be read. Prompts user to make a choice between resetting or aborting.</extracomment>
        <translation type="unfinished">Sozlamalarni asliga qaytarishni xohlaysizmi yoki o'zgartirishlar saqlanmasinmi?</translation>
    </message>
    <message>
        <source>A fatal error occurred. Check that settings file is writable, or try running with -nosettings.</source>
        <extracomment>Explanatory text shown on startup when the settings file could not be written. Prompts user to check that we have the ability to write to the file. Explains that the user has the option of running without a settings file.</extracomment>
        <translation type="unfinished">Fatal xatolik yuz berdi. Sozlamalar fayli tahrirlashga yaroqliligini tekshiring yoki -nosettings bilan davom etishga harakat qiling.</translation>
    </message>
    <message>
        <source>Error: %1</source>
        <translation type="unfinished">Xatolik: %1</translation>
    </message>
    <message>
        <source>%1 didn't yet exit safely…</source>
        <translation type="unfinished">%1 hali tizimni xavfsiz ravishda tark etgani yo'q...</translation>
    </message>
    <message>
        <source>unknown</source>
        <translation type="unfinished">noma'lum</translation>
    </message>
    <message>
        <source>Amount</source>
        <translation type="unfinished">Miqdor</translation>
    </message>
    <message>
        <source>Enter a Qtum address (e.g. %1)</source>
        <translation type="unfinished">Qtum манзилини киритинг (масалан.  %1)</translation>
    </message>
    <message>
        <source>Inbound</source>
        <extracomment>An inbound connection from a peer. An inbound connection is a connection initiated by a peer.</extracomment>
        <translation type="unfinished">Ички йўналиш</translation>
    </message>
    <message>
        <source>Outbound</source>
        <extracomment>An outbound connection to a peer. An outbound connection is a connection initiated by us.</extracomment>
        <translation type="unfinished">Ташқи йўналиш</translation>
    </message>
    <message>
        <source>%1 m</source>
        <translation type="unfinished">%1 д</translation>
    </message>
    <message>
        <source>%1 s</source>
        <translation type="unfinished">%1 с</translation>
    </message>
    <message>
        <source>None</source>
        <translation type="unfinished">Йўқ</translation>
    </message>
    <message>
        <source>N/A</source>
        <translation type="unfinished">Тўғри келмайди</translation>
    </message>
    <message>
        <source>%1 ms</source>
        <translation type="unfinished">%1 мс</translation>
    </message>
    <message numerus="yes">
        <source>%n second(s)</source>
        <translation type="unfinished">
            <numerusform />
            <numerusform />
        </translation>
    </message>
    <message numerus="yes">
        <source>%n minute(s)</source>
        <translation type="unfinished">
            <numerusform />
            <numerusform />
        </translation>
    </message>
    <message numerus="yes">
        <source>%n hour(s)</source>
        <translation type="unfinished">
            <numerusform />
            <numerusform />
        </translation>
    </message>
    <message numerus="yes">
        <source>%n day(s)</source>
        <translation type="unfinished">
            <numerusform />
            <numerusform />
        </translation>
    </message>
    <message numerus="yes">
        <source>%n week(s)</source>
        <translation type="unfinished">
            <numerusform />
            <numerusform />
        </translation>
    </message>
    <message>
        <source>%1 and %2</source>
        <translation type="unfinished">%1 ва %2</translation>
    </message>
    <message numerus="yes">
        <source>%n year(s)</source>
        <translation type="unfinished">
            <numerusform />
            <numerusform />
        </translation>
    </message>
    <message>
        <source>%1 B</source>
        <translation type="unfinished">%1 Б</translation>
    </message>
    <message>
        <source>%1 MB</source>
        <translation type="unfinished">%1 МБ</translation>
    </message>
    <message>
        <source>%1 GB</source>
        <translation type="unfinished">%1 ГБ</translation>
    </message>
</context>
<context>
    <name>BitcoinGUI</name>
    <message>
        <source>&amp;Overview</source>
        <translation type="unfinished">&amp;Umumiy ko'rinish</translation>
    </message>
    <message>
        <source>Show general overview of wallet</source>
        <translation type="unfinished">Hamyonning umumiy ko'rinishini ko'rsatish</translation>
    </message>
    <message>
        <source>&amp;Transactions</source>
        <translation type="unfinished">&amp;Tranzaksiyalar</translation>
    </message>
    <message>
        <source>Browse transaction history</source>
        <translation type="unfinished">Tranzaksiyalar tarixini ko'rib chiqish</translation>
    </message>
    <message>
        <source>E&amp;xit</source>
        <translation type="unfinished">Chi&amp;qish</translation>
    </message>
    <message>
        <source>Quit application</source>
        <translation type="unfinished">Dasturni tark etish</translation>
    </message>
    <message>
        <source>&amp;About %1</source>
        <translation type="unfinished">&amp;%1 haqida</translation>
    </message>
    <message>
        <source>Show information about %1</source>
        <translation type="unfinished">%1 haqida axborotni ko'rsatish</translation>
    </message>
    <message>
        <source>About &amp;Qt</source>
        <translation type="unfinished">&amp;Qt haqida</translation>
    </message>
    <message>
        <source>Show information about Qt</source>
        <translation type="unfinished">&amp;Qt haqidagi axborotni ko'rsatish</translation>
    </message>
    <message>
        <source>Modify configuration options for %1</source>
        <translation type="unfinished">%1 konfiguratsiya sozlamalarini o'zgartirish</translation>
    </message>
    <message>
        <source>Create a new wallet</source>
        <translation type="unfinished">Yangi hamyon yaratish</translation>
    </message>
    <message>
        <source>&amp;Minimize</source>
        <translation type="unfinished">&amp;Kichraytirish</translation>
    </message>
    <message>
        <source>Wallet:</source>
        <translation type="unfinished">Hamyon</translation>
    </message>
    <message>
        <source>Network activity disabled.</source>
        <extracomment>A substring of the tooltip.</extracomment>
        <translation type="unfinished">Mobil tarmoq faoliyati o'chirilgan</translation>
    </message>
    <message>
        <source>Proxy is &lt;b&gt;enabled&lt;/b&gt;: %1</source>
        <translation type="unfinished">Proksi &lt;b&gt;yoqildi&lt;/b&gt;: %1</translation>
    </message>
    <message>
        <source>Send coins to a Qtum address</source>
        <translation type="unfinished">Bitkoin manziliga coinlarni yuborish</translation>
    </message>
    <message>
        <source>Backup wallet to another location</source>
        <translation type="unfinished">Hamyon nusxasini boshqa joyga</translation>
    </message>
    <message>
        <source>Change the passphrase used for wallet encryption</source>
        <translation type="unfinished">Hamyon shifrlanishi uchun ishlatilgan maxfiy so'zni almashtirish</translation>
    </message>
    <message>
        <source>&amp;Send</source>
        <translation type="unfinished">&amp;Yuborish</translation>
    </message>
    <message>
        <source>&amp;Receive</source>
        <translation type="unfinished">&amp;Qabul qilish</translation>
    </message>
    <message>
        <source>&amp;Options…</source>
        <translation type="unfinished">&amp;Sozlamalar...</translation>
    </message>
    <message>
        <source>&amp;Encrypt Wallet…</source>
        <translation type="unfinished">&amp;Hamyonni shifrlash...</translation>
    </message>
    <message>
        <source>Encrypt the private keys that belong to your wallet</source>
        <translation type="unfinished">Hamyonga tegishli bo'lgan maxfiy so'zlarni shifrlash</translation>
    </message>
    <message>
        <source>&amp;Backup Wallet…</source>
        <translation type="unfinished">&amp;Hamyon nusxasi...</translation>
    </message>
    <message>
        <source>&amp;Change Passphrase…</source>
        <translation type="unfinished">&amp;Maxfiy so'zni o'zgartirish...</translation>
    </message>
    <message>
        <source>Sign &amp;message…</source>
        <translation type="unfinished">Xabarni &amp;signlash...</translation>
    </message>
    <message>
        <source>Sign messages with your Qtum addresses to prove you own them</source>
        <translation type="unfinished">Bitkoin manzillarga ega ekaningizni tasdiqlash uchun xabarni signlang</translation>
    </message>
    <message>
        <source>&amp;Verify message…</source>
        <translation type="unfinished">&amp;Xabarni tasdiqlash...</translation>
    </message>
    <message>
        <source>Verify messages to ensure they were signed with specified Qtum addresses</source>
        <translation type="unfinished">Xabar belgilangan Bitkoin manzillari bilan imzolanganligiga ishonch hosil qilish uchun ularni tasdiqlang</translation>
    </message>
    <message>
        <source>&amp;Load PSBT from file…</source>
        <translation type="unfinished">&amp;PSBT ni fayldan yuklash...</translation>
    </message>
    <message>
        <source>Open &amp;URI…</source>
        <translation type="unfinished">&amp;URL manzilni ochish</translation>
    </message>
    <message>
        <source>Close Wallet…</source>
        <translation type="unfinished">Hamyonni yopish</translation>
    </message>
    <message>
        <source>Create Wallet…</source>
        <translation type="unfinished">Hamyonni yaratish...</translation>
    </message>
    <message>
        <source>Close All Wallets…</source>
        <translation type="unfinished">Barcha hamyonlarni yopish...</translation>
    </message>
    <message>
        <source>&amp;File</source>
        <translation type="unfinished">&amp;Fayl</translation>
    </message>
    <message>
        <source>&amp;Settings</source>
        <translation type="unfinished">&amp;Sozlamalar</translation>
    </message>
    <message>
        <source>&amp;Help</source>
        <translation type="unfinished">&amp;Yordam</translation>
    </message>
    <message>
        <source>Tabs toolbar</source>
        <translation type="unfinished">Yorliqlar menyusi</translation>
    </message>
    <message>
        <source>Syncing Headers (%1%)…</source>
        <translation type="unfinished">Sarlavhalar sinxronlashtirilmoqda (%1%)...</translation>
    </message>
    <message>
        <source>Synchronizing with network…</source>
        <translation type="unfinished">Internet bilan sinxronlash...</translation>
    </message>
    <message>
        <source>Indexing blocks on disk…</source>
        <translation type="unfinished">Diskdagi bloklarni indekslash...</translation>
    </message>
    <message>
        <source>Processing blocks on disk…</source>
        <translation type="unfinished">Diskdagi bloklarni protsesslash...</translation>
    </message>
    <message>
        <source>Connecting to peers…</source>
        <translation type="unfinished">Pirlarga ulanish...</translation>
    </message>
    <message>
        <source>Request payments (generates QR codes and qtum: URIs)</source>
        <translation type="unfinished">Тўловлар (QR кодлари ва qtum ёрдамида яратишлар: URI’лар) сўраш</translation>
    </message>
    <message>
        <source>Show the list of used sending addresses and labels</source>
        <translation type="unfinished">Фойдаланилган жўнатилган манзиллар ва ёрлиқлар рўйхатини кўрсатиш</translation>
    </message>
    <message>
        <source>Show the list of used receiving addresses and labels</source>
        <translation type="unfinished">Фойдаланилган қабул қилинган манзиллар ва ёрлиқлар рўйхатини кўрсатиш</translation>
    </message>
    <message>
        <source>&amp;Command-line options</source>
        <translation type="unfinished">&amp;Буйруқлар сатри мосламалари</translation>
    </message>
    <message numerus="yes">
        <source>Processed %n block(s) of transaction history.</source>
        <translation type="unfinished">
            <numerusform>Tranzaksiya tarixining %n blok(lar)i qayta ishlandi.</numerusform>
            <numerusform />
        </translation>
    </message>
    <message>
        <source>%1 behind</source>
        <translation type="unfinished">%1 орқада</translation>
    </message>
    <message>
        <source>Catching up…</source>
        <translation type="unfinished">Yetkazilmoqda...</translation>
    </message>
    <message>
        <source>Last received block was generated %1 ago.</source>
        <translation type="unfinished">Сўнги қабул қилинган блок %1 олдин яратилган.</translation>
    </message>
    <message>
        <source>Transactions after this will not yet be visible.</source>
        <translation type="unfinished">Бундан кейинги пул ўтказмалари кўринмайдиган бўлади.</translation>
    </message>
    <message>
        <source>Error</source>
        <translation type="unfinished">Хатолик</translation>
    </message>
    <message>
        <source>Warning</source>
        <translation type="unfinished">Диққат</translation>
    </message>
    <message>
        <source>Information</source>
        <translation type="unfinished">Маълумот</translation>
    </message>
    <message>
        <source>Up to date</source>
        <translation type="unfinished">Янгиланган</translation>
    </message>
    <message>
        <source>Load Partially Signed Qtum Transaction</source>
        <translation type="unfinished">Qisman signlangan Bitkoin tranzaksiyasini yuklash</translation>
    </message>
    <message>
        <source>Load PSBT from &amp;clipboard…</source>
        <translation type="unfinished">&amp;Nusxalanganlar dan PSBT ni yuklash</translation>
    </message>
    <message>
        <source>Load Partially Signed Qtum Transaction from clipboard</source>
        <translation type="unfinished">Nusxalanganlar qisman signlangan Bitkoin tranzaksiyalarini yuklash</translation>
    </message>
    <message>
        <source>Node window</source>
        <translation type="unfinished">Node oynasi</translation>
    </message>
    <message>
        <source>Open node debugging and diagnostic console</source>
        <translation type="unfinished">Node debuglash va tahlil konsolini ochish</translation>
    </message>
    <message>
        <source>&amp;Sending addresses</source>
        <translation type="unfinished">&amp;Yuborish manzillari</translation>
    </message>
    <message>
        <source>&amp;Receiving addresses</source>
        <translation type="unfinished">&amp;Qabul qilish manzillari</translation>
    </message>
    <message>
        <source>Open a qtum: URI</source>
        <translation type="unfinished">Bitkoinni ochish: URI</translation>
    </message>
    <message>
        <source>Open Wallet</source>
        <translation type="unfinished">Ochiq hamyon</translation>
    </message>
    <message>
        <source>Open a wallet</source>
        <translation type="unfinished">Hamyonni ochish</translation>
    </message>
    <message>
        <source>Close wallet</source>
        <translation type="unfinished">Hamyonni yopish</translation>
    </message>
    <message>
        <source>Close all wallets</source>
        <translation type="unfinished">Barcha hamyonlarni yopish</translation>
    </message>
    <message>
        <source>Show the %1 help message to get a list with possible Qtum command-line options</source>
        <translation type="unfinished">Yozilishi mumkin bo'lgan command-line sozlamalar ro'yxatini olish uchun %1 yordam xabarini ko'rsatish</translation>
    </message>
    <message>
        <source>Mask the values in the Overview tab</source>
        <translation type="unfinished">Umumiy ko'rinish menyusidagi qiymatlarni maskirovka qilish</translation>
    </message>
    <message>
        <source>default wallet</source>
        <translation type="unfinished">standart hamyon</translation>
    </message>
    <message>
        <source>No wallets available</source>
        <translation type="unfinished">Hamyonlar mavjud emas</translation>
    </message>
    <message>
        <source>Wallet Name</source>
        <extracomment>Label of the input field where the name of the wallet is entered.</extracomment>
        <translation type="unfinished">Hamyon nomi</translation>
    </message>
    <message>
        <source>&amp;Window</source>
        <translation type="unfinished">&amp;Oyna</translation>
    </message>
    <message>
        <source>Zoom</source>
        <translation type="unfinished">Kattalashtirish</translation>
    </message>
    <message>
        <source>Main Window</source>
        <translation type="unfinished">Asosiy Oyna</translation>
    </message>
    <message>
        <source>%1 client</source>
        <translation type="unfinished">%1 mijoz </translation>
    </message>
    <message>
        <source>&amp;Hide</source>
        <translation type="unfinished">&amp;Yashirish</translation>
    </message>
    <message>
        <source>S&amp;how</source>
        <translation type="unfinished">Ko'&amp;rsatish</translation>
    </message>
    <message numerus="yes">
        <source>%n active connection(s) to Qtum network.</source>
        <extracomment>A substring of the tooltip.</extracomment>
        <translation type="unfinished">
            <numerusform>Bitkoin tarmog'iga %n aktiv ulanishlar.</numerusform>
            <numerusform />
        </translation>
    </message>
    <message>
        <source>Click for more actions.</source>
        <extracomment>A substring of the tooltip. "More actions" are available via the context menu.</extracomment>
        <translation type="unfinished">Ko'proq sozlamalar uchun bosing.</translation>
    </message>
    <message>
        <source>Show Peers tab</source>
        <extracomment>A context menu item. The "Peers tab" is an element of the "Node window".</extracomment>
        <translation type="unfinished">Pirlar oynasini ko'rsatish</translation>
    </message>
    <message>
        <source>Disable network activity</source>
        <extracomment>A context menu item.</extracomment>
        <translation type="unfinished">Ijtimoiy tarmoq faoliyatini cheklash</translation>
    </message>
    <message>
        <source>Enable network activity</source>
        <extracomment>A context menu item. The network activity was disabled previously.</extracomment>
        <translation type="unfinished">Ijtimoiy tarmoq faoliyatini yoqish</translation>
    </message>
    <message>
        <source>Error: %1</source>
        <translation type="unfinished">Xatolik: %1</translation>
    </message>
    <message>
        <source>Warning: %1</source>
        <translation type="unfinished">Ogohlantirish: %1</translation>
    </message>
    <message>
        <source>Date: %1
</source>
<<<<<<< HEAD
        <translation type="unfinished">Sana: %1</translation>
=======
        <translation type="unfinished">Sana: %1
</translation>
>>>>>>> 86d0551a
    </message>
    <message>
        <source>Amount: %1
</source>
        <translation type="unfinished">Miqdor: %1
</translation>
    </message>
    <message>
        <source>Wallet: %1
</source>
        <translation type="unfinished">Hamyon: %1
</translation>
    </message>
    <message>
        <source>Type: %1
</source>
        <translation type="unfinished">Tip: %1
</translation>
    </message>
    <message>
        <source>Label: %1
</source>
        <translation type="unfinished">Yorliq: %1
</translation>
    </message>
    <message>
        <source>Address: %1
</source>
        <translation type="unfinished">Manzil: %1
</translation>
    </message>
    <message>
        <source>Sent transaction</source>
<<<<<<< HEAD
        <translation type="unfinished">Yuborilgan tranzaksiya</translation>
=======
        <translation type="unfinished">Жўнатилган операция</translation>
>>>>>>> 86d0551a
    </message>
    <message>
        <source>Incoming transaction</source>
        <translation type="unfinished">Kelayotgan tranzaksiya</translation>
    </message>
    <message>
        <source>HD key generation is &lt;b&gt;enabled&lt;/b&gt;</source>
<<<<<<< HEAD
        <translation type="unfinished">HD kalit yaratish &lt;b&gt;imkonsiz&lt;/b&gt;</translation>
=======
        <translation type="unfinished">HD kalit yaratish &lt;b&gt;yoqilgan&lt;/b&gt;</translation>
>>>>>>> 86d0551a
    </message>
    <message>
        <source>HD key generation is &lt;b&gt;disabled&lt;/b&gt;</source>
        <translation type="unfinished">HD kalit yaratish &lt;b&gt;imkonsiz&lt;/b&gt;</translation>
    </message>
    <message>
        <source>Private key &lt;b&gt;disabled&lt;/b&gt;</source>
        <translation type="unfinished">Maxfiy kalit &lt;b&gt;o'chiq&lt;/b&gt;</translation>
    </message>
    <message>
        <source>Wallet is &lt;b&gt;encrypted&lt;/b&gt; and currently &lt;b&gt;unlocked&lt;/b&gt;</source>
<<<<<<< HEAD
        <translation type="unfinished">Hamyon &lt;b&gt;shifrlangan&lt;/b&gt; va hozircha &lt;b&gt;ochiq&lt;/b&gt;</translation>
    </message>
    <message>
        <source>Wallet is &lt;b&gt;encrypted&lt;/b&gt; and currently &lt;b&gt;locked&lt;/b&gt;</source>
        <translation type="unfinished">Hamyon &lt;b&gt;shifrlangan&lt;/b&gt; va hozirda&lt;b&gt;qulflangan&lt;/b&gt;</translation>
=======
        <translation type="unfinished">Ҳамён &lt;b&gt;кодланган&lt;/b&gt; ва вақтинча &lt;b&gt;қулфдан чиқарилган&lt;/b&gt;</translation>
    </message>
    <message>
        <source>Wallet is &lt;b&gt;encrypted&lt;/b&gt; and currently &lt;b&gt;locked&lt;/b&gt;</source>
        <translation type="unfinished">Ҳамён &lt;b&gt;кодланган&lt;/b&gt; ва вақтинча &lt;b&gt;қулфланган&lt;/b&gt;</translation>
>>>>>>> 86d0551a
    </message>
    <message>
        <source>Original message:</source>
        <translation type="unfinished">Asl xabar:</translation>
    </message>
</context>
<context>
    <name>UnitDisplayStatusBarControl</name>
    <message>
        <source>Unit to show amounts in. Click to select another unit.</source>
        <translation type="unfinished">Miqdorlarni ko'rsatish birligi. Boshqa birlik tanlash uchun bosing.</translation>
    </message>
</context>
<context>
    <name>CoinControlDialog</name>
    <message>
        <source>Coin Selection</source>
        <translation type="unfinished">Coin tanlash</translation>
    </message>
    <message>
        <source>Quantity:</source>
        <translation type="unfinished">Miqdor:</translation>
    </message>
    <message>
        <source>Bytes:</source>
        <translation type="unfinished">Baytlar:</translation>
    </message>
    <message>
        <source>Amount:</source>
        <translation type="unfinished">Miqdor:</translation>
    </message>
    <message>
        <source>Fee:</source>
        <translation type="unfinished">Солиқ:</translation>
    </message>
    <message>
<<<<<<< HEAD
        <source>Dust:</source>
        <translation type="unfinished">Ахлат қутиси:</translation>
    </message>
    <message>
=======
>>>>>>> 86d0551a
        <source>After Fee:</source>
        <translation type="unfinished">To'lovdan keyin:</translation>
    </message>
    <message>
        <source>Change:</source>
        <translation type="unfinished">O'zgartirish:</translation>
    </message>
    <message>
        <source>(un)select all</source>
        <translation type="unfinished">hammasini(hech qaysini) tanlash</translation>
    </message>
    <message>
        <source>Tree mode</source>
        <translation type="unfinished">Daraxt rejimi</translation>
    </message>
    <message>
        <source>List mode</source>
        <translation type="unfinished">Ro'yxat rejimi</translation>
    </message>
    <message>
        <source>Amount</source>
        <translation type="unfinished">Miqdor</translation>
    </message>
    <message>
        <source>Received with label</source>
        <translation type="unfinished">Yorliq orqali qabul qilingan</translation>
    </message>
    <message>
        <source>Received with address</source>
        <translation type="unfinished">Manzil orqali qabul qilingan</translation>
    </message>
    <message>
        <source>Date</source>
        <translation type="unfinished">Сана</translation>
    </message>
    <message>
        <source>Confirmations</source>
        <translation type="unfinished">Tasdiqlar</translation>
    </message>
    <message>
        <source>Confirmed</source>
        <translation type="unfinished">Tasdiqlangan</translation>
    </message>
    <message>
        <source>Copy amount</source>
        <translation type="unfinished">Qiymatni nusxalash</translation>
    </message>
    <message>
        <source>&amp;Copy address</source>
        <translation type="unfinished">&amp;Manzilni nusxalash</translation>
    </message>
    <message>
        <source>Copy &amp;label</source>
        <translation type="unfinished">&amp;Yorliqni nusxalash</translation>
    </message>
    <message>
        <source>Copy &amp;amount</source>
        <translation type="unfinished">&amp;Miqdorni nusxalash</translation>
    </message>
    <message>
        <source>Copy transaction &amp;ID and output index</source>
        <translation type="unfinished">Tranzaksiya &amp;IDsi ni va chiquvchi indeksni nusxalash</translation>
    </message>
    <message>
        <source>L&amp;ock unspent</source>
        <translation type="unfinished">Sarflanmagan miqdorlarni q&amp;ulflash</translation>
    </message>
    <message>
        <source>&amp;Unlock unspent</source>
        <translation type="unfinished">Sarflanmaqan tranzaksiyalarni &amp;qulfdan chiqarish</translation>
    </message>
    <message>
        <source>Copy quantity</source>
        <translation type="unfinished">Нусха сони</translation>
    </message>
    <message>
        <source>Copy fee</source>
        <translation type="unfinished">Narxni nusxalash</translation>
    </message>
    <message>
        <source>Copy after fee</source>
        <translation type="unfinished">Нусха солиқдан сўнг</translation>
    </message>
    <message>
        <source>Copy bytes</source>
        <translation type="unfinished">Нусха байти</translation>
    </message>
    <message>
<<<<<<< HEAD
        <source>Copy dust</source>
        <translation type="unfinished">'Dust' larni nusxalash</translation>
    </message>
    <message>
        <source>Copy change</source>
        <translation type="unfinished">Нусха қайтими</translation>
=======
        <source>Copy change</source>
        <translation type="unfinished">O'zgarishni nusxalash</translation>
>>>>>>> 86d0551a
    </message>
    <message>
        <source>(%1 locked)</source>
        <translation type="unfinished">(%1 qulflangan)</translation>
    </message>
    <message>
<<<<<<< HEAD
        <source>yes</source>
        <translation type="unfinished">ha</translation>
    </message>
    <message>
        <source>no</source>
        <translation type="unfinished">yo'q</translation>
    </message>
    <message>
        <source>This label turns red if any recipient receives an amount smaller than the current dust threshold.</source>
        <translation type="unfinished">Agar qabul qiluvchi joriy 'dust' chegarasidan kichikroq miqdor olsa, bu yorliq qizil rangga aylanadi</translation>
    </message>
    <message>
=======
>>>>>>> 86d0551a
        <source>Can vary +/- %1 satoshi(s) per input.</source>
        <translation type="unfinished">Har bir kiruvchi +/- %1  satoshiga farq qilishi mumkin.</translation>
    </message>
    <message>
        <source>(no label)</source>
<<<<<<< HEAD
        <translation type="unfinished">(Yorliqlar mavjud emas)</translation>
=======
        <translation type="unfinished">(Ёрлиқ мавжуд эмас)</translation>
>>>>>>> 86d0551a
    </message>
    <message>
        <source>change from %1 (%2)</source>
        <translation type="unfinished">%1(%2) dan o'zgartirish</translation>
    </message>
    <message>
        <source>(change)</source>
        <translation type="unfinished">(o'zgartirish)</translation>
    </message>
</context>
<context>
    <name>CreateWalletActivity</name>
    <message>
        <source>Create Wallet</source>
        <extracomment>Title of window indicating the progress of creation of a new wallet.</extracomment>
        <translation type="unfinished">Hamyon yaratish</translation>
    </message>
    <message>
        <source>Creating Wallet &lt;b&gt;%1&lt;/b&gt;…</source>
        <extracomment>Descriptive text of the create wallet progress window which indicates to the user which wallet is currently being created.</extracomment>
        <translation type="unfinished">Hamyon yaratilmoqda &lt;b&gt;%1&lt;/b&gt;...</translation>
    </message>
    <message>
        <source>Create wallet failed</source>
        <translation type="unfinished">Hamyon yaratilishi amalga oshmadi</translation>
    </message>
    <message>
        <source>Create wallet warning</source>
        <translation type="unfinished">Hamyon yaratish ogohlantirishi</translation>
    </message>
    <message>
        <source>Can't list signers</source>
        <translation type="unfinished">Signerlarni ro'yxat shakliga keltirib bo'lmaydi</translation>
    </message>
    </context>
<context>
    <name>LoadWalletsActivity</name>
    <message>
        <source>Load Wallets</source>
        <extracomment>Title of progress window which is displayed when wallets are being loaded.</extracomment>
        <translation type="unfinished">Hamyonni yuklash</translation>
    </message>
    <message>
        <source>Loading wallets…</source>
        <extracomment>Descriptive text of the load wallets progress window which indicates to the user that wallets are currently being loaded.</extracomment>
        <translation type="unfinished">Hamyonlar yuklanmoqda...</translation>
    </message>
</context>
<context>
    <name>OpenWalletActivity</name>
    <message>
        <source>Open wallet failed</source>
        <translation type="unfinished">Hamyonni ochib bo'lmaydi</translation>
    </message>
    <message>
        <source>Open wallet warning</source>
        <translation type="unfinished">Hamyonni ochish ogohlantirishi</translation>
    </message>
    <message>
        <source>default wallet</source>
        <translation type="unfinished">standart hamyon</translation>
    </message>
    <message>
        <source>Open Wallet</source>
        <extracomment>Title of window indicating the progress of opening of a wallet.</extracomment>
<<<<<<< HEAD
        <translation type="unfinished">Hamyonni ochish</translation>
=======
        <translation type="unfinished">Ochiq hamyon</translation>
>>>>>>> 86d0551a
    </message>
    <message>
        <source>Opening Wallet &lt;b&gt;%1&lt;/b&gt;…</source>
        <extracomment>Descriptive text of the open wallet progress window which indicates to the user which wallet is currently being opened.</extracomment>
        <translation type="unfinished">Hamyonni ochish &lt;b&gt;%1&lt;/b&gt;...</translation>
    </message>
</context>
<context>
    <name>WalletController</name>
    <message>
        <source>Close wallet</source>
        <translation type="unfinished">Hamyonni yopish</translation>
    </message>
    <message>
        <source>Are you sure you wish to close the wallet &lt;i&gt;%1&lt;/i&gt;?</source>
        <translation type="unfinished">Ushbu hamyonni&lt;i&gt;%1&lt;/i&gt; yopmoqchi ekaningizga ishonchingiz komilmi?</translation>
    </message>
    <message>
        <source>Closing the wallet for too long can result in having to resync the entire chain if pruning is enabled.</source>
        <translation type="unfinished">Agar 'pruning' funksiyasi o'chirilgan bo'lsa, hamyondan uzoq vaqt foydalanmaslik butun zanjirnni qayta sinxronlashga olib kelishi mumkin.</translation>
    </message>
    <message>
        <source>Close all wallets</source>
        <translation type="unfinished">Barcha hamyonlarni yopish</translation>
    </message>
    <message>
        <source>Are you sure you wish to close all wallets?</source>
        <translation type="unfinished">Hamma hamyonlarni yopmoqchimisiz?</translation>
    </message>
</context>
<context>
    <name>CreateWalletDialog</name>
    <message>
        <source>Create Wallet</source>
        <translation type="unfinished">Hamyon yaratish</translation>
    </message>
    <message>
        <source>Wallet Name</source>
        <translation type="unfinished">Hamyon nomi</translation>
    </message>
    <message>
        <source>Wallet</source>
        <translation type="unfinished">Ҳамён</translation>
    </message>
    <message>
        <source>Encrypt the wallet. The wallet will be encrypted with a passphrase of your choice.</source>
        <translation type="unfinished">Hamyonni shifrlash. Hamyon siz tanlagan maxfiy so'z bilan shifrlanadi</translation>
    </message>
    <message>
        <source>Encrypt Wallet</source>
        <translation type="unfinished">Hamyonni shifrlash</translation>
    </message>
    <message>
        <source>Advanced Options</source>
        <translation type="unfinished">Qo'shimcha sozlamalar</translation>
    </message>
    <message>
        <source>Disable private keys for this wallet. Wallets with private keys disabled will have no private keys and cannot have an HD seed or imported private keys. This is ideal for watch-only wallets.</source>
        <translation type="unfinished">Ushbu hamyon uchun maxfiy kalitlarni o'chirish. Maxfiy kalitsiz hamyonlar maxfiy kalitlar yoki import qilingan maxfiy kalitlar, shuningdek, HD seedlarga ega bo'la olmaydi.</translation>
    </message>
    <message>
        <source>Disable Private Keys</source>
        <translation type="unfinished">Maxfiy kalitlarni faolsizlantirish</translation>
    </message>
    <message>
        <source>Make a blank wallet. Blank wallets do not initially have private keys or scripts. Private keys and addresses can be imported, or an HD seed can be set, at a later time.</source>
        <translation type="unfinished">Bo'sh hamyon yaratish. Bo'sh hamyonlarga keyinchalik maxfiy kalitlar yoki manzillar import qilinishi mumkin, yana HD seedlar ham o'rnatilishi mumkin.</translation>
    </message>
    <message>
        <source>Make Blank Wallet</source>
        <translation type="unfinished">Bo'sh hamyon yaratish</translation>
    </message>
    <message>
<<<<<<< HEAD
        <source>Use descriptors for scriptPubKey management</source>
        <translation type="unfinished">scriptPubKey yaratishda izohlovchidan foydalanish</translation>
    </message>
    <message>
        <source>Descriptor Wallet</source>
        <translation type="unfinished">Izohlovchi hamyon</translation>
    </message>
    <message>
=======
>>>>>>> 86d0551a
        <source>Use an external signing device such as a hardware wallet. Configure the external signer script in wallet preferences first.</source>
        <translation type="unfinished">Uskuna hamyoni kabi tashqi signing qurilmasidan foydalaning. Avval hamyon sozlamalarida tashqi signer skriptini sozlang.</translation>
    </message>
    <message>
        <source>External signer</source>
        <translation type="unfinished">Tashqi signer</translation>
    </message>
    <message>
        <source>Create</source>
        <translation type="unfinished">Yaratmoq</translation>
    </message>
    <message>
<<<<<<< HEAD
        <source>Compiled without sqlite support (required for descriptor wallets)</source>
        <translation type="unfinished">Sqlite yordamisiz tuzilgan (deskriptor hamyonlari uchun talab qilinadi)</translation>
    </message>
    <message>
=======
>>>>>>> 86d0551a
        <source>Compiled without external signing support (required for external signing)</source>
        <extracomment>"External signing" means using devices such as hardware wallets.</extracomment>
        <translation type="unfinished">Tashqi signing yordamisiz tuzilgan (tashqi signing uchun zarur)</translation>
    </message>
</context>
<context>
    <name>EditAddressDialog</name>
    <message>
        <source>Edit Address</source>
        <translation type="unfinished">Манзилларни таҳрирлаш</translation>
    </message>
    <message>
        <source>&amp;Label</source>
        <translation type="unfinished">&amp;Ёрлик</translation>
    </message>
    <message>
        <source>The label associated with this address list entry</source>
        <translation type="unfinished">Ёрлиқ ушбу манзилар рўйхати ёзуви билан боғланган</translation>
    </message>
    <message>
        <source>The address associated with this address list entry. This can only be modified for sending addresses.</source>
        <translation type="unfinished">Манзил ушбу манзиллар рўйхати ёзуви билан боғланган. Уни фақат жўнатиладиган манзиллар учун ўзгартирса бўлади.</translation>
    </message>
    <message>
        <source>&amp;Address</source>
        <translation type="unfinished">&amp;Манзил</translation>
    </message>
    <message>
        <source>New sending address</source>
        <translation type="unfinished">Янги жунатилувчи манзил</translation>
    </message>
    <message>
        <source>Edit receiving address</source>
        <translation type="unfinished">Кабул килувчи манзилни тахрирлаш</translation>
    </message>
    <message>
        <source>Edit sending address</source>
        <translation type="unfinished">Жунатилувчи манзилни тахрирлаш</translation>
    </message>
    <message>
        <source>The entered address "%1" is not a valid Qtum address.</source>
        <translation type="unfinished">Киритилган "%1" манзили тўғри Qtum манзили эмас.</translation>
    </message>
    <message>
        <source>Address "%1" already exists as a receiving address with label "%2" and so cannot be added as a sending address.</source>
        <translation type="unfinished">Yuboruvchi(%1manzil) va  qabul qiluvchi(%2manzil) bir xil bo'lishi mumkin emas</translation>
    </message>
    <message>
        <source>The entered address "%1" is already in the address book with label "%2".</source>
        <translation type="unfinished">Kiritilgan %1manzil allaqachon %2yorlig'i bilan manzillar kitobida</translation>
    </message>
    <message>
        <source>Could not unlock wallet.</source>
        <translation type="unfinished">Ҳамён қулфдан чиқмади.</translation>
    </message>
    <message>
        <source>New key generation failed.</source>
        <translation type="unfinished">Янги калит яратиш амалга ошмади.</translation>
    </message>
</context>
<context>
    <name>FreespaceChecker</name>
    <message>
        <source>A new data directory will be created.</source>
        <translation type="unfinished">Янги маълумотлар директорияси яратилади.</translation>
    </message>
    <message>
        <source>name</source>
        <translation type="unfinished">номи</translation>
    </message>
    <message>
        <source>Directory already exists. Add %1 if you intend to create a new directory here.</source>
        <translation type="unfinished">Директория аллақачон мавжуд. Агар бу ерда янги директория яратмоқчи бўлсангиз, %1 қўшинг.</translation>
    </message>
    <message>
        <source>Path already exists, and is not a directory.</source>
        <translation type="unfinished">Йўл аллақачон мавжуд. У директория эмас.</translation>
    </message>
    <message>
        <source>Cannot create data directory here.</source>
        <translation type="unfinished">Маълумотлар директориясини бу ерда яратиб бўлмайди..</translation>
    </message>
</context>
<context>
    <name>Intro</name>
    <message numerus="yes">
        <source>%n GB of space available</source>
        <translation type="unfinished">
            <numerusform />
            <numerusform />
        </translation>
    </message>
    <message numerus="yes">
        <source>(of %n GB needed)</source>
        <translation type="unfinished">
            <numerusform />
            <numerusform />
        </translation>
    </message>
    <message numerus="yes">
        <source>(%n GB needed for full chain)</source>
        <translation type="unfinished">
            <numerusform />
            <numerusform />
        </translation>
    </message>
    <message>
        <source>At least %1 GB of data will be stored in this directory, and it will grow over time.</source>
        <translation type="unfinished">Kamida %1 GB ma'lumot bu yerda saqlanadi va vaqtlar davomida o'sib boradi</translation>
    </message>
    <message>
        <source>Approximately %1 GB of data will be stored in this directory.</source>
        <translation type="unfinished">Bu katalogda %1  GB ma'lumot saqlanadi</translation>
    </message>
    <message numerus="yes">
        <source>(sufficient to restore backups %n day(s) old)</source>
        <extracomment>Explanatory text on the capability of the current prune target.</extracomment>
        <translation type="unfinished">
            <numerusform>(%n kun oldingi zaxira nusxalarini tiklash uchun etarli)</numerusform>
            <numerusform />
        </translation>
    </message>
    <message>
        <source>%1 will download and store a copy of the Qtum block chain.</source>
        <translation type="unfinished"> Qtum blok zanjirining%1 nusxasini yuklab oladi va saqlaydi</translation>
    </message>
    <message>
        <source>The wallet will also be stored in this directory.</source>
        <translation type="unfinished">Hamyon ham ushbu katalogda saqlanadi.</translation>
    </message>
    <message>
        <source>Error: Specified data directory "%1" cannot be created.</source>
        <translation type="unfinished">Хато: кўрсатилган "%1" маълумотлар директориясини яратиб бўлмайди.</translation>
    </message>
    <message>
        <source>Error</source>
        <translation type="unfinished">Хатолик</translation>
    </message>
    <message>
        <source>Welcome</source>
        <translation type="unfinished">Хуш келибсиз</translation>
    </message>
    <message>
        <source>Welcome to %1.</source>
        <translation type="unfinished">%1 ga xush kelibsiz</translation>
    </message>
    <message>
        <source>As this is the first time the program is launched, you can choose where %1 will store its data.</source>
        <translation type="unfinished">Birinchi marta dastur ishga tushirilganda, siz %1 o'z ma'lumotlarini qayerda saqlashini tanlashingiz mumkin</translation>
    </message>
    <message>
        <source>Limit block chain storage to</source>
        <translation type="unfinished">Blok zanjiri xotirasini bungacha cheklash:</translation>
    </message>
    <message>
        <source>Reverting this setting requires re-downloading the entire blockchain. It is faster to download the full chain first and prune it later. Disables some advanced features.</source>
        <translation type="unfinished">Bu sozlamani qaytarish butun blok zanjirini qayta yuklab olishni talab qiladi. Avval to'liq zanjirni yuklab olish va keyinroq kesish kamroq vaqt oladi. Ba'zi qo'shimcha funksiyalarni cheklaydi.</translation>
    </message>
    <message>
        <source> GB</source>
        <translation type="unfinished">GB</translation>
    </message>
    <message>
        <source>This initial synchronisation is very demanding, and may expose hardware problems with your computer that had previously gone unnoticed. Each time you run %1, it will continue downloading where it left off.</source>
        <translation type="unfinished">Ushbu dastlabki sinxronlash juda qiyin va kompyuteringiz bilan ilgari sezilmagan apparat muammolarini yuzaga keltirishi mumkin. Har safar %1 ni ishga tushirganingizda, u yuklab olish jarayonini qayerda to'xtatgan bo'lsa, o'sha yerdan boshlab davom ettiradi.</translation>
    </message>
    <message>
        <source>If you have chosen to limit block chain storage (pruning), the historical data must still be downloaded and processed, but will be deleted afterward to keep your disk usage low.</source>
        <translation type="unfinished">Agar siz blok zanjirini saqlashni cheklashni tanlagan bo'lsangiz (pruning), eski ma'lumotlar hali ham yuklab olinishi va qayta ishlanishi kerak, ammo diskdan kamroq foydalanish uchun keyin o'chiriladi.</translation>
    </message>
    <message>
        <source>Use the default data directory</source>
        <translation type="unfinished">Стандарт маълумотлар директориясидан фойдаланиш</translation>
    </message>
    <message>
        <source>Use a custom data directory:</source>
        <translation type="unfinished">Бошқа маълумотлар директориясида фойдаланинг:</translation>
    </message>
</context>
<context>
    <name>HelpMessageDialog</name>
    <message>
        <source>version</source>
        <translation type="unfinished">версияси</translation>
    </message>
    <message>
        <source>About %1</source>
        <translation type="unfinished">%1 haqida</translation>
    </message>
    <message>
        <source>Command-line options</source>
        <translation type="unfinished">Буйруқлар сатри мосламалари</translation>
    </message>
</context>
<context>
    <name>ShutdownWindow</name>
    <message>
        <source>%1 is shutting down…</source>
        <translation type="unfinished">%1 yopilmoqda...</translation>
    </message>
    <message>
        <source>Do not shut down the computer until this window disappears.</source>
        <translation type="unfinished">Bu oyna paydo bo'lmagunicha kompyuterni o'chirmang.</translation>
    </message>
</context>
<context>
    <name>ModalOverlay</name>
    <message>
        <source>Form</source>
        <translation type="unfinished">Шакл</translation>
    </message>
    <message>
        <source>Recent transactions may not yet be visible, and therefore your wallet's balance might be incorrect. This information will be correct once your wallet has finished synchronizing with the qtum network, as detailed below.</source>
        <translation type="unfinished">So'nggi tranzaksiyalar hali ko'rinmasligi mumkin, shuning uchun hamyoningiz balansi noto'g'ri ko'rinishi mumkin. Sizning hamyoningiz bitkoin tarmog'i bilan sinxronlashni tugatgandan so'ng, quyida batafsil tavsiflanganidek, bu ma'lumot to'g'rilanadi.</translation>
    </message>
    <message>
        <source>Attempting to spend qtums that are affected by not-yet-displayed transactions will not be accepted by the network.</source>
        <translation type="unfinished">Hali ko'rsatilmagan tranzaksiyalarga bitkoinlarni sarflashga urinish tarmoq tomonidan qabul qilinmaydi.</translation>
    </message>
    <message>
        <source>Number of blocks left</source>
        <translation type="unfinished">qolgan bloklar soni</translation>
    </message>
    <message>
        <source>Unknown…</source>
        <translation type="unfinished">Noma'lum...</translation>
    </message>
    <message>
        <source>calculating…</source>
        <translation type="unfinished">hisoblanmoqda...</translation>
    </message>
    <message>
        <source>Last block time</source>
        <translation type="unfinished">Сўнгги блок вақти</translation>
    </message>
    <message>
        <source>Progress</source>
        <translation type="unfinished">O'sish</translation>
    </message>
    <message>
        <source>Progress increase per hour</source>
        <translation type="unfinished">Harakatning soatiga o'sishi</translation>
    </message>
    <message>
        <source>Estimated time left until synced</source>
        <translation type="unfinished">Sinxronizatsiya yakunlanishiga taxminan qolgan vaqt</translation>
    </message>
    <message>
        <source>Hide</source>
        <translation type="unfinished">Yashirmoq</translation>
    </message>
    <message>
        <source>%1 is currently syncing.  It will download headers and blocks from peers and validate them until reaching the tip of the block chain.</source>
        <translation type="unfinished">%1 sinxronlanmoqda. U pirlardan sarlavhalar va bloklarni yuklab oladi va ularni blok zanjirining uchiga yetguncha tasdiqlaydi.</translation>
    </message>
    <message>
        <source>Unknown. Syncing Headers (%1, %2%)…</source>
        <translation type="unfinished">Noma'lum. Sarlavhalarni sinxronlash(%1, %2%)...</translation>
    </message>
    </context>
<context>
    <name>OpenURIDialog</name>
    <message>
        <source>Open qtum URI</source>
        <translation type="unfinished">Bitkoin URI sini ochish</translation>
    </message>
    <message>
        <source>Paste address from clipboard</source>
        <extracomment>Tooltip text for button that allows you to paste an address that is in your clipboard.</extracomment>
        <translation type="unfinished">Manzilni qo'shib qo'yish</translation>
    </message>
</context>
<context>
    <name>OptionsDialog</name>
    <message>
        <source>Options</source>
        <translation type="unfinished">Sozlamalar</translation>
    </message>
    <message>
        <source>&amp;Main</source>
        <translation type="unfinished">&amp;Asosiy</translation>
    </message>
    <message>
        <source>Automatically start %1 after logging in to the system.</source>
        <translation type="unfinished">%1 ni sistemaga kirilishi bilanoq avtomatik ishga tushirish.</translation>
    </message>
    <message>
        <source>&amp;Start %1 on system login</source>
        <translation type="unfinished">%1 ni sistemaga kirish paytida &amp;ishga tushirish</translation>
    </message>
    <message>
        <source>Enabling pruning significantly reduces the disk space required to store transactions. All blocks are still fully validated. Reverting this setting requires re-downloading the entire blockchain.</source>
        <translation type="unfinished">Do'kon tranzaksiyalari katta xotira talab qilgani tufayli pruning ni yoqish sezilarli darajada xotirada joy kamayishiga olib keladi. Barcha bloklar hali ham to'liq tasdiqlangan. Bu sozlamani qaytarish butun blok zanjirini qayta yuklab olishni talab qiladi.</translation>
    </message>
    <message>
        <source>Size of &amp;database cache</source>
        <translation type="unfinished">&amp;Ma'lumotlar bazasi hajmi</translation>
    </message>
    <message>
        <source>Number of script &amp;verification threads</source>
        <translation type="unfinished">Skriptni &amp;tekshirish thread lari soni</translation>
    </message>
    <message>
        <source>IP address of the proxy (e.g. IPv4: 127.0.0.1 / IPv6: ::1)</source>
        <translation type="unfinished">Proksi IP manzili (masalan: IPv4: 127.0.0.1 / IPv6: ::1)</translation>
    </message>
    <message>
        <source>Shows if the supplied default SOCKS5 proxy is used to reach peers via this network type.</source>
        <translation type="unfinished">Taqdim etilgan standart SOCKS5 proksi-serveridan ushbu tarmoq turi orqali pirlar bilan bog‘lanish uchun foydalanilganini ko'rsatadi.</translation>
    </message>
    <message>
        <source>Minimize instead of exit the application when the window is closed. When this option is enabled, the application will be closed only after selecting Exit in the menu.</source>
        <translation type="unfinished">Oyna yopilganda dasturdan chiqish o'rniga minimallashtirish. Ushbu parametr yoqilganda, dastur faqat menyuda Chiqish ni tanlagandan keyin yopiladi.</translation>
    </message>
    <message>
        <source>Open the %1 configuration file from the working directory.</source>
        <translation type="unfinished">%1 konfiguratsion faylini ishlash katalogidan ochish.</translation>
    </message>
    <message>
        <source>Open Configuration File</source>
        <translation type="unfinished">Konfiguratsion faylni ochish</translation>
    </message>
    <message>
        <source>Reset all client options to default.</source>
        <translation type="unfinished">Barcha mijoz sozlamalarini asl holiga qaytarish.</translation>
    </message>
    <message>
        <source>&amp;Reset Options</source>
        <translation type="unfinished">Sozlamalarni &amp;qayta o'rnatish</translation>
    </message>
    <message>
        <source>&amp;Network</source>
        <translation type="unfinished">&amp;Internet tarmog'i</translation>
    </message>
    <message>
        <source>Prune &amp;block storage to</source>
        <translation type="unfinished">&amp;Blok xotirasini bunga kesish:</translation>
    </message>
    <message>
        <source>Reverting this setting requires re-downloading the entire blockchain.</source>
        <translation type="unfinished">Bu sozlamani qaytarish butun blok zanjirini qayta yuklab olishni talab qiladi.</translation>
    </message>
    <message>
        <source>Maximum database cache size. A larger cache can contribute to faster sync, after which the benefit is less pronounced for most use cases. Lowering the cache size will reduce memory usage. Unused mempool memory is shared for this cache.</source>
        <extracomment>Tooltip text for Options window setting that sets the size of the database cache. Explains the corresponding effects of increasing/decreasing this value.</extracomment>
        <translation type="unfinished">Ma'lumotlar bazasi keshining maksimal hajmi. Kattaroq kesh tezroq sinxronlashtirishga hissa qo'shishi mumkin, ya'ni foyda kamroq sezilishi mumkin.</translation>
    </message>
    <message>
        <source>Set the number of script verification threads. Negative values correspond to the number of cores you want to leave free to the system.</source>
        <extracomment>Tooltip text for Options window setting that sets the number of script verification threads. Explains that negative values mean to leave these many cores free to the system.</extracomment>
        <translation type="unfinished">Skriptni tekshirish ip lari sonini belgilang. </translation>
    </message>
    <message>
        <source>(0 = auto, &lt;0 = leave that many cores free)</source>
        <translation type="unfinished">(0 = avtomatik, &lt;0 = bu yadrolarni bo'sh qoldirish)</translation>
    </message>
    <message>
        <source>This allows you or a third party tool to communicate with the node through command-line and JSON-RPC commands.</source>
        <extracomment>Tooltip text for Options window setting that enables the RPC server.</extracomment>
        <translation type="unfinished">Bu sizga yoki uchinchi tomon vositasiga command-line va JSON-RPC buyruqlari orqali node bilan bog'lanish imkonini beradi.</translation>
    </message>
    <message>
        <source>Enable R&amp;PC server</source>
        <extracomment>An Options window setting to enable the RPC server.</extracomment>
        <translation type="unfinished">R&amp;PC serverni yoqish</translation>
    </message>
    <message>
        <source>W&amp;allet</source>
        <translation type="unfinished">H&amp;amyon</translation>
    </message>
    <message>
        <source>Whether to set subtract fee from amount as default or not.</source>
        <extracomment>Tooltip text for Options window setting that sets subtracting the fee from a sending amount as default.</extracomment>
        <translation type="unfinished">Chegirma to'lovini standart qilib belgilash kerakmi yoki yo'qmi?</translation>
    </message>
    <message>
        <source>Subtract &amp;fee from amount by default</source>
        <extracomment>An Options window setting to set subtracting the fee from a sending amount as default.</extracomment>
        <translation type="unfinished">Standart bo'yicha chegirma belgilash</translation>
    </message>
    <message>
        <source>Expert</source>
        <translation type="unfinished">Ekspert</translation>
    </message>
    <message>
        <source>Enable coin &amp;control features</source>
        <translation type="unfinished">Tangalarni &amp;nazorat qilish funksiyasini yoqish</translation>
    </message>
    <message>
        <source>Enable &amp;PSBT controls</source>
        <extracomment>An options window setting to enable PSBT controls.</extracomment>
        <translation type="unfinished">&amp;PSBT nazoratini yoqish</translation>
    </message>
    <message>
        <source>Whether to show PSBT controls.</source>
        <extracomment>Tooltip text for options window setting that enables PSBT controls.</extracomment>
        <translation type="unfinished">PSBT boshqaruvlarini ko'rsatish kerakmi?</translation>
    </message>
    <message>
        <source>External Signer (e.g. hardware wallet)</source>
        <translation type="unfinished">Tashqi Signer(masalan: hamyon apparati)</translation>
    </message>
    <message>
        <source>&amp;External signer script path</source>
        <translation type="unfinished">&amp;Tashqi signer skripti yo'li</translation>
    </message>
    <message>
        <source>Proxy &amp;IP:</source>
        <translation type="unfinished">Прокси &amp;IP рақами:</translation>
    </message>
    <message>
        <source>&amp;Port:</source>
        <translation type="unfinished">&amp;Порт:</translation>
    </message>
    <message>
        <source>Port of the proxy (e.g. 9050)</source>
        <translation type="unfinished">Прокси порти (e.g. 9050)</translation>
    </message>
    <message>
        <source>&amp;Window</source>
        <translation type="unfinished">&amp;Oyna</translation>
    </message>
    <message>
        <source>Show only a tray icon after minimizing the window.</source>
        <translation type="unfinished">Ойна йиғилгандан сўнг фақат трэй нишончаси кўрсатилсин.</translation>
    </message>
    <message>
        <source>&amp;Minimize to the tray instead of the taskbar</source>
        <translation type="unfinished">Манзиллар панели ўрнига трэйни &amp;йиғиш</translation>
    </message>
    <message>
        <source>M&amp;inimize on close</source>
        <translation type="unfinished">Ёпишда й&amp;иғиш</translation>
    </message>
    <message>
        <source>&amp;Display</source>
        <translation type="unfinished">&amp;Кўрсатиш</translation>
    </message>
    <message>
        <source>User Interface &amp;language:</source>
        <translation type="unfinished">Фойдаланувчи интерфейси &amp;тили:</translation>
    </message>
    <message>
        <source>&amp;Unit to show amounts in:</source>
        <translation type="unfinished">Миқдорларни кўрсатиш учун &amp;қисм:</translation>
    </message>
    <message>
        <source>&amp;Cancel</source>
        <translation type="unfinished">&amp;Бекор қилиш</translation>
    </message>
    <message>
        <source>Compiled without external signing support (required for external signing)</source>
        <extracomment>"External signing" means using devices such as hardware wallets.</extracomment>
        <translation type="unfinished">Tashqi signing yordamisiz tuzilgan (tashqi signing uchun zarur)</translation>
    </message>
    <message>
        <source>default</source>
        <translation type="unfinished">стандарт</translation>
    </message>
    <message>
        <source>none</source>
        <translation type="unfinished">йўқ</translation>
    </message>
    <message>
        <source>Confirm options reset</source>
        <extracomment>Window title text of pop-up window shown when the user has chosen to reset options.</extracomment>
        <translation type="unfinished">Тасдиқлаш танловларини рад қилиш</translation>
    </message>
    <message>
        <source>Client restart required to activate changes.</source>
        <extracomment>Text explaining that the settings changed will not come into effect until the client is restarted.</extracomment>
        <translation type="unfinished">Ўзгаришлар амалга ошиши учун мижозни қайта ишга тушириш талаб қилинади.</translation>
    </message>
    <message>
        <source>Error</source>
<<<<<<< HEAD
        <translation type="unfinished">Xatolik</translation>
=======
        <translation type="unfinished">Хатолик</translation>
>>>>>>> 86d0551a
    </message>
    <message>
        <source>This change would require a client restart.</source>
        <translation type="unfinished">Ушбу ўзгариш мижозни қайтадан ишга туширишни талаб қилади.</translation>
    </message>
    <message>
        <source>The supplied proxy address is invalid.</source>
        <translation type="unfinished">Келтирилган прокси манзили ишламайди.</translation>
    </message>
</context>
<context>
    <name>OverviewPage</name>
    <message>
        <source>Form</source>
        <translation type="unfinished">Шакл</translation>
    </message>
    <message>
        <source>The displayed information may be out of date. Your wallet automatically synchronizes with the Qtum network after a connection is established, but this process has not completed yet.</source>
        <translation type="unfinished">Кўрсатилган маълумот эскирган бўлиши мумкин. Ҳамёнингиз алоқа ўрнатилгандан сўнг Qtum тармоқ билан автоматик тарзда синхронланади, аммо жараён ҳалигача тугалланмади.</translation>
    </message>
    <message>
        <source>Watch-only:</source>
        <translation type="unfinished">Фақат кўришга</translation>
    </message>
    <message>
        <source>Available:</source>
        <translation type="unfinished">Мавжуд:</translation>
    </message>
    <message>
        <source>Your current spendable balance</source>
        <translation type="unfinished">Жорий сарфланадиган балансингиз</translation>
    </message>
    <message>
        <source>Pending:</source>
        <translation type="unfinished">Кутилмоқда:</translation>
    </message>
    <message>
        <source>Total of transactions that have yet to be confirmed, and do not yet count toward the spendable balance</source>
        <translation type="unfinished">Жами ўтказмалар ҳозиргача тасдиқланган ва сафланадиган баланс томонга ҳали ҳам ҳисобланмади</translation>
    </message>
    <message>
        <source>Immature:</source>
        <translation type="unfinished">Тайёр эмас:</translation>
    </message>
    <message>
        <source>Mined balance that has not yet matured</source>
        <translation type="unfinished">Миналаштирилган баланс ҳалигача тайёр эмас</translation>
    </message>
    <message>
        <source>Balances</source>
        <translation type="unfinished">Баланслар</translation>
    </message>
    <message>
        <source>Total:</source>
        <translation type="unfinished">Жами:</translation>
    </message>
    <message>
        <source>Your current total balance</source>
        <translation type="unfinished">Жорий умумий балансингиз</translation>
    </message>
    <message>
        <source>Your current balance in watch-only addresses</source>
        <translation type="unfinished">Жорий балансингиз фақат кўринадиган манзилларда</translation>
    </message>
    <message>
        <source>Spendable:</source>
        <translation type="unfinished">Сарфланадиган:</translation>
    </message>
    <message>
        <source>Recent transactions</source>
        <translation type="unfinished">Сўнгги пул ўтказмалари</translation>
    </message>
    <message>
        <source>Unconfirmed transactions to watch-only addresses</source>
        <translation type="unfinished">Тасдиқланмаган ўтказмалар-фақат манзилларини кўриш</translation>
    </message>
    <message>
        <source>Current total balance in watch-only addresses</source>
        <translation type="unfinished">Жорий умумий баланс фақат кўринадиган манзилларда</translation>
    </message>
    </context>
<context>
    <name>PSBTOperationsDialog</name>
    <message>
<<<<<<< HEAD
=======
        <source>own address</source>
        <translation type="unfinished">ўз манзили</translation>
    </message>
    <message>
>>>>>>> 86d0551a
        <source>or</source>
        <translation type="unfinished">ёки</translation>
    </message>
    </context>
<context>
    <name>PaymentServer</name>
    <message>
        <source>Payment request error</source>
        <translation type="unfinished">Тўлов сўрови хато</translation>
    </message>
    <message>
        <source>URI handling</source>
        <translation type="unfinished">URI осилиб қолмоқда</translation>
    </message>
    </context>
<context>
    <name>PeerTableModel</name>
    <message>
        <source>User Agent</source>
        <extracomment>Title of Peers Table column which contains the peer's User Agent string.</extracomment>
        <translation type="unfinished">Фойдаланувчи вакил</translation>
    </message>
    <message>
        <source>Direction</source>
        <extracomment>Title of Peers Table column which indicates the direction the peer connection was initiated from.</extracomment>
        <translation type="unfinished">Йўналиш</translation>
    </message>
    <message>
        <source>Address</source>
        <extracomment>Title of Peers Table column which contains the IP/Onion/I2P address of the connected peer.</extracomment>
        <translation type="unfinished">Manzil</translation>
    </message>
    <message>
        <source>Type</source>
        <extracomment>Title of Peers Table column which describes the type of peer connection. The "type" describes why the connection exists.</extracomment>
        <translation type="unfinished">Тури</translation>
    </message>
    <message>
        <source>Network</source>
        <extracomment>Title of Peers Table column which states the network the peer connected through.</extracomment>
        <translation type="unfinished">Тармоқ</translation>
    </message>
    <message>
        <source>Inbound</source>
        <extracomment>An Inbound Connection from a Peer.</extracomment>
        <translation type="unfinished">Ички йўналиш</translation>
    </message>
    <message>
        <source>Outbound</source>
        <extracomment>An Outbound Connection to a Peer.</extracomment>
        <translation type="unfinished">Ташқи йўналиш</translation>
    </message>
</context>
<context>
    <name>QRImageWidget</name>
    <message>
        <source>&amp;Copy Image</source>
        <translation type="unfinished">Расмдан &amp;нусха олиш</translation>
    </message>
    <message>
        <source>Save QR Code</source>
        <translation type="unfinished">QR кодни сақлаш</translation>
    </message>
    </context>
<context>
    <name>RPCConsole</name>
    <message>
        <source>N/A</source>
        <translation type="unfinished">Тўғри келмайди</translation>
    </message>
    <message>
        <source>Client version</source>
        <translation type="unfinished">Мижоз номи</translation>
    </message>
    <message>
        <source>&amp;Information</source>
        <translation type="unfinished">&amp;Маълумот</translation>
    </message>
    <message>
        <source>General</source>
        <translation type="unfinished">Асосий</translation>
    </message>
    <message>
        <source>Startup time</source>
        <translation type="unfinished">Бошланиш вақти</translation>
    </message>
    <message>
        <source>Network</source>
        <translation type="unfinished">Тармоқ</translation>
    </message>
    <message>
        <source>Name</source>
        <translation type="unfinished">Ном</translation>
    </message>
    <message>
        <source>&amp;Peers</source>
        <translation type="unfinished">&amp;Уламлар</translation>
    </message>
    <message>
        <source>Select a peer to view detailed information.</source>
        <translation type="unfinished">Батафсил маълумотларни кўриш учун уламни танланг.</translation>
    </message>
    <message>
        <source>Version</source>
        <translation type="unfinished">Версия</translation>
    </message>
    <message>
        <source>User Agent</source>
        <translation type="unfinished">Фойдаланувчи вакил</translation>
    </message>
    <message>
        <source>Node window</source>
        <translation type="unfinished">Node oynasi</translation>
    </message>
    <message>
        <source>Services</source>
        <translation type="unfinished">Хизматлар</translation>
    </message>
    <message>
        <source>Connection Time</source>
        <translation type="unfinished">Уланиш вақти</translation>
    </message>
    <message>
        <source>Last Send</source>
        <translation type="unfinished">Сўнгги жўнатилган</translation>
    </message>
    <message>
        <source>Last Receive</source>
        <translation type="unfinished">Сўнгги қабул қилинган</translation>
    </message>
    <message>
        <source>Ping Time</source>
        <translation type="unfinished">Ping вақти</translation>
    </message>
    <message>
        <source>Last block time</source>
<<<<<<< HEAD
        <translation type="unfinished">Oxirgi bloklash vaqti</translation>
=======
        <translation type="unfinished">Сўнгги блок вақти</translation>
>>>>>>> 86d0551a
    </message>
    <message>
        <source>&amp;Open</source>
        <translation type="unfinished">&amp;Очиш</translation>
    </message>
    <message>
        <source>&amp;Console</source>
        <translation type="unfinished">&amp;Терминал</translation>
    </message>
    <message>
        <source>&amp;Network Traffic</source>
        <translation type="unfinished">&amp;Тармоқ трафиги</translation>
    </message>
    <message>
        <source>Totals</source>
        <translation type="unfinished">Жами</translation>
    </message>
    <message>
        <source>Debug log file</source>
        <translation type="unfinished">Тузатиш журнали файли</translation>
    </message>
    <message>
        <source>Clear console</source>
        <translation type="unfinished">Терминални тозалаш</translation>
    </message>
    <message>
        <source>In:</source>
        <translation type="unfinished">Ичига:</translation>
    </message>
    <message>
        <source>Out:</source>
        <translation type="unfinished">Ташқарига:</translation>
    </message>
    <message>
        <source>&amp;Copy address</source>
        <extracomment>Context menu action to copy the address of a peer.</extracomment>
        <translation type="unfinished">&amp;Manzilni nusxalash</translation>
    </message>
    <message>
        <source>via %1</source>
        <translation type="unfinished">%1 орқали</translation>
    </message>
    <message>
        <source>Yes</source>
        <translation type="unfinished">Ҳа</translation>
    </message>
    <message>
        <source>No</source>
        <translation type="unfinished">Йўқ</translation>
    </message>
    <message>
        <source>To</source>
        <translation type="unfinished">Га</translation>
    </message>
    <message>
        <source>From</source>
        <translation type="unfinished">Дан</translation>
    </message>
    <message>
        <source>Unknown</source>
        <translation type="unfinished">Номаълум</translation>
    </message>
</context>
<context>
    <name>ReceiveCoinsDialog</name>
    <message>
        <source>&amp;Amount:</source>
        <translation type="unfinished">&amp;Миқдор:</translation>
    </message>
    <message>
        <source>&amp;Label:</source>
        <translation type="unfinished">&amp;Ёрлиқ:</translation>
    </message>
    <message>
        <source>&amp;Message:</source>
        <translation type="unfinished">&amp;Хабар:</translation>
    </message>
    <message>
        <source>An optional label to associate with the new receiving address.</source>
        <translation type="unfinished">Янги қабул қилинаётган манзил билан боғланган танланадиган ёрлиқ.</translation>
    </message>
    <message>
        <source>Use this form to request payments. All fields are &lt;b&gt;optional&lt;/b&gt;.</source>
        <translation type="unfinished">Ушбу сўровдан тўловларни сўраш учун фойдаланинг. Барча майдонлар &lt;b&gt;мажбурий эмас&lt;/b&gt;.</translation>
    </message>
    <message>
        <source>An optional amount to request. Leave this empty or zero to not request a specific amount.</source>
        <translation type="unfinished">Хоҳланган миқдор сўрови. Кўрсатилган миқдорни сўраш учун буни бўш ёки ноль қолдиринг.</translation>
    </message>
    <message>
        <source>Clear all fields of the form.</source>
        <translation type="unfinished">Шаклнинг барча майдончаларини тозалаш</translation>
    </message>
    <message>
        <source>Clear</source>
        <translation type="unfinished">Тозалаш</translation>
    </message>
    <message>
        <source>Requested payments history</source>
        <translation type="unfinished">Сўралган тўлов тарихи</translation>
    </message>
    <message>
        <source>Show the selected request (does the same as double clicking an entry)</source>
        <translation type="unfinished">Танланган сўровни кўрсатиш (икки марта босилганда ҳам бир хил амал бажарилсин)</translation>
    </message>
    <message>
        <source>Show</source>
        <translation type="unfinished">Кўрсатиш</translation>
    </message>
    <message>
        <source>Remove the selected entries from the list</source>
        <translation type="unfinished">Танланганларни рўйхатдан ўчириш</translation>
    </message>
    <message>
        <source>Remove</source>
        <translation type="unfinished">Ўчириш</translation>
    </message>
    <message>
        <source>&amp;Copy address</source>
        <translation type="unfinished">&amp;Manzilni nusxalash</translation>
    </message>
    <message>
        <source>Copy &amp;label</source>
        <translation type="unfinished">&amp;Yorliqni nusxalash</translation>
    </message>
    <message>
        <source>Copy &amp;amount</source>
        <translation type="unfinished">&amp;Miqdorni nusxalash</translation>
    </message>
    <message>
        <source>Could not unlock wallet.</source>
<<<<<<< HEAD
        <translation type="unfinished">Hamyonni ochish imkonsiz.</translation>
=======
        <translation type="unfinished">Ҳамён қулфдан чиқмади.</translation>
>>>>>>> 86d0551a
    </message>
    </context>
<context>
    <name>ReceiveRequestDialog</name>
    <message>
        <source>Amount:</source>
        <translation type="unfinished">Miqdor:</translation>
    </message>
    <message>
        <source>Message:</source>
        <translation type="unfinished">Хабар</translation>
    </message>
    <message>
        <source>Wallet:</source>
        <translation type="unfinished">Hamyon</translation>
    </message>
    <message>
        <source>Copy &amp;Address</source>
        <translation type="unfinished">Нусҳалаш &amp; Манзил</translation>
    </message>
    <message>
        <source>Payment information</source>
        <translation type="unfinished">Тўлов маълумоти</translation>
    </message>
    <message>
        <source>Request payment to %1</source>
        <translation type="unfinished"> %1 дан Тўловни сўраш</translation>
    </message>
</context>
<context>
    <name>RecentRequestsTableModel</name>
    <message>
        <source>Date</source>
        <translation type="unfinished">Сана</translation>
    </message>
    <message>
        <source>Label</source>
        <translation type="unfinished">Yorliq</translation>
    </message>
    <message>
        <source>Message</source>
        <translation type="unfinished">Хабар</translation>
    </message>
    <message>
        <source>(no label)</source>
<<<<<<< HEAD
        <translation type="unfinished">(Yorliqlar mavjud emas)</translation>
=======
        <translation type="unfinished">(Ёрлиқ мавжуд эмас)</translation>
>>>>>>> 86d0551a
    </message>
    <message>
        <source>(no message)</source>
        <translation type="unfinished">(Хабар йўқ)</translation>
    </message>
    </context>
<context>
    <name>SendCoinsDialog</name>
    <message>
        <source>Send Coins</source>
        <translation type="unfinished">Тангаларни жунат</translation>
    </message>
    <message>
        <source>Coin Control Features</source>
        <translation type="unfinished">Танга бошқаруви ҳусусиятлари</translation>
    </message>
    <message>
        <source>automatically selected</source>
        <translation type="unfinished">автоматик тарзда танланган</translation>
    </message>
    <message>
        <source>Insufficient funds!</source>
        <translation type="unfinished">Кам миқдор</translation>
    </message>
    <message>
        <source>Quantity:</source>
        <translation type="unfinished">Miqdor:</translation>
    </message>
    <message>
        <source>Bytes:</source>
        <translation type="unfinished">Baytlar:</translation>
    </message>
    <message>
        <source>Amount:</source>
        <translation type="unfinished">Miqdor:</translation>
    </message>
    <message>
        <source>Fee:</source>
        <translation type="unfinished">Солиқ:</translation>
    </message>
    <message>
        <source>After Fee:</source>
        <translation type="unfinished">To'lovdan keyin:</translation>
    </message>
    <message>
        <source>Change:</source>
        <translation type="unfinished">O'zgartirish:</translation>
    </message>
    <message>
        <source>If this is activated, but the change address is empty or invalid, change will be sent to a newly generated address.</source>
        <translation type="unfinished">Агар бу фаоллаштирилса, аммо ўзгартирилган манзил бўл ёки нотўғри бўлса, ўзгариш янги яратилган манзилга жўнатилади.</translation>
    </message>
    <message>
        <source>Custom change address</source>
        <translation type="unfinished">Бошқа ўзгартирилган манзил</translation>
    </message>
    <message>
        <source>Transaction Fee:</source>
        <translation type="unfinished">Ўтказма тўлови</translation>
    </message>
    <message>
        <source>per kilobyte</source>
        <translation type="unfinished">Хар килобайтига</translation>
    </message>
    <message>
        <source>Hide</source>
        <translation type="unfinished">Yashirmoq</translation>
    </message>
    <message>
        <source>Recommended:</source>
        <translation type="unfinished">Тавсия этилган</translation>
    </message>
    <message>
        <source>Send to multiple recipients at once</source>
        <translation type="unfinished">Бирданига бир нечта қабул қилувчиларга жўнатиш</translation>
    </message>
    <message>
        <source>Clear all fields of the form.</source>
        <translation type="unfinished">Шаклнинг барча майдончаларини тозалаш</translation>
    </message>
    <message>
<<<<<<< HEAD
        <source>Dust:</source>
        <translation type="unfinished">Ахлат қутиси:</translation>
    </message>
    <message>
=======
>>>>>>> 86d0551a
        <source>Clear &amp;All</source>
        <translation type="unfinished">Барчасини &amp; Тозалаш</translation>
    </message>
    <message>
        <source>Balance:</source>
        <translation type="unfinished">Баланс</translation>
    </message>
    <message>
        <source>Confirm the send action</source>
        <translation type="unfinished">Жўнатиш амалини тасдиқлаш</translation>
    </message>
    <message>
        <source>S&amp;end</source>
        <translation type="unfinished">Жў&amp;натиш</translation>
    </message>
    <message>
        <source>Copy quantity</source>
        <translation type="unfinished">Нусха сони</translation>
    </message>
    <message>
        <source>Copy amount</source>
        <translation type="unfinished">Qiymatni nusxalash</translation>
    </message>
    <message>
        <source>Copy fee</source>
        <translation type="unfinished">Narxni nusxalash</translation>
    </message>
    <message>
        <source>Copy after fee</source>
        <translation type="unfinished">Нусха солиқдан сўнг</translation>
    </message>
    <message>
        <source>Copy bytes</source>
        <translation type="unfinished">Нусха байти</translation>
    </message>
    <message>
<<<<<<< HEAD
        <source>Copy dust</source>
        <translation type="unfinished">'Dust' larni nusxalash</translation>
    </message>
    <message>
=======
>>>>>>> 86d0551a
        <source>Copy change</source>
        <translation type="unfinished">Нусха қайтими</translation>
    </message>
    <message>
        <source>%1 to %2</source>
        <translation type="unfinished">%1 дан %2</translation>
    </message>
    <message>
        <source>or</source>
        <translation type="unfinished">ёки</translation>
    </message>
    <message>
        <source>Transaction fee</source>
        <translation type="unfinished">Ўтказма тўлови</translation>
    </message>
    <message>
        <source>Confirm send coins</source>
        <translation type="unfinished">Тангалар жўнаишни тасдиқлаш</translation>
    </message>
    <message>
        <source>The amount to pay must be larger than 0.</source>
        <translation type="unfinished">Тўлов миқдори 0. дан катта бўлиши керак. </translation>
    </message>
    <message numerus="yes">
        <source>Estimated to begin confirmation within %n block(s).</source>
        <translation type="unfinished">
            <numerusform />
            <numerusform />
        </translation>
    </message>
    <message>
        <source>Warning: Invalid Qtum address</source>
        <translation type="unfinished">Диққат: Нотўғр Qtum манзили</translation>
    </message>
    <message>
        <source>Warning: Unknown change address</source>
        <translation type="unfinished">Диққат: Номаълум ўзгариш манзили</translation>
    </message>
    <message>
        <source>(no label)</source>
<<<<<<< HEAD
        <translation type="unfinished">(Yorliqlar mavjud emas)</translation>
=======
        <translation type="unfinished">(Ёрлиқ мавжуд эмас)</translation>
>>>>>>> 86d0551a
    </message>
</context>
<context>
    <name>SendCoinsEntry</name>
    <message>
        <source>A&amp;mount:</source>
        <translation type="unfinished">&amp;Миқдори:</translation>
    </message>
    <message>
        <source>Pay &amp;To:</source>
        <translation type="unfinished">&amp;Тўлов олувчи:</translation>
    </message>
    <message>
        <source>&amp;Label:</source>
        <translation type="unfinished">&amp;Ёрлиқ:</translation>
    </message>
    <message>
        <source>Choose previously used address</source>
        <translation type="unfinished">Олдин фойдаланилган манзилни танла</translation>
    </message>
    <message>
        <source>Paste address from clipboard</source>
        <translation type="unfinished">Manzilni qo'shib qo'yish</translation>
    </message>
    <message>
        <source>Message:</source>
        <translation type="unfinished">Хабар</translation>
    </message>
    </context>
<context>
    <name>SignVerifyMessageDialog</name>
    <message>
        <source>Choose previously used address</source>
        <translation type="unfinished">Олдин фойдаланилган манзилни танла</translation>
    </message>
    <message>
        <source>Paste address from clipboard</source>
        <translation type="unfinished">Manzilni qo'shib qo'yish</translation>
    </message>
    <message>
        <source>Signature</source>
        <translation type="unfinished">Имзо</translation>
    </message>
    <message>
        <source>Clear &amp;All</source>
        <translation type="unfinished">Барчасини &amp; Тозалаш</translation>
    </message>
    <message>
        <source>Message verified.</source>
        <translation type="unfinished">Хабар тасдиқланди.</translation>
    </message>
</context>
<context>
    <name>TransactionDesc</name>
    <message>
        <source>%1/unconfirmed</source>
        <extracomment>Text explaining the current status of a transaction, shown in the status field of the details window for this transaction. This status represents a transaction confirmed in at least one block, but less than 6 blocks.</extracomment>
        <translation type="unfinished">%1/тасдиқланмади</translation>
    </message>
    <message>
        <source>%1 confirmations</source>
        <extracomment>Text explaining the current status of a transaction, shown in the status field of the details window for this transaction. This status represents a transaction confirmed in 6 or more blocks.</extracomment>
        <translation type="unfinished">%1 тасдиқлашлар</translation>
    </message>
    <message>
        <source>Date</source>
        <translation type="unfinished">Сана</translation>
    </message>
    <message>
        <source>Source</source>
        <translation type="unfinished">Манба</translation>
    </message>
    <message>
        <source>Generated</source>
        <translation type="unfinished">Яратилган</translation>
    </message>
    <message>
        <source>From</source>
        <translation type="unfinished">Дан</translation>
    </message>
    <message>
        <source>unknown</source>
        <translation type="unfinished">noma'lum</translation>
    </message>
    <message>
        <source>To</source>
        <translation type="unfinished">Га</translation>
    </message>
    <message>
        <source>own address</source>
        <translation type="unfinished">ўз манзили</translation>
    </message>
    <message>
        <source>label</source>
        <translation type="unfinished">ёрлиқ</translation>
    </message>
    <message>
        <source>Credit</source>
        <translation type="unfinished">Кредит (қарз)</translation>
    </message>
    <message numerus="yes">
        <source>matures in %n more block(s)</source>
        <translation type="unfinished">
            <numerusform />
            <numerusform />
        </translation>
    </message>
    <message>
        <source>not accepted</source>
        <translation type="unfinished">қабул қилинмади</translation>
    </message>
    <message>
        <source>Transaction fee</source>
        <translation type="unfinished">Ўтказма тўлови</translation>
    </message>
    <message>
        <source>Net amount</source>
        <translation type="unfinished">Умумий миқдор</translation>
    </message>
    <message>
        <source>Message</source>
        <translation type="unfinished">Хабар</translation>
    </message>
    <message>
        <source>Comment</source>
        <translation type="unfinished">Шарҳ</translation>
    </message>
    <message>
        <source>Transaction ID</source>
        <translation type="unfinished">ID</translation>
    </message>
    <message>
        <source>Merchant</source>
        <translation type="unfinished">Савдо</translation>
    </message>
    <message>
        <source>Transaction</source>
        <translation type="unfinished">Ўтказма</translation>
    </message>
    <message>
        <source>Amount</source>
        <translation type="unfinished">Miqdor</translation>
    </message>
    <message>
        <source>true</source>
        <translation type="unfinished">рост</translation>
    </message>
    <message>
        <source>false</source>
        <translation type="unfinished">ёлғон</translation>
    </message>
</context>
<context>
    <name>TransactionDescDialog</name>
    <message>
        <source>This pane shows a detailed description of the transaction</source>
        <translation type="unfinished">Ушбу ойна операциянинг батафсил таърифини кўрсатади</translation>
    </message>
    </context>
<context>
    <name>TransactionTableModel</name>
    <message>
        <source>Date</source>
        <translation type="unfinished">Сана</translation>
    </message>
    <message>
        <source>Type</source>
        <translation type="unfinished">Тури</translation>
    </message>
    <message>
        <source>Label</source>
        <translation type="unfinished">Yorliq</translation>
    </message>
    <message>
        <source>Unconfirmed</source>
        <translation type="unfinished">Тасдиқланмаган</translation>
    </message>
    <message>
        <source>Confirmed (%1 confirmations)</source>
        <translation type="unfinished">Тасдиқланди (%1 та тасдиқ)</translation>
    </message>
    <message>
        <source>Generated but not accepted</source>
        <translation type="unfinished">Яратилди, аммо қабул қилинмади</translation>
    </message>
    <message>
        <source>Received with</source>
        <translation type="unfinished">Ёрдамида қабул қилиш</translation>
    </message>
    <message>
        <source>Received from</source>
        <translation type="unfinished">Дан қабул қилиш</translation>
    </message>
    <message>
        <source>Sent to</source>
        <translation type="unfinished">Жўнатиш</translation>
    </message>
    <message>
<<<<<<< HEAD
        <source>Payment to yourself</source>
        <translation type="unfinished">Ўзингизга тўлов</translation>
    </message>
    <message>
=======
>>>>>>> 86d0551a
        <source>Mined</source>
        <translation type="unfinished">Фойда</translation>
    </message>
    <message>
        <source>(n/a)</source>
        <translation type="unfinished">(қ/қ)</translation>
    </message>
    <message>
        <source>(no label)</source>
<<<<<<< HEAD
        <translation type="unfinished">(Yorliqlar mavjud emas)</translation>
=======
        <translation type="unfinished">(Ёрлиқ мавжуд эмас)</translation>
>>>>>>> 86d0551a
    </message>
    <message>
        <source>Transaction status. Hover over this field to show number of confirmations.</source>
        <translation type="unfinished">Ўтказма ҳолати. Ушбу майдон бўйлаб тасдиқлашлар сонини кўрсатиш.</translation>
    </message>
    <message>
        <source>Date and time that the transaction was received.</source>
        <translation type="unfinished">Ўтказма қабул қилинган сана ва вақт.</translation>
    </message>
    <message>
        <source>Type of transaction.</source>
        <translation type="unfinished">Пул ўтказмаси тури</translation>
    </message>
    <message>
        <source>Amount removed from or added to balance.</source>
        <translation type="unfinished">Миқдор ўчирилган ёки балансга қўшилган.</translation>
    </message>
</context>
<context>
    <name>TransactionView</name>
    <message>
        <source>All</source>
        <translation type="unfinished">Барча</translation>
    </message>
    <message>
        <source>Today</source>
        <translation type="unfinished">Бугун</translation>
    </message>
    <message>
        <source>This week</source>
        <translation type="unfinished">Шу ҳафта</translation>
    </message>
    <message>
        <source>This month</source>
        <translation type="unfinished">Шу ой</translation>
    </message>
    <message>
        <source>Last month</source>
        <translation type="unfinished">Ўтган хафта</translation>
    </message>
    <message>
        <source>This year</source>
        <translation type="unfinished">Шу йил</translation>
    </message>
    <message>
        <source>Received with</source>
        <translation type="unfinished">Ёрдамида қабул қилиш</translation>
    </message>
    <message>
        <source>Sent to</source>
        <translation type="unfinished">Жўнатиш</translation>
    </message>
    <message>
<<<<<<< HEAD
        <source>To yourself</source>
        <translation type="unfinished">Ўзингизга</translation>
    </message>
    <message>
=======
>>>>>>> 86d0551a
        <source>Mined</source>
        <translation type="unfinished">Фойда</translation>
    </message>
    <message>
        <source>Other</source>
        <translation type="unfinished">Бошка</translation>
    </message>
    <message>
        <source>Min amount</source>
        <translation type="unfinished">Мин қиймат</translation>
    </message>
    <message>
        <source>&amp;Copy address</source>
        <translation type="unfinished">&amp;Manzilni nusxalash</translation>
    </message>
    <message>
        <source>Copy &amp;label</source>
        <translation type="unfinished">&amp;Yorliqni nusxalash</translation>
    </message>
    <message>
        <source>Copy &amp;amount</source>
        <translation type="unfinished">&amp;Miqdorni nusxalash</translation>
    </message>
    <message>
        <source>Export Transaction History</source>
        <translation type="unfinished">Ўтказмалар тарихини экспорт қилиш</translation>
    </message>
    <message>
        <source>Comma separated file</source>
        <extracomment>Expanded name of the CSV file format. See: https://en.wikipedia.org/wiki/Comma-separated_values.</extracomment>
        <translation type="unfinished">Vergul bilan ajratilgan fayl</translation>
    </message>
    <message>
        <source>Confirmed</source>
        <translation type="unfinished">Tasdiqlangan</translation>
    </message>
    <message>
        <source>Watch-only</source>
        <translation type="unfinished">Фақат кўришга</translation>
    </message>
    <message>
        <source>Date</source>
        <translation type="unfinished">Сана</translation>
    </message>
    <message>
        <source>Type</source>
        <translation type="unfinished">Тури</translation>
    </message>
    <message>
        <source>Label</source>
        <translation type="unfinished">Yorliq</translation>
    </message>
    <message>
        <source>Address</source>
        <translation type="unfinished">Manzil</translation>
    </message>
    <message>
        <source>Exporting Failed</source>
<<<<<<< HEAD
        <translation type="unfinished">Eksport qilish amalga oshmadi</translation>
=======
        <translation type="unfinished">Экспорт қилиб бўлмади</translation>
>>>>>>> 86d0551a
    </message>
    <message>
        <source>The transaction history was successfully saved to %1.</source>
        <translation type="unfinished">Ўтказмалар тарихи %1 га муваффаққиятли сақланди.</translation>
    </message>
    <message>
        <source>Range:</source>
        <translation type="unfinished">Оралиқ:</translation>
    </message>
    <message>
        <source>to</source>
        <translation type="unfinished">Кимга</translation>
    </message>
</context>
<context>
    <name>WalletFrame</name>
    <message>
        <source>Create a new wallet</source>
        <translation type="unfinished">Yangi hamyon yaratish</translation>
    </message>
    <message>
        <source>Error</source>
<<<<<<< HEAD
        <translation type="unfinished">Xatolik</translation>
=======
        <translation type="unfinished">Хатолик</translation>
>>>>>>> 86d0551a
    </message>
    </context>
<context>
    <name>WalletModel</name>
    <message>
        <source>Send Coins</source>
        <translation type="unfinished">Тангаларни жунат</translation>
    </message>
    <message>
        <source>default wallet</source>
        <translation type="unfinished">standart hamyon</translation>
    </message>
</context>
<context>
    <name>WalletView</name>
    <message>
        <source>Export the data in the current tab to a file</source>
        <translation type="unfinished">Joriy ichki oynaning ichidagi malumotlarni faylga yuklab olish</translation>
    </message>
    </context>
<context>
    <name>bitcoin-core</name>
    <message>
        <source>Done loading</source>
        <translation type="unfinished">Юклаш тайёр</translation>
    </message>
    <message>
        <source>Insufficient funds</source>
        <translation type="unfinished">Кам миқдор</translation>
    </message>
    <message>
        <source>Unable to start HTTP server. See debug log for details.</source>
        <translation type="unfinished">HTTP serverni ishga tushirib bo'lmadi. Tafsilotlar uchun disk raskadrovka jurnaliga qarang.</translation>
    </message>
    <message>
        <source>Verifying blocks…</source>
        <translation type="unfinished">Bloklar tekshirilmoqda…</translation>
    </message>
    <message>
        <source>Verifying wallet(s)…</source>
        <translation type="unfinished">Hamyon(lar) tekshirilmoqda…</translation>
    </message>
    <message>
        <source>Wallet needed to be rewritten: restart %s to complete</source>
        <translation type="unfinished">Hamyonni qayta yozish kerak: bajarish uchun 1%s ni qayta ishga tushiring</translation>
    </message>
    <message>
        <source>Settings file could not be read</source>
        <translation type="unfinished">Sozlamalar fayli o'qishga yaroqsiz</translation>
    </message>
    <message>
        <source>Settings file could not be written</source>
        <translation type="unfinished">Sozlamalar fayli yaratish uchun yaroqsiz</translation>
    </message>
</context>
</TS><|MERGE_RESOLUTION|>--- conflicted
+++ resolved
@@ -58,17 +58,6 @@
         <translation type="unfinished">Quyidagilar to'lovlarni yuborish uchun Qtum manzillaringizdir. Har doim yuborishdan oldin yuborilayotgan tangalar sonini va qabul qiluvchi manzilni tekshirib ko'ring.</translation>
     </message>
     <message>
-<<<<<<< HEAD
-        <source>Receiving addresses</source>
-        <translation type="unfinished">Qabul qilinadigan manzillar</translation>
-    </message>
-    <message>
-        <source>These are your Qtum addresses for sending payments. Always check the amount and the receiving address before sending coins.</source>
-        <translation type="unfinished">Quyidagilar to'lovlarni yuborish uchun Qtum manzillaringizdir. Har doim yuborishdan oldin yuborilayotgan tangalar sonini va qabul qiluvchi manzilni tekshirib ko'ring.</translation>
-    </message>
-    <message>
-=======
->>>>>>> 86d0551a
         <source>These are your Qtum addresses for receiving payments. Use the 'Create new receiving address' button in the receive tab to create new addresses.
 Signing is only possible with addresses of the type 'legacy'.</source>
         <translation type="unfinished">Bular to'lovlarni qabul qilishingiz uchun sizning Qtum manzillaringizdir. Yangi qabul qiluvchi manzil yaratish uchun qabul qilish varag'idagi ''Yangi qabul qilish manzilini yaratish'' ustiga bosing. Faqat 'legacy' turdagi manzillar bilan xisobga kirish mumkin.</translation>
@@ -743,12 +732,8 @@
     <message>
         <source>Date: %1
 </source>
-<<<<<<< HEAD
-        <translation type="unfinished">Sana: %1</translation>
-=======
         <translation type="unfinished">Sana: %1
 </translation>
->>>>>>> 86d0551a
     </message>
     <message>
         <source>Amount: %1
@@ -782,11 +767,7 @@
     </message>
     <message>
         <source>Sent transaction</source>
-<<<<<<< HEAD
-        <translation type="unfinished">Yuborilgan tranzaksiya</translation>
-=======
         <translation type="unfinished">Жўнатилган операция</translation>
->>>>>>> 86d0551a
     </message>
     <message>
         <source>Incoming transaction</source>
@@ -794,11 +775,7 @@
     </message>
     <message>
         <source>HD key generation is &lt;b&gt;enabled&lt;/b&gt;</source>
-<<<<<<< HEAD
-        <translation type="unfinished">HD kalit yaratish &lt;b&gt;imkonsiz&lt;/b&gt;</translation>
-=======
         <translation type="unfinished">HD kalit yaratish &lt;b&gt;yoqilgan&lt;/b&gt;</translation>
->>>>>>> 86d0551a
     </message>
     <message>
         <source>HD key generation is &lt;b&gt;disabled&lt;/b&gt;</source>
@@ -810,19 +787,11 @@
     </message>
     <message>
         <source>Wallet is &lt;b&gt;encrypted&lt;/b&gt; and currently &lt;b&gt;unlocked&lt;/b&gt;</source>
-<<<<<<< HEAD
-        <translation type="unfinished">Hamyon &lt;b&gt;shifrlangan&lt;/b&gt; va hozircha &lt;b&gt;ochiq&lt;/b&gt;</translation>
-    </message>
-    <message>
-        <source>Wallet is &lt;b&gt;encrypted&lt;/b&gt; and currently &lt;b&gt;locked&lt;/b&gt;</source>
-        <translation type="unfinished">Hamyon &lt;b&gt;shifrlangan&lt;/b&gt; va hozirda&lt;b&gt;qulflangan&lt;/b&gt;</translation>
-=======
         <translation type="unfinished">Ҳамён &lt;b&gt;кодланган&lt;/b&gt; ва вақтинча &lt;b&gt;қулфдан чиқарилган&lt;/b&gt;</translation>
     </message>
     <message>
         <source>Wallet is &lt;b&gt;encrypted&lt;/b&gt; and currently &lt;b&gt;locked&lt;/b&gt;</source>
         <translation type="unfinished">Ҳамён &lt;b&gt;кодланган&lt;/b&gt; ва вақтинча &lt;b&gt;қулфланган&lt;/b&gt;</translation>
->>>>>>> 86d0551a
     </message>
     <message>
         <source>Original message:</source>
@@ -859,13 +828,6 @@
         <translation type="unfinished">Солиқ:</translation>
     </message>
     <message>
-<<<<<<< HEAD
-        <source>Dust:</source>
-        <translation type="unfinished">Ахлат қутиси:</translation>
-    </message>
-    <message>
-=======
->>>>>>> 86d0551a
         <source>After Fee:</source>
         <translation type="unfinished">To'lovdan keyin:</translation>
     </message>
@@ -954,48 +916,20 @@
         <translation type="unfinished">Нусха байти</translation>
     </message>
     <message>
-<<<<<<< HEAD
-        <source>Copy dust</source>
-        <translation type="unfinished">'Dust' larni nusxalash</translation>
-    </message>
-    <message>
-        <source>Copy change</source>
-        <translation type="unfinished">Нусха қайтими</translation>
-=======
         <source>Copy change</source>
         <translation type="unfinished">O'zgarishni nusxalash</translation>
->>>>>>> 86d0551a
     </message>
     <message>
         <source>(%1 locked)</source>
         <translation type="unfinished">(%1 qulflangan)</translation>
     </message>
     <message>
-<<<<<<< HEAD
-        <source>yes</source>
-        <translation type="unfinished">ha</translation>
-    </message>
-    <message>
-        <source>no</source>
-        <translation type="unfinished">yo'q</translation>
-    </message>
-    <message>
-        <source>This label turns red if any recipient receives an amount smaller than the current dust threshold.</source>
-        <translation type="unfinished">Agar qabul qiluvchi joriy 'dust' chegarasidan kichikroq miqdor olsa, bu yorliq qizil rangga aylanadi</translation>
-    </message>
-    <message>
-=======
->>>>>>> 86d0551a
         <source>Can vary +/- %1 satoshi(s) per input.</source>
         <translation type="unfinished">Har bir kiruvchi +/- %1  satoshiga farq qilishi mumkin.</translation>
     </message>
     <message>
         <source>(no label)</source>
-<<<<<<< HEAD
-        <translation type="unfinished">(Yorliqlar mavjud emas)</translation>
-=======
         <translation type="unfinished">(Ёрлиқ мавжуд эмас)</translation>
->>>>>>> 86d0551a
     </message>
     <message>
         <source>change from %1 (%2)</source>
@@ -1061,11 +995,7 @@
     <message>
         <source>Open Wallet</source>
         <extracomment>Title of window indicating the progress of opening of a wallet.</extracomment>
-<<<<<<< HEAD
-        <translation type="unfinished">Hamyonni ochish</translation>
-=======
         <translation type="unfinished">Ochiq hamyon</translation>
->>>>>>> 86d0551a
     </message>
     <message>
         <source>Opening Wallet &lt;b&gt;%1&lt;/b&gt;…</source>
@@ -1139,17 +1069,6 @@
         <translation type="unfinished">Bo'sh hamyon yaratish</translation>
     </message>
     <message>
-<<<<<<< HEAD
-        <source>Use descriptors for scriptPubKey management</source>
-        <translation type="unfinished">scriptPubKey yaratishda izohlovchidan foydalanish</translation>
-    </message>
-    <message>
-        <source>Descriptor Wallet</source>
-        <translation type="unfinished">Izohlovchi hamyon</translation>
-    </message>
-    <message>
-=======
->>>>>>> 86d0551a
         <source>Use an external signing device such as a hardware wallet. Configure the external signer script in wallet preferences first.</source>
         <translation type="unfinished">Uskuna hamyoni kabi tashqi signing qurilmasidan foydalaning. Avval hamyon sozlamalarida tashqi signer skriptini sozlang.</translation>
     </message>
@@ -1162,13 +1081,6 @@
         <translation type="unfinished">Yaratmoq</translation>
     </message>
     <message>
-<<<<<<< HEAD
-        <source>Compiled without sqlite support (required for descriptor wallets)</source>
-        <translation type="unfinished">Sqlite yordamisiz tuzilgan (deskriptor hamyonlari uchun talab qilinadi)</translation>
-    </message>
-    <message>
-=======
->>>>>>> 86d0551a
         <source>Compiled without external signing support (required for external signing)</source>
         <extracomment>"External signing" means using devices such as hardware wallets.</extracomment>
         <translation type="unfinished">Tashqi signing yordamisiz tuzilgan (tashqi signing uchun zarur)</translation>
@@ -1644,11 +1556,7 @@
     </message>
     <message>
         <source>Error</source>
-<<<<<<< HEAD
-        <translation type="unfinished">Xatolik</translation>
-=======
         <translation type="unfinished">Хатолик</translation>
->>>>>>> 86d0551a
     </message>
     <message>
         <source>This change would require a client restart.</source>
@@ -1733,13 +1641,10 @@
 <context>
     <name>PSBTOperationsDialog</name>
     <message>
-<<<<<<< HEAD
-=======
         <source>own address</source>
         <translation type="unfinished">ўз манзили</translation>
     </message>
     <message>
->>>>>>> 86d0551a
         <source>or</source>
         <translation type="unfinished">ёки</translation>
     </message>
@@ -1876,11 +1781,7 @@
     </message>
     <message>
         <source>Last block time</source>
-<<<<<<< HEAD
-        <translation type="unfinished">Oxirgi bloklash vaqti</translation>
-=======
         <translation type="unfinished">Сўнгги блок вақти</translation>
->>>>>>> 86d0551a
     </message>
     <message>
         <source>&amp;Open</source>
@@ -2012,11 +1913,7 @@
     </message>
     <message>
         <source>Could not unlock wallet.</source>
-<<<<<<< HEAD
-        <translation type="unfinished">Hamyonni ochish imkonsiz.</translation>
-=======
         <translation type="unfinished">Ҳамён қулфдан чиқмади.</translation>
->>>>>>> 86d0551a
     </message>
     </context>
 <context>
@@ -2062,11 +1959,7 @@
     </message>
     <message>
         <source>(no label)</source>
-<<<<<<< HEAD
-        <translation type="unfinished">(Yorliqlar mavjud emas)</translation>
-=======
         <translation type="unfinished">(Ёрлиқ мавжуд эмас)</translation>
->>>>>>> 86d0551a
     </message>
     <message>
         <source>(no message)</source>
@@ -2148,13 +2041,6 @@
         <translation type="unfinished">Шаклнинг барча майдончаларини тозалаш</translation>
     </message>
     <message>
-<<<<<<< HEAD
-        <source>Dust:</source>
-        <translation type="unfinished">Ахлат қутиси:</translation>
-    </message>
-    <message>
-=======
->>>>>>> 86d0551a
         <source>Clear &amp;All</source>
         <translation type="unfinished">Барчасини &amp; Тозалаш</translation>
     </message>
@@ -2191,13 +2077,6 @@
         <translation type="unfinished">Нусха байти</translation>
     </message>
     <message>
-<<<<<<< HEAD
-        <source>Copy dust</source>
-        <translation type="unfinished">'Dust' larni nusxalash</translation>
-    </message>
-    <message>
-=======
->>>>>>> 86d0551a
         <source>Copy change</source>
         <translation type="unfinished">Нусха қайтими</translation>
     </message>
@@ -2238,11 +2117,7 @@
     </message>
     <message>
         <source>(no label)</source>
-<<<<<<< HEAD
-        <translation type="unfinished">(Yorliqlar mavjud emas)</translation>
-=======
         <translation type="unfinished">(Ёрлиқ мавжуд эмас)</translation>
->>>>>>> 86d0551a
     </message>
 </context>
 <context>
@@ -2441,13 +2316,6 @@
         <translation type="unfinished">Жўнатиш</translation>
     </message>
     <message>
-<<<<<<< HEAD
-        <source>Payment to yourself</source>
-        <translation type="unfinished">Ўзингизга тўлов</translation>
-    </message>
-    <message>
-=======
->>>>>>> 86d0551a
         <source>Mined</source>
         <translation type="unfinished">Фойда</translation>
     </message>
@@ -2457,11 +2325,7 @@
     </message>
     <message>
         <source>(no label)</source>
-<<<<<<< HEAD
-        <translation type="unfinished">(Yorliqlar mavjud emas)</translation>
-=======
         <translation type="unfinished">(Ёрлиқ мавжуд эмас)</translation>
->>>>>>> 86d0551a
     </message>
     <message>
         <source>Transaction status. Hover over this field to show number of confirmations.</source>
@@ -2515,13 +2379,6 @@
         <translation type="unfinished">Жўнатиш</translation>
     </message>
     <message>
-<<<<<<< HEAD
-        <source>To yourself</source>
-        <translation type="unfinished">Ўзингизга</translation>
-    </message>
-    <message>
-=======
->>>>>>> 86d0551a
         <source>Mined</source>
         <translation type="unfinished">Фойда</translation>
     </message>
@@ -2580,11 +2437,7 @@
     </message>
     <message>
         <source>Exporting Failed</source>
-<<<<<<< HEAD
-        <translation type="unfinished">Eksport qilish amalga oshmadi</translation>
-=======
         <translation type="unfinished">Экспорт қилиб бўлмади</translation>
->>>>>>> 86d0551a
     </message>
     <message>
         <source>The transaction history was successfully saved to %1.</source>
@@ -2607,11 +2460,7 @@
     </message>
     <message>
         <source>Error</source>
-<<<<<<< HEAD
-        <translation type="unfinished">Xatolik</translation>
-=======
         <translation type="unfinished">Хатолик</translation>
->>>>>>> 86d0551a
     </message>
     </context>
 <context>
