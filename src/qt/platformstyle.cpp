// Copyright (c) 2015-2018 The Bitcoin Core developers
// Distributed under the MIT software license, see the accompanying
// file COPYING or http://www.opensource.org/licenses/mit-license.php.

#include <qt/platformstyle.h>

<<<<<<< HEAD
=======
#include <qt/guiconstants.h>
#include "styleSheet.h"

>>>>>>> 95eb610f
#include <QApplication>
#include <QColor>
#include <QImage>
#include <QPalette>

static const struct {
    const char *platformId;
    /** Show images on push buttons */
    const bool imagesOnButtons;
    /** Colorize single-color icons */
    const bool colorizeIcons;
    /** Extra padding/spacing in transactionview */
    const bool useExtraSpacing;
} platform_styles[] = {
    {"macosx", true, true, false},
    {"windows", true, true, false},
    /* Other: linux, unix, ... */
    {"other", true, true, false}
};
static const unsigned platform_styles_count = sizeof(platform_styles)/sizeof(*platform_styles);

namespace {
/* Local functions for colorizing single-color images */

void MakeSingleColorImage(QImage& img, const QColor& colorbase, double opacity = 1)
{
    //Opacity representation in percentage (0, 1) i.e. (0%, 100%)
    if(opacity > 1 && opacity < 0) opacity = 1;

    img = img.convertToFormat(QImage::Format_ARGB32);
    for (int x = img.width(); x--; )
    {
        for (int y = img.height(); y--; )
        {
            const QRgb rgb = img.pixel(x, y);
            img.setPixel(x, y, qRgba(colorbase.red(), colorbase.green(), colorbase.blue(), opacity * qAlpha(rgb)));
        }
    }
}

QPixmap MakeSingleColorPixmap(QImage& img, const QColor& colorbase, double opacity = 1)
{
    MakeSingleColorImage(img, colorbase, opacity);
    return QPixmap::fromImage(img);
}

QIcon ColorizeIcon(const QIcon& ico, const QColor& colorbase, double opacity = 1)
{
    QIcon new_ico;
    for (const QSize& sz : ico.availableSizes())
    {
        QImage img(ico.pixmap(sz).toImage());
        MakeSingleColorImage(img, colorbase, opacity);
        new_ico.addPixmap(QPixmap::fromImage(img));
    }
    return new_ico;
}

QImage ColorizeImage(const QString& filename, const QColor& colorbase, double opacity = 1)
{
    QImage img(filename);
    MakeSingleColorImage(img, colorbase, opacity);
    return img;
}

QIcon ColorizeIcon(const QString& filename, const QColor& colorbase, double opacity = 1)
{
    return QIcon(QPixmap::fromImage(ColorizeImage(filename, colorbase, opacity)));
}

}


PlatformStyle::PlatformStyle(const QString &_name, bool _imagesOnButtons, bool _colorizeIcons, bool _useExtraSpacing):
    name(_name),
    version(1),
    imagesOnButtons(_imagesOnButtons),
    colorizeIcons(_colorizeIcons),
    useExtraSpacing(_useExtraSpacing),
    singleColor(0,0,0),
    textColor(0,0,0),
    menuColor(0,0,0)
{
    // Get version
    version = GetIntStyleValue("platformstyle/version", version);

    // Determine icon highlighting color
    if (colorizeIcons) {
        singleColor = GetStringStyleValue("platformstyle/single-color", "#008ac8");
    }
    // Determine text color
    textColor = GetStringStyleValue("platformstyle/text-color", "#e6f0f0");
    menuColor = GetColorStyleValue("platformstyle/menu-color", QColor(QApplication::palette().color(QPalette::WindowText)));

    // Determine table color
    tableColorNormal = GetStringStyleValue("platformstyle/table-color-normal", "#ffffff");
    tableColorInput = GetStringStyleValue("platformstyle/table-color-input", "#2fa5df");
    tableColorInout = GetStringStyleValue("platformstyle/table-color-inout", "#40bb00");
    tableColorOutput = GetStringStyleValue("platformstyle/table-color-output", "#40bb00");
    tableColorError = GetStringStyleValue("platformstyle/table-color-error", "#d02e49");

    // Determine multi states icon colors
    multiStatesIconColor1 = GetStringStyleValue("platformstyle/multi-states-icon-color1", "#ffffff");
    multiStatesIconColor2 = GetStringStyleValue("platformstyle/multi-states-icon-color2", "#2d2d2d");
    multiStatesIconColor3 = GetStringStyleValue("platformstyle/multi-states-icon-color3", "#5a5a5d");
}

QImage PlatformStyle::SingleColorImage(const QString& filename) const
{
    if (!colorizeIcons)
        return QImage(filename);
    return ColorizeImage(filename, SingleColor(), 0.8);
}

QIcon PlatformStyle::SingleColorIcon(const QString& filename) const
{
    if (!colorizeIcons)
        return QIcon(filename);
    return ColorizeIcon(filename, SingleColor());
}

QIcon PlatformStyle::SingleColorIcon(const QIcon& icon) const
{
    if (!colorizeIcons)
        return icon;
    return ColorizeIcon(icon, SingleColor());
}

QIcon PlatformStyle::TextColorIcon(const QIcon& icon) const
{
    return ColorizeIcon(icon, TextColor(), 0.6);
}

QIcon PlatformStyle::MenuColorIcon(const QString &filename) const
{
    if(version == 2 || version == 3)
        return MenuColorIconV2(filename);

    return MenuColorIconV1(filename);
}

QIcon PlatformStyle::MultiStatesIcon(const QString &resourcename, StateType type) const
{
    if(version == 2)
        return MultiStatesIconV2(resourcename, type);

    if(version == 3)
        return MultiStatesIconV3(resourcename, type);

    return MultiStatesIconV1(resourcename, type);
}

QIcon PlatformStyle::TableColorIcon(const QString &resourcename, TableColorType type) const
{
    // Initialize variables
    QIcon icon;
    QImage img1(resourcename);
    QImage img2(img1);
    double opacity = 1;
    double opacitySelected = 0.8;
    QColor color = 0xffffff;
    QColor colorSelected = 0xffffff;

    // Choose color
    TableColor(type, color, opacity);

    // Create pixmaps
    QPixmap pix1 = MakeSingleColorPixmap(img1, color, opacity);
    QPixmap pix2 = MakeSingleColorPixmap(img2, colorSelected, opacitySelected);

    // Create icon
    icon.addPixmap(pix1, QIcon::Normal, QIcon::On);
    icon.addPixmap(pix1, QIcon::Normal, QIcon::Off);
    icon.addPixmap(pix2, QIcon::Selected, QIcon::On);
    icon.addPixmap(pix2, QIcon::Selected, QIcon::Off);

    return icon;
}

QImage PlatformStyle::TableColorImage(const QString &resourcename, PlatformStyle::TableColorType type) const
{
    // Initialize variables
    QImage img(resourcename);
    double opacity = 1;
    QColor color = 0xffffff;

    // Choose color
    TableColor(type, color, opacity);

    // Create imtge
    MakeSingleColorImage(img, color, opacity);

    return img;
}

void PlatformStyle::TableColor(PlatformStyle::TableColorType type, QColor &color, double &opacity) const
{
    // Initialize variables
    color = 0xffffff;

    // Choose color
    switch (type) {
    case Normal:
        opacity = 0.4;
        color = tableColorNormal;
        break;
    case Input:
        opacity = 0.8;
        color = tableColorInput;
        break;
    case Inout:
        opacity = 0.8;
        color = tableColorInout;
        break;
    case Output:
        opacity = 0.8;
        color = tableColorOutput;
        break;
    case Error:
        opacity = 0.8;
        color = tableColorError;
        break;
    default:
        opacity = 1;
        break;
    }

    if(version > 1)
        opacity = 1;
}

const PlatformStyle *PlatformStyle::instantiate(const QString &platformId)
{
    for (unsigned x=0; x<platform_styles_count; ++x)
    {
        if (platformId == platform_styles[x].platformId)
        {
            return new PlatformStyle(
                    platform_styles[x].platformId,
                    platform_styles[x].imagesOnButtons,
                    platform_styles[x].colorizeIcons,
                    platform_styles[x].useExtraSpacing);
        }
    }
    return nullptr;
}


QIcon PlatformStyle::MultiStatesIconV1(const QString &resourcename, PlatformStyle::StateType type) const
{
    QColor color = multiStatesIconColor1;
    QColor colorAlt = multiStatesIconColor2;
    QIcon icon;
    switch (type) {
    case NavBar:
    {
        QImage img1(resourcename);
        QImage img2(img1);
        QImage img3(img1);
        QPixmap pix1 = MakeSingleColorPixmap(img1, color, 1);
        QPixmap pix2 = MakeSingleColorPixmap(img2, color, 0.8);
        QPixmap pix3 = MakeSingleColorPixmap(img3, colorAlt, 0.8);
        icon.addPixmap(pix1, QIcon::Normal, QIcon::On);
        icon.addPixmap(pix2, QIcon::Normal, QIcon::Off);
        icon.addPixmap(pix3, QIcon::Selected, QIcon::On);
        break;
    }
    case PushButtonLight:
    {
        color = multiStatesIconColor3;
    }
    case PushButtonIcon:
    case PushButton:
    {
        QImage img1(resourcename);
        QImage img2(img1);
        QPixmap pix1 = MakeSingleColorPixmap(img1, color, 1);
        QPixmap pix2 = MakeSingleColorPixmap(img2, color, 0.2);
        icon.addPixmap(pix1, QIcon::Normal, QIcon::Off);
        icon.addPixmap(pix2, QIcon::Disabled, QIcon::On);
        icon.addPixmap(pix2, QIcon::Disabled, QIcon::Off);
        break;
    }
    default:
        break;
    }
    return icon;
}

QIcon PlatformStyle::MultiStatesIconV2(const QString &resourcename, PlatformStyle::StateType type) const
{
    QColor color = multiStatesIconColor1;
    QColor colorAlt = multiStatesIconColor2;
    QIcon icon;
    switch (type) {
    case NavBar:
    {
        QImage img1(resourcename);
        QImage img2(img1);
        QPixmap pix1 = MakeSingleColorPixmap(img1, color, 1);
        QPixmap pix2 = MakeSingleColorPixmap(img2, colorAlt, 1);
        icon.addPixmap(pix1, QIcon::Normal, QIcon::On);
        icon.addPixmap(pix2, QIcon::Normal, QIcon::Off);
        icon.addPixmap(pix1, QIcon::Selected, QIcon::Off);
        icon.addPixmap(pix2, QIcon::Selected, QIcon::On);
        break;
    }
    case PushButtonIcon:
    {
        QImage img1(resourcename);
        QImage img2(img1);
        QImage img3(img1);
        QPixmap pix1 = MakeSingleColorPixmap(img1, color, 1);
        QPixmap pix2 = MakeSingleColorPixmap(img2, colorAlt, 1);
        QPixmap pix3 = MakeSingleColorPixmap(img3, colorAlt, 0.2);
        icon.addPixmap(pix1, QIcon::Normal, QIcon::On);
        icon.addPixmap(pix2, QIcon::Normal, QIcon::Off);
        icon.addPixmap(pix1, QIcon::Selected, QIcon::Off);
        icon.addPixmap(pix1, QIcon::Selected, QIcon::On);
        icon.addPixmap(pix3, QIcon::Disabled, QIcon::On);
        icon.addPixmap(pix3, QIcon::Disabled, QIcon::Off);
        break;
    }
    case PushButtonLight:
    case PushButton:
    {
        colorAlt = multiStatesIconColor3;
        QImage img1(resourcename);
        QImage img2(img1);
        QImage img3(img1);
        QPixmap pix1 = MakeSingleColorPixmap(img1, color, 1);
        QPixmap pix2 = MakeSingleColorPixmap(img2, colorAlt, 1);
        QPixmap pix3 = MakeSingleColorPixmap(img3, color, 0.2);
        icon.addPixmap(pix2, QIcon::Normal, QIcon::On);
        icon.addPixmap(pix1, QIcon::Normal, QIcon::Off);
        icon.addPixmap(pix2, QIcon::Selected, QIcon::Off);
        icon.addPixmap(pix2, QIcon::Selected, QIcon::On);
        icon.addPixmap(pix3, QIcon::Disabled, QIcon::On);
        icon.addPixmap(pix3, QIcon::Disabled, QIcon::Off);
        break;
    }
    default:
        break;
    }
    return icon;
}

void PlatformStyle::SingleColorImage(QImage &img, const QColor &colorbase, double opacity)
{
    MakeSingleColorImage(img, colorbase, opacity);
}

QIcon PlatformStyle::SingleColorIcon(const QString &resourcename, const QColor &colorbase, double opacity)
{
    QImage img(resourcename);
    QPixmap pix = MakeSingleColorPixmap(img, colorbase, opacity);
    QIcon icon;
    icon.addPixmap(pix, QIcon::Normal, QIcon::On);
    icon.addPixmap(pix, QIcon::Normal, QIcon::Off);
    icon.addPixmap(pix, QIcon::Disabled, QIcon::On);
    icon.addPixmap(pix, QIcon::Disabled, QIcon::Off);

    return icon;
}

QIcon PlatformStyle::SingleColorIcon(const QIcon &icon, const QColor &colorbase, double opacity)
{
    return ColorizeIcon(icon, colorbase, opacity);
}

QIcon PlatformStyle::MultiStatesIconV3(const QString &resourcename, PlatformStyle::StateType type) const
{
    if(type == NavBar)
    {
        QColor color = multiStatesIconColor3;
        QIcon icon;
        QImage img1(resourcename);
        QImage img2(img1);
        QPixmap pix1 = MakeSingleColorPixmap(img1, color, 1);
        QPixmap pix2 = MakeSingleColorPixmap(img2, color, 1);
        icon.addPixmap(pix1, QIcon::Normal, QIcon::On);
        icon.addPixmap(pix2, QIcon::Normal, QIcon::Off);
        icon.addPixmap(pix1, QIcon::Selected, QIcon::Off);
        icon.addPixmap(pix2, QIcon::Selected, QIcon::On);

        return icon;
    }

    return MultiStatesIconV2(resourcename, type);
}

QIcon PlatformStyle::MenuColorIconV1(const QString &filename) const
{
    return ColorizeIcon(filename, MenuColor(), 0.8);
}

QIcon PlatformStyle::MenuColorIconV2(const QString &filename) const
{
    QIcon icon;
    QImage img1(filename);
    QImage img2(img1);
    QColor color = MenuColor();
    QPixmap pix1 = MakeSingleColorPixmap(img1, color, 1);
    QPixmap pix2 = MakeSingleColorPixmap(img2, color, 0.3);
    icon.addPixmap(pix1, QIcon::Normal, QIcon::On);
    icon.addPixmap(pix1, QIcon::Normal, QIcon::Off);
    icon.addPixmap(pix2, QIcon::Disabled, QIcon::Off);
    icon.addPixmap(pix2, QIcon::Disabled, QIcon::On);
    return icon;
}<|MERGE_RESOLUTION|>--- conflicted
+++ resolved
@@ -4,12 +4,9 @@
 
 #include <qt/platformstyle.h>
 
-<<<<<<< HEAD
-=======
 #include <qt/guiconstants.h>
 #include "styleSheet.h"
 
->>>>>>> 95eb610f
 #include <QApplication>
 #include <QColor>
 #include <QImage>
