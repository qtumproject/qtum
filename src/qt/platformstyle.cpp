// Copyright (c) 2015-2019 The Bitcoin Core developers
// Distributed under the MIT software license, see the accompanying
// file COPYING or http://www.opensource.org/licenses/mit-license.php.

#include <qt/platformstyle.h>

#include <qt/guiconstants.h>
#include "styleSheet.h"

#include <QApplication>
#include <QColor>
#include <QImage>
#include <QPalette>

static const struct {
    const char *platformId;
    /** Show images on push buttons */
    const bool imagesOnButtons;
    /** Colorize single-color icons */
    const bool colorizeIcons;
    /** Extra padding/spacing in transactionview */
    const bool useExtraSpacing;
} platform_styles[] = {
    {"macosx", true, true, false},
    {"windows", true, true, false},
    /* Other: linux, unix, ... */
    {"other", true, true, false}
};

namespace {
/* Local functions for colorizing single-color images */

void MakeSingleColorImage(QImage& img, const QColor& colorbase, double opacity = 1)
{
    //Opacity representation in percentage (0, 1) i.e. (0%, 100%)
    if(opacity > 1 && opacity < 0) opacity = 1;

    img = img.convertToFormat(QImage::Format_ARGB32);
    for (int x = img.width(); x--; )
    {
        for (int y = img.height(); y--; )
        {
            const QRgb rgb = img.pixel(x, y);
            img.setPixel(x, y, qRgba(colorbase.red(), colorbase.green(), colorbase.blue(), opacity * qAlpha(rgb)));
        }
    }
}

QPixmap MakeSingleColorPixmap(QImage& img, const QColor& colorbase, double opacity = 1)
{
    MakeSingleColorImage(img, colorbase, opacity);
    return QPixmap::fromImage(img);
}

QIcon ColorizeIcon(const QIcon& ico, const QColor& colorbase, double opacity = 1)
{
    QIcon new_ico;
    for (const QSize& sz : ico.availableSizes())
    {
        QImage img(ico.pixmap(sz).toImage());
        MakeSingleColorImage(img, colorbase, opacity);
        new_ico.addPixmap(QPixmap::fromImage(img));
    }
    return new_ico;
}

QImage ColorizeImage(const QString& filename, const QColor& colorbase, double opacity = 1)
{
    QImage img(filename);
    MakeSingleColorImage(img, colorbase, opacity);
    return img;
}

QIcon ColorizeIcon(const QString& filename, const QColor& colorbase, double opacity = 1)
{
    return QIcon(QPixmap::fromImage(ColorizeImage(filename, colorbase, opacity)));
}

}


PlatformStyle::PlatformStyle(const QString &_name, bool _imagesOnButtons, bool _colorizeIcons, bool _useExtraSpacing):
    name(_name),
    version(1),
    imagesOnButtons(_imagesOnButtons),
    colorizeIcons(_colorizeIcons),
    useExtraSpacing(_useExtraSpacing),
    singleColor(0,0,0),
    textColor(0,0,0),
    menuColor(0,0,0)
{
    // Get version
    version = GetIntStyleValue("platformstyle/version", version);

    // Determine icon highlighting color
    if (colorizeIcons) {
        singleColor = GetStringStyleValue("platformstyle/single-color", "#008ac8");
    }
    // Determine text color
    textColor = GetStringStyleValue("platformstyle/text-color", "#e6f0f0");
    menuColor = GetColorStyleValue("platformstyle/menu-color", QColor(QApplication::palette().color(QPalette::WindowText)));

    // Determine table color
    tableColorNormal = GetStringStyleValue("platformstyle/table-color-normal", "#ffffff");
    tableColorInput = GetStringStyleValue("platformstyle/table-color-input", "#2fa5df");
    tableColorInout = GetStringStyleValue("platformstyle/table-color-inout", "#40bb00");
    tableColorOutput = GetStringStyleValue("platformstyle/table-color-output", "#40bb00");
    tableColorError = GetStringStyleValue("platformstyle/table-color-error", "#d02e49");

    // Determine multi states icon colors
    multiStatesIconColor1 = GetStringStyleValue("platformstyle/multi-states-icon-color1", "#ffffff");
    multiStatesIconColor2 = GetStringStyleValue("platformstyle/multi-states-icon-color2", "#2d2d2d");
    multiStatesIconColor3 = GetStringStyleValue("platformstyle/multi-states-icon-color3", "#5a5a5d");
<<<<<<< HEAD
=======
}

QColor PlatformStyle::TextColor() const
{
    return textColor;
}

QColor PlatformStyle::SingleColor() const
{
    return singleColor;
}

QColor PlatformStyle::MenuColor() const
{
    return menuColor;
>>>>>>> 5ed36332
}

QImage PlatformStyle::SingleColorImage(const QString& filename) const
{
    if (!colorizeIcons)
        return QImage(filename);
    return ColorizeImage(filename, SingleColor(), 0.8);
}

QIcon PlatformStyle::SingleColorIcon(const QString& filename) const
{
    if (!colorizeIcons)
        return QIcon(filename);
    return ColorizeIcon(filename, SingleColor());
}

QIcon PlatformStyle::SingleColorIcon(const QIcon& icon) const
{
    if (!colorizeIcons)
        return icon;
    return ColorizeIcon(icon, SingleColor());
}

QIcon PlatformStyle::TextColorIcon(const QIcon& icon) const
{
    return ColorizeIcon(icon, TextColor(), 0.6);
}

QIcon PlatformStyle::MenuColorIcon(const QString &filename) const
{
    if(version == 2 || version == 3)
        return MenuColorIconV2(filename);

    return MenuColorIconV1(filename);
}

QIcon PlatformStyle::MultiStatesIcon(const QString &resourcename, StateType type) const
{
    if(version == 2)
        return MultiStatesIconV2(resourcename, type);

    if(version == 3)
        return MultiStatesIconV3(resourcename, type);

    return MultiStatesIconV1(resourcename, type);
}

QIcon PlatformStyle::TableColorIcon(const QString &resourcename, TableColorType type) const
{
    // Initialize variables
    QIcon icon;
    QImage img1(resourcename);
    QImage img2(img1);
    double opacity = 1;
    double opacitySelected = 0.8;
    QColor color = 0xffffff;
    QColor colorSelected = 0xffffff;

    // Choose color
    TableColor(type, color, opacity);

    // Create pixmaps
    QPixmap pix1 = MakeSingleColorPixmap(img1, color, opacity);
    QPixmap pix2 = MakeSingleColorPixmap(img2, colorSelected, opacitySelected);

    // Create icon
    icon.addPixmap(pix1, QIcon::Normal, QIcon::On);
    icon.addPixmap(pix1, QIcon::Normal, QIcon::Off);
    icon.addPixmap(pix2, QIcon::Selected, QIcon::On);
    icon.addPixmap(pix2, QIcon::Selected, QIcon::Off);

    return icon;
}

QImage PlatformStyle::TableColorImage(const QString &resourcename, PlatformStyle::TableColorType type) const
{
    // Initialize variables
    QImage img(resourcename);
    double opacity = 1;
    QColor color = 0xffffff;

    // Choose color
    TableColor(type, color, opacity);

    // Create imtge
    MakeSingleColorImage(img, color, opacity);

    return img;
}

void PlatformStyle::TableColor(PlatformStyle::TableColorType type, QColor &color, double &opacity) const
{
    // Initialize variables
    color = 0xffffff;

    // Choose color
    switch (type) {
    case Normal:
        opacity = 0.4;
        color = tableColorNormal;
        break;
    case Input:
        opacity = 0.8;
        color = tableColorInput;
        break;
    case Inout:
        opacity = 0.8;
        color = tableColorInout;
        break;
    case Output:
        opacity = 0.8;
        color = tableColorOutput;
        break;
    case Error:
        opacity = 0.8;
        color = tableColorError;
        break;
    default:
        opacity = 1;
        break;
    }

    if(version > 1)
        opacity = 1;
}

const PlatformStyle *PlatformStyle::instantiate(const QString &platformId)
{
    for (const auto& platform_style : platform_styles) {
        if (platformId == platform_style.platformId) {
            return new PlatformStyle(
                    platform_style.platformId,
                    platform_style.imagesOnButtons,
                    platform_style.colorizeIcons,
                    platform_style.useExtraSpacing);
        }
    }
    return nullptr;
}

QIcon PlatformStyle::MultiStatesIconV1(const QString &resourcename, PlatformStyle::StateType type) const
{
    QColor color = multiStatesIconColor1;
    QColor colorAlt = multiStatesIconColor2;
    QIcon icon;
    switch (type) {
    case NavBar:
    {
        QImage img1(resourcename);
        QImage img2(img1);
        QImage img3(img1);
        QPixmap pix1 = MakeSingleColorPixmap(img1, color, 1);
        QPixmap pix2 = MakeSingleColorPixmap(img2, color, 0.8);
        QPixmap pix3 = MakeSingleColorPixmap(img3, colorAlt, 0.8);
        icon.addPixmap(pix1, QIcon::Normal, QIcon::On);
        icon.addPixmap(pix2, QIcon::Normal, QIcon::Off);
        icon.addPixmap(pix3, QIcon::Selected, QIcon::On);
        break;
    }
    case PushButtonLight:
    {
        color = multiStatesIconColor3;
<<<<<<< HEAD
=======
        [[fallthrough]];
>>>>>>> 5ed36332
    }
    case PushButtonIcon:
    case PushButton:
    {
        QImage img1(resourcename);
        QImage img2(img1);
        QPixmap pix1 = MakeSingleColorPixmap(img1, color, 1);
        QPixmap pix2 = MakeSingleColorPixmap(img2, color, 0.2);
        icon.addPixmap(pix1, QIcon::Normal, QIcon::Off);
        icon.addPixmap(pix2, QIcon::Disabled, QIcon::On);
        icon.addPixmap(pix2, QIcon::Disabled, QIcon::Off);
        break;
    }
    default:
        break;
    }
    return icon;
}

QIcon PlatformStyle::MultiStatesIconV2(const QString &resourcename, PlatformStyle::StateType type) const
{
    QColor color = multiStatesIconColor1;
    QColor colorAlt = multiStatesIconColor2;
    QIcon icon;
    switch (type) {
    case NavBar:
    {
        QImage img1(resourcename);
        QImage img2(img1);
        QPixmap pix1 = MakeSingleColorPixmap(img1, color, 1);
        QPixmap pix2 = MakeSingleColorPixmap(img2, colorAlt, 1);
        icon.addPixmap(pix1, QIcon::Normal, QIcon::On);
        icon.addPixmap(pix2, QIcon::Normal, QIcon::Off);
        icon.addPixmap(pix1, QIcon::Selected, QIcon::Off);
        icon.addPixmap(pix2, QIcon::Selected, QIcon::On);
        break;
    }
    case PushButtonIcon:
    {
        QImage img1(resourcename);
        QImage img2(img1);
        QImage img3(img1);
        QPixmap pix1 = MakeSingleColorPixmap(img1, color, 1);
        QPixmap pix2 = MakeSingleColorPixmap(img2, colorAlt, 1);
        QPixmap pix3 = MakeSingleColorPixmap(img3, colorAlt, 0.2);
        icon.addPixmap(pix1, QIcon::Normal, QIcon::On);
        icon.addPixmap(pix2, QIcon::Normal, QIcon::Off);
        icon.addPixmap(pix1, QIcon::Selected, QIcon::Off);
        icon.addPixmap(pix1, QIcon::Selected, QIcon::On);
        icon.addPixmap(pix3, QIcon::Disabled, QIcon::On);
        icon.addPixmap(pix3, QIcon::Disabled, QIcon::Off);
        break;
    }
    case PushButtonLight:
    case PushButton:
    {
        colorAlt = multiStatesIconColor3;
        QImage img1(resourcename);
        QImage img2(img1);
        QImage img3(img1);
        QPixmap pix1 = MakeSingleColorPixmap(img1, color, 1);
        QPixmap pix2 = MakeSingleColorPixmap(img2, colorAlt, 1);
        QPixmap pix3 = MakeSingleColorPixmap(img3, color, 0.2);
        icon.addPixmap(pix2, QIcon::Normal, QIcon::On);
        icon.addPixmap(pix1, QIcon::Normal, QIcon::Off);
        icon.addPixmap(pix2, QIcon::Selected, QIcon::Off);
        icon.addPixmap(pix2, QIcon::Selected, QIcon::On);
        icon.addPixmap(pix3, QIcon::Disabled, QIcon::On);
        icon.addPixmap(pix3, QIcon::Disabled, QIcon::Off);
        break;
    }
    default:
        break;
    }
    return icon;
}

void PlatformStyle::SingleColorImage(QImage &img, const QColor &colorbase, double opacity)
{
    MakeSingleColorImage(img, colorbase, opacity);
}

QIcon PlatformStyle::SingleColorIcon(const QString &resourcename, const QColor &colorbase, double opacity)
{
    QImage img(resourcename);
    QPixmap pix = MakeSingleColorPixmap(img, colorbase, opacity);
    QIcon icon;
    icon.addPixmap(pix, QIcon::Normal, QIcon::On);
    icon.addPixmap(pix, QIcon::Normal, QIcon::Off);
    icon.addPixmap(pix, QIcon::Disabled, QIcon::On);
    icon.addPixmap(pix, QIcon::Disabled, QIcon::Off);

    return icon;
}

QIcon PlatformStyle::SingleColorIcon(const QIcon &icon, const QColor &colorbase, double opacity)
{
    return ColorizeIcon(icon, colorbase, opacity);
}

QIcon PlatformStyle::MultiStatesIconV3(const QString &resourcename, PlatformStyle::StateType type) const
{
    if(type == NavBar)
    {
        QColor color = multiStatesIconColor3;
        QIcon icon;
        QImage img1(resourcename);
        QImage img2(img1);
        QPixmap pix1 = MakeSingleColorPixmap(img1, color, 1);
        QPixmap pix2 = MakeSingleColorPixmap(img2, color, 1);
        icon.addPixmap(pix1, QIcon::Normal, QIcon::On);
        icon.addPixmap(pix2, QIcon::Normal, QIcon::Off);
        icon.addPixmap(pix1, QIcon::Selected, QIcon::Off);
        icon.addPixmap(pix2, QIcon::Selected, QIcon::On);

        return icon;
    }

    return MultiStatesIconV2(resourcename, type);
}

QIcon PlatformStyle::MenuColorIconV1(const QString &filename) const
{
    return ColorizeIcon(filename, MenuColor(), 0.8);
}

QIcon PlatformStyle::MenuColorIconV2(const QString &filename) const
{
    QIcon icon;
    QImage img1(filename);
    QImage img2(img1);
    QColor color = MenuColor();
    QPixmap pix1 = MakeSingleColorPixmap(img1, color, 1);
    QPixmap pix2 = MakeSingleColorPixmap(img2, color, 0.3);
    icon.addPixmap(pix1, QIcon::Normal, QIcon::On);
    icon.addPixmap(pix1, QIcon::Normal, QIcon::Off);
    icon.addPixmap(pix2, QIcon::Disabled, QIcon::Off);
    icon.addPixmap(pix2, QIcon::Disabled, QIcon::On);
    return icon;
}<|MERGE_RESOLUTION|>--- conflicted
+++ resolved
@@ -111,8 +111,6 @@
     multiStatesIconColor1 = GetStringStyleValue("platformstyle/multi-states-icon-color1", "#ffffff");
     multiStatesIconColor2 = GetStringStyleValue("platformstyle/multi-states-icon-color2", "#2d2d2d");
     multiStatesIconColor3 = GetStringStyleValue("platformstyle/multi-states-icon-color3", "#5a5a5d");
-<<<<<<< HEAD
-=======
 }
 
 QColor PlatformStyle::TextColor() const
@@ -128,7 +126,6 @@
 QColor PlatformStyle::MenuColor() const
 {
     return menuColor;
->>>>>>> 5ed36332
 }
 
 QImage PlatformStyle::SingleColorImage(const QString& filename) const
@@ -291,10 +288,7 @@
     case PushButtonLight:
     {
         color = multiStatesIconColor3;
-<<<<<<< HEAD
-=======
         [[fallthrough]];
->>>>>>> 5ed36332
     }
     case PushButtonIcon:
     case PushButton:
