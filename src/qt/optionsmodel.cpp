--- conflicted
+++ resolved
@@ -17,14 +17,10 @@
 #include <mapport.h>
 #include <net.h>
 #include <netbase.h>
-<<<<<<< HEAD
-#include <txdb.h>       // for -dbcache defaults
-=======
 #include <node/chainstatemanager_args.h>
 #include <txdb.h> // for -dbcache defaults
->>>>>>> 258457a4
 #include <util/string.h>
-#include <validation.h> // For DEFAULT_SCRIPTCHECK_THREADS
+#include <validation.h>    // For DEFAULT_SCRIPTCHECK_THREADS
 #include <wallet/wallet.h> // For DEFAULT_SPEND_ZEROCONF_CHANGE
 
 #ifdef ENABLE_WALLET
@@ -234,10 +230,6 @@
     // and we want command-line parameters to overwrite the GUI settings.
     for (OptionID option : {DatabaseCache, ThreadsScriptVerif, SpendZeroConfChange, ExternalSignerPath, MapPortUPnP,
                             MapPortNatpmp, Listen, Server, Prune, ProxyUse, ProxyUseTor, Language,
-<<<<<<< HEAD
-
-=======
->>>>>>> 258457a4
                             HWIToolPath, StakeLedgerId, SignPSBTWithHWITool, UseChangeAddress, ReserveBalance,
                             LogEvents, SuperStaking}) {
         std::string setting = SettingName(option);
@@ -269,10 +261,7 @@
     }
     m_sub_fee_from_amount = settings.value("SubFeeFromAmount", false).toBool();
 #endif
-<<<<<<< HEAD
-=======
-
->>>>>>> 258457a4
+
     if (!settings.contains("fCheckForUpdates"))
         settings.setValue("fCheckForUpdates", DEFAULT_CHECK_FOR_UPDATES);
     fCheckForUpdates = settings.value("fCheckForUpdates").toBool();
@@ -286,13 +275,8 @@
             m_font_money = FontChoiceAbstract::BestSystemFont;
         }
     }
-<<<<<<< HEAD
-    m_use_embedded_monospaced_font = settings.value("UseEmbeddedMonospacedFont").toBool();
-    Q_EMIT useEmbeddedMonospacedFontChanged(m_use_embedded_monospaced_font);
-=======
     Q_EMIT fontForMoneyChanged(getFontForMoney());
 
->>>>>>> 258457a4
     m_mask_values = settings.value("mask_values", false).toBool();
 
     if (!settings.contains("Theme"))
