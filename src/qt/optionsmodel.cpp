--- conflicted
+++ resolved
@@ -23,19 +23,11 @@
 #include <wallet/walletdb.h>
 #endif
 
-#ifdef ENABLE_WALLET
-#include <wallet/wallet.h>
-#include <wallet/walletdb.h>
-#endif
-
 #include <QNetworkProxy>
 #include <QSettings>
 #include <QStringList>
 #include <util/moneystr.h>
-<<<<<<< HEAD
-=======
-
->>>>>>> 451880b9
+
 const char *DEFAULT_GUI_PROXY_HOST = "127.0.0.1";
 
 static const QString GetDefaultProxyAddress();
