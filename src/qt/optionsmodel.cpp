// Copyright (c) 2011-2020 The Bitcoin Core developers
// Distributed under the MIT software license, see the accompanying
// file COPYING or http://www.opensource.org/licenses/mit-license.php.

#if defined(HAVE_CONFIG_H)
#include <config/bitcoin-config.h>
#endif

#include <qt/optionsmodel.h>

#include <qt/bitcoinunits.h>
#include <qt/guiconstants.h>
#include <qt/guiutil.h>

#include <interfaces/node.h>
#include <mapport.h>
#include <net.h>
#include <netbase.h>
#include <txdb.h>       // for -dbcache defaults
#include <util/string.h>
#include <validation.h> // For DEFAULT_SCRIPTCHECK_THREADS

#ifdef ENABLE_WALLET
#include <wallet/wallet.h>
#include <wallet/walletdb.h>
#endif

#ifdef ENABLE_WALLET
#include <wallet/wallet.h>
#include <wallet/walletdb.h>
#endif

#include <QDebug>
#include <QLatin1Char>
#include <QSettings>
#include <QStringList>
#include <util/moneystr.h>

const char *DEFAULT_GUI_PROXY_HOST = "127.0.0.1";

static const QString GetDefaultProxyAddress();

OptionsModel::OptionsModel(QObject *parent, bool resetSettings) :
    QAbstractListModel(parent), restartApp(false)
{
    Init(resetSettings);
}

void OptionsModel::addOverriddenOption(const std::string &option)
{
    strOverriddenByCommandLine += QString::fromStdString(option) + "=" + QString::fromStdString(gArgs.GetArg(option, "")) + " ";
}

// Writes all missing QSettings with their default values
void OptionsModel::Init(bool resetSettings)
{
    if (resetSettings)
        Reset();

    checkAndMigrate();

    QSettings settings;

    // Ensure restart flag is unset on client startup
    setRestartRequired(false);

    // These are Qt-only settings:

    // Window
    if (!settings.contains("fHideTrayIcon")) {
        settings.setValue("fHideTrayIcon", false);
    }
    m_show_tray_icon = !settings.value("fHideTrayIcon").toBool();
    Q_EMIT showTrayIconChanged(m_show_tray_icon);

    if (!settings.contains("fMinimizeToTray"))
        settings.setValue("fMinimizeToTray", false);
    fMinimizeToTray = settings.value("fMinimizeToTray").toBool() && m_show_tray_icon;

    if (!settings.contains("fMinimizeOnClose"))
        settings.setValue("fMinimizeOnClose", false);
    fMinimizeOnClose = settings.value("fMinimizeOnClose").toBool();

    // Display
    if (!settings.contains("nDisplayUnit"))
        settings.setValue("nDisplayUnit", BitcoinUnits::BTC);
    nDisplayUnit = settings.value("nDisplayUnit").toInt();

    if (!settings.contains("strThirdPartyTxUrls"))
        settings.setValue("strThirdPartyTxUrls", "");
    strThirdPartyTxUrls = settings.value("strThirdPartyTxUrls", "").toString();

    if (!settings.contains("fCoinControlFeatures"))
        settings.setValue("fCoinControlFeatures", false);
    fCoinControlFeatures = settings.value("fCoinControlFeatures", false).toBool();

    // These are shared with the core or have a command-line parameter
    // and we want command-line parameters to overwrite the GUI settings.
    //
    // If setting doesn't exist create it with defaults.
    //
    // If gArgs.SoftSetArg() or gArgs.SoftSetBoolArg() return false we were overridden
    // by command-line and show this in the UI.

    // Main
    if (!settings.contains("bPrune"))
        settings.setValue("bPrune", false);
    if (!settings.contains("nPruneSize"))
        settings.setValue("nPruneSize", DEFAULT_PRUNE_TARGET_GB);
    SetPruneEnabled(settings.value("bPrune").toBool());

    if (!settings.contains("nDatabaseCache"))
        settings.setValue("nDatabaseCache", (qint64)nDefaultDbCache);
    if (!gArgs.SoftSetArg("-dbcache", settings.value("nDatabaseCache").toString().toStdString()))
        addOverriddenOption("-dbcache");

#ifdef ENABLE_WALLET
    if (!settings.contains("fSuperStaking"))
        settings.setValue("fSuperStaking", false);
    bool fSuperStaking = settings.value("fSuperStaking").toBool();
    if (!gArgs.SoftSetBoolArg("-superstaking", fSuperStaking))
        addOverriddenOption("-superstaking");
    if(fSuperStaking)
    {
        if (!gArgs.SoftSetBoolArg("-staking", true))
            addOverriddenOption("-staking");
        if (!gArgs.SoftSetBoolArg("-logevents", true))
            addOverriddenOption("-logevents");
        if (!gArgs.SoftSetBoolArg("-addrindex", true))
            addOverriddenOption("-addrindex");
    }
#endif

    if (!settings.contains("fLogEvents"))
        settings.setValue("fLogEvents", fLogEvents);
    if (!gArgs.SoftSetBoolArg("-logevents", settings.value("fLogEvents").toBool()))
        addOverriddenOption("-logevents");

#ifdef ENABLE_WALLET
    if (!settings.contains("nReserveBalance"))
        settings.setValue("nReserveBalance", (long long)DEFAULT_RESERVE_BALANCE);
    if (!gArgs.SoftSetArg("-reservebalance", FormatMoney(settings.value("nReserveBalance").toLongLong())))
        addOverriddenOption("-reservebalance");
#endif

    if (!settings.contains("nThreadsScriptVerif"))
        settings.setValue("nThreadsScriptVerif", DEFAULT_SCRIPTCHECK_THREADS);
    if (!gArgs.SoftSetArg("-par", settings.value("nThreadsScriptVerif").toString().toStdString()))
        addOverriddenOption("-par");

    if (!settings.contains("strDataDir"))
        settings.setValue("strDataDir", GUIUtil::getDefaultDataDirectory());

    // Wallet
#ifdef ENABLE_WALLET
    if (!settings.contains("bSpendZeroConfChange"))
        settings.setValue("bSpendZeroConfChange", true);
    if (!gArgs.SoftSetBoolArg("-spendzeroconfchange", settings.value("bSpendZeroConfChange").toBool()))
        addOverriddenOption("-spendzeroconfchange");

<<<<<<< HEAD
=======
    if (!settings.contains("external_signer_path"))
        settings.setValue("external_signer_path", "");

    if (!gArgs.SoftSetArg("-signer", settings.value("external_signer_path").toString().toStdString())) {
        addOverriddenOption("-signer");
    }

>>>>>>> 5ed36332
    if (!settings.contains("bZeroBalanceAddressToken"))
        settings.setValue("bZeroBalanceAddressToken", DEFAULT_ZERO_BALANCE_ADDRESS_TOKEN);
    bZeroBalanceAddressToken = settings.value("bZeroBalanceAddressToken").toBool();
#endif

    if (!settings.contains("fCheckForUpdates"))
        settings.setValue("fCheckForUpdates", DEFAULT_CHECK_FOR_UPDATES);
    fCheckForUpdates = settings.value("fCheckForUpdates").toBool();

    // Network
    if (!settings.contains("fUseUPnP"))
        settings.setValue("fUseUPnP", DEFAULT_UPNP);
    if (!gArgs.SoftSetBoolArg("-upnp", settings.value("fUseUPnP").toBool()))
        addOverriddenOption("-upnp");

    if (!settings.contains("fUseNatpmp")) {
        settings.setValue("fUseNatpmp", DEFAULT_NATPMP);
    }
    if (!gArgs.SoftSetBoolArg("-natpmp", settings.value("fUseNatpmp").toBool())) {
        addOverriddenOption("-natpmp");
    }

    if (!settings.contains("fListen"))
        settings.setValue("fListen", DEFAULT_LISTEN);
    if (!gArgs.SoftSetBoolArg("-listen", settings.value("fListen").toBool()))
        addOverriddenOption("-listen");

#ifdef ENABLE_WALLET
    if (!settings.contains("fUseChangeAddress"))
    {
        // Set the default value
        bool useChangeAddress = DEFAULT_USE_CHANGE_ADDRESS;

        // Get the old parameter value if exist
        if(settings.contains("fNotUseChangeAddress"))
            useChangeAddress = !settings.value("fNotUseChangeAddress").toBool();

        // Set the parameter value
        settings.setValue("fUseChangeAddress", useChangeAddress);
    }
    if (!gArgs.SoftSetBoolArg("-usechangeaddress", settings.value("fUseChangeAddress").toBool()))
        addOverriddenOption("-usechangeaddress");
#endif

    if (!settings.contains("fUseProxy"))
        settings.setValue("fUseProxy", false);
    if (!settings.contains("addrProxy"))
        settings.setValue("addrProxy", GetDefaultProxyAddress());
    // Only try to set -proxy, if user has enabled fUseProxy
    if ((settings.value("fUseProxy").toBool() && !gArgs.SoftSetArg("-proxy", settings.value("addrProxy").toString().toStdString())))
        addOverriddenOption("-proxy");
    else if(!settings.value("fUseProxy").toBool() && !gArgs.GetArg("-proxy", "").empty())
        addOverriddenOption("-proxy");

    if (!settings.contains("fUseSeparateProxyTor"))
        settings.setValue("fUseSeparateProxyTor", false);
    if (!settings.contains("addrSeparateProxyTor"))
        settings.setValue("addrSeparateProxyTor", GetDefaultProxyAddress());
    // Only try to set -onion, if user has enabled fUseSeparateProxyTor
    if ((settings.value("fUseSeparateProxyTor").toBool() && !gArgs.SoftSetArg("-onion", settings.value("addrSeparateProxyTor").toString().toStdString())))
        addOverriddenOption("-onion");
    else if(!settings.value("fUseSeparateProxyTor").toBool() && !gArgs.GetArg("-onion", "").empty())
        addOverriddenOption("-onion");

    // Display
    if (!settings.contains("language"))
        settings.setValue("language", "");
    if (!gArgs.SoftSetArg("-lang", settings.value("language").toString().toStdString()))
        addOverriddenOption("-lang");

    language = settings.value("language").toString();

<<<<<<< HEAD
=======
    if (!settings.contains("UseEmbeddedMonospacedFont")) {
        settings.setValue("UseEmbeddedMonospacedFont", "true");
    }
    m_use_embedded_monospaced_font = settings.value("UseEmbeddedMonospacedFont").toBool();
    Q_EMIT useEmbeddedMonospacedFontChanged(m_use_embedded_monospaced_font);

>>>>>>> 5ed36332
    if (!settings.contains("Theme"))
        settings.setValue("Theme", "");

    theme = settings.value("Theme").toString();
}

/** Helper function to copy contents from one QSettings to another.
 * By using allKeys this also covers nested settings in a hierarchy.
 */
static void CopySettings(QSettings& dst, const QSettings& src)
{
    for (const QString& key : src.allKeys()) {
        dst.setValue(key, src.value(key));
    }
}

/** Back up a QSettings to an ini-formatted file. */
static void BackupSettings(const fs::path& filename, const QSettings& src)
{
    qInfo() << "Backing up GUI settings to" << GUIUtil::boostPathToQString(filename);
    QSettings dst(GUIUtil::boostPathToQString(filename), QSettings::IniFormat);
    dst.clear();
    CopySettings(dst, src);
}

void OptionsModel::Reset()
{
    QSettings settings;

    // Backup old settings to chain-specific datadir for troubleshooting
    BackupSettings(gArgs.GetDataDirNet() / "guisettings.ini.bak", settings);

    // Save the strDataDir setting
    QString dataDir = GUIUtil::getDefaultDataDirectory();
    dataDir = settings.value("strDataDir", dataDir).toString();

    // Remove all entries from our QSettings object
    settings.clear();

    // Set strDataDir
    settings.setValue("strDataDir", dataDir);

    // Set that this was reset
    settings.setValue("fReset", true);

    // default setting for OptionsModel::StartAtStartup - disabled
    if (GUIUtil::GetStartOnSystemStartup())
        GUIUtil::SetStartOnSystemStartup(false);
}

int OptionsModel::rowCount(const QModelIndex & parent) const
{
    return OptionIDRowCount;
}

struct ProxySetting {
    bool is_set;
    QString ip;
    QString port;
};

static ProxySetting GetProxySetting(QSettings &settings, const QString &name)
{
    static const ProxySetting default_val = {false, DEFAULT_GUI_PROXY_HOST, QString("%1").arg(DEFAULT_GUI_PROXY_PORT)};
    // Handle the case that the setting is not set at all
    if (!settings.contains(name)) {
        return default_val;
    }
    // contains IP at index 0 and port at index 1
    QStringList ip_port = GUIUtil::SplitSkipEmptyParts(settings.value(name).toString(), ":");
    if (ip_port.size() == 2) {
        return {true, ip_port.at(0), ip_port.at(1)};
    } else { // Invalid: return default
        return default_val;
    }
}

static void SetProxySetting(QSettings &settings, const QString &name, const ProxySetting &ip_port)
{
    settings.setValue(name, QString{ip_port.ip + QLatin1Char(':') + ip_port.port});
}

static const QString GetDefaultProxyAddress()
{
    return QString("%1:%2").arg(DEFAULT_GUI_PROXY_HOST).arg(DEFAULT_GUI_PROXY_PORT);
}

void OptionsModel::SetPruneEnabled(bool prune, bool force)
{
    QSettings settings;
    settings.setValue("bPrune", prune);
    const int64_t prune_target_mib = PruneGBtoMiB(settings.value("nPruneSize").toInt());
    std::string prune_val = prune ? ToString(prune_target_mib) : "0";
    if (force) {
        gArgs.ForceSetArg("-prune", prune_val);
        return;
    }
    if (!gArgs.SoftSetArg("-prune", prune_val)) {
        addOverriddenOption("-prune");
    }
}

void OptionsModel::SetPruneTargetGB(int prune_target_gb, bool force)
{
    const bool prune = prune_target_gb > 0;
    if (prune) {
        QSettings settings;
        settings.setValue("nPruneSize", prune_target_gb);
    }
    SetPruneEnabled(prune, force);
}

// read QSettings values and return them
QVariant OptionsModel::data(const QModelIndex & index, int role) const
{
    if(role == Qt::EditRole)
    {
        QSettings settings;
        switch(index.row())
        {
        case StartAtStartup:
            return GUIUtil::GetStartOnSystemStartup();
        case ShowTrayIcon:
            return m_show_tray_icon;
        case MinimizeToTray:
            return fMinimizeToTray;
        case MapPortUPnP:
#ifdef USE_UPNP
            return settings.value("fUseUPnP");
#else
            return false;
#endif // USE_UPNP
        case MapPortNatpmp:
#ifdef USE_NATPMP
            return settings.value("fUseNatpmp");
#else
            return false;
#endif // USE_NATPMP
        case MinimizeOnClose:
            return fMinimizeOnClose;

        // default proxy
        case ProxyUse:
            return settings.value("fUseProxy", false);
        case ProxyIP:
            return GetProxySetting(settings, "addrProxy").ip;
        case ProxyPort:
            return GetProxySetting(settings, "addrProxy").port;

        // separate Tor proxy
        case ProxyUseTor:
            return settings.value("fUseSeparateProxyTor", false);
        case ProxyIPTor:
            return GetProxySetting(settings, "addrSeparateProxyTor").ip;
        case ProxyPortTor:
            return GetProxySetting(settings, "addrSeparateProxyTor").port;

#ifdef ENABLE_WALLET
        case SpendZeroConfChange:
            return settings.value("bSpendZeroConfChange");
<<<<<<< HEAD
=======
        case ExternalSignerPath:
            return settings.value("external_signer_path");
>>>>>>> 5ed36332
        case ZeroBalanceAddressToken:
            return settings.value("bZeroBalanceAddressToken");
        case ReserveBalance:
            return settings.value("nReserveBalance");
#endif
        case DisplayUnit:
            return nDisplayUnit;
        case ThirdPartyTxUrls:
            return strThirdPartyTxUrls;
        case Language:
            return settings.value("language");
        case UseEmbeddedMonospacedFont:
            return m_use_embedded_monospaced_font;
        case CoinControlFeatures:
            return fCoinControlFeatures;
        case Prune:
            return settings.value("bPrune");
        case PruneSize:
            return settings.value("nPruneSize");
        case DatabaseCache:
            return settings.value("nDatabaseCache");
        case LogEvents:
            return settings.value("fLogEvents");
#ifdef ENABLE_WALLET
        case SuperStaking:
            return settings.value("fSuperStaking");
#endif
        case ThreadsScriptVerif:
            return settings.value("nThreadsScriptVerif");
        case Listen:
            return settings.value("fListen");
#ifdef ENABLE_WALLET
        case UseChangeAddress:
            return settings.value("fUseChangeAddress");
#endif
        case CheckForUpdates:
            return settings.value("fCheckForUpdates");
        case Theme:
            return settings.value("Theme");
        default:
            return QVariant();
        }
    }
    return QVariant();
}

// write QSettings values
bool OptionsModel::setData(const QModelIndex & index, const QVariant & value, int role)
{
    bool successful = true; /* set to false on parse error */
    if(role == Qt::EditRole)
    {
        QSettings settings;
        switch(index.row())
        {
        case StartAtStartup:
            successful = GUIUtil::SetStartOnSystemStartup(value.toBool());
            break;
        case ShowTrayIcon:
            m_show_tray_icon = value.toBool();
            settings.setValue("fHideTrayIcon", !m_show_tray_icon);
            Q_EMIT showTrayIconChanged(m_show_tray_icon);
            break;
        case MinimizeToTray:
            fMinimizeToTray = value.toBool();
            settings.setValue("fMinimizeToTray", fMinimizeToTray);
            break;
        case MapPortUPnP: // core option - can be changed on-the-fly
            settings.setValue("fUseUPnP", value.toBool());
            break;
        case MapPortNatpmp: // core option - can be changed on-the-fly
            settings.setValue("fUseNatpmp", value.toBool());
            break;
        case MinimizeOnClose:
            fMinimizeOnClose = value.toBool();
            settings.setValue("fMinimizeOnClose", fMinimizeOnClose);
            break;

        // default proxy
        case ProxyUse:
            if (settings.value("fUseProxy") != value) {
                settings.setValue("fUseProxy", value.toBool());
                setRestartRequired(true);
            }
            break;
        case ProxyIP: {
            auto ip_port = GetProxySetting(settings, "addrProxy");
            if (!ip_port.is_set || ip_port.ip != value.toString()) {
                ip_port.ip = value.toString();
                SetProxySetting(settings, "addrProxy", ip_port);
                setRestartRequired(true);
            }
        }
        break;
        case ProxyPort: {
            auto ip_port = GetProxySetting(settings, "addrProxy");
            if (!ip_port.is_set || ip_port.port != value.toString()) {
                ip_port.port = value.toString();
                SetProxySetting(settings, "addrProxy", ip_port);
                setRestartRequired(true);
            }
        }
        break;

        // separate Tor proxy
        case ProxyUseTor:
            if (settings.value("fUseSeparateProxyTor") != value) {
                settings.setValue("fUseSeparateProxyTor", value.toBool());
                setRestartRequired(true);
            }
            break;
        case ProxyIPTor: {
            auto ip_port = GetProxySetting(settings, "addrSeparateProxyTor");
            if (!ip_port.is_set || ip_port.ip != value.toString()) {
                ip_port.ip = value.toString();
                SetProxySetting(settings, "addrSeparateProxyTor", ip_port);
                setRestartRequired(true);
            }
        }
        break;
        case ProxyPortTor: {
            auto ip_port = GetProxySetting(settings, "addrSeparateProxyTor");
            if (!ip_port.is_set || ip_port.port != value.toString()) {
                ip_port.port = value.toString();
                SetProxySetting(settings, "addrSeparateProxyTor", ip_port);
                setRestartRequired(true);
            }
        }
        break;

#ifdef ENABLE_WALLET
        case SpendZeroConfChange:
            if (settings.value("bSpendZeroConfChange") != value) {
                settings.setValue("bSpendZeroConfChange", value);
                setRestartRequired(true);
            }
            break;
<<<<<<< HEAD
=======
        case ExternalSignerPath:
            if (settings.value("external_signer_path") != value.toString()) {
                settings.setValue("external_signer_path", value.toString());
                setRestartRequired(true);
            }
            break;
>>>>>>> 5ed36332
        case ZeroBalanceAddressToken:
            bZeroBalanceAddressToken = value.toBool();
            settings.setValue("bZeroBalanceAddressToken", bZeroBalanceAddressToken);
            Q_EMIT zeroBalanceAddressTokenChanged(bZeroBalanceAddressToken);
            break;
#endif
        case DisplayUnit:
            setDisplayUnit(value);
            break;
        case ThirdPartyTxUrls:
            if (strThirdPartyTxUrls != value.toString()) {
                strThirdPartyTxUrls = value.toString();
                settings.setValue("strThirdPartyTxUrls", strThirdPartyTxUrls);
                setRestartRequired(true);
            }
            break;
        case Language:
            if (settings.value("language") != value) {
                settings.setValue("language", value);
                setRestartRequired(true);
            }
            break;
        case UseEmbeddedMonospacedFont:
            m_use_embedded_monospaced_font = value.toBool();
            settings.setValue("UseEmbeddedMonospacedFont", m_use_embedded_monospaced_font);
            Q_EMIT useEmbeddedMonospacedFontChanged(m_use_embedded_monospaced_font);
            break;
        case CoinControlFeatures:
            fCoinControlFeatures = value.toBool();
            settings.setValue("fCoinControlFeatures", fCoinControlFeatures);
            Q_EMIT coinControlFeaturesChanged(fCoinControlFeatures);
            break;
        case Prune:
            if (settings.value("bPrune") != value) {
                settings.setValue("bPrune", value);
                setRestartRequired(true);
            }
            break;
        case PruneSize:
            if (settings.value("nPruneSize") != value) {
                settings.setValue("nPruneSize", value);
                setRestartRequired(true);
            }
            break;
        case DatabaseCache:
            if (settings.value("nDatabaseCache") != value) {
                settings.setValue("nDatabaseCache", value);
                setRestartRequired(true);
            }
            break;
        case LogEvents:
            if (settings.value("fLogEvents") != value) {
                settings.setValue("fLogEvents", value);
                setRestartRequired(true);
            }
            break;
#ifdef ENABLE_WALLET
        case SuperStaking:
            if (settings.value("fSuperStaking") != value) {
                settings.setValue("fSuperStaking", value);
                setRestartRequired(true);
            }
            break;
        case ReserveBalance:
            if (settings.value("nReserveBalance") != value) {
                settings.setValue("nReserveBalance", value);
                setRestartRequired(true);
            }
            break;
#endif
        case ThreadsScriptVerif:
            if (settings.value("nThreadsScriptVerif") != value) {
                settings.setValue("nThreadsScriptVerif", value);
                setRestartRequired(true);
            }
            break;
        case Listen:
            if (settings.value("fListen") != value) {
                settings.setValue("fListen", value);
                setRestartRequired(true);
            }
            break;
#ifdef ENABLE_WALLET
        case UseChangeAddress:
            if (settings.value("fUseChangeAddress") != value) {
                settings.setValue("fUseChangeAddress", value);
                // Set fNotUseChangeAddress for backward compatibility reason
                settings.setValue("fNotUseChangeAddress", !value.toBool());
                setRestartRequired(true);
            }
            break;
#endif
        case CheckForUpdates:
            if (settings.value("fCheckForUpdates") != value) {
                settings.setValue("fCheckForUpdates", value);
                fCheckForUpdates = value.toBool();
            }
            break;
        case Theme:
            if (settings.value("Theme") != value) {
                settings.setValue("Theme", value);
                setRestartRequired(true);
            }
            break;
        default:
            break;
        }
    }

    Q_EMIT dataChanged(index, index);

    return successful;
}

/** Updates current unit in memory, settings and emits displayUnitChanged(newUnit) signal */
void OptionsModel::setDisplayUnit(const QVariant &value)
{
    if (!value.isNull())
    {
        QSettings settings;
        nDisplayUnit = value.toInt();
        settings.setValue("nDisplayUnit", nDisplayUnit);
        Q_EMIT displayUnitChanged(nDisplayUnit);
    }
}

void OptionsModel::setRestartRequired(bool fRequired)
{
    QSettings settings;
    return settings.setValue("fRestartRequired", fRequired);
}

bool OptionsModel::isRestartRequired() const
{
    QSettings settings;
    return settings.value("fRestartRequired", false).toBool();
}

void OptionsModel::checkAndMigrate()
{
    // Migration of default values
    // Check if the QSettings container was already loaded with this client version
    QSettings settings;
    static const char strSettingsVersionKey[] = "nSettingsVersion";
    int settingsVersion = settings.contains(strSettingsVersionKey) ? settings.value(strSettingsVersionKey).toInt() : 0;
    if (settingsVersion < CLIENT_VERSION)
    {
        // -dbcache was bumped from 100 to 300 in 0.13
        // see https://github.com/bitcoin/bitcoin/pull/8273
        // force people to upgrade to the new value if they are using 100MB
        if (settingsVersion < 130000 && settings.contains("nDatabaseCache") && settings.value("nDatabaseCache").toLongLong() == 100)
            settings.setValue("nDatabaseCache", (qint64)nDefaultDbCache);

        settings.setValue(strSettingsVersionKey, CLIENT_VERSION);
    }

    // Overwrite the 'addrProxy' setting in case it has been set to an illegal
    // default value (see issue #12623; PR #12650).
    if (settings.contains("addrProxy") && settings.value("addrProxy").toString().endsWith("%2")) {
        settings.setValue("addrProxy", GetDefaultProxyAddress());
    }

    // Overwrite the 'addrSeparateProxyTor' setting in case it has been set to an illegal
    // default value (see issue #12623; PR #12650).
    if (settings.contains("addrSeparateProxyTor") && settings.value("addrSeparateProxyTor").toString().endsWith("%2")) {
        settings.setValue("addrSeparateProxyTor", GetDefaultProxyAddress());
    }
}

bool OptionsModel::getRestartApp() const
{
    return restartApp;
}

void OptionsModel::setRestartApp(bool value)
{
    restartApp = value;
}<|MERGE_RESOLUTION|>--- conflicted
+++ resolved
@@ -19,11 +19,6 @@
 #include <txdb.h>       // for -dbcache defaults
 #include <util/string.h>
 #include <validation.h> // For DEFAULT_SCRIPTCHECK_THREADS
-
-#ifdef ENABLE_WALLET
-#include <wallet/wallet.h>
-#include <wallet/walletdb.h>
-#endif
 
 #ifdef ENABLE_WALLET
 #include <wallet/wallet.h>
@@ -158,8 +153,6 @@
     if (!gArgs.SoftSetBoolArg("-spendzeroconfchange", settings.value("bSpendZeroConfChange").toBool()))
         addOverriddenOption("-spendzeroconfchange");
 
-<<<<<<< HEAD
-=======
     if (!settings.contains("external_signer_path"))
         settings.setValue("external_signer_path", "");
 
@@ -167,7 +160,6 @@
         addOverriddenOption("-signer");
     }
 
->>>>>>> 5ed36332
     if (!settings.contains("bZeroBalanceAddressToken"))
         settings.setValue("bZeroBalanceAddressToken", DEFAULT_ZERO_BALANCE_ADDRESS_TOKEN);
     bZeroBalanceAddressToken = settings.value("bZeroBalanceAddressToken").toBool();
@@ -240,15 +232,12 @@
 
     language = settings.value("language").toString();
 
-<<<<<<< HEAD
-=======
     if (!settings.contains("UseEmbeddedMonospacedFont")) {
         settings.setValue("UseEmbeddedMonospacedFont", "true");
     }
     m_use_embedded_monospaced_font = settings.value("UseEmbeddedMonospacedFont").toBool();
     Q_EMIT useEmbeddedMonospacedFontChanged(m_use_embedded_monospaced_font);
 
->>>>>>> 5ed36332
     if (!settings.contains("Theme"))
         settings.setValue("Theme", "");
 
@@ -409,11 +398,8 @@
 #ifdef ENABLE_WALLET
         case SpendZeroConfChange:
             return settings.value("bSpendZeroConfChange");
-<<<<<<< HEAD
-=======
         case ExternalSignerPath:
             return settings.value("external_signer_path");
->>>>>>> 5ed36332
         case ZeroBalanceAddressToken:
             return settings.value("bZeroBalanceAddressToken");
         case ReserveBalance:
@@ -551,15 +537,12 @@
                 setRestartRequired(true);
             }
             break;
-<<<<<<< HEAD
-=======
         case ExternalSignerPath:
             if (settings.value("external_signer_path") != value.toString()) {
                 settings.setValue("external_signer_path", value.toString());
                 setRestartRequired(true);
             }
             break;
->>>>>>> 5ed36332
         case ZeroBalanceAddressToken:
             bZeroBalanceAddressToken = value.toBool();
             settings.setValue("bZeroBalanceAddressToken", bZeroBalanceAddressToken);
