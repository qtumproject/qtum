--- conflicted
+++ resolved
@@ -27,13 +27,8 @@
     void focusOutEvent(QFocusEvent *evt) override;
 
 private:
-<<<<<<< HEAD
-    bool valid;
-    const QValidator *checkValidator;
-=======
     bool valid{true};
     const QValidator* checkValidator{nullptr};
->>>>>>> 4985b774
     bool emptyIsValid;
 
 public Q_SLOTS:
@@ -47,10 +42,6 @@
 
 private Q_SLOTS:
     void markValid();
-<<<<<<< HEAD
-
-=======
->>>>>>> 4985b774
 };
 
 #endif // BITCOIN_QT_QVALIDATEDLINEEDIT_H