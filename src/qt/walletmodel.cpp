// Copyright (c) 2011-2019 The Bitcoin Core developers
// Distributed under the MIT software license, see the accompanying
// file COPYING or http://www.opensource.org/licenses/mit-license.php.

#if defined(HAVE_CONFIG_H)
#include <config/bitcoin-config.h>
#endif

#include <qt/walletmodel.h>

#include <qt/addresstablemodel.h>
#include <qt/guiconstants.h>
#include <qt/optionsmodel.h>
#include <qt/paymentserver.h>
#include <qt/recentrequeststablemodel.h>
#include <qt/sendcoinsdialog.h>
#include <qt/transactiontablemodel.h>
#include <qt/tokenitemmodel.h>
#include <qt/tokentransactiontablemodel.h>
#include <qt/contracttablemodel.h>

#include <interfaces/handler.h>
#include <interfaces/node.h>
#include <key_io.h>
#include <ui_interface.h>
#include <util/system.h> // for GetBoolArg
#include <wallet/coincontrol.h>
#include <wallet/wallet.h>

#include <stdint.h>

#include <QDebug>
#include <QMessageBox>
#include <QSet>
#include <QTimer>
#include <QFile>

class WalletWorker : public QObject
{
    Q_OBJECT
public:
    WalletModel *walletModel;
    WalletWorker(WalletModel *_walletModel):
        walletModel(_walletModel){}

private Q_SLOTS:
    void updateModel()
    {
        // Update the model with results of task that take more time to be completed
        walletModel->checkCoinAddressesChanged();
        walletModel->checkStakeWeightChanged();
    }
};

#include <qt/walletmodel.moc>

WalletModel::WalletModel(std::unique_ptr<interfaces::Wallet> wallet, interfaces::Node& node, const PlatformStyle *platformStyle, OptionsModel *_optionsModel, QObject *parent) :
    QObject(parent), m_wallet(std::move(wallet)), m_node(node), optionsModel(_optionsModel), addressTableModel(nullptr),
    contractTableModel(nullptr),
    transactionTableModel(nullptr),
    recentRequestsTableModel(nullptr),
    tokenItemModel(nullptr),
    tokenTransactionTableModel(nullptr),
    cachedEncryptionStatus(Unencrypted),
    cachedNumBlocks(0),
    nWeight(0),
    updateStakeWeight(true),
<<<<<<< HEAD
    updateCoinAddresses(true)
=======
    updateCoinAddresses(true),
    worker(0)
>>>>>>> 451880b9
{
    fHaveWatchOnly = m_wallet->haveWatchOnly();
    addressTableModel = new AddressTableModel(this);
    contractTableModel = new ContractTableModel(this);
    transactionTableModel = new TransactionTableModel(platformStyle, this);
    recentRequestsTableModel = new RecentRequestsTableModel(this);
    tokenItemModel = new TokenItemModel(this);
    tokenTransactionTableModel = new TokenTransactionTableModel(platformStyle, this);

<<<<<<< HEAD
    // This timer will be fired repeatedly to update the balance
    WalletWorker * worker = new WalletWorker(this);
    worker->moveToThread(&(t));
    t.start();
    pollTimer = new QTimer(this);
    connect(pollTimer, &QTimer::timeout, this, &WalletModel::pollBalanceChanged);
    connect(pollTimer, SIGNAL(timeout()), worker, SLOT(updateModel()));
    pollTimer->start(MODEL_UPDATE_DELAY);
=======
    worker = new WalletWorker(this);
    worker->moveToThread(&(t));
    t.start();

    connect(addressTableModel, SIGNAL(rowsInserted(QModelIndex,int,int)), this, SLOT(checkCoinAddresses()));
    connect(addressTableModel, SIGNAL(rowsRemoved(QModelIndex,int,int)), this, SLOT(checkCoinAddresses()));
>>>>>>> 451880b9

    connect(addressTableModel, SIGNAL(rowsInserted(QModelIndex,int,int)), this, SLOT(checkCoinAddresses()));
    connect(addressTableModel, SIGNAL(rowsRemoved(QModelIndex,int,int)), this, SLOT(checkCoinAddresses()));

    subscribeToCoreSignals();
}

WalletModel::~WalletModel()
{
    unsubscribeFromCoreSignals();

    t.quit();
    t.wait();
<<<<<<< HEAD
=======
}

void WalletModel::startPollBalance()
{
    // This timer will be fired repeatedly to update the balance
    QTimer* timer = new QTimer(this);
    connect(timer, &QTimer::timeout, this, &WalletModel::pollBalanceChanged);
    connect(timer, SIGNAL(timeout()), worker, SLOT(updateModel()));
    timer->start(MODEL_UPDATE_DELAY);
>>>>>>> 451880b9
}

void WalletModel::updateStatus()
{
    EncryptionStatus newEncryptionStatus = getEncryptionStatus();

    if(cachedEncryptionStatus != newEncryptionStatus) {
        Q_EMIT encryptionStatusChanged();
    }
}

void WalletModel::pollBalanceChanged()
{
    // Try to get balances and return early if locks can't be acquired. This
    // avoids the GUI from getting stuck on periodical polls if the core is
    // holding the locks for a longer time - for example, during a wallet
    // rescan.
    interfaces::WalletBalances new_balances;
    int numBlocks = -1;
    if (!m_wallet->tryGetBalances(new_balances, numBlocks)) {
        return;
    }

    // Get node synchronization information
    bool isSyncing = false;
    m_node.getSyncInfo(numBlocks, isSyncing);
    bool cachedNumBlocksChanged = numBlocks != cachedNumBlocks;
    if(fForceCheckBalanceChanged || cachedNumBlocksChanged)
    {
        fForceCheckBalanceChanged = false;

        // Balance and number of transactions might have changed
        cachedNumBlocks = numBlocks;

        bool balanceChanged = checkBalanceChanged(new_balances);
        if(transactionTableModel)
            transactionTableModel->updateConfirmations();

        if(tokenTransactionTableModel)
            tokenTransactionTableModel->updateConfirmations();

        if(cachedNumBlocksChanged)
        {
            checkTokenBalanceChanged();
        }

        if(balanceChanged)
        {
            updateCoinAddresses = true;
        }

        // The stake weight is used for the staking icon status
        // Get the stake weight only when not syncing because it is time consuming
        if(!isSyncing && (balanceChanged || cachedNumBlocksChanged))
        {
            updateStakeWeight = true;
        }
    }
}
void WalletModel::updateContractBook(const QString &address, const QString &label, const QString &abi, int status)
{
    if(contractTableModel)
        contractTableModel->updateEntry(address, label, abi, status);
}

bool WalletModel::checkBalanceChanged(const interfaces::WalletBalances& new_balances)
{
    if(new_balances.balanceChanged(m_cached_balances)) {
        m_cached_balances = new_balances;
        Q_EMIT balanceChanged(new_balances);
        return true;
    }
    return false;
}

void WalletModel::checkTokenBalanceChanged()
{
    if(tokenItemModel)
    {
        tokenItemModel->checkTokenBalanceChanged();
    }
}

void WalletModel::updateTransaction()
{
    // Balance and number of transactions might have changed
    fForceCheckBalanceChanged = true;
}

void WalletModel::updateAddressBook(const QString &address, const QString &label,
        bool isMine, const QString &purpose, int status)
{
    if(addressTableModel)
        addressTableModel->updateEntry(address, label, isMine, purpose, status);
}

void WalletModel::updateWatchOnlyFlag(bool fHaveWatchonly)
{
    fHaveWatchOnly = fHaveWatchonly;
    Q_EMIT notifyWatchonlyChanged(fHaveWatchonly);
}

bool WalletModel::validateAddress(const QString &address)
{
    return IsValidDestinationString(address.toStdString());
}

WalletModel::SendCoinsReturn WalletModel::prepareTransaction(WalletModelTransaction &transaction, const CCoinControl& coinControl)
{
    CAmount total = 0;
    bool fSubtractFeeFromAmount = false;
    QList<SendCoinsRecipient> recipients = transaction.getRecipients();
    std::vector<CRecipient> vecSend;

    if(recipients.empty())
    {
        return OK;
    }

    QSet<QString> setAddress; // Used to detect duplicates
    int nAddresses = 0;

    // Pre-check input data for validity
    for (const SendCoinsRecipient &rcp : recipients)
    {
        if (rcp.fSubtractFeeFromAmount)
            fSubtractFeeFromAmount = true;

#ifdef ENABLE_BIP70
        if (rcp.paymentRequest.IsInitialized())
        {   // PaymentRequest...
            CAmount subtotal = 0;
            const payments::PaymentDetails& details = rcp.paymentRequest.getDetails();
            for (int i = 0; i < details.outputs_size(); i++)
            {
                const payments::Output& out = details.outputs(i);
                if (out.amount() <= 0) continue;
                subtotal += out.amount();
                const unsigned char* scriptStr = (const unsigned char*)out.script().data();
                CScript scriptPubKey(scriptStr, scriptStr+out.script().size());
                CAmount nAmount = out.amount();
                CRecipient recipient = {scriptPubKey, nAmount, rcp.fSubtractFeeFromAmount};
                vecSend.push_back(recipient);
            }
            if (subtotal <= 0)
            {
                return InvalidAmount;
            }
            total += subtotal;
        }
        else
#endif
        {   // User-entered bitcoin address / amount:
            if(!validateAddress(rcp.address))
            {
                return InvalidAddress;
            }
            if(rcp.amount <= 0)
            {
                return InvalidAmount;
            }
            setAddress.insert(rcp.address);
            ++nAddresses;

            CScript scriptPubKey = GetScriptForDestination(DecodeDestination(rcp.address.toStdString()));
            CRecipient recipient = {scriptPubKey, rcp.amount, rcp.fSubtractFeeFromAmount};
            vecSend.push_back(recipient);

            total += rcp.amount;
        }
    }
    if(setAddress.size() != nAddresses)
    {
        return DuplicateAddress;
    }

    CAmount nBalance = m_wallet->getAvailableBalance(coinControl);

    if(total > nBalance)
    {
        return AmountExceedsBalance;
    }

    {
        CAmount nFeeRequired = 0;
        int nChangePosRet = -1;
        std::string strFailReason;

        auto& newTx = transaction.getWtx();
        newTx = m_wallet->createTransaction(vecSend, coinControl, true /* sign */, nChangePosRet, nFeeRequired, strFailReason);
        transaction.setTransactionFee(nFeeRequired);
        if (fSubtractFeeFromAmount && newTx)
            transaction.reassignAmounts(nChangePosRet);

        if(!newTx)
        {
            if(!fSubtractFeeFromAmount && (total + nFeeRequired) > nBalance)
            {
                return SendCoinsReturn(AmountWithFeeExceedsBalance);
            }
            Q_EMIT message(tr("Send Coins"), QString::fromStdString(strFailReason),
                         CClientUIInterface::MSG_ERROR);
            return TransactionCreationFailed;
        }

        // Reject absurdly high fee. (This can never happen because the
        // wallet never creates transactions with fee greater than
        // m_default_max_tx_fee. This merely a belt-and-suspenders check).
        if (nFeeRequired > m_wallet->getDefaultMaxTxFee()) {
            return AbsurdFee;
        }
    }

    return SendCoinsReturn(OK);
}

WalletModel::SendCoinsReturn WalletModel::sendCoins(WalletModelTransaction &transaction)
{
    QByteArray transaction_array; /* store serialized transaction */

    {
        std::vector<std::pair<std::string, std::string>> vOrderForm;
        for (const SendCoinsRecipient &rcp : transaction.getRecipients())
        {
#ifdef ENABLE_BIP70
            if (rcp.paymentRequest.IsInitialized())
            {
                // Make sure any payment requests involved are still valid.
                if (PaymentServer::verifyExpired(rcp.paymentRequest.getDetails())) {
                    return PaymentRequestExpired;
                }

                // Store PaymentRequests in wtx.vOrderForm in wallet.
                std::string value;
                rcp.paymentRequest.SerializeToString(&value);
                vOrderForm.emplace_back("PaymentRequest", std::move(value));
            }
            else
#endif
            if (!rcp.message.isEmpty()) // Message from normal bitcoin:URI (bitcoin:123...?message=example)
                vOrderForm.emplace_back("Message", rcp.message.toStdString());
        }

        auto& newTx = transaction.getWtx();
        std::string rejectReason;
        if (!wallet().commitTransaction(newTx, {} /* mapValue */, std::move(vOrderForm), rejectReason))
            return SendCoinsReturn(TransactionCommitFailed, QString::fromStdString(rejectReason));

        CDataStream ssTx(SER_NETWORK, PROTOCOL_VERSION);
        ssTx << *newTx;
        transaction_array.append(&(ssTx[0]), ssTx.size());
    }

    // Add addresses / update labels that we've sent to the address book,
    // and emit coinsSent signal for each recipient
    for (const SendCoinsRecipient &rcp : transaction.getRecipients())
    {
        // Don't touch the address book when we have a payment request
#ifdef ENABLE_BIP70
        if (!rcp.paymentRequest.IsInitialized())
#endif
        {
            std::string strAddress = rcp.address.toStdString();
            CTxDestination dest = DecodeDestination(strAddress);
            std::string strLabel = rcp.label.toStdString();
            {
                // Check if we have a new address or an updated label
                std::string name;
                if (!m_wallet->getAddress(
                     dest, &name, /* is_mine= */ nullptr, /* purpose= */ nullptr))
                {
                    m_wallet->setAddressBook(dest, strLabel, "send");
                }
                else if (name != strLabel)
                {
                    m_wallet->setAddressBook(dest, strLabel, ""); // "" means don't change purpose
                }
            }
        }
        Q_EMIT coinsSent(this, rcp, transaction_array);
    }

    checkBalanceChanged(m_wallet->getBalances()); // update balance immediately, otherwise there could be a short noticeable delay until pollBalanceChanged hits

    return SendCoinsReturn(OK);
}

OptionsModel *WalletModel::getOptionsModel()
{
    return optionsModel;
}

AddressTableModel *WalletModel::getAddressTableModel()
{
    return addressTableModel;
}

ContractTableModel *WalletModel::getContractTableModel()
{
    return contractTableModel;
}

TransactionTableModel *WalletModel::getTransactionTableModel()
{
    return transactionTableModel;
}

RecentRequestsTableModel *WalletModel::getRecentRequestsTableModel()
{
    return recentRequestsTableModel;
}

TokenItemModel *WalletModel::getTokenItemModel()
{
    return tokenItemModel;
}

TokenTransactionTableModel *WalletModel::getTokenTransactionTableModel()
{
    return tokenTransactionTableModel;
}

WalletModel::EncryptionStatus WalletModel::getEncryptionStatus() const
{
    if(!m_wallet->isCrypted())
    {
        return Unencrypted;
    }
    else if(m_wallet->isLocked())
    {
        return Locked;
    }
    else
    {
        return Unlocked;
    }
}

bool WalletModel::setWalletEncrypted(bool encrypted, const SecureString &passphrase)
{
    if(encrypted)
    {
        // Encrypt
        return m_wallet->encryptWallet(passphrase);
    }
    else
    {
        // Decrypt -- TODO; not supported yet
        return false;
    }
}

bool WalletModel::setWalletLocked(bool locked, const SecureString &passPhrase)
{
    if(locked)
    {
        // Lock
        return m_wallet->lock();
    }
    else
    {
        // Unlock
        return m_wallet->unlock(passPhrase);
    }
}

bool WalletModel::changePassphrase(const SecureString &oldPass, const SecureString &newPass)
{
    m_wallet->lock(); // Make sure wallet is locked before attempting pass change
    return m_wallet->changeWalletPassphrase(oldPass, newPass);
}

bool WalletModel::restoreWallet(const QString &filename, const QString &param)
{
    if(QFile::exists(filename))
    {
        fs::path pathWalletBak = GetDataDir() / strprintf("wallet.%d.bak", GetTime());
        std::string walletBak = pathWalletBak.string();
        if(m_wallet->backupWallet(walletBak))
        {
            restorePath = filename;
            restoreParam = param;
            return true;
        }
    }

    return false;
}

// Handlers for core signals
static void NotifyUnload(WalletModel* walletModel)
{
    qDebug() << "NotifyUnload";
    bool invoked = QMetaObject::invokeMethod(walletModel, "unload");
    assert(invoked);
}

static void NotifyKeyStoreStatusChanged(WalletModel *walletmodel)
{
    qDebug() << "NotifyKeyStoreStatusChanged";
    bool invoked = QMetaObject::invokeMethod(walletmodel, "updateStatus", Qt::QueuedConnection);
    assert(invoked);
}

static void NotifyAddressBookChanged(WalletModel *walletmodel,
        const CTxDestination &address, const std::string &label, bool isMine,
        const std::string &purpose, ChangeType status)
{
    QString strAddress = QString::fromStdString(EncodeDestination(address));
    QString strLabel = QString::fromStdString(label);
    QString strPurpose = QString::fromStdString(purpose);

    qDebug() << "NotifyAddressBookChanged: " + strAddress + " " + strLabel + " isMine=" + QString::number(isMine) + " purpose=" + strPurpose + " status=" + QString::number(status);
    bool invoked = QMetaObject::invokeMethod(walletmodel, "updateAddressBook", Qt::QueuedConnection,
                              Q_ARG(QString, strAddress),
                              Q_ARG(QString, strLabel),
                              Q_ARG(bool, isMine),
                              Q_ARG(QString, strPurpose),
                              Q_ARG(int, status));
    assert(invoked);
}

static void NotifyTransactionChanged(WalletModel *walletmodel, const uint256 &hash, ChangeType status)
{
    Q_UNUSED(hash);
    Q_UNUSED(status);
    bool invoked = QMetaObject::invokeMethod(walletmodel, "updateTransaction", Qt::QueuedConnection);
    assert(invoked);
}

static void ShowProgress(WalletModel *walletmodel, const std::string &title, int nProgress)
{
    // emits signal "showProgress"
    bool invoked = QMetaObject::invokeMethod(walletmodel, "showProgress", Qt::QueuedConnection,
                              Q_ARG(QString, QString::fromStdString(title)),
                              Q_ARG(int, nProgress));
    assert(invoked);
}

static void NotifyWatchonlyChanged(WalletModel *walletmodel, bool fHaveWatchonly)
{
    bool invoked = QMetaObject::invokeMethod(walletmodel, "updateWatchOnlyFlag", Qt::QueuedConnection,
                              Q_ARG(bool, fHaveWatchonly));
    assert(invoked);
}

static void NotifyCanGetAddressesChanged(WalletModel* walletmodel)
{
    bool invoked = QMetaObject::invokeMethod(walletmodel, "canGetAddressesChanged");
    assert(invoked);
}

static void NotifyContractBookChanged(WalletModel *walletmodel,
        const std::string &address, const std::string &label, const std::string &abi, ChangeType status)
{
    QString strAddress = QString::fromStdString(address);
    QString strLabel = QString::fromStdString(label);
    QString strAbi = QString::fromStdString(abi);

    qDebug() << "NotifyContractBookChanged: " + strAddress + " " + strLabel + " status=" + QString::number(status);
    bool invoked = QMetaObject::invokeMethod(walletmodel, "updateContractBook", Qt::QueuedConnection,
                              Q_ARG(QString, strAddress),
                              Q_ARG(QString, strLabel),
                              Q_ARG(QString, strAbi),
                              Q_ARG(int, status));
    assert(invoked);
}

static void NotifyContractBookChanged(WalletModel *walletmodel,
        const std::string &address, const std::string &label, const std::string &abi, ChangeType status)
{
    QString strAddress = QString::fromStdString(address);
    QString strLabel = QString::fromStdString(label);
    QString strAbi = QString::fromStdString(abi);

    qDebug() << "NotifyContractBookChanged: " + strAddress + " " + strLabel + " status=" + QString::number(status);
    QMetaObject::invokeMethod(walletmodel, "updateContractBook", Qt::QueuedConnection,
                              Q_ARG(QString, strAddress),
                              Q_ARG(QString, strLabel),
                              Q_ARG(QString, strAbi),
                              Q_ARG(int, status));
}

void WalletModel::subscribeToCoreSignals()
{
    // Connect signals to wallet
    m_handler_unload = m_wallet->handleUnload(std::bind(&NotifyUnload, this));
    m_handler_status_changed = m_wallet->handleStatusChanged(std::bind(&NotifyKeyStoreStatusChanged, this));
    m_handler_address_book_changed = m_wallet->handleAddressBookChanged(std::bind(NotifyAddressBookChanged, this, std::placeholders::_1, std::placeholders::_2, std::placeholders::_3, std::placeholders::_4, std::placeholders::_5));
    m_handler_transaction_changed = m_wallet->handleTransactionChanged(std::bind(NotifyTransactionChanged, this, std::placeholders::_1, std::placeholders::_2));
    m_handler_show_progress = m_wallet->handleShowProgress(std::bind(ShowProgress, this, std::placeholders::_1, std::placeholders::_2));
    m_handler_watch_only_changed = m_wallet->handleWatchOnlyChanged(std::bind(NotifyWatchonlyChanged, this, std::placeholders::_1));
    m_handler_can_get_addrs_changed = m_wallet->handleCanGetAddressesChanged(boost::bind(NotifyCanGetAddressesChanged, this));
    m_handler_contract_book_changed = m_wallet->handleContractBookChanged(boost::bind(NotifyContractBookChanged, this, _1, _2, _3, _4));
}

void WalletModel::unsubscribeFromCoreSignals()
{
    // Disconnect signals from wallet
    m_handler_unload->disconnect();
    m_handler_status_changed->disconnect();
    m_handler_address_book_changed->disconnect();
    m_handler_transaction_changed->disconnect();
    m_handler_show_progress->disconnect();
    m_handler_watch_only_changed->disconnect();
    m_handler_can_get_addrs_changed->disconnect();
    m_handler_contract_book_changed->disconnect();
}

// WalletModel::UnlockContext implementation
WalletModel::UnlockContext WalletModel::requestUnlock()
{
    bool was_locked = getEncryptionStatus() == Locked;

    if ((!was_locked) && getWalletUnlockStakingOnly())
    {
       setWalletLocked(true);
       was_locked = getEncryptionStatus() == Locked;
    }

    if(was_locked)
    {
        // Request UI to unlock wallet
        Q_EMIT requireUnlock();
    }
    // If wallet is still locked, unlock was failed or cancelled, mark context as invalid
    bool valid = getEncryptionStatus() != Locked;

    return UnlockContext(this, valid, was_locked && !getWalletUnlockStakingOnly());
}

WalletModel::UnlockContext::UnlockContext(WalletModel *_wallet, bool _valid, bool _relock):
        wallet(_wallet),
        valid(_valid),
        relock(_relock),
        stakingOnly(false)
{
    if(!relock)
    {
        stakingOnly = wallet->getWalletUnlockStakingOnly();
        wallet->setWalletUnlockStakingOnly(false);
    }
}

WalletModel::UnlockContext::~UnlockContext()
{
    if(valid && relock)
    {
        wallet->setWalletLocked(true);
    }

    if(!relock)
    {
        wallet->setWalletUnlockStakingOnly(stakingOnly);
        wallet->updateStatus();
    }
}

void WalletModel::UnlockContext::CopyFrom(UnlockContext&& rhs)
{
    // Transfer context; old object no longer relocks wallet
    *this = rhs;
    rhs.relock = false;
}

void WalletModel::loadReceiveRequests(std::vector<std::string>& vReceiveRequests)
{
    vReceiveRequests = m_wallet->getDestValues("rr"); // receive request
}

bool WalletModel::saveReceiveRequest(const std::string &sAddress, const int64_t nId, const std::string &sRequest)
{
    CTxDestination dest = DecodeDestination(sAddress);

    std::stringstream ss;
    ss << nId;
    std::string key = "rr" + ss.str(); // "rr" prefix = "receive request" in destdata

    if (sRequest.empty())
        return m_wallet->eraseDestData(dest, key);
    else
        return m_wallet->addDestData(dest, key, sRequest);
}

bool WalletModel::bumpFee(uint256 hash, uint256& new_hash)
{
    CCoinControl coin_control;
    coin_control.m_signal_bip125_rbf = true;
    std::vector<std::string> errors;
    CAmount old_fee;
    CAmount new_fee;
    CMutableTransaction mtx;
    if (!m_wallet->createBumpTransaction(hash, coin_control, 0 /* totalFee */, errors, old_fee, new_fee, mtx)) {
        QMessageBox::critical(nullptr, tr("Fee bump error"), tr("Increasing transaction fee failed") + "<br />(" +
            (errors.size() ? QString::fromStdString(errors[0]) : "") +")");
         return false;
    }

    // allow a user based fee verification
    QString questionString = tr("Do you want to increase the fee?");
    questionString.append("<br />");
    questionString.append("<table style=\"text-align: left;\">");
    questionString.append("<tr><td>");
    questionString.append(tr("Current fee:"));
    questionString.append("</td><td>");
    questionString.append(BitcoinUnits::formatHtmlWithUnit(getOptionsModel()->getDisplayUnit(), old_fee));
    questionString.append("</td></tr><tr><td>");
    questionString.append(tr("Increase:"));
    questionString.append("</td><td>");
    questionString.append(BitcoinUnits::formatHtmlWithUnit(getOptionsModel()->getDisplayUnit(), new_fee - old_fee));
    questionString.append("</td></tr><tr><td>");
    questionString.append(tr("New fee:"));
    questionString.append("</td><td>");
    questionString.append(BitcoinUnits::formatHtmlWithUnit(getOptionsModel()->getDisplayUnit(), new_fee));
    questionString.append("</td></tr></table>");
    SendConfirmationDialog confirmationDialog(tr("Confirm fee bump"), questionString);
    confirmationDialog.exec();
    QMessageBox::StandardButton retval = static_cast<QMessageBox::StandardButton>(confirmationDialog.result());

    // cancel sign&broadcast if user doesn't want to bump the fee
    if (retval != QMessageBox::Yes) {
        return false;
    }

    WalletModel::UnlockContext ctx(requestUnlock());
    if(!ctx.isValid())
    {
        return false;
    }

    // sign bumped transaction
    if (!m_wallet->signBumpTransaction(mtx)) {
        QMessageBox::critical(nullptr, tr("Fee bump error"), tr("Can't sign transaction."));
        return false;
    }
    // commit the bumped transaction
    if(!m_wallet->commitBumpTransaction(hash, std::move(mtx), errors, new_hash)) {
        QMessageBox::critical(nullptr, tr("Fee bump error"), tr("Could not commit transaction") + "<br />(" +
            QString::fromStdString(errors[0])+")");
         return false;
    }
    return true;
}

bool WalletModel::isWalletEnabled()
{
   return !gArgs.GetBoolArg("-disablewallet", DEFAULT_DISABLE_WALLET);
}

bool WalletModel::privateKeysDisabled() const
{
    return m_wallet->IsWalletFlagSet(WALLET_FLAG_DISABLE_PRIVATE_KEYS);
}

bool WalletModel::canGetAddresses() const
{
    return m_wallet->canGetAddresses();
}

QString WalletModel::getWalletName() const
{
    return QString::fromStdString(m_wallet->getWalletName());
}

QString WalletModel::getDisplayName() const
{
    const QString name = getWalletName();
    return name.isEmpty() ? "["+tr("default wallet")+"]" : name;
}

bool WalletModel::isMultiwallet()
{
    return m_node.getWallets().size() > 1;
}

QString WalletModel::getRestorePath()
{
    return restorePath;
}

QString WalletModel::getRestoreParam()
{
    return restoreParam;
}

bool WalletModel::restore()
{
    return !restorePath.isEmpty();
}

uint64_t WalletModel::getStakeWeight()
{
    return nWeight;
}

bool WalletModel::getWalletUnlockStakingOnly()
{
    return m_wallet->getWalletUnlockStakingOnly();
}

void WalletModel::setWalletUnlockStakingOnly(bool unlock)
{
    m_wallet->setWalletUnlockStakingOnly(unlock);
}

void WalletModel::checkCoinAddressesChanged()
{
    // Get the list of coin addresses and emit it to the subscribers
    std::vector<std::string> spendableAddresses;
    std::vector<std::string> allAddresses;
    bool includeZeroValue = false;
    if(updateCoinAddresses && m_wallet->tryGetAvailableAddresses(spendableAddresses, allAddresses, includeZeroValue))
    {
        QStringList listSpendableAddresses;
        for(std::string address : spendableAddresses)
            listSpendableAddresses.append(QString::fromStdString(address));

        QStringList listAllAddresses;
        for(std::string address : allAddresses)
            listAllAddresses.append(QString::fromStdString(address));

        Q_EMIT availableAddressesChanged(listSpendableAddresses, listAllAddresses, includeZeroValue);

        updateCoinAddresses = false;
    }
}

void WalletModel::checkStakeWeightChanged()
{
    if(updateStakeWeight && m_wallet->tryGetStakeWeight(nWeight))
    {
        updateStakeWeight = false;
    }
}

void WalletModel::checkCoinAddresses()
{
    updateCoinAddresses = true;
}<|MERGE_RESOLUTION|>--- conflicted
+++ resolved
@@ -65,12 +65,8 @@
     cachedNumBlocks(0),
     nWeight(0),
     updateStakeWeight(true),
-<<<<<<< HEAD
-    updateCoinAddresses(true)
-=======
     updateCoinAddresses(true),
     worker(0)
->>>>>>> 451880b9
 {
     fHaveWatchOnly = m_wallet->haveWatchOnly();
     addressTableModel = new AddressTableModel(this);
@@ -80,26 +76,12 @@
     tokenItemModel = new TokenItemModel(this);
     tokenTransactionTableModel = new TokenTransactionTableModel(platformStyle, this);
 
-<<<<<<< HEAD
-    // This timer will be fired repeatedly to update the balance
-    WalletWorker * worker = new WalletWorker(this);
-    worker->moveToThread(&(t));
-    t.start();
-    pollTimer = new QTimer(this);
-    connect(pollTimer, &QTimer::timeout, this, &WalletModel::pollBalanceChanged);
-    connect(pollTimer, SIGNAL(timeout()), worker, SLOT(updateModel()));
-    pollTimer->start(MODEL_UPDATE_DELAY);
-=======
     worker = new WalletWorker(this);
     worker->moveToThread(&(t));
     t.start();
 
     connect(addressTableModel, SIGNAL(rowsInserted(QModelIndex,int,int)), this, SLOT(checkCoinAddresses()));
     connect(addressTableModel, SIGNAL(rowsRemoved(QModelIndex,int,int)), this, SLOT(checkCoinAddresses()));
->>>>>>> 451880b9
-
-    connect(addressTableModel, SIGNAL(rowsInserted(QModelIndex,int,int)), this, SLOT(checkCoinAddresses()));
-    connect(addressTableModel, SIGNAL(rowsRemoved(QModelIndex,int,int)), this, SLOT(checkCoinAddresses()));
 
     subscribeToCoreSignals();
 }
@@ -110,8 +92,6 @@
 
     t.quit();
     t.wait();
-<<<<<<< HEAD
-=======
 }
 
 void WalletModel::startPollBalance()
@@ -121,7 +101,6 @@
     connect(timer, &QTimer::timeout, this, &WalletModel::pollBalanceChanged);
     connect(timer, SIGNAL(timeout()), worker, SLOT(updateModel()));
     timer->start(MODEL_UPDATE_DELAY);
->>>>>>> 451880b9
 }
 
 void WalletModel::updateStatus()
@@ -590,21 +569,6 @@
     assert(invoked);
 }
 
-static void NotifyContractBookChanged(WalletModel *walletmodel,
-        const std::string &address, const std::string &label, const std::string &abi, ChangeType status)
-{
-    QString strAddress = QString::fromStdString(address);
-    QString strLabel = QString::fromStdString(label);
-    QString strAbi = QString::fromStdString(abi);
-
-    qDebug() << "NotifyContractBookChanged: " + strAddress + " " + strLabel + " status=" + QString::number(status);
-    QMetaObject::invokeMethod(walletmodel, "updateContractBook", Qt::QueuedConnection,
-                              Q_ARG(QString, strAddress),
-                              Q_ARG(QString, strLabel),
-                              Q_ARG(QString, strAbi),
-                              Q_ARG(int, status));
-}
-
 void WalletModel::subscribeToCoreSignals()
 {
     // Connect signals to wallet
