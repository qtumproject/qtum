// Copyright (c) 2011-2022 The Bitcoin Core developers
// Distributed under the MIT software license, see the accompanying
// file COPYING or http://www.opensource.org/licenses/mit-license.php.

#if defined(HAVE_CONFIG_H)
#include <config/bitcoin-config.h>
#endif

#include <qt/walletmodel.h>

#include <qt/addresstablemodel.h>
#include <qt/clientmodel.h>
#include <qt/guiconstants.h>
#include <qt/guiutil.h>
#include <qt/optionsmodel.h>
#include <qt/paymentserver.h>
#include <qt/recentrequeststablemodel.h>
#include <qt/sendcoinsdialog.h>
#include <qt/transactiontablemodel.h>
#include <qt/tokenitemmodel.h>
#include <qt/tokentransactiontablemodel.h>
#include <qt/contracttablemodel.h>
#include <qt/delegationitemmodel.h>
#include <qt/superstakeritemmodel.h>
#include <qt/delegationstakeritemmodel.h>
#include <interfaces/handler.h>
#include <interfaces/node.h>
#include <key_io.h>
#include <node/interface_ui.h>
#include <psbt.h>
#include <util/system.h> // for GetBoolArg
#include <util/translation.h>
#include <wallet/coincontrol.h>
#include <wallet/wallet.h> // for CRecipient
#include <qt/qtumhwitool.h>

#include <stdint.h>
#include <functional>

#include <QDebug>
#include <QMessageBox>
#include <QSet>
#include <QTimer>
#include <QFile>

using wallet::CCoinControl;
using wallet::CRecipient;
using wallet::DEFAULT_DISABLE_WALLET;

static int pollSyncSkip = 30;

class WalletWorker : public QObject
{
    Q_OBJECT
public:
    WalletModel *walletModel;
    WalletWorker(WalletModel *_walletModel):
        walletModel(_walletModel){}

private Q_SLOTS:
    void updateModel()
    {
        if(walletModel && walletModel->node().shutdownRequested())
            return;

        // Update the model with results of task that take more time to be completed
        walletModel->checkHardwareWallet();
        walletModel->checkCoinAddressesChanged();
        walletModel->checkStakeWeightChanged();
        walletModel->checkHardwareDevice();
    }
};

#include <qt/walletmodel.moc>
WalletModel::WalletModel(std::unique_ptr<interfaces::Wallet> wallet, ClientModel& client_model, const PlatformStyle *platformStyle, QObject *parent) :
    QObject(parent),
    m_wallet(std::move(wallet)),
    m_client_model(&client_model),
    m_node(client_model.node()),
    optionsModel(client_model.getOptionsModel()),
<<<<<<< HEAD
    addressTableModel(nullptr),
    contractTableModel(nullptr),
    transactionTableModel(nullptr),
    recentRequestsTableModel(nullptr),
    tokenItemModel(nullptr),
    tokenTransactionTableModel(nullptr),
    delegationItemModel(nullptr),
    superStakerItemModel(nullptr),
    delegationStakerItemModel(nullptr),
    cachedEncryptionStatus(Unencrypted),
    timer(new QTimer(this)),
    nWeight(0),
    updateStakeWeight(true),
    updateCoinAddresses(true),
    worker(0)
=======
    timer(new QTimer(this))
>>>>>>> 4985b774
{
    fHaveWatchOnly = m_wallet->haveWatchOnly();
    addressTableModel = new AddressTableModel(this);
    contractTableModel = new ContractTableModel(this);
    transactionTableModel = new TransactionTableModel(platformStyle, this);
    recentRequestsTableModel = new RecentRequestsTableModel(this);
    tokenItemModel = new TokenItemModel(this);
    tokenTransactionTableModel = new TokenTransactionTableModel(platformStyle, this);
    delegationItemModel = new DelegationItemModel(this);
    superStakerItemModel = new SuperStakerItemModel(this);
    delegationStakerItemModel = new DelegationStakerItemModel(this);

    worker = new WalletWorker(this);
    worker->moveToThread(&(t));
    t.start();

    connect(addressTableModel, SIGNAL(rowsInserted(QModelIndex,int,int)), this, SLOT(checkCoinAddresses()));
    connect(addressTableModel, SIGNAL(rowsRemoved(QModelIndex,int,int)), this, SLOT(checkCoinAddresses()));
    connect(recentRequestsTableModel, SIGNAL(rowsInserted(QModelIndex,int,int)), this, SLOT(checkCoinAddresses()));
    connect(recentRequestsTableModel, SIGNAL(rowsRemoved(QModelIndex,int,int)), this, SLOT(checkCoinAddresses()));
    subscribeToCoreSignals();
}

WalletModel::~WalletModel()
{
    unsubscribeFromCoreSignals();

    join();
}

void WalletModel::startPollBalance()
{
    // Update the cached balance right away, so every view can make use of it,
    // so them don't need to waste resources recalculating it.
    pollBalanceChanged();

    // This timer will be fired repeatedly to update the balance
    // Since the QTimer::timeout is a private signal, it cannot be used
    // in the GUIUtil::ExceptionSafeConnect directly.
    connect(timer, &QTimer::timeout, this, &WalletModel::timerTimeout);
    GUIUtil::ExceptionSafeConnect(this, &WalletModel::timerTimeout, this, &WalletModel::pollBalanceChanged);
    connect(timer, SIGNAL(timeout()), worker, SLOT(updateModel()));
    timer->start(MODEL_UPDATE_DELAY);
}

void WalletModel::setClientModel(ClientModel* client_model)
{
    m_client_model = client_model;
    if (!m_client_model) timer->stop();
}

void WalletModel::updateStatus()
{
    EncryptionStatus newEncryptionStatus = getEncryptionStatus();

    if(cachedEncryptionStatus != newEncryptionStatus) {
        Q_EMIT encryptionStatusChanged();
    }
}

void WalletModel::pollBalanceChanged()
{
    // Get node synchronization information
    int numBlocks = -1;
    bool isSyncing = false;
    pollNum++;
    if(!m_node.tryGetSyncInfo(numBlocks, isSyncing) || (isSyncing && pollNum < pollSyncSkip))
        return;
    // Avoid recomputing wallet balances unless a TransactionChanged or
    // BlockTip notification was received.
    if (!fForceCheckBalanceChanged && m_cached_last_update_tip == getLastBlockProcessed()) return;

    // Try to get balances and return early if locks can't be acquired. This
    // avoids the GUI from getting stuck on periodical polls if the core is
    // holding the locks for a longer time - for example, during a wallet
    // rescan.
    interfaces::WalletBalances new_balances;
    uint256 block_hash;
    if (!m_wallet->tryGetBalances(new_balances, block_hash)) {
        return;
    }

    pollNum = 0;

    bool cachedBlockHashChanged = block_hash != m_cached_last_update_tip;
    if (fForceCheckBalanceChanged || cachedBlockHashChanged) {
        fForceCheckBalanceChanged = false;

        // Balance and number of transactions might have changed
        m_cached_last_update_tip = block_hash;

        bool balanceChanged = checkBalanceChanged(new_balances);
        if(m_client_model && transactionTableModel)
            transactionTableModel->updateConfirmations();

        if(m_client_model && tokenTransactionTableModel)
            tokenTransactionTableModel->updateConfirmations();

        if(cachedBlockHashChanged)
        {
            checkTokenBalanceChanged();
            checkDelegationChanged();
            checkSuperStakerChanged();
        }

        if(balanceChanged)
        {
            updateCoinAddresses = true;
        }

        // The stake weight is used for the staking icon status
        // Get the stake weight only when not syncing because it is time consuming
        if(!isSyncing && (balanceChanged || cachedBlockHashChanged))
        {
            updateStakeWeight = true;
        }
    }
}

void WalletModel::updateContractBook(const QString &address, const QString &label, const QString &abi, int status)
{
    if(contractTableModel)
        contractTableModel->updateEntry(address, label, abi, status);
}

bool WalletModel::checkBalanceChanged(const interfaces::WalletBalances& new_balances)
{
    if(new_balances.balanceChanged(m_cached_balances)) {
        m_cached_balances = new_balances;
        Q_EMIT balanceChanged(new_balances);
        return true;
    }
    return false;
}

interfaces::WalletBalances WalletModel::getCachedBalance() const
{
    return m_cached_balances;
}

void WalletModel::checkTokenBalanceChanged()
{
    if(m_client_model && tokenItemModel)
    {
        tokenItemModel->checkTokenBalanceChanged();
    }
}

void WalletModel::checkDelegationChanged()
{
    if(m_client_model && delegationItemModel)
    {
        delegationItemModel->checkDelegationChanged();
    }
}

void WalletModel::checkSuperStakerChanged()
{
    if(m_client_model && superStakerItemModel)
    {
        superStakerItemModel->checkSuperStakerChanged();
    }
}

void WalletModel::updateTransaction()
{
    // Balance and number of transactions might have changed
    fForceCheckBalanceChanged = true;
}

void WalletModel::updateAddressBook(const QString &address, const QString &label,
        bool isMine, wallet::AddressPurpose purpose, int status)
{
    if(addressTableModel)
        addressTableModel->updateEntry(address, label, isMine, purpose, status);
}

void WalletModel::updateWatchOnlyFlag(bool fHaveWatchonly)
{
    fHaveWatchOnly = fHaveWatchonly;
    Q_EMIT notifyWatchonlyChanged(fHaveWatchonly);
}

bool WalletModel::validateAddress(const QString& address) const
{
    return IsValidDestinationString(address.toStdString());
}

WalletModel::SendCoinsReturn WalletModel::prepareTransaction(WalletModelTransaction &transaction, const CCoinControl& coinControl)
{
    CAmount total = 0;
    bool fSubtractFeeFromAmount = false;
    QList<SendCoinsRecipient> recipients = transaction.getRecipients();
    std::vector<CRecipient> vecSend;

    if(recipients.empty())
    {
        return OK;
    }

    QSet<QString> setAddress; // Used to detect duplicates
    int nAddresses = 0;

    // Pre-check input data for validity
    for (const SendCoinsRecipient &rcp : recipients)
    {
        if (rcp.fSubtractFeeFromAmount)
            fSubtractFeeFromAmount = true;
        {   // User-entered bitcoin address / amount:
            if(!validateAddress(rcp.address))
            {
                return InvalidAddress;
            }
            if(rcp.amount <= 0)
            {
                return InvalidAmount;
            }
            setAddress.insert(rcp.address);
            ++nAddresses;

            CScript scriptPubKey = GetScriptForDestination(DecodeDestination(rcp.address.toStdString()));
            CRecipient recipient = {scriptPubKey, rcp.amount, rcp.fSubtractFeeFromAmount};
            vecSend.push_back(recipient);

            total += rcp.amount;
        }
    }
    if(setAddress.size() != nAddresses)
    {
        return DuplicateAddress;
    }

    // If no coin was manually selected, use the cached balance
    // Future: can merge this call with 'createTransaction'.
    CAmount nBalance = getAvailableBalance(&coinControl);

    if(total > nBalance)
    {
        return AmountExceedsBalance;
    }

    try {
        CAmount nFeeRequired = 0;
        int nChangePosRet = -1;

        auto& newTx = transaction.getWtx();
        const auto& res = m_wallet->createTransaction(vecSend, coinControl, /*sign=*/!wallet().privateKeysDisabled(), nChangePosRet, nFeeRequired);
        newTx = res ? *res : nullptr;
        transaction.setTransactionFee(nFeeRequired);
        if (fSubtractFeeFromAmount && newTx)
            transaction.reassignAmounts(nChangePosRet);

        if(!newTx)
        {
            if(!fSubtractFeeFromAmount && (total + nFeeRequired) > nBalance)
            {
                return SendCoinsReturn(AmountWithFeeExceedsBalance);
            }
            Q_EMIT message(tr("Send Coins"), QString::fromStdString(util::ErrorString(res).translated),
                CClientUIInterface::MSG_ERROR);
            return TransactionCreationFailed;
        }

        // Reject absurdly high fee. (This can never happen because the
        // wallet never creates transactions with fee greater than
        // m_default_max_tx_fee. This merely a belt-and-suspenders check).
        if (nFeeRequired > m_wallet->getDefaultMaxTxFee()) {
            return AbsurdFee;
        }
    } catch (const std::runtime_error& err) {
        // Something unexpected happened, instruct user to report this bug.
        Q_EMIT message(tr("Send Coins"), QString::fromStdString(err.what()),
                       CClientUIInterface::MSG_ERROR);
        return TransactionCreationFailed;
    }

    return SendCoinsReturn(OK);
}

void WalletModel::sendCoins(WalletModelTransaction& transaction)
{
    QByteArray transaction_array; /* store serialized transaction */

    {
        std::vector<std::pair<std::string, std::string>> vOrderForm;
        for (const SendCoinsRecipient &rcp : transaction.getRecipients())
        {
            if (!rcp.message.isEmpty()) // Message from normal bitcoin:URI (bitcoin:123...?message=example)
                vOrderForm.emplace_back("Message", rcp.message.toStdString());
        }

        auto& newTx = transaction.getWtx();
        wallet().commitTransaction(newTx, /*value_map=*/{}, std::move(vOrderForm));

        CDataStream ssTx(SER_NETWORK, PROTOCOL_VERSION);
        ssTx << *newTx;
        transaction_array.append((const char*)ssTx.data(), ssTx.size());
    }

    // Add addresses / update labels that we've sent to the address book,
    // and emit coinsSent signal for each recipient
    for (const SendCoinsRecipient &rcp : transaction.getRecipients())
    {
        {
            std::string strAddress = rcp.address.toStdString();
            CTxDestination dest = DecodeDestination(strAddress);
            std::string strLabel = rcp.label.toStdString();
            {
                // Check if we have a new address or an updated label
                std::string name;
                if (!m_wallet->getAddress(
                     dest, &name, /* is_mine= */ nullptr, /* purpose= */ nullptr))
                {
                    m_wallet->setAddressBook(dest, strLabel, wallet::AddressPurpose::SEND);
                }
                else if (name != strLabel)
                {
                    m_wallet->setAddressBook(dest, strLabel, {}); // {} means don't change purpose
                }
            }
        }
        Q_EMIT coinsSent(this, rcp, transaction_array);
    }

    checkBalanceChanged(m_wallet->getBalances()); // update balance immediately, otherwise there could be a short noticeable delay until pollBalanceChanged hits
}

OptionsModel* WalletModel::getOptionsModel() const
{
    return optionsModel;
}

AddressTableModel* WalletModel::getAddressTableModel() const
{
    return addressTableModel;
}

ContractTableModel *WalletModel::getContractTableModel() const
{
    return contractTableModel;
}

TransactionTableModel* WalletModel::getTransactionTableModel() const
{
    return transactionTableModel;
}

RecentRequestsTableModel* WalletModel::getRecentRequestsTableModel() const
{
    return recentRequestsTableModel;
}

TokenItemModel *WalletModel::getTokenItemModel() const
{
    return tokenItemModel;
}

TokenTransactionTableModel *WalletModel::getTokenTransactionTableModel() const
{
    return tokenTransactionTableModel;
}

DelegationItemModel *WalletModel::getDelegationItemModel() const
{
    return delegationItemModel;
}

SuperStakerItemModel *WalletModel::getSuperStakerItemModel() const
{
    return superStakerItemModel;
}

DelegationStakerItemModel *WalletModel::getDelegationStakerItemModel() const
{
    return delegationStakerItemModel;
}

WalletModel::EncryptionStatus WalletModel::getEncryptionStatus() const
{
    if(!m_wallet->isCrypted())
    {
        // A previous bug allowed for watchonly wallets to be encrypted (encryption keys set, but nothing is actually encrypted).
        // To avoid misrepresenting the encryption status of such wallets, we only return NoKeys for watchonly wallets that are unencrypted.
        if (m_wallet->privateKeysDisabled()) {
            return NoKeys;
        }
        return Unencrypted;
    }
    else if(m_wallet->isLocked())
    {
        return Locked;
    }
    else
    {
        return Unlocked;
    }
}

bool WalletModel::setWalletEncrypted(const SecureString& passphrase)
{
    return m_wallet->encryptWallet(passphrase);
}

bool WalletModel::setWalletLocked(bool locked, const SecureString &passPhrase)
{
    if(locked)
    {
        // Lock
        return m_wallet->lock();
    }
    else
    {
        // Unlock
        return m_wallet->unlock(passPhrase);
    }
}

bool WalletModel::changePassphrase(const SecureString &oldPass, const SecureString &newPass)
{
    m_wallet->lock(); // Make sure wallet is locked before attempting pass change
    return m_wallet->changeWalletPassphrase(oldPass, newPass);
}

bool WalletModel::restoreWallet(const QString &filename, const QString &param)
{
    if(QFile::exists(filename))
    {
        fs::path pathWalletBak = gArgs.GetDataDirNet() / strprintf("wallet.%d.bak", GetTime()).c_str();
        std::string walletBak = fs::PathToString(pathWalletBak);
        if(m_wallet->backupWallet(walletBak))
        {
            restorePath = filename;
            restoreParam = param;
            return true;
        }
    }

    return false;
}

// Handlers for core signals
static void NotifyUnload(WalletModel* walletModel)
{
    qDebug() << "NotifyUnload";
    bool invoked = QMetaObject::invokeMethod(walletModel, "unload");
    assert(invoked);
}

static void NotifyKeyStoreStatusChanged(WalletModel *walletmodel)
{
    qDebug() << "NotifyKeyStoreStatusChanged";
    bool invoked = QMetaObject::invokeMethod(walletmodel, "updateStatus", Qt::QueuedConnection);
    assert(invoked);
}

static void NotifyAddressBookChanged(WalletModel *walletmodel,
        const CTxDestination &address, const std::string &label, bool isMine,
        wallet::AddressPurpose purpose, ChangeType status)
{
    QString strAddress = QString::fromStdString(EncodeDestination(address));
    QString strLabel = QString::fromStdString(label);

    qDebug() << "NotifyAddressBookChanged: " + strAddress + " " + strLabel + " isMine=" + QString::number(isMine) + " purpose=" + QString::number(static_cast<uint8_t>(purpose)) + " status=" + QString::number(status);
    bool invoked = QMetaObject::invokeMethod(walletmodel, "updateAddressBook",
                              Q_ARG(QString, strAddress),
                              Q_ARG(QString, strLabel),
                              Q_ARG(bool, isMine),
                              Q_ARG(wallet::AddressPurpose, purpose),
                              Q_ARG(int, status));
    assert(invoked);
}

static void NotifyTransactionChanged(WalletModel *walletmodel, const uint256 &hash, ChangeType status)
{
    Q_UNUSED(hash);
    Q_UNUSED(status);
    bool invoked = QMetaObject::invokeMethod(walletmodel, "updateTransaction", Qt::QueuedConnection);
    assert(invoked);
}

static void ShowProgress(WalletModel *walletmodel, const std::string &title, int nProgress)
{
    // emits signal "showProgress"
    bool invoked = QMetaObject::invokeMethod(walletmodel, "showProgress", Qt::QueuedConnection,
                              Q_ARG(QString, QString::fromStdString(title)),
                              Q_ARG(int, nProgress));
    assert(invoked);
}

static void NotifyWatchonlyChanged(WalletModel *walletmodel, bool fHaveWatchonly)
{
    bool invoked = QMetaObject::invokeMethod(walletmodel, "updateWatchOnlyFlag", Qt::QueuedConnection,
                              Q_ARG(bool, fHaveWatchonly));
    assert(invoked);
}

static void NotifyCanGetAddressesChanged(WalletModel* walletmodel)
{
    bool invoked = QMetaObject::invokeMethod(walletmodel, "canGetAddressesChanged");
    assert(invoked);
}

static void NotifyContractBookChanged(WalletModel *walletmodel,
        const std::string &address, const std::string &label, const std::string &abi, ChangeType status)
{
    QString strAddress = QString::fromStdString(address);
    QString strLabel = QString::fromStdString(label);
    QString strAbi = QString::fromStdString(abi);

    qDebug() << "NotifyContractBookChanged: " + strAddress + " " + strLabel + " status=" + QString::number(status);
    bool invoked = QMetaObject::invokeMethod(walletmodel, "updateContractBook", Qt::QueuedConnection,
                              Q_ARG(QString, strAddress),
                              Q_ARG(QString, strLabel),
                              Q_ARG(QString, strAbi),
                              Q_ARG(int, status));
    assert(invoked);
}

void WalletModel::subscribeToCoreSignals()
{
    // Connect signals to wallet
    m_handler_unload = m_wallet->handleUnload(std::bind(&NotifyUnload, this));
    m_handler_status_changed = m_wallet->handleStatusChanged(std::bind(&NotifyKeyStoreStatusChanged, this));
    m_handler_address_book_changed = m_wallet->handleAddressBookChanged(std::bind(NotifyAddressBookChanged, this, std::placeholders::_1, std::placeholders::_2, std::placeholders::_3, std::placeholders::_4, std::placeholders::_5));
    m_handler_transaction_changed = m_wallet->handleTransactionChanged(std::bind(NotifyTransactionChanged, this, std::placeholders::_1, std::placeholders::_2));
    m_handler_show_progress = m_wallet->handleShowProgress(std::bind(ShowProgress, this, std::placeholders::_1, std::placeholders::_2));
    m_handler_watch_only_changed = m_wallet->handleWatchOnlyChanged(std::bind(NotifyWatchonlyChanged, this, std::placeholders::_1));
    m_handler_can_get_addrs_changed = m_wallet->handleCanGetAddressesChanged(std::bind(NotifyCanGetAddressesChanged, this));
    m_handler_contract_book_changed = m_wallet->handleContractBookChanged(std::bind(NotifyContractBookChanged, this, std::placeholders::_1, std::placeholders::_2, std::placeholders::_3, std::placeholders::_4));
}

void WalletModel::unsubscribeFromCoreSignals()
{
    // Disconnect signals from wallet
    m_handler_unload->disconnect();
    m_handler_status_changed->disconnect();
    m_handler_address_book_changed->disconnect();
    m_handler_transaction_changed->disconnect();
    m_handler_show_progress->disconnect();
    m_handler_watch_only_changed->disconnect();
    m_handler_can_get_addrs_changed->disconnect();
    m_handler_contract_book_changed->disconnect();
}

// WalletModel::UnlockContext implementation
WalletModel::UnlockContext WalletModel::requestUnlock()
{
    bool was_locked = getEncryptionStatus() == Locked;
    if ((!was_locked) && getWalletUnlockStakingOnly())
    {
       setWalletLocked(true);
       was_locked = getEncryptionStatus() == Locked;
    }
    if(was_locked)
    {
        // Request UI to unlock wallet
        Q_EMIT requireUnlock();
    }
    // If wallet is still locked, unlock was failed or cancelled, mark context as invalid
    bool valid = getEncryptionStatus() != Locked;

    return UnlockContext(this, valid, was_locked && !getWalletUnlockStakingOnly());
}

WalletModel::UnlockContext::UnlockContext(WalletModel *_wallet, bool _valid, bool _relock):
        wallet(_wallet),
        valid(_valid),
        relock(_relock),
        stakingOnly(false)
{
    if(!relock)
    {
        stakingOnly = wallet->getWalletUnlockStakingOnly();
        wallet->setWalletUnlockStakingOnly(false);
    }
}

WalletModel::UnlockContext::~UnlockContext()
{
    if(valid && relock)
    {
        wallet->setWalletLocked(true);
    }
<<<<<<< HEAD

    if(!relock)
    {
        wallet->setWalletUnlockStakingOnly(stakingOnly);
        wallet->updateStatus();
    }

}
=======
>>>>>>> 4985b774

    if(!relock)
    {
        wallet->setWalletUnlockStakingOnly(stakingOnly);
        wallet->updateStatus();
    }

}

bool WalletModel::bumpFee(uint256 hash, uint256& new_hash)
{
    CCoinControl coin_control;
    coin_control.m_signal_bip125_rbf = true;
    std::vector<bilingual_str> errors;
    CAmount old_fee;
    CAmount new_fee;
    CMutableTransaction mtx;
    if (!m_wallet->createBumpTransaction(hash, coin_control, errors, old_fee, new_fee, mtx)) {
        QMessageBox::critical(nullptr, tr("Fee bump error"), tr("Increasing transaction fee failed") + "<br />(" +
            (errors.size() ? QString::fromStdString(errors[0].translated) : "") +")");
        return false;
    }

    // allow a user based fee verification
    /*: Asks a user if they would like to manually increase the fee of a transaction that has already been created. */
    QString questionString = tr("Do you want to increase the fee?");
    questionString.append("<br />");
    questionString.append("<table style=\"text-align: left;\">");
    questionString.append("<tr><td>");
    questionString.append(tr("Current fee:"));
    questionString.append("</td><td>");
    questionString.append(BitcoinUnits::formatHtmlWithUnit(getOptionsModel()->getDisplayUnit(), old_fee));
    questionString.append("</td></tr><tr><td>");
    questionString.append(tr("Increase:"));
    questionString.append("</td><td>");
    questionString.append(BitcoinUnits::formatHtmlWithUnit(getOptionsModel()->getDisplayUnit(), new_fee - old_fee));
    questionString.append("</td></tr><tr><td>");
    questionString.append(tr("New fee:"));
    questionString.append("</td><td>");
    questionString.append(BitcoinUnits::formatHtmlWithUnit(getOptionsModel()->getDisplayUnit(), new_fee));
    questionString.append("</td></tr></table>");

    // Display warning in the "Confirm fee bump" window if the "Coin Control Features" option is enabled
    if (getOptionsModel()->getCoinControlFeatures()) {
        questionString.append("<br><br>");
        questionString.append(tr("Warning: This may pay the additional fee by reducing change outputs or adding inputs, when necessary. It may add a new change output if one does not already exist. These changes may potentially leak privacy."));
    }

    const bool enable_send{!wallet().privateKeysDisabled() || wallet().hasExternalSigner()};
    const bool always_show_unsigned{getOptionsModel()->getEnablePSBTControls()};
    auto confirmationDialog = new SendConfirmationDialog(tr("Confirm fee bump"), questionString, "", "", SEND_CONFIRM_DELAY, enable_send, always_show_unsigned, nullptr);
    confirmationDialog->setAttribute(Qt::WA_DeleteOnClose);
    // TODO: Replace QDialog::exec() with safer QDialog::show().
    const auto retval = static_cast<QMessageBox::StandardButton>(confirmationDialog->exec());

    // cancel sign&broadcast if user doesn't want to bump the fee
    if (retval != QMessageBox::Yes && retval != QMessageBox::Save) {
        return false;
    }

    WalletModel::UnlockContext ctx(requestUnlock());
    if(!ctx.isValid())
    {
        return false;
    }

    // Short-circuit if we are returning a bumped transaction PSBT to clipboard
    if (retval == QMessageBox::Save) {
        // "Create Unsigned" clicked
        PartiallySignedTransaction psbtx(mtx);
        bool complete = false;
        const TransactionError err = wallet().fillPSBT(SIGHASH_ALL, /*sign=*/false, /*bip32derivs=*/true, nullptr, psbtx, complete);
        if (err != TransactionError::OK || complete) {
            QMessageBox::critical(nullptr, tr("Fee bump error"), tr("Can't draft transaction."));
            return false;
        }
        // Serialize the PSBT
        CDataStream ssTx(SER_NETWORK, PROTOCOL_VERSION);
        ssTx << psbtx;
        GUIUtil::setClipboard(EncodeBase64(ssTx.str()).c_str());
        Q_EMIT message(tr("PSBT copied"), tr("Copied to clipboard", "Fee-bump PSBT saved"), CClientUIInterface::MSG_INFORMATION);
        return true;
    }

    assert(!m_wallet->privateKeysDisabled() || wallet().hasExternalSigner());

    // sign bumped transaction
    if (!m_wallet->signBumpTransaction(mtx)) {
        QMessageBox::critical(nullptr, tr("Fee bump error"), tr("Can't sign transaction."));
        return false;
    }
    // commit the bumped transaction
    if(!m_wallet->commitBumpTransaction(hash, std::move(mtx), errors, new_hash)) {
        QMessageBox::critical(nullptr, tr("Fee bump error"), tr("Could not commit transaction") + "<br />(" +
            QString::fromStdString(errors[0].translated)+")");
        return false;
    }
    return true;
}

bool WalletModel::displayAddress(std::string sAddress) const
{
    CTxDestination dest = DecodeDestination(sAddress);
    bool res = false;
    try {
        res = m_wallet->displayAddress(dest);
    } catch (const std::runtime_error& e) {
        QMessageBox::critical(nullptr, tr("Can't display address"), e.what());
    }
    return res;
}

bool WalletModel::isWalletEnabled()
{
   return !gArgs.GetBoolArg("-disablewallet", DEFAULT_DISABLE_WALLET);
}

QString WalletModel::getWalletName() const
{
    return QString::fromStdString(m_wallet->getWalletName());
}

QString WalletModel::getDisplayName() const
{
    const QString name = getWalletName();
    return name.isEmpty() ? "["+tr("default wallet")+"]" : name;
}

bool WalletModel::isMultiwallet() const
{
    return m_node.walletLoader().getWallets().size() > 1;
}

void WalletModel::refresh(bool pk_hash_only)
{
    addressTableModel = new AddressTableModel(this, pk_hash_only);
}

uint256 WalletModel::getLastBlockProcessed() const
{
    return m_client_model ? m_client_model->getBestBlockHash() : uint256{};
}

CAmount WalletModel::getAvailableBalance(const CCoinControl* control)
{
<<<<<<< HEAD
    return control && control->HasSelected() ? wallet().getAvailableBalance(*control) : getCachedBalance(control);
=======
    // No selected coins, return the cached balance
    if (!control || !control->HasSelected()) {
        const interfaces::WalletBalances& balances = getCachedBalance();
        CAmount available_balance = balances.balance;
        // if wallet private keys are disabled, this is a watch-only wallet
        // so, let's include the watch-only balance.
        if (balances.have_watch_only && m_wallet->privateKeysDisabled()) {
            available_balance += balances.watch_only_balance;
        }
        return available_balance;
    }
    // Fetch balance from the wallet, taking into account the selected coins
    return wallet().getAvailableBalance(*control);
>>>>>>> 4985b774
}

QString WalletModel::getRestorePath()
{
    return restorePath;
}

QString WalletModel::getRestoreParam()
{
    return restoreParam;
}

bool WalletModel::restore()
{
    return !restorePath.isEmpty();
}

uint64_t WalletModel::getStakeWeight()
{
    return nWeight;
}

bool WalletModel::getWalletUnlockStakingOnly()
{
    return m_wallet->getWalletUnlockStakingOnly();
}

void WalletModel::setWalletUnlockStakingOnly(bool unlock)
{
    m_wallet->setWalletUnlockStakingOnly(unlock);
}

void WalletModel::checkCoinAddressesChanged()
{
    // Get the list of coin addresses and emit it to the subscribers
    std::vector<std::string> spendableAddresses;
    std::vector<std::string> allAddresses;
    bool includeZeroValue = false;
    if(updateCoinAddresses && m_wallet->tryGetAvailableAddresses(spendableAddresses, allAddresses, includeZeroValue))
    {
        QStringList listSpendableAddresses;
        for(std::string address : spendableAddresses)
            listSpendableAddresses.append(QString::fromStdString(address));

        QStringList listAllAddresses;
        for(std::string address : allAddresses)
            listAllAddresses.append(QString::fromStdString(address));

        Q_EMIT availableAddressesChanged(listSpendableAddresses, listAllAddresses, includeZeroValue);

        updateCoinAddresses = false;
    }
}

void WalletModel::checkStakeWeightChanged()
{
    if(updateStakeWeight && m_wallet->tryGetStakeWeight(nWeight))
    {
        updateStakeWeight = false;
    }
}

void WalletModel::checkCoinAddresses()
{
    updateCoinAddresses = true;
}

QString WalletModel::getFingerprint(bool stake) const
{
    if(stake)
    {
        std::string ledgerId = wallet().getStakerLedgerId();
        return QString::fromStdString(ledgerId);
    }

    return fingerprint;
}

void WalletModel::setFingerprint(const QString &value, bool stake)
{
    if(stake)
    {
        wallet().setStakerLedgerId(value.toStdString());
    }
    else
    {
        fingerprint = value;
    }
}

void WalletModel::checkHardwareWallet()
{
    if(hardwareWalletInitRequired)
    {
        // Init variables
        QtumHwiTool hwiTool;
        hwiTool.setModel(this);
        QString errorMessage;
        bool error = false;

        if(hwiTool.isConnected(fingerprint, false))
        {
            // Setup key pool
            if(importPKH)
            {
                QStringList pkhdesc;
                bool OK = hwiTool.getKeyPoolPKH(fingerprint, pathPKH, pkhdesc);
                if(OK) OK &= hwiTool.importMulti(pkhdesc);

                if(!OK)
                {
                    error = true;
                    errorMessage = tr("Import PKH failed.\n") + hwiTool.errorMessage();
                }
            }

            if(importP2SH)
            {
                QStringList p2shdesc;
                bool OK = hwiTool.getKeyPoolP2SH(fingerprint, pathP2SH, p2shdesc);
                if(OK) OK &= hwiTool.importMulti(p2shdesc);

                if(!OK)
                {
                    error = true;
                    if(!errorMessage.isEmpty()) errorMessage += "\n\n";
                    errorMessage += tr("Import P2SH failed.\n") + hwiTool.errorMessage();
                }
            }

            if(importBech32)
            {
                QStringList bech32desc;
                bool OK = hwiTool.getKeyPoolBech32(fingerprint, pathBech32, bech32desc);
                if(OK) OK &= hwiTool.importMulti(bech32desc);

                if(!OK)
                {
                    error = true;
                    if(!errorMessage.isEmpty()) errorMessage += "\n\n";
                    errorMessage += tr("Import Bech32 failed.\n") + hwiTool.errorMessage();
                }
            }

            // Rescan the chain
            if(rescan && !error)
                hwiTool.rescanBlockchain();
        }
        else
        {
            error = true;
            errorMessage = tr("Ledger not connected.");
        }

        // Display error message if happen
        if(error)
        {
            if(errorMessage.isEmpty())
                errorMessage = tr("unknown error");
            Q_EMIT message(tr("Import addresses"), errorMessage,
                           CClientUIInterface::MSG_ERROR);
        }

        hardwareWalletInitRequired = false;
    }
}

void WalletModel::importAddressesData(bool _rescan, bool _importPKH, bool _importP2SH, bool _importBech32, QString _pathPKH, QString _pathP2SH, QString _pathBech32)
{
    rescan = _rescan;
    importPKH = _importPKH;
    importP2SH = _importP2SH;
    importBech32 = _importBech32;
    pathPKH = _pathPKH;
    pathP2SH = _pathP2SH;
    pathBech32 = _pathBech32;
    hardwareWalletInitRequired = true;
}

bool WalletModel::getSignPsbtWithHwiTool()
{
    if(!::Params().HasHardwareWalletSupport())
        return false;

    return wallet().privateKeysDisabled() && gArgs.GetBoolArg("-signpsbtwithhwitool", wallet::DEFAULT_SIGN_PSBT_WITH_HWI_TOOL);
}

bool WalletModel::createUnsigned()
{
    if(wallet().privateKeysDisabled())
    {
        if(!::Params().HasHardwareWalletSupport())
            return true;

        QString hwiToolPath = GUIUtil::getHwiToolPath();
        if(QFile::exists(hwiToolPath))
        {
            return !getSignPsbtWithHwiTool();
        }
        else
        {
            return true;
        }
    }

    return false;
}

bool WalletModel::hasLedgerProblem()
{
    return wallet().privateKeysDisabled() &&
            wallet().getEnabledStaking() &&
            !getFingerprint(true).isEmpty();
}

QList<HWDevice> WalletModel::getDevices()
{
    return devices;
}

void WalletModel::checkHardwareDevice()
{
    int64_t time = GetTimeMillis();
    if(time > (count_milliseconds(DEVICE_UPDATE_DELAY) + deviceTime))
    {
        QList<HWDevice> tmpDevices;

        // Get stake device
        QString fingerprint_stake = getFingerprint(true);
        if(!fingerprint_stake.isEmpty())
        {
            QtumHwiTool hwiTool;
            QList<HWDevice> _devices;
            if(hwiTool.enumerate(_devices, true))
            {
                for(HWDevice device : _devices)
                {
                    if(device.isValid() && device.fingerprint == fingerprint_stake)
                    {
                        tmpDevices.push_back(device);
                    }
                }
            }
        }

        // Get not stake device
        QString fingerprint_not_stake = getFingerprint();
        if(!fingerprint_not_stake.isEmpty())
        {
            QtumHwiTool hwiTool;
            QList<HWDevice> _devices;
            if(hwiTool.enumerate(_devices, false))
            {
                for(HWDevice device : _devices)
                {
                    if(device.isValid() && device.fingerprint == fingerprint_not_stake)
                    {
                        tmpDevices.push_back(device);
                    }
                }
            }
        }

        // Set update time
        deviceTime = GetTimeMillis();
        devices = tmpDevices;
    }
}

void WalletModel::join()
{
    // Stop timer
    if(timer)
        timer->stop();

    // Quit thread
    if(t.isRunning())
    {
        if(worker)
            worker->disconnect(this);
        t.quit();
        t.wait();
    }

    // Join models
    if(tokenItemModel)
        tokenItemModel->join();
    if(delegationItemModel)
        delegationItemModel->join();
    if(superStakerItemModel)
        superStakerItemModel->join();
}

CAmount WalletModel::getCachedBalance(const wallet::CCoinControl *control) const
{
    interfaces::WalletBalances balances = getCachedBalance();
    if(control && control->fAllowWatchOnly)
    {
        return balances.balance + balances.watch_only_balance;
    }

    return balances.balance;
}<|MERGE_RESOLUTION|>--- conflicted
+++ resolved
@@ -78,25 +78,7 @@
     m_client_model(&client_model),
     m_node(client_model.node()),
     optionsModel(client_model.getOptionsModel()),
-<<<<<<< HEAD
-    addressTableModel(nullptr),
-    contractTableModel(nullptr),
-    transactionTableModel(nullptr),
-    recentRequestsTableModel(nullptr),
-    tokenItemModel(nullptr),
-    tokenTransactionTableModel(nullptr),
-    delegationItemModel(nullptr),
-    superStakerItemModel(nullptr),
-    delegationStakerItemModel(nullptr),
-    cachedEncryptionStatus(Unencrypted),
-    timer(new QTimer(this)),
-    nWeight(0),
-    updateStakeWeight(true),
-    updateCoinAddresses(true),
-    worker(0)
-=======
     timer(new QTimer(this))
->>>>>>> 4985b774
 {
     fHaveWatchOnly = m_wallet->haveWatchOnly();
     addressTableModel = new AddressTableModel(this);
@@ -680,17 +662,6 @@
     {
         wallet->setWalletLocked(true);
     }
-<<<<<<< HEAD
-
-    if(!relock)
-    {
-        wallet->setWalletUnlockStakingOnly(stakingOnly);
-        wallet->updateStatus();
-    }
-
-}
-=======
->>>>>>> 4985b774
 
     if(!relock)
     {
@@ -836,9 +807,6 @@
 
 CAmount WalletModel::getAvailableBalance(const CCoinControl* control)
 {
-<<<<<<< HEAD
-    return control && control->HasSelected() ? wallet().getAvailableBalance(*control) : getCachedBalance(control);
-=======
     // No selected coins, return the cached balance
     if (!control || !control->HasSelected()) {
         const interfaces::WalletBalances& balances = getCachedBalance();
@@ -852,7 +820,6 @@
     }
     // Fetch balance from the wallet, taking into account the selected coins
     return wallet().getAvailableBalance(*control);
->>>>>>> 4985b774
 }
 
 QString WalletModel::getRestorePath()
