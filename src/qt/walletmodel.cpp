--- conflicted
+++ resolved
@@ -120,14 +120,10 @@
 void WalletModel::startPollBalance()
 {
     // This timer will be fired repeatedly to update the balance
-<<<<<<< HEAD
-    connect(timer, &QTimer::timeout, this, &WalletModel::pollBalanceChanged);
-=======
     // Since the QTimer::timeout is a private signal, it cannot be used
     // in the GUIUtil::ExceptionSafeConnect directly.
     connect(timer, &QTimer::timeout, this, &WalletModel::timerTimeout);
     GUIUtil::ExceptionSafeConnect(this, &WalletModel::timerTimeout, this, &WalletModel::pollBalanceChanged);
->>>>>>> 5ed36332
     connect(timer, SIGNAL(timeout()), worker, SLOT(updateModel()));
     timer->start(MODEL_UPDATE_DELAY);
 }
@@ -205,21 +201,13 @@
         }
     }
 }
+
 void WalletModel::updateContractBook(const QString &address, const QString &label, const QString &abi, int status)
 {
     if(contractTableModel)
         contractTableModel->updateEntry(address, label, abi, status);
 }
 
-<<<<<<< HEAD
-=======
-void WalletModel::updateContractBook(const QString &address, const QString &label, const QString &abi, int status)
-{
-    if(contractTableModel)
-        contractTableModel->updateEntry(address, label, abi, status);
-}
-
->>>>>>> 5ed36332
 bool WalletModel::checkBalanceChanged(const interfaces::WalletBalances& new_balances)
 {
     if(new_balances.balanceChanged(m_cached_balances)) {
@@ -507,11 +495,7 @@
 {
     if(QFile::exists(filename))
     {
-<<<<<<< HEAD
-        fs::path pathWalletBak = GetDataDir() / strprintf("wallet.%d.bak", GetTime());
-=======
         fs::path pathWalletBak = gArgs.GetDataDirNet() / strprintf("wallet.%d.bak", GetTime());
->>>>>>> 5ed36332
         std::string walletBak = pathWalletBak.string();
         if(m_wallet->backupWallet(walletBak))
         {
