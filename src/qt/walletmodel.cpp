// Copyright (c) 2011-2019 The Bitcoin Core developers
// Distributed under the MIT software license, see the accompanying
// file COPYING or http://www.opensource.org/licenses/mit-license.php.

#if defined(HAVE_CONFIG_H)
#include <config/bitcoin-config.h>
#endif

#include <qt/walletmodel.h>

#include <qt/addresstablemodel.h>
#include <qt/guiconstants.h>
#include <qt/guiutil.h>
#include <qt/optionsmodel.h>
#include <qt/paymentserver.h>
#include <qt/recentrequeststablemodel.h>
#include <qt/sendcoinsdialog.h>
#include <qt/transactiontablemodel.h>
#include <qt/tokenitemmodel.h>
#include <qt/tokentransactiontablemodel.h>
#include <qt/contracttablemodel.h>
#include <qt/delegationitemmodel.h>
#include <qt/superstakeritemmodel.h>
#include <qt/delegationstakeritemmodel.h>

#include <interfaces/handler.h>
#include <interfaces/node.h>
#include <key_io.h>
#include <ui_interface.h>
#include <util/system.h> // for GetBoolArg
#include <wallet/coincontrol.h>
#include <wallet/wallet.h> // for CRecipient
#include <qt/qtumhwitool.h>

#include <stdint.h>

#include <QDebug>
#include <QMessageBox>
#include <QSet>
#include <QTimer>
#include <QFile>

static int pollSyncSkip = 30;

class WalletWorker : public QObject
{
    Q_OBJECT
public:
    WalletModel *walletModel;
    WalletWorker(WalletModel *_walletModel):
        walletModel(_walletModel){}

private Q_SLOTS:
    void updateModel()
    {
        if(walletModel && walletModel->node().shutdownRequested())
            return;

        // Update the model with results of task that take more time to be completed
        walletModel->checkHardwareWallet();
        walletModel->checkCoinAddressesChanged();
        walletModel->checkStakeWeightChanged();
        walletModel->checkHardwareDevice();
    }
};

#include <qt/walletmodel.moc>

WalletModel::WalletModel(std::unique_ptr<interfaces::Wallet> wallet, interfaces::Node& node, const PlatformStyle *platformStyle, OptionsModel *_optionsModel, QObject *parent) :
    QObject(parent), m_wallet(std::move(wallet)), m_node(node), optionsModel(_optionsModel), addressTableModel(nullptr),
    contractTableModel(nullptr),
    transactionTableModel(nullptr),
    recentRequestsTableModel(nullptr),
    tokenItemModel(nullptr),
    tokenTransactionTableModel(nullptr),
    delegationItemModel(nullptr),
    superStakerItemModel(nullptr),
    delegationStakerItemModel(nullptr),
    cachedEncryptionStatus(Unencrypted),
    cachedNumBlocks(0),
    nWeight(0),
    updateStakeWeight(true),
    updateCoinAddresses(true),
    worker(0)
{
    fHaveWatchOnly = m_wallet->haveWatchOnly();
    addressTableModel = new AddressTableModel(this);
    contractTableModel = new ContractTableModel(this);
    transactionTableModel = new TransactionTableModel(platformStyle, this);
    recentRequestsTableModel = new RecentRequestsTableModel(this);
    tokenItemModel = new TokenItemModel(this);
    tokenTransactionTableModel = new TokenTransactionTableModel(platformStyle, this);
    delegationItemModel = new DelegationItemModel(this);
    superStakerItemModel = new SuperStakerItemModel(this);
    delegationStakerItemModel = new DelegationStakerItemModel(this);

    worker = new WalletWorker(this);
    worker->moveToThread(&(t));
    t.start();

    connect(addressTableModel, SIGNAL(rowsInserted(QModelIndex,int,int)), this, SLOT(checkCoinAddresses()));
    connect(addressTableModel, SIGNAL(rowsRemoved(QModelIndex,int,int)), this, SLOT(checkCoinAddresses()));
    connect(recentRequestsTableModel, SIGNAL(rowsInserted(QModelIndex,int,int)), this, SLOT(checkCoinAddresses()));
    connect(recentRequestsTableModel, SIGNAL(rowsRemoved(QModelIndex,int,int)), this, SLOT(checkCoinAddresses()));

    subscribeToCoreSignals();
}

WalletModel::~WalletModel()
{
    unsubscribeFromCoreSignals();

    t.quit();
    t.wait();
}

void WalletModel::startPollBalance()
{
    // This timer will be fired repeatedly to update the balance
    QTimer* timer = new QTimer(this);
    connect(timer, &QTimer::timeout, this, &WalletModel::pollBalanceChanged);
    connect(timer, SIGNAL(timeout()), worker, SLOT(updateModel()));
    timer->start(MODEL_UPDATE_DELAY);
}

void WalletModel::updateStatus()
{
    EncryptionStatus newEncryptionStatus = getEncryptionStatus();

    if(cachedEncryptionStatus != newEncryptionStatus) {
        Q_EMIT encryptionStatusChanged();
    }
}

void WalletModel::pollBalanceChanged()
{
    // Get node synchronization information
    int numBlocks = -1;
    bool isSyncing = false;
    pollNum++;
    if(!m_node.tryGetSyncInfo(numBlocks, isSyncing) || (isSyncing && pollNum < pollSyncSkip))
        return;

    // Try to get balances and return early if locks can't be acquired. This
    // avoids the GUI from getting stuck on periodical polls if the core is
    // holding the locks for a longer time - for example, during a wallet
    // rescan.
    interfaces::WalletBalances new_balances;
    if (!m_wallet->tryGetBalances(new_balances, numBlocks, fForceCheckBalanceChanged, cachedNumBlocks)) {
        return;
    }
    pollNum = 0;

    bool cachedNumBlocksChanged = numBlocks != cachedNumBlocks;
    fForceCheckBalanceChanged = false;

    // Balance and number of transactions might have changed
    cachedNumBlocks = numBlocks;

    bool balanceChanged = checkBalanceChanged(new_balances);
    if(transactionTableModel)
        transactionTableModel->updateConfirmations();

    if(tokenTransactionTableModel)
        tokenTransactionTableModel->updateConfirmations();

    if(cachedNumBlocksChanged)
    {
        checkTokenBalanceChanged();
        checkDelegationChanged();
        checkSuperStakerChanged();
    }

    if(balanceChanged)
    {
        updateCoinAddresses = true;
    }

    // The stake weight is used for the staking icon status
    // Get the stake weight only when not syncing because it is time consuming
    if(!isSyncing && (balanceChanged || cachedNumBlocksChanged))
    {
        updateStakeWeight = true;
    }
}
void WalletModel::updateContractBook(const QString &address, const QString &label, const QString &abi, int status)
{
    if(contractTableModel)
        contractTableModel->updateEntry(address, label, abi, status);
}

bool WalletModel::checkBalanceChanged(const interfaces::WalletBalances& new_balances)
{
    if(new_balances.balanceChanged(m_cached_balances)) {
        m_cached_balances = new_balances;
        Q_EMIT balanceChanged(new_balances);
        return true;
    }
    return false;
}

void WalletModel::checkTokenBalanceChanged()
{
    if(tokenItemModel)
    {
        tokenItemModel->checkTokenBalanceChanged();
    }
}

void WalletModel::checkDelegationChanged()
{
    if(delegationItemModel)
    {
        delegationItemModel->checkDelegationChanged();
    }
}

void WalletModel::checkSuperStakerChanged()
{
    if(superStakerItemModel)
    {
        superStakerItemModel->checkSuperStakerChanged();
    }
}

void WalletModel::updateTransaction()
{
    // Balance and number of transactions might have changed
    fForceCheckBalanceChanged = true;
}

void WalletModel::updateAddressBook(const QString &address, const QString &label,
        bool isMine, const QString &purpose, int status)
{
    if(addressTableModel)
        addressTableModel->updateEntry(address, label, isMine, purpose, status);
}

void WalletModel::updateWatchOnlyFlag(bool fHaveWatchonly)
{
    fHaveWatchOnly = fHaveWatchonly;
    Q_EMIT notifyWatchonlyChanged(fHaveWatchonly);
}

bool WalletModel::validateAddress(const QString &address)
{
    return IsValidDestinationString(address.toStdString());
}

WalletModel::SendCoinsReturn WalletModel::prepareTransaction(WalletModelTransaction &transaction, const CCoinControl& coinControl)
{
    CAmount total = 0;
    bool fSubtractFeeFromAmount = false;
    QList<SendCoinsRecipient> recipients = transaction.getRecipients();
    std::vector<CRecipient> vecSend;

    if(recipients.empty())
    {
        return OK;
    }

    QSet<QString> setAddress; // Used to detect duplicates
    int nAddresses = 0;

    // Pre-check input data for validity
    for (const SendCoinsRecipient &rcp : recipients)
    {
        if (rcp.fSubtractFeeFromAmount)
            fSubtractFeeFromAmount = true;
        {   // User-entered bitcoin address / amount:
            if(!validateAddress(rcp.address))
            {
                return InvalidAddress;
            }
            if(rcp.amount <= 0)
            {
                return InvalidAmount;
            }
            setAddress.insert(rcp.address);
            ++nAddresses;

            CScript scriptPubKey = GetScriptForDestination(DecodeDestination(rcp.address.toStdString()));
            CRecipient recipient = {scriptPubKey, rcp.amount, rcp.fSubtractFeeFromAmount};
            vecSend.push_back(recipient);

            total += rcp.amount;
        }
    }
    if(setAddress.size() != nAddresses)
    {
        return DuplicateAddress;
    }

    CAmount nBalance = m_wallet->getAvailableBalance(coinControl);

    if(total > nBalance)
    {
        return AmountExceedsBalance;
    }

    {
        CAmount nFeeRequired = 0;
        int nChangePosRet = -1;
        std::string strFailReason;

        auto& newTx = transaction.getWtx();
        newTx = m_wallet->createTransaction(vecSend, coinControl, !wallet().privateKeysDisabled() /* sign */, nChangePosRet, nFeeRequired, strFailReason);
        transaction.setTransactionFee(nFeeRequired);
        if (fSubtractFeeFromAmount && newTx)
            transaction.reassignAmounts(nChangePosRet);

        if(!newTx)
        {
            if(!fSubtractFeeFromAmount && (total + nFeeRequired) > nBalance)
            {
                return SendCoinsReturn(AmountWithFeeExceedsBalance);
            }
            Q_EMIT message(tr("Send Coins"), QString::fromStdString(strFailReason),
                         CClientUIInterface::MSG_ERROR);
            return TransactionCreationFailed;
        }

        // Reject absurdly high fee. (This can never happen because the
        // wallet never creates transactions with fee greater than
        // m_default_max_tx_fee. This merely a belt-and-suspenders check).
        if (nFeeRequired > m_wallet->getDefaultMaxTxFee()) {
            return AbsurdFee;
        }
    }

    return SendCoinsReturn(OK);
}

WalletModel::SendCoinsReturn WalletModel::sendCoins(WalletModelTransaction &transaction)
{
    QByteArray transaction_array; /* store serialized transaction */

    {
        std::vector<std::pair<std::string, std::string>> vOrderForm;
        for (const SendCoinsRecipient &rcp : transaction.getRecipients())
        {
            if (!rcp.message.isEmpty()) // Message from normal bitcoin:URI (bitcoin:123...?message=example)
                vOrderForm.emplace_back("Message", rcp.message.toStdString());
        }

        auto& newTx = transaction.getWtx();
        wallet().commitTransaction(newTx, {} /* mapValue */, std::move(vOrderForm));

        CDataStream ssTx(SER_NETWORK, PROTOCOL_VERSION);
        ssTx << *newTx;
        transaction_array.append(&(ssTx[0]), ssTx.size());
    }

    // Add addresses / update labels that we've sent to the address book,
    // and emit coinsSent signal for each recipient
    for (const SendCoinsRecipient &rcp : transaction.getRecipients())
    {
        {
            std::string strAddress = rcp.address.toStdString();
            CTxDestination dest = DecodeDestination(strAddress);
            std::string strLabel = rcp.label.toStdString();
            {
                // Check if we have a new address or an updated label
                std::string name;
                if (!m_wallet->getAddress(
                     dest, &name, /* is_mine= */ nullptr, /* purpose= */ nullptr))
                {
                    m_wallet->setAddressBook(dest, strLabel, "send");
                }
                else if (name != strLabel)
                {
                    m_wallet->setAddressBook(dest, strLabel, ""); // "" means don't change purpose
                }
            }
        }
        Q_EMIT coinsSent(this, rcp, transaction_array);
    }

    checkBalanceChanged(m_wallet->getBalances()); // update balance immediately, otherwise there could be a short noticeable delay until pollBalanceChanged hits

    return SendCoinsReturn(OK);
}

OptionsModel *WalletModel::getOptionsModel()
{
    return optionsModel;
}

AddressTableModel *WalletModel::getAddressTableModel()
{
    return addressTableModel;
}

ContractTableModel *WalletModel::getContractTableModel()
{
    return contractTableModel;
}

TransactionTableModel *WalletModel::getTransactionTableModel()
{
    return transactionTableModel;
}

RecentRequestsTableModel *WalletModel::getRecentRequestsTableModel()
{
    return recentRequestsTableModel;
}

TokenItemModel *WalletModel::getTokenItemModel()
{
    return tokenItemModel;
}

TokenTransactionTableModel *WalletModel::getTokenTransactionTableModel()
{
    return tokenTransactionTableModel;
}

DelegationItemModel *WalletModel::getDelegationItemModel()
{
    return delegationItemModel;
}

SuperStakerItemModel *WalletModel::getSuperStakerItemModel()
{
    return superStakerItemModel;
}

DelegationStakerItemModel *WalletModel::getDelegationStakerItemModel()
{
    return delegationStakerItemModel;
}

WalletModel::EncryptionStatus WalletModel::getEncryptionStatus() const
{
    if(!m_wallet->isCrypted())
    {
        return Unencrypted;
    }
    else if(m_wallet->isLocked())
    {
        return Locked;
    }
    else
    {
        return Unlocked;
    }
}

bool WalletModel::setWalletEncrypted(bool encrypted, const SecureString &passphrase)
{
    if(encrypted)
    {
        // Encrypt
        return m_wallet->encryptWallet(passphrase);
    }
    else
    {
        // Decrypt -- TODO; not supported yet
        return false;
    }
}

bool WalletModel::setWalletLocked(bool locked, const SecureString &passPhrase)
{
    if(locked)
    {
        // Lock
        return m_wallet->lock();
    }
    else
    {
        // Unlock
        return m_wallet->unlock(passPhrase);
    }
}

bool WalletModel::changePassphrase(const SecureString &oldPass, const SecureString &newPass)
{
    m_wallet->lock(); // Make sure wallet is locked before attempting pass change
    return m_wallet->changeWalletPassphrase(oldPass, newPass);
}

bool WalletModel::restoreWallet(const QString &filename, const QString &param)
{
    if(QFile::exists(filename))
    {
        fs::path pathWalletBak = GetDataDir() / strprintf("wallet.%d.bak", GetTime());
        std::string walletBak = pathWalletBak.string();
        if(m_wallet->backupWallet(walletBak))
        {
            restorePath = filename;
            restoreParam = param;
            return true;
        }
    }

    return false;
}

// Handlers for core signals
static void NotifyUnload(WalletModel* walletModel)
{
    qDebug() << "NotifyUnload";
    bool invoked = QMetaObject::invokeMethod(walletModel, "unload");
    assert(invoked);
}

static void NotifyKeyStoreStatusChanged(WalletModel *walletmodel)
{
    qDebug() << "NotifyKeyStoreStatusChanged";
    bool invoked = QMetaObject::invokeMethod(walletmodel, "updateStatus", Qt::QueuedConnection);
    assert(invoked);
}

static void NotifyAddressBookChanged(WalletModel *walletmodel,
        const CTxDestination &address, const std::string &label, bool isMine,
        const std::string &purpose, ChangeType status)
{
    QString strAddress = QString::fromStdString(EncodeDestination(address));
    QString strLabel = QString::fromStdString(label);
    QString strPurpose = QString::fromStdString(purpose);

    qDebug() << "NotifyAddressBookChanged: " + strAddress + " " + strLabel + " isMine=" + QString::number(isMine) + " purpose=" + strPurpose + " status=" + QString::number(status);
    bool invoked = QMetaObject::invokeMethod(walletmodel, "updateAddressBook", Qt::QueuedConnection,
                              Q_ARG(QString, strAddress),
                              Q_ARG(QString, strLabel),
                              Q_ARG(bool, isMine),
                              Q_ARG(QString, strPurpose),
                              Q_ARG(int, status));
    assert(invoked);
}

static void NotifyTransactionChanged(WalletModel *walletmodel, const uint256 &hash, ChangeType status)
{
    Q_UNUSED(hash);
    Q_UNUSED(status);
    bool invoked = QMetaObject::invokeMethod(walletmodel, "updateTransaction", Qt::QueuedConnection);
    assert(invoked);
}

static void ShowProgress(WalletModel *walletmodel, const std::string &title, int nProgress)
{
    // emits signal "showProgress"
    bool invoked = QMetaObject::invokeMethod(walletmodel, "showProgress", Qt::QueuedConnection,
                              Q_ARG(QString, QString::fromStdString(title)),
                              Q_ARG(int, nProgress));
    assert(invoked);
}

static void NotifyWatchonlyChanged(WalletModel *walletmodel, bool fHaveWatchonly)
{
    bool invoked = QMetaObject::invokeMethod(walletmodel, "updateWatchOnlyFlag", Qt::QueuedConnection,
                              Q_ARG(bool, fHaveWatchonly));
    assert(invoked);
}

static void NotifyCanGetAddressesChanged(WalletModel* walletmodel)
{
    bool invoked = QMetaObject::invokeMethod(walletmodel, "canGetAddressesChanged");
    assert(invoked);
}

static void NotifyContractBookChanged(WalletModel *walletmodel,
        const std::string &address, const std::string &label, const std::string &abi, ChangeType status)
{
    QString strAddress = QString::fromStdString(address);
    QString strLabel = QString::fromStdString(label);
    QString strAbi = QString::fromStdString(abi);

    qDebug() << "NotifyContractBookChanged: " + strAddress + " " + strLabel + " status=" + QString::number(status);
    bool invoked = QMetaObject::invokeMethod(walletmodel, "updateContractBook", Qt::QueuedConnection,
                              Q_ARG(QString, strAddress),
                              Q_ARG(QString, strLabel),
                              Q_ARG(QString, strAbi),
                              Q_ARG(int, status));
    assert(invoked);
}

void WalletModel::subscribeToCoreSignals()
{
    // Connect signals to wallet
    m_handler_unload = m_wallet->handleUnload(std::bind(&NotifyUnload, this));
    m_handler_status_changed = m_wallet->handleStatusChanged(std::bind(&NotifyKeyStoreStatusChanged, this));
    m_handler_address_book_changed = m_wallet->handleAddressBookChanged(std::bind(NotifyAddressBookChanged, this, std::placeholders::_1, std::placeholders::_2, std::placeholders::_3, std::placeholders::_4, std::placeholders::_5));
    m_handler_transaction_changed = m_wallet->handleTransactionChanged(std::bind(NotifyTransactionChanged, this, std::placeholders::_1, std::placeholders::_2));
    m_handler_show_progress = m_wallet->handleShowProgress(std::bind(ShowProgress, this, std::placeholders::_1, std::placeholders::_2));
    m_handler_watch_only_changed = m_wallet->handleWatchOnlyChanged(std::bind(NotifyWatchonlyChanged, this, std::placeholders::_1));
    m_handler_can_get_addrs_changed = m_wallet->handleCanGetAddressesChanged(boost::bind(NotifyCanGetAddressesChanged, this));
    m_handler_contract_book_changed = m_wallet->handleContractBookChanged(boost::bind(NotifyContractBookChanged, this, boost::placeholders::_1, boost::placeholders::_2, boost::placeholders::_3, boost::placeholders::_4));
}

void WalletModel::unsubscribeFromCoreSignals()
{
    // Disconnect signals from wallet
    m_handler_unload->disconnect();
    m_handler_status_changed->disconnect();
    m_handler_address_book_changed->disconnect();
    m_handler_transaction_changed->disconnect();
    m_handler_show_progress->disconnect();
    m_handler_watch_only_changed->disconnect();
    m_handler_can_get_addrs_changed->disconnect();
    m_handler_contract_book_changed->disconnect();
}

// WalletModel::UnlockContext implementation
WalletModel::UnlockContext WalletModel::requestUnlock()
{
    bool was_locked = getEncryptionStatus() == Locked;

    if ((!was_locked) && getWalletUnlockStakingOnly())
    {
       setWalletLocked(true);
       was_locked = getEncryptionStatus() == Locked;
    }

    if(was_locked)
    {
        // Request UI to unlock wallet
        Q_EMIT requireUnlock();
    }
    // If wallet is still locked, unlock was failed or cancelled, mark context as invalid
    bool valid = getEncryptionStatus() != Locked;

    return UnlockContext(this, valid, was_locked && !getWalletUnlockStakingOnly());
}

WalletModel::UnlockContext::UnlockContext(WalletModel *_wallet, bool _valid, bool _relock):
        wallet(_wallet),
        valid(_valid),
        relock(_relock),
        stakingOnly(false)
{
    if(!relock)
    {
        stakingOnly = wallet->getWalletUnlockStakingOnly();
        wallet->setWalletUnlockStakingOnly(false);
    }
}

WalletModel::UnlockContext::~UnlockContext()
{
    if(valid && relock)
    {
        wallet->setWalletLocked(true);
    }

    if(!relock)
    {
        wallet->setWalletUnlockStakingOnly(stakingOnly);
        wallet->updateStatus();
    }
}

void WalletModel::UnlockContext::CopyFrom(UnlockContext&& rhs)
{
    // Transfer context; old object no longer relocks wallet
    *this = rhs;
    rhs.relock = false;
}

void WalletModel::loadReceiveRequests(std::vector<std::string>& vReceiveRequests)
{
    vReceiveRequests = m_wallet->getDestValues("rr"); // receive request
}

bool WalletModel::saveReceiveRequest(const std::string &sAddress, const int64_t nId, const std::string &sRequest)
{
    CTxDestination dest = DecodeDestination(sAddress);

    std::stringstream ss;
    ss << nId;
    std::string key = "rr" + ss.str(); // "rr" prefix = "receive request" in destdata

    if (sRequest.empty())
        return m_wallet->eraseDestData(dest, key);
    else
        return m_wallet->addDestData(dest, key, sRequest);
}

bool WalletModel::bumpFee(uint256 hash, uint256& new_hash)
{
    CCoinControl coin_control;
    coin_control.m_signal_bip125_rbf = true;
    std::vector<std::string> errors;
    CAmount old_fee;
    CAmount new_fee;
    CMutableTransaction mtx;
    if (!m_wallet->createBumpTransaction(hash, coin_control, errors, old_fee, new_fee, mtx)) {
        QMessageBox::critical(nullptr, tr("Fee bump error"), tr("Increasing transaction fee failed") + "<br />(" +
            (errors.size() ? QString::fromStdString(errors[0]) : "") +")");
         return false;
    }

    const bool create_psbt = m_wallet->privateKeysDisabled();

    // allow a user based fee verification
    QString questionString = create_psbt ? tr("Do you want to draft a transaction with fee increase?") : tr("Do you want to increase the fee?");
    questionString.append("<br />");
    questionString.append("<table style=\"text-align: left;\">");
    questionString.append("<tr><td>");
    questionString.append(tr("Current fee:"));
    questionString.append("</td><td>");
    questionString.append(BitcoinUnits::formatHtmlWithUnit(getOptionsModel()->getDisplayUnit(), old_fee));
    questionString.append("</td></tr><tr><td>");
    questionString.append(tr("Increase:"));
    questionString.append("</td><td>");
    questionString.append(BitcoinUnits::formatHtmlWithUnit(getOptionsModel()->getDisplayUnit(), new_fee - old_fee));
    questionString.append("</td></tr><tr><td>");
    questionString.append(tr("New fee:"));
    questionString.append("</td><td>");
    questionString.append(BitcoinUnits::formatHtmlWithUnit(getOptionsModel()->getDisplayUnit(), new_fee));
    questionString.append("</td></tr></table>");
    SendConfirmationDialog confirmationDialog(tr("Confirm fee bump"), questionString);
    confirmationDialog.exec();
    QMessageBox::StandardButton retval = static_cast<QMessageBox::StandardButton>(confirmationDialog.result());

    // cancel sign&broadcast if user doesn't want to bump the fee
    if (retval != QMessageBox::Yes) {
        return false;
    }

    WalletModel::UnlockContext ctx(requestUnlock());
    if(!ctx.isValid())
    {
        return false;
    }

    // Short-circuit if we are returning a bumped transaction PSBT to clipboard
    if (create_psbt) {
        PartiallySignedTransaction psbtx(mtx);
        bool complete = false;
        const TransactionError err = wallet().fillPSBT(SIGHASH_ALL, false /* sign */, true /* bip32derivs */, psbtx, complete);
        if (err != TransactionError::OK || complete) {
            QMessageBox::critical(nullptr, tr("Fee bump error"), tr("Can't draft transaction."));
            return false;
        }
        // Serialize the PSBT
        CDataStream ssTx(SER_NETWORK, PROTOCOL_VERSION);
        ssTx << psbtx;
        GUIUtil::setClipboard(EncodeBase64(ssTx.str()).c_str());
        Q_EMIT message(tr("PSBT copied"), "Copied to clipboard", CClientUIInterface::MSG_INFORMATION);
        return true;
    }

    // sign bumped transaction
    if (!m_wallet->signBumpTransaction(mtx)) {
        QMessageBox::critical(nullptr, tr("Fee bump error"), tr("Can't sign transaction."));
        return false;
    }
    // commit the bumped transaction
    if(!m_wallet->commitBumpTransaction(hash, std::move(mtx), errors, new_hash)) {
        QMessageBox::critical(nullptr, tr("Fee bump error"), tr("Could not commit transaction") + "<br />(" +
            QString::fromStdString(errors[0])+")");
         return false;
    }
    return true;
}

bool WalletModel::isWalletEnabled()
{
   return !gArgs.GetBoolArg("-disablewallet", DEFAULT_DISABLE_WALLET);
}

QString WalletModel::getWalletName() const
{
    return QString::fromStdString(m_wallet->getWalletName());
}

QString WalletModel::getDisplayName() const
{
    const QString name = getWalletName();
    return name.isEmpty() ? "["+tr("default wallet")+"]" : name;
}

bool WalletModel::isMultiwallet()
{
    return m_node.getWallets().size() > 1;
}

QString WalletModel::getRestorePath()
{
    return restorePath;
}

QString WalletModel::getRestoreParam()
{
    return restoreParam;
}

bool WalletModel::restore()
{
    return !restorePath.isEmpty();
}

uint64_t WalletModel::getStakeWeight()
{
    return nWeight;
}

bool WalletModel::getWalletUnlockStakingOnly()
{
    return m_wallet->getWalletUnlockStakingOnly();
}

void WalletModel::setWalletUnlockStakingOnly(bool unlock)
{
    m_wallet->setWalletUnlockStakingOnly(unlock);
}

void WalletModel::checkCoinAddressesChanged()
{
    // Get the list of coin addresses and emit it to the subscribers
    std::vector<std::string> spendableAddresses;
    std::vector<std::string> allAddresses;
    bool includeZeroValue = false;
    if(updateCoinAddresses && m_wallet->tryGetAvailableAddresses(spendableAddresses, allAddresses, includeZeroValue))
    {
        QStringList listSpendableAddresses;
        for(std::string address : spendableAddresses)
            listSpendableAddresses.append(QString::fromStdString(address));

        QStringList listAllAddresses;
        for(std::string address : allAddresses)
            listAllAddresses.append(QString::fromStdString(address));

        Q_EMIT availableAddressesChanged(listSpendableAddresses, listAllAddresses, includeZeroValue);

        updateCoinAddresses = false;
    }
}

void WalletModel::checkStakeWeightChanged()
{
    if(updateStakeWeight && m_wallet->tryGetStakeWeight(nWeight))
    {
        updateStakeWeight = false;
    }
}

void WalletModel::checkCoinAddresses()
{
    updateCoinAddresses = true;
}

QString WalletModel::getFingerprint(bool stake) const
{
    if(stake)
    {
        std::string ledgerId = wallet().getStakerLedgerId();
        return QString::fromStdString(ledgerId);
    }

    return fingerprint;
}

void WalletModel::setFingerprint(const QString &value, bool stake)
{
    if(stake)
    {
        wallet().setStakerLedgerId(value.toStdString());
    }
    else
    {
        fingerprint = value;
    }
}

void WalletModel::checkHardwareWallet()
{
    if(hardwareWalletInitRequired)
    {
        // Init variables
<<<<<<< HEAD
        QtumHwiTool hwiTool(this);
=======
        QtumHwiTool hwiTool;
>>>>>>> 1fa21ba5
        hwiTool.setModel(this);
        QString errorMessage;
        bool error = false;

<<<<<<< HEAD
        if(hwiTool.isConnected(fingerprint))
=======
        if(hwiTool.isConnected(fingerprint, false))
>>>>>>> 1fa21ba5
        {
            // Setup key pool
            if(importPKH)
            {
                QStringList pkhdesc;
                bool OK = hwiTool.getKeyPoolPKH(fingerprint, pathPKH, pkhdesc);
                if(OK) OK &= hwiTool.importMulti(pkhdesc);

                if(!OK)
                {
                    error = true;
                    errorMessage = tr("Import PKH failed.\n") + hwiTool.errorMessage();
                }
            }

            if(importP2SH)
            {
                QStringList p2shdesc;
                bool OK = hwiTool.getKeyPoolP2SH(fingerprint, pathP2SH, p2shdesc);
                if(OK) OK &= hwiTool.importMulti(p2shdesc);

                if(!OK)
                {
                    error = true;
                    if(!errorMessage.isEmpty()) errorMessage += "\n\n";
                    errorMessage += tr("Import P2SH failed.\n") + hwiTool.errorMessage();
                }
            }

            if(importBech32)
            {
                QStringList bech32desc;
                bool OK = hwiTool.getKeyPoolBech32(fingerprint, pathBech32, bech32desc);
                if(OK) OK &= hwiTool.importMulti(bech32desc);

                if(!OK)
                {
                    error = true;
                    if(!errorMessage.isEmpty()) errorMessage += "\n\n";
                    errorMessage += tr("Import Bech32 failed.\n") + hwiTool.errorMessage();
                }
            }

            // Rescan the chain
            if(rescan && !error)
                hwiTool.rescanBlockchain();
        }
        else
        {
            error = true;
            errorMessage = tr("Ledger not connected.");
        }

        // Display error message if happen
        if(error)
        {
            if(errorMessage.isEmpty())
                errorMessage = tr("unknown error");
            Q_EMIT message(tr("Import addresses"), errorMessage,
                           CClientUIInterface::MSG_ERROR | CClientUIInterface::MSG_NOPREFIX);
        }

        hardwareWalletInitRequired = false;
    }
}

void WalletModel::importAddressesData(bool _rescan, bool _importPKH, bool _importP2SH, bool _importBech32, QString _pathPKH, QString _pathP2SH, QString _pathBech32)
{
    rescan = _rescan;
    importPKH = _importPKH;
    importP2SH = _importP2SH;
    importBech32 = _importBech32;
    pathPKH = _pathPKH;
    pathP2SH = _pathP2SH;
    pathBech32 = _pathBech32;
    hardwareWalletInitRequired = true;
}

bool WalletModel::getSignPsbtWithHwiTool()
{
    if(!::Params().HasHardwareWalletSupport())
        return false;

    return wallet().privateKeysDisabled() && gArgs.GetBoolArg("-signpsbtwithhwitool", DEFAULT_SIGN_PSBT_WITH_HWI_TOOL);
}

bool WalletModel::createUnsigned()
{
    if(wallet().privateKeysDisabled())
    {
        if(!::Params().HasHardwareWalletSupport())
            return true;

        QString hwiToolPath = GUIUtil::getHwiToolPath();
        if(QFile::exists(hwiToolPath))
        {
            return !getSignPsbtWithHwiTool();
        }
        else
        {
            return true;
        }
    }

    return false;
}

bool WalletModel::hasLedgerProblem()
{
    return wallet().privateKeysDisabled() &&
            wallet().getEnabledStaking() &&
            !getFingerprint(true).isEmpty();
<<<<<<< HEAD
=======
}

QList<HWDevice> WalletModel::getDevices()
{
    return devices;
}

void WalletModel::checkHardwareDevice()
{
    int64_t time = GetTimeMillis();
    if(time > (DEVICE_UPDATE_DELAY + deviceTime))
    {
        QList<HWDevice> tmpDevices;

        // Get stake device
        QString fingerprint_stake = getFingerprint(true);
        if(!fingerprint_stake.isEmpty())
        {
            QtumHwiTool hwiTool;
            QList<HWDevice> _devices;
            if(hwiTool.enumerate(_devices, true))
            {
                for(HWDevice device : _devices)
                {
                    if(device.isValid() && device.fingerprint == fingerprint_stake)
                    {
                        tmpDevices.push_back(device);
                    }
                }
            }
        }

        // Get not stake device
        QString fingerprint_not_stake = getFingerprint();
        if(!fingerprint_not_stake.isEmpty())
        {
            QtumHwiTool hwiTool;
            QList<HWDevice> _devices;
            if(hwiTool.enumerate(_devices, false))
            {
                for(HWDevice device : _devices)
                {
                    if(device.isValid() && device.fingerprint == fingerprint_not_stake)
                    {
                        tmpDevices.push_back(device);
                    }
                }
            }
        }

        // Set update time
        deviceTime = GetTimeMillis();
        devices = tmpDevices;
    }
>>>>>>> 1fa21ba5
}<|MERGE_RESOLUTION|>--- conflicted
+++ resolved
@@ -871,20 +871,12 @@
     if(hardwareWalletInitRequired)
     {
         // Init variables
-<<<<<<< HEAD
-        QtumHwiTool hwiTool(this);
-=======
         QtumHwiTool hwiTool;
->>>>>>> 1fa21ba5
         hwiTool.setModel(this);
         QString errorMessage;
         bool error = false;
 
-<<<<<<< HEAD
-        if(hwiTool.isConnected(fingerprint))
-=======
         if(hwiTool.isConnected(fingerprint, false))
->>>>>>> 1fa21ba5
         {
             // Setup key pool
             if(importPKH)
@@ -997,8 +989,6 @@
     return wallet().privateKeysDisabled() &&
             wallet().getEnabledStaking() &&
             !getFingerprint(true).isEmpty();
-<<<<<<< HEAD
-=======
 }
 
 QList<HWDevice> WalletModel::getDevices()
@@ -1053,5 +1043,4 @@
         deviceTime = GetTimeMillis();
         devices = tmpDevices;
     }
->>>>>>> 1fa21ba5
 }