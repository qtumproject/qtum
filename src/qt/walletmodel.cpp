--- conflicted
+++ resolved
@@ -1,8 +1,4 @@
-<<<<<<< HEAD
-// Copyright (c) 2011-2017 The Bitcoin Core developers
-=======
 // Copyright (c) 2011-2018 The Bitcoin Core developers
->>>>>>> 228c1378
 // Distributed under the MIT software license, see the accompanying
 // file COPYING or http://www.opensource.org/licenses/mit-license.php.
 
@@ -34,10 +30,6 @@
 #include <QSet>
 #include <QTimer>
 #include <QFile>
-<<<<<<< HEAD
-#include <QSettings>
-=======
->>>>>>> 228c1378
 
 class WalletWorker : public QObject
 {
@@ -58,29 +50,13 @@
 
 #include "walletmodel.moc"
 
-<<<<<<< HEAD
-WalletModel::WalletModel(const PlatformStyle *platformStyle, CWallet *_wallet, OptionsModel *_optionsModel, QObject *parent) :
-    QObject(parent), wallet(_wallet), optionsModel(_optionsModel), addressTableModel(0),
-=======
 WalletModel::WalletModel(std::unique_ptr<interfaces::Wallet> wallet, interfaces::Node& node, const PlatformStyle *platformStyle, OptionsModel *_optionsModel, QObject *parent) :
     QObject(parent), m_wallet(std::move(wallet)), m_node(node), optionsModel(_optionsModel), addressTableModel(0),
->>>>>>> 228c1378
     contractTableModel(0),
     transactionTableModel(0),
     recentRequestsTableModel(0),
     tokenItemModel(0),
     tokenTransactionTableModel(0),
-<<<<<<< HEAD
-    cachedBalance(0), 
-    cachedUnconfirmedBalance(0), 
-    cachedImmatureBalance(0), 
-    cachedStake(0),
-    cachedWatchOnlyBalance(0), 
-    cachedWatchUnconfBalance(0), 
-    cachedWatchImmatureBalance(0), 
-    cachedWatchOnlyStake(0),
-=======
->>>>>>> 228c1378
     cachedEncryptionStatus(Unencrypted),
     cachedNumBlocks(0),
     nWeight(0),
@@ -90,21 +66,12 @@
     fHaveWatchOnly = m_wallet->haveWatchOnly();
     fForceCheckBalanceChanged = false;
 
-<<<<<<< HEAD
-    addressTableModel = new AddressTableModel(wallet, this);
-    contractTableModel = new ContractTableModel(wallet, this);
-    transactionTableModel = new TransactionTableModel(platformStyle, wallet, this);
-    recentRequestsTableModel = new RecentRequestsTableModel(wallet, this);
-    tokenItemModel = new TokenItemModel(wallet, this);
-    tokenTransactionTableModel = new TokenTransactionTableModel(platformStyle, wallet, this);
-=======
     addressTableModel = new AddressTableModel(this);
     contractTableModel = new ContractTableModel(this);
     transactionTableModel = new TransactionTableModel(platformStyle, this);
     recentRequestsTableModel = new RecentRequestsTableModel(this);
     tokenItemModel = new TokenItemModel(this);
     tokenTransactionTableModel = new TokenTransactionTableModel(platformStyle, this);
->>>>>>> 228c1378
 
     // This timer will be fired repeatedly to update the balance
     WalletWorker * worker = new WalletWorker(this);
@@ -125,52 +92,8 @@
 {
     unsubscribeFromCoreSignals();
 
-<<<<<<< HEAD
-    return wallet->GetBalance();
-}
-
-CAmount WalletModel::getStake() const
-{
-    return wallet->GetStake();
-}
-
-CAmount WalletModel::getWatchStake() const
-{
-    return wallet->GetWatchOnlyStake();
-}
-
-CAmount WalletModel::getUnconfirmedBalance() const
-{
-    return wallet->GetUnconfirmedBalance();
-}
-
-CAmount WalletModel::getImmatureBalance() const
-{
-    return wallet->GetImmatureBalance();
-}
-
-bool WalletModel::haveWatchOnly() const
-{
-    return fHaveWatchOnly;
-}
-
-CAmount WalletModel::getWatchBalance() const
-{
-    return wallet->GetWatchOnlyBalance();
-}
-
-CAmount WalletModel::getWatchUnconfirmedBalance() const
-{
-    return wallet->GetUnconfirmedWatchOnlyBalance();
-}
-
-CAmount WalletModel::getWatchImmatureBalance() const
-{
-    return wallet->GetImmatureWatchOnlyBalance();
-=======
     t.quit();
     t.wait();
->>>>>>> 228c1378
 }
 
 void WalletModel::updateStatus()
@@ -194,12 +117,8 @@
         return;
     }
 
-<<<<<<< HEAD
-    bool cachedNumBlocksChanged = chainActive.Height() != cachedNumBlocks;
-=======
     numBlocks = m_node.getNumBlocks();
     bool cachedNumBlocksChanged = numBlocks != cachedNumBlocks;
->>>>>>> 228c1378
     if(fForceCheckBalanceChanged || cachedNumBlocksChanged)
     {
         fForceCheckBalanceChanged = false;
@@ -218,15 +137,12 @@
         {
             checkTokenBalanceChanged();
         }
-<<<<<<< HEAD
-=======
 
         if(balanceChanged)
         {
             updateStakeWeight = true;
             updateCoinAddresses = true;
         }
->>>>>>> 228c1378
     }
 }
 void WalletModel::updateContractBook(const QString &address, const QString &label, const QString &abi, int status)
@@ -237,58 +153,18 @@
 
 bool WalletModel::checkBalanceChanged(const interfaces::WalletBalances& new_balances)
 {
-<<<<<<< HEAD
-    CAmount newBalance = getBalance();
-    CAmount newUnconfirmedBalance = getUnconfirmedBalance();
-    CAmount newImmatureBalance = getImmatureBalance();
-    CAmount newStake = getStake();
-    CAmount newWatchOnlyBalance = 0;
-    CAmount newWatchUnconfBalance = 0;
-    CAmount newWatchImmatureBalance = 0;
-    CAmount newWatchOnlyStake = 0;
-    if (haveWatchOnly())
-    {
-        newWatchOnlyBalance = getWatchBalance();
-        newWatchUnconfBalance = getWatchUnconfirmedBalance();
-        newWatchImmatureBalance = getWatchImmatureBalance();
-        newWatchOnlyStake = getWatchStake();
-=======
     if(new_balances.balanceChanged(m_cached_balances)) {
         m_cached_balances = new_balances;
         Q_EMIT balanceChanged(new_balances);
         return true;
->>>>>>> 228c1378
     }
     return false;
 }
 
-<<<<<<< HEAD
-    if(cachedBalance != newBalance || cachedUnconfirmedBalance != newUnconfirmedBalance || cachedImmatureBalance != newImmatureBalance ||
-        cachedWatchOnlyBalance != newWatchOnlyBalance || cachedWatchUnconfBalance != newWatchUnconfBalance || cachedWatchImmatureBalance != newWatchImmatureBalance || cachedStake != newStake || cachedWatchOnlyStake != newWatchOnlyStake)
-    {
-        cachedBalance = newBalance;
-        cachedUnconfirmedBalance = newUnconfirmedBalance;
-        cachedImmatureBalance = newImmatureBalance;
-        cachedStake = newStake;
-        cachedWatchOnlyBalance = newWatchOnlyBalance;
-        cachedWatchUnconfBalance = newWatchUnconfBalance;
-        cachedWatchImmatureBalance = newWatchImmatureBalance;
-        cachedWatchOnlyStake = newWatchOnlyStake;
-        Q_EMIT balanceChanged(newBalance, newUnconfirmedBalance, newImmatureBalance, newStake,
-                            newWatchOnlyBalance, newWatchUnconfBalance, newWatchImmatureBalance, newWatchOnlyStake);
-    }
-}
-
 void WalletModel::checkTokenBalanceChanged()
 {
     if(tokenItemModel)
     {
-=======
-void WalletModel::checkTokenBalanceChanged()
-{
-    if(tokenItemModel)
-    {
->>>>>>> 228c1378
         tokenItemModel->checkTokenBalanceChanged();
     }
 }
@@ -594,42 +470,8 @@
 // Handlers for core signals
 static void NotifyUnload(WalletModel* walletModel)
 {
-<<<<<<< HEAD
-    bool ret =  wallet->BackupWallet(filename.toLocal8Bit().data());
-
-    // Set number of backups
-    QSettings settings;
-    int walletHasBackup = settings.value("walletBackupsNumber", 0).toInt();
-    settings.setValue("walletBackupsNumber", walletHasBackup + (ret ? 1 : 0));
-
-    return ret;
-}
-
-bool WalletModel::hasWalletBackup()
-{
-    QSettings settings;
-    return settings.value("walletBackupsNumber", 0).toBool();
-}
-
-bool WalletModel::restoreWallet(const QString &filename, const QString &param)
-{
-    if(QFile::exists(filename))
-    {
-        fs::path pathWalletBak = GetDataDir() / strprintf("wallet.%d.bak", GetTime());
-        QString walletBak = QString::fromStdString(pathWalletBak.string());
-        if(backupWallet(walletBak))
-        {
-            restorePath = filename;
-            restoreParam = param;
-            return true;
-        }
-    }
-
-    return false;
-=======
     qDebug() << "NotifyUnload";
     QMetaObject::invokeMethod(walletModel, "unload", Qt::QueuedConnection);
->>>>>>> 228c1378
 }
 
 static void NotifyKeyStoreStatusChanged(WalletModel *walletmodel)
@@ -676,11 +518,7 @@
                               Q_ARG(bool, fHaveWatchonly));
 }
 
-<<<<<<< HEAD
-static void NotifyContractBookChanged(WalletModel *walletmodel, CWallet *wallet,
-=======
 static void NotifyContractBookChanged(WalletModel *walletmodel,
->>>>>>> 228c1378
         const std::string &address, const std::string &label, const std::string &abi, ChangeType status)
 {
     QString strAddress = QString::fromStdString(address);
@@ -698,14 +536,6 @@
 void WalletModel::subscribeToCoreSignals()
 {
     // Connect signals to wallet
-<<<<<<< HEAD
-    wallet->NotifyStatusChanged.connect(boost::bind(&NotifyKeyStoreStatusChanged, this, _1));
-    wallet->NotifyAddressBookChanged.connect(boost::bind(NotifyAddressBookChanged, this, _1, _2, _3, _4, _5, _6));
-    wallet->NotifyTransactionChanged.connect(boost::bind(NotifyTransactionChanged, this, _1, _2, _3));
-    wallet->ShowProgress.connect(boost::bind(ShowProgress, this, _1, _2));
-    wallet->NotifyWatchonlyChanged.connect(boost::bind(NotifyWatchonlyChanged, this, _1));
-    wallet->NotifyContractBookChanged.connect(boost::bind(NotifyContractBookChanged, this, _1, _2, _3, _4, _5));
-=======
     m_handler_unload = m_wallet->handleUnload(boost::bind(&NotifyUnload, this));
     m_handler_status_changed = m_wallet->handleStatusChanged(boost::bind(&NotifyKeyStoreStatusChanged, this));
     m_handler_address_book_changed = m_wallet->handleAddressBookChanged(boost::bind(NotifyAddressBookChanged, this, _1, _2, _3, _4, _5));
@@ -713,20 +543,11 @@
     m_handler_show_progress = m_wallet->handleShowProgress(boost::bind(ShowProgress, this, _1, _2));
     m_handler_watch_only_changed = m_wallet->handleWatchOnlyChanged(boost::bind(NotifyWatchonlyChanged, this, _1));
     m_handler_contract_book_changed = m_wallet->handleContractBookChanged(boost::bind(NotifyContractBookChanged, this, _1, _2, _3, _4));
->>>>>>> 228c1378
 }
 
 void WalletModel::unsubscribeFromCoreSignals()
 {
     // Disconnect signals from wallet
-<<<<<<< HEAD
-    wallet->NotifyStatusChanged.disconnect(boost::bind(&NotifyKeyStoreStatusChanged, this, _1));
-    wallet->NotifyAddressBookChanged.disconnect(boost::bind(NotifyAddressBookChanged, this, _1, _2, _3, _4, _5, _6));
-    wallet->NotifyTransactionChanged.disconnect(boost::bind(NotifyTransactionChanged, this, _1, _2, _3));
-    wallet->ShowProgress.disconnect(boost::bind(ShowProgress, this, _1, _2));
-    wallet->NotifyWatchonlyChanged.disconnect(boost::bind(NotifyWatchonlyChanged, this, _1));
-    wallet->NotifyContractBookChanged.disconnect(boost::bind(NotifyContractBookChanged, this, _1, _2, _3, _4, _5));
-=======
     m_handler_unload->disconnect();
     m_handler_status_changed->disconnect();
     m_handler_address_book_changed->disconnect();
@@ -734,7 +555,6 @@
     m_handler_show_progress->disconnect();
     m_handler_watch_only_changed->disconnect();
     m_handler_contract_book_changed->disconnect();
->>>>>>> 228c1378
 }
 
 // WalletModel::UnlockContext implementation
@@ -742,11 +562,7 @@
 {
     bool was_locked = getEncryptionStatus() == Locked;
 
-<<<<<<< HEAD
-    if ((!was_locked) && fWalletUnlockStakingOnly)
-=======
     if ((!was_locked) && getWalletUnlockStakingOnly())
->>>>>>> 228c1378
     {
        setWalletLocked(true);
        was_locked = getEncryptionStatus() == Locked;
@@ -760,11 +576,7 @@
     // If wallet is still locked, unlock was failed or cancelled, mark context as invalid
     bool valid = getEncryptionStatus() != Locked;
 
-<<<<<<< HEAD
-    return UnlockContext(this, valid, was_locked && !fWalletUnlockStakingOnly);
-=======
     return UnlockContext(this, valid, was_locked && !getWalletUnlockStakingOnly());
->>>>>>> 228c1378
 }
 
 WalletModel::UnlockContext::UnlockContext(WalletModel *_wallet, bool _valid, bool _relock):
@@ -775,13 +587,8 @@
 {
     if(!relock)
     {
-<<<<<<< HEAD
-        stakingOnly = fWalletUnlockStakingOnly;
-        fWalletUnlockStakingOnly = false;
-=======
         stakingOnly = wallet->getWalletUnlockStakingOnly();
         wallet->setWalletUnlockStakingOnly(false);
->>>>>>> 228c1378
     }
 }
 
@@ -794,11 +601,7 @@
 
     if(!relock)
     {
-<<<<<<< HEAD
-        fWalletUnlockStakingOnly = stakingOnly;
-=======
         wallet->setWalletUnlockStakingOnly(stakingOnly);
->>>>>>> 228c1378
         wallet->updateStatus();
     }
 }
@@ -810,100 +613,6 @@
     rhs.relock = false;
 }
 
-<<<<<<< HEAD
-bool WalletModel::getPubKey(const CKeyID &address, CPubKey& vchPubKeyOut) const
-{
-    return wallet->GetPubKey(address, vchPubKeyOut);
-}
-
-bool WalletModel::IsSpendable(const CTxDestination& dest) const
-{
-    return IsMine(*wallet, dest) & ISMINE_SPENDABLE;
-}
-
-bool WalletModel::getPrivKey(const CKeyID &address, CKey& vchPrivKeyOut) const
-{
-    return wallet->GetKey(address, vchPrivKeyOut);
-}
-
-// returns a list of COutputs from COutPoints
-void WalletModel::getOutputs(const std::vector<COutPoint>& vOutpoints, std::vector<COutput>& vOutputs)
-{
-    LOCK2(cs_main, wallet->cs_wallet);
-    for (const COutPoint& outpoint : vOutpoints)
-    {
-        auto it = wallet->mapWallet.find(outpoint.hash);
-        if (it == wallet->mapWallet.end()) continue;
-        int nDepth = it->second.GetDepthInMainChain();
-        if (nDepth < 0) continue;
-        COutput out(&it->second, outpoint.n, nDepth, true /* spendable */, true /* solvable */, true /* safe */);
-        vOutputs.push_back(out);
-    }
-}
-
-bool WalletModel::isSpent(const COutPoint& outpoint) const
-{
-    LOCK2(cs_main, wallet->cs_wallet);
-    return wallet->IsSpent(outpoint.hash, outpoint.n);
-}
-
-bool WalletModel::isUnspentAddress(const std::string &qtumAddress) const
-{
-    LOCK2(cs_main, wallet->cs_wallet);
-
-    std::vector<COutput> vecOutputs;
-    wallet->AvailableCoins(vecOutputs);
-    for (const COutput& out : vecOutputs)
-    {
-        CTxDestination address;
-        const CScript& scriptPubKey = out.tx->tx->vout[out.i].scriptPubKey;
-        bool fValidAddress = ExtractDestination(scriptPubKey, address);
-
-        if(fValidAddress && EncodeDestination(address) == qtumAddress && out.tx->tx->vout[out.i].nValue)
-        {
-            return true;
-        }
-    }
-    return false;
-}
-
-// AvailableCoins + LockedCoins grouped by wallet address (put change in one group with wallet address)
-void WalletModel::listCoins(std::map<QString, std::vector<COutput> >& mapCoins) const
-{
-    for (auto& group : wallet->ListCoins()) {
-        auto& resultGroup = mapCoins[QString::fromStdString(EncodeDestination(group.first))];
-        for (auto& coin : group.second) {
-            resultGroup.emplace_back(std::move(coin));
-        }
-    }
-}
-
-bool WalletModel::isLockedCoin(uint256 hash, unsigned int n) const
-{
-    LOCK2(cs_main, wallet->cs_wallet);
-    return wallet->IsLockedCoin(hash, n);
-}
-
-void WalletModel::lockCoin(COutPoint& output)
-{
-    LOCK2(cs_main, wallet->cs_wallet);
-    wallet->LockCoin(output);
-}
-
-void WalletModel::unlockCoin(COutPoint& output)
-{
-    LOCK2(cs_main, wallet->cs_wallet);
-    wallet->UnlockCoin(output);
-}
-
-void WalletModel::listLockedCoins(std::vector<COutPoint>& vOutpts)
-{
-    LOCK2(cs_main, wallet->cs_wallet);
-    wallet->ListLockedCoins(vOutpts);
-}
-
-=======
->>>>>>> 228c1378
 void WalletModel::loadReceiveRequests(std::vector<std::string>& vReceiveRequests)
 {
     vReceiveRequests = m_wallet->getDestValues("rr"); // receive request
@@ -1034,16 +743,7 @@
     m_wallet->setWalletUnlockStakingOnly(unlock);
 }
 
-<<<<<<< HEAD
-OutputType WalletModel::getDefaultAddressType() const
-{
-    return g_address_type;
-}
-
-int WalletModel::getDefaultConfirmTarget() const
-=======
 void WalletModel::checkCoinAddressesChanged()
->>>>>>> 228c1378
 {
     // Get the list of coin addresses and emit it to the subscribers
     std::vector<std::string> spendableAddresses;
@@ -1072,73 +772,7 @@
     }
 }
 
-<<<<<<< HEAD
-bool WalletModel::addTokenEntry(const CTokenInfo &token)
-{
-    return wallet->AddTokenEntry(token, true);
-}
-
-bool WalletModel::addTokenTxEntry(const CTokenTx& tokenTx, bool fFlushOnClose)
-{
-    return wallet->AddTokenTxEntry(tokenTx, fFlushOnClose);
-}
-
-bool WalletModel::existTokenEntry(const CTokenInfo &token)
-{
-    LOCK2(cs_main, wallet->cs_wallet);
-
-    uint256 hash = token.GetHash();
-    std::map<uint256, CTokenInfo>::iterator it = wallet->mapToken.find(hash);
-
-    return it != wallet->mapToken.end();
-}
-
-bool WalletModel::removeTokenEntry(const std::string &sHash)
-{
-    return wallet->RemoveTokenEntry(uint256S(sHash), true);
-}
-
-QString WalletModel::getRestorePath()
-{
-    return restorePath;
-}
-
-QString WalletModel::getRestoreParam()
-{
-    return restoreParam;
-}
-
-std::vector<CTokenInfo> WalletModel::getInvalidTokens()
-{
-    LOCK2(cs_main, wallet->cs_wallet);
-
-    std::vector<CTokenInfo> listInvalid;
-    for(auto& info : wallet->mapToken)
-    {
-        std::string strAddress = info.second.strSenderAddress;
-        CTxDestination address = DecodeDestination(strAddress);
-        if(!IsMine(*wallet, address))
-        {
-            listInvalid.push_back(info.second);
-        }
-    }
-
-    return listInvalid;
-}
-
-bool WalletModel::isMineAddress(const std::string &strAddress)
-{
-    LOCK2(cs_main, wallet->cs_wallet);
-
-    CTxDestination address = DecodeDestination(strAddress);
-    if(!IsValidDestination(address) || !IsMine(*wallet, address))
-    {
-        return false;
-    }
-    return true;
-=======
 void WalletModel::checkCoinAddresses()
 {
     updateCoinAddresses = true;
->>>>>>> 228c1378
 }