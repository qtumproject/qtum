--- conflicted
+++ resolved
@@ -43,33 +43,6 @@
 #include <QFile>
 
 static int pollSyncSkip = 30;
-<<<<<<< HEAD
-
-class WalletWorker : public QObject
-{
-    Q_OBJECT
-public:
-    WalletModel *walletModel;
-    WalletWorker(WalletModel *_walletModel):
-        walletModel(_walletModel){}
-
-private Q_SLOTS:
-    void updateModel()
-    {
-        if(walletModel && walletModel->node().shutdownRequested())
-            return;
-
-        // Update the model with results of task that take more time to be completed
-        walletModel->checkCoinAddressesChanged();
-        walletModel->checkStakeWeightChanged();
-    }
-};
-
-#include <qt/walletmodel.moc>
-
-WalletModel::WalletModel(std::unique_ptr<interfaces::Wallet> wallet, interfaces::Node& node, const PlatformStyle *platformStyle, OptionsModel *_optionsModel, QObject *parent) :
-    QObject(parent), m_wallet(std::move(wallet)), m_node(node), optionsModel(_optionsModel), addressTableModel(nullptr),
-=======
 
 class WalletWorker : public QObject
 {
@@ -100,7 +73,6 @@
     m_node(client_model.node()),
     optionsModel(client_model.getOptionsModel()),
     addressTableModel(nullptr),
->>>>>>> da23532c
     contractTableModel(nullptr),
     transactionTableModel(nullptr),
     recentRequestsTableModel(nullptr),
@@ -110,11 +82,7 @@
     superStakerItemModel(nullptr),
     delegationStakerItemModel(nullptr),
     cachedEncryptionStatus(Unencrypted),
-<<<<<<< HEAD
-    cachedNumBlocks(0),
-=======
     timer(new QTimer(this)),
->>>>>>> da23532c
     nWeight(0),
     updateStakeWeight(true),
     updateCoinAddresses(true),
@@ -181,36 +149,24 @@
     if(!m_node.tryGetSyncInfo(numBlocks, isSyncing) || (isSyncing && pollNum < pollSyncSkip))
         return;
 
-<<<<<<< HEAD
-=======
     // Avoid recomputing wallet balances unless a TransactionChanged or
     // BlockTip notification was received.
     if (!fForceCheckBalanceChanged && m_cached_last_update_tip == getLastBlockProcessed()) return;
 
->>>>>>> da23532c
     // Try to get balances and return early if locks can't be acquired. This
     // avoids the GUI from getting stuck on periodical polls if the core is
     // holding the locks for a longer time - for example, during a wallet
     // rescan.
     interfaces::WalletBalances new_balances;
-<<<<<<< HEAD
-    if (!m_wallet->tryGetBalances(new_balances, numBlocks, fForceCheckBalanceChanged, cachedNumBlocks)) {
-=======
     uint256 block_hash;
     if (!m_wallet->tryGetBalances(new_balances, block_hash)) {
->>>>>>> da23532c
         return;
     }
     pollNum = 0;
 
-<<<<<<< HEAD
-    bool cachedNumBlocksChanged = numBlocks != cachedNumBlocks;
-    fForceCheckBalanceChanged = false;
-=======
     bool cachedBlockHashChanged = block_hash != m_cached_last_update_tip;
     if (fForceCheckBalanceChanged || cachedBlockHashChanged) {
         fForceCheckBalanceChanged = false;
->>>>>>> da23532c
 
         // Balance and number of transactions might have changed
         m_cached_last_update_tip = block_hash;
@@ -219,32 +175,6 @@
         if(transactionTableModel)
             transactionTableModel->updateConfirmations();
 
-<<<<<<< HEAD
-    bool balanceChanged = checkBalanceChanged(new_balances);
-    if(transactionTableModel)
-        transactionTableModel->updateConfirmations();
-
-    if(tokenTransactionTableModel)
-        tokenTransactionTableModel->updateConfirmations();
-
-    if(cachedNumBlocksChanged)
-    {
-        checkTokenBalanceChanged();
-        checkDelegationChanged();
-        checkSuperStakerChanged();
-    }
-
-    if(balanceChanged)
-    {
-        updateCoinAddresses = true;
-    }
-
-    // The stake weight is used for the staking icon status
-    // Get the stake weight only when not syncing because it is time consuming
-    if(!isSyncing && (balanceChanged || cachedNumBlocksChanged))
-    {
-        updateStakeWeight = true;
-=======
         if(tokenTransactionTableModel)
             tokenTransactionTableModel->updateConfirmations();
 
@@ -266,7 +196,6 @@
         {
             updateStakeWeight = true;
         }
->>>>>>> da23532c
     }
 }
 void WalletModel::updateContractBook(const QString &address, const QString &label, const QString &abi, int status)
@@ -666,13 +595,8 @@
     m_handler_transaction_changed = m_wallet->handleTransactionChanged(std::bind(NotifyTransactionChanged, this, std::placeholders::_1, std::placeholders::_2));
     m_handler_show_progress = m_wallet->handleShowProgress(std::bind(ShowProgress, this, std::placeholders::_1, std::placeholders::_2));
     m_handler_watch_only_changed = m_wallet->handleWatchOnlyChanged(std::bind(NotifyWatchonlyChanged, this, std::placeholders::_1));
-<<<<<<< HEAD
-    m_handler_can_get_addrs_changed = m_wallet->handleCanGetAddressesChanged(boost::bind(NotifyCanGetAddressesChanged, this));
-    m_handler_contract_book_changed = m_wallet->handleContractBookChanged(boost::bind(NotifyContractBookChanged, this, boost::placeholders::_1, boost::placeholders::_2, boost::placeholders::_3, boost::placeholders::_4));
-=======
     m_handler_can_get_addrs_changed = m_wallet->handleCanGetAddressesChanged(std::bind(NotifyCanGetAddressesChanged, this));
     m_handler_contract_book_changed = m_wallet->handleContractBookChanged(std::bind(NotifyContractBookChanged, this, std::placeholders::_1, std::placeholders::_2, std::placeholders::_3, std::placeholders::_4));
->>>>>>> da23532c
 }
 
 void WalletModel::unsubscribeFromCoreSignals()
@@ -860,9 +784,6 @@
 
 bool WalletModel::isMultiwallet()
 {
-<<<<<<< HEAD
-    return m_node.getWallets().size() > 1;
-=======
     return m_node.walletClient().getWallets().size() > 1;
 }
 
@@ -874,7 +795,6 @@
 uint256 WalletModel::getLastBlockProcessed() const
 {
     return m_client_model ? m_client_model->getBestBlockHash() : uint256{};
->>>>>>> da23532c
 }
 
 QString WalletModel::getRestorePath()
