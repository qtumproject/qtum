<?xml version="1.0" encoding="UTF-8"?>
<ui version="4.0">
 <class>OverviewPage</class>
 <widget class="QWidget" name="OverviewPage">
  <property name="geometry">
   <rect>
    <x>0</x>
    <y>0</y>
    <width>738</width>
<<<<<<< HEAD
    <height>446</height>
=======
    <height>453</height>
>>>>>>> da23532c
   </rect>
  </property>
  <property name="windowTitle">
   <string>Form</string>
  </property>
  <layout class="QVBoxLayout" name="verticalLayout_6">
   <property name="spacing">
    <number>0</number>
   </property>
   <property name="leftMargin">
    <number>0</number>
   </property>
   <property name="topMargin">
    <number>0</number>
   </property>
   <property name="rightMargin">
    <number>0</number>
   </property>
   <property name="bottomMargin">
    <number>0</number>
   </property>
   <item>
    <widget class="QFrame" name="frameBalances">
     <property name="frameShape">
      <enum>QFrame::StyledPanel</enum>
     </property>
     <property name="frameShadow">
      <enum>QFrame::Raised</enum>
     </property>
     <layout class="QVBoxLayout" name="verticalLayout_5">
      <property name="spacing">
       <number>0</number>
      </property>
      <property name="leftMargin">
       <number>0</number>
      </property>
      <property name="topMargin">
       <number>0</number>
      </property>
      <property name="rightMargin">
       <number>0</number>
      </property>
      <property name="bottomMargin">
       <number>0</number>
      </property>
      <item>
       <widget class="QWidget" name="widgetStatus" native="true">
        <layout class="QHBoxLayout" name="horizontalLayout_16">
         <property name="leftMargin">
          <number>0</number>
         </property>
         <property name="topMargin">
          <number>0</number>
         </property>
         <property name="rightMargin">
          <number>0</number>
         </property>
         <property name="bottomMargin">
          <number>0</number>
         </property>
         <item>
          <spacer name="horizontalSpacer_6">
           <property name="orientation">
            <enum>Qt::Horizontal</enum>
           </property>
           <property name="sizeHint" stdset="0">
            <size>
             <width>0</width>
             <height>20</height>
            </size>
           </property>
          </spacer>
         </item>
         <item>
          <widget class="QLabel" name="labelLogo">
           <property name="sizePolicy">
            <sizepolicy hsizetype="Fixed" vsizetype="Fixed">
             <horstretch>0</horstretch>
             <verstretch>0</verstretch>
            </sizepolicy>
           </property>
           <property name="minimumSize">
            <size>
             <width>32</width>
             <height>32</height>
            </size>
           </property>
          </widget>
         </item>
         <item>
          <widget class="QToolButton" name="labelWalletStatus">
           <property name="enabled">
            <bool>true</bool>
           </property>
           <property name="toolTip">
            <string>The displayed information may be out of date. Your wallet automatically synchronizes with the Qtum network after a connection is established, but this process has not completed yet.</string>
           </property>
           <property name="text">
            <string/>
           </property>
           <property name="icon">
            <iconset>
             <normaloff>:/icons/warning</normaloff>
             <disabledoff>:/icons/warning</disabledoff>:/icons/warning</iconset>
           </property>
           <property name="iconSize">
            <size>
             <width>24</width>
             <height>24</height>
            </size>
           </property>
           <property name="flat" stdset="0">
            <bool>false</bool>
           </property>
          </widget>
         </item>
         <item>
          <spacer name="horizontalSpacer_5">
           <property name="orientation">
            <enum>Qt::Horizontal</enum>
           </property>
           <property name="sizeHint" stdset="0">
            <size>
             <width>0</width>
             <height>20</height>
            </size>
           </property>
          </spacer>
         </item>
        </layout>
       </widget>
      </item>
      <item>
       <widget class="QWidget" name="widgetWallet" native="true">
        <layout class="QVBoxLayout" name="verticalLayout_2">
         <property name="spacing">
          <number>0</number>
         </property>
         <item>
          <widget class="QWidget" name="widgetTotal" native="true">
           <layout class="QHBoxLayout" name="horizontalLayout">
            <property name="leftMargin">
             <number>0</number>
            </property>
            <property name="topMargin">
             <number>0</number>
            </property>
            <property name="rightMargin">
             <number>0</number>
            </property>
            <property name="bottomMargin">
             <number>0</number>
            </property>
            <item>
             <spacer name="horizontalSpacer_7">
              <property name="orientation">
               <enum>Qt::Horizontal</enum>
              </property>
              <property name="sizeHint" stdset="0">
               <size>
                <width>0</width>
                <height>20</height>
               </size>
              </property>
             </spacer>
            </item>
            <item>
             <widget class="QLabel" name="labelSpendable">
              <property name="font">
               <font>
                <pointsize>23</pointsize>
               </font>
              </property>
              <property name="text">
               <string>Spendable:</string>
              </property>
              <property name="alignment">
               <set>Qt::AlignRight|Qt::AlignTrailing|Qt::AlignVCenter</set>
              </property>
             </widget>
            </item>
            <item>
             <widget class="QLabel" name="labelTotal">
              <property name="font">
               <font>
                <pointsize>23</pointsize>
               </font>
              </property>
              <property name="cursor">
               <cursorShape>IBeamCursor</cursorShape>
              </property>
              <property name="toolTip">
               <string>Your current total balance</string>
              </property>
              <property name="text">
               <string notr="true">0.000 000 00 QTUM</string>
              </property>
              <property name="alignment">
               <set>Qt::AlignRight|Qt::AlignTrailing|Qt::AlignVCenter</set>
              </property>
              <property name="textInteractionFlags">
               <set>Qt::LinksAccessibleByMouse|Qt::TextSelectableByMouse</set>
              </property>
             </widget>
            </item>
            <item>
             <spacer name="horizontalSpacer_8">
              <property name="orientation">
               <enum>Qt::Horizontal</enum>
              </property>
              <property name="sizeHint" stdset="0">
               <size>
                <width>0</width>
                <height>20</height>
               </size>
              </property>
             </spacer>
            </item>
           </layout>
          </widget>
         </item>
         <item>
          <layout class="QHBoxLayout" name="horizontalLayout_13">
           <property name="leftMargin">
            <number>0</number>
           </property>
           <property name="topMargin">
            <number>0</number>
           </property>
           <property name="rightMargin">
            <number>0</number>
           </property>
           <property name="bottomMargin">
            <number>0</number>
           </property>
           <item>
            <spacer name="horizontalSpacer_9">
             <property name="orientation">
              <enum>Qt::Horizontal</enum>
             </property>
             <property name="sizeHint" stdset="0">
              <size>
               <width>40</width>
               <height>20</height>
              </size>
             </property>
            </spacer>
           </item>
           <item>
            <widget class="QWidget" name="widgetBalance" native="true">
             <layout class="QHBoxLayout" name="horizontalLayout_2">
              <property name="leftMargin">
               <number>0</number>
              </property>
              <property name="topMargin">
               <number>0</number>
              </property>
              <property name="rightMargin">
               <number>0</number>
              </property>
              <property name="bottomMargin">
               <number>0</number>
              </property>
              <item>
               <widget class="QLabel" name="labelBalanceText">
                <property name="text">
                 <string>Available:</string>
                </property>
                <property name="alignment">
                 <set>Qt::AlignRight|Qt::AlignTrailing|Qt::AlignVCenter</set>
                </property>
               </widget>
              </item>
              <item>
               <widget class="QLabel" name="labelBalance">
                <property name="cursor">
                 <cursorShape>IBeamCursor</cursorShape>
                </property>
                <property name="toolTip">
                 <string>Your current spendable balance</string>
                </property>
                <property name="text">
                 <string notr="true">0.000 000 00</string>
                </property>
                <property name="alignment">
                 <set>Qt::AlignRight|Qt::AlignTrailing|Qt::AlignVCenter</set>
                </property>
                <property name="textInteractionFlags">
                 <set>Qt::LinksAccessibleByMouse|Qt::TextSelectableByMouse</set>
                </property>
               </widget>
              </item>
             </layout>
            </widget>
           </item>
           <item>
            <widget class="QWidget" name="widgetPending" native="true">
             <layout class="QHBoxLayout" name="horizontalLayout_3">
              <property name="leftMargin">
               <number>6</number>
              </property>
              <property name="topMargin">
               <number>0</number>
              </property>
              <property name="rightMargin">
               <number>0</number>
              </property>
              <property name="bottomMargin">
               <number>0</number>
              </property>
              <item>
               <widget class="Line" name="vLine">
                <property name="maximumSize">
                 <size>
                  <width>1</width>
                  <height>12</height>
                 </size>
                </property>
                <property name="orientation">
                 <enum>Qt::Vertical</enum>
                </property>
               </widget>
              </item>
              <item>
               <widget class="QLabel" name="labelPendingText">
                <property name="text">
                 <string>Pending:</string>
                </property>
                <property name="alignment">
                 <set>Qt::AlignRight|Qt::AlignTrailing|Qt::AlignVCenter</set>
                </property>
               </widget>
              </item>
              <item>
               <widget class="QLabel" name="labelUnconfirmed">
                <property name="cursor">
                 <cursorShape>IBeamCursor</cursorShape>
                </property>
                <property name="toolTip">
                 <string>Total of transactions that have yet to be confirmed, and do not yet count toward the spendable balance</string>
                </property>
                <property name="text">
                 <string notr="true">0.000 000 00</string>
                </property>
                <property name="alignment">
                 <set>Qt::AlignRight|Qt::AlignTrailing|Qt::AlignVCenter</set>
                </property>
                <property name="textInteractionFlags">
                 <set>Qt::LinksAccessibleByMouse|Qt::TextSelectableByMouse</set>
                </property>
               </widget>
              </item>
             </layout>
            </widget>
           </item>
           <item>
            <widget class="QWidget" name="widgetImmature" native="true">
             <layout class="QHBoxLayout" name="horizontalLayout_4">
              <property name="leftMargin">
               <number>6</number>
              </property>
              <property name="topMargin">
               <number>0</number>
              </property>
              <property name="rightMargin">
               <number>0</number>
              </property>
              <property name="bottomMargin">
               <number>0</number>
              </property>
              <item>
               <widget class="Line" name="vLine_2">
                <property name="maximumSize">
                 <size>
                  <width>1</width>
                  <height>12</height>
                 </size>
                </property>
                <property name="orientation">
                 <enum>Qt::Vertical</enum>
                </property>
               </widget>
              </item>
              <item>
               <widget class="QLabel" name="labelImmatureText">
                <property name="text">
                 <string>Immature:</string>
                </property>
                <property name="alignment">
                 <set>Qt::AlignRight|Qt::AlignTrailing|Qt::AlignVCenter</set>
                </property>
               </widget>
              </item>
              <item>
               <widget class="QLabel" name="labelImmature">
                <property name="cursor">
                 <cursorShape>IBeamCursor</cursorShape>
                </property>
                <property name="toolTip">
                 <string>Mined balance that has not yet matured</string>
                </property>
                <property name="text">
                 <string notr="true">0.000 000 00</string>
                </property>
                <property name="alignment">
                 <set>Qt::AlignRight|Qt::AlignTrailing|Qt::AlignVCenter</set>
                </property>
                <property name="textInteractionFlags">
                 <set>Qt::LinksAccessibleByMouse|Qt::TextSelectableByMouse</set>
                </property>
               </widget>
              </item>
             </layout>
            </widget>
           </item>
           <item>
            <widget class="QWidget" name="widgetStake" native="true">
             <layout class="QHBoxLayout" name="horizontalLayout_7">
              <property name="leftMargin">
               <number>6</number>
              </property>
              <property name="topMargin">
               <number>0</number>
              </property>
              <property name="rightMargin">
               <number>0</number>
              </property>
              <property name="bottomMargin">
               <number>0</number>
              </property>
              <item>
               <widget class="Line" name="vLine_3">
                <property name="maximumSize">
                 <size>
                  <width>1</width>
                  <height>12</height>
                 </size>
                </property>
                <property name="orientation">
                 <enum>Qt::Vertical</enum>
                </property>
               </widget>
              </item>
              <item>
               <widget class="QLabel" name="labelStakeText">
                <property name="text">
                 <string>Stake:</string>
                </property>
                <property name="alignment">
                 <set>Qt::AlignRight|Qt::AlignTrailing|Qt::AlignVCenter</set>
                </property>
               </widget>
              </item>
              <item>
               <widget class="QLabel" name="labelStake">
                <property name="text">
                 <string>0.000 000 00</string>
                </property>
                <property name="alignment">
                 <set>Qt::AlignRight|Qt::AlignTrailing|Qt::AlignVCenter</set>
                </property>
                <property name="textInteractionFlags">
                 <set>Qt::LinksAccessibleByMouse|Qt::TextSelectableByMouse</set>
                </property>
               </widget>
              </item>
             </layout>
            </widget>
           </item>
           <item>
            <spacer name="horizontalSpacer_10">
             <property name="orientation">
              <enum>Qt::Horizontal</enum>
             </property>
             <property name="sizeHint" stdset="0">
              <size>
               <width>40</width>
               <height>20</height>
              </size>
             </property>
            </spacer>
           </item>
          </layout>
         </item>
        </layout>
       </widget>
      </item>
      <item>
       <widget class="QWidget" name="widgetWatch" native="true">
        <layout class="QVBoxLayout" name="verticalLayout_4">
         <property name="spacing">
          <number>0</number>
         </property>
         <property name="topMargin">
          <number>0</number>
         </property>
         <property name="bottomMargin">
          <number>0</number>
         </property>
         <item>
          <widget class="QWidget" name="widgetWatchTotal" native="true">
           <layout class="QHBoxLayout" name="horizontalLayout_8">
            <property name="leftMargin">
             <number>0</number>
            </property>
            <property name="topMargin">
             <number>0</number>
            </property>
            <property name="rightMargin">
             <number>0</number>
            </property>
            <property name="bottomMargin">
             <number>0</number>
            </property>
            <item>
             <spacer name="horizontalSpacer_11">
              <property name="orientation">
               <enum>Qt::Horizontal</enum>
              </property>
              <property name="sizeHint" stdset="0">
               <size>
                <width>0</width>
                <height>20</height>
               </size>
              </property>
             </spacer>
            </item>
            <item>
             <widget class="QLabel" name="labelWatchonly">
              <property name="font">
               <font>
                <pointsize>23</pointsize>
               </font>
              </property>
              <property name="text">
               <string>Watch-only:</string>
              </property>
              <property name="alignment">
               <set>Qt::AlignRight|Qt::AlignTrailing|Qt::AlignVCenter</set>
              </property>
             </widget>
            </item>
            <item>
             <widget class="QLabel" name="labelWatchTotal">
              <property name="font">
               <font>
                <pointsize>23</pointsize>
               </font>
              </property>
              <property name="cursor">
               <cursorShape>IBeamCursor</cursorShape>
              </property>
              <property name="toolTip">
               <string>Current total balance in watch-only addresses</string>
              </property>
              <property name="text">
               <string notr="true">0.000 000 00 QTUM</string>
              </property>
              <property name="alignment">
               <set>Qt::AlignRight|Qt::AlignTrailing|Qt::AlignVCenter</set>
              </property>
              <property name="textInteractionFlags">
               <set>Qt::LinksAccessibleByMouse|Qt::TextSelectableByMouse</set>
              </property>
             </widget>
            </item>
            <item>
             <spacer name="horizontalSpacer_12">
              <property name="orientation">
               <enum>Qt::Horizontal</enum>
              </property>
              <property name="sizeHint" stdset="0">
               <size>
                <width>0</width>
                <height>20</height>
               </size>
              </property>
             </spacer>
            </item>
           </layout>
          </widget>
         </item>
         <item>
          <layout class="QHBoxLayout" name="horizontalLayout_14">
           <property name="leftMargin">
            <number>0</number>
           </property>
           <property name="rightMargin">
            <number>0</number>
           </property>
           <item>
            <spacer name="horizontalSpacer_13">
             <property name="orientation">
              <enum>Qt::Horizontal</enum>
             </property>
             <property name="sizeHint" stdset="0">
              <size>
               <width>0</width>
               <height>20</height>
              </size>
             </property>
            </spacer>
           </item>
           <item>
            <widget class="QWidget" name="widgetWatchAvailable" native="true">
             <layout class="QHBoxLayout" name="horizontalLayout_9">
              <property name="leftMargin">
               <number>0</number>
              </property>
              <property name="topMargin">
               <number>0</number>
              </property>
              <property name="rightMargin">
               <number>0</number>
              </property>
              <property name="bottomMargin">
               <number>0</number>
              </property>
              <item>
               <widget class="QLabel" name="labelWatchAvailableText">
                <property name="text">
                 <string>Available:</string>
                </property>
                <property name="alignment">
                 <set>Qt::AlignRight|Qt::AlignTrailing|Qt::AlignVCenter</set>
                </property>
               </widget>
              </item>
              <item>
               <widget class="QLabel" name="labelWatchAvailable">
                <property name="cursor">
                 <cursorShape>IBeamCursor</cursorShape>
                </property>
                <property name="toolTip">
                 <string>Your current balance in watch-only addresses</string>
                </property>
                <property name="text">
                 <string notr="true">0.000 000 00</string>
                </property>
                <property name="alignment">
                 <set>Qt::AlignRight|Qt::AlignTrailing|Qt::AlignVCenter</set>
                </property>
                <property name="textInteractionFlags">
                 <set>Qt::LinksAccessibleByMouse|Qt::TextSelectableByMouse</set>
                </property>
               </widget>
              </item>
             </layout>
            </widget>
           </item>
           <item>
            <widget class="QWidget" name="widgetWatchPending" native="true">
             <layout class="QHBoxLayout" name="horizontalLayout_10">
              <property name="leftMargin">
               <number>6</number>
              </property>
              <property name="topMargin">
               <number>0</number>
              </property>
              <property name="rightMargin">
               <number>0</number>
              </property>
              <property name="bottomMargin">
               <number>0</number>
              </property>
              <item>
               <widget class="Line" name="vLine_4">
                <property name="maximumSize">
                 <size>
                  <width>1</width>
                  <height>12</height>
                 </size>
                </property>
                <property name="orientation">
                 <enum>Qt::Vertical</enum>
                </property>
               </widget>
              </item>
              <item>
               <widget class="QLabel" name="labelWatchPendingText">
                <property name="text">
                 <string>Pending:</string>
                </property>
                <property name="alignment">
                 <set>Qt::AlignRight|Qt::AlignTrailing|Qt::AlignVCenter</set>
                </property>
               </widget>
              </item>
              <item>
               <widget class="QLabel" name="labelWatchPending">
                <property name="cursor">
                 <cursorShape>IBeamCursor</cursorShape>
                </property>
                <property name="toolTip">
                 <string>Unconfirmed transactions to watch-only addresses</string>
                </property>
                <property name="text">
                 <string notr="true">0.000 000 00</string>
                </property>
                <property name="alignment">
                 <set>Qt::AlignRight|Qt::AlignTrailing|Qt::AlignVCenter</set>
                </property>
                <property name="textInteractionFlags">
                 <set>Qt::LinksAccessibleByMouse|Qt::TextSelectableByMouse</set>
                </property>
               </widget>
              </item>
             </layout>
            </widget>
           </item>
           <item>
            <widget class="QWidget" name="widgetWatchImmature" native="true">
             <layout class="QHBoxLayout" name="horizontalLayout_11">
              <property name="leftMargin">
               <number>6</number>
              </property>
              <property name="topMargin">
               <number>0</number>
              </property>
              <property name="rightMargin">
               <number>0</number>
              </property>
              <property name="bottomMargin">
               <number>0</number>
              </property>
              <item>
               <widget class="Line" name="vLine_5">
                <property name="maximumSize">
                 <size>
                  <width>1</width>
                  <height>12</height>
                 </size>
                </property>
                <property name="orientation">
                 <enum>Qt::Vertical</enum>
                </property>
               </widget>
              </item>
              <item>
               <widget class="QLabel" name="labelWatchImmatureText">
                <property name="text">
                 <string>Immature:</string>
                </property>
                <property name="alignment">
                 <set>Qt::AlignRight|Qt::AlignTrailing|Qt::AlignVCenter</set>
                </property>
               </widget>
              </item>
              <item>
               <widget class="QLabel" name="labelWatchImmature">
                <property name="cursor">
                 <cursorShape>IBeamCursor</cursorShape>
                </property>
                <property name="toolTip">
                 <string>Mined balance in watch-only addresses that has not yet matured</string>
                </property>
                <property name="text">
                 <string notr="true">0.000 000 00</string>
                </property>
                <property name="alignment">
                 <set>Qt::AlignRight|Qt::AlignTrailing|Qt::AlignVCenter</set>
                </property>
                <property name="textInteractionFlags">
                 <set>Qt::LinksAccessibleByMouse|Qt::TextSelectableByMouse</set>
                </property>
               </widget>
              </item>
             </layout>
            </widget>
           </item>
           <item>
            <widget class="QWidget" name="widgetWatchStake" native="true">
             <layout class="QHBoxLayout" name="horizontalLayout_12">
              <property name="leftMargin">
               <number>6</number>
              </property>
              <property name="topMargin">
               <number>0</number>
              </property>
              <property name="rightMargin">
               <number>0</number>
              </property>
              <property name="bottomMargin">
               <number>0</number>
              </property>
              <item>
               <widget class="Line" name="vLine_6">
                <property name="maximumSize">
                 <size>
                  <width>1</width>
                  <height>12</height>
                 </size>
                </property>
                <property name="orientation">
                 <enum>Qt::Vertical</enum>
                </property>
               </widget>
              </item>
              <item>
               <widget class="QLabel" name="labelWatchStakeText">
                <property name="text">
                 <string>Stake:</string>
                </property>
                <property name="alignment">
                 <set>Qt::AlignRight|Qt::AlignTrailing|Qt::AlignVCenter</set>
                </property>
               </widget>
              </item>
              <item>
               <widget class="QLabel" name="labelWatchStake">
                <property name="text">
                 <string>0.000 000 00</string>
                </property>
                <property name="alignment">
                 <set>Qt::AlignRight|Qt::AlignTrailing|Qt::AlignVCenter</set>
                </property>
                <property name="textInteractionFlags">
                 <set>Qt::LinksAccessibleByMouse|Qt::TextSelectableByMouse</set>
                </property>
               </widget>
              </item>
             </layout>
            </widget>
           </item>
           <item>
            <spacer name="horizontalSpacer_14">
             <property name="orientation">
              <enum>Qt::Horizontal</enum>
             </property>
             <property name="sizeHint" stdset="0">
              <size>
               <width>0</width>
               <height>20</height>
              </size>
             </property>
            </spacer>
           </item>
          </layout>
         </item>
        </layout>
       </widget>
      </item>
      <item>
       <widget class="QWidget" name="widgetTransaction" native="true">
        <layout class="QHBoxLayout" name="horizontalLayout_15">
         <property name="spacing">
          <number>20</number>
         </property>
         <property name="topMargin">
          <number>35</number>
         </property>
         <item>
          <spacer name="horizontalSpacer_15">
           <property name="orientation">
            <enum>Qt::Horizontal</enum>
           </property>
           <property name="sizeHint" stdset="0">
            <size>
             <width>0</width>
             <height>20</height>
            </size>
           </property>
          </spacer>
         </item>
         <item>
          <widget class="QtumPushButton" name="buttonSend">
           <property name="text">
            <string>Send</string>
           </property>
          </widget>
         </item>
         <item>
          <widget class="QtumPushButton" name="buttonReceive">
           <property name="text">
            <string>Receive</string>
           </property>
          </widget>
         </item>
         <item>
          <spacer name="horizontalSpacer_16">
           <property name="orientation">
            <enum>Qt::Horizontal</enum>
           </property>
           <property name="sizeHint" stdset="0">
            <size>
             <width>0</width>
             <height>20</height>
            </size>
           </property>
          </spacer>
         </item>
        </layout>
       </widget>
      </item>
     </layout>
    </widget>
   </item>
   <item>
    <spacer name="verticalSpacer_5">
     <property name="orientation">
      <enum>Qt::Vertical</enum>
     </property>
     <property name="sizeType">
      <enum>QSizePolicy::Fixed</enum>
     </property>
     <property name="sizeHint" stdset="0">
      <size>
       <width>20</width>
       <height>12</height>
      </size>
     </property>
    </spacer>
   </item>
   <item>
    <widget class="Line" name="hLine">
     <property name="orientation">
      <enum>Qt::Horizontal</enum>
     </property>
    </widget>
   </item>
   <item>
    <spacer name="verticalSpacer_4">
     <property name="orientation">
      <enum>Qt::Vertical</enum>
     </property>
     <property name="sizeType">
      <enum>QSizePolicy::Fixed</enum>
     </property>
     <property name="sizeHint" stdset="0">
      <size>
       <width>20</width>
       <height>0</height>
      </size>
     </property>
    </spacer>
   </item>
   <item>
    <widget class="QWidget" name="widgetRecent" native="true">
<<<<<<< HEAD
=======
     <property name="sizePolicy">
      <sizepolicy hsizetype="Preferred" vsizetype="Expanding">
       <horstretch>0</horstretch>
       <verstretch>0</verstretch>
      </sizepolicy>
     </property>
>>>>>>> da23532c
     <layout class="QVBoxLayout" name="verticalLayout">
      <property name="spacing">
       <number>0</number>
      </property>
      <item>
<<<<<<< HEAD
       <layout class="QHBoxLayout" name="horizontalLayout_6">
        <property name="leftMargin">
         <number>9</number>
        </property>
        <property name="rightMargin">
         <number>9</number>
        </property>
        <property name="bottomMargin">
         <number>3</number>
        </property>
        <item>
         <widget class="QLabel" name="labelRecentTransactions">
          <property name="text">
           <string>RecentTransactions</string>
          </property>
         </widget>
        </item>
        <item>
         <widget class="QToolButton" name="labelTransactionsStatus">
          <property name="enabled">
           <bool>true</bool>
          </property>
          <property name="toolTip">
           <string>The displayed information may be out of date. Your wallet automatically synchronizes with the Qtum network after a connection is established, but this process has not completed yet.</string>
          </property>
          <property name="text">
           <string/>
          </property>
          <property name="icon">
           <iconset>
            <normaloff>:/icons/warning</normaloff>
            <disabledoff>:/icons/warning</disabledoff>:/icons/warning</iconset>
          </property>
          <property name="iconSize">
           <size>
            <width>24</width>
            <height>24</height>
           </size>
          </property>
          <property name="flat" stdset="0">
           <bool>false</bool>
          </property>
         </widget>
        </item>
        <item>
         <spacer name="horizontalSpacer_3">
          <property name="orientation">
           <enum>Qt::Horizontal</enum>
          </property>
          <property name="sizeHint" stdset="0">
           <size>
            <width>0</width>
            <height>20</height>
           </size>
          </property>
         </spacer>
        </item>
        <item>
         <widget class="QPushButton" name="showMoreButton">
          <property name="text">
           <string>More</string>
          </property>
         </widget>
        </item>
       </layout>
      </item>
      <item>
       <layout class="QVBoxLayout" name="verticalLayout_3">
        <item>
         <widget class="QFrame" name="frameRecentTransactions">
          <property name="frameShape">
           <enum>QFrame::StyledPanel</enum>
          </property>
          <property name="frameShadow">
           <enum>QFrame::Raised</enum>
          </property>
          <layout class="QVBoxLayout" name="verticalLayout_8">
           <item>
            <widget class="QWidget" name="widget_header" native="true">
             <layout class="QHBoxLayout" name="horizontalLayout_5">
              <property name="spacing">
               <number>5</number>
              </property>
              <property name="leftMargin">
               <number>5</number>
              </property>
              <property name="topMargin">
               <number>5</number>
              </property>
              <property name="rightMargin">
               <number>5</number>
              </property>
              <property name="bottomMargin">
               <number>5</number>
              </property>
              <item>
               <widget class="QLabel" name="labelDate">
                <property name="text">
                 <string>Date</string>
                </property>
               </widget>
              </item>
              <item>
               <widget class="QLabel" name="labelType">
                <property name="text">
                 <string>Type</string>
                </property>
               </widget>
              </item>
              <item>
               <spacer name="horizontalSpacer_2">
                <property name="orientation">
                 <enum>Qt::Horizontal</enum>
                </property>
                <property name="sizeType">
                 <enum>QSizePolicy::Fixed</enum>
                </property>
                <property name="sizeHint" stdset="0">
                 <size>
                  <width>25</width>
                  <height>20</height>
                 </size>
                </property>
               </spacer>
              </item>
              <item>
               <widget class="QLabel" name="labelAddress">
                <property name="text">
                 <string>Label</string>
                </property>
               </widget>
              </item>
              <item>
               <widget class="QLabel" name="labelAmount">
                <property name="text">
                 <string>Amount</string>
                </property>
                <property name="alignment">
                 <set>Qt::AlignRight|Qt::AlignTrailing|Qt::AlignVCenter</set>
=======
       <widget class="QWidget" name="widgetListTransaction" native="true">
        <layout class="QVBoxLayout" name="verticalLayout">
         <property name="spacing">
          <number>0</number>
         </property>
         <property name="leftMargin">
          <number>0</number>
         </property>
         <property name="topMargin">
          <number>0</number>
         </property>
         <property name="rightMargin">
          <number>0</number>
         </property>
         <property name="bottomMargin">
          <number>0</number>
         </property>
         <item>
          <layout class="QHBoxLayout" name="horizontalLayout_6">
           <property name="leftMargin">
            <number>9</number>
           </property>
           <property name="rightMargin">
            <number>9</number>
           </property>
           <property name="bottomMargin">
            <number>3</number>
           </property>
           <item>
            <widget class="QLabel" name="labelRecentTransactions">
             <property name="text">
              <string>RecentTransactions</string>
             </property>
            </widget>
           </item>
           <item>
            <widget class="QToolButton" name="labelTransactionsStatus">
             <property name="enabled">
              <bool>true</bool>
             </property>
             <property name="toolTip">
              <string>The displayed information may be out of date. Your wallet automatically synchronizes with the Qtum network after a connection is established, but this process has not completed yet.</string>
             </property>
             <property name="text">
              <string/>
             </property>
             <property name="icon">
              <iconset>
               <normaloff>:/icons/warning</normaloff>
               <disabledoff>:/icons/warning</disabledoff>:/icons/warning</iconset>
             </property>
             <property name="iconSize">
              <size>
               <width>24</width>
               <height>24</height>
              </size>
             </property>
             <property name="flat" stdset="0">
              <bool>false</bool>
             </property>
            </widget>
           </item>
           <item>
            <spacer name="horizontalSpacer_3">
             <property name="orientation">
              <enum>Qt::Horizontal</enum>
             </property>
             <property name="sizeHint" stdset="0">
              <size>
               <width>0</width>
               <height>20</height>
              </size>
             </property>
            </spacer>
           </item>
           <item>
            <widget class="QPushButton" name="showMoreButton">
             <property name="text">
              <string>More</string>
             </property>
            </widget>
           </item>
          </layout>
         </item>
         <item>
          <layout class="QVBoxLayout" name="verticalLayout_3">
           <item>
            <widget class="QFrame" name="frameRecentTransactions">
             <property name="frameShape">
              <enum>QFrame::StyledPanel</enum>
             </property>
             <property name="frameShadow">
              <enum>QFrame::Raised</enum>
             </property>
             <layout class="QVBoxLayout" name="verticalLayout_8">
              <item>
               <widget class="QWidget" name="widget_header" native="true">
                <layout class="QHBoxLayout" name="horizontalLayout_5">
                 <property name="spacing">
                  <number>5</number>
                 </property>
                 <property name="leftMargin">
                  <number>5</number>
                 </property>
                 <property name="topMargin">
                  <number>5</number>
                 </property>
                 <property name="rightMargin">
                  <number>5</number>
                 </property>
                 <property name="bottomMargin">
                  <number>5</number>
                 </property>
                 <item>
                  <widget class="QLabel" name="labelDate">
                   <property name="text">
                    <string>Date</string>
                   </property>
                  </widget>
                 </item>
                 <item>
                  <widget class="QLabel" name="labelType">
                   <property name="text">
                    <string>Type</string>
                   </property>
                  </widget>
                 </item>
                 <item>
                  <spacer name="horizontalSpacer_2">
                   <property name="orientation">
                    <enum>Qt::Horizontal</enum>
                   </property>
                   <property name="sizeType">
                    <enum>QSizePolicy::Fixed</enum>
                   </property>
                   <property name="sizeHint" stdset="0">
                    <size>
                     <width>25</width>
                     <height>20</height>
                    </size>
                   </property>
                  </spacer>
                 </item>
                 <item>
                  <widget class="QLabel" name="labelAddress">
                   <property name="text">
                    <string>Label</string>
                   </property>
                  </widget>
                 </item>
                 <item>
                  <widget class="QLabel" name="labelAmount">
                   <property name="text">
                    <string>Amount</string>
                   </property>
                   <property name="alignment">
                    <set>Qt::AlignRight|Qt::AlignTrailing|Qt::AlignVCenter</set>
                   </property>
                  </widget>
                 </item>
                </layout>
               </widget>
              </item>
              <item>
               <widget class="QListView" name="listTransactions">
                <property name="styleSheet">
                 <string notr="true">QListView { background: transparent; }</string>
                </property>
                <property name="frameShape">
                 <enum>QFrame::NoFrame</enum>
                </property>
                <property name="verticalScrollBarPolicy">
                 <enum>Qt::ScrollBarAlwaysOff</enum>
                </property>
                <property name="horizontalScrollBarPolicy">
                 <enum>Qt::ScrollBarAlwaysOff</enum>
>>>>>>> da23532c
                </property>
               </widget>
              </item>
             </layout>
            </widget>
           </item>
<<<<<<< HEAD
           <item>
            <widget class="QListView" name="listTransactions">
             <property name="styleSheet">
              <string notr="true">QListView { background: transparent; }</string>
             </property>
             <property name="frameShape">
              <enum>QFrame::NoFrame</enum>
             </property>
             <property name="verticalScrollBarPolicy">
              <enum>Qt::ScrollBarAlwaysOff</enum>
             </property>
             <property name="horizontalScrollBarPolicy">
              <enum>Qt::ScrollBarAlwaysOff</enum>
             </property>
            </widget>
           </item>
          </layout>
         </widget>
        </item>
       </layout>
=======
          </layout>
         </item>
        </layout>
       </widget>
>>>>>>> da23532c
      </item>
     </layout>
    </widget>
   </item>
  </layout>
  <widget class="QLabel" name="labelAlerts">
   <property name="geometry">
    <rect>
     <x>0</x>
     <y>0</y>
     <width>16</width>
     <height>23</height>
    </rect>
   </property>
   <property name="visible">
    <bool>false</bool>
   </property>
   <property name="styleSheet">
    <string notr="true">QLabel { background-color: qlineargradient(x1: 0, y1: 0, x2: 1, y2: 0, stop:0 #F0D0A0, stop:1 #F8D488); color:#000000; }</string>
   </property>
   <property name="wordWrap">
    <bool>true</bool>
   </property>
   <property name="margin">
    <number>3</number>
   </property>
   <property name="textInteractionFlags">
    <set>Qt::TextSelectableByMouse</set>
   </property>
  </widget>
 </widget>
 <customwidgets>
  <customwidget>
   <class>QtumPushButton</class>
   <extends>QPushButton</extends>
   <header>qt/qtumpushbutton.h</header>
  </customwidget>
 </customwidgets>
 <resources/>
 <connections/>
</ui><|MERGE_RESOLUTION|>--- conflicted
+++ resolved
@@ -7,11 +7,7 @@
     <x>0</x>
     <y>0</y>
     <width>738</width>
-<<<<<<< HEAD
-    <height>446</height>
-=======
     <height>453</height>
->>>>>>> da23532c
    </rect>
   </property>
   <property name="windowTitle">
@@ -950,161 +946,17 @@
    </item>
    <item>
     <widget class="QWidget" name="widgetRecent" native="true">
-<<<<<<< HEAD
-=======
      <property name="sizePolicy">
       <sizepolicy hsizetype="Preferred" vsizetype="Expanding">
        <horstretch>0</horstretch>
        <verstretch>0</verstretch>
       </sizepolicy>
      </property>
->>>>>>> da23532c
      <layout class="QVBoxLayout" name="verticalLayout">
       <property name="spacing">
        <number>0</number>
       </property>
       <item>
-<<<<<<< HEAD
-       <layout class="QHBoxLayout" name="horizontalLayout_6">
-        <property name="leftMargin">
-         <number>9</number>
-        </property>
-        <property name="rightMargin">
-         <number>9</number>
-        </property>
-        <property name="bottomMargin">
-         <number>3</number>
-        </property>
-        <item>
-         <widget class="QLabel" name="labelRecentTransactions">
-          <property name="text">
-           <string>RecentTransactions</string>
-          </property>
-         </widget>
-        </item>
-        <item>
-         <widget class="QToolButton" name="labelTransactionsStatus">
-          <property name="enabled">
-           <bool>true</bool>
-          </property>
-          <property name="toolTip">
-           <string>The displayed information may be out of date. Your wallet automatically synchronizes with the Qtum network after a connection is established, but this process has not completed yet.</string>
-          </property>
-          <property name="text">
-           <string/>
-          </property>
-          <property name="icon">
-           <iconset>
-            <normaloff>:/icons/warning</normaloff>
-            <disabledoff>:/icons/warning</disabledoff>:/icons/warning</iconset>
-          </property>
-          <property name="iconSize">
-           <size>
-            <width>24</width>
-            <height>24</height>
-           </size>
-          </property>
-          <property name="flat" stdset="0">
-           <bool>false</bool>
-          </property>
-         </widget>
-        </item>
-        <item>
-         <spacer name="horizontalSpacer_3">
-          <property name="orientation">
-           <enum>Qt::Horizontal</enum>
-          </property>
-          <property name="sizeHint" stdset="0">
-           <size>
-            <width>0</width>
-            <height>20</height>
-           </size>
-          </property>
-         </spacer>
-        </item>
-        <item>
-         <widget class="QPushButton" name="showMoreButton">
-          <property name="text">
-           <string>More</string>
-          </property>
-         </widget>
-        </item>
-       </layout>
-      </item>
-      <item>
-       <layout class="QVBoxLayout" name="verticalLayout_3">
-        <item>
-         <widget class="QFrame" name="frameRecentTransactions">
-          <property name="frameShape">
-           <enum>QFrame::StyledPanel</enum>
-          </property>
-          <property name="frameShadow">
-           <enum>QFrame::Raised</enum>
-          </property>
-          <layout class="QVBoxLayout" name="verticalLayout_8">
-           <item>
-            <widget class="QWidget" name="widget_header" native="true">
-             <layout class="QHBoxLayout" name="horizontalLayout_5">
-              <property name="spacing">
-               <number>5</number>
-              </property>
-              <property name="leftMargin">
-               <number>5</number>
-              </property>
-              <property name="topMargin">
-               <number>5</number>
-              </property>
-              <property name="rightMargin">
-               <number>5</number>
-              </property>
-              <property name="bottomMargin">
-               <number>5</number>
-              </property>
-              <item>
-               <widget class="QLabel" name="labelDate">
-                <property name="text">
-                 <string>Date</string>
-                </property>
-               </widget>
-              </item>
-              <item>
-               <widget class="QLabel" name="labelType">
-                <property name="text">
-                 <string>Type</string>
-                </property>
-               </widget>
-              </item>
-              <item>
-               <spacer name="horizontalSpacer_2">
-                <property name="orientation">
-                 <enum>Qt::Horizontal</enum>
-                </property>
-                <property name="sizeType">
-                 <enum>QSizePolicy::Fixed</enum>
-                </property>
-                <property name="sizeHint" stdset="0">
-                 <size>
-                  <width>25</width>
-                  <height>20</height>
-                 </size>
-                </property>
-               </spacer>
-              </item>
-              <item>
-               <widget class="QLabel" name="labelAddress">
-                <property name="text">
-                 <string>Label</string>
-                </property>
-               </widget>
-              </item>
-              <item>
-               <widget class="QLabel" name="labelAmount">
-                <property name="text">
-                 <string>Amount</string>
-                </property>
-                <property name="alignment">
-                 <set>Qt::AlignRight|Qt::AlignTrailing|Qt::AlignVCenter</set>
-=======
        <widget class="QWidget" name="widgetListTransaction" native="true">
         <layout class="QVBoxLayout" name="verticalLayout">
          <property name="spacing">
@@ -1281,40 +1133,16 @@
                 </property>
                 <property name="horizontalScrollBarPolicy">
                  <enum>Qt::ScrollBarAlwaysOff</enum>
->>>>>>> da23532c
                 </property>
                </widget>
               </item>
              </layout>
             </widget>
            </item>
-<<<<<<< HEAD
-           <item>
-            <widget class="QListView" name="listTransactions">
-             <property name="styleSheet">
-              <string notr="true">QListView { background: transparent; }</string>
-             </property>
-             <property name="frameShape">
-              <enum>QFrame::NoFrame</enum>
-             </property>
-             <property name="verticalScrollBarPolicy">
-              <enum>Qt::ScrollBarAlwaysOff</enum>
-             </property>
-             <property name="horizontalScrollBarPolicy">
-              <enum>Qt::ScrollBarAlwaysOff</enum>
-             </property>
-            </widget>
-           </item>
-          </layout>
-         </widget>
-        </item>
-       </layout>
-=======
           </layout>
          </item>
         </layout>
        </widget>
->>>>>>> da23532c
       </item>
      </layout>
     </widget>
