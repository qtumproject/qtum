<?xml version="1.0" encoding="UTF-8"?>
<ui version="4.0">
 <class>OptionsDialog</class>
 <widget class="QDialog" name="OptionsDialog">
  <property name="geometry">
   <rect>
    <x>0</x>
    <y>0</y>
    <width>832</width>
<<<<<<< HEAD
    <height>468</height>
=======
    <height>471</height>
>>>>>>> 228c1378
   </rect>
  </property>
  <property name="windowTitle">
   <string>Options</string>
  </property>
  <property name="modal">
   <bool>true</bool>
  </property>
  <layout class="QVBoxLayout" name="verticalLayout">
   <property name="leftMargin">
    <number>0</number>
   </property>
   <property name="topMargin">
    <number>0</number>
   </property>
   <property name="rightMargin">
    <number>0</number>
   </property>
   <property name="bottomMargin">
    <number>0</number>
   </property>
   <item>
    <widget class="QTabWidget" name="tabWidget">
     <property name="currentIndex">
      <number>0</number>
     </property>
     <widget class="QWidget" name="tabMain">
      <attribute name="title">
       <string>&amp;Main</string>
      </attribute>
      <layout class="QVBoxLayout" name="verticalLayout_3">
       <property name="spacing">
        <number>10</number>
       </property>
       <property name="leftMargin">
        <number>30</number>
       </property>
       <property name="topMargin">
        <number>20</number>
       </property>
       <property name="rightMargin">
        <number>30</number>
       </property>
       <property name="bottomMargin">
        <number>20</number>
       </property>
       <item>
        <widget class="QCheckBox" name="bitcoinAtStartup">
         <property name="toolTip">
          <string>Automatically start %1 after logging in to the system.</string>
         </property>
         <property name="text">
          <string>&amp;Start %1 on system login</string>
         </property>
        </widget>
       </item>
       <item>
        <layout class="QGridLayout" name="gridLayout">
         <property name="verticalSpacing">
          <number>10</number>
         </property>
<<<<<<< HEAD
         <item row="0" column="0">
          <widget class="QLabel" name="databaseCacheLabel">
=======
         <item row="4" column="0" colspan="2">
          <widget class="QLabel" name="pruneWarning">
>>>>>>> 228c1378
           <property name="text">
            <string>Reverting this setting requires re-downloading the entire blockchain.</string>
           </property>
           <property name="textFormat">
            <enum>Qt::PlainText</enum>
           </property>
          </widget>
         </item>
<<<<<<< HEAD
         <item row="0" column="1">
          <layout class="QHBoxLayout" name="horizontalLayout_2_Main">
           <item>
            <widget class="QSpinBox" name="databaseCache">
             <property name="minimumSize">
              <size>
               <width>100</width>
               <height>0</height>
              </size>
             </property>
            </widget>
           </item>
           <item>
            <widget class="QLabel" name="databaseCacheUnitLabel">
             <property name="text">
              <string>MB</string>
             </property>
             <property name="textFormat">
              <enum>Qt::PlainText</enum>
             </property>
            </widget>
           </item>
           <item>
            <spacer name="horizontalSpacer_2_Main">
             <property name="orientation">
              <enum>Qt::Horizontal</enum>
             </property>
             <property name="sizeHint" stdset="0">
              <size>
               <width>40</width>
               <height>20</height>
              </size>
             </property>
            </spacer>
           </item>
          </layout>
         </item>
=======
>>>>>>> 228c1378
         <item row="1" column="0">
          <widget class="QLabel" name="threadsScriptVerifLabel">
           <property name="text">
            <string>Number of script &amp;verification threads</string>
           </property>
           <property name="textFormat">
            <enum>Qt::PlainText</enum>
           </property>
           <property name="buddy">
            <cstring>threadsScriptVerif</cstring>
<<<<<<< HEAD
           </property>
          </widget>
         </item>
         <item row="1" column="1">
          <layout class="QHBoxLayout" name="horizontalLayout_3_Main">
           <item>
            <widget class="QSpinBox" name="threadsScriptVerif">
=======
           </property>
          </widget>
         </item>
         <item row="2" column="0">
          <widget class="QLabel" name="reserveBalanceLabel">
           <property name="text">
            <string>Reserve</string>
           </property>
           <property name="textFormat">
            <enum>Qt::PlainText</enum>
           </property>
           <property name="buddy">
            <cstring>threadsScriptVerif</cstring>
           </property>
          </widget>
         </item>
         <item row="0" column="1">
          <layout class="QHBoxLayout" name="horizontalLayout_2_Main">
           <item>
            <widget class="QSpinBox" name="databaseCache">
>>>>>>> 228c1378
             <property name="minimumSize">
              <size>
               <width>100</width>
               <height>0</height>
              </size>
             </property>
<<<<<<< HEAD
             <property name="toolTip">
              <string>(0 = auto, &lt;0 = leave that many cores free)</string>
=======
            </widget>
           </item>
           <item>
            <widget class="QLabel" name="databaseCacheUnitLabel">
             <property name="text">
              <string>MB</string>
             </property>
             <property name="textFormat">
              <enum>Qt::PlainText</enum>
>>>>>>> 228c1378
             </property>
            </widget>
           </item>
           <item>
<<<<<<< HEAD
            <spacer name="horizontalSpacer_3_Main">
=======
            <spacer name="horizontalSpacer_2_Main">
>>>>>>> 228c1378
             <property name="orientation">
              <enum>Qt::Horizontal</enum>
             </property>
             <property name="sizeHint" stdset="0">
              <size>
               <width>40</width>
               <height>20</height>
              </size>
             </property>
            </spacer>
           </item>
          </layout>
         </item>
<<<<<<< HEAD
         <item row="2" column="0">
          <widget class="QLabel" name="reserveBalanceLabel">
           <property name="text">
            <string>Reserve</string>
=======
         <item row="0" column="0">
          <widget class="QLabel" name="databaseCacheLabel">
           <property name="text">
            <string>Size of &amp;database cache</string>
>>>>>>> 228c1378
           </property>
           <property name="textFormat">
            <enum>Qt::PlainText</enum>
           </property>
           <property name="buddy">
            <cstring>databaseCache</cstring>
           </property>
          </widget>
         </item>
         <item row="2" column="1">
          <layout class="QHBoxLayout" name="horizontalLayout_3_Main_3">
           <item>
            <widget class="BitcoinAmountField" name="reserveBalance">
             <property name="toolTip">
              <string>(0 = auto, &lt;0 = leave that many cores free)</string>
             </property>
            </widget>
           </item>
           <item>
            <spacer name="horizontalSpacer_3_Main_3">
             <property name="orientation">
              <enum>Qt::Horizontal</enum>
             </property>
             <property name="sizeHint" stdset="0">
              <size>
               <width>40</width>
               <height>20</height>
              </size>
             </property>
            </spacer>
           </item>
          </layout>
<<<<<<< HEAD
=======
         </item>
         <item row="1" column="1">
          <layout class="QHBoxLayout" name="horizontalLayout_3_Main">
           <item>
            <widget class="QSpinBox" name="threadsScriptVerif">
             <property name="minimumSize">
              <size>
               <width>100</width>
               <height>0</height>
              </size>
             </property>
             <property name="toolTip">
              <string>(0 = auto, &lt;0 = leave that many cores free)</string>
             </property>
            </widget>
           </item>
           <item>
            <spacer name="horizontalSpacer_3_Main">
             <property name="orientation">
              <enum>Qt::Horizontal</enum>
             </property>
             <property name="sizeHint" stdset="0">
              <size>
               <width>40</width>
               <height>20</height>
              </size>
             </property>
            </spacer>
           </item>
          </layout>
         </item>
         <item row="3" column="0">
          <widget class="QCheckBox" name="prune">
           <property name="toolTip">
            <string>Disables some advanced features but all blocks will still be fully validated. Reverting this setting requires re-downloading the entire blockchain. Actual disk usage may be somewhat higher.</string>
           </property>
           <property name="text">
            <string>Prune &amp;block storage to</string>
           </property>
          </widget>
         </item>
         <item row="3" column="1">
          <layout class="QHBoxLayout" name="horizontalLayout_Main_Prune">
           <item>
            <widget class="QSpinBox" name="pruneSize"/>
           </item>
           <item>
            <widget class="QLabel" name="pruneSizeUnitLabel">
             <property name="text">
              <string>GB</string>
             </property>
             <property name="textFormat">
              <enum>Qt::PlainText</enum>
             </property>
            </widget>
           </item>
           <item>
            <spacer name="horizontalSpacer_Main_Prune">
             <property name="orientation">
              <enum>Qt::Horizontal</enum>
             </property>
             <property name="sizeHint" stdset="0">
              <size>
               <width>40</width>
               <height>20</height>
              </size>
             </property>
            </spacer>
           </item>
          </layout>
>>>>>>> 228c1378
         </item>
        </layout>
       </item>
       <item>
        <widget class="QCheckBox" name="logEvents">
         <property name="text">
          <string>Enable  log &amp;events</string>
         </property>
        </widget>
       </item>
       <item>
        <spacer name="verticalSpacer_Main">
         <property name="orientation">
          <enum>Qt::Vertical</enum>
         </property>
         <property name="sizeHint" stdset="0">
          <size>
           <width>20</width>
           <height>40</height>
          </size>
         </property>
        </spacer>
       </item>
      </layout>
     </widget>
     <widget class="QWidget" name="tabWallet">
      <attribute name="title">
       <string>W&amp;allet</string>
      </attribute>
      <layout class="QVBoxLayout" name="verticalLayout_Wallet">
       <property name="spacing">
        <number>10</number>
       </property>
       <property name="leftMargin">
        <number>30</number>
       </property>
       <property name="topMargin">
        <number>20</number>
       </property>
       <property name="rightMargin">
        <number>30</number>
       </property>
       <property name="bottomMargin">
        <number>20</number>
       </property>
       <item>
        <widget class="QGroupBox" name="groupBox">
         <property name="title">
          <string>Expert</string>
         </property>
         <layout class="QVBoxLayout" name="verticalLayout_2">
          <property name="spacing">
           <number>10</number>
          </property>
          <item>
           <widget class="QCheckBox" name="coinControlFeatures">
            <property name="toolTip">
             <string>Whether to show coin control features or not.</string>
            </property>
            <property name="text">
             <string>Enable coin &amp;control features</string>
            </property>
           </widget>
          </item>
          <item>
           <widget class="QCheckBox" name="spendZeroConfChange">
            <property name="toolTip">
             <string>If you disable the spending of unconfirmed change, the change from a transaction cannot be used until that transaction has at least one confirmation. This also affects how your balance is computed.</string>
            </property>
            <property name="text">
             <string>&amp;Spend unconfirmed change</string>
            </property>
           </widget>
          </item>
          <item>
           <widget class="QCheckBox" name="zeroBalanceAddressToken">
            <property name="text">
             <string>Enable &amp;zero balance for receiver token address</string>
            </property>
           </widget>
          </item>
          <item>
           <widget class="QCheckBox" name="notUseChangeAddress">
            <property name="text">
             <string>Don't use change &amp;address</string>
            </property>
           </widget>
          </item>
          <item>
           <widget class="QCheckBox" name="checkForUpdates">
            <property name="text">
             <string>Check for &amp;updates</string>
            </property>
           </widget>
          </item>
         </layout>
        </widget>
       </item>
       <item>
        <spacer name="verticalSpacer_Wallet">
         <property name="orientation">
          <enum>Qt::Vertical</enum>
         </property>
         <property name="sizeHint" stdset="0">
          <size>
           <width>20</width>
           <height>40</height>
          </size>
         </property>
        </spacer>
       </item>
      </layout>
     </widget>
     <widget class="QWidget" name="tabNetwork">
      <attribute name="title">
       <string>&amp;Network</string>
      </attribute>
      <layout class="QVBoxLayout" name="verticalLayout_Network">
       <property name="spacing">
        <number>10</number>
       </property>
       <property name="leftMargin">
        <number>30</number>
       </property>
       <property name="topMargin">
        <number>20</number>
       </property>
       <property name="rightMargin">
        <number>30</number>
       </property>
       <property name="bottomMargin">
        <number>20</number>
       </property>
       <item>
        <widget class="QCheckBox" name="mapPortUpnp">
         <property name="toolTip">
          <string>Automatically open the Bitcoin client port on the router. This only works when your router supports UPnP and it is enabled.</string>
         </property>
         <property name="text">
          <string>Map port using &amp;UPnP</string>
         </property>
        </widget>
       </item>
       <item>
        <widget class="QCheckBox" name="allowIncoming">
         <property name="toolTip">
          <string>Accept connections from outside.</string>
         </property>
         <property name="text">
          <string>Allow incomin&amp;g connections</string>
         </property>
        </widget>
       </item>
       <item>
        <widget class="QCheckBox" name="connectSocks">
         <property name="toolTip">
          <string>Connect to the Bitcoin network through a SOCKS5 proxy.</string>
         </property>
         <property name="text">
          <string>&amp;Connect through SOCKS5 proxy (default proxy):</string>
         </property>
        </widget>
       </item>
       <item>
        <layout class="QHBoxLayout" name="horizontalLayout_1_Network">
         <item>
          <widget class="QLabel" name="proxyIpLabel">
           <property name="text">
            <string>Proxy &amp;IP:</string>
           </property>
           <property name="textFormat">
            <enum>Qt::PlainText</enum>
           </property>
           <property name="buddy">
            <cstring>proxyIp</cstring>
           </property>
          </widget>
         </item>
         <item>
          <widget class="QValidatedLineEdit" name="proxyIp">
           <property name="minimumSize">
            <size>
             <width>140</width>
             <height>0</height>
            </size>
           </property>
           <property name="maximumSize">
            <size>
             <width>140</width>
             <height>16777215</height>
            </size>
           </property>
           <property name="toolTip">
            <string>IP address of the proxy (e.g. IPv4: 127.0.0.1 / IPv6: ::1)</string>
           </property>
          </widget>
         </item>
         <item>
          <widget class="QLabel" name="proxyPortLabel">
           <property name="text">
            <string>&amp;Port:</string>
           </property>
           <property name="textFormat">
            <enum>Qt::PlainText</enum>
           </property>
           <property name="buddy">
            <cstring>proxyPort</cstring>
           </property>
          </widget>
         </item>
         <item>
          <widget class="QLineEdit" name="proxyPort">
           <property name="minimumSize">
            <size>
             <width>55</width>
             <height>0</height>
            </size>
           </property>
           <property name="maximumSize">
            <size>
             <width>55</width>
             <height>16777215</height>
            </size>
           </property>
           <property name="toolTip">
            <string>Port of the proxy (e.g. 9050)</string>
           </property>
          </widget>
         </item>
         <item>
          <spacer name="horizontalSpacer_1_Network">
           <property name="orientation">
            <enum>Qt::Horizontal</enum>
           </property>
           <property name="sizeHint" stdset="0">
            <size>
             <width>40</width>
             <height>20</height>
            </size>
           </property>
          </spacer>
         </item>
        </layout>
       </item>
       <item>
        <layout class="QHBoxLayout" name="horizontalLayout_2_Network">
         <item>
          <widget class="QLabel" name="proxyActiveNets">
           <property name="text">
            <string>Used for reaching peers via:</string>
           </property>
           <property name="textFormat">
            <enum>Qt::PlainText</enum>
           </property>
          </widget>
         </item>
         <item>
          <widget class="QCheckBox" name="proxyReachIPv4">
           <property name="enabled">
            <bool>false</bool>
           </property>
           <property name="toolTip">
            <string>Shows if the supplied default SOCKS5 proxy is used to reach peers via this network type.</string>
           </property>
           <property name="text">
            <string/>
           </property>
          </widget>
         </item>
         <item>
          <widget class="QLabel" name="proxyReachIPv4Label">
           <property name="text">
            <string>IPv4</string>
           </property>
           <property name="textFormat">
            <enum>Qt::PlainText</enum>
           </property>
          </widget>
         </item>
         <item>
          <widget class="QCheckBox" name="proxyReachIPv6">
           <property name="enabled">
            <bool>false</bool>
           </property>
           <property name="toolTip">
            <string>Shows if the supplied default SOCKS5 proxy is used to reach peers via this network type.</string>
           </property>
           <property name="text">
            <string/>
           </property>
          </widget>
         </item>
         <item>
          <widget class="QLabel" name="proxyReachIPv6Label">
           <property name="text">
            <string>IPv6</string>
           </property>
           <property name="textFormat">
            <enum>Qt::PlainText</enum>
           </property>
          </widget>
         </item>
         <item>
          <widget class="QCheckBox" name="proxyReachTor">
           <property name="enabled">
            <bool>false</bool>
           </property>
           <property name="toolTip">
            <string>Shows if the supplied default SOCKS5 proxy is used to reach peers via this network type.</string>
           </property>
           <property name="text">
            <string/>
           </property>
          </widget>
         </item>
         <item>
          <widget class="QLabel" name="proxyReachTorLabel">
           <property name="text">
            <string>Tor</string>
           </property>
           <property name="textFormat">
            <enum>Qt::PlainText</enum>
           </property>
          </widget>
         </item>
         <item>
          <spacer name="horizontalSpacer_2_Network">
           <property name="orientation">
            <enum>Qt::Horizontal</enum>
           </property>
           <property name="sizeHint" stdset="0">
            <size>
             <width>40</width>
             <height>20</height>
            </size>
           </property>
          </spacer>
         </item>
        </layout>
       </item>
       <item>
        <widget class="QCheckBox" name="connectSocksTor">
         <property name="toolTip">
          <string>Connect to the Bitcoin network through a separate SOCKS5 proxy for Tor hidden services.</string>
         </property>
         <property name="text">
          <string>Use separate SOCKS&amp;5 proxy to reach peers via Tor hidden services:</string>
         </property>
        </widget>
       </item>
       <item>
        <layout class="QHBoxLayout" name="horizontalLayout_3_Network">
         <item>
          <widget class="QLabel" name="proxyIpTorLabel">
           <property name="text">
            <string>Proxy &amp;IP:</string>
           </property>
           <property name="textFormat">
            <enum>Qt::PlainText</enum>
           </property>
           <property name="buddy">
            <cstring>proxyIpTor</cstring>
           </property>
          </widget>
         </item>
         <item>
          <widget class="QValidatedLineEdit" name="proxyIpTor">
           <property name="minimumSize">
            <size>
             <width>140</width>
             <height>0</height>
            </size>
           </property>
           <property name="maximumSize">
            <size>
             <width>140</width>
             <height>16777215</height>
            </size>
           </property>
           <property name="toolTip">
            <string>IP address of the proxy (e.g. IPv4: 127.0.0.1 / IPv6: ::1)</string>
           </property>
          </widget>
         </item>
         <item>
          <widget class="QLabel" name="proxyPortTorLabel">
           <property name="text">
            <string>&amp;Port:</string>
           </property>
           <property name="textFormat">
            <enum>Qt::PlainText</enum>
           </property>
           <property name="buddy">
            <cstring>proxyPortTor</cstring>
           </property>
          </widget>
         </item>
         <item>
          <widget class="QLineEdit" name="proxyPortTor">
           <property name="minimumSize">
            <size>
             <width>55</width>
             <height>0</height>
            </size>
           </property>
           <property name="maximumSize">
            <size>
             <width>55</width>
             <height>16777215</height>
            </size>
           </property>
           <property name="toolTip">
            <string>Port of the proxy (e.g. 9050)</string>
           </property>
          </widget>
         </item>
         <item>
          <spacer name="horizontalSpacer_4_Network">
           <property name="orientation">
            <enum>Qt::Horizontal</enum>
           </property>
           <property name="sizeHint" stdset="0">
            <size>
             <width>40</width>
             <height>20</height>
            </size>
           </property>
          </spacer>
         </item>
        </layout>
       </item>
       <item>
        <spacer name="verticalSpacer_Network">
         <property name="orientation">
          <enum>Qt::Vertical</enum>
         </property>
         <property name="sizeHint" stdset="0">
          <size>
           <width>20</width>
           <height>40</height>
          </size>
         </property>
        </spacer>
       </item>
      </layout>
     </widget>
     <widget class="QWidget" name="tabWindow">
      <attribute name="title">
       <string>&amp;Window</string>
      </attribute>
      <layout class="QVBoxLayout" name="verticalLayout_Window">
       <property name="spacing">
        <number>10</number>
       </property>
       <property name="leftMargin">
        <number>30</number>
       </property>
       <property name="topMargin">
        <number>20</number>
       </property>
       <property name="rightMargin">
        <number>30</number>
       </property>
       <property name="bottomMargin">
        <number>20</number>
       </property>
       <item>
        <widget class="QCheckBox" name="hideTrayIcon">
         <property name="toolTip">
          <string>Hide the icon from the system tray.</string>
         </property>
         <property name="text">
          <string>&amp;Hide tray icon</string>
         </property>
        </widget>
       </item>
       <item>
        <widget class="QCheckBox" name="minimizeToTray">
         <property name="toolTip">
          <string>Show only a tray icon after minimizing the window.</string>
         </property>
         <property name="text">
          <string>&amp;Minimize to the tray instead of the taskbar</string>
         </property>
        </widget>
       </item>
       <item>
        <widget class="QCheckBox" name="minimizeOnClose">
         <property name="toolTip">
          <string>Minimize instead of exit the application when the window is closed. When this option is enabled, the application will be closed only after selecting Exit in the menu.</string>
         </property>
         <property name="text">
          <string>M&amp;inimize on close</string>
         </property>
        </widget>
       </item>
       <item>
        <spacer name="verticalSpacer_Window">
         <property name="orientation">
          <enum>Qt::Vertical</enum>
         </property>
         <property name="sizeHint" stdset="0">
          <size>
           <width>20</width>
           <height>40</height>
          </size>
         </property>
        </spacer>
       </item>
      </layout>
     </widget>
     <widget class="QWidget" name="tabDisplay">
      <attribute name="title">
       <string>&amp;Display</string>
      </attribute>
      <layout class="QVBoxLayout" name="verticalLayout_Display">
       <property name="spacing">
        <number>10</number>
       </property>
       <property name="leftMargin">
        <number>30</number>
       </property>
       <property name="topMargin">
        <number>20</number>
       </property>
       <property name="rightMargin">
        <number>30</number>
       </property>
       <property name="bottomMargin">
        <number>20</number>
       </property>
       <item>
        <layout class="QGridLayout" name="gridLayout_2">
         <property name="verticalSpacing">
          <number>10</number>
         </property>
         <item row="0" column="0">
          <widget class="QLabel" name="langLabel">
           <property name="text">
            <string>User Interface &amp;language:</string>
           </property>
           <property name="textFormat">
            <enum>Qt::PlainText</enum>
           </property>
           <property name="buddy">
            <cstring>lang</cstring>
           </property>
          </widget>
         </item>
         <item row="0" column="1">
          <widget class="QValueComboBox" name="lang">
           <property name="toolTip">
            <string>The user interface language can be set here. This setting will take effect after restarting %1.</string>
           </property>
          </widget>
         </item>
         <item row="1" column="0">
          <widget class="QLabel" name="unitLabel">
           <property name="text">
            <string>&amp;Unit to show amounts in:</string>
           </property>
           <property name="textFormat">
            <enum>Qt::PlainText</enum>
           </property>
           <property name="buddy">
            <cstring>unit</cstring>
           </property>
          </widget>
         </item>
         <item row="2" column="0">
          <widget class="QLabel" name="thirdPartyTxUrlsLabel">
           <property name="toolTip">
            <string>Third party URLs (e.g. a block explorer) that appear in the transactions tab as context menu items. %s in the URL is replaced by transaction hash. Multiple URLs are separated by vertical bar |.</string>
           </property>
           <property name="text">
            <string>&amp;Third party transaction URLs</string>
           </property>
           <property name="buddy">
            <cstring>thirdPartyTxUrls</cstring>
           </property>
          </widget>
         </item>
         <item row="1" column="1">
          <widget class="QValueComboBox" name="unit">
           <property name="toolTip">
            <string>Choose the default subdivision unit to show in the interface and when sending coins.</string>
           </property>
          </widget>
         </item>
         <item row="2" column="1">
          <widget class="QLineEdit" name="thirdPartyTxUrls">
           <property name="toolTip">
            <string>Third party URLs (e.g. a block explorer) that appear in the transactions tab as context menu items. %s in the URL is replaced by transaction hash. Multiple URLs are separated by vertical bar |.</string>
           </property>
          </widget>
         </item>
        </layout>
       </item>
       <item>
        <spacer name="verticalSpacer_Display">
         <property name="orientation">
          <enum>Qt::Vertical</enum>
         </property>
         <property name="sizeHint" stdset="0">
          <size>
           <width>20</width>
           <height>40</height>
          </size>
         </property>
        </spacer>
       </item>
      </layout>
     </widget>
    </widget>
   </item>
   <item>
    <widget class="QFrame" name="frame">
     <layout class="QVBoxLayout" name="verticalLayout_Bottom">
      <property name="leftMargin">
       <number>30</number>
      </property>
      <property name="rightMargin">
       <number>30</number>
      </property>
      <item>
       <layout class="QHBoxLayout" name="horizontalLayout_Bottom">
        <item>
         <widget class="QLabel" name="overriddenByCommandLineInfoLabel">
          <property name="text">
           <string>Active command-line options that override above options:</string>
          </property>
          <property name="textFormat">
           <enum>Qt::PlainText</enum>
          </property>
         </widget>
        </item>
        <item>
         <spacer name="horizontalSpacer_Bottom">
          <property name="orientation">
           <enum>Qt::Horizontal</enum>
          </property>
          <property name="sizeHint" stdset="0">
           <size>
            <width>40</width>
            <height>20</height>
           </size>
          </property>
         </spacer>
        </item>
       </layout>
      </item>
      <item>
       <widget class="QLabel" name="overriddenByCommandLineLabel">
        <property name="text">
         <string/>
        </property>
        <property name="textFormat">
         <enum>Qt::PlainText</enum>
        </property>
        <property name="wordWrap">
         <bool>true</bool>
        </property>
       </widget>
      </item>
     </layout>
    </widget>
   </item>
   <item>
    <widget class="QWidget" name="buttonsContainerWhite" native="true">
     <layout class="QHBoxLayout" name="horizontalLayout_2">
      <property name="leftMargin">
       <number>30</number>
      </property>
      <property name="rightMargin">
       <number>30</number>
      </property>
      <item>
       <layout class="QVBoxLayout" name="verticalLayout_Buttons">
        <item>
         <widget class="QPushButton" name="openBitcoinConfButton">
          <property name="toolTip">
           <string>Open the %1 configuration file from the working directory.</string>
          </property>
          <property name="text">
           <string>Open Configuration File</string>
          </property>
          <property name="autoDefault">
           <bool>false</bool>
          </property>
         </widget>
        </item>
        <item>
         <widget class="QPushButton" name="resetButton">
          <property name="toolTip">
           <string>Reset all client options to default.</string>
          </property>
          <property name="text">
           <string>&amp;Reset Options</string>
          </property>
          <property name="autoDefault">
           <bool>false</bool>
          </property>
         </widget>
        </item>
       </layout>
      </item>
      <item>
       <spacer name="horizontalSpacer_3">
        <property name="orientation">
         <enum>Qt::Horizontal</enum>
        </property>
        <property name="sizeHint" stdset="0">
         <size>
          <width>20</width>
          <height>20</height>
         </size>
        </property>
       </spacer>
      </item>
      <item>
       <widget class="QLabel" name="statusLabel">
        <property name="minimumSize">
         <size>
          <width>200</width>
          <height>0</height>
         </size>
        </property>
        <property name="font">
         <font>
          <weight>75</weight>
          <bold>true</bold>
         </font>
        </property>
        <property name="text">
         <string/>
        </property>
        <property name="textFormat">
         <enum>Qt::PlainText</enum>
        </property>
        <property name="wordWrap">
         <bool>true</bool>
        </property>
       </widget>
      </item>
      <item>
       <spacer name="horizontalSpacer">
        <property name="orientation">
         <enum>Qt::Horizontal</enum>
        </property>
        <property name="sizeHint" stdset="0">
         <size>
          <width>20</width>
          <height>20</height>
         </size>
        </property>
       </spacer>
      </item>
      <item>
       <widget class="QPushButton" name="okButton">
        <property name="text">
         <string>&amp;OK</string>
        </property>
        <property name="autoDefault">
         <bool>false</bool>
        </property>
        <property name="default">
         <bool>true</bool>
        </property>
       </widget>
      </item>
      <item>
       <widget class="QPushButton" name="cancelButton">
        <property name="text">
         <string>&amp;Cancel</string>
        </property>
        <property name="autoDefault">
         <bool>false</bool>
        </property>
       </widget>
      </item>
     </layout>
    </widget>
   </item>
  </layout>
 </widget>
 <customwidgets>
  <customwidget>
   <class>QValidatedLineEdit</class>
   <extends>QLineEdit</extends>
   <header>qt/qvalidatedlineedit.h</header>
  </customwidget>
  <customwidget>
   <class>QValueComboBox</class>
   <extends>QComboBox</extends>
   <header>qt/qvaluecombobox.h</header>
  </customwidget>
  <customwidget>
   <class>BitcoinAmountField</class>
   <extends>QSpinBox</extends>
   <header>qt/bitcoinamountfield.h</header>
  </customwidget>
 </customwidgets>
 <resources/>
 <connections/>
</ui><|MERGE_RESOLUTION|>--- conflicted
+++ resolved
@@ -7,11 +7,7 @@
     <x>0</x>
     <y>0</y>
     <width>832</width>
-<<<<<<< HEAD
-    <height>468</height>
-=======
     <height>471</height>
->>>>>>> 228c1378
    </rect>
   </property>
   <property name="windowTitle">
@@ -73,13 +69,8 @@
          <property name="verticalSpacing">
           <number>10</number>
          </property>
-<<<<<<< HEAD
-         <item row="0" column="0">
-          <widget class="QLabel" name="databaseCacheLabel">
-=======
          <item row="4" column="0" colspan="2">
           <widget class="QLabel" name="pruneWarning">
->>>>>>> 228c1378
            <property name="text">
             <string>Reverting this setting requires re-downloading the entire blockchain.</string>
            </property>
@@ -88,7 +79,32 @@
            </property>
           </widget>
          </item>
-<<<<<<< HEAD
+         <item row="1" column="0">
+          <widget class="QLabel" name="threadsScriptVerifLabel">
+           <property name="text">
+            <string>Number of script &amp;verification threads</string>
+           </property>
+           <property name="textFormat">
+            <enum>Qt::PlainText</enum>
+           </property>
+           <property name="buddy">
+            <cstring>threadsScriptVerif</cstring>
+           </property>
+          </widget>
+         </item>
+         <item row="2" column="0">
+          <widget class="QLabel" name="reserveBalanceLabel">
+           <property name="text">
+            <string>Reserve</string>
+           </property>
+           <property name="textFormat">
+            <enum>Qt::PlainText</enum>
+           </property>
+           <property name="buddy">
+            <cstring>threadsScriptVerif</cstring>
+           </property>
+          </widget>
+         </item>
          <item row="0" column="1">
           <layout class="QHBoxLayout" name="horizontalLayout_2_Main">
            <item>
@@ -126,101 +142,10 @@
            </item>
           </layout>
          </item>
-=======
->>>>>>> 228c1378
-         <item row="1" column="0">
-          <widget class="QLabel" name="threadsScriptVerifLabel">
-           <property name="text">
-            <string>Number of script &amp;verification threads</string>
-           </property>
-           <property name="textFormat">
-            <enum>Qt::PlainText</enum>
-           </property>
-           <property name="buddy">
-            <cstring>threadsScriptVerif</cstring>
-<<<<<<< HEAD
-           </property>
-          </widget>
-         </item>
-         <item row="1" column="1">
-          <layout class="QHBoxLayout" name="horizontalLayout_3_Main">
-           <item>
-            <widget class="QSpinBox" name="threadsScriptVerif">
-=======
-           </property>
-          </widget>
-         </item>
-         <item row="2" column="0">
-          <widget class="QLabel" name="reserveBalanceLabel">
-           <property name="text">
-            <string>Reserve</string>
-           </property>
-           <property name="textFormat">
-            <enum>Qt::PlainText</enum>
-           </property>
-           <property name="buddy">
-            <cstring>threadsScriptVerif</cstring>
-           </property>
-          </widget>
-         </item>
-         <item row="0" column="1">
-          <layout class="QHBoxLayout" name="horizontalLayout_2_Main">
-           <item>
-            <widget class="QSpinBox" name="databaseCache">
->>>>>>> 228c1378
-             <property name="minimumSize">
-              <size>
-               <width>100</width>
-               <height>0</height>
-              </size>
-             </property>
-<<<<<<< HEAD
-             <property name="toolTip">
-              <string>(0 = auto, &lt;0 = leave that many cores free)</string>
-=======
-            </widget>
-           </item>
-           <item>
-            <widget class="QLabel" name="databaseCacheUnitLabel">
-             <property name="text">
-              <string>MB</string>
-             </property>
-             <property name="textFormat">
-              <enum>Qt::PlainText</enum>
->>>>>>> 228c1378
-             </property>
-            </widget>
-           </item>
-           <item>
-<<<<<<< HEAD
-            <spacer name="horizontalSpacer_3_Main">
-=======
-            <spacer name="horizontalSpacer_2_Main">
->>>>>>> 228c1378
-             <property name="orientation">
-              <enum>Qt::Horizontal</enum>
-             </property>
-             <property name="sizeHint" stdset="0">
-              <size>
-               <width>40</width>
-               <height>20</height>
-              </size>
-             </property>
-            </spacer>
-           </item>
-          </layout>
-         </item>
-<<<<<<< HEAD
-         <item row="2" column="0">
-          <widget class="QLabel" name="reserveBalanceLabel">
-           <property name="text">
-            <string>Reserve</string>
-=======
          <item row="0" column="0">
           <widget class="QLabel" name="databaseCacheLabel">
            <property name="text">
             <string>Size of &amp;database cache</string>
->>>>>>> 228c1378
            </property>
            <property name="textFormat">
             <enum>Qt::PlainText</enum>
@@ -253,8 +178,6 @@
             </spacer>
            </item>
           </layout>
-<<<<<<< HEAD
-=======
          </item>
          <item row="1" column="1">
           <layout class="QHBoxLayout" name="horizontalLayout_3_Main">
@@ -325,7 +248,6 @@
             </spacer>
            </item>
           </layout>
->>>>>>> 228c1378
          </item>
         </layout>
        </item>
