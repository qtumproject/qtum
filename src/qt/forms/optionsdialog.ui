--- conflicted
+++ resolved
@@ -598,11 +598,7 @@
        <item>
         <widget class="QCheckBox" name="connectSocksTor">
          <property name="toolTip">
-<<<<<<< HEAD
-          <string>Connect to the Qtum network through a separate SOCKS5 proxy for Tor hidden services.</string>
-=======
           <string>Connect to the Qtum network through a separate SOCKS5 proxy for Tor onion services.</string>
->>>>>>> da23532c
          </property>
          <property name="text">
           <string>Use separate SOCKS&amp;5 proxy to reach peers via Tor onion services:</string>
