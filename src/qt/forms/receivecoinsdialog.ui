--- conflicted
+++ resolved
@@ -199,22 +199,6 @@
           </property>
          </widget>
         </item>
-<<<<<<< HEAD
-        <item row="7" column="2">
-         <widget class="QCheckBox" name="reuseAddress">
-=======
-        <item row="4" column="2">
-         <widget class="QLineEdit" name="reqLabel">
->>>>>>> a68962c4
-          <property name="toolTip">
-           <string>Reuse one of the previously used receiving addresses. Reusing addresses has security and privacy issues. Do not use this unless re-generating a payment request made before.</string>
-          </property>
-<<<<<<< HEAD
-          <property name="text">
-           <string>R&amp;euse an existing receiving address (not recommended)</string>
-          </property>
-         </widget>
-        </item>
         <item row="4" column="2">
          <widget class="QLineEdit" name="reqLabel">
           <property name="toolTip">
@@ -222,15 +206,6 @@
           </property>
          </widget>
         </item>
-        <item row="7" column="0">
-         <widget class="QLabel" name="label_4">
-          <property name="text">
-           <string/>
-          </property>
-=======
->>>>>>> a68962c4
-         </widget>
-        </item>
         <item row="5" column="0">
          <widget class="QLabel" name="label">
           <property name="toolTip">
@@ -248,25 +223,6 @@
          <widget class="QLabel" name="label_8">
           <property name="text">
            <string>Address:</string>
-<<<<<<< HEAD
-          </property>
-         </widget>
-        </item>
-        <item row="5" column="2">
-         <widget class="BitcoinAmountField" name="reqAmount">
-          <property name="minimumSize">
-           <size>
-            <width>80</width>
-            <height>0</height>
-           </size>
-          </property>
-          <property name="toolTip">
-           <string>An optional amount to request. Leave this empty or zero to not request a specific amount.</string>
-          </property>
-         </widget>
-        </item>
-        <item row="8" column="0" colspan="3">
-=======
           </property>
          </widget>
         </item>
@@ -322,7 +278,6 @@
          </layout>
         </item>
         <item row="7" column="0" colspan="3">
->>>>>>> a68962c4
          <spacer name="verticalSpacer">
           <property name="orientation">
            <enum>Qt::Vertical</enum>
@@ -537,11 +492,7 @@
   <customwidget>
    <class>QRImageWidget</class>
    <extends>QLabel</extends>
-<<<<<<< HEAD
-   <header>receiverequestdialog.h</header>
-=======
    <header>qt/receiverequestdialog.h</header>
->>>>>>> a68962c4
   </customwidget>
  </customwidgets>
  <tabstops>
