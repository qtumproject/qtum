<?xml version="1.0" encoding="UTF-8"?>
<ui version="4.0">
 <class>ReceiveCoinsDialog</class>
 <widget class="QWidget" name="ReceiveCoinsDialog">
  <property name="geometry">
   <rect>
    <x>0</x>
    <y>0</y>
    <width>860</width>
    <height>510</height>
   </rect>
  </property>
  <property name="windowTitle">
   <string>Request payment</string>
  </property>
  <layout class="QVBoxLayout" name="verticalLayout">
   <property name="spacing">
    <number>0</number>
   </property>
   <property name="leftMargin">
    <number>0</number>
   </property>
   <property name="topMargin">
    <number>0</number>
   </property>
   <property name="rightMargin">
    <number>0</number>
   </property>
   <property name="bottomMargin">
    <number>0</number>
   </property>
   <item>
<<<<<<< HEAD
    <layout class="QHBoxLayout" name="horizontalLayout">
     <item>
      <widget class="QLabel" name="label_7">
       <property name="font">
        <font>
         <weight>75</weight>
         <bold>true</bold>
        </font>
       </property>
       <property name="text">
        <string>Request data</string>
       </property>
       <property name="alignment">
        <set>Qt::AlignBottom|Qt::AlignLeading|Qt::AlignLeft</set>
       </property>
      </widget>
     </item>
     <item>
      <spacer name="horizontalSpacer_6">
       <property name="orientation">
        <enum>Qt::Horizontal</enum>
       </property>
       <property name="sizeType">
        <enum>QSizePolicy::Expanding</enum>
       </property>
       <property name="sizeHint" stdset="0">
        <size>
         <width>70</width>
         <height>20</height>
        </size>
       </property>
      </spacer>
     </item>
     <item>
      <widget class="QPushButton" name="clearButton">
       <property name="sizePolicy">
        <sizepolicy hsizetype="Minimum" vsizetype="Fixed">
         <horstretch>0</horstretch>
         <verstretch>0</verstretch>
        </sizepolicy>
       </property>
       <property name="toolTip">
        <string>Clear all fields of the form.</string>
       </property>
       <property name="text">
        <string>Clear</string>
       </property>
       <property name="icon">
        <iconset resource="../bitcoin.qrc">
         <normaloff>:/icons/remove</normaloff>:/icons/remove</iconset>
       </property>
       <property name="autoDefault">
        <bool>false</bool>
       </property>
      </widget>
     </item>
     <item>
      <spacer name="horizontalSpacer_5">
       <property name="orientation">
        <enum>Qt::Horizontal</enum>
       </property>
       <property name="sizeType">
        <enum>QSizePolicy::Fixed</enum>
       </property>
       <property name="sizeHint" stdset="0">
        <size>
         <width>10</width>
         <height>20</height>
        </size>
       </property>
      </spacer>
     </item>
     <item>
      <widget class="QPushButton" name="receiveButton">
       <property name="text">
        <string>&amp;Create new receiving address</string>
       </property>
       <property name="icon">
        <iconset resource="../bitcoin.qrc">
         <normaloff>:/icons/request_payment</normaloff>:/icons/request_payment</iconset>
       </property>
      </widget>
     </item>
    </layout>
   </item>
   <item>
    <widget class="QFrame" name="frameRequest">
     <property name="sizePolicy">
      <sizepolicy hsizetype="Preferred" vsizetype="Fixed">
       <horstretch>0</horstretch>
       <verstretch>0</verstretch>
      </sizepolicy>
     </property>
     <property name="frameShape">
      <enum>QFrame::StyledPanel</enum>
     </property>
     <property name="frameShadow">
      <enum>QFrame::Sunken</enum>
     </property>
     <layout class="QHBoxLayout" name="horizontalLayout_4">
=======
    <widget class="QWidget" name="widgetPayment" native="true">
     <layout class="QVBoxLayout" name="verticalLayout_3">
      <property name="leftMargin">
       <number>30</number>
      </property>
      <property name="topMargin">
       <number>30</number>
      </property>
      <property name="rightMargin">
       <number>30</number>
      </property>
      <property name="bottomMargin">
       <number>30</number>
      </property>
>>>>>>> 95eb610f
      <item>
       <widget class="QFrame" name="frameRequest">
        <property name="sizePolicy">
         <sizepolicy hsizetype="Preferred" vsizetype="Fixed">
          <horstretch>0</horstretch>
          <verstretch>0</verstretch>
         </sizepolicy>
        </property>
        <property name="frameShape">
         <enum>QFrame::StyledPanel</enum>
        </property>
        <property name="frameShadow">
         <enum>QFrame::Sunken</enum>
        </property>
        <layout class="QHBoxLayout" name="horizontalLayout_4">
         <property name="leftMargin">
          <number>9</number>
         </property>
         <property name="topMargin">
          <number>9</number>
         </property>
         <property name="rightMargin">
          <number>9</number>
         </property>
         <property name="bottomMargin">
          <number>9</number>
         </property>
         <item>
          <layout class="QGridLayout" name="gridLayout">
           <property name="horizontalSpacing">
            <number>15</number>
           </property>
           <item row="3" column="0">
            <widget class="QLabel" name="label_2">
             <property name="toolTip">
              <string>An optional label to associate with the new receiving address.</string>
             </property>
             <property name="text">
              <string>&amp;Label:</string>
             </property>
             <property name="buddy">
              <cstring>reqLabel</cstring>
             </property>
            </widget>
           </item>
           <item row="5" column="0">
            <widget class="QLabel" name="label_3">
             <property name="toolTip">
              <string>An optional message to attach to the payment request, which will be displayed when the request is opened. Note: The message will not be sent with the payment over the Qtum network.</string>
             </property>
             <property name="text">
              <string>&amp;Message:</string>
             </property>
             <property name="buddy">
              <cstring>reqMessage</cstring>
             </property>
            </widget>
           </item>
           <item row="5" column="2">
            <widget class="QLineEdit" name="reqMessage">
             <property name="toolTip">
              <string>An optional message to attach to the payment request, which will be displayed when the request is opened. Note: The message will not be sent with the payment over the Qtum network.</string>
             </property>
            </widget>
           </item>
           <item row="3" column="2">
            <widget class="QLineEdit" name="reqLabel">
             <property name="toolTip">
              <string>An optional label to associate with the new receiving address.</string>
             </property>
            </widget>
           </item>
           <item row="4" column="0">
            <widget class="QLabel" name="label">
             <property name="toolTip">
              <string>An optional amount to request. Leave this empty or zero to not request a specific amount.</string>
             </property>
             <property name="text">
              <string>&amp;Amount:</string>
             </property>
             <property name="buddy">
              <cstring>reqAmount</cstring>
             </property>
            </widget>
           </item>
           <item row="4" column="2">
            <layout class="QHBoxLayout" name="horizontalLayout_5">
             <property name="spacing">
              <number>10</number>
             </property>
             <item>
              <widget class="BitcoinAmountField" name="reqAmount">
               <property name="sizePolicy">
                <sizepolicy hsizetype="Expanding" vsizetype="Fixed">
                 <horstretch>0</horstretch>
                 <verstretch>0</verstretch>
                </sizepolicy>
               </property>
               <property name="minimumSize">
                <size>
                 <width>80</width>
                 <height>0</height>
                </size>
               </property>
               <property name="toolTip">
                <string>An optional amount to request. Leave this empty or zero to not request a specific amount.</string>
               </property>
              </widget>
             </item>
             <item>
              <widget class="QCheckBox" name="useBech32">
               <property name="sizePolicy">
                <sizepolicy hsizetype="Fixed" vsizetype="Fixed">
                 <horstretch>0</horstretch>
                 <verstretch>0</verstretch>
                </sizepolicy>
               </property>
               <property name="maximumSize">
                <size>
                 <width>1000</width>
                 <height>16777215</height>
                </size>
               </property>
               <property name="focusPolicy">
                <enum>Qt::StrongFocus</enum>
               </property>
               <property name="toolTip">
                <string>Native segwit addresses (aka Bech32 or BIP-173) reduce your transaction fees later on and offer better protection against typos, but old wallets don't support them. When unchecked, an address compatible with older wallets will be created instead.</string>
               </property>
               <property name="text">
                <string>Generate native segwit (Bech32) address</string>
               </property>
              </widget>
             </item>
            </layout>
           </item>
           <item row="7" column="0" colspan="3">
            <spacer name="verticalSpacer">
             <property name="orientation">
              <enum>Qt::Vertical</enum>
             </property>
             <property name="sizeHint" stdset="0">
              <size>
               <width>20</width>
               <height>0</height>
              </size>
             </property>
            </spacer>
           </item>
           <item row="6" column="2">
            <widget class="QLabel" name="label_5">
             <property name="text">
              <string>Use this form to request payments. All fields are &lt;b&gt;optional&lt;/b&gt;.</string>
             </property>
            </widget>
           </item>
          </layout>
         </item>
        </layout>
       </widget>
      </item>
      <item>
       <spacer name="verticalSpacer_2">
        <property name="orientation">
         <enum>Qt::Vertical</enum>
        </property>
        <property name="sizeType">
         <enum>QSizePolicy::Fixed</enum>
        </property>
        <property name="sizeHint" stdset="0">
         <size>
          <width>10</width>
          <height>50</height>
         </size>
        </property>
       </spacer>
      </item>
      <item>
       <layout class="QHBoxLayout" name="horizontalLayout_2">
        <item>
         <widget class="QLabel" name="label_6">
          <property name="font">
           <font>
            <weight>50</weight>
            <bold>false</bold>
           </font>
          </property>
          <property name="text">
           <string>Requested payments history</string>
          </property>
          <property name="alignment">
           <set>Qt::AlignBottom|Qt::AlignLeading|Qt::AlignLeft</set>
          </property>
         </widget>
        </item>
        <item>
         <spacer name="horizontalSpacer_3">
          <property name="orientation">
           <enum>Qt::Horizontal</enum>
          </property>
          <property name="sizeType">
           <enum>QSizePolicy::Expanding</enum>
          </property>
          <property name="sizeHint" stdset="0">
           <size>
            <width>70</width>
            <height>20</height>
           </size>
          </property>
         </spacer>
        </item>
        <item>
         <widget class="QtumPushButton" name="showRequestButton">
          <property name="enabled">
           <bool>false</bool>
          </property>
          <property name="toolTip">
           <string>Show the selected request (does the same as double clicking an entry)</string>
          </property>
          <property name="text">
           <string>Show</string>
          </property>
          <property name="icon">
           <iconset resource="../bitcoin.qrc">
            <normaloff>:/icons/show</normaloff>:/icons/show</iconset>
          </property>
          <property name="iconSize">
           <size>
            <width>22</width>
            <height>16</height>
           </size>
          </property>
          <property name="autoDefault">
           <bool>false</bool>
          </property>
         </widget>
        </item>
        <item>
         <spacer name="horizontalSpacer_4">
          <property name="orientation">
           <enum>Qt::Horizontal</enum>
          </property>
          <property name="sizeType">
           <enum>QSizePolicy::Fixed</enum>
          </property>
          <property name="sizeHint" stdset="0">
           <size>
            <width>10</width>
            <height>20</height>
           </size>
          </property>
         </spacer>
        </item>
        <item>
         <widget class="QtumPushButton" name="removeRequestButton">
          <property name="enabled">
           <bool>false</bool>
          </property>
          <property name="toolTip">
           <string>Remove the selected entries from the list</string>
          </property>
          <property name="text">
           <string>Remove</string>
          </property>
          <property name="icon">
           <iconset resource="../bitcoin.qrc">
            <normaloff>:/icons/remove</normaloff>:/icons/remove</iconset>
          </property>
          <property name="autoDefault">
           <bool>false</bool>
          </property>
         </widget>
        </item>
       </layout>
      </item>
      <item>
       <widget class="QFrame" name="frame">
        <property name="sizePolicy">
         <sizepolicy hsizetype="Preferred" vsizetype="Expanding">
          <horstretch>0</horstretch>
          <verstretch>0</verstretch>
         </sizepolicy>
        </property>
        <property name="frameShape">
         <enum>QFrame::StyledPanel</enum>
        </property>
        <property name="frameShadow">
         <enum>QFrame::Raised</enum>
        </property>
        <layout class="QVBoxLayout" name="verticalLayout_2">
         <property name="spacing">
          <number>0</number>
         </property>
         <property name="leftMargin">
          <number>0</number>
         </property>
         <property name="topMargin">
          <number>0</number>
         </property>
         <property name="rightMargin">
          <number>0</number>
         </property>
         <property name="bottomMargin">
          <number>0</number>
         </property>
         <item>
          <widget class="QTableView" name="recentRequestsView">
           <property name="contextMenuPolicy">
            <enum>Qt::CustomContextMenu</enum>
           </property>
           <property name="tabKeyNavigation">
            <bool>false</bool>
           </property>
           <property name="sortingEnabled">
            <bool>true</bool>
           </property>
          </widget>
         </item>
        </layout>
       </widget>
      </item>
     </layout>
    </widget>
   </item>
   <item>
    <widget class="QWidget" name="buttonsContainerWhite" native="true">
     <layout class="QVBoxLayout" name="verticalLayout_4">
      <property name="leftMargin">
       <number>30</number>
      </property>
      <property name="topMargin">
       <number>15</number>
      </property>
      <property name="rightMargin">
       <number>30</number>
      </property>
      <property name="bottomMargin">
       <number>15</number>
      </property>
      <item>
       <layout class="QHBoxLayout" name="horizontalLayout_3">
        <property name="spacing">
         <number>20</number>
        </property>
        <item>
         <spacer name="horizontalSpacer">
          <property name="orientation">
           <enum>Qt::Horizontal</enum>
          </property>
          <property name="sizeHint" stdset="0">
           <size>
            <width>40</width>
            <height>20</height>
           </size>
          </property>
         </spacer>
        </item>
        <item>
         <widget class="QPushButton" name="cancelButton">
          <property name="text">
           <string>&amp;Cancel</string>
          </property>
         </widget>
        </item>
        <item>
         <widget class="QPushButton" name="receiveButton">
          <property name="text">
           <string>S&amp;ubmit</string>
          </property>
         </widget>
        </item>
       </layout>
      </item>
     </layout>
    </widget>
   </item>
  </layout>
 </widget>
 <customwidgets>
  <customwidget>
   <class>BitcoinAmountField</class>
   <extends>QLineEdit</extends>
   <header>qt/bitcoinamountfield.h</header>
   <container>1</container>
  </customwidget>
  <customwidget>
<<<<<<< HEAD
   <class>QRImageWidget</class>
   <extends>QLabel</extends>
   <header>qt/qrimagewidget.h</header>
=======
   <class>QtumPushButton</class>
   <extends>QPushButton</extends>
   <header>qt/qtumpushbutton.h</header>
>>>>>>> 95eb610f
  </customwidget>
 </customwidgets>
 <tabstops>
  <tabstop>showRequestButton</tabstop>
  <tabstop>removeRequestButton</tabstop>
 </tabstops>
 <resources>
  <include location="../bitcoin.qrc"/>
 </resources>
 <connections/>
</ui><|MERGE_RESOLUTION|>--- conflicted
+++ resolved
@@ -30,108 +30,6 @@
     <number>0</number>
    </property>
    <item>
-<<<<<<< HEAD
-    <layout class="QHBoxLayout" name="horizontalLayout">
-     <item>
-      <widget class="QLabel" name="label_7">
-       <property name="font">
-        <font>
-         <weight>75</weight>
-         <bold>true</bold>
-        </font>
-       </property>
-       <property name="text">
-        <string>Request data</string>
-       </property>
-       <property name="alignment">
-        <set>Qt::AlignBottom|Qt::AlignLeading|Qt::AlignLeft</set>
-       </property>
-      </widget>
-     </item>
-     <item>
-      <spacer name="horizontalSpacer_6">
-       <property name="orientation">
-        <enum>Qt::Horizontal</enum>
-       </property>
-       <property name="sizeType">
-        <enum>QSizePolicy::Expanding</enum>
-       </property>
-       <property name="sizeHint" stdset="0">
-        <size>
-         <width>70</width>
-         <height>20</height>
-        </size>
-       </property>
-      </spacer>
-     </item>
-     <item>
-      <widget class="QPushButton" name="clearButton">
-       <property name="sizePolicy">
-        <sizepolicy hsizetype="Minimum" vsizetype="Fixed">
-         <horstretch>0</horstretch>
-         <verstretch>0</verstretch>
-        </sizepolicy>
-       </property>
-       <property name="toolTip">
-        <string>Clear all fields of the form.</string>
-       </property>
-       <property name="text">
-        <string>Clear</string>
-       </property>
-       <property name="icon">
-        <iconset resource="../bitcoin.qrc">
-         <normaloff>:/icons/remove</normaloff>:/icons/remove</iconset>
-       </property>
-       <property name="autoDefault">
-        <bool>false</bool>
-       </property>
-      </widget>
-     </item>
-     <item>
-      <spacer name="horizontalSpacer_5">
-       <property name="orientation">
-        <enum>Qt::Horizontal</enum>
-       </property>
-       <property name="sizeType">
-        <enum>QSizePolicy::Fixed</enum>
-       </property>
-       <property name="sizeHint" stdset="0">
-        <size>
-         <width>10</width>
-         <height>20</height>
-        </size>
-       </property>
-      </spacer>
-     </item>
-     <item>
-      <widget class="QPushButton" name="receiveButton">
-       <property name="text">
-        <string>&amp;Create new receiving address</string>
-       </property>
-       <property name="icon">
-        <iconset resource="../bitcoin.qrc">
-         <normaloff>:/icons/request_payment</normaloff>:/icons/request_payment</iconset>
-       </property>
-      </widget>
-     </item>
-    </layout>
-   </item>
-   <item>
-    <widget class="QFrame" name="frameRequest">
-     <property name="sizePolicy">
-      <sizepolicy hsizetype="Preferred" vsizetype="Fixed">
-       <horstretch>0</horstretch>
-       <verstretch>0</verstretch>
-      </sizepolicy>
-     </property>
-     <property name="frameShape">
-      <enum>QFrame::StyledPanel</enum>
-     </property>
-     <property name="frameShadow">
-      <enum>QFrame::Sunken</enum>
-     </property>
-     <layout class="QHBoxLayout" name="horizontalLayout_4">
-=======
     <widget class="QWidget" name="widgetPayment" native="true">
      <layout class="QVBoxLayout" name="verticalLayout_3">
       <property name="leftMargin">
@@ -146,7 +44,6 @@
       <property name="bottomMargin">
        <number>30</number>
       </property>
->>>>>>> 95eb610f
       <item>
        <widget class="QFrame" name="frameRequest">
         <property name="sizePolicy">
@@ -533,15 +430,12 @@
    <container>1</container>
   </customwidget>
   <customwidget>
-<<<<<<< HEAD
    <class>QRImageWidget</class>
    <extends>QLabel</extends>
    <header>qt/qrimagewidget.h</header>
-=======
    <class>QtumPushButton</class>
    <extends>QPushButton</extends>
    <header>qt/qtumpushbutton.h</header>
->>>>>>> 95eb610f
   </customwidget>
  </customwidgets>
  <tabstops>
