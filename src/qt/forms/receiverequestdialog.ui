<?xml version="1.0" encoding="UTF-8"?>
<ui version="4.0">
 <class>ReceiveRequestDialog</class>
 <widget class="QDialog" name="ReceiveRequestDialog">
  <property name="geometry">
   <rect>
    <x>0</x>
    <y>0</y>
    <width>725</width>
    <height>462</height>
   </rect>
  </property>
  <layout class="QVBoxLayout" name="verticalLayout_2">
   <property name="spacing">
    <number>0</number>
   </property>
   <property name="leftMargin">
    <number>0</number>
   </property>
   <property name="topMargin">
    <number>0</number>
   </property>
   <property name="rightMargin">
    <number>0</number>
   </property>
   <property name="bottomMargin">
    <number>0</number>
   </property>
   <item>
    <spacer name="verticalSpacer">
     <property name="orientation">
      <enum>Qt::Vertical</enum>
     </property>
     <property name="sizeHint" stdset="0">
      <size>
       <width>20</width>
       <height>1</height>
      </size>
     </property>
    </spacer>
   </item>
   <item>
    <widget class="QWidget" name="widgetPaymentInformation" native="true">
     <layout class="QVBoxLayout" name="verticalLayout">
      <property name="spacing">
       <number>15</number>
      </property>
      <property name="leftMargin">
       <number>30</number>
      </property>
      <property name="topMargin">
       <number>30</number>
      </property>
      <property name="rightMargin">
       <number>30</number>
      </property>
      <property name="bottomMargin">
       <number>30</number>
      </property>
      <item alignment="Qt::AlignHCenter|Qt::AlignVCenter">
<<<<<<< HEAD
       <widget class="QLabel" name="labelPaymentInformation">
=======
       <widget class="QLabel" name="payment_header">
>>>>>>> da23532c
        <property name="sizePolicy">
         <sizepolicy hsizetype="Preferred" vsizetype="Maximum">
          <horstretch>0</horstretch>
          <verstretch>0</verstretch>
         </sizepolicy>
        </property>
        <property name="text">
         <string>Payment information</string>
        </property>
       </widget>
      </item>
      <item alignment="Qt::AlignHCenter|Qt::AlignVCenter">
       <widget class="QWidget" name="widgetQRMargin" native="true">
        <property name="sizePolicy">
         <sizepolicy hsizetype="Preferred" vsizetype="Maximum">
          <horstretch>0</horstretch>
          <verstretch>0</verstretch>
         </sizepolicy>
        </property>
        <layout class="QVBoxLayout" name="verticalLayout_5">
         <property name="spacing">
          <number>0</number>
         </property>
         <property name="leftMargin">
          <number>40</number>
         </property>
         <property name="topMargin">
          <number>40</number>
         </property>
         <property name="rightMargin">
          <number>40</number>
         </property>
         <property name="bottomMargin">
          <number>40</number>
         </property>
         <item>
          <widget class="QWidget" name="widgetQRFrame" native="true">
           <layout class="QVBoxLayout" name="verticalLayout_6">
            <property name="spacing">
             <number>0</number>
            </property>
            <property name="leftMargin">
             <number>0</number>
            </property>
            <property name="topMargin">
             <number>0</number>
            </property>
            <property name="rightMargin">
             <number>0</number>
            </property>
            <property name="bottomMargin">
             <number>0</number>
            </property>
            <item>
<<<<<<< HEAD
             <widget class="QRImageWidget" name="lblQRCode">
=======
             <widget class="QRImageWidget" name="qr_code">
>>>>>>> da23532c
              <property name="sizePolicy">
               <sizepolicy hsizetype="Minimum" vsizetype="Minimum">
                <horstretch>0</horstretch>
                <verstretch>0</verstretch>
               </sizepolicy>
              </property>
              <property name="minimumSize">
               <size>
                <width>170</width>
                <height>170</height>
               </size>
              </property>
              <property name="maximumSize">
               <size>
                <width>170</width>
                <height>170</height>
               </size>
              </property>
              <property name="toolTip">
               <string>QR Code</string>
              </property>
<<<<<<< HEAD
=======
              <property name="text">
               <string>QR image</string>
              </property>
>>>>>>> da23532c
              <property name="textFormat">
               <enum>Qt::PlainText</enum>
              </property>
              <property name="alignment">
               <set>Qt::AlignCenter</set>
              </property>
              <property name="wordWrap">
               <bool>true</bool>
              </property>
             </widget>
            </item>
           </layout>
          </widget>
         </item>
        </layout>
       </widget>
      </item>
      <item alignment="Qt::AlignHCenter|Qt::AlignVCenter">
       <widget class="QWidget" name="widgetAddrData" native="true">
        <property name="sizePolicy">
         <sizepolicy hsizetype="Preferred" vsizetype="Maximum">
          <horstretch>0</horstretch>
          <verstretch>0</verstretch>
         </sizepolicy>
        </property>
        <layout class="QGridLayout" name="gridLayout">
         <property name="leftMargin">
          <number>0</number>
         </property>
         <property name="topMargin">
          <number>0</number>
         </property>
         <property name="rightMargin">
          <number>0</number>
         </property>
         <property name="bottomMargin">
          <number>0</number>
         </property>
         <property name="verticalSpacing">
          <number>0</number>
         </property>
         <item row="0" column="0" alignment="Qt::AlignLeft">
          <widget class="QWidget" name="widgetURI" native="true">
           <layout class="QHBoxLayout" name="horizontalLayout_2">
            <property name="leftMargin">
             <number>0</number>
            </property>
            <property name="topMargin">
             <number>0</number>
            </property>
            <property name="rightMargin">
             <number>0</number>
            </property>
            <property name="bottomMargin">
             <number>0</number>
            </property>
            <item>
<<<<<<< HEAD
             <widget class="QLabel" name="labelURIName">
=======
             <widget class="QLabel" name="uri_tag">
>>>>>>> da23532c
              <property name="text">
               <string>URI:</string>
              </property>
             </widget>
            </item>
            <item>
<<<<<<< HEAD
             <widget class="QLabel" name="labelURI">
=======
             <widget class="QLabel" name="uri_content">
>>>>>>> da23532c
              <property name="text">
               <string>URI</string>
              </property>
              <property name="textInteractionFlags">
               <set>Qt::LinksAccessibleByMouse|Qt::TextSelectableByMouse</set>
              </property>
             </widget>
            </item>
           </layout>
          </widget>
         </item>
         <item row="0" column="1">
          <widget class="QToolButton" name="btnCopyURI"/>
         </item>
         <item row="1" column="0" alignment="Qt::AlignLeft">
          <widget class="QWidget" name="widgetAddress" native="true">
           <layout class="QHBoxLayout" name="horizontalLayout_3">
            <property name="leftMargin">
             <number>0</number>
            </property>
            <property name="topMargin">
             <number>0</number>
            </property>
            <property name="rightMargin">
             <number>0</number>
            </property>
            <property name="bottomMargin">
             <number>0</number>
            </property>
            <item>
<<<<<<< HEAD
             <widget class="QLabel" name="labelAddressName">
=======
             <widget class="QLabel" name="address_tag">
>>>>>>> da23532c
              <property name="text">
               <string>Address:</string>
              </property>
             </widget>
            </item>
            <item>
<<<<<<< HEAD
             <widget class="QLabel" name="labelAddress">
=======
             <widget class="QLabel" name="address_content">
>>>>>>> da23532c
              <property name="text">
               <string>Address</string>
              </property>
              <property name="textInteractionFlags">
               <set>Qt::LinksAccessibleByMouse|Qt::TextSelectableByMouse</set>
              </property>
             </widget>
            </item>
           </layout>
          </widget>
         </item>
         <item row="1" column="1">
          <widget class="QToolButton" name="btnCopyAddress"/>
         </item>
        </layout>
       </widget>
      </item>
     </layout>
    </widget>
   </item>
   <item>
    <spacer name="verticalSpacer_2">
     <property name="orientation">
      <enum>Qt::Vertical</enum>
     </property>
     <property name="sizeHint" stdset="0">
      <size>
       <width>20</width>
       <height>0</height>
      </size>
     </property>
    </spacer>
   </item>
   <item>
    <widget class="QWidget" name="buttonsContainerWhite" native="true">
     <layout class="QVBoxLayout" name="verticalLayout_4">
      <property name="leftMargin">
       <number>30</number>
      </property>
      <property name="topMargin">
       <number>15</number>
      </property>
      <property name="rightMargin">
       <number>30</number>
      </property>
      <property name="bottomMargin">
       <number>15</number>
      </property>
      <item>
       <layout class="QHBoxLayout" name="horizontalLayout">
        <property name="spacing">
         <number>20</number>
        </property>
        <item>
         <widget class="QPushButton" name="btnRefreshAddress">
          <property name="text">
           <string>Address Re&amp;fresh</string>
          </property>
         </widget>
        </item>
        <item>
         <spacer name="horizontalSpacer">
          <property name="orientation">
           <enum>Qt::Horizontal</enum>
          </property>
          <property name="sizeHint" stdset="0">
           <size>
            <width>40</width>
            <height>20</height>
           </size>
          </property>
         </spacer>
        </item>
        <item>
         <widget class="QPushButton" name="btnRequestPayment">
          <property name="text">
           <string>&amp;Request Payment</string>
          </property>
         </widget>
        </item>
        <item>
         <widget class="QPushButton" name="btnClear">
          <property name="text">
           <string>Clear &amp;All</string>
          </property>
         </widget>
        </item>
       </layout>
      </item>
     </layout>
    </widget>
   </item>
  </layout>
 </widget>
 <customwidgets>
  <customwidget>
   <class>QRImageWidget</class>
   <extends>QLabel</extends>
   <header>qt/qrimagewidget.h</header>
  </customwidget>
 </customwidgets>
 <resources/>
 <connections/>
</ui><|MERGE_RESOLUTION|>--- conflicted
+++ resolved
@@ -58,11 +58,7 @@
        <number>30</number>
       </property>
       <item alignment="Qt::AlignHCenter|Qt::AlignVCenter">
-<<<<<<< HEAD
-       <widget class="QLabel" name="labelPaymentInformation">
-=======
        <widget class="QLabel" name="payment_header">
->>>>>>> da23532c
         <property name="sizePolicy">
          <sizepolicy hsizetype="Preferred" vsizetype="Maximum">
           <horstretch>0</horstretch>
@@ -117,11 +113,7 @@
              <number>0</number>
             </property>
             <item>
-<<<<<<< HEAD
-             <widget class="QRImageWidget" name="lblQRCode">
-=======
              <widget class="QRImageWidget" name="qr_code">
->>>>>>> da23532c
               <property name="sizePolicy">
                <sizepolicy hsizetype="Minimum" vsizetype="Minimum">
                 <horstretch>0</horstretch>
@@ -143,12 +135,9 @@
               <property name="toolTip">
                <string>QR Code</string>
               </property>
-<<<<<<< HEAD
-=======
               <property name="text">
                <string>QR image</string>
               </property>
->>>>>>> da23532c
               <property name="textFormat">
                <enum>Qt::PlainText</enum>
               </property>
@@ -206,22 +195,14 @@
              <number>0</number>
             </property>
             <item>
-<<<<<<< HEAD
-             <widget class="QLabel" name="labelURIName">
-=======
              <widget class="QLabel" name="uri_tag">
->>>>>>> da23532c
               <property name="text">
                <string>URI:</string>
               </property>
              </widget>
             </item>
             <item>
-<<<<<<< HEAD
-             <widget class="QLabel" name="labelURI">
-=======
              <widget class="QLabel" name="uri_content">
->>>>>>> da23532c
               <property name="text">
                <string>URI</string>
               </property>
@@ -252,22 +233,14 @@
              <number>0</number>
             </property>
             <item>
-<<<<<<< HEAD
-             <widget class="QLabel" name="labelAddressName">
-=======
              <widget class="QLabel" name="address_tag">
->>>>>>> da23532c
               <property name="text">
                <string>Address:</string>
               </property>
              </widget>
             </item>
             <item>
-<<<<<<< HEAD
-             <widget class="QLabel" name="labelAddress">
-=======
              <widget class="QLabel" name="address_content">
->>>>>>> da23532c
               <property name="text">
                <string>Address</string>
               </property>
