<?xml version="1.0" encoding="UTF-8"?>
<ui version="4.0">
 <class>OpenURIDialog</class>
 <widget class="QDialog" name="OpenURIDialog">
  <property name="geometry">
   <rect>
    <x>0</x>
    <y>0</y>
    <width>564</width>
    <height>148</height>
   </rect>
  </property>
  <property name="windowTitle">
   <string>Open qtum URI</string>
  </property>
  <layout class="QVBoxLayout" name="verticalLayout">
   <property name="leftMargin">
    <number>0</number>
   </property>
   <property name="topMargin">
    <number>15</number>
   </property>
   <property name="rightMargin">
    <number>0</number>
   </property>
   <property name="bottomMargin">
    <number>0</number>
   </property>
<<<<<<< HEAD
   <item>
    <layout class="QHBoxLayout" name="horizontalLayout_3">
     <property name="leftMargin">
      <number>30</number>
     </property>
     <property name="rightMargin">
      <number>30</number>
     </property>
     <item>
      <widget class="QLabel" name="label_2">
       <property name="text">
        <string>Open payment request from URI or file</string>
       </property>
      </widget>
     </item>
    </layout>
   </item>
=======
>>>>>>> ee8ca219
   <item>
    <layout class="QHBoxLayout" name="horizontalLayout">
     <property name="leftMargin">
      <number>30</number>
     </property>
     <property name="rightMargin">
      <number>30</number>
     </property>
     <item>
      <widget class="QLabel" name="label">
       <property name="text">
        <string>URI:</string>
       </property>
      </widget>
     </item>
     <item>
      <widget class="QValidatedLineEdit" name="uriEdit">
       <property name="placeholderText">
        <string notr="true">qtum:</string>
       </property>
      </widget>
     </item>
    </layout>
   </item>
   <item>
    <spacer name="verticalSpacer">
     <property name="orientation">
      <enum>Qt::Vertical</enum>
     </property>
     <property name="sizeHint" stdset="0">
      <size>
       <width>20</width>
       <height>40</height>
      </size>
     </property>
    </spacer>
   </item>
   <item>
    <widget class="QWidget" name="buttonsContainerWhite" native="true">
     <layout class="QHBoxLayout" name="horizontalLayout_2">
      <property name="leftMargin">
       <number>30</number>
      </property>
      <property name="topMargin">
       <number>15</number>
      </property>
      <property name="rightMargin">
       <number>30</number>
      </property>
      <property name="bottomMargin">
       <number>15</number>
      </property>
      <item>
       <widget class="QDialogButtonBox" name="buttonBox">
        <property name="orientation">
         <enum>Qt::Horizontal</enum>
        </property>
        <property name="standardButtons">
         <set>QDialogButtonBox::Cancel|QDialogButtonBox::Ok</set>
        </property>
        <property name="centerButtons">
         <bool>true</bool>
        </property>
       </widget>
      </item>
     </layout>
    </widget>
   </item>
  </layout>
 </widget>
 <customwidgets>
  <customwidget>
   <class>QValidatedLineEdit</class>
   <extends>QLineEdit</extends>
   <header>qt/qvalidatedlineedit.h</header>
  </customwidget>
 </customwidgets>
 <resources/>
 <connections>
  <connection>
   <sender>buttonBox</sender>
   <signal>accepted()</signal>
   <receiver>OpenURIDialog</receiver>
   <slot>accept()</slot>
   <hints>
    <hint type="sourcelabel">
     <x>248</x>
     <y>254</y>
    </hint>
    <hint type="destinationlabel">
     <x>157</x>
     <y>274</y>
    </hint>
   </hints>
  </connection>
  <connection>
   <sender>buttonBox</sender>
   <signal>rejected()</signal>
   <receiver>OpenURIDialog</receiver>
   <slot>reject()</slot>
   <hints>
    <hint type="sourcelabel">
     <x>316</x>
     <y>260</y>
    </hint>
    <hint type="destinationlabel">
     <x>286</x>
     <y>274</y>
    </hint>
   </hints>
  </connection>
 </connections>
</ui><|MERGE_RESOLUTION|>--- conflicted
+++ resolved
@@ -26,26 +26,6 @@
    <property name="bottomMargin">
     <number>0</number>
    </property>
-<<<<<<< HEAD
-   <item>
-    <layout class="QHBoxLayout" name="horizontalLayout_3">
-     <property name="leftMargin">
-      <number>30</number>
-     </property>
-     <property name="rightMargin">
-      <number>30</number>
-     </property>
-     <item>
-      <widget class="QLabel" name="label_2">
-       <property name="text">
-        <string>Open payment request from URI or file</string>
-       </property>
-      </widget>
-     </item>
-    </layout>
-   </item>
-=======
->>>>>>> ee8ca219
    <item>
     <layout class="QHBoxLayout" name="horizontalLayout">
      <property name="leftMargin">
