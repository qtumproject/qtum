--- conflicted
+++ resolved
@@ -45,8 +45,6 @@
       <widget class="QValidatedLineEdit" name="uriEdit">
        <property name="placeholderText">
         <string notr="true">qtum:</string>
-<<<<<<< HEAD
-=======
        </property>
       </widget>
      </item>
@@ -68,7 +66,6 @@
          <width>22</width>
          <height>22</height>
         </size>
->>>>>>> ec86f1e9
        </property>
       </widget>
      </item>
