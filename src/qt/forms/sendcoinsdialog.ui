--- conflicted
+++ resolved
@@ -592,11 +592,7 @@
          <number>0</number>
         </property>
         <item>
-<<<<<<< HEAD
-         <widget class="QLabel" name="label">
-=======
          <widget class="QLabel" name="labelBalanceName">
->>>>>>> ee8ca219
           <property name="sizePolicy">
            <sizepolicy hsizetype="Preferred" vsizetype="Preferred">
             <horstretch>0</horstretch>
@@ -1091,11 +1087,7 @@
                     <bool>true</bool>
                    </property>
                    <property name="toolTip">
-<<<<<<< HEAD
-                    <string>When there is less transaction volume than space in the blocks, miners as well as relaying nodes may enforce a minimum fee. Paying only this minimum fee is just fine, but be aware that this can result in a never confirming transaction once there is more demand for bitcoin transactions than the network can process.</string>
-=======
                     <string>When there is less transaction volume than space in the blocks, miners as well as relaying nodes may enforce a minimum fee. Paying only this minimum fee is just fine, but be aware that this can result in a never confirming transaction once there is more demand for qtum transactions than the network can process.</string>
->>>>>>> ee8ca219
                    </property>
                    <property name="text">
                     <string>A too low fee might result in a never confirming transaction (read the tooltip)</string>
