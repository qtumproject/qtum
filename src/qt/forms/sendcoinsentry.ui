--- conflicted
+++ resolved
@@ -59,13 +59,8 @@
       </property>
      </widget>
     </item>
-<<<<<<< HEAD
-    <item row="2" column="1">
-     <layout class="QHBoxLayout" name="horizontalLayoutAmount" stretch="0,0,1">
-=======
     <item row="2" column="1" colspan="4">
      <layout class="QHBoxLayout" name="horizontalLayoutAmount" stretch="0,0,1,0">
->>>>>>> a68962c4
       <item>
        <widget class="BitcoinAmountField" name="payAmount"/>
       </item>
@@ -95,8 +90,6 @@
         </property>
        </widget>
       </item>
-<<<<<<< HEAD
-=======
       <item>
        <widget class="QPushButton" name="useAvailableBalanceButton">
         <property name="text">
@@ -104,7 +97,6 @@
         </property>
        </widget>
       </item>
->>>>>>> a68962c4
      </layout>
     </item>
     <item row="1" column="1">
@@ -155,11 +147,7 @@
       </item>
      </layout>
     </item>
-<<<<<<< HEAD
-    <item row="5" column="0" colspan="5">
-=======
     <item row="4" column="0" colspan="5">
->>>>>>> a68962c4
      <widget class="Line" name="hLine">
       <property name="orientation">
        <enum>Qt::Horizontal</enum>
@@ -1303,11 +1291,7 @@
   <customwidget>
    <class>BitcoinAmountField</class>
    <extends>QLineEdit</extends>
-<<<<<<< HEAD
-   <header>bitcoinamountfield.h</header>
-=======
    <header>qt/bitcoinamountfield.h</header>
->>>>>>> a68962c4
    <container>1</container>
   </customwidget>
  </customwidgets>
