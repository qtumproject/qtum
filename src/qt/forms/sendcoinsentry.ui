--- conflicted
+++ resolved
@@ -1,2645 +1,1321 @@
-<<<<<<< HEAD
-<?xml version="1.0" encoding="UTF-8"?>
-<ui version="4.0">
- <class>SendCoinsEntry</class>
- <widget class="QStackedWidget" name="SendCoinsEntry">
-  <property name="geometry">
-   <rect>
-    <x>0</x>
-    <y>0</y>
-    <width>729</width>
-    <height>152</height>
-   </rect>
-  </property>
-  <property name="focusPolicy">
-   <enum>Qt::TabFocus</enum>
-  </property>
-  <property name="autoFillBackground">
-   <bool>false</bool>
-  </property>
-  <property name="currentIndex">
-   <number>0</number>
-  </property>
-  <widget class="QFrame" name="SendCoins">
-   <property name="frameShape">
-    <enum>QFrame::NoFrame</enum>
-   </property>
-   <layout class="QGridLayout" name="gridLayout">
-    <property name="topMargin">
-     <number>8</number>
-    </property>
-    <property name="bottomMargin">
-     <number>4</number>
-    </property>
-    <property name="horizontalSpacing">
-     <number>12</number>
-    </property>
-    <property name="verticalSpacing">
-     <number>8</number>
-    </property>
-    <item row="3" column="1">
-     <widget class="QLabel" name="messageTextLabel">
-      <property name="toolTip">
-       <string>A message that was attached to the qtum: URI which will be stored with the transaction for your reference. Note: This message will not be sent over the Qtum network.</string>
-      </property>
-      <property name="textFormat">
-       <enum>Qt::PlainText</enum>
-      </property>
-     </widget>
-    </item>
-    <item row="0" column="0">
-     <widget class="QLabel" name="payToLabel">
-      <property name="text">
-       <string>Pay &amp;To:</string>
-      </property>
-      <property name="buddy">
-       <cstring>payTo</cstring>
-      </property>
-     </widget>
-    </item>
-    <item row="2" column="1" colspan="4">
-     <layout class="QHBoxLayout" name="horizontalLayoutAmount" stretch="0,0,1,0">
-      <item>
-       <widget class="BitcoinAmountField" name="payAmount">
-        <property name="toolTip">
-         <string>The amount to send in the selected unit</string>
-        </property>
-       </widget>
-      </item>
-      <item>
-       <spacer name="horizontalSpacer">
-        <property name="orientation">
-         <enum>Qt::Horizontal</enum>
-        </property>
-        <property name="sizeType">
-         <enum>QSizePolicy::Fixed</enum>
-        </property>
-        <property name="sizeHint" stdset="0">
-         <size>
-          <width>30</width>
-          <height>20</height>
-         </size>
-        </property>
-       </spacer>
-      </item>
-      <item>
-       <widget class="QCheckBox" name="checkboxSubtractFeeFromAmount">
-        <property name="toolTip">
-         <string>The fee will be deducted from the amount being sent. The recipient will receive less qtums than you enter in the amount field. If multiple recipients are selected, the fee is split equally.</string>
-        </property>
-        <property name="text">
-         <string>S&amp;ubtract fee from amount</string>
-        </property>
-       </widget>
-      </item>
-      <item>
-       <widget class="QPushButton" name="useAvailableBalanceButton">
-        <property name="focusPolicy">
-         <enum>Qt::NoFocus</enum>
-        </property>
-        <property name="text">
-         <string>Use available balance</string>
-        </property>
-       </widget>
-      </item>
-     </layout>
-    </item>
-    <item row="1" column="0">
-     <widget class="QLabel" name="labellLabel">
-      <property name="text">
-       <string>&amp;Label:</string>
-      </property>
-      <property name="buddy">
-       <cstring>addAsLabel</cstring>
-      </property>
-     </widget>
-    </item>
-    <item row="3" column="0">
-     <widget class="QLabel" name="messageLabel">
-      <property name="text">
-       <string>Message:</string>
-      </property>
-     </widget>
-    </item>
-    <item row="2" column="0">
-     <widget class="QLabel" name="amountLabel">
-      <property name="text">
-       <string>A&amp;mount:</string>
-      </property>
-      <property name="buddy">
-       <cstring>payAmount</cstring>
-      </property>
-     </widget>
-    </item>
-    <item row="0" column="1">
-     <layout class="QHBoxLayout" name="payToLayout">
-      <property name="spacing">
-       <number>6</number>
-      </property>
-      <item>
-       <widget class="QValidatedLineEdit" name="payTo">
-        <property name="toolTip">
-         <string>The Qtum address to send the payment to</string>
-        </property>
-       </widget>
-      </item>
-     </layout>
-    </item>
-    <item row="4" column="0" colspan="5">
-     <widget class="Line" name="hLine">
-      <property name="orientation">
-       <enum>Qt::Horizontal</enum>
-      </property>
-     </widget>
-    </item>
-    <item row="0" column="2" colspan="3">
-     <layout class="QHBoxLayout" name="horizontalLayout_3">
-      <property name="spacing">
-       <number>5</number>
-      </property>
-      <item>
-       <widget class="QToolButton" name="deleteButton">
-        <property name="toolTip">
-         <string>Remove this entry</string>
-        </property>
-        <property name="text">
-         <string/>
-        </property>
-        <property name="icon">
-         <iconset resource="../bitcoin.qrc">
-          <normaloff>:/icons/remove_entry</normaloff>:/icons/remove_entry</iconset>
-        </property>
-        <property name="iconSize">
-         <size>
-          <width>22</width>
-          <height>22</height>
-         </size>
-        </property>
-       </widget>
-      </item>
-      <item>
-       <widget class="Line" name="vLine">
-        <property name="maximumSize">
-         <size>
-          <width>1</width>
-          <height>22</height>
-         </size>
-        </property>
-        <property name="orientation">
-         <enum>Qt::Vertical</enum>
-        </property>
-       </widget>
-      </item>
-      <item>
-       <widget class="QToolButton" name="addressBookButton">
-        <property name="toolTip">
-         <string>Choose previously used address</string>
-        </property>
-        <property name="text">
-         <string/>
-        </property>
-        <property name="icon">
-         <iconset resource="../bitcoin.qrc">
-          <normaloff>:/icons/address-book</normaloff>:/icons/address-book</iconset>
-        </property>
-        <property name="iconSize">
-         <size>
-          <width>22</width>
-          <height>22</height>
-         </size>
-        </property>
-        <property name="shortcut">
-         <string>Alt+A</string>
-        </property>
-       </widget>
-      </item>
-      <item>
-       <widget class="Line" name="vLine2">
-        <property name="maximumSize">
-         <size>
-          <width>1</width>
-          <height>22</height>
-         </size>
-        </property>
-        <property name="orientation">
-         <enum>Qt::Vertical</enum>
-        </property>
-       </widget>
-      </item>
-      <item>
-       <widget class="QToolButton" name="pasteButton">
-        <property name="toolTip">
-         <string>Paste address from clipboard</string>
-        </property>
-        <property name="text">
-         <string/>
-        </property>
-        <property name="icon">
-         <iconset resource="../bitcoin.qrc">
-          <normaloff>:/icons/editpaste</normaloff>:/icons/editpaste</iconset>
-        </property>
-        <property name="iconSize">
-         <size>
-          <width>22</width>
-          <height>22</height>
-         </size>
-        </property>
-        <property name="shortcut">
-         <string>Alt+P</string>
-        </property>
-       </widget>
-      </item>
-     </layout>
-    </item>
-    <item row="1" column="1" colspan="4">
-     <widget class="QLineEdit" name="addAsLabel">
-      <property name="toolTip">
-       <string>Enter a label for this address to add it to the list of used addresses</string>
-      </property>
-      <property name="placeholderText">
-       <string>Enter a label for this address to add it to the list of used addresses</string>
-      </property>
-     </widget>
-    </item>
-   </layout>
-  </widget>
-  <widget class="QFrame" name="SendCoins_UnauthenticatedPaymentRequest">
-   <property name="palette">
-    <palette>
-     <active>
-      <colorrole role="WindowText">
-       <brush brushstyle="SolidPattern">
-        <color alpha="255">
-         <red>0</red>
-         <green>0</green>
-         <blue>0</blue>
-        </color>
-       </brush>
-      </colorrole>
-      <colorrole role="Button">
-       <brush brushstyle="SolidPattern">
-        <color alpha="255">
-         <red>255</red>
-         <green>255</green>
-         <blue>127</blue>
-        </color>
-       </brush>
-      </colorrole>
-      <colorrole role="Light">
-       <brush brushstyle="SolidPattern">
-        <color alpha="255">
-         <red>255</red>
-         <green>255</green>
-         <blue>255</blue>
-        </color>
-       </brush>
-      </colorrole>
-      <colorrole role="Midlight">
-       <brush brushstyle="SolidPattern">
-        <color alpha="255">
-         <red>255</red>
-         <green>255</green>
-         <blue>191</blue>
-        </color>
-       </brush>
-      </colorrole>
-      <colorrole role="Dark">
-       <brush brushstyle="SolidPattern">
-        <color alpha="255">
-         <red>127</red>
-         <green>127</green>
-         <blue>63</blue>
-        </color>
-       </brush>
-      </colorrole>
-      <colorrole role="Mid">
-       <brush brushstyle="SolidPattern">
-        <color alpha="255">
-         <red>170</red>
-         <green>170</green>
-         <blue>84</blue>
-        </color>
-       </brush>
-      </colorrole>
-      <colorrole role="Text">
-       <brush brushstyle="SolidPattern">
-        <color alpha="255">
-         <red>0</red>
-         <green>0</green>
-         <blue>0</blue>
-        </color>
-       </brush>
-      </colorrole>
-      <colorrole role="BrightText">
-       <brush brushstyle="SolidPattern">
-        <color alpha="255">
-         <red>255</red>
-         <green>255</green>
-         <blue>255</blue>
-        </color>
-       </brush>
-      </colorrole>
-      <colorrole role="ButtonText">
-       <brush brushstyle="SolidPattern">
-        <color alpha="255">
-         <red>0</red>
-         <green>0</green>
-         <blue>0</blue>
-        </color>
-       </brush>
-      </colorrole>
-      <colorrole role="Base">
-       <brush brushstyle="SolidPattern">
-        <color alpha="255">
-         <red>255</red>
-         <green>255</green>
-         <blue>255</blue>
-        </color>
-       </brush>
-      </colorrole>
-      <colorrole role="Window">
-       <brush brushstyle="SolidPattern">
-        <color alpha="255">
-         <red>255</red>
-         <green>255</green>
-         <blue>127</blue>
-        </color>
-       </brush>
-      </colorrole>
-      <colorrole role="Shadow">
-       <brush brushstyle="SolidPattern">
-        <color alpha="255">
-         <red>0</red>
-         <green>0</green>
-         <blue>0</blue>
-        </color>
-       </brush>
-      </colorrole>
-      <colorrole role="AlternateBase">
-       <brush brushstyle="SolidPattern">
-        <color alpha="255">
-         <red>255</red>
-         <green>255</green>
-         <blue>191</blue>
-        </color>
-       </brush>
-      </colorrole>
-      <colorrole role="ToolTipBase">
-       <brush brushstyle="SolidPattern">
-        <color alpha="255">
-         <red>255</red>
-         <green>255</green>
-         <blue>220</blue>
-        </color>
-       </brush>
-      </colorrole>
-      <colorrole role="ToolTipText">
-       <brush brushstyle="SolidPattern">
-        <color alpha="255">
-         <red>0</red>
-         <green>0</green>
-         <blue>0</blue>
-        </color>
-       </brush>
-      </colorrole>
-     </active>
-     <inactive>
-      <colorrole role="WindowText">
-       <brush brushstyle="SolidPattern">
-        <color alpha="255">
-         <red>0</red>
-         <green>0</green>
-         <blue>0</blue>
-        </color>
-       </brush>
-      </colorrole>
-      <colorrole role="Button">
-       <brush brushstyle="SolidPattern">
-        <color alpha="255">
-         <red>255</red>
-         <green>255</green>
-         <blue>127</blue>
-        </color>
-       </brush>
-      </colorrole>
-      <colorrole role="Light">
-       <brush brushstyle="SolidPattern">
-        <color alpha="255">
-         <red>255</red>
-         <green>255</green>
-         <blue>255</blue>
-        </color>
-       </brush>
-      </colorrole>
-      <colorrole role="Midlight">
-       <brush brushstyle="SolidPattern">
-        <color alpha="255">
-         <red>255</red>
-         <green>255</green>
-         <blue>191</blue>
-        </color>
-       </brush>
-      </colorrole>
-      <colorrole role="Dark">
-       <brush brushstyle="SolidPattern">
-        <color alpha="255">
-         <red>127</red>
-         <green>127</green>
-         <blue>63</blue>
-        </color>
-       </brush>
-      </colorrole>
-      <colorrole role="Mid">
-       <brush brushstyle="SolidPattern">
-        <color alpha="255">
-         <red>170</red>
-         <green>170</green>
-         <blue>84</blue>
-        </color>
-       </brush>
-      </colorrole>
-      <colorrole role="Text">
-       <brush brushstyle="SolidPattern">
-        <color alpha="255">
-         <red>0</red>
-         <green>0</green>
-         <blue>0</blue>
-        </color>
-       </brush>
-      </colorrole>
-      <colorrole role="BrightText">
-       <brush brushstyle="SolidPattern">
-        <color alpha="255">
-         <red>255</red>
-         <green>255</green>
-         <blue>255</blue>
-        </color>
-       </brush>
-      </colorrole>
-      <colorrole role="ButtonText">
-       <brush brushstyle="SolidPattern">
-        <color alpha="255">
-         <red>0</red>
-         <green>0</green>
-         <blue>0</blue>
-        </color>
-       </brush>
-      </colorrole>
-      <colorrole role="Base">
-       <brush brushstyle="SolidPattern">
-        <color alpha="255">
-         <red>255</red>
-         <green>255</green>
-         <blue>255</blue>
-        </color>
-       </brush>
-      </colorrole>
-      <colorrole role="Window">
-       <brush brushstyle="SolidPattern">
-        <color alpha="255">
-         <red>255</red>
-         <green>255</green>
-         <blue>127</blue>
-        </color>
-       </brush>
-      </colorrole>
-      <colorrole role="Shadow">
-       <brush brushstyle="SolidPattern">
-        <color alpha="255">
-         <red>0</red>
-         <green>0</green>
-         <blue>0</blue>
-        </color>
-       </brush>
-      </colorrole>
-      <colorrole role="AlternateBase">
-       <brush brushstyle="SolidPattern">
-        <color alpha="255">
-         <red>255</red>
-         <green>255</green>
-         <blue>191</blue>
-        </color>
-       </brush>
-      </colorrole>
-      <colorrole role="ToolTipBase">
-       <brush brushstyle="SolidPattern">
-        <color alpha="255">
-         <red>255</red>
-         <green>255</green>
-         <blue>220</blue>
-        </color>
-       </brush>
-      </colorrole>
-      <colorrole role="ToolTipText">
-       <brush brushstyle="SolidPattern">
-        <color alpha="255">
-         <red>0</red>
-         <green>0</green>
-         <blue>0</blue>
-        </color>
-       </brush>
-      </colorrole>
-     </inactive>
-     <disabled>
-      <colorrole role="WindowText">
-       <brush brushstyle="SolidPattern">
-        <color alpha="255">
-         <red>127</red>
-         <green>127</green>
-         <blue>63</blue>
-        </color>
-       </brush>
-      </colorrole>
-      <colorrole role="Button">
-       <brush brushstyle="SolidPattern">
-        <color alpha="255">
-         <red>255</red>
-         <green>255</green>
-         <blue>127</blue>
-        </color>
-       </brush>
-      </colorrole>
-      <colorrole role="Light">
-       <brush brushstyle="SolidPattern">
-        <color alpha="255">
-         <red>255</red>
-         <green>255</green>
-         <blue>255</blue>
-        </color>
-       </brush>
-      </colorrole>
-      <colorrole role="Midlight">
-       <brush brushstyle="SolidPattern">
-        <color alpha="255">
-         <red>255</red>
-         <green>255</green>
-         <blue>191</blue>
-        </color>
-       </brush>
-      </colorrole>
-      <colorrole role="Dark">
-       <brush brushstyle="SolidPattern">
-        <color alpha="255">
-         <red>127</red>
-         <green>127</green>
-         <blue>63</blue>
-        </color>
-       </brush>
-      </colorrole>
-      <colorrole role="Mid">
-       <brush brushstyle="SolidPattern">
-        <color alpha="255">
-         <red>170</red>
-         <green>170</green>
-         <blue>84</blue>
-        </color>
-       </brush>
-      </colorrole>
-      <colorrole role="Text">
-       <brush brushstyle="SolidPattern">
-        <color alpha="255">
-         <red>127</red>
-         <green>127</green>
-         <blue>63</blue>
-        </color>
-       </brush>
-      </colorrole>
-      <colorrole role="BrightText">
-       <brush brushstyle="SolidPattern">
-        <color alpha="255">
-         <red>255</red>
-         <green>255</green>
-         <blue>255</blue>
-        </color>
-       </brush>
-      </colorrole>
-      <colorrole role="ButtonText">
-       <brush brushstyle="SolidPattern">
-        <color alpha="255">
-         <red>127</red>
-         <green>127</green>
-         <blue>63</blue>
-        </color>
-       </brush>
-      </colorrole>
-      <colorrole role="Base">
-       <brush brushstyle="SolidPattern">
-        <color alpha="255">
-         <red>255</red>
-         <green>255</green>
-         <blue>127</blue>
-        </color>
-       </brush>
-      </colorrole>
-      <colorrole role="Window">
-       <brush brushstyle="SolidPattern">
-        <color alpha="255">
-         <red>255</red>
-         <green>255</green>
-         <blue>127</blue>
-        </color>
-       </brush>
-      </colorrole>
-      <colorrole role="Shadow">
-       <brush brushstyle="SolidPattern">
-        <color alpha="255">
-         <red>0</red>
-         <green>0</green>
-         <blue>0</blue>
-        </color>
-       </brush>
-      </colorrole>
-      <colorrole role="AlternateBase">
-       <brush brushstyle="SolidPattern">
-        <color alpha="255">
-         <red>255</red>
-         <green>255</green>
-         <blue>127</blue>
-        </color>
-       </brush>
-      </colorrole>
-      <colorrole role="ToolTipBase">
-       <brush brushstyle="SolidPattern">
-        <color alpha="255">
-         <red>255</red>
-         <green>255</green>
-         <blue>220</blue>
-        </color>
-       </brush>
-      </colorrole>
-      <colorrole role="ToolTipText">
-       <brush brushstyle="SolidPattern">
-        <color alpha="255">
-         <red>0</red>
-         <green>0</green>
-         <blue>0</blue>
-        </color>
-       </brush>
-      </colorrole>
-     </disabled>
-    </palette>
-   </property>
-   <property name="toolTip">
-    <string>This is an unauthenticated payment request.</string>
-   </property>
-   <property name="autoFillBackground">
-    <bool>true</bool>
-   </property>
-   <property name="frameShape">
-    <enum>QFrame::NoFrame</enum>
-   </property>
-   <layout class="QGridLayout" name="gridLayout_is">
-    <property name="spacing">
-     <number>12</number>
-    </property>
-    <item row="0" column="0">
-     <widget class="QLabel" name="payToLabel_is">
-      <property name="text">
-       <string>Pay To:</string>
-      </property>
-     </widget>
-    </item>
-    <item row="0" column="1">
-     <layout class="QHBoxLayout" name="payToLayout_is">
-      <property name="spacing">
-       <number>0</number>
-      </property>
-      <item>
-       <widget class="QLabel" name="payTo_is"/>
-      </item>
-      <item>
-       <widget class="QToolButton" name="deleteButton_is">
-        <property name="toolTip">
-         <string>Remove this entry</string>
-        </property>
-        <property name="text">
-         <string/>
-        </property>
-        <property name="icon">
-         <iconset resource="../bitcoin.qrc">
-          <normaloff>:/icons/remove</normaloff>:/icons/remove</iconset>
-        </property>
-       </widget>
-      </item>
-     </layout>
-    </item>
-    <item row="1" column="0">
-     <widget class="QLabel" name="memoLabel_is">
-      <property name="text">
-       <string>Memo:</string>
-      </property>
-     </widget>
-    </item>
-    <item row="1" column="1">
-     <widget class="QLabel" name="memoTextLabel_is">
-      <property name="textFormat">
-       <enum>Qt::PlainText</enum>
-      </property>
-     </widget>
-    </item>
-    <item row="2" column="0">
-     <widget class="QLabel" name="amountLabel_is">
-      <property name="text">
-       <string>A&amp;mount:</string>
-      </property>
-      <property name="buddy">
-       <cstring>payAmount_is</cstring>
-      </property>
-     </widget>
-    </item>
-    <item row="2" column="1">
-     <widget class="BitcoinAmountField" name="payAmount_is">
-      <property name="acceptDrops">
-       <bool>false</bool>
-      </property>
-     </widget>
-    </item>
-   </layout>
-  </widget>
-  <widget class="QFrame" name="SendCoins_AuthenticatedPaymentRequest">
-   <property name="palette">
-    <palette>
-     <active>
-      <colorrole role="WindowText">
-       <brush brushstyle="SolidPattern">
-        <color alpha="255">
-         <red>0</red>
-         <green>0</green>
-         <blue>0</blue>
-        </color>
-       </brush>
-      </colorrole>
-      <colorrole role="Button">
-       <brush brushstyle="SolidPattern">
-        <color alpha="255">
-         <red>140</red>
-         <green>232</green>
-         <blue>119</blue>
-        </color>
-       </brush>
-      </colorrole>
-      <colorrole role="Light">
-       <brush brushstyle="SolidPattern">
-        <color alpha="255">
-         <red>230</red>
-         <green>255</green>
-         <blue>224</blue>
-        </color>
-       </brush>
-      </colorrole>
-      <colorrole role="Midlight">
-       <brush brushstyle="SolidPattern">
-        <color alpha="255">
-         <red>185</red>
-         <green>243</green>
-         <blue>171</blue>
-        </color>
-       </brush>
-      </colorrole>
-      <colorrole role="Dark">
-       <brush brushstyle="SolidPattern">
-        <color alpha="255">
-         <red>70</red>
-         <green>116</green>
-         <blue>59</blue>
-        </color>
-       </brush>
-      </colorrole>
-      <colorrole role="Mid">
-       <brush brushstyle="SolidPattern">
-        <color alpha="255">
-         <red>93</red>
-         <green>155</green>
-         <blue>79</blue>
-        </color>
-       </brush>
-      </colorrole>
-      <colorrole role="Text">
-       <brush brushstyle="SolidPattern">
-        <color alpha="255">
-         <red>0</red>
-         <green>0</green>
-         <blue>0</blue>
-        </color>
-       </brush>
-      </colorrole>
-      <colorrole role="BrightText">
-       <brush brushstyle="SolidPattern">
-        <color alpha="255">
-         <red>155</red>
-         <green>255</green>
-         <blue>147</blue>
-        </color>
-       </brush>
-      </colorrole>
-      <colorrole role="ButtonText">
-       <brush brushstyle="SolidPattern">
-        <color alpha="255">
-         <red>0</red>
-         <green>0</green>
-         <blue>0</blue>
-        </color>
-       </brush>
-      </colorrole>
-      <colorrole role="Base">
-       <brush brushstyle="SolidPattern">
-        <color alpha="255">
-         <red>119</red>
-         <green>255</green>
-         <blue>233</blue>
-        </color>
-       </brush>
-      </colorrole>
-      <colorrole role="Window">
-       <brush brushstyle="SolidPattern">
-        <color alpha="255">
-         <red>140</red>
-         <green>232</green>
-         <blue>119</blue>
-        </color>
-       </brush>
-      </colorrole>
-      <colorrole role="Shadow">
-       <brush brushstyle="SolidPattern">
-        <color alpha="255">
-         <red>0</red>
-         <green>0</green>
-         <blue>0</blue>
-        </color>
-       </brush>
-      </colorrole>
-      <colorrole role="AlternateBase">
-       <brush brushstyle="SolidPattern">
-        <color alpha="255">
-         <red>197</red>
-         <green>243</green>
-         <blue>187</blue>
-        </color>
-       </brush>
-      </colorrole>
-      <colorrole role="NoRole">
-       <brush brushstyle="SolidPattern">
-        <color alpha="255">
-         <red>125</red>
-         <green>194</green>
-         <blue>122</blue>
-        </color>
-       </brush>
-      </colorrole>
-      <colorrole role="ToolTipBase">
-       <brush brushstyle="SolidPattern">
-        <color alpha="255">
-         <red>255</red>
-         <green>255</green>
-         <blue>220</blue>
-        </color>
-       </brush>
-      </colorrole>
-      <colorrole role="ToolTipText">
-       <brush brushstyle="SolidPattern">
-        <color alpha="255">
-         <red>0</red>
-         <green>0</green>
-         <blue>0</blue>
-        </color>
-       </brush>
-      </colorrole>
-     </active>
-     <inactive>
-      <colorrole role="WindowText">
-       <brush brushstyle="SolidPattern">
-        <color alpha="255">
-         <red>0</red>
-         <green>0</green>
-         <blue>0</blue>
-        </color>
-       </brush>
-      </colorrole>
-      <colorrole role="Button">
-       <brush brushstyle="SolidPattern">
-        <color alpha="255">
-         <red>140</red>
-         <green>232</green>
-         <blue>119</blue>
-        </color>
-       </brush>
-      </colorrole>
-      <colorrole role="Light">
-       <brush brushstyle="SolidPattern">
-        <color alpha="255">
-         <red>230</red>
-         <green>255</green>
-         <blue>224</blue>
-        </color>
-       </brush>
-      </colorrole>
-      <colorrole role="Midlight">
-       <brush brushstyle="SolidPattern">
-        <color alpha="255">
-         <red>185</red>
-         <green>243</green>
-         <blue>171</blue>
-        </color>
-       </brush>
-      </colorrole>
-      <colorrole role="Dark">
-       <brush brushstyle="SolidPattern">
-        <color alpha="255">
-         <red>70</red>
-         <green>116</green>
-         <blue>59</blue>
-        </color>
-       </brush>
-      </colorrole>
-      <colorrole role="Mid">
-       <brush brushstyle="SolidPattern">
-        <color alpha="255">
-         <red>93</red>
-         <green>155</green>
-         <blue>79</blue>
-        </color>
-       </brush>
-      </colorrole>
-      <colorrole role="Text">
-       <brush brushstyle="SolidPattern">
-        <color alpha="255">
-         <red>0</red>
-         <green>0</green>
-         <blue>0</blue>
-        </color>
-       </brush>
-      </colorrole>
-      <colorrole role="BrightText">
-       <brush brushstyle="SolidPattern">
-        <color alpha="255">
-         <red>155</red>
-         <green>255</green>
-         <blue>147</blue>
-        </color>
-       </brush>
-      </colorrole>
-      <colorrole role="ButtonText">
-       <brush brushstyle="SolidPattern">
-        <color alpha="255">
-         <red>0</red>
-         <green>0</green>
-         <blue>0</blue>
-        </color>
-       </brush>
-      </colorrole>
-      <colorrole role="Base">
-       <brush brushstyle="SolidPattern">
-        <color alpha="255">
-         <red>119</red>
-         <green>255</green>
-         <blue>233</blue>
-        </color>
-       </brush>
-      </colorrole>
-      <colorrole role="Window">
-       <brush brushstyle="SolidPattern">
-        <color alpha="255">
-         <red>140</red>
-         <green>232</green>
-         <blue>119</blue>
-        </color>
-       </brush>
-      </colorrole>
-      <colorrole role="Shadow">
-       <brush brushstyle="SolidPattern">
-        <color alpha="255">
-         <red>0</red>
-         <green>0</green>
-         <blue>0</blue>
-        </color>
-       </brush>
-      </colorrole>
-      <colorrole role="AlternateBase">
-       <brush brushstyle="SolidPattern">
-        <color alpha="255">
-         <red>197</red>
-         <green>243</green>
-         <blue>187</blue>
-        </color>
-       </brush>
-      </colorrole>
-      <colorrole role="NoRole">
-       <brush brushstyle="SolidPattern">
-        <color alpha="255">
-         <red>125</red>
-         <green>194</green>
-         <blue>122</blue>
-        </color>
-       </brush>
-      </colorrole>
-      <colorrole role="ToolTipBase">
-       <brush brushstyle="SolidPattern">
-        <color alpha="255">
-         <red>255</red>
-         <green>255</green>
-         <blue>220</blue>
-        </color>
-       </brush>
-      </colorrole>
-      <colorrole role="ToolTipText">
-       <brush brushstyle="SolidPattern">
-        <color alpha="255">
-         <red>0</red>
-         <green>0</green>
-         <blue>0</blue>
-        </color>
-       </brush>
-      </colorrole>
-     </inactive>
-     <disabled>
-      <colorrole role="WindowText">
-       <brush brushstyle="SolidPattern">
-        <color alpha="255">
-         <red>70</red>
-         <green>116</green>
-         <blue>59</blue>
-        </color>
-       </brush>
-      </colorrole>
-      <colorrole role="Button">
-       <brush brushstyle="SolidPattern">
-        <color alpha="255">
-         <red>140</red>
-         <green>232</green>
-         <blue>119</blue>
-        </color>
-       </brush>
-      </colorrole>
-      <colorrole role="Light">
-       <brush brushstyle="SolidPattern">
-        <color alpha="255">
-         <red>230</red>
-         <green>255</green>
-         <blue>224</blue>
-        </color>
-       </brush>
-      </colorrole>
-      <colorrole role="Midlight">
-       <brush brushstyle="SolidPattern">
-        <color alpha="255">
-         <red>185</red>
-         <green>243</green>
-         <blue>171</blue>
-        </color>
-       </brush>
-      </colorrole>
-      <colorrole role="Dark">
-       <brush brushstyle="SolidPattern">
-        <color alpha="255">
-         <red>70</red>
-         <green>116</green>
-         <blue>59</blue>
-        </color>
-       </brush>
-      </colorrole>
-      <colorrole role="Mid">
-       <brush brushstyle="SolidPattern">
-        <color alpha="255">
-         <red>93</red>
-         <green>155</green>
-         <blue>79</blue>
-        </color>
-       </brush>
-      </colorrole>
-      <colorrole role="Text">
-       <brush brushstyle="SolidPattern">
-        <color alpha="255">
-         <red>70</red>
-         <green>116</green>
-         <blue>59</blue>
-        </color>
-       </brush>
-      </colorrole>
-      <colorrole role="BrightText">
-       <brush brushstyle="SolidPattern">
-        <color alpha="255">
-         <red>155</red>
-         <green>255</green>
-         <blue>147</blue>
-        </color>
-       </brush>
-      </colorrole>
-      <colorrole role="ButtonText">
-       <brush brushstyle="SolidPattern">
-        <color alpha="255">
-         <red>70</red>
-         <green>116</green>
-         <blue>59</blue>
-        </color>
-       </brush>
-      </colorrole>
-      <colorrole role="Base">
-       <brush brushstyle="SolidPattern">
-        <color alpha="255">
-         <red>140</red>
-         <green>232</green>
-         <blue>119</blue>
-        </color>
-       </brush>
-      </colorrole>
-      <colorrole role="Window">
-       <brush brushstyle="SolidPattern">
-        <color alpha="255">
-         <red>140</red>
-         <green>232</green>
-         <blue>119</blue>
-        </color>
-       </brush>
-      </colorrole>
-      <colorrole role="Shadow">
-       <brush brushstyle="SolidPattern">
-        <color alpha="255">
-         <red>0</red>
-         <green>0</green>
-         <blue>0</blue>
-        </color>
-       </brush>
-      </colorrole>
-      <colorrole role="AlternateBase">
-       <brush brushstyle="SolidPattern">
-        <color alpha="255">
-         <red>140</red>
-         <green>232</green>
-         <blue>119</blue>
-        </color>
-       </brush>
-      </colorrole>
-      <colorrole role="NoRole">
-       <brush brushstyle="SolidPattern">
-        <color alpha="255">
-         <red>125</red>
-         <green>194</green>
-         <blue>122</blue>
-        </color>
-       </brush>
-      </colorrole>
-      <colorrole role="ToolTipBase">
-       <brush brushstyle="SolidPattern">
-        <color alpha="255">
-         <red>255</red>
-         <green>255</green>
-         <blue>220</blue>
-        </color>
-       </brush>
-      </colorrole>
-      <colorrole role="ToolTipText">
-       <brush brushstyle="SolidPattern">
-        <color alpha="255">
-         <red>0</red>
-         <green>0</green>
-         <blue>0</blue>
-        </color>
-       </brush>
-      </colorrole>
-     </disabled>
-    </palette>
-   </property>
-   <property name="toolTip">
-    <string>This is an authenticated payment request.</string>
-   </property>
-   <property name="autoFillBackground">
-    <bool>true</bool>
-   </property>
-   <property name="frameShape">
-    <enum>QFrame::NoFrame</enum>
-   </property>
-   <layout class="QGridLayout" name="gridLayout_s">
-    <property name="spacing">
-     <number>12</number>
-    </property>
-    <item row="0" column="0">
-     <widget class="QLabel" name="payToLabel_s">
-      <property name="text">
-       <string>Pay To:</string>
-      </property>
-      <property name="alignment">
-       <set>Qt::AlignRight|Qt::AlignTrailing|Qt::AlignVCenter</set>
-      </property>
-     </widget>
-    </item>
-    <item row="0" column="1">
-     <layout class="QHBoxLayout" name="payToLayout_s">
-      <property name="spacing">
-       <number>0</number>
-      </property>
-      <item>
-       <widget class="QLabel" name="payTo_s">
-        <property name="textFormat">
-         <enum>Qt::PlainText</enum>
-        </property>
-       </widget>
-      </item>
-      <item>
-       <widget class="QToolButton" name="deleteButton_s">
-        <property name="toolTip">
-         <string>Remove this entry</string>
-        </property>
-        <property name="text">
-         <string/>
-        </property>
-        <property name="icon">
-         <iconset resource="../bitcoin.qrc">
-          <normaloff>:/icons/remove</normaloff>:/icons/remove</iconset>
-        </property>
-       </widget>
-      </item>
-     </layout>
-    </item>
-    <item row="1" column="0">
-     <widget class="QLabel" name="memoLabel_s">
-      <property name="text">
-       <string>Memo:</string>
-      </property>
-      <property name="alignment">
-       <set>Qt::AlignRight|Qt::AlignTrailing|Qt::AlignVCenter</set>
-      </property>
-     </widget>
-    </item>
-    <item row="1" column="1">
-     <widget class="QLabel" name="memoTextLabel_s">
-      <property name="textFormat">
-       <enum>Qt::PlainText</enum>
-      </property>
-     </widget>
-    </item>
-    <item row="2" column="0">
-     <widget class="QLabel" name="amountLabel_s">
-      <property name="text">
-       <string>A&amp;mount:</string>
-      </property>
-      <property name="alignment">
-       <set>Qt::AlignRight|Qt::AlignTrailing|Qt::AlignVCenter</set>
-      </property>
-      <property name="buddy">
-       <cstring>payAmount_s</cstring>
-      </property>
-     </widget>
-    </item>
-    <item row="2" column="1">
-     <widget class="BitcoinAmountField" name="payAmount_s">
-      <property name="acceptDrops">
-       <bool>false</bool>
-      </property>
-     </widget>
-    </item>
-   </layout>
-  </widget>
- </widget>
- <customwidgets>
-  <customwidget>
-   <class>QValidatedLineEdit</class>
-   <extends>QLineEdit</extends>
-   <header>qt/qvalidatedlineedit.h</header>
-  </customwidget>
-  <customwidget>
-   <class>BitcoinAmountField</class>
-   <extends>QLineEdit</extends>
-   <header>qt/bitcoinamountfield.h</header>
-   <container>1</container>
-  </customwidget>
- </customwidgets>
- <tabstops>
-  <tabstop>payTo</tabstop>
-  <tabstop>addressBookButton</tabstop>
-  <tabstop>pasteButton</tabstop>
-  <tabstop>deleteButton</tabstop>
-  <tabstop>addAsLabel</tabstop>
-  <tabstop>payAmount</tabstop>
-  <tabstop>payAmount_is</tabstop>
-  <tabstop>deleteButton_is</tabstop>
-  <tabstop>payAmount_s</tabstop>
-  <tabstop>deleteButton_s</tabstop>
- </tabstops>
- <resources>
-  <include location="../bitcoin.qrc"/>
- </resources>
- <connections/>
-</ui>
-=======
-<?xml version="1.0" encoding="UTF-8"?>
-<ui version="4.0">
- <class>SendCoinsEntry</class>
- <widget class="QStackedWidget" name="SendCoinsEntry">
-  <property name="geometry">
-   <rect>
-    <x>0</x>
-    <y>0</y>
-    <width>729</width>
-    <height>152</height>
-   </rect>
-  </property>
-  <property name="focusPolicy">
-   <enum>Qt::TabFocus</enum>
-  </property>
-  <property name="autoFillBackground">
-   <bool>false</bool>
-  </property>
-  <property name="currentIndex">
-   <number>0</number>
-  </property>
-  <widget class="QFrame" name="SendCoins">
-   <property name="frameShape">
-    <enum>QFrame::NoFrame</enum>
-   </property>
-   <layout class="QGridLayout" name="gridLayout">
-    <property name="topMargin">
-     <number>8</number>
-    </property>
-    <property name="bottomMargin">
-     <number>4</number>
-    </property>
-    <property name="horizontalSpacing">
-     <number>12</number>
-    </property>
-    <property name="verticalSpacing">
-     <number>8</number>
-    </property>
-    <item row="3" column="1">
-     <widget class="QLabel" name="messageTextLabel">
-      <property name="toolTip">
-       <string>A message that was attached to the qtum: URI which will be stored with the transaction for your reference. Note: This message will not be sent over the Qtum network.</string>
-      </property>
-      <property name="textFormat">
-       <enum>Qt::PlainText</enum>
-      </property>
-     </widget>
-    </item>
-    <item row="0" column="0">
-     <widget class="QLabel" name="payToLabel">
-      <property name="text">
-       <string>Pay &amp;To:</string>
-      </property>
-      <property name="buddy">
-       <cstring>payTo</cstring>
-      </property>
-     </widget>
-    </item>
-    <item row="2" column="1" colspan="4">
-     <layout class="QHBoxLayout" name="horizontalLayoutAmount" stretch="0,0,1,0">
-      <item>
-       <widget class="BitcoinAmountField" name="payAmount">
-        <property name="toolTip">
-         <string>The amount to send in the selected unit</string>
-        </property>
-       </widget>
-      </item>
-      <item>
-       <spacer name="horizontalSpacer">
-        <property name="orientation">
-         <enum>Qt::Horizontal</enum>
-        </property>
-        <property name="sizeType">
-         <enum>QSizePolicy::Fixed</enum>
-        </property>
-        <property name="sizeHint" stdset="0">
-         <size>
-          <width>30</width>
-          <height>20</height>
-         </size>
-        </property>
-       </spacer>
-      </item>
-      <item>
-       <widget class="QCheckBox" name="checkboxSubtractFeeFromAmount">
-        <property name="toolTip">
-         <string>The fee will be deducted from the amount being sent. The recipient will receive less qtums than you enter in the amount field. If multiple recipients are selected, the fee is split equally.</string>
-        </property>
-        <property name="text">
-         <string>S&amp;ubtract fee from amount</string>
-        </property>
-       </widget>
-      </item>
-      <item>
-       <widget class="QPushButton" name="useAvailableBalanceButton">
-        <property name="focusPolicy">
-         <enum>Qt::NoFocus</enum>
-        </property>
-        <property name="text">
-         <string>Use available balance</string>
-        </property>
-       </widget>
-      </item>
-     </layout>
-    </item>
-    <item row="1" column="0">
-     <widget class="QLabel" name="labellLabel">
-      <property name="text">
-       <string>&amp;Label:</string>
-      </property>
-      <property name="buddy">
-       <cstring>addAsLabel</cstring>
-      </property>
-     </widget>
-    </item>
-    <item row="3" column="0">
-     <widget class="QLabel" name="messageLabel">
-      <property name="text">
-       <string>Message:</string>
-      </property>
-     </widget>
-    </item>
-    <item row="2" column="0">
-     <widget class="QLabel" name="amountLabel">
-      <property name="text">
-       <string>A&amp;mount:</string>
-      </property>
-      <property name="buddy">
-       <cstring>payAmount</cstring>
-      </property>
-     </widget>
-    </item>
-    <item row="0" column="1">
-     <layout class="QHBoxLayout" name="payToLayout">
-      <property name="spacing">
-       <number>6</number>
-      </property>
-      <item>
-       <widget class="QValidatedLineEdit" name="payTo">
-        <property name="toolTip">
-         <string>The Qtum address to send the payment to</string>
-        </property>
-       </widget>
-      </item>
-     </layout>
-    </item>
-    <item row="4" column="0" colspan="5">
-     <widget class="Line" name="hLine">
-      <property name="orientation">
-       <enum>Qt::Horizontal</enum>
-      </property>
-     </widget>
-    </item>
-    <item row="0" column="2" colspan="3">
-     <layout class="QHBoxLayout" name="horizontalLayout_3">
-      <property name="spacing">
-       <number>5</number>
-      </property>
-      <item>
-       <widget class="QToolButton" name="deleteButton">
-        <property name="toolTip">
-         <string>Remove this entry</string>
-        </property>
-        <property name="text">
-         <string/>
-        </property>
-        <property name="icon">
-         <iconset resource="../bitcoin.qrc">
-          <normaloff>:/icons/remove_entry</normaloff>:/icons/remove_entry</iconset>
-        </property>
-        <property name="iconSize">
-         <size>
-          <width>22</width>
-          <height>22</height>
-         </size>
-        </property>
-       </widget>
-      </item>
-      <item>
-       <widget class="Line" name="vLine">
-        <property name="maximumSize">
-         <size>
-          <width>1</width>
-          <height>22</height>
-         </size>
-        </property>
-        <property name="orientation">
-         <enum>Qt::Vertical</enum>
-        </property>
-       </widget>
-      </item>
-      <item>
-       <widget class="QToolButton" name="addressBookButton">
-        <property name="toolTip">
-         <string>Choose previously used address</string>
-        </property>
-        <property name="text">
-         <string/>
-        </property>
-        <property name="icon">
-         <iconset resource="../bitcoin.qrc">
-          <normaloff>:/icons/address-book</normaloff>:/icons/address-book</iconset>
-        </property>
-        <property name="iconSize">
-         <size>
-          <width>22</width>
-          <height>22</height>
-         </size>
-        </property>
-        <property name="shortcut">
-         <string>Alt+A</string>
-        </property>
-       </widget>
-      </item>
-      <item>
-       <widget class="Line" name="vLine2">
-        <property name="maximumSize">
-         <size>
-          <width>1</width>
-          <height>22</height>
-         </size>
-        </property>
-        <property name="orientation">
-         <enum>Qt::Vertical</enum>
-        </property>
-       </widget>
-      </item>
-      <item>
-       <widget class="QToolButton" name="pasteButton">
-        <property name="toolTip">
-         <string>Paste address from clipboard</string>
-        </property>
-        <property name="text">
-         <string/>
-        </property>
-        <property name="icon">
-         <iconset resource="../bitcoin.qrc">
-          <normaloff>:/icons/editpaste</normaloff>:/icons/editpaste</iconset>
-        </property>
-        <property name="iconSize">
-         <size>
-          <width>22</width>
-          <height>22</height>
-         </size>
-        </property>
-        <property name="shortcut">
-         <string>Alt+P</string>
-        </property>
-       </widget>
-      </item>
-     </layout>
-    </item>
-    <item row="1" column="1" colspan="4">
-     <widget class="QLineEdit" name="addAsLabel">
-      <property name="toolTip">
-       <string>Enter a label for this address to add it to the list of used addresses</string>
-      </property>
-      <property name="placeholderText">
-       <string>Enter a label for this address to add it to the list of used addresses</string>
-      </property>
-     </widget>
-    </item>
-   </layout>
-  </widget>
-  <widget class="QFrame" name="SendCoins_UnauthenticatedPaymentRequest">
-   <property name="palette">
-    <palette>
-     <active>
-      <colorrole role="WindowText">
-       <brush brushstyle="SolidPattern">
-        <color alpha="255">
-         <red>0</red>
-         <green>0</green>
-         <blue>0</blue>
-        </color>
-       </brush>
-      </colorrole>
-      <colorrole role="Button">
-       <brush brushstyle="SolidPattern">
-        <color alpha="255">
-         <red>255</red>
-         <green>255</green>
-         <blue>127</blue>
-        </color>
-       </brush>
-      </colorrole>
-      <colorrole role="Light">
-       <brush brushstyle="SolidPattern">
-        <color alpha="255">
-         <red>255</red>
-         <green>255</green>
-         <blue>255</blue>
-        </color>
-       </brush>
-      </colorrole>
-      <colorrole role="Midlight">
-       <brush brushstyle="SolidPattern">
-        <color alpha="255">
-         <red>255</red>
-         <green>255</green>
-         <blue>191</blue>
-        </color>
-       </brush>
-      </colorrole>
-      <colorrole role="Dark">
-       <brush brushstyle="SolidPattern">
-        <color alpha="255">
-         <red>127</red>
-         <green>127</green>
-         <blue>63</blue>
-        </color>
-       </brush>
-      </colorrole>
-      <colorrole role="Mid">
-       <brush brushstyle="SolidPattern">
-        <color alpha="255">
-         <red>170</red>
-         <green>170</green>
-         <blue>84</blue>
-        </color>
-       </brush>
-      </colorrole>
-      <colorrole role="Text">
-       <brush brushstyle="SolidPattern">
-        <color alpha="255">
-         <red>0</red>
-         <green>0</green>
-         <blue>0</blue>
-        </color>
-       </brush>
-      </colorrole>
-      <colorrole role="BrightText">
-       <brush brushstyle="SolidPattern">
-        <color alpha="255">
-         <red>255</red>
-         <green>255</green>
-         <blue>255</blue>
-        </color>
-       </brush>
-      </colorrole>
-      <colorrole role="ButtonText">
-       <brush brushstyle="SolidPattern">
-        <color alpha="255">
-         <red>0</red>
-         <green>0</green>
-         <blue>0</blue>
-        </color>
-       </brush>
-      </colorrole>
-      <colorrole role="Base">
-       <brush brushstyle="SolidPattern">
-        <color alpha="255">
-         <red>255</red>
-         <green>255</green>
-         <blue>255</blue>
-        </color>
-       </brush>
-      </colorrole>
-      <colorrole role="Window">
-       <brush brushstyle="SolidPattern">
-        <color alpha="255">
-         <red>255</red>
-         <green>255</green>
-         <blue>127</blue>
-        </color>
-       </brush>
-      </colorrole>
-      <colorrole role="Shadow">
-       <brush brushstyle="SolidPattern">
-        <color alpha="255">
-         <red>0</red>
-         <green>0</green>
-         <blue>0</blue>
-        </color>
-       </brush>
-      </colorrole>
-      <colorrole role="AlternateBase">
-       <brush brushstyle="SolidPattern">
-        <color alpha="255">
-         <red>255</red>
-         <green>255</green>
-         <blue>191</blue>
-        </color>
-       </brush>
-      </colorrole>
-      <colorrole role="ToolTipBase">
-       <brush brushstyle="SolidPattern">
-        <color alpha="255">
-         <red>255</red>
-         <green>255</green>
-         <blue>220</blue>
-        </color>
-       </brush>
-      </colorrole>
-      <colorrole role="ToolTipText">
-       <brush brushstyle="SolidPattern">
-        <color alpha="255">
-         <red>0</red>
-         <green>0</green>
-         <blue>0</blue>
-        </color>
-       </brush>
-      </colorrole>
-     </active>
-     <inactive>
-      <colorrole role="WindowText">
-       <brush brushstyle="SolidPattern">
-        <color alpha="255">
-         <red>0</red>
-         <green>0</green>
-         <blue>0</blue>
-        </color>
-       </brush>
-      </colorrole>
-      <colorrole role="Button">
-       <brush brushstyle="SolidPattern">
-        <color alpha="255">
-         <red>255</red>
-         <green>255</green>
-         <blue>127</blue>
-        </color>
-       </brush>
-      </colorrole>
-      <colorrole role="Light">
-       <brush brushstyle="SolidPattern">
-        <color alpha="255">
-         <red>255</red>
-         <green>255</green>
-         <blue>255</blue>
-        </color>
-       </brush>
-      </colorrole>
-      <colorrole role="Midlight">
-       <brush brushstyle="SolidPattern">
-        <color alpha="255">
-         <red>255</red>
-         <green>255</green>
-         <blue>191</blue>
-        </color>
-       </brush>
-      </colorrole>
-      <colorrole role="Dark">
-       <brush brushstyle="SolidPattern">
-        <color alpha="255">
-         <red>127</red>
-         <green>127</green>
-         <blue>63</blue>
-        </color>
-       </brush>
-      </colorrole>
-      <colorrole role="Mid">
-       <brush brushstyle="SolidPattern">
-        <color alpha="255">
-         <red>170</red>
-         <green>170</green>
-         <blue>84</blue>
-        </color>
-       </brush>
-      </colorrole>
-      <colorrole role="Text">
-       <brush brushstyle="SolidPattern">
-        <color alpha="255">
-         <red>0</red>
-         <green>0</green>
-         <blue>0</blue>
-        </color>
-       </brush>
-      </colorrole>
-      <colorrole role="BrightText">
-       <brush brushstyle="SolidPattern">
-        <color alpha="255">
-         <red>255</red>
-         <green>255</green>
-         <blue>255</blue>
-        </color>
-       </brush>
-      </colorrole>
-      <colorrole role="ButtonText">
-       <brush brushstyle="SolidPattern">
-        <color alpha="255">
-         <red>0</red>
-         <green>0</green>
-         <blue>0</blue>
-        </color>
-       </brush>
-      </colorrole>
-      <colorrole role="Base">
-       <brush brushstyle="SolidPattern">
-        <color alpha="255">
-         <red>255</red>
-         <green>255</green>
-         <blue>255</blue>
-        </color>
-       </brush>
-      </colorrole>
-      <colorrole role="Window">
-       <brush brushstyle="SolidPattern">
-        <color alpha="255">
-         <red>255</red>
-         <green>255</green>
-         <blue>127</blue>
-        </color>
-       </brush>
-      </colorrole>
-      <colorrole role="Shadow">
-       <brush brushstyle="SolidPattern">
-        <color alpha="255">
-         <red>0</red>
-         <green>0</green>
-         <blue>0</blue>
-        </color>
-       </brush>
-      </colorrole>
-      <colorrole role="AlternateBase">
-       <brush brushstyle="SolidPattern">
-        <color alpha="255">
-         <red>255</red>
-         <green>255</green>
-         <blue>191</blue>
-        </color>
-       </brush>
-      </colorrole>
-      <colorrole role="ToolTipBase">
-       <brush brushstyle="SolidPattern">
-        <color alpha="255">
-         <red>255</red>
-         <green>255</green>
-         <blue>220</blue>
-        </color>
-       </brush>
-      </colorrole>
-      <colorrole role="ToolTipText">
-       <brush brushstyle="SolidPattern">
-        <color alpha="255">
-         <red>0</red>
-         <green>0</green>
-         <blue>0</blue>
-        </color>
-       </brush>
-      </colorrole>
-     </inactive>
-     <disabled>
-      <colorrole role="WindowText">
-       <brush brushstyle="SolidPattern">
-        <color alpha="255">
-         <red>127</red>
-         <green>127</green>
-         <blue>63</blue>
-        </color>
-       </brush>
-      </colorrole>
-      <colorrole role="Button">
-       <brush brushstyle="SolidPattern">
-        <color alpha="255">
-         <red>255</red>
-         <green>255</green>
-         <blue>127</blue>
-        </color>
-       </brush>
-      </colorrole>
-      <colorrole role="Light">
-       <brush brushstyle="SolidPattern">
-        <color alpha="255">
-         <red>255</red>
-         <green>255</green>
-         <blue>255</blue>
-        </color>
-       </brush>
-      </colorrole>
-      <colorrole role="Midlight">
-       <brush brushstyle="SolidPattern">
-        <color alpha="255">
-         <red>255</red>
-         <green>255</green>
-         <blue>191</blue>
-        </color>
-       </brush>
-      </colorrole>
-      <colorrole role="Dark">
-       <brush brushstyle="SolidPattern">
-        <color alpha="255">
-         <red>127</red>
-         <green>127</green>
-         <blue>63</blue>
-        </color>
-       </brush>
-      </colorrole>
-      <colorrole role="Mid">
-       <brush brushstyle="SolidPattern">
-        <color alpha="255">
-         <red>170</red>
-         <green>170</green>
-         <blue>84</blue>
-        </color>
-       </brush>
-      </colorrole>
-      <colorrole role="Text">
-       <brush brushstyle="SolidPattern">
-        <color alpha="255">
-         <red>127</red>
-         <green>127</green>
-         <blue>63</blue>
-        </color>
-       </brush>
-      </colorrole>
-      <colorrole role="BrightText">
-       <brush brushstyle="SolidPattern">
-        <color alpha="255">
-         <red>255</red>
-         <green>255</green>
-         <blue>255</blue>
-        </color>
-       </brush>
-      </colorrole>
-      <colorrole role="ButtonText">
-       <brush brushstyle="SolidPattern">
-        <color alpha="255">
-         <red>127</red>
-         <green>127</green>
-         <blue>63</blue>
-        </color>
-       </brush>
-      </colorrole>
-      <colorrole role="Base">
-       <brush brushstyle="SolidPattern">
-        <color alpha="255">
-         <red>255</red>
-         <green>255</green>
-         <blue>127</blue>
-        </color>
-       </brush>
-      </colorrole>
-      <colorrole role="Window">
-       <brush brushstyle="SolidPattern">
-        <color alpha="255">
-         <red>255</red>
-         <green>255</green>
-         <blue>127</blue>
-        </color>
-       </brush>
-      </colorrole>
-      <colorrole role="Shadow">
-       <brush brushstyle="SolidPattern">
-        <color alpha="255">
-         <red>0</red>
-         <green>0</green>
-         <blue>0</blue>
-        </color>
-       </brush>
-      </colorrole>
-      <colorrole role="AlternateBase">
-       <brush brushstyle="SolidPattern">
-        <color alpha="255">
-         <red>255</red>
-         <green>255</green>
-         <blue>127</blue>
-        </color>
-       </brush>
-      </colorrole>
-      <colorrole role="ToolTipBase">
-       <brush brushstyle="SolidPattern">
-        <color alpha="255">
-         <red>255</red>
-         <green>255</green>
-         <blue>220</blue>
-        </color>
-       </brush>
-      </colorrole>
-      <colorrole role="ToolTipText">
-       <brush brushstyle="SolidPattern">
-        <color alpha="255">
-         <red>0</red>
-         <green>0</green>
-         <blue>0</blue>
-        </color>
-       </brush>
-      </colorrole>
-     </disabled>
-    </palette>
-   </property>
-   <property name="toolTip">
-    <string>This is an unauthenticated payment request.</string>
-   </property>
-   <property name="autoFillBackground">
-    <bool>true</bool>
-   </property>
-   <property name="frameShape">
-    <enum>QFrame::NoFrame</enum>
-   </property>
-   <layout class="QGridLayout" name="gridLayout_is">
-    <property name="spacing">
-     <number>12</number>
-    </property>
-    <item row="0" column="0">
-     <widget class="QLabel" name="payToLabel_is">
-      <property name="text">
-       <string>Pay To:</string>
-      </property>
-     </widget>
-    </item>
-    <item row="0" column="1">
-     <layout class="QHBoxLayout" name="payToLayout_is">
-      <property name="spacing">
-       <number>0</number>
-      </property>
-      <item>
-       <widget class="QLabel" name="payTo_is"/>
-      </item>
-      <item>
-       <widget class="QToolButton" name="deleteButton_is">
-        <property name="toolTip">
-         <string>Remove this entry</string>
-        </property>
-        <property name="text">
-         <string/>
-        </property>
-        <property name="icon">
-         <iconset resource="../bitcoin.qrc">
-          <normaloff>:/icons/remove</normaloff>:/icons/remove</iconset>
-        </property>
-       </widget>
-      </item>
-     </layout>
-    </item>
-    <item row="1" column="0">
-     <widget class="QLabel" name="memoLabel_is">
-      <property name="text">
-       <string>Memo:</string>
-      </property>
-     </widget>
-    </item>
-    <item row="1" column="1">
-     <widget class="QLabel" name="memoTextLabel_is">
-      <property name="textFormat">
-       <enum>Qt::PlainText</enum>
-      </property>
-     </widget>
-    </item>
-    <item row="2" column="0">
-     <widget class="QLabel" name="amountLabel_is">
-      <property name="text">
-       <string>A&amp;mount:</string>
-      </property>
-      <property name="buddy">
-       <cstring>payAmount_is</cstring>
-      </property>
-     </widget>
-    </item>
-    <item row="2" column="1">
-     <widget class="BitcoinAmountField" name="payAmount_is">
-      <property name="acceptDrops">
-       <bool>false</bool>
-      </property>
-     </widget>
-    </item>
-   </layout>
-  </widget>
-  <widget class="QFrame" name="SendCoins_AuthenticatedPaymentRequest">
-   <property name="palette">
-    <palette>
-     <active>
-      <colorrole role="WindowText">
-       <brush brushstyle="SolidPattern">
-        <color alpha="255">
-         <red>0</red>
-         <green>0</green>
-         <blue>0</blue>
-        </color>
-       </brush>
-      </colorrole>
-      <colorrole role="Button">
-       <brush brushstyle="SolidPattern">
-        <color alpha="255">
-         <red>140</red>
-         <green>232</green>
-         <blue>119</blue>
-        </color>
-       </brush>
-      </colorrole>
-      <colorrole role="Light">
-       <brush brushstyle="SolidPattern">
-        <color alpha="255">
-         <red>230</red>
-         <green>255</green>
-         <blue>224</blue>
-        </color>
-       </brush>
-      </colorrole>
-      <colorrole role="Midlight">
-       <brush brushstyle="SolidPattern">
-        <color alpha="255">
-         <red>185</red>
-         <green>243</green>
-         <blue>171</blue>
-        </color>
-       </brush>
-      </colorrole>
-      <colorrole role="Dark">
-       <brush brushstyle="SolidPattern">
-        <color alpha="255">
-         <red>70</red>
-         <green>116</green>
-         <blue>59</blue>
-        </color>
-       </brush>
-      </colorrole>
-      <colorrole role="Mid">
-       <brush brushstyle="SolidPattern">
-        <color alpha="255">
-         <red>93</red>
-         <green>155</green>
-         <blue>79</blue>
-        </color>
-       </brush>
-      </colorrole>
-      <colorrole role="Text">
-       <brush brushstyle="SolidPattern">
-        <color alpha="255">
-         <red>0</red>
-         <green>0</green>
-         <blue>0</blue>
-        </color>
-       </brush>
-      </colorrole>
-      <colorrole role="BrightText">
-       <brush brushstyle="SolidPattern">
-        <color alpha="255">
-         <red>155</red>
-         <green>255</green>
-         <blue>147</blue>
-        </color>
-       </brush>
-      </colorrole>
-      <colorrole role="ButtonText">
-       <brush brushstyle="SolidPattern">
-        <color alpha="255">
-         <red>0</red>
-         <green>0</green>
-         <blue>0</blue>
-        </color>
-       </brush>
-      </colorrole>
-      <colorrole role="Base">
-       <brush brushstyle="SolidPattern">
-        <color alpha="255">
-         <red>119</red>
-         <green>255</green>
-         <blue>233</blue>
-        </color>
-       </brush>
-      </colorrole>
-      <colorrole role="Window">
-       <brush brushstyle="SolidPattern">
-        <color alpha="255">
-         <red>140</red>
-         <green>232</green>
-         <blue>119</blue>
-        </color>
-       </brush>
-      </colorrole>
-      <colorrole role="Shadow">
-       <brush brushstyle="SolidPattern">
-        <color alpha="255">
-         <red>0</red>
-         <green>0</green>
-         <blue>0</blue>
-        </color>
-       </brush>
-      </colorrole>
-      <colorrole role="AlternateBase">
-       <brush brushstyle="SolidPattern">
-        <color alpha="255">
-         <red>197</red>
-         <green>243</green>
-         <blue>187</blue>
-        </color>
-       </brush>
-      </colorrole>
-      <colorrole role="NoRole">
-       <brush brushstyle="SolidPattern">
-        <color alpha="255">
-         <red>125</red>
-         <green>194</green>
-         <blue>122</blue>
-        </color>
-       </brush>
-      </colorrole>
-      <colorrole role="ToolTipBase">
-       <brush brushstyle="SolidPattern">
-        <color alpha="255">
-         <red>255</red>
-         <green>255</green>
-         <blue>220</blue>
-        </color>
-       </brush>
-      </colorrole>
-      <colorrole role="ToolTipText">
-       <brush brushstyle="SolidPattern">
-        <color alpha="255">
-         <red>0</red>
-         <green>0</green>
-         <blue>0</blue>
-        </color>
-       </brush>
-      </colorrole>
-     </active>
-     <inactive>
-      <colorrole role="WindowText">
-       <brush brushstyle="SolidPattern">
-        <color alpha="255">
-         <red>0</red>
-         <green>0</green>
-         <blue>0</blue>
-        </color>
-       </brush>
-      </colorrole>
-      <colorrole role="Button">
-       <brush brushstyle="SolidPattern">
-        <color alpha="255">
-         <red>140</red>
-         <green>232</green>
-         <blue>119</blue>
-        </color>
-       </brush>
-      </colorrole>
-      <colorrole role="Light">
-       <brush brushstyle="SolidPattern">
-        <color alpha="255">
-         <red>230</red>
-         <green>255</green>
-         <blue>224</blue>
-        </color>
-       </brush>
-      </colorrole>
-      <colorrole role="Midlight">
-       <brush brushstyle="SolidPattern">
-        <color alpha="255">
-         <red>185</red>
-         <green>243</green>
-         <blue>171</blue>
-        </color>
-       </brush>
-      </colorrole>
-      <colorrole role="Dark">
-       <brush brushstyle="SolidPattern">
-        <color alpha="255">
-         <red>70</red>
-         <green>116</green>
-         <blue>59</blue>
-        </color>
-       </brush>
-      </colorrole>
-      <colorrole role="Mid">
-       <brush brushstyle="SolidPattern">
-        <color alpha="255">
-         <red>93</red>
-         <green>155</green>
-         <blue>79</blue>
-        </color>
-       </brush>
-      </colorrole>
-      <colorrole role="Text">
-       <brush brushstyle="SolidPattern">
-        <color alpha="255">
-         <red>0</red>
-         <green>0</green>
-         <blue>0</blue>
-        </color>
-       </brush>
-      </colorrole>
-      <colorrole role="BrightText">
-       <brush brushstyle="SolidPattern">
-        <color alpha="255">
-         <red>155</red>
-         <green>255</green>
-         <blue>147</blue>
-        </color>
-       </brush>
-      </colorrole>
-      <colorrole role="ButtonText">
-       <brush brushstyle="SolidPattern">
-        <color alpha="255">
-         <red>0</red>
-         <green>0</green>
-         <blue>0</blue>
-        </color>
-       </brush>
-      </colorrole>
-      <colorrole role="Base">
-       <brush brushstyle="SolidPattern">
-        <color alpha="255">
-         <red>119</red>
-         <green>255</green>
-         <blue>233</blue>
-        </color>
-       </brush>
-      </colorrole>
-      <colorrole role="Window">
-       <brush brushstyle="SolidPattern">
-        <color alpha="255">
-         <red>140</red>
-         <green>232</green>
-         <blue>119</blue>
-        </color>
-       </brush>
-      </colorrole>
-      <colorrole role="Shadow">
-       <brush brushstyle="SolidPattern">
-        <color alpha="255">
-         <red>0</red>
-         <green>0</green>
-         <blue>0</blue>
-        </color>
-       </brush>
-      </colorrole>
-      <colorrole role="AlternateBase">
-       <brush brushstyle="SolidPattern">
-        <color alpha="255">
-         <red>197</red>
-         <green>243</green>
-         <blue>187</blue>
-        </color>
-       </brush>
-      </colorrole>
-      <colorrole role="NoRole">
-       <brush brushstyle="SolidPattern">
-        <color alpha="255">
-         <red>125</red>
-         <green>194</green>
-         <blue>122</blue>
-        </color>
-       </brush>
-      </colorrole>
-      <colorrole role="ToolTipBase">
-       <brush brushstyle="SolidPattern">
-        <color alpha="255">
-         <red>255</red>
-         <green>255</green>
-         <blue>220</blue>
-        </color>
-       </brush>
-      </colorrole>
-      <colorrole role="ToolTipText">
-       <brush brushstyle="SolidPattern">
-        <color alpha="255">
-         <red>0</red>
-         <green>0</green>
-         <blue>0</blue>
-        </color>
-       </brush>
-      </colorrole>
-     </inactive>
-     <disabled>
-      <colorrole role="WindowText">
-       <brush brushstyle="SolidPattern">
-        <color alpha="255">
-         <red>70</red>
-         <green>116</green>
-         <blue>59</blue>
-        </color>
-       </brush>
-      </colorrole>
-      <colorrole role="Button">
-       <brush brushstyle="SolidPattern">
-        <color alpha="255">
-         <red>140</red>
-         <green>232</green>
-         <blue>119</blue>
-        </color>
-       </brush>
-      </colorrole>
-      <colorrole role="Light">
-       <brush brushstyle="SolidPattern">
-        <color alpha="255">
-         <red>230</red>
-         <green>255</green>
-         <blue>224</blue>
-        </color>
-       </brush>
-      </colorrole>
-      <colorrole role="Midlight">
-       <brush brushstyle="SolidPattern">
-        <color alpha="255">
-         <red>185</red>
-         <green>243</green>
-         <blue>171</blue>
-        </color>
-       </brush>
-      </colorrole>
-      <colorrole role="Dark">
-       <brush brushstyle="SolidPattern">
-        <color alpha="255">
-         <red>70</red>
-         <green>116</green>
-         <blue>59</blue>
-        </color>
-       </brush>
-      </colorrole>
-      <colorrole role="Mid">
-       <brush brushstyle="SolidPattern">
-        <color alpha="255">
-         <red>93</red>
-         <green>155</green>
-         <blue>79</blue>
-        </color>
-       </brush>
-      </colorrole>
-      <colorrole role="Text">
-       <brush brushstyle="SolidPattern">
-        <color alpha="255">
-         <red>70</red>
-         <green>116</green>
-         <blue>59</blue>
-        </color>
-       </brush>
-      </colorrole>
-      <colorrole role="BrightText">
-       <brush brushstyle="SolidPattern">
-        <color alpha="255">
-         <red>155</red>
-         <green>255</green>
-         <blue>147</blue>
-        </color>
-       </brush>
-      </colorrole>
-      <colorrole role="ButtonText">
-       <brush brushstyle="SolidPattern">
-        <color alpha="255">
-         <red>70</red>
-         <green>116</green>
-         <blue>59</blue>
-        </color>
-       </brush>
-      </colorrole>
-      <colorrole role="Base">
-       <brush brushstyle="SolidPattern">
-        <color alpha="255">
-         <red>140</red>
-         <green>232</green>
-         <blue>119</blue>
-        </color>
-       </brush>
-      </colorrole>
-      <colorrole role="Window">
-       <brush brushstyle="SolidPattern">
-        <color alpha="255">
-         <red>140</red>
-         <green>232</green>
-         <blue>119</blue>
-        </color>
-       </brush>
-      </colorrole>
-      <colorrole role="Shadow">
-       <brush brushstyle="SolidPattern">
-        <color alpha="255">
-         <red>0</red>
-         <green>0</green>
-         <blue>0</blue>
-        </color>
-       </brush>
-      </colorrole>
-      <colorrole role="AlternateBase">
-       <brush brushstyle="SolidPattern">
-        <color alpha="255">
-         <red>140</red>
-         <green>232</green>
-         <blue>119</blue>
-        </color>
-       </brush>
-      </colorrole>
-      <colorrole role="NoRole">
-       <brush brushstyle="SolidPattern">
-        <color alpha="255">
-         <red>125</red>
-         <green>194</green>
-         <blue>122</blue>
-        </color>
-       </brush>
-      </colorrole>
-      <colorrole role="ToolTipBase">
-       <brush brushstyle="SolidPattern">
-        <color alpha="255">
-         <red>255</red>
-         <green>255</green>
-         <blue>220</blue>
-        </color>
-       </brush>
-      </colorrole>
-      <colorrole role="ToolTipText">
-       <brush brushstyle="SolidPattern">
-        <color alpha="255">
-         <red>0</red>
-         <green>0</green>
-         <blue>0</blue>
-        </color>
-       </brush>
-      </colorrole>
-     </disabled>
-    </palette>
-   </property>
-   <property name="toolTip">
-    <string>This is an authenticated payment request.</string>
-   </property>
-   <property name="autoFillBackground">
-    <bool>true</bool>
-   </property>
-   <property name="frameShape">
-    <enum>QFrame::NoFrame</enum>
-   </property>
-   <layout class="QGridLayout" name="gridLayout_s">
-    <property name="spacing">
-     <number>12</number>
-    </property>
-    <item row="0" column="0">
-     <widget class="QLabel" name="payToLabel_s">
-      <property name="text">
-       <string>Pay To:</string>
-      </property>
-      <property name="alignment">
-       <set>Qt::AlignRight|Qt::AlignTrailing|Qt::AlignVCenter</set>
-      </property>
-     </widget>
-    </item>
-    <item row="0" column="1">
-     <layout class="QHBoxLayout" name="payToLayout_s">
-      <property name="spacing">
-       <number>0</number>
-      </property>
-      <item>
-       <widget class="QLabel" name="payTo_s">
-        <property name="textFormat">
-         <enum>Qt::PlainText</enum>
-        </property>
-       </widget>
-      </item>
-      <item>
-       <widget class="QToolButton" name="deleteButton_s">
-        <property name="toolTip">
-         <string>Remove this entry</string>
-        </property>
-        <property name="text">
-         <string/>
-        </property>
-        <property name="icon">
-         <iconset resource="../bitcoin.qrc">
-          <normaloff>:/icons/remove</normaloff>:/icons/remove</iconset>
-        </property>
-       </widget>
-      </item>
-     </layout>
-    </item>
-    <item row="1" column="0">
-     <widget class="QLabel" name="memoLabel_s">
-      <property name="text">
-       <string>Memo:</string>
-      </property>
-      <property name="alignment">
-       <set>Qt::AlignRight|Qt::AlignTrailing|Qt::AlignVCenter</set>
-      </property>
-     </widget>
-    </item>
-    <item row="1" column="1">
-     <widget class="QLabel" name="memoTextLabel_s">
-      <property name="textFormat">
-       <enum>Qt::PlainText</enum>
-      </property>
-     </widget>
-    </item>
-    <item row="2" column="0">
-     <widget class="QLabel" name="amountLabel_s">
-      <property name="text">
-       <string>A&amp;mount:</string>
-      </property>
-      <property name="alignment">
-       <set>Qt::AlignRight|Qt::AlignTrailing|Qt::AlignVCenter</set>
-      </property>
-      <property name="buddy">
-       <cstring>payAmount_s</cstring>
-      </property>
-     </widget>
-    </item>
-    <item row="2" column="1">
-     <widget class="BitcoinAmountField" name="payAmount_s">
-      <property name="acceptDrops">
-       <bool>false</bool>
-      </property>
-     </widget>
-    </item>
-   </layout>
-  </widget>
- </widget>
- <customwidgets>
-  <customwidget>
-   <class>QValidatedLineEdit</class>
-   <extends>QLineEdit</extends>
-   <header>qt/qvalidatedlineedit.h</header>
-  </customwidget>
-  <customwidget>
-   <class>BitcoinAmountField</class>
-   <extends>QLineEdit</extends>
-   <header>qt/bitcoinamountfield.h</header>
-   <container>1</container>
-  </customwidget>
- </customwidgets>
- <tabstops>
-  <tabstop>payTo</tabstop>
-  <tabstop>addressBookButton</tabstop>
-  <tabstop>pasteButton</tabstop>
-  <tabstop>deleteButton</tabstop>
-  <tabstop>addAsLabel</tabstop>
-  <tabstop>payAmount</tabstop>
-  <tabstop>payAmount_is</tabstop>
-  <tabstop>deleteButton_is</tabstop>
-  <tabstop>payAmount_s</tabstop>
-  <tabstop>deleteButton_s</tabstop>
- </tabstops>
- <resources>
-  <include location="../bitcoin.qrc"/>
- </resources>
- <connections/>
-</ui>
->>>>>>> ec86f1e9
+<?xml version="1.0" encoding="UTF-8"?>
+<ui version="4.0">
+ <class>SendCoinsEntry</class>
+ <widget class="QStackedWidget" name="SendCoinsEntry">
+  <property name="geometry">
+   <rect>
+    <x>0</x>
+    <y>0</y>
+    <width>729</width>
+    <height>152</height>
+   </rect>
+  </property>
+  <property name="focusPolicy">
+   <enum>Qt::TabFocus</enum>
+  </property>
+  <property name="autoFillBackground">
+   <bool>false</bool>
+  </property>
+  <property name="currentIndex">
+   <number>0</number>
+  </property>
+  <widget class="QFrame" name="SendCoins">
+   <property name="frameShape">
+    <enum>QFrame::NoFrame</enum>
+   </property>
+   <layout class="QGridLayout" name="gridLayout">
+    <property name="topMargin">
+     <number>8</number>
+    </property>
+    <property name="bottomMargin">
+     <number>4</number>
+    </property>
+    <property name="horizontalSpacing">
+     <number>12</number>
+    </property>
+    <property name="verticalSpacing">
+     <number>8</number>
+    </property>
+    <item row="3" column="1">
+     <widget class="QLabel" name="messageTextLabel">
+      <property name="toolTip">
+       <string>A message that was attached to the qtum: URI which will be stored with the transaction for your reference. Note: This message will not be sent over the Qtum network.</string>
+      </property>
+      <property name="textFormat">
+       <enum>Qt::PlainText</enum>
+      </property>
+     </widget>
+    </item>
+    <item row="0" column="0">
+     <widget class="QLabel" name="payToLabel">
+      <property name="text">
+       <string>Pay &amp;To:</string>
+      </property>
+      <property name="buddy">
+       <cstring>payTo</cstring>
+      </property>
+     </widget>
+    </item>
+    <item row="2" column="1" colspan="4">
+     <layout class="QHBoxLayout" name="horizontalLayoutAmount" stretch="0,0,1,0">
+      <item>
+       <widget class="BitcoinAmountField" name="payAmount">
+        <property name="toolTip">
+         <string>The amount to send in the selected unit</string>
+        </property>
+       </widget>
+      </item>
+      <item>
+       <spacer name="horizontalSpacer">
+        <property name="orientation">
+         <enum>Qt::Horizontal</enum>
+        </property>
+        <property name="sizeType">
+         <enum>QSizePolicy::Fixed</enum>
+        </property>
+        <property name="sizeHint" stdset="0">
+         <size>
+          <width>30</width>
+          <height>20</height>
+         </size>
+        </property>
+       </spacer>
+      </item>
+      <item>
+       <widget class="QCheckBox" name="checkboxSubtractFeeFromAmount">
+        <property name="toolTip">
+         <string>The fee will be deducted from the amount being sent. The recipient will receive less qtums than you enter in the amount field. If multiple recipients are selected, the fee is split equally.</string>
+        </property>
+        <property name="text">
+         <string>S&amp;ubtract fee from amount</string>
+        </property>
+       </widget>
+      </item>
+      <item>
+       <widget class="QPushButton" name="useAvailableBalanceButton">
+        <property name="focusPolicy">
+         <enum>Qt::NoFocus</enum>
+        </property>
+        <property name="text">
+         <string>Use available balance</string>
+        </property>
+       </widget>
+      </item>
+     </layout>
+    </item>
+    <item row="1" column="0">
+     <widget class="QLabel" name="labellLabel">
+      <property name="text">
+       <string>&amp;Label:</string>
+      </property>
+      <property name="buddy">
+       <cstring>addAsLabel</cstring>
+      </property>
+     </widget>
+    </item>
+    <item row="3" column="0">
+     <widget class="QLabel" name="messageLabel">
+      <property name="text">
+       <string>Message:</string>
+      </property>
+     </widget>
+    </item>
+    <item row="2" column="0">
+     <widget class="QLabel" name="amountLabel">
+      <property name="text">
+       <string>A&amp;mount:</string>
+      </property>
+      <property name="buddy">
+       <cstring>payAmount</cstring>
+      </property>
+     </widget>
+    </item>
+    <item row="0" column="1">
+     <layout class="QHBoxLayout" name="payToLayout">
+      <property name="spacing">
+       <number>6</number>
+      </property>
+      <item>
+       <widget class="QValidatedLineEdit" name="payTo">
+        <property name="toolTip">
+         <string>The Qtum address to send the payment to</string>
+        </property>
+       </widget>
+      </item>
+     </layout>
+    </item>
+    <item row="4" column="0" colspan="5">
+     <widget class="Line" name="hLine">
+      <property name="orientation">
+       <enum>Qt::Horizontal</enum>
+      </property>
+     </widget>
+    </item>
+    <item row="0" column="2" colspan="3">
+     <layout class="QHBoxLayout" name="horizontalLayout_3">
+      <property name="spacing">
+       <number>5</number>
+      </property>
+      <item>
+       <widget class="QToolButton" name="deleteButton">
+        <property name="toolTip">
+         <string>Remove this entry</string>
+        </property>
+        <property name="text">
+         <string/>
+        </property>
+        <property name="icon">
+         <iconset resource="../bitcoin.qrc">
+          <normaloff>:/icons/remove_entry</normaloff>:/icons/remove_entry</iconset>
+        </property>
+        <property name="iconSize">
+         <size>
+          <width>22</width>
+          <height>22</height>
+         </size>
+        </property>
+       </widget>
+      </item>
+      <item>
+       <widget class="Line" name="vLine">
+        <property name="maximumSize">
+         <size>
+          <width>1</width>
+          <height>22</height>
+         </size>
+        </property>
+        <property name="orientation">
+         <enum>Qt::Vertical</enum>
+        </property>
+       </widget>
+      </item>
+      <item>
+       <widget class="QToolButton" name="addressBookButton">
+        <property name="toolTip">
+         <string>Choose previously used address</string>
+        </property>
+        <property name="text">
+         <string/>
+        </property>
+        <property name="icon">
+         <iconset resource="../bitcoin.qrc">
+          <normaloff>:/icons/address-book</normaloff>:/icons/address-book</iconset>
+        </property>
+        <property name="iconSize">
+         <size>
+          <width>22</width>
+          <height>22</height>
+         </size>
+        </property>
+        <property name="shortcut">
+         <string>Alt+A</string>
+        </property>
+       </widget>
+      </item>
+      <item>
+       <widget class="Line" name="vLine2">
+        <property name="maximumSize">
+         <size>
+          <width>1</width>
+          <height>22</height>
+         </size>
+        </property>
+        <property name="orientation">
+         <enum>Qt::Vertical</enum>
+        </property>
+       </widget>
+      </item>
+      <item>
+       <widget class="QToolButton" name="pasteButton">
+        <property name="toolTip">
+         <string>Paste address from clipboard</string>
+        </property>
+        <property name="text">
+         <string/>
+        </property>
+        <property name="icon">
+         <iconset resource="../bitcoin.qrc">
+          <normaloff>:/icons/editpaste</normaloff>:/icons/editpaste</iconset>
+        </property>
+        <property name="iconSize">
+         <size>
+          <width>22</width>
+          <height>22</height>
+         </size>
+        </property>
+        <property name="shortcut">
+         <string>Alt+P</string>
+        </property>
+       </widget>
+      </item>
+     </layout>
+    </item>
+    <item row="1" column="1" colspan="4">
+     <widget class="QLineEdit" name="addAsLabel">
+      <property name="toolTip">
+       <string>Enter a label for this address to add it to the list of used addresses</string>
+      </property>
+      <property name="placeholderText">
+       <string>Enter a label for this address to add it to the list of used addresses</string>
+      </property>
+     </widget>
+    </item>
+   </layout>
+  </widget>
+  <widget class="QFrame" name="SendCoins_UnauthenticatedPaymentRequest">
+   <property name="palette">
+    <palette>
+     <active>
+      <colorrole role="WindowText">
+       <brush brushstyle="SolidPattern">
+        <color alpha="255">
+         <red>0</red>
+         <green>0</green>
+         <blue>0</blue>
+        </color>
+       </brush>
+      </colorrole>
+      <colorrole role="Button">
+       <brush brushstyle="SolidPattern">
+        <color alpha="255">
+         <red>255</red>
+         <green>255</green>
+         <blue>127</blue>
+        </color>
+       </brush>
+      </colorrole>
+      <colorrole role="Light">
+       <brush brushstyle="SolidPattern">
+        <color alpha="255">
+         <red>255</red>
+         <green>255</green>
+         <blue>255</blue>
+        </color>
+       </brush>
+      </colorrole>
+      <colorrole role="Midlight">
+       <brush brushstyle="SolidPattern">
+        <color alpha="255">
+         <red>255</red>
+         <green>255</green>
+         <blue>191</blue>
+        </color>
+       </brush>
+      </colorrole>
+      <colorrole role="Dark">
+       <brush brushstyle="SolidPattern">
+        <color alpha="255">
+         <red>127</red>
+         <green>127</green>
+         <blue>63</blue>
+        </color>
+       </brush>
+      </colorrole>
+      <colorrole role="Mid">
+       <brush brushstyle="SolidPattern">
+        <color alpha="255">
+         <red>170</red>
+         <green>170</green>
+         <blue>84</blue>
+        </color>
+       </brush>
+      </colorrole>
+      <colorrole role="Text">
+       <brush brushstyle="SolidPattern">
+        <color alpha="255">
+         <red>0</red>
+         <green>0</green>
+         <blue>0</blue>
+        </color>
+       </brush>
+      </colorrole>
+      <colorrole role="BrightText">
+       <brush brushstyle="SolidPattern">
+        <color alpha="255">
+         <red>255</red>
+         <green>255</green>
+         <blue>255</blue>
+        </color>
+       </brush>
+      </colorrole>
+      <colorrole role="ButtonText">
+       <brush brushstyle="SolidPattern">
+        <color alpha="255">
+         <red>0</red>
+         <green>0</green>
+         <blue>0</blue>
+        </color>
+       </brush>
+      </colorrole>
+      <colorrole role="Base">
+       <brush brushstyle="SolidPattern">
+        <color alpha="255">
+         <red>255</red>
+         <green>255</green>
+         <blue>255</blue>
+        </color>
+       </brush>
+      </colorrole>
+      <colorrole role="Window">
+       <brush brushstyle="SolidPattern">
+        <color alpha="255">
+         <red>255</red>
+         <green>255</green>
+         <blue>127</blue>
+        </color>
+       </brush>
+      </colorrole>
+      <colorrole role="Shadow">
+       <brush brushstyle="SolidPattern">
+        <color alpha="255">
+         <red>0</red>
+         <green>0</green>
+         <blue>0</blue>
+        </color>
+       </brush>
+      </colorrole>
+      <colorrole role="AlternateBase">
+       <brush brushstyle="SolidPattern">
+        <color alpha="255">
+         <red>255</red>
+         <green>255</green>
+         <blue>191</blue>
+        </color>
+       </brush>
+      </colorrole>
+      <colorrole role="ToolTipBase">
+       <brush brushstyle="SolidPattern">
+        <color alpha="255">
+         <red>255</red>
+         <green>255</green>
+         <blue>220</blue>
+        </color>
+       </brush>
+      </colorrole>
+      <colorrole role="ToolTipText">
+       <brush brushstyle="SolidPattern">
+        <color alpha="255">
+         <red>0</red>
+         <green>0</green>
+         <blue>0</blue>
+        </color>
+       </brush>
+      </colorrole>
+     </active>
+     <inactive>
+      <colorrole role="WindowText">
+       <brush brushstyle="SolidPattern">
+        <color alpha="255">
+         <red>0</red>
+         <green>0</green>
+         <blue>0</blue>
+        </color>
+       </brush>
+      </colorrole>
+      <colorrole role="Button">
+       <brush brushstyle="SolidPattern">
+        <color alpha="255">
+         <red>255</red>
+         <green>255</green>
+         <blue>127</blue>
+        </color>
+       </brush>
+      </colorrole>
+      <colorrole role="Light">
+       <brush brushstyle="SolidPattern">
+        <color alpha="255">
+         <red>255</red>
+         <green>255</green>
+         <blue>255</blue>
+        </color>
+       </brush>
+      </colorrole>
+      <colorrole role="Midlight">
+       <brush brushstyle="SolidPattern">
+        <color alpha="255">
+         <red>255</red>
+         <green>255</green>
+         <blue>191</blue>
+        </color>
+       </brush>
+      </colorrole>
+      <colorrole role="Dark">
+       <brush brushstyle="SolidPattern">
+        <color alpha="255">
+         <red>127</red>
+         <green>127</green>
+         <blue>63</blue>
+        </color>
+       </brush>
+      </colorrole>
+      <colorrole role="Mid">
+       <brush brushstyle="SolidPattern">
+        <color alpha="255">
+         <red>170</red>
+         <green>170</green>
+         <blue>84</blue>
+        </color>
+       </brush>
+      </colorrole>
+      <colorrole role="Text">
+       <brush brushstyle="SolidPattern">
+        <color alpha="255">
+         <red>0</red>
+         <green>0</green>
+         <blue>0</blue>
+        </color>
+       </brush>
+      </colorrole>
+      <colorrole role="BrightText">
+       <brush brushstyle="SolidPattern">
+        <color alpha="255">
+         <red>255</red>
+         <green>255</green>
+         <blue>255</blue>
+        </color>
+       </brush>
+      </colorrole>
+      <colorrole role="ButtonText">
+       <brush brushstyle="SolidPattern">
+        <color alpha="255">
+         <red>0</red>
+         <green>0</green>
+         <blue>0</blue>
+        </color>
+       </brush>
+      </colorrole>
+      <colorrole role="Base">
+       <brush brushstyle="SolidPattern">
+        <color alpha="255">
+         <red>255</red>
+         <green>255</green>
+         <blue>255</blue>
+        </color>
+       </brush>
+      </colorrole>
+      <colorrole role="Window">
+       <brush brushstyle="SolidPattern">
+        <color alpha="255">
+         <red>255</red>
+         <green>255</green>
+         <blue>127</blue>
+        </color>
+       </brush>
+      </colorrole>
+      <colorrole role="Shadow">
+       <brush brushstyle="SolidPattern">
+        <color alpha="255">
+         <red>0</red>
+         <green>0</green>
+         <blue>0</blue>
+        </color>
+       </brush>
+      </colorrole>
+      <colorrole role="AlternateBase">
+       <brush brushstyle="SolidPattern">
+        <color alpha="255">
+         <red>255</red>
+         <green>255</green>
+         <blue>191</blue>
+        </color>
+       </brush>
+      </colorrole>
+      <colorrole role="ToolTipBase">
+       <brush brushstyle="SolidPattern">
+        <color alpha="255">
+         <red>255</red>
+         <green>255</green>
+         <blue>220</blue>
+        </color>
+       </brush>
+      </colorrole>
+      <colorrole role="ToolTipText">
+       <brush brushstyle="SolidPattern">
+        <color alpha="255">
+         <red>0</red>
+         <green>0</green>
+         <blue>0</blue>
+        </color>
+       </brush>
+      </colorrole>
+     </inactive>
+     <disabled>
+      <colorrole role="WindowText">
+       <brush brushstyle="SolidPattern">
+        <color alpha="255">
+         <red>127</red>
+         <green>127</green>
+         <blue>63</blue>
+        </color>
+       </brush>
+      </colorrole>
+      <colorrole role="Button">
+       <brush brushstyle="SolidPattern">
+        <color alpha="255">
+         <red>255</red>
+         <green>255</green>
+         <blue>127</blue>
+        </color>
+       </brush>
+      </colorrole>
+      <colorrole role="Light">
+       <brush brushstyle="SolidPattern">
+        <color alpha="255">
+         <red>255</red>
+         <green>255</green>
+         <blue>255</blue>
+        </color>
+       </brush>
+      </colorrole>
+      <colorrole role="Midlight">
+       <brush brushstyle="SolidPattern">
+        <color alpha="255">
+         <red>255</red>
+         <green>255</green>
+         <blue>191</blue>
+        </color>
+       </brush>
+      </colorrole>
+      <colorrole role="Dark">
+       <brush brushstyle="SolidPattern">
+        <color alpha="255">
+         <red>127</red>
+         <green>127</green>
+         <blue>63</blue>
+        </color>
+       </brush>
+      </colorrole>
+      <colorrole role="Mid">
+       <brush brushstyle="SolidPattern">
+        <color alpha="255">
+         <red>170</red>
+         <green>170</green>
+         <blue>84</blue>
+        </color>
+       </brush>
+      </colorrole>
+      <colorrole role="Text">
+       <brush brushstyle="SolidPattern">
+        <color alpha="255">
+         <red>127</red>
+         <green>127</green>
+         <blue>63</blue>
+        </color>
+       </brush>
+      </colorrole>
+      <colorrole role="BrightText">
+       <brush brushstyle="SolidPattern">
+        <color alpha="255">
+         <red>255</red>
+         <green>255</green>
+         <blue>255</blue>
+        </color>
+       </brush>
+      </colorrole>
+      <colorrole role="ButtonText">
+       <brush brushstyle="SolidPattern">
+        <color alpha="255">
+         <red>127</red>
+         <green>127</green>
+         <blue>63</blue>
+        </color>
+       </brush>
+      </colorrole>
+      <colorrole role="Base">
+       <brush brushstyle="SolidPattern">
+        <color alpha="255">
+         <red>255</red>
+         <green>255</green>
+         <blue>127</blue>
+        </color>
+       </brush>
+      </colorrole>
+      <colorrole role="Window">
+       <brush brushstyle="SolidPattern">
+        <color alpha="255">
+         <red>255</red>
+         <green>255</green>
+         <blue>127</blue>
+        </color>
+       </brush>
+      </colorrole>
+      <colorrole role="Shadow">
+       <brush brushstyle="SolidPattern">
+        <color alpha="255">
+         <red>0</red>
+         <green>0</green>
+         <blue>0</blue>
+        </color>
+       </brush>
+      </colorrole>
+      <colorrole role="AlternateBase">
+       <brush brushstyle="SolidPattern">
+        <color alpha="255">
+         <red>255</red>
+         <green>255</green>
+         <blue>127</blue>
+        </color>
+       </brush>
+      </colorrole>
+      <colorrole role="ToolTipBase">
+       <brush brushstyle="SolidPattern">
+        <color alpha="255">
+         <red>255</red>
+         <green>255</green>
+         <blue>220</blue>
+        </color>
+       </brush>
+      </colorrole>
+      <colorrole role="ToolTipText">
+       <brush brushstyle="SolidPattern">
+        <color alpha="255">
+         <red>0</red>
+         <green>0</green>
+         <blue>0</blue>
+        </color>
+       </brush>
+      </colorrole>
+     </disabled>
+    </palette>
+   </property>
+   <property name="toolTip">
+    <string>This is an unauthenticated payment request.</string>
+   </property>
+   <property name="autoFillBackground">
+    <bool>true</bool>
+   </property>
+   <property name="frameShape">
+    <enum>QFrame::NoFrame</enum>
+   </property>
+   <layout class="QGridLayout" name="gridLayout_is">
+    <property name="spacing">
+     <number>12</number>
+    </property>
+    <item row="0" column="0">
+     <widget class="QLabel" name="payToLabel_is">
+      <property name="text">
+       <string>Pay To:</string>
+      </property>
+     </widget>
+    </item>
+    <item row="0" column="1">
+     <layout class="QHBoxLayout" name="payToLayout_is">
+      <property name="spacing">
+       <number>0</number>
+      </property>
+      <item>
+       <widget class="QLabel" name="payTo_is"/>
+      </item>
+      <item>
+       <widget class="QToolButton" name="deleteButton_is">
+        <property name="toolTip">
+         <string>Remove this entry</string>
+        </property>
+        <property name="text">
+         <string/>
+        </property>
+        <property name="icon">
+         <iconset resource="../bitcoin.qrc">
+          <normaloff>:/icons/remove</normaloff>:/icons/remove</iconset>
+        </property>
+       </widget>
+      </item>
+     </layout>
+    </item>
+    <item row="1" column="0">
+     <widget class="QLabel" name="memoLabel_is">
+      <property name="text">
+       <string>Memo:</string>
+      </property>
+     </widget>
+    </item>
+    <item row="1" column="1">
+     <widget class="QLabel" name="memoTextLabel_is">
+      <property name="textFormat">
+       <enum>Qt::PlainText</enum>
+      </property>
+     </widget>
+    </item>
+    <item row="2" column="0">
+     <widget class="QLabel" name="amountLabel_is">
+      <property name="text">
+       <string>A&amp;mount:</string>
+      </property>
+      <property name="buddy">
+       <cstring>payAmount_is</cstring>
+      </property>
+     </widget>
+    </item>
+    <item row="2" column="1">
+     <widget class="BitcoinAmountField" name="payAmount_is">
+      <property name="acceptDrops">
+       <bool>false</bool>
+      </property>
+     </widget>
+    </item>
+   </layout>
+  </widget>
+  <widget class="QFrame" name="SendCoins_AuthenticatedPaymentRequest">
+   <property name="palette">
+    <palette>
+     <active>
+      <colorrole role="WindowText">
+       <brush brushstyle="SolidPattern">
+        <color alpha="255">
+         <red>0</red>
+         <green>0</green>
+         <blue>0</blue>
+        </color>
+       </brush>
+      </colorrole>
+      <colorrole role="Button">
+       <brush brushstyle="SolidPattern">
+        <color alpha="255">
+         <red>140</red>
+         <green>232</green>
+         <blue>119</blue>
+        </color>
+       </brush>
+      </colorrole>
+      <colorrole role="Light">
+       <brush brushstyle="SolidPattern">
+        <color alpha="255">
+         <red>230</red>
+         <green>255</green>
+         <blue>224</blue>
+        </color>
+       </brush>
+      </colorrole>
+      <colorrole role="Midlight">
+       <brush brushstyle="SolidPattern">
+        <color alpha="255">
+         <red>185</red>
+         <green>243</green>
+         <blue>171</blue>
+        </color>
+       </brush>
+      </colorrole>
+      <colorrole role="Dark">
+       <brush brushstyle="SolidPattern">
+        <color alpha="255">
+         <red>70</red>
+         <green>116</green>
+         <blue>59</blue>
+        </color>
+       </brush>
+      </colorrole>
+      <colorrole role="Mid">
+       <brush brushstyle="SolidPattern">
+        <color alpha="255">
+         <red>93</red>
+         <green>155</green>
+         <blue>79</blue>
+        </color>
+       </brush>
+      </colorrole>
+      <colorrole role="Text">
+       <brush brushstyle="SolidPattern">
+        <color alpha="255">
+         <red>0</red>
+         <green>0</green>
+         <blue>0</blue>
+        </color>
+       </brush>
+      </colorrole>
+      <colorrole role="BrightText">
+       <brush brushstyle="SolidPattern">
+        <color alpha="255">
+         <red>155</red>
+         <green>255</green>
+         <blue>147</blue>
+        </color>
+       </brush>
+      </colorrole>
+      <colorrole role="ButtonText">
+       <brush brushstyle="SolidPattern">
+        <color alpha="255">
+         <red>0</red>
+         <green>0</green>
+         <blue>0</blue>
+        </color>
+       </brush>
+      </colorrole>
+      <colorrole role="Base">
+       <brush brushstyle="SolidPattern">
+        <color alpha="255">
+         <red>119</red>
+         <green>255</green>
+         <blue>233</blue>
+        </color>
+       </brush>
+      </colorrole>
+      <colorrole role="Window">
+       <brush brushstyle="SolidPattern">
+        <color alpha="255">
+         <red>140</red>
+         <green>232</green>
+         <blue>119</blue>
+        </color>
+       </brush>
+      </colorrole>
+      <colorrole role="Shadow">
+       <brush brushstyle="SolidPattern">
+        <color alpha="255">
+         <red>0</red>
+         <green>0</green>
+         <blue>0</blue>
+        </color>
+       </brush>
+      </colorrole>
+      <colorrole role="AlternateBase">
+       <brush brushstyle="SolidPattern">
+        <color alpha="255">
+         <red>197</red>
+         <green>243</green>
+         <blue>187</blue>
+        </color>
+       </brush>
+      </colorrole>
+      <colorrole role="NoRole">
+       <brush brushstyle="SolidPattern">
+        <color alpha="255">
+         <red>125</red>
+         <green>194</green>
+         <blue>122</blue>
+        </color>
+       </brush>
+      </colorrole>
+      <colorrole role="ToolTipBase">
+       <brush brushstyle="SolidPattern">
+        <color alpha="255">
+         <red>255</red>
+         <green>255</green>
+         <blue>220</blue>
+        </color>
+       </brush>
+      </colorrole>
+      <colorrole role="ToolTipText">
+       <brush brushstyle="SolidPattern">
+        <color alpha="255">
+         <red>0</red>
+         <green>0</green>
+         <blue>0</blue>
+        </color>
+       </brush>
+      </colorrole>
+     </active>
+     <inactive>
+      <colorrole role="WindowText">
+       <brush brushstyle="SolidPattern">
+        <color alpha="255">
+         <red>0</red>
+         <green>0</green>
+         <blue>0</blue>
+        </color>
+       </brush>
+      </colorrole>
+      <colorrole role="Button">
+       <brush brushstyle="SolidPattern">
+        <color alpha="255">
+         <red>140</red>
+         <green>232</green>
+         <blue>119</blue>
+        </color>
+       </brush>
+      </colorrole>
+      <colorrole role="Light">
+       <brush brushstyle="SolidPattern">
+        <color alpha="255">
+         <red>230</red>
+         <green>255</green>
+         <blue>224</blue>
+        </color>
+       </brush>
+      </colorrole>
+      <colorrole role="Midlight">
+       <brush brushstyle="SolidPattern">
+        <color alpha="255">
+         <red>185</red>
+         <green>243</green>
+         <blue>171</blue>
+        </color>
+       </brush>
+      </colorrole>
+      <colorrole role="Dark">
+       <brush brushstyle="SolidPattern">
+        <color alpha="255">
+         <red>70</red>
+         <green>116</green>
+         <blue>59</blue>
+        </color>
+       </brush>
+      </colorrole>
+      <colorrole role="Mid">
+       <brush brushstyle="SolidPattern">
+        <color alpha="255">
+         <red>93</red>
+         <green>155</green>
+         <blue>79</blue>
+        </color>
+       </brush>
+      </colorrole>
+      <colorrole role="Text">
+       <brush brushstyle="SolidPattern">
+        <color alpha="255">
+         <red>0</red>
+         <green>0</green>
+         <blue>0</blue>
+        </color>
+       </brush>
+      </colorrole>
+      <colorrole role="BrightText">
+       <brush brushstyle="SolidPattern">
+        <color alpha="255">
+         <red>155</red>
+         <green>255</green>
+         <blue>147</blue>
+        </color>
+       </brush>
+      </colorrole>
+      <colorrole role="ButtonText">
+       <brush brushstyle="SolidPattern">
+        <color alpha="255">
+         <red>0</red>
+         <green>0</green>
+         <blue>0</blue>
+        </color>
+       </brush>
+      </colorrole>
+      <colorrole role="Base">
+       <brush brushstyle="SolidPattern">
+        <color alpha="255">
+         <red>119</red>
+         <green>255</green>
+         <blue>233</blue>
+        </color>
+       </brush>
+      </colorrole>
+      <colorrole role="Window">
+       <brush brushstyle="SolidPattern">
+        <color alpha="255">
+         <red>140</red>
+         <green>232</green>
+         <blue>119</blue>
+        </color>
+       </brush>
+      </colorrole>
+      <colorrole role="Shadow">
+       <brush brushstyle="SolidPattern">
+        <color alpha="255">
+         <red>0</red>
+         <green>0</green>
+         <blue>0</blue>
+        </color>
+       </brush>
+      </colorrole>
+      <colorrole role="AlternateBase">
+       <brush brushstyle="SolidPattern">
+        <color alpha="255">
+         <red>197</red>
+         <green>243</green>
+         <blue>187</blue>
+        </color>
+       </brush>
+      </colorrole>
+      <colorrole role="NoRole">
+       <brush brushstyle="SolidPattern">
+        <color alpha="255">
+         <red>125</red>
+         <green>194</green>
+         <blue>122</blue>
+        </color>
+       </brush>
+      </colorrole>
+      <colorrole role="ToolTipBase">
+       <brush brushstyle="SolidPattern">
+        <color alpha="255">
+         <red>255</red>
+         <green>255</green>
+         <blue>220</blue>
+        </color>
+       </brush>
+      </colorrole>
+      <colorrole role="ToolTipText">
+       <brush brushstyle="SolidPattern">
+        <color alpha="255">
+         <red>0</red>
+         <green>0</green>
+         <blue>0</blue>
+        </color>
+       </brush>
+      </colorrole>
+     </inactive>
+     <disabled>
+      <colorrole role="WindowText">
+       <brush brushstyle="SolidPattern">
+        <color alpha="255">
+         <red>70</red>
+         <green>116</green>
+         <blue>59</blue>
+        </color>
+       </brush>
+      </colorrole>
+      <colorrole role="Button">
+       <brush brushstyle="SolidPattern">
+        <color alpha="255">
+         <red>140</red>
+         <green>232</green>
+         <blue>119</blue>
+        </color>
+       </brush>
+      </colorrole>
+      <colorrole role="Light">
+       <brush brushstyle="SolidPattern">
+        <color alpha="255">
+         <red>230</red>
+         <green>255</green>
+         <blue>224</blue>
+        </color>
+       </brush>
+      </colorrole>
+      <colorrole role="Midlight">
+       <brush brushstyle="SolidPattern">
+        <color alpha="255">
+         <red>185</red>
+         <green>243</green>
+         <blue>171</blue>
+        </color>
+       </brush>
+      </colorrole>
+      <colorrole role="Dark">
+       <brush brushstyle="SolidPattern">
+        <color alpha="255">
+         <red>70</red>
+         <green>116</green>
+         <blue>59</blue>
+        </color>
+       </brush>
+      </colorrole>
+      <colorrole role="Mid">
+       <brush brushstyle="SolidPattern">
+        <color alpha="255">
+         <red>93</red>
+         <green>155</green>
+         <blue>79</blue>
+        </color>
+       </brush>
+      </colorrole>
+      <colorrole role="Text">
+       <brush brushstyle="SolidPattern">
+        <color alpha="255">
+         <red>70</red>
+         <green>116</green>
+         <blue>59</blue>
+        </color>
+       </brush>
+      </colorrole>
+      <colorrole role="BrightText">
+       <brush brushstyle="SolidPattern">
+        <color alpha="255">
+         <red>155</red>
+         <green>255</green>
+         <blue>147</blue>
+        </color>
+       </brush>
+      </colorrole>
+      <colorrole role="ButtonText">
+       <brush brushstyle="SolidPattern">
+        <color alpha="255">
+         <red>70</red>
+         <green>116</green>
+         <blue>59</blue>
+        </color>
+       </brush>
+      </colorrole>
+      <colorrole role="Base">
+       <brush brushstyle="SolidPattern">
+        <color alpha="255">
+         <red>140</red>
+         <green>232</green>
+         <blue>119</blue>
+        </color>
+       </brush>
+      </colorrole>
+      <colorrole role="Window">
+       <brush brushstyle="SolidPattern">
+        <color alpha="255">
+         <red>140</red>
+         <green>232</green>
+         <blue>119</blue>
+        </color>
+       </brush>
+      </colorrole>
+      <colorrole role="Shadow">
+       <brush brushstyle="SolidPattern">
+        <color alpha="255">
+         <red>0</red>
+         <green>0</green>
+         <blue>0</blue>
+        </color>
+       </brush>
+      </colorrole>
+      <colorrole role="AlternateBase">
+       <brush brushstyle="SolidPattern">
+        <color alpha="255">
+         <red>140</red>
+         <green>232</green>
+         <blue>119</blue>
+        </color>
+       </brush>
+      </colorrole>
+      <colorrole role="NoRole">
+       <brush brushstyle="SolidPattern">
+        <color alpha="255">
+         <red>125</red>
+         <green>194</green>
+         <blue>122</blue>
+        </color>
+       </brush>
+      </colorrole>
+      <colorrole role="ToolTipBase">
+       <brush brushstyle="SolidPattern">
+        <color alpha="255">
+         <red>255</red>
+         <green>255</green>
+         <blue>220</blue>
+        </color>
+       </brush>
+      </colorrole>
+      <colorrole role="ToolTipText">
+       <brush brushstyle="SolidPattern">
+        <color alpha="255">
+         <red>0</red>
+         <green>0</green>
+         <blue>0</blue>
+        </color>
+       </brush>
+      </colorrole>
+     </disabled>
+    </palette>
+   </property>
+   <property name="toolTip">
+    <string>This is an authenticated payment request.</string>
+   </property>
+   <property name="autoFillBackground">
+    <bool>true</bool>
+   </property>
+   <property name="frameShape">
+    <enum>QFrame::NoFrame</enum>
+   </property>
+   <layout class="QGridLayout" name="gridLayout_s">
+    <property name="spacing">
+     <number>12</number>
+    </property>
+    <item row="0" column="0">
+     <widget class="QLabel" name="payToLabel_s">
+      <property name="text">
+       <string>Pay To:</string>
+      </property>
+      <property name="alignment">
+       <set>Qt::AlignRight|Qt::AlignTrailing|Qt::AlignVCenter</set>
+      </property>
+     </widget>
+    </item>
+    <item row="0" column="1">
+     <layout class="QHBoxLayout" name="payToLayout_s">
+      <property name="spacing">
+       <number>0</number>
+      </property>
+      <item>
+       <widget class="QLabel" name="payTo_s">
+        <property name="textFormat">
+         <enum>Qt::PlainText</enum>
+        </property>
+       </widget>
+      </item>
+      <item>
+       <widget class="QToolButton" name="deleteButton_s">
+        <property name="toolTip">
+         <string>Remove this entry</string>
+        </property>
+        <property name="text">
+         <string/>
+        </property>
+        <property name="icon">
+         <iconset resource="../bitcoin.qrc">
+          <normaloff>:/icons/remove</normaloff>:/icons/remove</iconset>
+        </property>
+       </widget>
+      </item>
+     </layout>
+    </item>
+    <item row="1" column="0">
+     <widget class="QLabel" name="memoLabel_s">
+      <property name="text">
+       <string>Memo:</string>
+      </property>
+      <property name="alignment">
+       <set>Qt::AlignRight|Qt::AlignTrailing|Qt::AlignVCenter</set>
+      </property>
+     </widget>
+    </item>
+    <item row="1" column="1">
+     <widget class="QLabel" name="memoTextLabel_s">
+      <property name="textFormat">
+       <enum>Qt::PlainText</enum>
+      </property>
+     </widget>
+    </item>
+    <item row="2" column="0">
+     <widget class="QLabel" name="amountLabel_s">
+      <property name="text">
+       <string>A&amp;mount:</string>
+      </property>
+      <property name="alignment">
+       <set>Qt::AlignRight|Qt::AlignTrailing|Qt::AlignVCenter</set>
+      </property>
+      <property name="buddy">
+       <cstring>payAmount_s</cstring>
+      </property>
+     </widget>
+    </item>
+    <item row="2" column="1">
+     <widget class="BitcoinAmountField" name="payAmount_s">
+      <property name="acceptDrops">
+       <bool>false</bool>
+      </property>
+     </widget>
+    </item>
+   </layout>
+  </widget>
+ </widget>
+ <customwidgets>
+  <customwidget>
+   <class>QValidatedLineEdit</class>
+   <extends>QLineEdit</extends>
+   <header>qt/qvalidatedlineedit.h</header>
+  </customwidget>
+  <customwidget>
+   <class>BitcoinAmountField</class>
+   <extends>QLineEdit</extends>
+   <header>qt/bitcoinamountfield.h</header>
+   <container>1</container>
+  </customwidget>
+ </customwidgets>
+ <tabstops>
+  <tabstop>payTo</tabstop>
+  <tabstop>addressBookButton</tabstop>
+  <tabstop>pasteButton</tabstop>
+  <tabstop>deleteButton</tabstop>
+  <tabstop>addAsLabel</tabstop>
+  <tabstop>payAmount</tabstop>
+  <tabstop>payAmount_is</tabstop>
+  <tabstop>deleteButton_is</tabstop>
+  <tabstop>payAmount_s</tabstop>
+  <tabstop>deleteButton_s</tabstop>
+ </tabstops>
+ <resources>
+  <include location="../bitcoin.qrc"/>
+ </resources>
+ <connections/>
+</ui>