--- conflicted
+++ resolved
@@ -59,15 +59,11 @@
     <item row="2" column="1" colspan="4">
      <layout class="QHBoxLayout" name="horizontalLayoutAmount" stretch="0,0,1,0">
       <item>
-<<<<<<< HEAD
-       <widget class="BitcoinAmountField" name="payAmount"/>
-=======
        <widget class="BitcoinAmountField" name="payAmount">
          <property name="toolTip">
           <string>The amount to send in the selected unit</string>
          </property>
        </widget>
->>>>>>> ee8ca219
       </item>
       <item>
        <spacer name="horizontalSpacer">
@@ -256,12 +252,9 @@
       <property name="toolTip">
        <string>Enter a label for this address to add it to the list of used addresses</string>
       </property>
-<<<<<<< HEAD
-=======
       <property name="placeholderText">
        <string>Enter a label for this address to add it to the list of used addresses</string>
       </property>
->>>>>>> ee8ca219
      </widget>
     </item>
    </layout>
