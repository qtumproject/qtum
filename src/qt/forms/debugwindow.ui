<?xml version="1.0" encoding="UTF-8"?>
<ui version="4.0">
 <class>RPCConsole</class>
 <widget class="QWidget" name="RPCConsole">
  <property name="geometry">
   <rect>
    <x>0</x>
    <y>0</y>
    <width>744</width>
    <height>539</height>
   </rect>
  </property>
  <property name="windowTitle">
   <string>Node window</string>
  </property>
  <layout class="QVBoxLayout" name="verticalLayout_2">
   <item>
    <widget class="QLabel" name="label_alerts">
     <property name="visible">
      <bool>false</bool>
     </property>
     <property name="styleSheet">
      <string notr="true">QLabel { background-color: qlineargradient(x1: 0, y1: 0, x2: 1, y2: 0, stop:0 #F0D0A0, stop:1 #F8D488); color:#000000; }</string>
     </property>
     <property name="wordWrap">
      <bool>true</bool>
     </property>
     <property name="margin">
      <number>3</number>
     </property>
     <property name="textInteractionFlags">
      <set>Qt::TextSelectableByMouse</set>
     </property>
    </widget>
   </item>
   <item>
    <widget class="QTabWidget" name="tabWidget">
     <property name="currentIndex">
      <number>0</number>
     </property>
     <widget class="QWidget" name="tab_info">
      <attribute name="title">
       <string>&amp;Information</string>
      </attribute>
      <layout class="QGridLayout" name="gridLayout" columnstretch="0,1,0">
       <property name="horizontalSpacing">
        <number>12</number>
       </property>
       <item row="0" column="0">
        <widget class="QLabel" name="labelGeneral">
         <property name="font">
          <font>
           <weight>75</weight>
           <bold>true</bold>
          </font>
         </property>
         <property name="text">
          <string>General</string>
         </property>
        </widget>
       </item>
       <item row="1" column="0">
        <widget class="QLabel" name="label_6">
         <property name="text">
          <string>Client version</string>
         </property>
        </widget>
       </item>
       <item row="1" column="1" colspan="2">
        <widget class="QLabel" name="clientVersion">
         <property name="cursor">
          <cursorShape>IBeamCursor</cursorShape>
         </property>
         <property name="text">
          <string>N/A</string>
         </property>
         <property name="textFormat">
          <enum>Qt::PlainText</enum>
         </property>
         <property name="textInteractionFlags">
          <set>Qt::LinksAccessibleByMouse|Qt::TextSelectableByMouse</set>
         </property>
        </widget>
       </item>
       <item row="2" column="0">
        <widget class="QLabel" name="labelClientUserAgent">
         <property name="text">
          <string>User Agent</string>
         </property>
         <property name="indent">
          <number>10</number>
         </property>
        </widget>
       </item>
       <item row="2" column="1" colspan="2">
        <widget class="QLabel" name="clientUserAgent">
         <property name="cursor">
          <cursorShape>IBeamCursor</cursorShape>
         </property>
         <property name="text">
          <string>N/A</string>
         </property>
         <property name="textFormat">
          <enum>Qt::PlainText</enum>
         </property>
         <property name="textInteractionFlags">
          <set>Qt::LinksAccessibleByMouse|Qt::TextSelectableByMouse</set>
         </property>
        </widget>
       </item>
       <item row="3" column="0">
        <widget class="QLabel" name="label_berkeleyDBVersion">
         <property name="text">
          <string>Using BerkeleyDB version</string>
         </property>
         <property name="indent">
          <number>10</number>
         </property>
        </widget>
       </item>
       <item row="3" column="1" colspan="2">
        <widget class="QLabel" name="berkeleyDBVersion">
         <property name="cursor">
          <cursorShape>IBeamCursor</cursorShape>
         </property>
         <property name="text">
          <string>N/A</string>
         </property>
         <property name="textFormat">
          <enum>Qt::PlainText</enum>
         </property>
         <property name="textInteractionFlags">
          <set>Qt::LinksAccessibleByMouse|Qt::TextSelectableByMouse</set>
         </property>
        </widget>
       </item>
       <item row="4" column="0">
        <widget class="QLabel" name="label_12">
         <property name="text">
          <string>Datadir</string>
         </property>
        </widget>
       </item>
       <item row="4" column="1" colspan="2">
        <widget class="QLabel" name="dataDir">
         <property name="cursor">
          <cursorShape>IBeamCursor</cursorShape>
         </property>
         <property name="toolTip">
          <string>To specify a non-default location of the data directory use the '%1' option.</string>
         </property>
         <property name="text">
          <string>N/A</string>
         </property>
         <property name="textFormat">
          <enum>Qt::PlainText</enum>
         </property>
         <property name="wordWrap">
          <bool>true</bool>
         </property>
         <property name="textInteractionFlags">
          <set>Qt::LinksAccessibleByMouse|Qt::TextSelectableByMouse</set>
         </property>
        </widget>
       </item>
       <item row="5" column="0">
        <widget class="QLabel" name="label_11">
         <property name="text">
          <string>Blocksdir</string>
         </property>
        </widget>
       </item>
       <item row="5" column="1" colspan="2">
        <widget class="QLabel" name="blocksDir">
         <property name="cursor">
          <cursorShape>IBeamCursor</cursorShape>
         </property>
         <property name="toolTip">
          <string>To specify a non-default location of the blocks directory use the '%1' option.</string>
         </property>
         <property name="text">
          <string>N/A</string>
         </property>
         <property name="textFormat">
          <enum>Qt::PlainText</enum>
         </property>
         <property name="wordWrap">
          <bool>true</bool>
         </property>
         <property name="textInteractionFlags">
          <set>Qt::LinksAccessibleByMouse|Qt::TextSelectableByMouse</set>
         </property>
        </widget>
       </item>
       <item row="6" column="0">
        <widget class="QLabel" name="label_13">
         <property name="text">
          <string>Startup time</string>
         </property>
        </widget>
       </item>
       <item row="6" column="1" colspan="2">
        <widget class="QLabel" name="startupTime">
         <property name="cursor">
          <cursorShape>IBeamCursor</cursorShape>
         </property>
         <property name="text">
          <string>N/A</string>
         </property>
         <property name="textFormat">
          <enum>Qt::PlainText</enum>
         </property>
         <property name="textInteractionFlags">
          <set>Qt::LinksAccessibleByMouse|Qt::TextSelectableByMouse</set>
         </property>
        </widget>
       </item>
       <item row="7" column="0">
        <widget class="QLabel" name="labelNetwork">
         <property name="font">
          <font>
           <weight>75</weight>
           <bold>true</bold>
          </font>
         </property>
         <property name="text">
          <string>Network</string>
         </property>
        </widget>
       </item>
       <item row="8" column="0">
        <widget class="QLabel" name="label_8">
         <property name="text">
          <string>Name</string>
         </property>
        </widget>
       </item>
       <item row="8" column="1" colspan="2">
        <widget class="QLabel" name="networkName">
         <property name="cursor">
          <cursorShape>IBeamCursor</cursorShape>
         </property>
         <property name="text">
          <string>N/A</string>
         </property>
         <property name="textFormat">
          <enum>Qt::PlainText</enum>
         </property>
         <property name="textInteractionFlags">
          <set>Qt::LinksAccessibleByMouse|Qt::TextSelectableByMouse</set>
         </property>
        </widget>
       </item>
       <item row="9" column="0">
        <widget class="QLabel" name="label_7">
         <property name="text">
          <string>Number of connections</string>
         </property>
        </widget>
       </item>
       <item row="9" column="1" colspan="2">
        <widget class="QLabel" name="numberOfConnections">
         <property name="cursor">
          <cursorShape>IBeamCursor</cursorShape>
         </property>
         <property name="text">
          <string>N/A</string>
         </property>
         <property name="textFormat">
          <enum>Qt::PlainText</enum>
         </property>
         <property name="textInteractionFlags">
          <set>Qt::LinksAccessibleByMouse|Qt::TextSelectableByMouse</set>
         </property>
        </widget>
       </item>
       <item row="10" column="0">
        <widget class="QLabel" name="labelBlockChain">
         <property name="font">
          <font>
           <weight>75</weight>
           <bold>true</bold>
          </font>
         </property>
         <property name="text">
          <string>Block chain</string>
         </property>
        </widget>
       </item>
       <item row="11" column="0">
        <widget class="QLabel" name="label_3">
         <property name="text">
          <string>Current block height</string>
         </property>
        </widget>
       </item>
       <item row="11" column="1" colspan="2">
        <widget class="QLabel" name="numberOfBlocks">
         <property name="cursor">
          <cursorShape>IBeamCursor</cursorShape>
         </property>
         <property name="text">
          <string>N/A</string>
         </property>
         <property name="textFormat">
          <enum>Qt::PlainText</enum>
         </property>
         <property name="textInteractionFlags">
          <set>Qt::LinksAccessibleByMouse|Qt::TextSelectableByMouse</set>
         </property>
        </widget>
       </item>
       <item row="12" column="0">
        <widget class="QLabel" name="labelLastBlockTime">
         <property name="text">
          <string>Last block time</string>
         </property>
        </widget>
       </item>
       <item row="12" column="1" colspan="2">
        <widget class="QLabel" name="lastBlockTime">
         <property name="cursor">
          <cursorShape>IBeamCursor</cursorShape>
         </property>
         <property name="text">
          <string>N/A</string>
         </property>
         <property name="textFormat">
          <enum>Qt::PlainText</enum>
         </property>
         <property name="textInteractionFlags">
          <set>Qt::LinksAccessibleByMouse|Qt::TextSelectableByMouse</set>
         </property>
        </widget>
       </item>
       <item row="13" column="0">
        <widget class="QLabel" name="labelMempoolTitle">
         <property name="font">
          <font>
           <weight>75</weight>
           <bold>true</bold>
          </font>
         </property>
         <property name="text">
          <string>Memory Pool</string>
         </property>
        </widget>
       </item>
       <item row="14" column="0">
        <widget class="QLabel" name="labelNumberOfTransactions">
         <property name="text">
          <string>Current number of transactions</string>
         </property>
        </widget>
       </item>
       <item row="14" column="1">
        <widget class="QLabel" name="mempoolNumberTxs">
         <property name="cursor">
          <cursorShape>IBeamCursor</cursorShape>
         </property>
         <property name="text">
          <string>N/A</string>
         </property>
         <property name="textFormat">
          <enum>Qt::PlainText</enum>
         </property>
         <property name="textInteractionFlags">
          <set>Qt::LinksAccessibleByMouse|Qt::TextSelectableByMouse</set>
         </property>
        </widget>
       </item>
       <item row="15" column="0">
        <widget class="QLabel" name="labelMemoryUsage">
         <property name="text">
          <string>Memory usage</string>
         </property>
        </widget>
       </item>
       <item row="15" column="1">
        <widget class="QLabel" name="mempoolSize">
         <property name="cursor">
          <cursorShape>IBeamCursor</cursorShape>
         </property>
         <property name="text">
          <string>N/A</string>
         </property>
         <property name="textFormat">
          <enum>Qt::PlainText</enum>
         </property>
         <property name="textInteractionFlags">
          <set>Qt::LinksAccessibleByMouse|Qt::TextSelectableByMouse</set>
         </property>
        </widget>
       </item>
       <item row="13" column="2" rowspan="3">
        <layout class="QVBoxLayout" name="verticalLayoutDebugButton">
         <property name="spacing">
          <number>3</number>
         </property>
         <item>
          <spacer name="verticalSpacer_2">
           <property name="orientation">
            <enum>Qt::Vertical</enum>
           </property>
           <property name="sizeHint" stdset="0">
            <size>
             <width>10</width>
             <height>5</height>
            </size>
           </property>
          </spacer>
         </item>
         <item>
          <widget class="QLabel" name="labelDebugLogfile">
           <property name="text">
            <string>Debug log file</string>
           </property>
          </widget>
         </item>
         <item>
          <widget class="QtumPushButton" name="openDebugLogfileButton">
           <property name="toolTip">
            <string>Open the %1 debug log file from the current data directory. This can take a few seconds for large log files.</string>
           </property>
           <property name="text">
            <string>&amp;Open</string>
           </property>
           <property name="autoDefault">
            <bool>false</bool>
           </property>
          </widget>
         </item>
        </layout>
       </item>
       <item row="16" column="0">
        <spacer name="verticalSpacer">
         <property name="orientation">
          <enum>Qt::Vertical</enum>
         </property>
         <property name="sizeHint" stdset="0">
          <size>
           <width>20</width>
           <height>40</height>
          </size>
         </property>
        </spacer>
       </item>
      </layout>
     </widget>
     <widget class="QWidget" name="tab_console">
      <attribute name="title">
       <string>&amp;Console</string>
      </attribute>
      <layout class="QVBoxLayout" name="verticalLayout_3">
       <property name="spacing">
        <number>3</number>
       </property>
       <property name="bottomMargin">
        <number>5</number>
       </property>
       <item>
        <layout class="QHBoxLayout" name="horizontalLayout">
         <property name="spacing">
          <number>4</number>
         </property>
         <item>
          <widget class="QLabel" name="WalletSelectorLabel">
           <property name="text">
            <string>Wallet: </string>
           </property>
          </widget>
         </item>
         <item>
          <widget class="QComboBox" name="WalletSelector">
           <property name="sizeAdjustPolicy">
            <enum>QComboBox::AdjustToContents</enum>
           </property>
           <item>
            <property name="text">
             <string>(none)</string>
            </property>
           </item>
          </widget>
         </item>
         <item>
          <spacer name="horizontalSpacer">
           <property name="orientation">
            <enum>Qt::Horizontal</enum>
           </property>
           <property name="sizeHint" stdset="0">
            <size>
             <width>40</width>
             <height>20</height>
            </size>
           </property>
          </spacer>
         </item>
         <item>
          <widget class="QtumPushButton" name="fontSmallerButton">
           <property name="maximumSize">
            <size>
             <width>24</width>
             <height>24</height>
            </size>
           </property>
           <property name="toolTip">
            <string>Decrease font size</string>
           </property>
           <property name="text">
            <string/>
           </property>
           <property name="icon">
            <iconset resource="../bitcoin.qrc">
             <normaloff>:/icons/fontsmaller</normaloff>:/icons/fontsmaller</iconset>
           </property>
           <property name="iconSize">
            <size>
             <width>24</width>
             <height>16</height>
            </size>
           </property>
           <property name="autoDefault">
            <bool>false</bool>
           </property>
           <property name="flat">
            <bool>true</bool>
           </property>
          </widget>
         </item>
         <item>
          <widget class="QtumPushButton" name="fontBiggerButton">
           <property name="maximumSize">
            <size>
             <width>24</width>
             <height>24</height>
            </size>
           </property>
           <property name="toolTip">
            <string>Increase font size</string>
           </property>
           <property name="text">
            <string/>
           </property>
           <property name="icon">
            <iconset resource="../bitcoin.qrc">
             <normaloff>:/icons/fontbigger</normaloff>:/icons/fontbigger</iconset>
           </property>
           <property name="iconSize">
            <size>
             <width>24</width>
             <height>16</height>
            </size>
           </property>
           <property name="autoDefault">
            <bool>false</bool>
           </property>
           <property name="flat">
            <bool>true</bool>
           </property>
          </widget>
         </item>
         <item>
          <widget class="QtumPushButton" name="clearButton">
           <property name="maximumSize">
            <size>
             <width>24</width>
             <height>24</height>
            </size>
           </property>
           <property name="toolTip">
            <string>Clear console</string>
           </property>
           <property name="layoutDirection">
            <enum>Qt::LeftToRight</enum>
           </property>
           <property name="text">
            <string/>
           </property>
           <property name="icon">
            <iconset resource="../bitcoin.qrc">
             <normaloff>:/icons/remove</normaloff>:/icons/remove</iconset>
           </property>
           <property name="shortcut">
            <string notr="true">Ctrl+L</string>
           </property>
           <property name="autoDefault">
            <bool>false</bool>
           </property>
           <property name="flat">
            <bool>true</bool>
           </property>
          </widget>
         </item>
        </layout>
       </item>
       <item>
        <widget class="QTextEdit" name="messagesWidget">
         <property name="minimumSize">
          <size>
           <width>0</width>
           <height>100</height>
          </size>
         </property>
         <property name="readOnly">
          <bool>true</bool>
         </property>
         <property name="tabKeyNavigation" stdset="0">
          <bool>false</bool>
         </property>
         <property name="columnCount" stdset="0">
          <number>2</number>
         </property>
        </widget>
       </item>
       <item>
        <layout class="QHBoxLayout" name="horizontalLayoutPrompt">
         <property name="spacing">
          <number>3</number>
         </property>
         <item>
          <widget class="QtumPushButton" name="promptIcon">
           <property name="enabled">
            <bool>false</bool>
           </property>
           <property name="maximumSize">
            <size>
             <width>16</width>
             <height>24</height>
            </size>
           </property>
           <property name="text">
            <string/>
           </property>
           <property name="icon">
            <iconset resource="../bitcoin.qrc">
             <normaloff>:/icons/prompticon</normaloff>
             <disabledoff>:/icons/prompticon</disabledoff>:/icons/prompticon</iconset>
           </property>
           <property name="iconSize">
            <size>
             <width>14</width>
             <height>14</height>
            </size>
           </property>
           <property name="autoDefault">
            <bool>false</bool>
           </property>
           <property name="flat">
            <bool>true</bool>
           </property>
          </widget>
         </item>
         <item>
          <widget class="QLineEdit" name="lineEdit">
           <property name="enabled">
            <bool>false</bool>
           </property>
           <property name="maxLength">
            <number>20000000</number>
           </property>
           <property name="placeholderText">
            <string/>
           </property>
          </widget>
         </item>
        </layout>
       </item>
      </layout>
     </widget>
     <widget class="QWidget" name="tab_nettraffic">
      <attribute name="title">
       <string>&amp;Network Traffic</string>
      </attribute>
      <layout class="QHBoxLayout" name="horizontalLayout_3">
       <item>
        <layout class="QVBoxLayout" name="verticalLayout_4">
         <item>
          <widget class="TrafficGraphWidget" name="trafficGraph" native="true">
           <property name="sizePolicy">
            <sizepolicy hsizetype="Expanding" vsizetype="Expanding">
             <horstretch>0</horstretch>
             <verstretch>0</verstretch>
            </sizepolicy>
           </property>
          </widget>
         </item>
         <item>
          <layout class="QHBoxLayout" name="horizontalLayout_2">
           <item>
            <widget class="QSlider" name="sldGraphRange">
             <property name="minimum">
              <number>1</number>
             </property>
             <property name="maximum">
              <number>288</number>
             </property>
             <property name="pageStep">
              <number>12</number>
             </property>
             <property name="value">
              <number>6</number>
             </property>
             <property name="orientation">
              <enum>Qt::Horizontal</enum>
             </property>
            </widget>
           </item>
           <item>
            <widget class="QLabel" name="lblGraphRange">
             <property name="minimumSize">
              <size>
               <width>100</width>
               <height>0</height>
              </size>
             </property>
             <property name="alignment">
              <set>Qt::AlignCenter</set>
             </property>
            </widget>
           </item>
           <item>
            <widget class="QPushButton" name="btnClearTrafficGraph">
             <property name="text">
              <string>&amp;Reset</string>
             </property>
             <property name="autoDefault">
              <bool>false</bool>
             </property>
            </widget>
           </item>
          </layout>
         </item>
        </layout>
       </item>
       <item>
        <layout class="QVBoxLayout" name="verticalLayout">
         <item>
          <widget class="QGroupBox" name="groupBox">
           <property name="title">
            <string>Totals</string>
           </property>
           <layout class="QVBoxLayout" name="verticalLayout_5">
            <item>
             <layout class="QHBoxLayout" name="horizontalLayout_4">
              <item>
               <widget class="Line" name="line">
                <property name="sizePolicy">
                 <sizepolicy hsizetype="Fixed" vsizetype="Fixed">
                  <horstretch>0</horstretch>
                  <verstretch>0</verstretch>
                 </sizepolicy>
                </property>
                <property name="minimumSize">
                 <size>
                  <width>10</width>
                  <height>0</height>
                 </size>
                </property>
                <property name="palette">
                 <palette>
                  <active>
                   <colorrole role="Light">
                    <brush brushstyle="SolidPattern">
                     <color alpha="255">
                      <red>0</red>
                      <green>255</green>
                      <blue>0</blue>
                     </color>
                    </brush>
                   </colorrole>
                  </active>
                  <inactive>
                   <colorrole role="Light">
                    <brush brushstyle="SolidPattern">
                     <color alpha="255">
                      <red>0</red>
                      <green>255</green>
                      <blue>0</blue>
                     </color>
                    </brush>
                   </colorrole>
                  </inactive>
                  <disabled>
                   <colorrole role="Light">
                    <brush brushstyle="SolidPattern">
                     <color alpha="255">
                      <red>0</red>
                      <green>255</green>
                      <blue>0</blue>
                     </color>
                    </brush>
                   </colorrole>
                  </disabled>
                 </palette>
                </property>
                <property name="orientation">
                 <enum>Qt::Horizontal</enum>
                </property>
               </widget>
              </item>
              <item>
               <widget class="QLabel" name="label_16">
                <property name="text">
                 <string>Received</string>
                </property>
               </widget>
              </item>
              <item>
               <widget class="QLabel" name="lblBytesIn">
                <property name="minimumSize">
                 <size>
                  <width>50</width>
                  <height>0</height>
                 </size>
                </property>
                <property name="alignment">
                 <set>Qt::AlignRight|Qt::AlignTrailing|Qt::AlignVCenter</set>
                </property>
               </widget>
              </item>
             </layout>
            </item>
            <item>
             <layout class="QHBoxLayout" name="horizontalLayout_5">
              <item>
               <widget class="Line" name="line_2">
                <property name="sizePolicy">
                 <sizepolicy hsizetype="Fixed" vsizetype="Fixed">
                  <horstretch>0</horstretch>
                  <verstretch>0</verstretch>
                 </sizepolicy>
                </property>
                <property name="minimumSize">
                 <size>
                  <width>10</width>
                  <height>0</height>
                 </size>
                </property>
                <property name="palette">
                 <palette>
                  <active>
                   <colorrole role="Light">
                    <brush brushstyle="SolidPattern">
                     <color alpha="255">
                      <red>255</red>
                      <green>0</green>
                      <blue>0</blue>
                     </color>
                    </brush>
                   </colorrole>
                  </active>
                  <inactive>
                   <colorrole role="Light">
                    <brush brushstyle="SolidPattern">
                     <color alpha="255">
                      <red>255</red>
                      <green>0</green>
                      <blue>0</blue>
                     </color>
                    </brush>
                   </colorrole>
                  </inactive>
                  <disabled>
                   <colorrole role="Light">
                    <brush brushstyle="SolidPattern">
                     <color alpha="255">
                      <red>255</red>
                      <green>0</green>
                      <blue>0</blue>
                     </color>
                    </brush>
                   </colorrole>
                  </disabled>
                 </palette>
                </property>
                <property name="orientation">
                 <enum>Qt::Horizontal</enum>
                </property>
               </widget>
              </item>
              <item>
               <widget class="QLabel" name="label_17">
                <property name="text">
                 <string>Sent</string>
                </property>
               </widget>
              </item>
              <item>
               <widget class="QLabel" name="lblBytesOut">
                <property name="minimumSize">
                 <size>
                  <width>50</width>
                  <height>0</height>
                 </size>
                </property>
                <property name="alignment">
                 <set>Qt::AlignRight|Qt::AlignTrailing|Qt::AlignVCenter</set>
                </property>
               </widget>
              </item>
             </layout>
            </item>
            <item>
             <spacer name="verticalSpacer_4">
              <property name="orientation">
               <enum>Qt::Vertical</enum>
              </property>
              <property name="sizeHint" stdset="0">
               <size>
                <width>20</width>
                <height>407</height>
               </size>
              </property>
             </spacer>
            </item>
           </layout>
          </widget>
         </item>
        </layout>
       </item>
      </layout>
     </widget>
     <widget class="QWidget" name="tab_peers">
      <attribute name="title">
       <string>&amp;Peers</string>
      </attribute>
      <layout class="QVBoxLayout" name="verticalLayout_6">
       <item>
        <widget class="QSplitter" name="splitter">
         <property name="orientation">
          <enum>Qt::Horizontal</enum>
         </property>
         <property name="childrenCollapsible">
          <bool>false</bool>
         </property>
         <widget class="QWidget" name="widget_1" native="true">
          <property name="sizePolicy">
           <sizepolicy hsizetype="MinimumExpanding" vsizetype="Preferred">
            <horstretch>1</horstretch>
            <verstretch>0</verstretch>
           </sizepolicy>
          </property>
          <property name="minimumSize">
           <size>
            <width>400</width>
            <height>0</height>
           </size>
          </property>
          <layout class="QVBoxLayout" name="verticalLayout_7">
           <item>
            <widget class="QTableView" name="peerWidget">
             <property name="tabKeyNavigation">
              <bool>false</bool>
             </property>
             <property name="sortingEnabled">
              <bool>true</bool>
             </property>
             <attribute name="horizontalHeaderHighlightSections">
              <bool>false</bool>
             </attribute>
            </widget>
           </item>
           <item>
            <widget class="QLabel" name="banHeading">
             <property name="sizePolicy">
              <sizepolicy hsizetype="Preferred" vsizetype="Minimum">
               <horstretch>0</horstretch>
               <verstretch>0</verstretch>
              </sizepolicy>
             </property>
             <property name="minimumSize">
              <size>
               <width>0</width>
               <height>32</height>
              </size>
             </property>
             <property name="maximumSize">
              <size>
               <width>16777215</width>
               <height>32</height>
              </size>
             </property>
             <property name="font">
              <font>
               <pointsize>12</pointsize>
              </font>
             </property>
             <property name="cursor">
              <cursorShape>IBeamCursor</cursorShape>
             </property>
             <property name="text">
              <string>Banned peers</string>
             </property>
             <property name="alignment">
              <set>Qt::AlignBottom|Qt::AlignLeading|Qt::AlignLeft</set>
             </property>
             <property name="wordWrap">
              <bool>true</bool>
             </property>
             <property name="textInteractionFlags">
              <set>Qt::NoTextInteraction</set>
             </property>
            </widget>
           </item>
           <item>
            <widget class="QTableView" name="banlistWidget">
             <property name="tabKeyNavigation">
              <bool>false</bool>
             </property>
             <property name="sortingEnabled">
              <bool>true</bool>
             </property>
             <attribute name="horizontalHeaderHighlightSections">
              <bool>false</bool>
             </attribute>
            </widget>
           </item>
          </layout>
         </widget>
         <widget class="QWidget" name="widget_2" native="true">
          <property name="sizePolicy">
           <sizepolicy hsizetype="Minimum" vsizetype="Preferred">
            <horstretch>0</horstretch>
            <verstretch>0</verstretch>
           </sizepolicy>
          </property>
          <property name="minimumSize">
           <size>
            <width>300</width>
            <height>0</height>
           </size>
          </property>
          <layout class="QVBoxLayout" name="verticalLayout_8">
           <item>
            <widget class="QLabel" name="peerHeading">
             <property name="sizePolicy">
              <sizepolicy hsizetype="Preferred" vsizetype="Minimum">
               <horstretch>0</horstretch>
               <verstretch>0</verstretch>
              </sizepolicy>
             </property>
             <property name="minimumSize">
              <size>
               <width>0</width>
               <height>32</height>
              </size>
             </property>
             <property name="font">
              <font>
               <pointsize>10</pointsize>
              </font>
             </property>
             <property name="cursor">
              <cursorShape>IBeamCursor</cursorShape>
             </property>
             <property name="text">
              <string>Select a peer to view detailed information.</string>
             </property>
             <property name="alignment">
              <set>Qt::AlignHCenter|Qt::AlignTop</set>
             </property>
             <property name="wordWrap">
              <bool>true</bool>
             </property>
             <property name="textInteractionFlags">
              <set>Qt::LinksAccessibleByMouse|Qt::TextSelectableByMouse</set>
             </property>
            </widget>
           </item>
           <item>
            <widget class="QScrollArea" name="scrollArea">
             <property name="widgetResizable">
              <bool>true</bool>
             </property>
             <widget class="QWidget" name="detailWidget">
              <property name="geometry">
               <rect>
                <x>0</x>
                <y>0</y>
                <width>300</width>
                <height>432</height>
               </rect>
              </property>
              <layout class="QGridLayout" name="gridLayout_2" columnstretch="0,1">
               <item row="0" column="0">
                <widget class="QLabel" name="label_30">
                 <property name="text">
                  <string>Permissions</string>
                 </property>
                </widget>
               </item>
               <item row="0" column="1">
                <widget class="QLabel" name="peerPermissions">
                 <property name="cursor">
                  <cursorShape>IBeamCursor</cursorShape>
                 </property>
                 <property name="text">
                  <string>N/A</string>
                 </property>
                 <property name="textFormat">
                  <enum>Qt::PlainText</enum>
                 </property>
                 <property name="textInteractionFlags">
                  <set>Qt::LinksAccessibleByMouse|Qt::TextSelectableByMouse</set>
                 </property>
                </widget>
               </item>
               <item row="1" column="0">
                <widget class="QLabel" name="label_23">
                 <property name="text">
                  <string>Direction</string>
                 </property>
                </widget>
               </item>
               <item row="1" column="1">
                <widget class="QLabel" name="peerDirection">
                 <property name="cursor">
                  <cursorShape>IBeamCursor</cursorShape>
                 </property>
                 <property name="text">
                  <string>N/A</string>
                 </property>
                 <property name="textFormat">
                  <enum>Qt::PlainText</enum>
                 </property>
                 <property name="textInteractionFlags">
                  <set>Qt::LinksAccessibleByMouse|Qt::TextSelectableByMouse</set>
                 </property>
                </widget>
               </item>
               <item row="2" column="0">
                <widget class="QLabel" name="label_21">
                 <property name="text">
                  <string>Version</string>
                 </property>
                </widget>
               </item>
               <item row="2" column="1">
                <widget class="QLabel" name="peerVersion">
                 <property name="cursor">
                  <cursorShape>IBeamCursor</cursorShape>
                 </property>
                 <property name="text">
                  <string>N/A</string>
                 </property>
                 <property name="textFormat">
                  <enum>Qt::PlainText</enum>
                 </property>
                 <property name="textInteractionFlags">
                  <set>Qt::LinksAccessibleByMouse|Qt::TextSelectableByMouse</set>
                 </property>
                </widget>
               </item>
               <item row="3" column="0">
                <widget class="QLabel" name="label_28">
                 <property name="text">
                  <string>User Agent</string>
                 </property>
                </widget>
               </item>
               <item row="3" column="1">
                <widget class="QLabel" name="peerSubversion">
                 <property name="cursor">
                  <cursorShape>IBeamCursor</cursorShape>
                 </property>
                 <property name="text">
                  <string>N/A</string>
                 </property>
                 <property name="textFormat">
                  <enum>Qt::PlainText</enum>
                 </property>
                 <property name="textInteractionFlags">
                  <set>Qt::LinksAccessibleByMouse|Qt::TextSelectableByMouse</set>
                 </property>
                </widget>
               </item>
               <item row="4" column="0">
                <widget class="QLabel" name="label_4">
                 <property name="text">
                  <string>Services</string>
                 </property>
                </widget>
               </item>
               <item row="4" column="1">
                <widget class="QLabel" name="peerServices">
                 <property name="cursor">
                  <cursorShape>IBeamCursor</cursorShape>
                 </property>
                 <property name="text">
                  <string>N/A</string>
                 </property>
                 <property name="textFormat">
                  <enum>Qt::PlainText</enum>
                 </property>
                 <property name="textInteractionFlags">
                  <set>Qt::LinksAccessibleByMouse|Qt::TextSelectableByMouse</set>
                 </property>
                </widget>
               </item>
               <item row="5" column="0">
                <widget class="QLabel" name="label_29">
                 <property name="text">
                  <string>Starting Block</string>
                 </property>
                </widget>
               </item>
               <item row="5" column="1">
                <widget class="QLabel" name="peerHeight">
                 <property name="cursor">
                  <cursorShape>IBeamCursor</cursorShape>
                 </property>
                 <property name="text">
                  <string>N/A</string>
                 </property>
                 <property name="textFormat">
                  <enum>Qt::PlainText</enum>
                 </property>
                 <property name="textInteractionFlags">
                  <set>Qt::LinksAccessibleByMouse|Qt::TextSelectableByMouse</set>
                 </property>
                </widget>
               </item>
               <item row="6" column="0">
                <widget class="QLabel" name="label_27">
                 <property name="text">
                  <string>Synced Headers</string>
                 </property>
                </widget>
               </item>
               <item row="6" column="1">
                <widget class="QLabel" name="peerSyncHeight">
                 <property name="cursor">
                  <cursorShape>IBeamCursor</cursorShape>
                 </property>
                 <property name="text">
                  <string>N/A</string>
                 </property>
                 <property name="textFormat">
                  <enum>Qt::PlainText</enum>
                 </property>
                 <property name="textInteractionFlags">
                  <set>Qt::LinksAccessibleByMouse|Qt::TextSelectableByMouse</set>
                 </property>
                </widget>
               </item>
               <item row="7" column="0">
                <widget class="QLabel" name="label_25">
                 <property name="text">
                  <string>Synced Blocks</string>
                 </property>
                </widget>
               </item>
               <item row="7" column="1">
                <widget class="QLabel" name="peerCommonHeight">
                 <property name="cursor">
                  <cursorShape>IBeamCursor</cursorShape>
                 </property>
                 <property name="text">
                  <string>N/A</string>
                 </property>
                 <property name="textFormat">
                  <enum>Qt::PlainText</enum>
                 </property>
                 <property name="textInteractionFlags">
                  <set>Qt::LinksAccessibleByMouse|Qt::TextSelectableByMouse</set>
<<<<<<< HEAD
                 </property>
                </widget>
               </item>
               <item row="8" column="0">
                <widget class="QLabel" name="label_24">
                 <property name="text">
                  <string>Ban Score</string>
                 </property>
                </widget>
               </item>
               <item row="8" column="1">
                <widget class="QLabel" name="peerBanScore">
                 <property name="cursor">
                  <cursorShape>IBeamCursor</cursorShape>
                 </property>
                 <property name="text">
                  <string>N/A</string>
                 </property>
                 <property name="textFormat">
                  <enum>Qt::PlainText</enum>
                 </property>
                 <property name="textInteractionFlags">
                  <set>Qt::LinksAccessibleByMouse|Qt::TextSelectableByMouse</set>
=======
>>>>>>> da23532c
                 </property>
                </widget>
               </item>
               <item row="9" column="0">
                <widget class="QLabel" name="label_22">
                 <property name="text">
                  <string>Connection Time</string>
                 </property>
                </widget>
               </item>
               <item row="9" column="1">
                <widget class="QLabel" name="peerConnTime">
                 <property name="cursor">
                  <cursorShape>IBeamCursor</cursorShape>
                 </property>
                 <property name="text">
                  <string>N/A</string>
                 </property>
                 <property name="textFormat">
                  <enum>Qt::PlainText</enum>
                 </property>
                 <property name="textInteractionFlags">
                  <set>Qt::LinksAccessibleByMouse|Qt::TextSelectableByMouse</set>
                 </property>
                </widget>
               </item>
               <item row="10" column="0">
                <widget class="QLabel" name="label_15">
                 <property name="text">
                  <string>Last Send</string>
                 </property>
                </widget>
               </item>
               <item row="10" column="1">
                <widget class="QLabel" name="peerLastSend">
                 <property name="cursor">
                  <cursorShape>IBeamCursor</cursorShape>
                 </property>
                 <property name="text">
                  <string>N/A</string>
                 </property>
                 <property name="textFormat">
                  <enum>Qt::PlainText</enum>
                 </property>
                 <property name="textInteractionFlags">
                  <set>Qt::LinksAccessibleByMouse|Qt::TextSelectableByMouse</set>
                 </property>
                </widget>
               </item>
               <item row="11" column="0">
                <widget class="QLabel" name="label_19">
                 <property name="text">
                  <string>Last Receive</string>
                 </property>
                </widget>
               </item>
               <item row="11" column="1">
                <widget class="QLabel" name="peerLastRecv">
                 <property name="cursor">
                  <cursorShape>IBeamCursor</cursorShape>
                 </property>
                 <property name="text">
                  <string>N/A</string>
                 </property>
                 <property name="textFormat">
                  <enum>Qt::PlainText</enum>
                 </property>
                 <property name="textInteractionFlags">
                  <set>Qt::LinksAccessibleByMouse|Qt::TextSelectableByMouse</set>
                 </property>
                </widget>
               </item>
               <item row="12" column="0">
                <widget class="QLabel" name="label_18">
                 <property name="text">
                  <string>Sent</string>
                 </property>
                </widget>
               </item>
               <item row="12" column="1">
                <widget class="QLabel" name="peerBytesSent">
                 <property name="cursor">
                  <cursorShape>IBeamCursor</cursorShape>
                 </property>
                 <property name="text">
                  <string>N/A</string>
                 </property>
                 <property name="textFormat">
                  <enum>Qt::PlainText</enum>
                 </property>
                 <property name="textInteractionFlags">
                  <set>Qt::LinksAccessibleByMouse|Qt::TextSelectableByMouse</set>
                 </property>
                </widget>
               </item>
               <item row="13" column="0">
                <widget class="QLabel" name="label_20">
                 <property name="text">
                  <string>Received</string>
                 </property>
                </widget>
               </item>
               <item row="13" column="1">
                <widget class="QLabel" name="peerBytesRecv">
                 <property name="cursor">
                  <cursorShape>IBeamCursor</cursorShape>
                 </property>
                 <property name="text">
                  <string>N/A</string>
                 </property>
                 <property name="textFormat">
                  <enum>Qt::PlainText</enum>
                 </property>
                 <property name="textInteractionFlags">
                  <set>Qt::LinksAccessibleByMouse|Qt::TextSelectableByMouse</set>
                 </property>
                </widget>
               </item>
               <item row="14" column="0">
                <widget class="QLabel" name="label_26">
                 <property name="text">
                  <string>Ping Time</string>
                 </property>
                </widget>
               </item>
               <item row="14" column="1">
                <widget class="QLabel" name="peerPingTime">
                 <property name="cursor">
                  <cursorShape>IBeamCursor</cursorShape>
                 </property>
                 <property name="text">
                  <string>N/A</string>
                 </property>
                 <property name="textFormat">
                  <enum>Qt::PlainText</enum>
                 </property>
                 <property name="textInteractionFlags">
                  <set>Qt::LinksAccessibleByMouse|Qt::TextSelectableByMouse</set>
                 </property>
                </widget>
               </item>
               <item row="15" column="0">
                <widget class="QLabel" name="peerPingWaitLabel">
                 <property name="toolTip">
                  <string>The duration of a currently outstanding ping.</string>
                 </property>
                 <property name="text">
                  <string>Ping Wait</string>
                 </property>
                </widget>
               </item>
               <item row="15" column="1">
                <widget class="QLabel" name="peerPingWait">
                 <property name="cursor">
                  <cursorShape>IBeamCursor</cursorShape>
                 </property>
                 <property name="text">
                  <string>N/A</string>
                 </property>
                 <property name="textFormat">
                  <enum>Qt::PlainText</enum>
                 </property>
                 <property name="textInteractionFlags">
                  <set>Qt::LinksAccessibleByMouse|Qt::TextSelectableByMouse</set>
                 </property>
                </widget>
               </item>
               <item row="16" column="0">
                <widget class="QLabel" name="peerMinPingLabel">
                 <property name="text">
                  <string>Min Ping</string>
                 </property>
                </widget>
               </item>
               <item row="16" column="1">
                <widget class="QLabel" name="peerMinPing">
                 <property name="cursor">
                  <cursorShape>IBeamCursor</cursorShape>
                 </property>
                 <property name="text">
                  <string>N/A</string>
                 </property>
                 <property name="textFormat">
                  <enum>Qt::PlainText</enum>
                 </property>
                 <property name="textInteractionFlags">
                  <set>Qt::LinksAccessibleByMouse|Qt::TextSelectableByMouse</set>
                 </property>
                </widget>
               </item>
               <item row="17" column="0">
                <widget class="QLabel" name="label_timeoffset">
                 <property name="text">
                  <string>Time Offset</string>
                 </property>
                </widget>
               </item>
               <item row="17" column="1">
                <widget class="QLabel" name="timeoffset">
                 <property name="cursor">
                  <cursorShape>IBeamCursor</cursorShape>
                 </property>
                 <property name="text">
                  <string>N/A</string>
                 </property>
                 <property name="textFormat">
                  <enum>Qt::PlainText</enum>
                 </property>
                 <property name="textInteractionFlags">
                  <set>Qt::LinksAccessibleByMouse|Qt::TextSelectableByMouse</set>
                 </property>
                </widget>
               </item>
               <item row="18" column="0">
                <widget class="QLabel" name="peerMappedASLabel">
                 <property name="toolTip">
                  <string>The mapped Autonomous System used for diversifying peer selection.</string>
                 </property>
                 <property name="text">
                  <string>Mapped AS</string>
                 </property>
                </widget>
               </item>
               <item row="18" column="1">
                <widget class="QLabel" name="peerMappedAS">
                 <property name="cursor">
                  <cursorShape>IBeamCursor</cursorShape>
                 </property>
                 <property name="text">
                  <string>N/A</string>
                 </property>
                 <property name="textFormat">
                  <enum>Qt::PlainText</enum>
                 </property>
                 <property name="textInteractionFlags">
                  <set>Qt::LinksAccessibleByMouse|Qt::TextSelectableByKeyboard|Qt::TextSelectableByMouse</set>
                 </property>
                </widget>
               </item>
               <item row="19" column="0">
                <spacer name="verticalSpacer_3">
                 <property name="orientation">
                  <enum>Qt::Vertical</enum>
                 </property>
                 <property name="sizeHint" stdset="0">
                  <size>
                   <width>20</width>
                   <height>40</height>
                  </size>
                 </property>
                </spacer>
               </item>
              </layout>
             </widget>
            </widget>
           </item>
          </layout>
         </widget>
        </widget>
       </item>
      </layout>
     </widget>
    </widget>
   </item>
  </layout>
 </widget>
 <customwidgets>
  <customwidget>
   <class>TrafficGraphWidget</class>
   <extends>QWidget</extends>
   <header>qt/trafficgraphwidget.h</header>
   <container>1</container>
   <slots>
    <slot>clear()</slot>
   </slots>
  </customwidget>
  <customwidget>
   <class>QtumPushButton</class>
   <extends>QPushButton</extends>
   <header>qt/qtumpushbutton.h</header>
  </customwidget>
 </customwidgets>
 <resources>
  <include location="../bitcoin.qrc"/>
 </resources>
 <connections/>
</ui><|MERGE_RESOLUTION|>--- conflicted
+++ resolved
@@ -1263,32 +1263,6 @@
                  </property>
                  <property name="textInteractionFlags">
                   <set>Qt::LinksAccessibleByMouse|Qt::TextSelectableByMouse</set>
-<<<<<<< HEAD
-                 </property>
-                </widget>
-               </item>
-               <item row="8" column="0">
-                <widget class="QLabel" name="label_24">
-                 <property name="text">
-                  <string>Ban Score</string>
-                 </property>
-                </widget>
-               </item>
-               <item row="8" column="1">
-                <widget class="QLabel" name="peerBanScore">
-                 <property name="cursor">
-                  <cursorShape>IBeamCursor</cursorShape>
-                 </property>
-                 <property name="text">
-                  <string>N/A</string>
-                 </property>
-                 <property name="textFormat">
-                  <enum>Qt::PlainText</enum>
-                 </property>
-                 <property name="textInteractionFlags">
-                  <set>Qt::LinksAccessibleByMouse|Qt::TextSelectableByMouse</set>
-=======
->>>>>>> da23532c
                  </property>
                 </widget>
                </item>
