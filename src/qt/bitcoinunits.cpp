--- conflicted
+++ resolved
@@ -300,11 +300,7 @@
     // confused with the decimal marker.
     QChar thin_sp(THIN_SP_CP);
     int q_size = quotient_str.size();
-<<<<<<< HEAD
-    if (separators == separatorAlways || (separators == separatorStandard && q_size > 4))
-=======
     if (separators == SeparatorStyle::ALWAYS || (separators == SeparatorStyle::STANDARD && q_size > 4))
->>>>>>> da23532c
         for (int i = 3; i < q_size; i += 3)
             quotient_str.insert(q_size - i, thin_sp);
 
@@ -334,11 +330,7 @@
     // confused with the decimal marker.
     QChar thin_sp(THIN_SP_CP);
     int q_size = quotient_str.size();
-<<<<<<< HEAD
-    if (separators == separatorAlways || (separators == separatorStandard && q_size > 4))
-=======
     if (separators == SeparatorStyle::ALWAYS || (separators == SeparatorStyle::STANDARD && q_size > 4))
->>>>>>> da23532c
         for (int i = 3; i < q_size; i += 3)
             quotient_str.insert(q_size - i, thin_sp);
 
