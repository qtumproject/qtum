--- conflicted
+++ resolved
@@ -36,10 +36,7 @@
 
 public:
     explicit TransactionView(const PlatformStyle *platformStyle, QWidget *parent = nullptr, bool hideFilter = false);
-<<<<<<< HEAD
-=======
     ~TransactionView();
->>>>>>> 5ed36332
 
     void setModel(WalletModel *model);
 
