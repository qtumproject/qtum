--- conflicted
+++ resolved
@@ -23,11 +23,7 @@
 class QLineEdit;
 class QMenu;
 class QModelIndex;
-<<<<<<< HEAD
-=======
-class QSignalMapper;
 class QSpacerItem;
->>>>>>> 95eb610f
 class QTableView;
 QT_END_NAMESPACE
 
