// Copyright (c) 2011-2022 The Bitcoin Core developers
// Distributed under the MIT software license, see the accompanying
// file COPYING or http://www.opensource.org/licenses/mit-license.php.

#ifndef BITCOIN_QT_CLIENTMODEL_H
#define BITCOIN_QT_CLIENTMODEL_H

#include <QObject>
#include <QDateTime>

#include <atomic>
#include <memory>
#include <sync.h>
#include <uint256.h>

class BanTableModel;
class CBlockIndex;
class OptionsModel;
class PeerTableModel;
class PeerTableSortProxy;
enum class SynchronizationState;

namespace interfaces {
class Handler;
class Node;
struct BlockTip;
}

QT_BEGIN_NAMESPACE
class QTimer;
QT_END_NAMESPACE

enum class BlockSource {
    NONE,
    DISK,
    NETWORK
};

enum class SyncType {
    HEADER_PRESYNC,
    HEADER_SYNC,
    BLOCK_SYNC
};

enum NumConnections {
    CONNECTIONS_NONE = 0,
    CONNECTIONS_IN   = (1U << 0),
    CONNECTIONS_OUT  = (1U << 1),
    CONNECTIONS_ALL  = (CONNECTIONS_IN | CONNECTIONS_OUT),
};

/** Model for Bitcoin network client. */
class ClientModel : public QObject
{
    Q_OBJECT

public:
    explicit ClientModel(interfaces::Node& node, OptionsModel *optionsModel, QObject *parent = nullptr);
    ~ClientModel();

    interfaces::Node& node() const { return m_node; }
    OptionsModel *getOptionsModel();
    PeerTableModel *getPeerTableModel();
    PeerTableSortProxy* peerTableSortProxy();
    BanTableModel *getBanTableModel();

    //! Return number of connections, default is in- and outbound (total)
    int getNumConnections(unsigned int flags = CONNECTIONS_ALL) const;
    int getNumBlocks() const;
    uint256 getBestBlockHash() EXCLUSIVE_LOCKS_REQUIRED(!m_cached_tip_mutex);
    int getHeaderTipHeight() const;
    int64_t getHeaderTipTime() const;

    //! Returns the block source of the current importing/syncing state
    BlockSource getBlockSource() const;
    //! Return warnings to be displayed in status bar
    QString getStatusBarWarnings() const;

    QString formatFullVersion() const;
    QString formatSubVersion() const;
    bool isReleaseVersion() const;
    QString formatClientStartupTime() const;
    QString dataDir() const;
    QString blocksDir() const;

    bool getProxyInfo(std::string& ip_port) const;

    // caches for the best header: hash, number of blocks and block time
    mutable std::atomic<int> cachedBestHeaderHeight;
    mutable std::atomic<int64_t> cachedBestHeaderTime;
    mutable std::atomic<int> m_cached_num_blocks{-1};

    Mutex m_cached_tip_mutex;
    uint256 m_cached_tip_blocks GUARDED_BY(m_cached_tip_mutex){};
<<<<<<< HEAD
    bool fBatchProcessingMode;
=======
    bool fBatchProcessingMode{true};
>>>>>>> 4985b774

private:
    interfaces::Node& m_node;
    std::unique_ptr<interfaces::Handler> m_handler_show_progress;
    std::unique_ptr<interfaces::Handler> m_handler_notify_num_connections_changed;
    std::unique_ptr<interfaces::Handler> m_handler_notify_network_active_changed;
    std::unique_ptr<interfaces::Handler> m_handler_notify_alert_changed;
    std::unique_ptr<interfaces::Handler> m_handler_banned_list_changed;
    std::unique_ptr<interfaces::Handler> m_handler_notify_block_tip;
    std::unique_ptr<interfaces::Handler> m_handler_notify_header_tip;
    OptionsModel *optionsModel;
    PeerTableModel* peerTableModel{nullptr};
    PeerTableSortProxy* m_peer_table_sort_proxy{nullptr};
    BanTableModel* banTableModel{nullptr};

    //! A thread to interact with m_node asynchronously
    QThread* const m_thread;

    void TipChanged(SynchronizationState sync_state, interfaces::BlockTip tip, double verification_progress, SyncType synctype) EXCLUSIVE_LOCKS_REQUIRED(!m_cached_tip_mutex);
    void subscribeToCoreSignals();
    void unsubscribeFromCoreSignals();

Q_SIGNALS:
    void numConnectionsChanged(int count);
    void numBlocksChanged(int count, const QDateTime& blockDate, double nVerificationProgress, SyncType header, SynchronizationState sync_state);
    void mempoolSizeChanged(long count, size_t mempoolSizeInBytes);
    void networkActiveChanged(bool networkActive);
    void alertsChanged(const QString &warnings);
    void bytesChanged(quint64 totalBytesIn, quint64 totalBytesOut);
    void tipChanged();
    void gasInfoChanged(quint64 blockGasLimit, quint64 minGasPrice, quint64 nGasPrice);

    //! Fired when a message should be reported to the user
    void message(const QString &title, const QString &message, unsigned int style);

    // Show progress dialog e.g. for verifychain
    void showProgress(const QString &title, int nProgress);
<<<<<<< HEAD

=======
>>>>>>> 4985b774
public Q_SLOTS:
    void updateTip();
};

#endif // BITCOIN_QT_CLIENTMODEL_H<|MERGE_RESOLUTION|>--- conflicted
+++ resolved
@@ -92,11 +92,7 @@
 
     Mutex m_cached_tip_mutex;
     uint256 m_cached_tip_blocks GUARDED_BY(m_cached_tip_mutex){};
-<<<<<<< HEAD
-    bool fBatchProcessingMode;
-=======
     bool fBatchProcessingMode{true};
->>>>>>> 4985b774
 
 private:
     interfaces::Node& m_node;
@@ -134,10 +130,6 @@
 
     // Show progress dialog e.g. for verifychain
     void showProgress(const QString &title, int nProgress);
-<<<<<<< HEAD
-
-=======
->>>>>>> 4985b774
 public Q_SLOTS:
     void updateTip();
 };
