// Copyright (c) 2011-2019 The Bitcoin Core developers
// Distributed under the MIT software license, see the accompanying
// file COPYING or http://www.opensource.org/licenses/mit-license.php.

#include <qt/overviewpage.h>
#include <qt/forms/ui_overviewpage.h>

#include <qt/bitcoinunits.h>
#include <qt/clientmodel.h>
#include <qt/guiconstants.h>
#include <qt/guiutil.h>
#include <qt/optionsmodel.h>
#include <qt/platformstyle.h>
#include <qt/transactionfilterproxy.h>
#include <qt/transactiontablemodel.h>
#include <qt/walletmodel.h>
#include <qt/tokenitemmodel.h>
#include <interfaces/wallet.h>
#include <qt/transactiondescdialog.h>
#include <qt/styleSheet.h>

#include <QAbstractItemDelegate>
#include <QPainter>
#include <QMessageBox>
#include <QTimer>

#include <QStandardItem>
#include <QStandardItemModel>
#include <QSortFilterProxyModel>

#define NUM_ITEMS 5
#define TOKEN_SIZE 40
#define MARGIN 5
#define SYMBOL_WIDTH 80

#define TX_SIZE 40
#define DECORATION_SIZE 20
#define DATE_WIDTH 110
#define TYPE_WIDTH 140
#define AMOUNT_WIDTH 205

#define BUTTON_ICON_SIZE 24

Q_DECLARE_METATYPE(interfaces::WalletBalances)

class TxViewDelegate : public QAbstractItemDelegate
{
    Q_OBJECT
public:
    explicit TxViewDelegate(const PlatformStyle *_platformStyle, QObject *parent=nullptr):
        QAbstractItemDelegate(parent), unit(BitcoinUnits::BTC),
        platformStyle(_platformStyle)
    {
        background_color_selected = GetStringStyleValue("txviewdelegate/background-color-selected", "#009ee5");
        background_color = GetStringStyleValue("txviewdelegate/background-color", "#393939");
        alternate_background_color = GetStringStyleValue("txviewdelegate/alternate-background-color", "#2e2e2e");
        foreground_color = GetStringStyleValue("txviewdelegate/foreground-color", "#dedede");
        foreground_color_selected = GetStringStyleValue("txviewdelegate/foreground-color-selected", "#ffffff");
        amount_color = GetStringStyleValue("txviewdelegate/amount-color", "#ffffff");
        color_unconfirmed = GetColorStyleValue("guiconstants/color-unconfirmed", COLOR_UNCONFIRMED);
        color_negative = GetColorStyleValue("guiconstants/color-negative", COLOR_NEGATIVE);
    }

    inline void paint(QPainter *painter, const QStyleOptionViewItem &option,
                      const QModelIndex &index ) const
    {
        painter->save();
        bool selected = option.state & QStyle::State_Selected;
        QDateTime date = index.data(TransactionTableModel::DateRole).toDateTime();
        QIcon icon = qvariant_cast<QIcon>(index.data(TransactionTableModel::RawDecorationRole));
        if(selected)
        {
            icon = PlatformStyle::SingleColorIcon(icon, foreground_color_selected);
        }
        QString address = index.data(Qt::DisplayRole).toString();
        qint64 amount = index.data(TransactionTableModel::AmountRole).toLongLong();
        bool confirmed = index.data(TransactionTableModel::ConfirmedRole).toBool();

        QModelIndex ind = index.model()->index(index.row(), TransactionTableModel::Type, index.parent());
        QString typeString = ind.data(Qt::DisplayRole).toString();

        QRect mainRect = option.rect;
        QColor txColor = index.row() % 2 ? background_color : alternate_background_color;
        painter->fillRect(mainRect, txColor);

        if(selected)
        {
            painter->fillRect(mainRect.x()+1, mainRect.y()+1, mainRect.width()-2, mainRect.height()-2, background_color_selected);
        }

        QColor foreground = foreground_color;
        if(selected)
        {
            foreground = foreground_color_selected;
        }
        painter->setPen(foreground);

        QRect dateRect(mainRect.left() + MARGIN, mainRect.top(), DATE_WIDTH, TX_SIZE);
        painter->drawText(dateRect, Qt::AlignLeft|Qt::AlignVCenter, GUIUtil::dateTimeStr(date));

        int topMargin = (TX_SIZE - DECORATION_SIZE) / 2;
        QRect decorationRect(dateRect.topRight() + QPoint(MARGIN, topMargin), QSize(DECORATION_SIZE, DECORATION_SIZE));
        icon.paint(painter, decorationRect);

        QRect typeRect(decorationRect.right() + MARGIN, mainRect.top(), TYPE_WIDTH, TX_SIZE);
        painter->drawText(typeRect, Qt::AlignLeft|Qt::AlignVCenter, typeString);

        bool watchOnly = index.data(TransactionTableModel::WatchonlyRole).toBool();

        if (watchOnly)
        {
            QIcon iconWatchonly = qvariant_cast<QIcon>(index.data(TransactionTableModel::WatchonlyDecorationRole));
            if(selected)
            {
                iconWatchonly = PlatformStyle::SingleColorIcon(iconWatchonly, foreground_color_selected);
            }
            QRect watchonlyRect(typeRect.right() + MARGIN, mainRect.top() + topMargin, DECORATION_SIZE, DECORATION_SIZE);
            iconWatchonly.paint(painter, watchonlyRect);
        }

        int addressMargin = watchOnly ? MARGIN + 20 : MARGIN;
        int addressWidth = mainRect.width() - DATE_WIDTH - DECORATION_SIZE - TYPE_WIDTH - AMOUNT_WIDTH - 5*MARGIN;
        addressWidth = watchOnly ? addressWidth - 20 : addressWidth;

        QFont addressFont = option.font;
        addressFont.setPointSizeF(addressFont.pointSizeF() * 0.95);
        painter->setFont(addressFont);

        QFontMetrics fmName(painter->font());
        QString clippedAddress = fmName.elidedText(address, Qt::ElideRight, addressWidth);

        QRect addressRect(typeRect.right() + addressMargin, mainRect.top(), addressWidth, TX_SIZE);
        painter->drawText(addressRect, Qt::AlignLeft|Qt::AlignVCenter, clippedAddress);

        QFont amountFont = option.font;
        painter->setFont(amountFont);

        if(amount < 0)
        {
            foreground = color_negative;
        }
        else if(!confirmed)
        {
            foreground = color_unconfirmed;
        }
        else
        {
            foreground = amount_color;
        }

        if(selected)
        {
            foreground = foreground_color_selected;
        }
        painter->setPen(foreground);

        QString amountText = BitcoinUnits::formatWithUnit(unit, amount, true, BitcoinUnits::separatorAlways);
        if(!confirmed)
        {
            amountText = QString("[") + amountText + QString("]");
        }

        QRect amountRect(addressRect.right() + MARGIN, addressRect.top(), AMOUNT_WIDTH, TX_SIZE);
        painter->drawText(amountRect, Qt::AlignRight|Qt::AlignVCenter, amountText);

        painter->restore();
    }

    inline QSize sizeHint(const QStyleOptionViewItem &option, const QModelIndex &index) const
    {
        return QSize(TX_SIZE, TX_SIZE);
    }

    int unit;
    const PlatformStyle *platformStyle;

private:
    QColor background_color_selected;
    QColor background_color;
    QColor alternate_background_color;
    QColor foreground_color;
    QColor foreground_color_selected;
    QColor amount_color;
    QColor color_unconfirmed;
    QColor color_negative;
};

#include <qt/overviewpage.moc>

OverviewPage::OverviewPage(const PlatformStyle *platformStyle, QWidget *parent) :
    QWidget(parent),
    ui(new Ui::OverviewPage),
    clientModel(nullptr),
    walletModel(nullptr),
    txdelegate(new TxViewDelegate(platformStyle, this))
{
    ui->setupUi(this);

    // Set stylesheet
    SetObjectStyleSheet(ui->labelWalletStatus, StyleSheetNames::ButtonTransparent);
    SetObjectStyleSheet(ui->labelTransactionsStatus, StyleSheetNames::ButtonTransparent);

    m_balances.balance = -1;


    // use a MultiStatesIcon for the "out of sync warning" icon
    QIcon icon = platformStyle->MultiStatesIcon(":/icons/warning", PlatformStyle::PushButton);

    ui->labelTransactionsStatus->setIcon(icon);
    ui->labelWalletStatus->setIcon(icon);

    ui->labelDate->setFixedWidth(DATE_WIDTH);
    ui->labelType->setFixedWidth(TYPE_WIDTH);
    ui->labelAmount->setFixedWidth(AMOUNT_WIDTH);

    // Set send/receive icons
    ui->buttonSend->setIcon(platformStyle->MultiStatesIcon(":/icons/send", PlatformStyle::PushButton));
    ui->buttonSend->setIconSize(QSize(BUTTON_ICON_SIZE, BUTTON_ICON_SIZE));
    ui->buttonReceive->setIcon(platformStyle->MultiStatesIcon(":/icons/receiving_addresses", PlatformStyle::PushButton));
    ui->buttonReceive->setIconSize(QSize(BUTTON_ICON_SIZE, BUTTON_ICON_SIZE));

    // Recent transactions
    ui->listTransactions->setItemDelegate(txdelegate);
    ui->listTransactions->setIconSize(QSize(DECORATION_SIZE, DECORATION_SIZE));
    ui->listTransactions->setMinimumHeight(NUM_ITEMS * (TX_SIZE + 2));
    ui->listTransactions->setMinimumWidth(590);
    ui->listTransactions->setAttribute(Qt::WA_MacShowFocusRect, false);
    ui->listTransactions->setSelectionBehavior(QAbstractItemView::SelectRows);

    connect(ui->listTransactions, SIGNAL(doubleClicked(QModelIndex)), this, SLOT(showDetails()));

    // start with displaying the "out of sync" warnings
    showOutOfSyncWarning(true);
    connect(ui->labelWalletStatus, &QPushButton::clicked, this, &OverviewPage::handleOutOfSyncWarningClicks);
    connect(ui->labelTransactionsStatus, &QPushButton::clicked, this, &OverviewPage::handleOutOfSyncWarningClicks);
}

void OverviewPage::handleOutOfSyncWarningClicks()
{
    Q_EMIT outOfSyncWarningClicked();
}

OverviewPage::~OverviewPage()
{
    delete ui;
}

void OverviewPage::setBalance(const interfaces::WalletBalances& balances)
{
    int unit = walletModel->getOptionsModel()->getDisplayUnit();
    m_balances = balances;
<<<<<<< HEAD
    if (walletModel->privateKeysDisabled()) {
=======
    if (walletModel->wallet().privateKeysDisabled()) {
>>>>>>> ee8ca219
        ui->labelBalance->setText(BitcoinUnits::format(unit, balances.watch_only_balance, false, BitcoinUnits::separatorAlways));
        ui->labelUnconfirmed->setText(BitcoinUnits::format(unit, balances.unconfirmed_watch_only_balance, false, BitcoinUnits::separatorAlways));
        ui->labelImmature->setText(BitcoinUnits::format(unit, balances.immature_watch_only_balance, false, BitcoinUnits::separatorAlways));
        ui->labelStake->setText(BitcoinUnits::format(unit, balances.watch_only_stake, false, BitcoinUnits::separatorAlways));
        ui->labelTotal->setText(BitcoinUnits::formatWithUnit(unit, balances.watch_only_balance + balances.unconfirmed_watch_only_balance + balances.immature_watch_only_balance + balances.watch_only_stake, false, BitcoinUnits::separatorAlways));
    } else {
        ui->labelBalance->setText(BitcoinUnits::format(unit, balances.balance, false, BitcoinUnits::separatorAlways));
        ui->labelUnconfirmed->setText(BitcoinUnits::format(unit, balances.unconfirmed_balance, false, BitcoinUnits::separatorAlways));
        ui->labelImmature->setText(BitcoinUnits::format(unit, balances.immature_balance, false, BitcoinUnits::separatorAlways));
        ui->labelStake->setText(BitcoinUnits::format(unit, balances.stake, false, BitcoinUnits::separatorAlways));
        ui->labelTotal->setText(BitcoinUnits::formatWithUnit(unit, balances.balance + balances.unconfirmed_balance + balances.immature_balance + balances.stake, false, BitcoinUnits::separatorAlways));
        ui->labelWatchAvailable->setText(BitcoinUnits::format(unit, balances.watch_only_balance, false, BitcoinUnits::separatorAlways));
        ui->labelWatchPending->setText(BitcoinUnits::format(unit, balances.unconfirmed_watch_only_balance, false, BitcoinUnits::separatorAlways));
        ui->labelWatchImmature->setText(BitcoinUnits::format(unit, balances.immature_watch_only_balance, false, BitcoinUnits::separatorAlways));
        ui->labelWatchStake->setText(BitcoinUnits::format(unit, balances.watch_only_stake, false, BitcoinUnits::separatorAlways));
        ui->labelWatchTotal->setText(BitcoinUnits::formatWithUnit(unit, balances.watch_only_balance + balances.unconfirmed_watch_only_balance + balances.immature_watch_only_balance + balances.watch_only_stake, false, BitcoinUnits::separatorAlways));
    }
    // only show immature (newly mined) balance if it's non-zero, so as not to complicate things
    // for the non-mining users
    bool showImmature = balances.immature_balance != 0;
    bool showStake = balances.stake != 0;
    bool showWatchOnlyImmature = balances.immature_watch_only_balance != 0;
    bool showWatchOnlyStake = balances.watch_only_stake != 0;

    // for symmetry reasons also show immature label when the watch-only one is shown
    ui->widgetImmature->setVisible(showImmature || showWatchOnlyImmature);
<<<<<<< HEAD
    ui->widgetWatchImmature->setVisible(!walletModel->privateKeysDisabled() && showWatchOnlyImmature); // show watch-only immature balance
    ui->widgetStake->setVisible(showStake || showWatchOnlyStake);
    ui->widgetWatchStake->setVisible(!walletModel->privateKeysDisabled() && showWatchOnlyStake); // show watch-only stake balance
}
=======
    ui->widgetWatchImmature->setVisible(!walletModel->wallet().privateKeysDisabled() && showWatchOnlyImmature); // show watch-only immature balance
    ui->widgetStake->setVisible(showStake || showWatchOnlyStake);
    ui->widgetWatchStake->setVisible(!walletModel->wallet().privateKeysDisabled() && showWatchOnlyStake); // show watch-only stake balance
}

>>>>>>> ee8ca219
void OverviewPage::checkForInvalidTokens()
{
    if(walletModel)
    {
        std::vector<interfaces::TokenInfo> invalidTokens = walletModel->wallet().getInvalidTokens();
        if(invalidTokens.size() > 0)
        {
            QString message;
            for(interfaces::TokenInfo& tokenInfo : invalidTokens)
            {
                QString symbol = QString::fromStdString(tokenInfo.token_symbol);
                QString address = QString::fromStdString(tokenInfo.sender_address);
                message += tr("The %1 address \"%2\" is not yours, please change it to new one.\n").arg(symbol, address);
            }
            QMessageBox::warning(this, tr("Invalid token address"), message);
        }
    }
}

// show/hide watch-only labels
void OverviewPage::updateWatchOnlyLabels(bool showWatchOnly)
{
    ui->labelSpendable->setVisible(showWatchOnly);      // show spendable label (only when watch-only is active)
    ui->labelWatchonly->setVisible(showWatchOnly);      // show watch-only label
    ui->widgetWatchAvailable->setVisible(showWatchOnly); // show watch-only available balance
    ui->widgetWatchPending->setVisible(showWatchOnly);   // show watch-only pending balance
    ui->widgetWatchTotal->setVisible(showWatchOnly);     // show watch-only total balance

    if (!showWatchOnly)
    {
        ui->widgetWatchImmature->hide();
        ui->widgetWatchStake->hide();
    }

    ui->widgetWatch->setVisible(showWatchOnly);
}

void OverviewPage::setClientModel(ClientModel *model)
{
    this->clientModel = model;
    if (model) {
        // Show warning, for example if this is a prerelease version
        connect(model, &ClientModel::alertsChanged, this, &OverviewPage::updateAlerts);
        updateAlerts(model->getStatusBarWarnings());
    }
}

void OverviewPage::setWalletModel(WalletModel *model)
{
    this->walletModel = model;
    if(model && model->getOptionsModel())
    {
        // Set up transaction list
        filter.reset(new TransactionFilterProxy());
        filter->setSourceModel(model->getTransactionTableModel());
        filter->setLimit(NUM_ITEMS);
        filter->setDynamicSortFilter(true);
        filter->setSortRole(Qt::EditRole);
        filter->setShowInactive(false);
        filter->sort(TransactionTableModel::Date, Qt::DescendingOrder);

        ui->listTransactions->setModel(filter.get());
        ui->listTransactions->setModelColumn(TransactionTableModel::ToAddress);

        // Keep up to date with wallet
        interfaces::Wallet& wallet = model->wallet();
        interfaces::WalletBalances balances = wallet.getBalances();
        setBalance(balances);
        connect(model, &WalletModel::balanceChanged, this, &OverviewPage::setBalance);

        connect(model->getOptionsModel(), &OptionsModel::displayUnitChanged, this, &OverviewPage::updateDisplayUnit);

        updateWatchOnlyLabels(wallet.haveWatchOnly() && !model->wallet().privateKeysDisabled());
        connect(model, &WalletModel::notifyWatchonlyChanged, [this](bool showWatchOnly) {
            updateWatchOnlyLabels(showWatchOnly && !walletModel->wallet().privateKeysDisabled());
        });
    }

    if(model && model->getTokenItemModel())
    {
        // Sort tokens by name
        QSortFilterProxyModel *proxyModel = new QSortFilterProxyModel(this);
        TokenItemModel* tokenModel = model->getTokenItemModel();
        proxyModel->setSourceModel(tokenModel);
        proxyModel->sort(0, Qt::AscendingOrder);
    }

    // update the display unit, to not use the default ("BTC")
    updateDisplayUnit();

    // check for presence of invalid tokens
    QTimer::singleShot(500, this, SLOT(checkForInvalidTokens()));
}

void OverviewPage::updateDisplayUnit()
{
    if(walletModel && walletModel->getOptionsModel())
    {
        if (m_balances.balance != -1) {
            setBalance(m_balances);
        }

        // Update txdelegate->unit with the current unit
        txdelegate->unit = walletModel->getOptionsModel()->getDisplayUnit();

        ui->listTransactions->update();
    }
}

void OverviewPage::updateAlerts(const QString &warnings)
{
    this->ui->labelAlerts->setVisible(!warnings.isEmpty());
    this->ui->labelAlerts->setText(warnings);
}

void OverviewPage::showOutOfSyncWarning(bool fShow)
{
    ui->labelWalletStatus->setVisible(fShow);
    ui->labelTransactionsStatus->setVisible(fShow);
}

void OverviewPage::on_showMoreButton_clicked()
{
    Q_EMIT showMoreClicked();
}

void OverviewPage::showDetails()
{
    if(!ui->listTransactions->selectionModel())
        return;
    QModelIndexList selection = ui->listTransactions->selectionModel()->selectedRows();
    if(!selection.isEmpty())
    {
        TransactionDescDialog *dlg = new TransactionDescDialog(selection.at(0));
        dlg->setAttribute(Qt::WA_DeleteOnClose);
        dlg->show();
    }
}

void OverviewPage::on_buttonSend_clicked()
{
    Q_EMIT sendCoinsClicked();
}

void OverviewPage::on_buttonReceive_clicked()
{
    Q_EMIT receiveCoinsClicked();
}<|MERGE_RESOLUTION|>--- conflicted
+++ resolved
@@ -249,11 +249,7 @@
 {
     int unit = walletModel->getOptionsModel()->getDisplayUnit();
     m_balances = balances;
-<<<<<<< HEAD
-    if (walletModel->privateKeysDisabled()) {
-=======
     if (walletModel->wallet().privateKeysDisabled()) {
->>>>>>> ee8ca219
         ui->labelBalance->setText(BitcoinUnits::format(unit, balances.watch_only_balance, false, BitcoinUnits::separatorAlways));
         ui->labelUnconfirmed->setText(BitcoinUnits::format(unit, balances.unconfirmed_watch_only_balance, false, BitcoinUnits::separatorAlways));
         ui->labelImmature->setText(BitcoinUnits::format(unit, balances.immature_watch_only_balance, false, BitcoinUnits::separatorAlways));
@@ -280,18 +276,11 @@
 
     // for symmetry reasons also show immature label when the watch-only one is shown
     ui->widgetImmature->setVisible(showImmature || showWatchOnlyImmature);
-<<<<<<< HEAD
-    ui->widgetWatchImmature->setVisible(!walletModel->privateKeysDisabled() && showWatchOnlyImmature); // show watch-only immature balance
-    ui->widgetStake->setVisible(showStake || showWatchOnlyStake);
-    ui->widgetWatchStake->setVisible(!walletModel->privateKeysDisabled() && showWatchOnlyStake); // show watch-only stake balance
-}
-=======
     ui->widgetWatchImmature->setVisible(!walletModel->wallet().privateKeysDisabled() && showWatchOnlyImmature); // show watch-only immature balance
     ui->widgetStake->setVisible(showStake || showWatchOnlyStake);
     ui->widgetWatchStake->setVisible(!walletModel->wallet().privateKeysDisabled() && showWatchOnlyStake); // show watch-only stake balance
 }
 
->>>>>>> ee8ca219
 void OverviewPage::checkForInvalidTokens()
 {
     if(walletModel)
