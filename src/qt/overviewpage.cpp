// Copyright (c) 2011-2018 The Bitcoin Core developers
// Distributed under the MIT software license, see the accompanying
// file COPYING or http://www.opensource.org/licenses/mit-license.php.

#include <qt/overviewpage.h>
#include <qt/forms/ui_overviewpage.h>

#include <qt/bitcoinunits.h>
#include <qt/clientmodel.h>
#include <qt/guiconstants.h>
#include <qt/guiutil.h>
#include <qt/optionsmodel.h>
#include <qt/platformstyle.h>
#include <qt/transactionfilterproxy.h>
#include <qt/transactiontablemodel.h>
#include <qt/walletmodel.h>
#include <qt/tokenitemmodel.h>
#include <interfaces/wallet.h>
#include <qt/transactiondescdialog.h>
#include <qt/styleSheet.h>

#include <QAbstractItemDelegate>
#include <QPainter>
#include <QMessageBox>
#include <QTimer>

#include <QStandardItem>
#include <QStandardItemModel>
#include <QSortFilterProxyModel>

#define NUM_ITEMS 5
#define TOKEN_SIZE 40
#define MARGIN 5
#define SYMBOL_WIDTH 80

#define TX_SIZE 40
#define DECORATION_SIZE 20
#define DATE_WIDTH 110
#define TYPE_WIDTH 140
#define AMOUNT_WIDTH 205

Q_DECLARE_METATYPE(interfaces::WalletBalances)

class TxViewDelegate : public QAbstractItemDelegate
{
    Q_OBJECT
public:
    explicit TxViewDelegate(const PlatformStyle *_platformStyle, QObject *parent=nullptr):
        QAbstractItemDelegate(parent), unit(BitcoinUnits::BTC),
        platformStyle(_platformStyle)
    {

    }

    inline void paint(QPainter *painter, const QStyleOptionViewItem &option,
                      const QModelIndex &index ) const
    {
        painter->save();
<<<<<<< HEAD
=======

>>>>>>> 451880b9
        QDateTime date = index.data(TransactionTableModel::DateRole).toDateTime();
        QIcon icon = qvariant_cast<QIcon>(index.data(TransactionTableModel::RawDecorationRole));
        QString address = index.data(Qt::DisplayRole).toString();
        qint64 amount = index.data(TransactionTableModel::AmountRole).toLongLong();
        bool confirmed = index.data(TransactionTableModel::ConfirmedRole).toBool();

        QModelIndex ind = index.model()->index(index.row(), TransactionTableModel::Type, index.parent());
        QString typeString = ind.data(Qt::DisplayRole).toString();

        QRect mainRect = option.rect;
        QColor txColor = index.row() % 2 ? QColor("#393939") : QColor("#2e2e2e");
        painter->fillRect(mainRect, txColor);

        QPen pen;
        pen.setWidth(2);
        pen.setColor(QColor("#009ee5"));
        painter->setPen(pen);
        bool selected = option.state & QStyle::State_Selected;
        if(selected)
        {
            painter->drawRect(mainRect.x()+1, mainRect.y()+1, mainRect.width()-2, mainRect.height()-2);
        }

        QColor foreground("#dedede");
        painter->setPen(foreground);

        QRect dateRect(mainRect.left() + MARGIN, mainRect.top(), DATE_WIDTH, TX_SIZE);
        painter->drawText(dateRect, Qt::AlignLeft|Qt::AlignVCenter, GUIUtil::dateTimeStr(date));

        int topMargin = (TX_SIZE - DECORATION_SIZE) / 2;
        QRect decorationRect(dateRect.topRight() + QPoint(MARGIN, topMargin), QSize(DECORATION_SIZE, DECORATION_SIZE));
        icon.paint(painter, decorationRect);

        QRect typeRect(decorationRect.right() + MARGIN, mainRect.top(), TYPE_WIDTH, TX_SIZE);
        painter->drawText(typeRect, Qt::AlignLeft|Qt::AlignVCenter, typeString);

        bool watchOnly = index.data(TransactionTableModel::WatchonlyRole).toBool();

        if (watchOnly)
        {
            QIcon iconWatchonly = qvariant_cast<QIcon>(index.data(TransactionTableModel::WatchonlyDecorationRole));
            QRect watchonlyRect(typeRect.right() + MARGIN, mainRect.top() + topMargin, DECORATION_SIZE, DECORATION_SIZE);
            iconWatchonly.paint(painter, watchonlyRect);
        }

        int addressMargin = watchOnly ? MARGIN + 20 : MARGIN;
        int addressWidth = mainRect.width() - DATE_WIDTH - DECORATION_SIZE - TYPE_WIDTH - AMOUNT_WIDTH - 5*MARGIN;
        addressWidth = watchOnly ? addressWidth - 20 : addressWidth;

        QFont addressFont = option.font;
        addressFont.setPointSizeF(addressFont.pointSizeF() * 0.95);
        painter->setFont(addressFont);

        QFontMetrics fmName(painter->font());
        QString clippedAddress = fmName.elidedText(address, Qt::ElideRight, addressWidth);

        QRect addressRect(typeRect.right() + addressMargin, mainRect.top(), addressWidth, TX_SIZE);
        painter->drawText(addressRect, Qt::AlignLeft|Qt::AlignVCenter, clippedAddress);

        QFont amountFont = option.font;
        amountFont.setBold(true);
        painter->setFont(amountFont);

        if(amount < 0)
        {
            foreground = COLOR_NEGATIVE;
        }
        else if(!confirmed)
        {
            foreground = COLOR_UNCONFIRMED;
        }
        else
        {
            foreground = QColor("#ffffff");
        }
        painter->setPen(foreground);

        QString amountText = BitcoinUnits::formatWithUnit(unit, amount, true, BitcoinUnits::separatorAlways);
        if(!confirmed)
        {
            amountText = QString("[") + amountText + QString("]");
        }

        QRect amountRect(addressRect.right() + MARGIN, addressRect.top(), AMOUNT_WIDTH, TX_SIZE);
        painter->drawText(amountRect, Qt::AlignRight|Qt::AlignVCenter, amountText);

        painter->restore();
    }

    inline QSize sizeHint(const QStyleOptionViewItem &option, const QModelIndex &index) const
    {
        return QSize(TX_SIZE, TX_SIZE);
    }

    int unit;
    const PlatformStyle *platformStyle;
};

class TknViewDelegate : public QAbstractItemDelegate
{
public:
    TknViewDelegate(const PlatformStyle *_platformStyle, QObject *parent) :
        QAbstractItemDelegate(parent),
        platformStyle(_platformStyle)
    {}

    void paint(QPainter *painter, const QStyleOptionViewItem &option,
               const QModelIndex &index) const
    {
        painter->save();

        QString tokenSymbol = index.data(TokenItemModel::SymbolRole).toString();
        QString tokenBalance = index.data(TokenItemModel::BalanceRole).toString();

        QRect mainRect = option.rect;
        mainRect.setWidth(option.rect.width());

        painter->fillRect(mainRect, QColor("#383938"));

        QRect hLineRect(mainRect.left(), mainRect.bottom(), mainRect.width(), 1);
        painter->fillRect(hLineRect, QColor("#2e2e2e"));

        QColor foreground("#dedede");
        painter->setPen(foreground);
        
        QFont font = option.font;

        QFontMetrics fmName(font);
        QString clippedSymbol = fmName.elidedText(tokenSymbol, Qt::ElideRight, SYMBOL_WIDTH);

        QRect symbolRect(mainRect.left() + MARGIN, mainRect.top(), SYMBOL_WIDTH, mainRect.height());
        painter->drawText(symbolRect, Qt::AlignLeft|Qt::AlignVCenter, clippedSymbol);

        int balanceWidth = mainRect.width() - symbolRect.width() - 3 * MARGIN;
        QRect balanceRect(symbolRect.right() + MARGIN, symbolRect.top(), balanceWidth, mainRect.height());
        painter->drawText(balanceRect, Qt::AlignRight|Qt::AlignVCenter, tokenBalance);

        painter->restore();
    }

    QSize sizeHint(const QStyleOptionViewItem &option, const QModelIndex &index) const
    {
        QFont font = option.font;

        QString balanceString = index.data(TokenItemModel::BalanceRole).toString();
        QFontMetrics fm(font);
        int balanceWidth = fm.width(balanceString);

        int width = SYMBOL_WIDTH + balanceWidth + 3*MARGIN;
        return QSize(width, TOKEN_SIZE);
    }

    const PlatformStyle *platformStyle;
};

#include <qt/overviewpage.moc>

OverviewPage::OverviewPage(const PlatformStyle *platformStyle, QWidget *parent) :
    QWidget(parent),
    ui(new Ui::OverviewPage),
    clientModel(nullptr),
    walletModel(nullptr),
    txdelegate(new TxViewDelegate(platformStyle, this)),
    tkndelegate(new TknViewDelegate(platformStyle, this))
{
    ui->setupUi(this);

    // Set stylesheet
    SetObjectStyleSheet(ui->labelWalletStatus, StyleSheetNames::ButtonTransparent);
    SetObjectStyleSheet(ui->labelTokenStatus, StyleSheetNames::ButtonTransparent);
    SetObjectStyleSheet(ui->labelTransactionsStatus, StyleSheetNames::ButtonTransparent);

    m_balances.balance = -1;

    if (!platformStyle->getImagesOnButtons()) {
        ui->buttonAddToken->setIcon(QIcon());
    } else {
        ui->buttonAddToken->setIcon(platformStyle->MultiStatesIcon(":/icons/add", PlatformStyle::PushButton));
    }


    // use a MultiStatesIcon for the "out of sync warning" icon
    QIcon icon = platformStyle->MultiStatesIcon(":/icons/warning", PlatformStyle::PushButton);

    ui->labelTransactionsStatus->setIcon(icon);
    ui->labelWalletStatus->setIcon(icon);
    ui->labelTokenStatus->setIcon(icon);

    QFont font = ui->labelTotal->font();
    font.setPointSizeF(font.pointSizeF() * 1.5);
    ui->labelTotal->setFont(font);

    QFont fontWatch = ui->labelWatchTotal->font();
    fontWatch.setPointSizeF(fontWatch.pointSizeF() * 1.5);
    ui->labelWatchTotal->setFont(fontWatch);

    ui->labelDate->setFixedWidth(DATE_WIDTH);
    ui->labelType->setFixedWidth(TYPE_WIDTH);
    ui->labelAmount->setFixedWidth(AMOUNT_WIDTH);

    // Recent transactions
    ui->listTransactions->setItemDelegate(txdelegate);
    ui->listTransactions->setIconSize(QSize(DECORATION_SIZE, DECORATION_SIZE));
    ui->listTransactions->setMinimumHeight(NUM_ITEMS * (TX_SIZE + 2));
    ui->listTransactions->setMinimumWidth(590);
    ui->listTransactions->setAttribute(Qt::WA_MacShowFocusRect, false);
    ui->listTransactions->setSelectionBehavior(QAbstractItemView::SelectRows);

    connect(ui->listTransactions, SIGNAL(doubleClicked(QModelIndex)), this, SLOT(showDetails()));

    // Token list
    ui->listTokens->setItemDelegate(tkndelegate);
    ui->listTokens->setAttribute(Qt::WA_MacShowFocusRect, false);

    // start with displaying the "out of sync" warnings
    showOutOfSyncWarning(true);
    connect(ui->labelWalletStatus, &QPushButton::clicked, this, &OverviewPage::handleOutOfSyncWarningClicks);
    connect(ui->labelTokenStatus, SIGNAL(clicked()), this, SLOT(handleOutOfSyncWarningClicks()));
    connect(ui->labelTransactionsStatus, &QPushButton::clicked, this, &OverviewPage::handleOutOfSyncWarningClicks);
}

void OverviewPage::handleOutOfSyncWarningClicks()
{
    Q_EMIT outOfSyncWarningClicked();
}

OverviewPage::~OverviewPage()
{
    delete ui;
}

void OverviewPage::setBalance(const interfaces::WalletBalances& balances)
{
    int unit = walletModel->getOptionsModel()->getDisplayUnit();
    m_balances = balances;
    if (walletModel->privateKeysDisabled()) {
        ui->labelBalance->setText(BitcoinUnits::formatWithUnit(unit, balances.watch_only_balance, false, BitcoinUnits::separatorAlways));
        ui->labelUnconfirmed->setText(BitcoinUnits::formatWithUnit(unit, balances.unconfirmed_watch_only_balance, false, BitcoinUnits::separatorAlways));
        ui->labelImmature->setText(BitcoinUnits::formatWithUnit(unit, balances.immature_watch_only_balance, false, BitcoinUnits::separatorAlways));
        ui->labelStake->setText(BitcoinUnits::formatWithUnit(unit, balances.watch_only_stake, false, BitcoinUnits::separatorAlways));
        ui->labelTotal->setText(BitcoinUnits::formatWithUnit(unit, balances.watch_only_balance + balances.unconfirmed_watch_only_balance + balances.immature_watch_only_balance + balances.watch_only_stake, false, BitcoinUnits::separatorAlways));
    } else {
        ui->labelBalance->setText(BitcoinUnits::formatWithUnit(unit, balances.balance, false, BitcoinUnits::separatorAlways));
        ui->labelUnconfirmed->setText(BitcoinUnits::formatWithUnit(unit, balances.unconfirmed_balance, false, BitcoinUnits::separatorAlways));
        ui->labelImmature->setText(BitcoinUnits::formatWithUnit(unit, balances.immature_balance, false, BitcoinUnits::separatorAlways));
        ui->labelStake->setText(BitcoinUnits::formatWithUnit(unit, balances.stake, false, BitcoinUnits::separatorAlways));
        ui->labelTotal->setText(BitcoinUnits::formatWithUnit(unit, balances.balance + balances.unconfirmed_balance + balances.immature_balance + balances.stake, false, BitcoinUnits::separatorAlways));
        ui->labelWatchAvailable->setText(BitcoinUnits::formatWithUnit(unit, balances.watch_only_balance, false, BitcoinUnits::separatorAlways));
        ui->labelWatchPending->setText(BitcoinUnits::formatWithUnit(unit, balances.unconfirmed_watch_only_balance, false, BitcoinUnits::separatorAlways));
        ui->labelWatchImmature->setText(BitcoinUnits::formatWithUnit(unit, balances.immature_watch_only_balance, false, BitcoinUnits::separatorAlways));
        ui->labelWatchStake->setText(BitcoinUnits::formatWithUnit(unit, balances.watch_only_stake, false, BitcoinUnits::separatorAlways));
        ui->labelWatchTotal->setText(BitcoinUnits::formatWithUnit(unit, balances.watch_only_balance + balances.unconfirmed_watch_only_balance + balances.immature_watch_only_balance + balances.watch_only_stake, false, BitcoinUnits::separatorAlways));
    }
    // only show immature (newly mined) balance if it's non-zero, so as not to complicate things
    // for the non-mining users
    bool showImmature = balances.immature_balance != 0;
    bool showStake = balances.stake != 0;
    bool showWatchOnlyImmature = balances.immature_watch_only_balance != 0;
    bool showWatchOnlyStake = balances.watch_only_stake != 0;

    // for symmetry reasons also show immature label when the watch-only one is shown
    ui->labelImmature->setVisible(showImmature || showWatchOnlyImmature);
    ui->labelImmatureText->setVisible(showImmature || showWatchOnlyImmature);
    ui->labelWatchImmature->setVisible(!walletModel->privateKeysDisabled() && showWatchOnlyImmature); // show watch-only immature balance
    ui->labelStake->setVisible(showStake || showWatchOnlyStake);
    ui->labelStakeText->setVisible(showStake || showWatchOnlyStake);
    ui->labelWatchStake->setVisible(!walletModel->privateKeysDisabled() && showWatchOnlyStake); // show watch-only stake balance
}
<<<<<<< HEAD

=======
>>>>>>> 451880b9
void OverviewPage::checkForInvalidTokens()
{
    if(walletModel)
    {
        std::vector<interfaces::TokenInfo> invalidTokens = walletModel->wallet().getInvalidTokens();
        if(invalidTokens.size() > 0)
        {
            QString message;
            for(interfaces::TokenInfo& tokenInfo : invalidTokens)
            {
                QString symbol = QString::fromStdString(tokenInfo.token_symbol);
                QString address = QString::fromStdString(tokenInfo.sender_address);
                message += tr("The %1 address \"%2\" is not yours, please change it to new one.\n").arg(symbol, address);
            }
            QMessageBox::warning(this, tr("Invalid token address"), message);
        }
    }
}

// show/hide watch-only labels
void OverviewPage::updateWatchOnlyLabels(bool showWatchOnly)
{
    ui->labelSpendable->setVisible(showWatchOnly);      // show spendable label (only when watch-only is active)
    ui->labelWatchonly->setVisible(showWatchOnly);      // show watch-only label
    ui->labelWatchAvailable->setVisible(showWatchOnly); // show watch-only available balance
    ui->labelWatchPending->setVisible(showWatchOnly);   // show watch-only pending balance
    ui->labelWatchTotal->setVisible(showWatchOnly);     // show watch-only total balance

    if (!showWatchOnly)
    {
        ui->labelWatchImmature->hide();
        ui->labelWatchStake->hide();
    }
}

void OverviewPage::setClientModel(ClientModel *model)
{
    this->clientModel = model;
    if (model) {
        // Show warning, for example if this is a prerelease version
        connect(model, &ClientModel::alertsChanged, this, &OverviewPage::updateAlerts);
        updateAlerts(model->getStatusBarWarnings());
    }
}

void OverviewPage::setWalletModel(WalletModel *model)
{
    this->walletModel = model;
    if(model && model->getOptionsModel())
    {
        // Set up transaction list
        filter.reset(new TransactionFilterProxy());
        filter->setSourceModel(model->getTransactionTableModel());
        filter->setLimit(NUM_ITEMS);
        filter->setDynamicSortFilter(true);
        filter->setSortRole(Qt::EditRole);
        filter->setShowInactive(false);
        filter->sort(TransactionTableModel::Date, Qt::DescendingOrder);

        ui->listTransactions->setModel(filter.get());
        ui->listTransactions->setModelColumn(TransactionTableModel::ToAddress);

        // Keep up to date with wallet
        interfaces::Wallet& wallet = model->wallet();
        interfaces::WalletBalances balances = wallet.getBalances();
        setBalance(balances);
        connect(model, &WalletModel::balanceChanged, this, &OverviewPage::setBalance);

        connect(model->getOptionsModel(), &OptionsModel::displayUnitChanged, this, &OverviewPage::updateDisplayUnit);

        updateWatchOnlyLabels(wallet.haveWatchOnly() && !model->privateKeysDisabled());
        connect(model, &WalletModel::notifyWatchonlyChanged, [this](bool showWatchOnly) {
            updateWatchOnlyLabels(showWatchOnly && !walletModel->privateKeysDisabled());
        });
    }

    if(model && model->getTokenItemModel())
    {
        // Sort tokens by name
        QSortFilterProxyModel *proxyModel = new QSortFilterProxyModel(this);
        TokenItemModel* tokenModel = model->getTokenItemModel();
        proxyModel->setSourceModel(tokenModel);
        proxyModel->sort(0, Qt::AscendingOrder);

        // Set tokens model
        ui->listTokens->setModel(proxyModel);
    }

    // update the display unit, to not use the default ("BTC")
    updateDisplayUnit();

    // check for presence of invalid tokens
    QTimer::singleShot(500, this, SLOT(checkForInvalidTokens()));
}

void OverviewPage::updateDisplayUnit()
{
    if(walletModel && walletModel->getOptionsModel())
    {
        if (m_balances.balance != -1) {
            setBalance(m_balances);
        }

        // Update txdelegate->unit with the current unit
        txdelegate->unit = walletModel->getOptionsModel()->getDisplayUnit();

        ui->listTransactions->update();
    }
}

void OverviewPage::updateAlerts(const QString &warnings)
{
    this->ui->labelAlerts->setVisible(!warnings.isEmpty());
    this->ui->labelAlerts->setText(warnings);
}

void OverviewPage::showOutOfSyncWarning(bool fShow)
{
    ui->labelWalletStatus->setVisible(fShow);
    ui->labelTransactionsStatus->setVisible(fShow);
    ui->labelTokenStatus->setVisible(fShow);
}

void OverviewPage::on_buttonAddToken_clicked()
{
    Q_EMIT addTokenClicked();
}

void OverviewPage::on_showMoreButton_clicked()
{
    Q_EMIT showMoreClicked();
}

void OverviewPage::showDetails()
{
    if(!ui->listTransactions->selectionModel())
        return;
    QModelIndexList selection = ui->listTransactions->selectionModel()->selectedRows();
    if(!selection.isEmpty())
    {
        TransactionDescDialog *dlg = new TransactionDescDialog(selection.at(0));
        dlg->setAttribute(Qt::WA_DeleteOnClose);
        dlg->show();
    }
}<|MERGE_RESOLUTION|>--- conflicted
+++ resolved
@@ -56,10 +56,7 @@
                       const QModelIndex &index ) const
     {
         painter->save();
-<<<<<<< HEAD
-=======
-
->>>>>>> 451880b9
+
         QDateTime date = index.data(TransactionTableModel::DateRole).toDateTime();
         QIcon icon = qvariant_cast<QIcon>(index.data(TransactionTableModel::RawDecorationRole));
         QString address = index.data(Qt::DisplayRole).toString();
@@ -328,10 +325,6 @@
     ui->labelStakeText->setVisible(showStake || showWatchOnlyStake);
     ui->labelWatchStake->setVisible(!walletModel->privateKeysDisabled() && showWatchOnlyStake); // show watch-only stake balance
 }
-<<<<<<< HEAD
-
-=======
->>>>>>> 451880b9
 void OverviewPage::checkForInvalidTokens()
 {
     if(walletModel)
