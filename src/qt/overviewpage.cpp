--- conflicted
+++ resolved
@@ -23,18 +23,12 @@
 #include <QAbstractItemDelegate>
 #include <QApplication>
 #include <QPainter>
-<<<<<<< HEAD
-#include <QMessageBox>
-#include <QTimer>
-
-=======
 #include <QStatusTipEvent>
 #include <QMessageBox>
 #include <QTimer>
 
 #include <algorithm>
 #include <map>
->>>>>>> da23532c
 #include <QStandardItem>
 #include <QStandardItemModel>
 #include <QSortFilterProxyModel>
@@ -62,11 +56,8 @@
         QAbstractItemDelegate(parent), unit(BitcoinUnits::BTC),
         platformStyle(_platformStyle)
     {
-<<<<<<< HEAD
-=======
         connect(this, &TxViewDelegate::width_changed, this, &TxViewDelegate::sizeHintChanged);
 
->>>>>>> da23532c
         background_color_selected = GetStringStyleValue("txviewdelegate/background-color-selected", "#009ee5");
         background_color = GetStringStyleValue("txviewdelegate/background-color", "#393939");
         alternate_background_color = GetStringStyleValue("txviewdelegate/alternate-background-color", "#2e2e2e");
@@ -111,14 +102,9 @@
         }
         painter->setPen(foreground);
 
-<<<<<<< HEAD
-        QRect dateRect(mainRect.left() + MARGIN, mainRect.top(), DATE_WIDTH, TX_SIZE);
-        painter->drawText(dateRect, Qt::AlignLeft|Qt::AlignVCenter, GUIUtil::dateTimeStr(date));
-=======
         QRect date_bounding_rect;
         QRect dateRect(mainRect.left() + MARGIN, mainRect.top(), DATE_WIDTH, TX_SIZE);
         painter->drawText(dateRect, Qt::AlignLeft|Qt::AlignVCenter, GUIUtil::dateTimeStr(date), &date_bounding_rect);
->>>>>>> da23532c
 
         int topMargin = (TX_SIZE - DECORATION_SIZE) / 2;
         QRect decorationRect(dateRect.topRight() + QPoint(MARGIN, topMargin), QSize(DECORATION_SIZE, DECORATION_SIZE));
@@ -129,10 +115,7 @@
 
         bool watchOnly = index.data(TransactionTableModel::WatchonlyRole).toBool();
 
-<<<<<<< HEAD
-=======
         int address_rect_min_width = 0;
->>>>>>> da23532c
         if (watchOnly)
         {
             QIcon iconWatchonly = qvariant_cast<QIcon>(index.data(TransactionTableModel::WatchonlyDecorationRole));
@@ -156,15 +139,10 @@
         QFontMetrics fmName(painter->font());
         QString clippedAddress = fmName.elidedText(address, Qt::ElideRight, addressWidth);
 
-<<<<<<< HEAD
-        QRect addressRect(typeRect.right() + addressMargin, mainRect.top(), addressWidth, TX_SIZE);
-        painter->drawText(addressRect, Qt::AlignLeft|Qt::AlignVCenter, clippedAddress);
-=======
         QRect boundingRect;
         QRect addressRect(typeRect.right() + addressMargin, mainRect.top(), addressWidth, TX_SIZE);
         painter->drawText(addressRect, Qt::AlignLeft|Qt::AlignVCenter, clippedAddress, &boundingRect);
         address_rect_min_width += boundingRect.width();
->>>>>>> da23532c
 
         QFont amountFont = option.font;
         painter->setFont(amountFont);
@@ -188,20 +166,11 @@
         }
         painter->setPen(foreground);
 
-<<<<<<< HEAD
-        QString amountText = BitcoinUnits::formatWithUnit(unit, amount, true, BitcoinUnits::separatorAlways);
-=======
         QString amountText = BitcoinUnits::formatWithUnit(unit, amount, true, BitcoinUnits::SeparatorStyle::ALWAYS);
->>>>>>> da23532c
         if(!confirmed)
         {
             amountText = QString("[") + amountText + QString("]");
         }
-<<<<<<< HEAD
-
-        QRect amountRect(addressRect.right() + MARGIN, addressRect.top(), AMOUNT_WIDTH, TX_SIZE);
-        painter->drawText(amountRect, Qt::AlignRight|Qt::AlignVCenter, amountText);
-=======
         QRect amount_bounding_rect;
         QRect amountRect(addressRect.right() + MARGIN, addressRect.top(), AMOUNT_WIDTH, TX_SIZE);
         painter->drawText(amountRect, Qt::AlignRight|Qt::AlignVCenter, amountText, &amount_bounding_rect);
@@ -212,27 +181,19 @@
             m_minimum_width[index.row()] = minimum_width;
             Q_EMIT width_changed(index);
         }
->>>>>>> da23532c
 
         painter->restore();
     }
 
     inline QSize sizeHint(const QStyleOptionViewItem &option, const QModelIndex &index) const override
     {
-<<<<<<< HEAD
-        return QSize(TX_SIZE, TX_SIZE);
-=======
         const auto search = m_minimum_width.find(index.row());
         const int minimum_text_width = search == m_minimum_width.end() ? 0 : search->second;
         return {TX_SIZE + 8 + minimum_text_width, TX_SIZE};
->>>>>>> da23532c
     }
 
     int unit;
 
-<<<<<<< HEAD
-private:
-=======
 Q_SIGNALS:
     //! An intermediate signal for emitting from the `paint() const` member function.
     void width_changed(const QModelIndex& index) const;
@@ -240,7 +201,6 @@
 private:
     const PlatformStyle* platformStyle;
     mutable std::map<int, int> m_minimum_width;
->>>>>>> da23532c
     QColor background_color_selected;
     QColor background_color;
     QColor alternate_background_color;
@@ -268,10 +228,6 @@
 
     m_balances.balance = -1;
 
-<<<<<<< HEAD
-
-=======
->>>>>>> da23532c
     // use a MultiStatesIcon for the "out of sync warning" icon
     QIcon icon = platformStyle->MultiStatesIcon(":/icons/warning", PlatformStyle::PushButton);
 
@@ -305,14 +261,11 @@
 }
 
 void OverviewPage::handleOutOfSyncWarningClicks()
-<<<<<<< HEAD
-=======
 {
     Q_EMIT outOfSyncWarningClicked();
 }
 
 void OverviewPage::setPrivacy(bool privacy)
->>>>>>> da23532c
 {
     m_privacy = privacy;
     if (m_balances.balance != -1) {
@@ -336,25 +289,6 @@
 {
     int unit = walletModel->getOptionsModel()->getDisplayUnit();
     m_balances = balances;
-<<<<<<< HEAD
-    if (walletModel->wallet().privateKeysDisabled()) {
-        ui->labelBalance->setText(BitcoinUnits::format(unit, balances.watch_only_balance, false, BitcoinUnits::separatorAlways));
-        ui->labelUnconfirmed->setText(BitcoinUnits::format(unit, balances.unconfirmed_watch_only_balance, false, BitcoinUnits::separatorAlways));
-        ui->labelImmature->setText(BitcoinUnits::format(unit, balances.immature_watch_only_balance, false, BitcoinUnits::separatorAlways));
-        ui->labelStake->setText(BitcoinUnits::format(unit, balances.watch_only_stake, false, BitcoinUnits::separatorAlways));
-        ui->labelTotal->setText(BitcoinUnits::formatWithUnit(unit, balances.watch_only_balance + balances.unconfirmed_watch_only_balance + balances.immature_watch_only_balance + balances.watch_only_stake, false, BitcoinUnits::separatorAlways));
-    } else {
-        ui->labelBalance->setText(BitcoinUnits::format(unit, balances.balance, false, BitcoinUnits::separatorAlways));
-        ui->labelUnconfirmed->setText(BitcoinUnits::format(unit, balances.unconfirmed_balance, false, BitcoinUnits::separatorAlways));
-        ui->labelImmature->setText(BitcoinUnits::format(unit, balances.immature_balance, false, BitcoinUnits::separatorAlways));
-        ui->labelStake->setText(BitcoinUnits::format(unit, balances.stake, false, BitcoinUnits::separatorAlways));
-        ui->labelTotal->setText(BitcoinUnits::formatWithUnit(unit, balances.balance + balances.unconfirmed_balance + balances.immature_balance + balances.stake, false, BitcoinUnits::separatorAlways));
-        ui->labelWatchAvailable->setText(BitcoinUnits::format(unit, balances.watch_only_balance, false, BitcoinUnits::separatorAlways));
-        ui->labelWatchPending->setText(BitcoinUnits::format(unit, balances.unconfirmed_watch_only_balance, false, BitcoinUnits::separatorAlways));
-        ui->labelWatchImmature->setText(BitcoinUnits::format(unit, balances.immature_watch_only_balance, false, BitcoinUnits::separatorAlways));
-        ui->labelWatchStake->setText(BitcoinUnits::format(unit, balances.watch_only_stake, false, BitcoinUnits::separatorAlways));
-        ui->labelWatchTotal->setText(BitcoinUnits::formatWithUnit(unit, balances.watch_only_balance + balances.unconfirmed_watch_only_balance + balances.immature_watch_only_balance + balances.watch_only_stake, false, BitcoinUnits::separatorAlways));
-=======
     if (walletModel->wallet().isLegacy()) {
         if (walletModel->wallet().privateKeysDisabled()) {
             ui->labelBalance->setText(BitcoinUnits::formatPrivacy(unit, balances.watch_only_balance, BitcoinUnits::SeparatorStyle::ALWAYS, m_privacy));
@@ -380,7 +314,6 @@
         ui->labelImmature->setText(BitcoinUnits::formatPrivacy(unit, balances.immature_balance, BitcoinUnits::SeparatorStyle::ALWAYS, m_privacy));
         ui->labelStake->setText(BitcoinUnits::formatPrivacy(unit, balances.watch_only_stake, BitcoinUnits::SeparatorStyle::ALWAYS, m_privacy));
         ui->labelTotal->setText(BitcoinUnits::formatWithPrivacy(unit, balances.balance + balances.unconfirmed_balance + balances.immature_balance, BitcoinUnits::SeparatorStyle::ALWAYS, m_privacy));
->>>>>>> da23532c
     }
     // only show immature (newly mined) balance if it's non-zero, so as not to complicate things
     // for the non-mining users
