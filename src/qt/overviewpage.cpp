// Copyright (c) 2011-2021 The Bitcoin Core developers
// Distributed under the MIT software license, see the accompanying
// file COPYING or http://www.opensource.org/licenses/mit-license.php.

#include <qt/overviewpage.h>
#include <qt/forms/ui_overviewpage.h>

#include <qt/bitcoinunits.h>
#include <qt/clientmodel.h>
#include <qt/guiconstants.h>
#include <qt/guiutil.h>
#include <qt/optionsmodel.h>
#include <qt/platformstyle.h>
#include <qt/transactionfilterproxy.h>
#include <qt/transactionoverviewwidget.h>
#include <qt/transactiontablemodel.h>
#include <qt/walletmodel.h>
#include <qt/tokenitemmodel.h>
#include <interfaces/wallet.h>
#include <qt/transactiondescdialog.h>
#include <qt/styleSheet.h>
#include <QAbstractItemDelegate>
#include <QApplication>
#include <QDateTime>
#include <QPainter>
#include <QStatusTipEvent>
#include <QMessageBox>
#include <QTimer>
#include <algorithm>
#include <map>
#include <QStandardItem>
#include <QStandardItemModel>
#include <QSortFilterProxyModel>

#define NUM_ITEMS 5

#define TOKEN_SIZE 40
#define MARGIN 5
#define SYMBOL_WIDTH 80

#define TX_SIZE 40
#define DECORATION_SIZE 20
#define DATE_WIDTH 110
#define TYPE_WIDTH 140
#define AMOUNT_WIDTH 205

#define BUTTON_ICON_SIZE 24


Q_DECLARE_METATYPE(interfaces::WalletBalances)

class TxViewDelegate : public QAbstractItemDelegate
{
    Q_OBJECT
public:
    explicit TxViewDelegate(const PlatformStyle *_platformStyle, QObject *parent=nullptr):
        QAbstractItemDelegate(parent), unit(BitcoinUnits::BTC),
        platformStyle(_platformStyle)
    {
        connect(this, &TxViewDelegate::width_changed, this, &TxViewDelegate::sizeHintChanged);

        background_color_selected = GetStringStyleValue("txviewdelegate/background-color-selected", "#009ee5");
        background_color = GetStringStyleValue("txviewdelegate/background-color", "#393939");
        alternate_background_color = GetStringStyleValue("txviewdelegate/alternate-background-color", "#2e2e2e");
        foreground_color = GetStringStyleValue("txviewdelegate/foreground-color", "#dedede");
        foreground_color_selected = GetStringStyleValue("txviewdelegate/foreground-color-selected", "#ffffff");
        amount_color = GetStringStyleValue("txviewdelegate/amount-color", "#ffffff");
        color_unconfirmed = GetColorStyleValue("guiconstants/color-unconfirmed", COLOR_UNCONFIRMED);
        color_negative = GetColorStyleValue("guiconstants/color-negative", COLOR_NEGATIVE);

    }

    inline void paint(QPainter *painter, const QStyleOptionViewItem &option,
                      const QModelIndex &index ) const override
    {
        painter->save();

        bool selected = option.state & QStyle::State_Selected;
        QDateTime date = index.data(TransactionTableModel::DateRole).toDateTime();
        QIcon icon = qvariant_cast<QIcon>(index.data(TransactionTableModel::RawDecorationRole));
        if(selected)
        {
            icon = PlatformStyle::SingleColorIcon(icon, foreground_color_selected);
        }
        QString address = index.data(Qt::DisplayRole).toString();
        qint64 amount = index.data(TransactionTableModel::AmountRole).toLongLong();
        bool confirmed = index.data(TransactionTableModel::ConfirmedRole).toBool();

        QModelIndex ind = index.model()->index(index.row(), TransactionTableModel::Type, index.parent());
        QString typeString = ind.data(Qt::DisplayRole).toString();

        QRect mainRect = option.rect;
        QColor txColor = index.row() % 2 ? background_color : alternate_background_color;
        painter->fillRect(mainRect, txColor);

        if(selected)
        {
            painter->fillRect(mainRect.x()+1, mainRect.y()+1, mainRect.width()-2, mainRect.height()-2, background_color_selected);
        }

        QColor foreground = foreground_color;
        if(selected)
        {
            foreground = foreground_color_selected;
        }
        painter->setPen(foreground);

        QRect date_bounding_rect;
        QRect dateRect(mainRect.left() + MARGIN, mainRect.top(), DATE_WIDTH, TX_SIZE);
        painter->drawText(dateRect, Qt::AlignLeft|Qt::AlignVCenter, GUIUtil::dateTimeStr(date), &date_bounding_rect);

        int topMargin = (TX_SIZE - DECORATION_SIZE) / 2;
        QRect decorationRect(dateRect.topRight() + QPoint(MARGIN, topMargin), QSize(DECORATION_SIZE, DECORATION_SIZE));
        icon.paint(painter, decorationRect);

        QRect typeRect(decorationRect.right() + MARGIN, mainRect.top(), TYPE_WIDTH, TX_SIZE);
        painter->drawText(typeRect, Qt::AlignLeft|Qt::AlignVCenter, typeString);

        bool watchOnly = index.data(TransactionTableModel::WatchonlyRole).toBool();

        int address_rect_min_width = 0;
        if (watchOnly)
        {
            QIcon iconWatchonly = qvariant_cast<QIcon>(index.data(TransactionTableModel::WatchonlyDecorationRole));
            if(selected)
            {
                iconWatchonly = PlatformStyle::SingleColorIcon(iconWatchonly, foreground_color_selected);
            }
            QRect watchonlyRect(typeRect.right() + MARGIN, mainRect.top() + topMargin, DECORATION_SIZE, DECORATION_SIZE);
            iconWatchonly.paint(painter, watchonlyRect);
            address_rect_min_width += 5 + watchonlyRect.width();
        }

        int addressMargin = watchOnly ? MARGIN + 20 : MARGIN;
        int addressWidth = mainRect.width() - DATE_WIDTH - DECORATION_SIZE - TYPE_WIDTH - AMOUNT_WIDTH - 5*MARGIN;
        addressWidth = watchOnly ? addressWidth - 20 : addressWidth;

        QFont addressFont = option.font;
        addressFont.setPointSizeF(addressFont.pointSizeF() * 0.95);
        painter->setFont(addressFont);

        QFontMetrics fmName(painter->font());
        QString clippedAddress = fmName.elidedText(address, Qt::ElideRight, addressWidth);

        QRect boundingRect;
        QRect addressRect(typeRect.right() + addressMargin, mainRect.top(), addressWidth, TX_SIZE);
        painter->drawText(addressRect, Qt::AlignLeft|Qt::AlignVCenter, clippedAddress, &boundingRect);
        address_rect_min_width += boundingRect.width();

        QFont amountFont = option.font;
        painter->setFont(amountFont);

        if(amount < 0)
        {
            foreground = color_negative;
        }
        else if(!confirmed)
        {
            foreground = color_unconfirmed;
        }
        else
        {
            foreground = amount_color;
        }

        if(selected)
        {
            foreground = foreground_color_selected;
        }
        painter->setPen(foreground);

        QString amountText = BitcoinUnits::formatWithUnit(unit, amount, true, BitcoinUnits::SeparatorStyle::ALWAYS);
        if(!confirmed)
        {
            amountText = QString("[") + amountText + QString("]");
        }

        QRect amount_bounding_rect;
        QRect amountRect(addressRect.right() + MARGIN, addressRect.top(), AMOUNT_WIDTH, TX_SIZE);
        painter->drawText(amountRect, Qt::AlignRight|Qt::AlignVCenter, amountText, &amount_bounding_rect);
        const int minimum_width = std::max(address_rect_min_width, amount_bounding_rect.width() + date_bounding_rect.width());
        const auto search = m_minimum_width.find(index.row());
        if (search == m_minimum_width.end() || search->second != minimum_width) {
            m_minimum_width[index.row()] = minimum_width;
            Q_EMIT width_changed(index);
        }

        painter->restore();
    }

    inline QSize sizeHint(const QStyleOptionViewItem &option, const QModelIndex &index) const override
    {
        const auto search = m_minimum_width.find(index.row());
        const int minimum_text_width = search == m_minimum_width.end() ? 0 : search->second;
        return {TX_SIZE + 8 + minimum_text_width, TX_SIZE};
    }
    int unit;

Q_SIGNALS:
    //! An intermediate signal for emitting from the `paint() const` member function.
    void width_changed(const QModelIndex& index) const;

private:
    const PlatformStyle* platformStyle;
    mutable std::map<int, int> m_minimum_width;
    QColor background_color_selected;
    QColor background_color;
    QColor alternate_background_color;
    QColor foreground_color;
    QColor foreground_color_selected;
    QColor amount_color;
    QColor color_unconfirmed;
    QColor color_negative;
};

#include <qt/overviewpage.moc>

OverviewPage::OverviewPage(const PlatformStyle *platformStyle, QWidget *parent) :
    QWidget(parent),
    ui(new Ui::OverviewPage),
    clientModel(nullptr),
    walletModel(nullptr),
    m_platform_style{platformStyle},
    txdelegate(new TxViewDelegate(platformStyle, this))
{
    ui->setupUi(this);

    // Set stylesheet
    SetObjectStyleSheet(ui->labelWalletStatus, StyleSheetNames::ButtonTransparent);
    SetObjectStyleSheet(ui->labelTransactionsStatus, StyleSheetNames::ButtonTransparent);

    m_balances.balance = -1;

    // use a MultiStatesIcon for the "out of sync warning" icon
    QIcon icon = platformStyle->MultiStatesIcon(":/icons/warning", PlatformStyle::PushButton);

    ui->labelTransactionsStatus->setIcon(icon);
    ui->labelWalletStatus->setIcon(icon);
    ui->labelDate->setFixedWidth(DATE_WIDTH);
    ui->labelType->setFixedWidth(TYPE_WIDTH);
    ui->labelAmount->setFixedWidth(AMOUNT_WIDTH);

    // Set send/receive icons
    ui->buttonSend->setIcon(platformStyle->MultiStatesIcon(":/icons/send", PlatformStyle::PushButton));
    ui->buttonSend->setIconSize(QSize(BUTTON_ICON_SIZE, BUTTON_ICON_SIZE));
    ui->buttonReceive->setIcon(platformStyle->MultiStatesIcon(":/icons/receiving_addresses", PlatformStyle::PushButton));
    ui->buttonReceive->setIconSize(QSize(BUTTON_ICON_SIZE, BUTTON_ICON_SIZE));
    // Recent transactions
    ui->listTransactions->setItemDelegate(txdelegate);
    ui->listTransactions->setIconSize(QSize(DECORATION_SIZE, DECORATION_SIZE));
    ui->listTransactions->setMinimumHeight(NUM_ITEMS * (TX_SIZE + 2));
    ui->listTransactions->setMinimumWidth(590);
    ui->listTransactions->setAttribute(Qt::WA_MacShowFocusRect, false);
    ui->listTransactions->setSelectionBehavior(QAbstractItemView::SelectRows);

    connect(ui->listTransactions, SIGNAL(doubleClicked(QModelIndex)), this, SLOT(showDetails()));
    // start with displaying the "out of sync" warnings
    showOutOfSyncWarning(true);
    connect(ui->labelWalletStatus, &QPushButton::clicked, this, &OverviewPage::outOfSyncWarningClicked);
    connect(ui->labelTransactionsStatus, &QPushButton::clicked, this, &OverviewPage::outOfSyncWarningClicked);
}

void OverviewPage::setPrivacy(bool privacy)
{
    m_privacy = privacy;
    if (m_balances.balance != -1) {
        setBalance(m_balances);
    }

    ui->widgetListTransaction->setVisible(!m_privacy);

    const QString status_tip = m_privacy ? tr("Privacy mode activated for the Overview tab. To unmask the values, uncheck Settings->Mask values.") : "";
    setStatusTip(status_tip);
    QStatusTipEvent event(status_tip);
    QApplication::sendEvent(this, &event);
}

OverviewPage::~OverviewPage()
{
    delete ui;
}

void OverviewPage::setBalance(const interfaces::WalletBalances& balances)
{
    int unit = walletModel->getOptionsModel()->getDisplayUnit();
    m_balances = balances;
    if (walletModel->wallet().isLegacy()) {
        if (walletModel->wallet().privateKeysDisabled()) {

            ui->labelBalance->setText(BitcoinUnits::formatPrivacy(unit, balances.watch_only_balance, BitcoinUnits::SeparatorStyle::ALWAYS, m_privacy));
            ui->labelUnconfirmed->setText(BitcoinUnits::formatPrivacy(unit, balances.unconfirmed_watch_only_balance, BitcoinUnits::SeparatorStyle::ALWAYS, m_privacy));
            ui->labelImmature->setText(BitcoinUnits::formatPrivacy(unit, balances.immature_watch_only_balance, BitcoinUnits::SeparatorStyle::ALWAYS, m_privacy));
            ui->labelStake->setText(BitcoinUnits::formatPrivacy(unit, balances.watch_only_stake, BitcoinUnits::SeparatorStyle::ALWAYS, m_privacy));
<<<<<<< HEAD

            ui->labelTotal->setText(BitcoinUnits::formatWithPrivacy(unit, balances.watch_only_balance + balances.unconfirmed_watch_only_balance + balances.immature_watch_only_balance, BitcoinUnits::SeparatorStyle::ALWAYS, m_privacy));
=======
            ui->labelTotal->setText(BitcoinUnits::formatWithPrivacy(unit, balances.watch_only_balance + balances.unconfirmed_watch_only_balance + balances.immature_watch_only_balance + balances.watch_only_stake, BitcoinUnits::SeparatorStyle::ALWAYS, m_privacy));
>>>>>>> f45f2e07
        } else {

            ui->labelBalance->setText(BitcoinUnits::formatPrivacy(unit, balances.balance, BitcoinUnits::SeparatorStyle::ALWAYS, m_privacy));
            ui->labelUnconfirmed->setText(BitcoinUnits::formatPrivacy(unit, balances.unconfirmed_balance, BitcoinUnits::SeparatorStyle::ALWAYS, m_privacy));
            ui->labelImmature->setText(BitcoinUnits::formatPrivacy(unit, balances.immature_balance, BitcoinUnits::SeparatorStyle::ALWAYS, m_privacy));
            ui->labelStake->setText(BitcoinUnits::formatPrivacy(unit, balances.stake, BitcoinUnits::SeparatorStyle::ALWAYS, m_privacy));
<<<<<<< HEAD

            ui->labelTotal->setText(BitcoinUnits::formatWithPrivacy(unit, balances.balance + balances.unconfirmed_balance + balances.immature_balance, BitcoinUnits::SeparatorStyle::ALWAYS, m_privacy));

=======
            ui->labelTotal->setText(BitcoinUnits::formatWithPrivacy(unit, balances.balance + balances.unconfirmed_balance + balances.immature_balance + balances.stake, BitcoinUnits::SeparatorStyle::ALWAYS, m_privacy));
>>>>>>> f45f2e07
            ui->labelWatchAvailable->setText(BitcoinUnits::formatPrivacy(unit, balances.watch_only_balance, BitcoinUnits::SeparatorStyle::ALWAYS, m_privacy));
            ui->labelWatchPending->setText(BitcoinUnits::formatPrivacy(unit, balances.unconfirmed_watch_only_balance, BitcoinUnits::SeparatorStyle::ALWAYS, m_privacy));
            ui->labelWatchImmature->setText(BitcoinUnits::formatPrivacy(unit, balances.immature_watch_only_balance, BitcoinUnits::SeparatorStyle::ALWAYS, m_privacy));
            ui->labelWatchStake->setText(BitcoinUnits::formatPrivacy(unit, balances.watch_only_stake, BitcoinUnits::SeparatorStyle::ALWAYS, m_privacy));

            ui->labelWatchTotal->setText(BitcoinUnits::formatWithPrivacy(unit, balances.watch_only_balance + balances.unconfirmed_watch_only_balance + balances.immature_watch_only_balance, BitcoinUnits::SeparatorStyle::ALWAYS, m_privacy));
        }
    } else {

        ui->labelBalance->setText(BitcoinUnits::formatPrivacy(unit, balances.balance, BitcoinUnits::SeparatorStyle::ALWAYS, m_privacy));
        ui->labelUnconfirmed->setText(BitcoinUnits::formatPrivacy(unit, balances.unconfirmed_balance, BitcoinUnits::SeparatorStyle::ALWAYS, m_privacy));
        ui->labelImmature->setText(BitcoinUnits::formatPrivacy(unit, balances.immature_balance, BitcoinUnits::SeparatorStyle::ALWAYS, m_privacy));
        ui->labelStake->setText(BitcoinUnits::formatPrivacy(unit, balances.stake, BitcoinUnits::SeparatorStyle::ALWAYS, m_privacy));
<<<<<<< HEAD

        ui->labelTotal->setText(BitcoinUnits::formatWithPrivacy(unit, balances.balance + balances.unconfirmed_balance + balances.immature_balance, BitcoinUnits::SeparatorStyle::ALWAYS, m_privacy));
=======
        ui->labelTotal->setText(BitcoinUnits::formatWithPrivacy(unit, balances.balance + balances.unconfirmed_balance + balances.immature_balance + balances.stake, BitcoinUnits::SeparatorStyle::ALWAYS, m_privacy));
>>>>>>> f45f2e07
    }
    // only show immature (newly mined) balance if it's non-zero, so as not to complicate things
    // for the non-mining users
    bool showImmature = balances.immature_balance != 0;
    bool showStake = balances.stake != 0;
    bool showWatchOnlyImmature = balances.immature_watch_only_balance != 0;
    bool showWatchOnlyStake = balances.watch_only_stake != 0;

    // for symmetry reasons also show immature label when the watch-only one is shown
    ui->widgetImmature->setVisible(showImmature || showWatchOnlyImmature);
    ui->widgetWatchImmature->setVisible(!walletModel->wallet().privateKeysDisabled() && showWatchOnlyImmature); // show watch-only immature balance
    ui->widgetStake->setVisible(showStake || showWatchOnlyStake);
    ui->widgetWatchStake->setVisible(!walletModel->wallet().privateKeysDisabled() && showWatchOnlyStake); // show watch-only stake balance
}

void OverviewPage::checkForInvalidTokens()
{
    if(walletModel)
    {
        std::vector<interfaces::TokenInfo> invalidTokens = walletModel->wallet().getInvalidTokens();
        if(invalidTokens.size() > 0)
        {
            QString message;
            for(interfaces::TokenInfo& tokenInfo : invalidTokens)
            {
                QString symbol = QString::fromStdString(tokenInfo.token_symbol);
                QString address = QString::fromStdString(tokenInfo.sender_address);
                message += tr("The %1 address \"%2\" is not yours, please change it to new one.\n").arg(symbol, address);
            }
            QMessageBox::warning(this, tr("Invalid token address"), message);
        }
    }
}

// show/hide watch-only labels
void OverviewPage::updateWatchOnlyLabels(bool showWatchOnly)
{
    ui->labelSpendable->setVisible(showWatchOnly);      // show spendable label (only when watch-only is active)
    ui->labelWatchonly->setVisible(showWatchOnly);      // show watch-only label

    ui->widgetWatchAvailable->setVisible(showWatchOnly); // show watch-only available balance
    ui->widgetWatchPending->setVisible(showWatchOnly);   // show watch-only pending balance
    ui->widgetWatchTotal->setVisible(showWatchOnly);     // show watch-only total balance

    if (!showWatchOnly)
    {
        ui->widgetWatchImmature->hide();
        ui->widgetWatchStake->hide();
    }

    ui->widgetWatch->setVisible(showWatchOnly);
}

void OverviewPage::setClientModel(ClientModel *model)
{
    this->clientModel = model;
    if (model) {
        // Show warning, for example if this is a prerelease version
        connect(model, &ClientModel::alertsChanged, this, &OverviewPage::updateAlerts);
        updateAlerts(model->getStatusBarWarnings());

        connect(model->getOptionsModel(), &OptionsModel::useEmbeddedMonospacedFontChanged, this, &OverviewPage::setMonospacedFont);
        setMonospacedFont(model->getOptionsModel()->getUseEmbeddedMonospacedFont());
    }
}

void OverviewPage::setWalletModel(WalletModel *model)
{
    this->walletModel = model;
    if(model && model->getOptionsModel())
    {
        // Set up transaction list
        filter.reset(new TransactionFilterProxy());
        filter->setSourceModel(model->getTransactionTableModel());
        filter->setLimit(NUM_ITEMS);
        filter->setDynamicSortFilter(true);
        filter->setSortRole(Qt::EditRole);
        filter->setShowInactive(false);
        filter->sort(TransactionTableModel::Date, Qt::DescendingOrder);

        ui->listTransactions->setModel(filter.get());
        ui->listTransactions->setModelColumn(TransactionTableModel::ToAddress);

        // Keep up to date with wallet
        interfaces::Wallet& wallet = model->wallet();
        interfaces::WalletBalances balances = wallet.getBalances();
        setBalance(balances);
        connect(model, &WalletModel::balanceChanged, this, &OverviewPage::setBalance);

        connect(model->getOptionsModel(), &OptionsModel::displayUnitChanged, this, &OverviewPage::updateDisplayUnit);

        updateWatchOnlyLabels(wallet.haveWatchOnly() && !model->wallet().privateKeysDisabled());
        connect(model, &WalletModel::notifyWatchonlyChanged, [this](bool showWatchOnly) {
            updateWatchOnlyLabels(showWatchOnly && !walletModel->wallet().privateKeysDisabled());
        });
    }

    if(model && model->getTokenItemModel())
    {
        // Sort tokens by name
        QSortFilterProxyModel *proxyModel = new QSortFilterProxyModel(this);
        TokenItemModel* tokenModel = model->getTokenItemModel();
        proxyModel->setSourceModel(tokenModel);
        proxyModel->sort(0, Qt::AscendingOrder);
    }

    // update the display unit, to not use the default ("BTC")
    updateDisplayUnit();

    // check for presence of invalid tokens
    QTimer::singleShot(500, this, SLOT(checkForInvalidTokens()));
}

void OverviewPage::changeEvent(QEvent* e)
{
    if (e->type() == QEvent::PaletteChange) {
        QIcon icon = m_platform_style->SingleColorIcon(QStringLiteral(":/icons/warning"));
        ui->labelTransactionsStatus->setIcon(icon);
        ui->labelWalletStatus->setIcon(icon);
    }

    QWidget::changeEvent(e);
}

void OverviewPage::updateDisplayUnit()
{
    if(walletModel && walletModel->getOptionsModel())
    {
        if (m_balances.balance != -1) {
            setBalance(m_balances);
        }

        // Update txdelegate->unit with the current unit
        txdelegate->unit = walletModel->getOptionsModel()->getDisplayUnit();

        ui->listTransactions->update();
    }
}

void OverviewPage::updateAlerts(const QString &warnings)
{
    this->ui->labelAlerts->setVisible(!warnings.isEmpty());
    this->ui->labelAlerts->setText(warnings);
}

void OverviewPage::showOutOfSyncWarning(bool fShow)
{
    ui->labelWalletStatus->setVisible(fShow);
    ui->labelTransactionsStatus->setVisible(fShow);
}

void OverviewPage::setMonospacedFont(bool use_embedded_font)
{
    QFont f = GUIUtil::fixedPitchFont(use_embedded_font);
    ui->labelBalance->setFont(f);
    ui->labelUnconfirmed->setFont(f);
    ui->labelImmature->setFont(f);
    ui->labelStake->setFont(f);
    ui->labelTotal->setFont(f);
    ui->labelWatchAvailable->setFont(f);
    ui->labelWatchPending->setFont(f);
    ui->labelWatchImmature->setFont(f);
    ui->labelWatchStake->setFont(f);
    ui->labelWatchTotal->setFont(f);
}

void OverviewPage::on_showMoreButton_clicked()
{
    Q_EMIT showMoreClicked();
}

void OverviewPage::showDetails()
{
    if(!ui->listTransactions->selectionModel())
        return;
    QModelIndexList selection = ui->listTransactions->selectionModel()->selectedRows();
    if(!selection.isEmpty())
    {
        TransactionDescDialog *dlg = new TransactionDescDialog(selection.at(0));
        dlg->setAttribute(Qt::WA_DeleteOnClose);
        dlg->show();
    }
}

void OverviewPage::on_buttonSend_clicked()
{
    Q_EMIT sendCoinsClicked();
}

void OverviewPage::on_buttonReceive_clicked()
{
    Q_EMIT receiveCoinsClicked();
}<|MERGE_RESOLUTION|>--- conflicted
+++ resolved
@@ -286,49 +286,29 @@
     m_balances = balances;
     if (walletModel->wallet().isLegacy()) {
         if (walletModel->wallet().privateKeysDisabled()) {
-
             ui->labelBalance->setText(BitcoinUnits::formatPrivacy(unit, balances.watch_only_balance, BitcoinUnits::SeparatorStyle::ALWAYS, m_privacy));
             ui->labelUnconfirmed->setText(BitcoinUnits::formatPrivacy(unit, balances.unconfirmed_watch_only_balance, BitcoinUnits::SeparatorStyle::ALWAYS, m_privacy));
             ui->labelImmature->setText(BitcoinUnits::formatPrivacy(unit, balances.immature_watch_only_balance, BitcoinUnits::SeparatorStyle::ALWAYS, m_privacy));
             ui->labelStake->setText(BitcoinUnits::formatPrivacy(unit, balances.watch_only_stake, BitcoinUnits::SeparatorStyle::ALWAYS, m_privacy));
-<<<<<<< HEAD
-
-            ui->labelTotal->setText(BitcoinUnits::formatWithPrivacy(unit, balances.watch_only_balance + balances.unconfirmed_watch_only_balance + balances.immature_watch_only_balance, BitcoinUnits::SeparatorStyle::ALWAYS, m_privacy));
-=======
             ui->labelTotal->setText(BitcoinUnits::formatWithPrivacy(unit, balances.watch_only_balance + balances.unconfirmed_watch_only_balance + balances.immature_watch_only_balance + balances.watch_only_stake, BitcoinUnits::SeparatorStyle::ALWAYS, m_privacy));
->>>>>>> f45f2e07
         } else {
-
             ui->labelBalance->setText(BitcoinUnits::formatPrivacy(unit, balances.balance, BitcoinUnits::SeparatorStyle::ALWAYS, m_privacy));
             ui->labelUnconfirmed->setText(BitcoinUnits::formatPrivacy(unit, balances.unconfirmed_balance, BitcoinUnits::SeparatorStyle::ALWAYS, m_privacy));
             ui->labelImmature->setText(BitcoinUnits::formatPrivacy(unit, balances.immature_balance, BitcoinUnits::SeparatorStyle::ALWAYS, m_privacy));
             ui->labelStake->setText(BitcoinUnits::formatPrivacy(unit, balances.stake, BitcoinUnits::SeparatorStyle::ALWAYS, m_privacy));
-<<<<<<< HEAD
-
-            ui->labelTotal->setText(BitcoinUnits::formatWithPrivacy(unit, balances.balance + balances.unconfirmed_balance + balances.immature_balance, BitcoinUnits::SeparatorStyle::ALWAYS, m_privacy));
-
-=======
             ui->labelTotal->setText(BitcoinUnits::formatWithPrivacy(unit, balances.balance + balances.unconfirmed_balance + balances.immature_balance + balances.stake, BitcoinUnits::SeparatorStyle::ALWAYS, m_privacy));
->>>>>>> f45f2e07
             ui->labelWatchAvailable->setText(BitcoinUnits::formatPrivacy(unit, balances.watch_only_balance, BitcoinUnits::SeparatorStyle::ALWAYS, m_privacy));
             ui->labelWatchPending->setText(BitcoinUnits::formatPrivacy(unit, balances.unconfirmed_watch_only_balance, BitcoinUnits::SeparatorStyle::ALWAYS, m_privacy));
             ui->labelWatchImmature->setText(BitcoinUnits::formatPrivacy(unit, balances.immature_watch_only_balance, BitcoinUnits::SeparatorStyle::ALWAYS, m_privacy));
             ui->labelWatchStake->setText(BitcoinUnits::formatPrivacy(unit, balances.watch_only_stake, BitcoinUnits::SeparatorStyle::ALWAYS, m_privacy));
-
-            ui->labelWatchTotal->setText(BitcoinUnits::formatWithPrivacy(unit, balances.watch_only_balance + balances.unconfirmed_watch_only_balance + balances.immature_watch_only_balance, BitcoinUnits::SeparatorStyle::ALWAYS, m_privacy));
+            ui->labelWatchTotal->setText(BitcoinUnits::formatWithPrivacy(unit, balances.watch_only_balance + balances.unconfirmed_watch_only_balance + balances.immature_watch_only_balance + balances.watch_only_stake, BitcoinUnits::SeparatorStyle::ALWAYS, m_privacy));
         }
     } else {
-
         ui->labelBalance->setText(BitcoinUnits::formatPrivacy(unit, balances.balance, BitcoinUnits::SeparatorStyle::ALWAYS, m_privacy));
         ui->labelUnconfirmed->setText(BitcoinUnits::formatPrivacy(unit, balances.unconfirmed_balance, BitcoinUnits::SeparatorStyle::ALWAYS, m_privacy));
         ui->labelImmature->setText(BitcoinUnits::formatPrivacy(unit, balances.immature_balance, BitcoinUnits::SeparatorStyle::ALWAYS, m_privacy));
         ui->labelStake->setText(BitcoinUnits::formatPrivacy(unit, balances.stake, BitcoinUnits::SeparatorStyle::ALWAYS, m_privacy));
-<<<<<<< HEAD
-
-        ui->labelTotal->setText(BitcoinUnits::formatWithPrivacy(unit, balances.balance + balances.unconfirmed_balance + balances.immature_balance, BitcoinUnits::SeparatorStyle::ALWAYS, m_privacy));
-=======
         ui->labelTotal->setText(BitcoinUnits::formatWithPrivacy(unit, balances.balance + balances.unconfirmed_balance + balances.immature_balance + balances.stake, BitcoinUnits::SeparatorStyle::ALWAYS, m_privacy));
->>>>>>> f45f2e07
     }
     // only show immature (newly mined) balance if it's non-zero, so as not to complicate things
     // for the non-mining users
