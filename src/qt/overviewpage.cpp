// Copyright (c) 2011-2018 The Bitcoin Core developers
// Distributed under the MIT software license, see the accompanying
// file COPYING or http://www.opensource.org/licenses/mit-license.php.

#include <qt/overviewpage.h>
#include <qt/forms/ui_overviewpage.h>

#include <qt/bitcoinunits.h>
#include <qt/clientmodel.h>
#include <qt/guiconstants.h>
#include <qt/guiutil.h>
#include <qt/optionsmodel.h>
#include <qt/platformstyle.h>
#include <qt/transactionfilterproxy.h>
#include <qt/transactiontablemodel.h>
#include <qt/walletmodel.h>
#include <qt/tokenitemmodel.h>
#include <interfaces/wallet.h>
#include <qt/transactiondescdialog.h>
#include <qt/styleSheet.h>

#include <QAbstractItemDelegate>
#include <QPainter>
#include <QMessageBox>
#include <QTimer>

#include <QStandardItem>
#include <QStandardItemModel>
#include <QSortFilterProxyModel>

#define NUM_ITEMS 5
#define TOKEN_SIZE 40
#define MARGIN 5
#define SYMBOL_WIDTH 80

#define TX_SIZE 40
#define DECORATION_SIZE 20
#define DATE_WIDTH 110
#define TYPE_WIDTH 140
#define AMOUNT_WIDTH 205

Q_DECLARE_METATYPE(interfaces::WalletBalances)

class TxViewDelegate : public QAbstractItemDelegate
{
    Q_OBJECT
public:
    explicit TxViewDelegate(const PlatformStyle *_platformStyle, QObject *parent=nullptr):
        QAbstractItemDelegate(parent), unit(BitcoinUnits::BTC),
        platformStyle(_platformStyle)
    {

    }

    inline void paint(QPainter *painter, const QStyleOptionViewItem &option,
                      const QModelIndex &index ) const
    {
        painter->save();
        QDateTime date = index.data(TransactionTableModel::DateRole).toDateTime();
        QIcon icon = qvariant_cast<QIcon>(index.data(TransactionTableModel::RawDecorationRole));
        QString address = index.data(Qt::DisplayRole).toString();
        qint64 amount = index.data(TransactionTableModel::AmountRole).toLongLong();
        bool confirmed = index.data(TransactionTableModel::ConfirmedRole).toBool();

        QModelIndex ind = index.model()->index(index.row(), TransactionTableModel::Type, index.parent());
        QString typeString = ind.data(Qt::DisplayRole).toString();

        QRect mainRect = option.rect;
        QColor txColor = index.row() % 2 ? QColor("#393939") : QColor("#2e2e2e");
        painter->fillRect(mainRect, txColor);

        QPen pen;
        pen.setWidth(2);
        pen.setColor(QColor("#009ee5"));
        painter->setPen(pen);
        bool selected = option.state & QStyle::State_Selected;
        if(selected)
        {
            painter->drawRect(mainRect.x()+1, mainRect.y()+1, mainRect.width()-2, mainRect.height()-2);
        }

        QColor foreground("#dedede");
        painter->setPen(foreground);

        QRect dateRect(mainRect.left() + MARGIN, mainRect.top(), DATE_WIDTH, TX_SIZE);
        painter->drawText(dateRect, Qt::AlignLeft|Qt::AlignVCenter, GUIUtil::dateTimeStr(date));

        int topMargin = (TX_SIZE - DECORATION_SIZE) / 2;
        QRect decorationRect(dateRect.topRight() + QPoint(MARGIN, topMargin), QSize(DECORATION_SIZE, DECORATION_SIZE));
        icon.paint(painter, decorationRect);

        QRect typeRect(decorationRect.right() + MARGIN, mainRect.top(), TYPE_WIDTH, TX_SIZE);
        painter->drawText(typeRect, Qt::AlignLeft|Qt::AlignVCenter, typeString);

        bool watchOnly = index.data(TransactionTableModel::WatchonlyRole).toBool();

        if (watchOnly)
        {
            QIcon iconWatchonly = qvariant_cast<QIcon>(index.data(TransactionTableModel::WatchonlyDecorationRole));
            QRect watchonlyRect(typeRect.right() + MARGIN, mainRect.top() + topMargin, DECORATION_SIZE, DECORATION_SIZE);
            iconWatchonly.paint(painter, watchonlyRect);
        }

        int addressMargin = watchOnly ? MARGIN + 20 : MARGIN;
        int addressWidth = mainRect.width() - DATE_WIDTH - DECORATION_SIZE - TYPE_WIDTH - AMOUNT_WIDTH - 5*MARGIN;
        addressWidth = watchOnly ? addressWidth - 20 : addressWidth;

        QFont addressFont = option.font;
        addressFont.setPointSizeF(addressFont.pointSizeF() * 0.95);
        painter->setFont(addressFont);

        QFontMetrics fmName(painter->font());
        QString clippedAddress = fmName.elidedText(address, Qt::ElideRight, addressWidth);

        QRect addressRect(typeRect.right() + addressMargin, mainRect.top(), addressWidth, TX_SIZE);
        painter->drawText(addressRect, Qt::AlignLeft|Qt::AlignVCenter, clippedAddress);

        QFont amountFont = option.font;
        amountFont.setBold(true);
        painter->setFont(amountFont);

        if(amount < 0)
        {
            foreground = COLOR_NEGATIVE;
        }
        else if(!confirmed)
        {
            foreground = COLOR_UNCONFIRMED;
        }
        else
        {
            foreground = QColor("#ffffff");
        }
        painter->setPen(foreground);

        QString amountText = BitcoinUnits::formatWithUnit(unit, amount, true, BitcoinUnits::separatorAlways);
        if(!confirmed)
        {
            amountText = QString("[") + amountText + QString("]");
        }

        QRect amountRect(addressRect.right() + MARGIN, addressRect.top(), AMOUNT_WIDTH, TX_SIZE);
        painter->drawText(amountRect, Qt::AlignRight|Qt::AlignVCenter, amountText);

        painter->restore();
    }

    inline QSize sizeHint(const QStyleOptionViewItem &option, const QModelIndex &index) const
    {
        return QSize(TX_SIZE, TX_SIZE);
    }

    int unit;
    const PlatformStyle *platformStyle;
};

class TknViewDelegate : public QAbstractItemDelegate
{
public:
    TknViewDelegate(const PlatformStyle *_platformStyle, QObject *parent) :
        QAbstractItemDelegate(parent),
        platformStyle(_platformStyle)
    {}

    void paint(QPainter *painter, const QStyleOptionViewItem &option,
               const QModelIndex &index) const
    {
        painter->save();

        QString tokenSymbol = index.data(TokenItemModel::SymbolRole).toString();
        QString tokenBalance = index.data(TokenItemModel::BalanceRole).toString();
<<<<<<< HEAD

        QRect mainRect = option.rect;
        mainRect.setWidth(option.rect.width());

        painter->fillRect(mainRect, QColor("#383938"));

        QRect hLineRect(mainRect.left(), mainRect.bottom(), mainRect.width(), 1);
        painter->fillRect(hLineRect, QColor("#2e2e2e"));

        QColor foreground("#dedede");
        painter->setPen(foreground);
        
        QFont font = option.font;

        QFontMetrics fmName(font);
        QString clippedSymbol = fmName.elidedText(tokenSymbol, Qt::ElideRight, SYMBOL_WIDTH);

        QRect symbolRect(mainRect.left() + MARGIN, mainRect.top(), SYMBOL_WIDTH, mainRect.height());
        painter->drawText(symbolRect, Qt::AlignLeft|Qt::AlignVCenter, clippedSymbol);

        int balanceWidth = mainRect.width() - symbolRect.width() - 3 * MARGIN;
        QRect balanceRect(symbolRect.right() + MARGIN, symbolRect.top(), balanceWidth, mainRect.height());
        painter->drawText(balanceRect, Qt::AlignRight|Qt::AlignVCenter, tokenBalance);

        painter->restore();
    }

=======

        QRect mainRect = option.rect;
        mainRect.setWidth(option.rect.width());

        painter->fillRect(mainRect, QColor("#383938"));

        QRect hLineRect(mainRect.left(), mainRect.bottom(), mainRect.width(), 1);
        painter->fillRect(hLineRect, QColor("#2e2e2e"));

        QColor foreground("#dedede");
        painter->setPen(foreground);
        
        QFont font = option.font;

        QFontMetrics fmName(font);
        QString clippedSymbol = fmName.elidedText(tokenSymbol, Qt::ElideRight, SYMBOL_WIDTH);

        QRect symbolRect(mainRect.left() + MARGIN, mainRect.top(), SYMBOL_WIDTH, mainRect.height());
        painter->drawText(symbolRect, Qt::AlignLeft|Qt::AlignVCenter, clippedSymbol);

        int balanceWidth = mainRect.width() - symbolRect.width() - 3 * MARGIN;
        QRect balanceRect(symbolRect.right() + MARGIN, symbolRect.top(), balanceWidth, mainRect.height());
        painter->drawText(balanceRect, Qt::AlignRight|Qt::AlignVCenter, tokenBalance);

        painter->restore();
    }

>>>>>>> 9e306671
    QSize sizeHint(const QStyleOptionViewItem &option, const QModelIndex &index) const
    {
        QFont font = option.font;

        QString balanceString = index.data(TokenItemModel::BalanceRole).toString();
        QFontMetrics fm(font);
        int balanceWidth = fm.width(balanceString);

        int width = SYMBOL_WIDTH + balanceWidth + 3*MARGIN;
        return QSize(width, TOKEN_SIZE);
    }

    const PlatformStyle *platformStyle;
};

#include <qt/overviewpage.moc>

OverviewPage::OverviewPage(const PlatformStyle *platformStyle, QWidget *parent) :
    QWidget(parent),
    ui(new Ui::OverviewPage),
<<<<<<< HEAD
    clientModel(0),
    walletModel(0),
=======
    clientModel(nullptr),
    walletModel(nullptr),
>>>>>>> 9e306671
    txdelegate(new TxViewDelegate(platformStyle, this)),
    tkndelegate(new TknViewDelegate(platformStyle, this))
{
    ui->setupUi(this);

    // Set stylesheet
    SetObjectStyleSheet(ui->labelWalletStatus, StyleSheetNames::ButtonTransparent);
    SetObjectStyleSheet(ui->labelTokenStatus, StyleSheetNames::ButtonTransparent);
    SetObjectStyleSheet(ui->labelTransactionsStatus, StyleSheetNames::ButtonTransparent);

    m_balances.balance = -1;

    if (!platformStyle->getImagesOnButtons()) {
        ui->buttonAddToken->setIcon(QIcon());
    } else {
        ui->buttonAddToken->setIcon(platformStyle->MultiStatesIcon(":/icons/add", PlatformStyle::PushButton));
    }


    // use a MultiStatesIcon for the "out of sync warning" icon
    QIcon icon = platformStyle->MultiStatesIcon(":/icons/warning", PlatformStyle::PushButton);

    ui->labelTransactionsStatus->setIcon(icon);
    ui->labelWalletStatus->setIcon(icon);
    ui->labelTokenStatus->setIcon(icon);

    QFont font = ui->labelTotal->font();
    font.setPointSizeF(font.pointSizeF() * 1.5);
    ui->labelTotal->setFont(font);

    QFont fontWatch = ui->labelWatchTotal->font();
    fontWatch.setPointSizeF(fontWatch.pointSizeF() * 1.5);
    ui->labelWatchTotal->setFont(fontWatch);

    ui->labelDate->setFixedWidth(DATE_WIDTH);
    ui->labelType->setFixedWidth(TYPE_WIDTH);
    ui->labelAmount->setFixedWidth(AMOUNT_WIDTH);

    // Recent transactions
    ui->listTransactions->setItemDelegate(txdelegate);
    ui->listTransactions->setIconSize(QSize(DECORATION_SIZE, DECORATION_SIZE));
    ui->listTransactions->setMinimumHeight(NUM_ITEMS * (TX_SIZE + 2));
    ui->listTransactions->setMinimumWidth(590);
    ui->listTransactions->setAttribute(Qt::WA_MacShowFocusRect, false);
    ui->listTransactions->setSelectionBehavior(QAbstractItemView::SelectRows);
<<<<<<< HEAD

    connect(ui->listTransactions, SIGNAL(doubleClicked(QModelIndex)), this, SLOT(showDetails()));

=======

    connect(ui->listTransactions, SIGNAL(doubleClicked(QModelIndex)), this, SLOT(showDetails()));

>>>>>>> 9e306671
    // Token list
    ui->listTokens->setItemDelegate(tkndelegate);
    ui->listTokens->setAttribute(Qt::WA_MacShowFocusRect, false);

    // start with displaying the "out of sync" warnings
    showOutOfSyncWarning(true);
<<<<<<< HEAD
    connect(ui->labelWalletStatus, SIGNAL(clicked()), this, SLOT(handleOutOfSyncWarningClicks()));
    connect(ui->labelTokenStatus, SIGNAL(clicked()), this, SLOT(handleOutOfSyncWarningClicks()));
    connect(ui->labelTransactionsStatus, SIGNAL(clicked()), this, SLOT(handleOutOfSyncWarningClicks()));
=======
    connect(ui->labelWalletStatus, &QPushButton::clicked, this, &OverviewPage::handleOutOfSyncWarningClicks);
    connect(ui->labelTokenStatus, SIGNAL(clicked()), this, SLOT(handleOutOfSyncWarningClicks()));
    connect(ui->labelTransactionsStatus, &QPushButton::clicked, this, &OverviewPage::handleOutOfSyncWarningClicks);
>>>>>>> 9e306671
}

void OverviewPage::handleOutOfSyncWarningClicks()
{
    Q_EMIT outOfSyncWarningClicked();
}

OverviewPage::~OverviewPage()
{
    delete ui;
}

void OverviewPage::setBalance(const interfaces::WalletBalances& balances)
{
    int unit = walletModel->getOptionsModel()->getDisplayUnit();
    m_balances = balances;
<<<<<<< HEAD
    ui->labelBalance->setText(BitcoinUnits::formatWithUnit(unit, balances.balance, false, BitcoinUnits::separatorAlways));
    ui->labelUnconfirmed->setText(BitcoinUnits::formatWithUnit(unit, balances.unconfirmed_balance, false, BitcoinUnits::separatorAlways));
    ui->labelImmature->setText(BitcoinUnits::formatWithUnit(unit, balances.immature_balance, false, BitcoinUnits::separatorAlways));
    ui->labelStake->setText(BitcoinUnits::formatWithUnit(unit, balances.stake, false, BitcoinUnits::separatorAlways));
    ui->labelTotal->setText(BitcoinUnits::formatWithUnit(unit, balances.balance + balances.unconfirmed_balance + balances.immature_balance + balances.stake, false, BitcoinUnits::separatorAlways));
    ui->labelWatchAvailable->setText(BitcoinUnits::formatWithUnit(unit, balances.watch_only_balance, false, BitcoinUnits::separatorAlways));
    ui->labelWatchPending->setText(BitcoinUnits::formatWithUnit(unit, balances.unconfirmed_watch_only_balance, false, BitcoinUnits::separatorAlways));
    ui->labelWatchImmature->setText(BitcoinUnits::formatWithUnit(unit, balances.immature_watch_only_balance, false, BitcoinUnits::separatorAlways));
    ui->labelWatchStake->setText(BitcoinUnits::formatWithUnit(unit, balances.watch_only_stake, false, BitcoinUnits::separatorAlways));
    ui->labelWatchTotal->setText(BitcoinUnits::formatWithUnit(unit, balances.watch_only_balance + balances.unconfirmed_watch_only_balance + balances.immature_watch_only_balance + balances.watch_only_stake, false, BitcoinUnits::separatorAlways));

=======
    if (walletModel->privateKeysDisabled()) {
        ui->labelBalance->setText(BitcoinUnits::formatWithUnit(unit, balances.watch_only_balance, false, BitcoinUnits::separatorAlways));
        ui->labelUnconfirmed->setText(BitcoinUnits::formatWithUnit(unit, balances.unconfirmed_watch_only_balance, false, BitcoinUnits::separatorAlways));
        ui->labelImmature->setText(BitcoinUnits::formatWithUnit(unit, balances.immature_watch_only_balance, false, BitcoinUnits::separatorAlways));
        ui->labelStake->setText(BitcoinUnits::formatWithUnit(unit, balances.watch_only_stake, false, BitcoinUnits::separatorAlways));
        ui->labelTotal->setText(BitcoinUnits::formatWithUnit(unit, balances.watch_only_balance + balances.unconfirmed_watch_only_balance + balances.immature_watch_only_balance + balances.watch_only_stake, false, BitcoinUnits::separatorAlways));
    } else {
        ui->labelBalance->setText(BitcoinUnits::formatWithUnit(unit, balances.balance, false, BitcoinUnits::separatorAlways));
        ui->labelUnconfirmed->setText(BitcoinUnits::formatWithUnit(unit, balances.unconfirmed_balance, false, BitcoinUnits::separatorAlways));
        ui->labelImmature->setText(BitcoinUnits::formatWithUnit(unit, balances.immature_balance, false, BitcoinUnits::separatorAlways));
        ui->labelStake->setText(BitcoinUnits::formatWithUnit(unit, balances.stake, false, BitcoinUnits::separatorAlways));
        ui->labelTotal->setText(BitcoinUnits::formatWithUnit(unit, balances.balance + balances.unconfirmed_balance + balances.immature_balance + balances.stake, false, BitcoinUnits::separatorAlways));
        ui->labelWatchAvailable->setText(BitcoinUnits::formatWithUnit(unit, balances.watch_only_balance, false, BitcoinUnits::separatorAlways));
        ui->labelWatchPending->setText(BitcoinUnits::formatWithUnit(unit, balances.unconfirmed_watch_only_balance, false, BitcoinUnits::separatorAlways));
        ui->labelWatchImmature->setText(BitcoinUnits::formatWithUnit(unit, balances.immature_watch_only_balance, false, BitcoinUnits::separatorAlways));
        ui->labelWatchStake->setText(BitcoinUnits::formatWithUnit(unit, balances.watch_only_stake, false, BitcoinUnits::separatorAlways));
        ui->labelWatchTotal->setText(BitcoinUnits::formatWithUnit(unit, balances.watch_only_balance + balances.unconfirmed_watch_only_balance + balances.immature_watch_only_balance + balances.watch_only_stake, false, BitcoinUnits::separatorAlways));
    }
>>>>>>> 9e306671
    // only show immature (newly mined) balance if it's non-zero, so as not to complicate things
    // for the non-mining users
    bool showImmature = balances.immature_balance != 0;
    bool showStake = balances.stake != 0;
    bool showWatchOnlyImmature = balances.immature_watch_only_balance != 0;
    bool showWatchOnlyStake = balances.watch_only_stake != 0;

    // for symmetry reasons also show immature label when the watch-only one is shown
    ui->labelImmature->setVisible(showImmature || showWatchOnlyImmature);
    ui->labelImmatureText->setVisible(showImmature || showWatchOnlyImmature);
<<<<<<< HEAD
    ui->labelWatchImmature->setVisible(showWatchOnlyImmature); // show watch-only immature balance
    ui->labelStake->setVisible(showStake || showWatchOnlyStake);
    ui->labelStakeText->setVisible(showStake || showWatchOnlyStake);
    ui->labelWatchStake->setVisible(showWatchOnlyStake); // show watch-only stake balance
=======
    ui->labelWatchImmature->setVisible(!walletModel->privateKeysDisabled() && showWatchOnlyImmature); // show watch-only immature balance
    ui->labelStake->setVisible(showStake || showWatchOnlyStake);
    ui->labelStakeText->setVisible(showStake || showWatchOnlyStake);
    ui->labelWatchStake->setVisible(!walletModel->privateKeysDisabled() && showWatchOnlyStake); // show watch-only stake balance
>>>>>>> 9e306671
}

void OverviewPage::checkForInvalidTokens()
{
    if(walletModel)
    {
        std::vector<interfaces::TokenInfo> invalidTokens = walletModel->wallet().getInvalidTokens();
        if(invalidTokens.size() > 0)
        {
            QString message;
            for(interfaces::TokenInfo& tokenInfo : invalidTokens)
            {
                QString symbol = QString::fromStdString(tokenInfo.token_symbol);
                QString address = QString::fromStdString(tokenInfo.sender_address);
                message += tr("The %1 address \"%2\" is not yours, please change it to new one.\n").arg(symbol, address);
            }
            QMessageBox::warning(this, tr("Invalid token address"), message);
        }
    }
}

// show/hide watch-only labels
void OverviewPage::updateWatchOnlyLabels(bool showWatchOnly)
{
    ui->labelSpendable->setVisible(showWatchOnly);      // show spendable label (only when watch-only is active)
    ui->labelWatchonly->setVisible(showWatchOnly);      // show watch-only label
    ui->labelWatchAvailable->setVisible(showWatchOnly); // show watch-only available balance
    ui->labelWatchPending->setVisible(showWatchOnly);   // show watch-only pending balance
    ui->labelWatchTotal->setVisible(showWatchOnly);     // show watch-only total balance

    if (!showWatchOnly)
    {
        ui->labelWatchImmature->hide();
        ui->labelWatchStake->hide();
    }
}

void OverviewPage::setClientModel(ClientModel *model)
{
    this->clientModel = model;
    if(model)
    {
        // Show warning if this is a prerelease version
        connect(model, &ClientModel::alertsChanged, this, &OverviewPage::updateAlerts);
        updateAlerts(model->getStatusBarWarnings());
    }
}

void OverviewPage::setWalletModel(WalletModel *model)
{
    this->walletModel = model;
    if(model && model->getOptionsModel())
    {
        // Set up transaction list
        filter.reset(new TransactionFilterProxy());
        filter->setSourceModel(model->getTransactionTableModel());
        filter->setLimit(NUM_ITEMS);
        filter->setDynamicSortFilter(true);
        filter->setSortRole(Qt::EditRole);
        filter->setShowInactive(false);
        filter->sort(TransactionTableModel::Date, Qt::DescendingOrder);

        ui->listTransactions->setModel(filter.get());
        ui->listTransactions->setModelColumn(TransactionTableModel::ToAddress);

        // Keep up to date with wallet
        interfaces::Wallet& wallet = model->wallet();
        interfaces::WalletBalances balances = wallet.getBalances();
        setBalance(balances);
        connect(model, &WalletModel::balanceChanged, this, &OverviewPage::setBalance);

        connect(model->getOptionsModel(), &OptionsModel::displayUnitChanged, this, &OverviewPage::updateDisplayUnit);

        updateWatchOnlyLabels(wallet.haveWatchOnly() && !model->privateKeysDisabled());
        connect(model, &WalletModel::notifyWatchonlyChanged, [this](bool showWatchOnly) {
            updateWatchOnlyLabels(showWatchOnly && !walletModel->privateKeysDisabled());
        });
    }

    if(model && model->getTokenItemModel())
    {
        // Sort tokens by name
        QSortFilterProxyModel *proxyModel = new QSortFilterProxyModel(this);
        TokenItemModel* tokenModel = model->getTokenItemModel();
        proxyModel->setSourceModel(tokenModel);
        proxyModel->sort(0, Qt::AscendingOrder);

        // Set tokens model
        ui->listTokens->setModel(proxyModel);
    }

    if(model && model->getTokenItemModel())
    {
        // Sort tokens by name
        QSortFilterProxyModel *proxyModel = new QSortFilterProxyModel(this);
        TokenItemModel* tokenModel = model->getTokenItemModel();
        proxyModel->setSourceModel(tokenModel);
        proxyModel->sort(0, Qt::AscendingOrder);

        // Set tokens model
        ui->listTokens->setModel(proxyModel);
    }

    // update the display unit, to not use the default ("BTC")
    updateDisplayUnit();

    // check for presence of invalid tokens
    QTimer::singleShot(500, this, SLOT(checkForInvalidTokens()));
}

void OverviewPage::updateDisplayUnit()
{
    if(walletModel && walletModel->getOptionsModel())
    {
        if (m_balances.balance != -1) {
            setBalance(m_balances);
        }

        // Update txdelegate->unit with the current unit
        txdelegate->unit = walletModel->getOptionsModel()->getDisplayUnit();

        ui->listTransactions->update();
    }
}

void OverviewPage::updateAlerts(const QString &warnings)
{
    this->ui->labelAlerts->setVisible(!warnings.isEmpty());
    this->ui->labelAlerts->setText(warnings);
}

void OverviewPage::showOutOfSyncWarning(bool fShow)
{
    ui->labelWalletStatus->setVisible(fShow);
    ui->labelTransactionsStatus->setVisible(fShow);
    ui->labelTokenStatus->setVisible(fShow);
}

void OverviewPage::on_buttonAddToken_clicked()
{
    Q_EMIT addTokenClicked();
}

void OverviewPage::on_showMoreButton_clicked()
{
    Q_EMIT showMoreClicked();
}

void OverviewPage::showDetails()
{
    if(!ui->listTransactions->selectionModel())
        return;
    QModelIndexList selection = ui->listTransactions->selectionModel()->selectedRows();
    if(!selection.isEmpty())
    {
        TransactionDescDialog *dlg = new TransactionDescDialog(selection.at(0));
        dlg->setAttribute(Qt::WA_DeleteOnClose);
        dlg->show();
    }
}<|MERGE_RESOLUTION|>--- conflicted
+++ resolved
@@ -169,7 +169,6 @@
 
         QString tokenSymbol = index.data(TokenItemModel::SymbolRole).toString();
         QString tokenBalance = index.data(TokenItemModel::BalanceRole).toString();
-<<<<<<< HEAD
 
         QRect mainRect = option.rect;
         mainRect.setWidth(option.rect.width());
@@ -197,35 +196,6 @@
         painter->restore();
     }
 
-=======
-
-        QRect mainRect = option.rect;
-        mainRect.setWidth(option.rect.width());
-
-        painter->fillRect(mainRect, QColor("#383938"));
-
-        QRect hLineRect(mainRect.left(), mainRect.bottom(), mainRect.width(), 1);
-        painter->fillRect(hLineRect, QColor("#2e2e2e"));
-
-        QColor foreground("#dedede");
-        painter->setPen(foreground);
-        
-        QFont font = option.font;
-
-        QFontMetrics fmName(font);
-        QString clippedSymbol = fmName.elidedText(tokenSymbol, Qt::ElideRight, SYMBOL_WIDTH);
-
-        QRect symbolRect(mainRect.left() + MARGIN, mainRect.top(), SYMBOL_WIDTH, mainRect.height());
-        painter->drawText(symbolRect, Qt::AlignLeft|Qt::AlignVCenter, clippedSymbol);
-
-        int balanceWidth = mainRect.width() - symbolRect.width() - 3 * MARGIN;
-        QRect balanceRect(symbolRect.right() + MARGIN, symbolRect.top(), balanceWidth, mainRect.height());
-        painter->drawText(balanceRect, Qt::AlignRight|Qt::AlignVCenter, tokenBalance);
-
-        painter->restore();
-    }
-
->>>>>>> 9e306671
     QSize sizeHint(const QStyleOptionViewItem &option, const QModelIndex &index) const
     {
         QFont font = option.font;
@@ -246,13 +216,8 @@
 OverviewPage::OverviewPage(const PlatformStyle *platformStyle, QWidget *parent) :
     QWidget(parent),
     ui(new Ui::OverviewPage),
-<<<<<<< HEAD
-    clientModel(0),
-    walletModel(0),
-=======
     clientModel(nullptr),
     walletModel(nullptr),
->>>>>>> 9e306671
     txdelegate(new TxViewDelegate(platformStyle, this)),
     tkndelegate(new TknViewDelegate(platformStyle, this))
 {
@@ -298,30 +263,18 @@
     ui->listTransactions->setMinimumWidth(590);
     ui->listTransactions->setAttribute(Qt::WA_MacShowFocusRect, false);
     ui->listTransactions->setSelectionBehavior(QAbstractItemView::SelectRows);
-<<<<<<< HEAD
 
     connect(ui->listTransactions, SIGNAL(doubleClicked(QModelIndex)), this, SLOT(showDetails()));
 
-=======
-
-    connect(ui->listTransactions, SIGNAL(doubleClicked(QModelIndex)), this, SLOT(showDetails()));
-
->>>>>>> 9e306671
     // Token list
     ui->listTokens->setItemDelegate(tkndelegate);
     ui->listTokens->setAttribute(Qt::WA_MacShowFocusRect, false);
 
     // start with displaying the "out of sync" warnings
     showOutOfSyncWarning(true);
-<<<<<<< HEAD
-    connect(ui->labelWalletStatus, SIGNAL(clicked()), this, SLOT(handleOutOfSyncWarningClicks()));
-    connect(ui->labelTokenStatus, SIGNAL(clicked()), this, SLOT(handleOutOfSyncWarningClicks()));
-    connect(ui->labelTransactionsStatus, SIGNAL(clicked()), this, SLOT(handleOutOfSyncWarningClicks()));
-=======
     connect(ui->labelWalletStatus, &QPushButton::clicked, this, &OverviewPage::handleOutOfSyncWarningClicks);
     connect(ui->labelTokenStatus, SIGNAL(clicked()), this, SLOT(handleOutOfSyncWarningClicks()));
     connect(ui->labelTransactionsStatus, &QPushButton::clicked, this, &OverviewPage::handleOutOfSyncWarningClicks);
->>>>>>> 9e306671
 }
 
 void OverviewPage::handleOutOfSyncWarningClicks()
@@ -338,19 +291,6 @@
 {
     int unit = walletModel->getOptionsModel()->getDisplayUnit();
     m_balances = balances;
-<<<<<<< HEAD
-    ui->labelBalance->setText(BitcoinUnits::formatWithUnit(unit, balances.balance, false, BitcoinUnits::separatorAlways));
-    ui->labelUnconfirmed->setText(BitcoinUnits::formatWithUnit(unit, balances.unconfirmed_balance, false, BitcoinUnits::separatorAlways));
-    ui->labelImmature->setText(BitcoinUnits::formatWithUnit(unit, balances.immature_balance, false, BitcoinUnits::separatorAlways));
-    ui->labelStake->setText(BitcoinUnits::formatWithUnit(unit, balances.stake, false, BitcoinUnits::separatorAlways));
-    ui->labelTotal->setText(BitcoinUnits::formatWithUnit(unit, balances.balance + balances.unconfirmed_balance + balances.immature_balance + balances.stake, false, BitcoinUnits::separatorAlways));
-    ui->labelWatchAvailable->setText(BitcoinUnits::formatWithUnit(unit, balances.watch_only_balance, false, BitcoinUnits::separatorAlways));
-    ui->labelWatchPending->setText(BitcoinUnits::formatWithUnit(unit, balances.unconfirmed_watch_only_balance, false, BitcoinUnits::separatorAlways));
-    ui->labelWatchImmature->setText(BitcoinUnits::formatWithUnit(unit, balances.immature_watch_only_balance, false, BitcoinUnits::separatorAlways));
-    ui->labelWatchStake->setText(BitcoinUnits::formatWithUnit(unit, balances.watch_only_stake, false, BitcoinUnits::separatorAlways));
-    ui->labelWatchTotal->setText(BitcoinUnits::formatWithUnit(unit, balances.watch_only_balance + balances.unconfirmed_watch_only_balance + balances.immature_watch_only_balance + balances.watch_only_stake, false, BitcoinUnits::separatorAlways));
-
-=======
     if (walletModel->privateKeysDisabled()) {
         ui->labelBalance->setText(BitcoinUnits::formatWithUnit(unit, balances.watch_only_balance, false, BitcoinUnits::separatorAlways));
         ui->labelUnconfirmed->setText(BitcoinUnits::formatWithUnit(unit, balances.unconfirmed_watch_only_balance, false, BitcoinUnits::separatorAlways));
@@ -369,7 +309,6 @@
         ui->labelWatchStake->setText(BitcoinUnits::formatWithUnit(unit, balances.watch_only_stake, false, BitcoinUnits::separatorAlways));
         ui->labelWatchTotal->setText(BitcoinUnits::formatWithUnit(unit, balances.watch_only_balance + balances.unconfirmed_watch_only_balance + balances.immature_watch_only_balance + balances.watch_only_stake, false, BitcoinUnits::separatorAlways));
     }
->>>>>>> 9e306671
     // only show immature (newly mined) balance if it's non-zero, so as not to complicate things
     // for the non-mining users
     bool showImmature = balances.immature_balance != 0;
@@ -380,17 +319,10 @@
     // for symmetry reasons also show immature label when the watch-only one is shown
     ui->labelImmature->setVisible(showImmature || showWatchOnlyImmature);
     ui->labelImmatureText->setVisible(showImmature || showWatchOnlyImmature);
-<<<<<<< HEAD
-    ui->labelWatchImmature->setVisible(showWatchOnlyImmature); // show watch-only immature balance
-    ui->labelStake->setVisible(showStake || showWatchOnlyStake);
-    ui->labelStakeText->setVisible(showStake || showWatchOnlyStake);
-    ui->labelWatchStake->setVisible(showWatchOnlyStake); // show watch-only stake balance
-=======
     ui->labelWatchImmature->setVisible(!walletModel->privateKeysDisabled() && showWatchOnlyImmature); // show watch-only immature balance
     ui->labelStake->setVisible(showStake || showWatchOnlyStake);
     ui->labelStakeText->setVisible(showStake || showWatchOnlyStake);
     ui->labelWatchStake->setVisible(!walletModel->privateKeysDisabled() && showWatchOnlyStake); // show watch-only stake balance
->>>>>>> 9e306671
 }
 
 void OverviewPage::checkForInvalidTokens()
@@ -482,18 +414,6 @@
         ui->listTokens->setModel(proxyModel);
     }
 
-    if(model && model->getTokenItemModel())
-    {
-        // Sort tokens by name
-        QSortFilterProxyModel *proxyModel = new QSortFilterProxyModel(this);
-        TokenItemModel* tokenModel = model->getTokenItemModel();
-        proxyModel->setSourceModel(tokenModel);
-        proxyModel->sort(0, Qt::AscendingOrder);
-
-        // Set tokens model
-        ui->listTokens->setModel(proxyModel);
-    }
-
     // update the display unit, to not use the default ("BTC")
     updateDisplayUnit();
 
