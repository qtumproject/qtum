--- conflicted
+++ resolved
@@ -138,13 +138,10 @@
     void setTabFocus(enum TabTypes tabType);
     /** Active wallet changed */
     void activeWalletChanged(int index);
-<<<<<<< HEAD
-=======
 #ifdef ENABLE_WALLET
     /** Set the current (ie - active) wallet */
     void setCurrentWallet(WalletModel* const wallet_model);
 #endif // ENABLE_WALLET
->>>>>>> 86d0551a
 
 private:
     struct TranslatedStrings {
