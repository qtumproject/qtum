--- conflicted
+++ resolved
@@ -1,4 +1,3 @@
-<<<<<<< HEAD
 #include <qt/navigationbar.h>
 #include <QActionGroup>
 #include <QToolButton>
@@ -360,307 +359,3 @@
     // Set the component be sub-navigation bar
     m_subBar = subBar;
 }
-
-=======
-#include <qt/navigationbar.h>
-#include <QActionGroup>
-#include <QToolButton>
-#include <QLayout>
-#include <QStylePainter>
-#include <QStyleOptionToolButton>
-#include <QStyle>
-#include <qt/styleSheet.h>
-
-namespace NavigationBar_NS
-{
-static const int ToolButtonWidth = 220;
-static const int ToolButtonHeight = 54;
-static const int ToolButtonIconSize = 32;
-static const int MarginLeft = 0;
-static const int MarginRight = 0;
-static const int MarginTop = 0;
-static const int MarginBottom = 8;
-static const int ButtonSpacing = 2;
-static const int SubNavPaddingRight = 40;
-}
-using namespace NavigationBar_NS;
-
-class NavToolButton : public QToolButton
-{
-public:
-    explicit NavToolButton(QWidget * parent, bool subBar):
-        QToolButton(parent),
-        m_subBar(subBar),
-        m_iconCached(false)
-    {}
-
-protected:
-    void paintEvent(QPaintEvent *) Q_DECL_OVERRIDE
-    {
-        QStylePainter sp( this );
-        QStyleOptionToolButton opt;
-        initStyleOption( &opt );
-
-        if(m_subBar)
-        {
-            const QString strText = opt.text;
-
-            //draw background
-            opt.text.clear();
-            opt.icon = QIcon();
-            sp.drawComplexControl( QStyle::CC_ToolButton, opt );
-            opt.text = strText;
-
-            //draw label
-            drawLabel(&opt, &sp);
-        }
-        else
-        {
-            //update icon
-            updateIcon(opt);
-
-            //draw control
-            sp.drawComplexControl( QStyle::CC_ToolButton, opt );
-        }
-    }
-
-    void drawLabel(const QStyleOption *opt, QPainter *p)
-    {
-        if (const QStyleOptionToolButton *toolbutton
-                = qstyleoption_cast<const QStyleOptionToolButton *>(opt)) {
-
-            // Choose color
-            QColor color;
-            if(!(toolbutton->state & QStyle::State_Enabled))
-            {
-                color = 0x1a96ce;
-            }
-            else if(toolbutton->state & (QStyle::State_Sunken | QStyle::State_On))
-            {
-                color = 0xe5f3f9;
-            }
-            else if(toolbutton->state & QStyle::State_MouseOver)
-            {
-                color = 0xb3dcef;
-            }
-            else
-            {
-                color = 0x7fc4e3;
-            }
-
-            // Determine area
-            QRect rect = toolbutton->rect;
-            int w = rect.width() - SubNavPaddingRight;
-            w = qMax(w, 0);
-            rect.setWidth(w);
-            int shiftX = 0;
-            int shiftY = 0;
-            if (toolbutton->state & (QStyle::State_Sunken | QStyle::State_On)) {
-                shiftX = style()->pixelMetric(QStyle::PM_ButtonShiftHorizontal, toolbutton, this);
-                shiftY = style()->pixelMetric(QStyle::PM_ButtonShiftVertical, toolbutton, this);
-            }
-
-            // Draw text
-            if (!toolbutton->text.isEmpty()) {
-                int alignment = Qt::AlignRight | Qt::AlignVCenter | Qt::TextShowMnemonic;
-                rect.translate(shiftX, shiftY);
-                p->setFont(toolbutton->font);
-                p->setPen(color);
-                p->drawText(rect, alignment, toolbutton->text);
-            }
-        }
-    }
-
-    void updateIcon(QStyleOptionToolButton &toolbutton)
-    {
-        // Update mouse over icon
-        if((toolbutton.state & QStyle::State_Enabled) &&
-                !(toolbutton.state & QStyle::State_On) &&
-                (toolbutton.state & QStyle::State_MouseOver))
-        {
-            if(!m_iconCached)
-            {
-                QIcon icon = toolbutton.icon;
-                QPixmap pixmap = icon.pixmap(toolbutton.iconSize, QIcon::Selected, QIcon::On);
-                m_hoverIcon = QIcon(pixmap);
-                m_iconCached = true;
-            }
-            toolbutton.icon = m_hoverIcon;
-        }
-    }
-
-private:
-    bool m_subBar;
-    bool m_iconCached;
-    QIcon m_hoverIcon;
-};
-
-NavigationBar::NavigationBar(QWidget *parent) :
-    QWidget(parent),
-    m_toolStyle(Qt::ToolButtonTextBesideIcon),
-    m_subBar(false),
-    m_built(false)
-{
-}
-
-void NavigationBar::addAction(QAction *action)
-{
-    // Add action to the list
-    m_actions.append(action);
-}
-
-QAction *NavigationBar::addGroup(QList<QAction *> list, const QIcon &icon, const QString &text)
-{
-    // Add new group
-    QAction* action = new QAction(icon, text, this);
-    mapGroup(action, list);
-    return action;
-}
-
-QAction *NavigationBar::addGroup(QList<QAction *> list, const QString &text)
-{
-    // Add new group
-    QAction* action = new QAction(text, this);
-    mapGroup(action, list);
-    return action;
-}
-
-void NavigationBar::buildUi()
-{
-    // Build the layout of the complex GUI component
-    if(!m_built)
-    {
-        // Set it visible if main component
-        setVisible(!m_subBar);
-
-        // Create new layout for the bar
-        QActionGroup* actionGroup = new QActionGroup(this);
-        actionGroup->setExclusive(true);
-        QVBoxLayout* vboxLayout = new QVBoxLayout(this);
-        int defButtonWidth = ToolButtonWidth;
-        vboxLayout->setContentsMargins(m_subBar ? 0 : MarginLeft,
-                                       m_subBar ? 0 : MarginTop,
-                                       m_subBar ? 0 : MarginRight,
-                                       m_subBar ? 0 : MarginBottom);
-        vboxLayout->setSpacing(m_subBar ? 0 : ButtonSpacing);
-
-        // List all actions
-        for(int i = 0; i < m_actions.count(); i++)
-        {
-            // Add an action to the layout
-            QAction* action = m_actions[i];
-            action->setActionGroup(actionGroup);
-            action->setCheckable(true);
-            QToolButton* toolButton = new NavToolButton(this, m_subBar);
-            toolButton->setSizePolicy(QSizePolicy::Expanding, QSizePolicy::Preferred);
-            toolButton->setToolButtonStyle(m_toolStyle);
-            toolButton->setDefaultAction(action);
-            toolButton->setIconSize(QSize(ToolButtonIconSize, ToolButtonIconSize));
-            if(m_subBar)
-            {
-                SetObjectStyleSheet(toolButton, StyleSheetNames::ToolSubBlack);
-            }
-            else
-            {
-                SetObjectStyleSheet(toolButton, StyleSheetNames::ToolBlack);
-            }
-
-            if(m_groups.contains(action))
-            {
-                // Add the tool button
-                QVBoxLayout* vboxLayout2 = new QVBoxLayout();
-                vboxLayout->addLayout(vboxLayout2);
-                vboxLayout2->addWidget(toolButton);
-                vboxLayout2->setSpacing(0);
-                if(!m_subBar)
-                {
-                    SetObjectStyleSheet(toolButton, StyleSheetNames::ToolGroupBlack);
-                }
-
-                // Add sub-navigation bar for the group of actions
-                QList<QAction*> group = m_groups[action];
-                NavigationBar* subNavBar = new NavigationBar(this);
-                subNavBar->setSubBar(true);
-                for(int j = 0; j < group.count(); j++)
-                {
-                    subNavBar->addAction(group[j]);
-                }
-                vboxLayout2->addWidget(subNavBar);
-                subNavBar->buildUi();
-                connect(action, &QAction::toggled, subNavBar, &NavigationBar::onSubBarClick);
-            }
-            else
-            {
-
-                vboxLayout->addWidget(toolButton);
-            }
-        }
-
-        if(!m_subBar)
-        {
-            // Set specific parameters for for the main component
-            if(m_actions.count())
-            {
-                m_actions[0]->setChecked(true);
-            }
-            setMinimumWidth(defButtonWidth + MarginLeft + MarginRight);
-            vboxLayout->addStretch(1);
-        }
-
-        // The component is built
-        m_built = true;
-    }
-}
-
-void NavigationBar::onSubBarClick(bool clicked)
-{
-    // Expand/collapse the sub-navigation bar
-    setVisible(clicked);
-
-
-    if(clicked && m_actions.count() > 0)
-    {
-        // Activate the checked action
-        bool haveChecked = false;
-        for(int i = 0; i < m_actions.count(); i++)
-        {
-            QAction* action = m_actions[i];
-            if(action->isChecked())
-            {
-                action->trigger();
-                haveChecked = true;
-                break;
-            }
-        }
-        if(!haveChecked)
-        {
-            m_actions[0]->trigger();
-        }
-    }
-}
-
-void NavigationBar::setToolButtonStyle(Qt::ToolButtonStyle toolButtonStyle)
-{
-    // Set the tool button style
-    m_toolStyle = toolButtonStyle;
-}
-
-void NavigationBar::resizeEvent(QResizeEvent *evt)
-{
-    QWidget::resizeEvent(evt);
-    Q_EMIT resized(size());
-}
-
-void NavigationBar::mapGroup(QAction *action, QList<QAction *> list)
-{
-    // Map the group with the actions
-    addAction(action);
-    m_groups[action] = list;
-}
-
-void NavigationBar::setSubBar(bool subBar)
-{
-    // Set the component be sub-navigation bar
-    m_subBar = subBar;
-}
->>>>>>> 0697f073
