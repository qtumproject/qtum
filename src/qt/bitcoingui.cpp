--- conflicted
+++ resolved
@@ -67,10 +67,7 @@
 #include <QWindow>
 #include <QDockWidget>
 #include <QSizeGrip>
-<<<<<<< HEAD
-=======
-
->>>>>>> 451880b9
+
 
 const std::string BitcoinGUI::DEFAULT_UIPLATFORM =
 #if defined(Q_OS_MAC)
@@ -230,10 +227,6 @@
     modalOverlay = new ModalOverlay(this->centralWidget());
     modalBackupOverlay = new ModalOverlay(this, ModalOverlay::Backup);
     qtumVersionChecker = new QtumVersionChecker(this);
-<<<<<<< HEAD
-
-=======
->>>>>>> 451880b9
 #ifdef ENABLE_WALLET
     if(enableWallet) {
         connect(walletFrame, &WalletFrame::requestedSyncWarningInfo, this, &BitcoinGUI::showModalOverlay);
@@ -286,16 +279,10 @@
     sendCoinsAction->setShortcut(QKeySequence(Qt::ALT + Qt::Key_2));
     tabGroup->addAction(sendCoinsAction);
 
-<<<<<<< HEAD
-    sendCoinsMenuAction = new QAction(platformStyle->MenuColorIcon(":/icons/send"), sendCoinsAction->text(), this);
-    sendCoinsMenuAction->setStatusTip(sendCoinsAction->statusTip());
-    sendCoinsMenuAction->setToolTip(sendCoinsMenuAction->statusTip());
-=======
     sendCoinsMenuAction = new QAction(sendCoinsAction->text(), this);
     sendCoinsMenuAction->setStatusTip(sendCoinsAction->statusTip());
     sendCoinsMenuAction->setToolTip(sendCoinsMenuAction->statusTip());
 
->>>>>>> 451880b9
     receiveCoinsAction = new QAction(platformStyle->MultiStatesIcon(":/icons/receive_from"), tr("&Receive"), this);
     receiveCoinsAction->setStatusTip(tr("Request payments (generates QR codes and qtum: URIs)"));
     receiveCoinsAction->setToolTip(receiveCoinsAction->statusTip());
@@ -303,11 +290,7 @@
     receiveCoinsAction->setShortcut(QKeySequence(Qt::ALT + Qt::Key_3));
     tabGroup->addAction(receiveCoinsAction);
 
-<<<<<<< HEAD
-    receiveCoinsMenuAction = new QAction(platformStyle->MenuColorIcon(":/icons/receiving_addresses"), receiveCoinsAction->text(), this);
-=======
     receiveCoinsMenuAction = new QAction(receiveCoinsAction->text(), this);
->>>>>>> 451880b9
     receiveCoinsMenuAction->setStatusTip(receiveCoinsAction->statusTip());
     receiveCoinsMenuAction->setToolTip(receiveCoinsMenuAction->statusTip());
 
@@ -322,11 +305,7 @@
     sendToContractAction = new QAction(tr("Send To"), this);
     callContractAction = new QAction(tr("Call"), this);
 
-<<<<<<< HEAD
-    historyAction = new QAction(platformStyle->MultiStatesIcon(":/icons/history"), tr("&Transactions"), this);//QTUM_LINE
-=======
     historyAction = new QAction(platformStyle->MultiStatesIcon(":/icons/history"), tr("&Transactions"), this);
->>>>>>> 451880b9
     historyAction->setStatusTip(tr("Browse transaction history"));
     historyAction->setToolTip(historyAction->statusTip());
     historyAction->setCheckable(true);
@@ -373,46 +352,6 @@
     connect(addTokenAction, SIGNAL(triggered()), this, SLOT(gotoAddTokenPage()));
 #endif // ENABLE_WALLET
 
-<<<<<<< HEAD
-    quitAction = new QAction(platformStyle->MenuColorIcon(":/icons/quit"), tr("E&xit"), this);
-    quitAction->setStatusTip(tr("Quit application"));
-    quitAction->setShortcut(QKeySequence(Qt::CTRL + Qt::Key_Q));
-    quitAction->setMenuRole(QAction::QuitRole);
-    aboutAction = new QAction(platformStyle->MenuColorIcon(":/icons/about"), tr("&About %1").arg(tr(PACKAGE_NAME)), this);
-    aboutAction->setStatusTip(tr("Show information about %1").arg(tr(PACKAGE_NAME)));
-    aboutAction->setMenuRole(QAction::AboutRole);
-    aboutAction->setEnabled(false);
-    aboutQtAction = new QAction(platformStyle->MenuColorIcon(":/icons/about_qt"), tr("About &Qt"), this);
-    aboutQtAction->setStatusTip(tr("Show information about Qt"));
-    aboutQtAction->setMenuRole(QAction::AboutQtRole);
-    optionsAction = new QAction(platformStyle->MenuColorIcon(":/icons/options"), tr("&Options..."), this);
-    optionsAction->setStatusTip(tr("Modify configuration options for %1").arg(tr(PACKAGE_NAME)));
-    optionsAction->setMenuRole(QAction::PreferencesRole);
-    optionsAction->setEnabled(false);
-    toggleHideAction = new QAction(platformStyle->MenuColorIcon(":/icons/about"), tr("&Show / Hide"), this);
-    toggleHideAction->setStatusTip(tr("Show or hide the main Window"));
-
-    encryptWalletAction = new QAction(platformStyle->MenuColorIcon(":/icons/encrypt"), tr("&Encrypt Wallet..."), this);
-    encryptWalletAction->setStatusTip(tr("Encrypt the private keys that belong to your wallet"));
-    encryptWalletAction->setCheckable(true);
-    backupWalletAction = new QAction(platformStyle->MenuColorIcon(":/icons/filesave"), tr("&Backup Wallet..."), this);
-    backupWalletAction->setStatusTip(tr("Backup wallet to another location"));
-    restoreWalletAction = new QAction(platformStyle->MenuColorIcon(":/icons/restore"), tr("&Restore Wallet..."), this);
-    restoreWalletAction->setStatusTip(tr("Restore wallet from another location"));
-    changePassphraseAction = new QAction(platformStyle->MenuColorIcon(":/icons/key"), tr("&Change Passphrase..."), this);
-    changePassphraseAction->setStatusTip(tr("Change the passphrase used for wallet encryption"));
-    unlockWalletAction = new QAction(platformStyle->MenuColorIcon(":/icons/lock_open"), tr("&Unlock Wallet..."), this);
-    unlockWalletAction->setToolTip(tr("Unlock wallet"));
-    unlockWalletAction->setObjectName("unlockWalletAction");
-    lockWalletAction = new QAction(platformStyle->MenuColorIcon(":/icons/lock_closed"), tr("&Lock Wallet"), this);
-    lockWalletAction->setToolTip(tr("Lock wallet"));
-    signMessageAction = new QAction(platformStyle->MenuColorIcon(":/icons/edit"), tr("Sign &message..."), this);
-    signMessageAction->setStatusTip(tr("Sign messages with your Qtum addresses to prove you own them"));
-    verifyMessageAction = new QAction(platformStyle->MenuColorIcon(":/icons/verify"), tr("&Verify message..."), this);
-    verifyMessageAction->setStatusTip(tr("Verify messages to ensure they were signed with specified Qtum addresses"));
-
-    openRPCConsoleAction = new QAction(platformStyle->MenuColorIcon(":/icons/debugwindow"), tr("&Debug window"), this);
-=======
     quitAction = new QAction(tr("E&xit"), this);
     quitAction->setStatusTip(tr("Quit application"));
     quitAction->setShortcut(QKeySequence(Qt::CTRL + Qt::Key_Q));
@@ -451,27 +390,17 @@
     verifyMessageAction->setStatusTip(tr("Verify messages to ensure they were signed with specified Qtum addresses"));
 
     openRPCConsoleAction = new QAction(tr("&Debug window"), this);
->>>>>>> 451880b9
     openRPCConsoleAction->setStatusTip(tr("Open debugging and diagnostic console"));
     // initially disable the debug window menu item
     openRPCConsoleAction->setEnabled(false);
     openRPCConsoleAction->setObjectName("openRPCConsoleAction");
 
-<<<<<<< HEAD
-    usedSendingAddressesAction = new QAction(platformStyle->MenuColorIcon(":/icons/address-book"), tr("&Sending addresses..."), this);
-    usedSendingAddressesAction->setStatusTip(tr("Show the list of used sending addresses and labels"));
-    usedReceivingAddressesAction = new QAction(platformStyle->MenuColorIcon(":/icons/address-book"), tr("&Receiving addresses..."), this);
-    usedReceivingAddressesAction->setStatusTip(tr("Show the list of used receiving addresses and labels"));
-
-    openAction = new QAction(platformStyle->MenuColorIcon(":/icons/open"), tr("Open &URI..."), this);
-=======
     usedSendingAddressesAction = new QAction(tr("&Sending addresses"), this);
     usedSendingAddressesAction->setStatusTip(tr("Show the list of used sending addresses and labels"));
     usedReceivingAddressesAction = new QAction(tr("&Receiving addresses"), this);
     usedReceivingAddressesAction->setStatusTip(tr("Show the list of used receiving addresses and labels"));
 
     openAction = new QAction(tr("Open &URI..."), this);
->>>>>>> 451880b9
     openAction->setStatusTip(tr("Open a qtum: URI or payment request"));
 
     m_open_wallet_action = new QAction(tr("Open Wallet"), this);
@@ -482,11 +411,6 @@
     m_close_wallet_action = new QAction(tr("Close Wallet..."), this);
     m_close_wallet_action->setStatusTip(tr("Close wallet"));
 
-<<<<<<< HEAD
-    showHelpMessageAction = new QAction(platformStyle->MenuColorIcon(":/icons/info"), tr("&Command-line options"), this);
-    showHelpMessageAction->setMenuRole(QAction::NoRole);
-    showHelpMessageAction->setStatusTip(tr("Show the %1 help message to get a list with possible Qtum command-line options").arg(tr(PACKAGE_NAME)));
-=======
     m_create_wallet_action = new QAction(tr("Create Wallet..."), this);
     m_create_wallet_action->setEnabled(false);
     m_create_wallet_action->setStatusTip(tr("Create a new wallet"));
@@ -494,7 +418,6 @@
     showHelpMessageAction = new QAction(tr("&Command-line options"), this);
     showHelpMessageAction->setMenuRole(QAction::NoRole);
     showHelpMessageAction->setStatusTip(tr("Show the %1 help message to get a list with possible Qtum command-line options").arg(PACKAGE_NAME));
->>>>>>> 451880b9
 
     connect(quitAction, &QAction::triggered, qApp, QApplication::quit);
     connect(aboutAction, &QAction::triggered, this, &BitcoinGUI::aboutClicked);
@@ -524,15 +447,6 @@
         connect(openAction, &QAction::triggered, this, &BitcoinGUI::openClicked);
         connect(m_open_wallet_menu, &QMenu::aboutToShow, [this] {
             m_open_wallet_menu->clear();
-<<<<<<< HEAD
-            std::vector<std::string> available_wallets = m_wallet_controller->getWalletsAvailableToOpen();
-            std::vector<std::string> wallets = m_node.listWalletDir();
-            for (const auto& path : wallets) {
-                QString name = path.empty() ? QString("["+tr("default wallet")+"]") : QString::fromStdString(path);
-                QAction* action = m_open_wallet_menu->addAction(name);
-
-                if (std::find(available_wallets.begin(), available_wallets.end(), path) == available_wallets.end()) {
-=======
             for (const std::pair<const std::string, bool>& i : m_wallet_controller->listWalletDir()) {
                 const std::string& path = i.first;
                 QString name = path.empty() ? QString("["+tr("default wallet")+"]") : QString::fromStdString(path);
@@ -543,42 +457,11 @@
                 QAction* action = m_open_wallet_menu->addAction(name);
 
                 if (i.second) {
->>>>>>> 451880b9
                     // This wallet is already loaded
                     action->setEnabled(false);
                     continue;
                 }
 
-<<<<<<< HEAD
-                connect(action, &QAction::triggered, [this, name, path] {
-                    OpenWalletActivity* activity = m_wallet_controller->openWallet(path);
-
-                    QProgressDialog* dialog = new QProgressDialog(this);
-                    dialog->setLabelText(tr("Opening Wallet <b>%1</b>...").arg(name.toHtmlEscaped()));
-                    dialog->setRange(0, 0);
-                    dialog->setCancelButton(nullptr);
-                    dialog->setWindowModality(Qt::ApplicationModal);
-                    dialog->show();
-
-                    connect(activity, &OpenWalletActivity::message, this, [this] (QMessageBox::Icon icon, QString text) {
-                        QMessageBox box;
-                        box.setIcon(icon);
-                        box.setText(tr("Open Wallet Failed"));
-                        box.setInformativeText(text);
-                        box.setStandardButtons(QMessageBox::Ok);
-                        box.setDefaultButton(QMessageBox::Ok);
-                        connect(this, &QObject::destroyed, &box, &QDialog::accept);
-                        box.exec();
-                    });
-                    connect(activity, &OpenWalletActivity::opened, this, &BitcoinGUI::setCurrentWallet);
-                    connect(activity, &OpenWalletActivity::finished, activity, &QObject::deleteLater);
-                    connect(activity, &OpenWalletActivity::finished, dialog, &QObject::deleteLater);
-                    bool invoked = QMetaObject::invokeMethod(activity, "open");
-                    assert(invoked);
-                });
-            }
-            if (wallets.empty()) {
-=======
                 connect(action, &QAction::triggered, [this, path] {
                     auto activity = new OpenWalletActivity(m_wallet_controller, this);
                     connect(activity, &OpenWalletActivity::opened, this, &BitcoinGUI::setCurrentWallet);
@@ -587,7 +470,6 @@
                 });
             }
             if (m_open_wallet_menu->isEmpty()) {
->>>>>>> 451880b9
                 QAction* action = m_open_wallet_menu->addAction(tr("No wallets available"));
                 action->setEnabled(false);
             }
@@ -843,10 +725,7 @@
 
     m_wallet_controller = wallet_controller;
 
-<<<<<<< HEAD
-=======
     m_create_wallet_action->setEnabled(true);
->>>>>>> 451880b9
     m_open_wallet_action->setEnabled(true);
     m_open_wallet_action->setMenu(m_open_wallet_menu);
 
@@ -1306,12 +1185,8 @@
 
 void BitcoinGUI::message(const QString& title, QString message, unsigned int style, bool* ret)
 {
-<<<<<<< HEAD
-    QString strTitle = tr("Qtum"); // default title
-=======
     // Default title. On macOS, the window title is ignored (as required by the macOS Guidelines).
     QString strTitle{PACKAGE_NAME};
->>>>>>> 451880b9
     // Default to information icon
     int nMBoxIcon = QMessageBox::Information;
     int nNotifyIcon = Notificator::Information;
