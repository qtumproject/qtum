--- conflicted
+++ resolved
@@ -197,7 +197,6 @@
         hLayIcons->addWidget(labelWalletEncryptionIcon);
         hLayIcons->addWidget(labelWalletHDStatusIcon);
         hLayIcons->addWidget(labelStakingIcon);
-<<<<<<< HEAD
     }
     hLayIcons->addWidget(labelProxyIcon);
     hLayIcons->addWidget(connectionsControl);
@@ -226,36 +225,6 @@
     {
         labelStakingIcon->setVisible(false);
     }
-=======
-    }
-    hLayIcons->addWidget(labelProxyIcon);
-    hLayIcons->addWidget(connectionsControl);
-    hLayIcons->addWidget(labelBlocksIcon);
-    hLayIcons->addStretch();
-
-    frameBlocksLayout->addLayout(hLayIcons);
-    addDockWindows(Qt::LeftDockWidgetArea, frameBlocks);
-
-#ifdef ENABLE_WALLET
-    QTimer *timerLedgerIcon = new QTimer(labelLedgerIcon);
-    connect(timerLedgerIcon, SIGNAL(timeout()), this, SLOT(updateLedgerIcon()));
-    timerLedgerIcon->start(1000);
-
-    updateLedgerIcon();
-
-    if (gArgs.GetBoolArg("-staking", true))
-    {
-        timerStakingIcon = new QTimer(labelStakingIcon);
-        connect(timerStakingIcon, SIGNAL(timeout()), this, SLOT(updateStakingIcon()));
-        timerStakingIcon->start(1000);
-
-        updateStakingIcon();
-    }
-    else
-    {
-        labelStakingIcon->setVisible(false);
-    }
->>>>>>> 4985b774
 #endif // ENABLE_WALLET
 
     // Progress bar and label for blocks download
@@ -831,10 +800,7 @@
             // initialize the disable state of the tray icon with the current value in the model.
             trayIcon->setVisible(optionsModel->getShowTrayIcon());
         }
-<<<<<<< HEAD
-=======
         m_mask_values_action->setChecked(_clientModel->getOptionsModel()->getOption(OptionsModel::OptionID::MaskValues).toBool());
->>>>>>> 4985b774
 
 #ifdef ENABLE_WALLET
         if (optionsModel && appTitleBar) {
@@ -1991,10 +1957,6 @@
 UnitDisplayStatusBarControl::UnitDisplayStatusBarControl(const PlatformStyle* platformStyle)
     : m_platform_style{platformStyle}
 {
-<<<<<<< HEAD
-
-=======
->>>>>>> 4985b774
     // Get params
     menuMargin = GetIntStyleValue("unitdisplaystatusbarcontrol/menu-margin", 5);
     iconHeight = GetIntStyleValue("unitdisplaystatusbarcontrol/icon-height", 0);
