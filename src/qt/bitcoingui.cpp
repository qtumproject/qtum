--- conflicted
+++ resolved
@@ -23,10 +23,7 @@
 #include <qt/titlebar.h>
 #include <qt/qtumversionchecker.h>
 #include <qt/styleSheet.h>
-<<<<<<< HEAD
-=======
-
->>>>>>> d82fec21
+
 #ifdef ENABLE_WALLET
 #include <qt/walletcontroller.h>
 #include <qt/walletframe.h>
@@ -278,11 +275,7 @@
 
     setStyleSheet("QMainWindow::separator { width: 1px; height: 1px; margin: 0px; padding: 0px; }");
 
-<<<<<<< HEAD
-#ifdef Q_OS_MAC
-=======
 #ifdef Q_OS_MACOS
->>>>>>> d82fec21
     m_app_nap_inhibitor = new CAppNapInhibitor;
 #endif
 
@@ -342,22 +335,14 @@
     historyAction->setStatusTip(tr("Browse transaction history"));
     historyAction->setToolTip(historyAction->statusTip());
     historyAction->setCheckable(true);
-<<<<<<< HEAD
-    historyAction->setShortcut(QKeySequence(Qt::ALT + Qt::Key_2));
-=======
     historyAction->setShortcut(QKeySequence(QStringLiteral("Alt+2")));
->>>>>>> d82fec21
     tabGroup->addAction(historyAction);
 
     smartContractAction = new QAction(platformStyle->MultiStatesIcon(":/icons/smart_contract"), tr("Smart &Contracts"), this);
     smartContractAction->setStatusTip(tr("Smart contracts"));
     smartContractAction->setToolTip(smartContractAction->statusTip());
     smartContractAction->setCheckable(true);
-<<<<<<< HEAD
-    smartContractAction->setShortcut(QKeySequence(Qt::ALT + Qt::Key_3));
-=======
     smartContractAction->setShortcut(QKeySequence(QStringLiteral("Alt+3")));
->>>>>>> d82fec21
     tabGroup->addAction(smartContractAction);
 
     createContractAction = new QAction(tr("Create"), this);
@@ -368,11 +353,7 @@
     walletStakeAction->setStatusTip(tr("Show stake of wallet"));
     walletStakeAction->setToolTip(walletStakeAction->statusTip());
     walletStakeAction->setCheckable(true);
-<<<<<<< HEAD
-    walletStakeAction->setShortcut(QKeySequence(Qt::ALT + Qt::Key_4));
-=======
     walletStakeAction->setShortcut(QKeySequence(QStringLiteral("Alt+4")));
->>>>>>> d82fec21
     tabGroup->addAction(walletStakeAction);
 
     stakeAction = new QAction(tr("Staking"), this);
@@ -383,11 +364,7 @@
     QRCTokenAction->setStatusTip(tr("QRC Tokens (send, receive or add Tokens in list)"));
     QRCTokenAction->setToolTip(QRCTokenAction->statusTip());
     QRCTokenAction->setCheckable(true);
-<<<<<<< HEAD
-    QRCTokenAction->setShortcut(QKeySequence(Qt::ALT + Qt::Key_5));
-=======
     QRCTokenAction->setShortcut(QKeySequence(QStringLiteral("Alt+5")));
->>>>>>> d82fec21
     tabGroup->addAction(QRCTokenAction);
 
 #ifdef ENABLE_WALLET
@@ -440,29 +417,15 @@
     encryptWalletAction->setCheckable(true);
     backupWalletAction = new QAction(tr("&Backup Wallet…"), this);
     backupWalletAction->setStatusTip(tr("Backup wallet to another location"));
-<<<<<<< HEAD
-
-    restoreWalletAction = new QAction(tr("&Restore Wallet..."), this);
-    restoreWalletAction->setStatusTip(tr("Restore wallet from another location"));
-
-    changePassphraseAction = new QAction(tr("&Change Passphrase…"), this);
-    changePassphraseAction->setStatusTip(tr("Change the passphrase used for wallet encryption"));
-
-=======
     restoreWalletAction = new QAction(tr("Restore Wallet…"), this);
     restoreWalletAction->setStatusTip(tr("Restore wallet from another location"));
     changePassphraseAction = new QAction(tr("&Change Passphrase…"), this);
     changePassphraseAction->setStatusTip(tr("Change the passphrase used for wallet encryption"));
->>>>>>> d82fec21
     unlockWalletAction = new QAction(tr("&Unlock Wallet..."), this);
     unlockWalletAction->setToolTip(tr("Unlock wallet"));
     unlockWalletAction->setObjectName("unlockWalletAction");
     lockWalletAction = new QAction(tr("&Lock Wallet"), this);
     lockWalletAction->setToolTip(tr("Lock wallet"));
-<<<<<<< HEAD
-
-=======
->>>>>>> d82fec21
     signMessageAction = new QAction(tr("Sign &message…"), this);
     signMessageAction->setStatusTip(tr("Sign messages with your Qtum addresses to prove you own them"));
     verifyMessageAction = new QAction(tr("&Verify message…"), this);
@@ -639,28 +602,17 @@
         file->addSeparator();
         file->addAction(backupWalletAction);
         file->addAction(restoreWalletAction);
-<<<<<<< HEAD
-=======
         file->addAction(m_restore_wallet_action);
         file->addSeparator();
         file->addAction(openAction);
->>>>>>> d82fec21
         file->addAction(signMessageAction);
         file->addAction(verifyMessageAction);
         file->addAction(m_load_psbt_action);
         file->addAction(m_load_psbt_clipboard_action);
-<<<<<<< HEAD
-
-=======
->>>>>>> d82fec21
         if(::Params().HasHardwareWalletSupport())
         {
             file->addAction(signTxHardwareAction);
         }
-<<<<<<< HEAD
-
-=======
->>>>>>> d82fec21
         file->addSeparator();
     }
     file->addAction(quitAction);
@@ -854,11 +806,7 @@
         }
 #endif // ENABLE_WALLET
 
-<<<<<<< HEAD
-        modalOverlay->setKnownBestHeight(clientModel->getHeaderTipHeight(), QDateTime::fromTime_t(clientModel->getHeaderTipTime()));
-=======
         modalOverlay->setKnownBestHeight(clientModel->getHeaderTipHeight(), QDateTime::fromTime_t(clientModel->getHeaderTipTime()), /*presync=*/false);
->>>>>>> d82fec21
 
     } else {
         if(trayIconMenu)
@@ -1307,11 +1255,7 @@
 {
     int64_t headersTipTime = clientModel->getHeaderTipTime();
     int headersTipHeight = clientModel->getHeaderTipHeight();
-<<<<<<< HEAD
-    int estHeadersLeft = GUIUtil::estimateNumberHeadersLeft(GetTime() - headersTipTime ,headersTipHeight);
-=======
     int estHeadersLeft = GUIUtil::estimateNumberHeadersLeft(GetTime() - headersTipTime, headersTipHeight);
->>>>>>> d82fec21
     if (estHeadersLeft > HEADER_HEIGHT_DELTA_SYNC)
         progressBarLabel->setText(tr("Syncing Headers (%1%)…").arg(QString::number(100.0 / (headersTipHeight+estHeadersLeft)*headersTipHeight, 'f', 1)));
 }
@@ -1421,10 +1365,6 @@
             clientModel->fBatchProcessingMode = false;
             QMetaObject::invokeMethod(clientModel, "tipChanged", Qt::QueuedConnection);
         }
-<<<<<<< HEAD
-
-=======
->>>>>>> d82fec21
     }
     else if (synctype == SyncType::BLOCK_SYNC)
     {
@@ -1850,11 +1790,7 @@
     if (walletModel->wallet().getLastCoinStakeSearchInterval() &&
             walletModel->wallet().getEnabledStaking() && nWeight)
     {
-<<<<<<< HEAD
-        uint64_t nNetworkWeight = GetPoSKernelPS();
-=======
         uint64_t nNetworkWeight = walletModel->node().getPoSKernelPS();
->>>>>>> d82fec21
         const Consensus::Params& consensusParams = Params().GetConsensus();
         int headersTipHeight = clientModel->getHeaderTipHeight();
         int64_t nTargetSpacing = consensusParams.TargetSpacing(headersTipHeight);
@@ -2023,10 +1959,6 @@
     for (const BitcoinUnit unit : units) {
         max_width = qMax(max_width, GUIUtil::TextWidth(fm, BitcoinUnits::longName(unit)));
     }
-<<<<<<< HEAD
-
-=======
->>>>>>> d82fec21
     setMinimumSize(DISPLAY_UNIT_CONTROL_MARGIN + max_width + DISPLAY_UNIT_CONTROL_MARGIN, DISPLAY_UNIT_CONTROL_HEIGHT);
     setAlignment(Qt::AlignHCenter | Qt::AlignVCenter);
     setTextFormat(Qt::RichText);
@@ -2052,14 +1984,8 @@
     menu->setWindowFlag(Qt::Window);
     menu->setWindowFlag(Qt::FramelessWindowHint);
     menu->setAttribute(Qt::WA_TranslucentBackground);
-<<<<<<< HEAD
-
-    for (const BitcoinUnits::Unit u : BitcoinUnits::availableUnits()) {
-        menu->addAction(BitcoinUnits::longName(u))->setData(QVariant(u));
-=======
     for (const BitcoinUnit u : BitcoinUnits::availableUnits()) {
         menu->addAction(BitcoinUnits::longName(u))->setData(QVariant::fromValue(u));
->>>>>>> d82fec21
     }
     connect(menu, &QMenu::triggered, this, &UnitDisplayStatusBarControl::onMenuSelection);
 }
