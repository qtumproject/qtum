--- conflicted
+++ resolved
@@ -26,10 +26,6 @@
 class DelegationPage;
 class SuperStakerPage;
 class WalletFrame;
-<<<<<<< HEAD
-
-=======
->>>>>>> ec86f1e9
 QT_BEGIN_NAMESPACE
 class QModelIndex;
 class QProgressDialog;
@@ -81,10 +77,6 @@
     StakePage *stakePage;
     DelegationPage* delegationPage;
     SuperStakerPage* superStakerPage;
-<<<<<<< HEAD
-
-=======
->>>>>>> ec86f1e9
     TransactionView *transactionView;
 
     QProgressDialog* progressDialog{nullptr};
@@ -114,10 +106,6 @@
     void gotoDelegationPage();
     /** Switch to super staker page */
     void gotoSuperStakerPage();
-<<<<<<< HEAD
-
-=======
->>>>>>> ec86f1e9
     /** Show Sign/Verify Message dialog and switch to sign message tab */
     void gotoSignMessageTab(QString addr = "");
     /** Show Sign/Verify Message dialog and switch to verify message tab */
@@ -149,10 +137,6 @@
     void lockWallet();
     /** Sign transaction with hardware wallet*/
     void signTxHardware(const QString& tx = "");
-<<<<<<< HEAD
-
-=======
->>>>>>> ec86f1e9
     /** Show used sending addresses */
     void usedSendingAddresses();
     /** Show used receiving addresses */
@@ -171,15 +155,6 @@
     void encryptionStatusChanged();
     /** Notify that a new transaction appeared */
     void incomingTransaction(const QString& date, int unit, const CAmount& amount, const QString& type, const QString& address, const QString& label, const QString& walletName);
-<<<<<<< HEAD
-    /** Notify that a new token transaction appeared */
-    void incomingTokenTransaction(const QString& date, const QString& amount, const QString& type, const QString& address, const QString& label, const QString& walletName, const QString& title);
-    /** Notify that the out of sync warning icon has been pressed */
-    void outOfSyncWarningClicked();
-    void showMore();
-    void sendCoins(QString addr = "");
-    void receiveCoins();
-=======
 
     /** Notify that a new token transaction appeared */
     void incomingTokenTransaction(const QString& date, const QString& amount, const QString& type, const QString& address, const QString& label, const QString& walletName, const QString& title);
@@ -191,7 +166,6 @@
     void sendCoins(QString addr = "");
     void receiveCoins();
 
->>>>>>> ec86f1e9
 };
 
 #endif // BITCOIN_QT_WALLETVIEW_H