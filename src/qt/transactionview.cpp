// Copyright (c) 2011-2018 The Bitcoin Core developers
// Distributed under the MIT software license, see the accompanying
// file COPYING or http://www.opensource.org/licenses/mit-license.php.

#include <qt/transactionview.h>

#include <qt/addresstablemodel.h>
#include <qt/bitcoinunits.h>
#include <qt/csvmodelwriter.h>
#include <qt/editaddressdialog.h>
#include <qt/optionsmodel.h>
#include <qt/platformstyle.h>
#include <qt/sendcoinsdialog.h>
#include <qt/transactiondescdialog.h>
#include <qt/transactionfilterproxy.h>
#include <qt/transactionrecord.h>
#include <qt/transactiontablemodel.h>
#include <qt/walletmodel.h>
#include <qt/styleSheet.h>

#include <ui_interface.h>

#include <QApplication>
#include <QComboBox>
#include <QDateTimeEdit>
#include <QDesktopServices>
#include <QDoubleValidator>
#include <QHBoxLayout>
#include <QHeaderView>
#include <QLabel>
#include <QLineEdit>
#include <QMenu>
#include <QPoint>
#include <QScrollBar>
#include <QSignalMapper>
#include <QTableView>
#include <QTimer>
#include <QUrl>
#include <QVBoxLayout>

TransactionView::TransactionView(const PlatformStyle *platformStyle, QWidget *parent) :
    QWidget(parent), model(nullptr), transactionProxyModel(nullptr),
    transactionView(nullptr), abandonAction(nullptr), bumpFeeAction(nullptr), columnResizingFixer(nullptr)
{
    // Build filter row
    setContentsMargins(0,0,0,0);

    QHBoxLayout *hlayout = new QHBoxLayout();
    hlayout->setContentsMargins(6,6,6,6);
    hlayout->setSpacing(10);
    hlayout->addSpacing(STATUS_COLUMN_WIDTH);

    watchOnlyWidget = new QComboBox(this);
    watchOnlyWidget->setObjectName("watchOnlyWidget");
    watchOnlyWidget->addItem("", TransactionFilterProxy::WatchOnlyFilter_All);
    watchOnlyWidget->addItem(platformStyle->TableColorIcon(":/icons/eye_plus", PlatformStyle::Normal), "", TransactionFilterProxy::WatchOnlyFilter_Yes);
    watchOnlyWidget->addItem(platformStyle->TableColorIcon(":/icons/eye_minus", PlatformStyle::Normal), "", TransactionFilterProxy::WatchOnlyFilter_No);
    hlayout->addWidget(watchOnlyWidget);

    dateWidget = new QComboBox(this);
    dateWidget->setFixedWidth(DATE_COLUMN_WIDTH -10);

    dateWidget->addItem(tr("All"), All);
    dateWidget->addItem(tr("Today"), Today);
    dateWidget->addItem(tr("This week"), ThisWeek);
    dateWidget->addItem(tr("This month"), ThisMonth);
    dateWidget->addItem(tr("Last month"), LastMonth);
    dateWidget->addItem(tr("This year"), ThisYear);
    dateWidget->addItem(tr("Range..."), Range);
    hlayout->addWidget(dateWidget);

    typeWidget = new QComboBox(this);
    typeWidget->setFixedWidth(TYPE_COLUMN_WIDTH -10);

    typeWidget->addItem(tr("All"), TransactionFilterProxy::ALL_TYPES);
    typeWidget->addItem(tr("Received with"), TransactionFilterProxy::TYPE(TransactionRecord::RecvWithAddress) |
                                        TransactionFilterProxy::TYPE(TransactionRecord::RecvFromOther));
    typeWidget->addItem(tr("Sent to"), TransactionFilterProxy::TYPE(TransactionRecord::SendToAddress) |
                                  TransactionFilterProxy::TYPE(TransactionRecord::SendToOther));
    typeWidget->addItem(tr("To yourself"), TransactionFilterProxy::TYPE(TransactionRecord::SendToSelf));
    typeWidget->addItem(tr("Contract Receive"), TransactionFilterProxy::TYPE(TransactionRecord::ContractRecv));
    typeWidget->addItem(tr("Contract Send"), TransactionFilterProxy::TYPE(TransactionRecord::ContractSend));
    typeWidget->addItem(tr("Mined"), TransactionFilterProxy::TYPE(TransactionRecord::Generated));
    typeWidget->addItem(tr("Other"), TransactionFilterProxy::TYPE(TransactionRecord::Other));

    hlayout->addWidget(typeWidget);

    search_widget = new QLineEdit(this);
    search_widget->setPlaceholderText(tr("Enter address, transaction id, or label to search"));
    hlayout->addWidget(search_widget);

    amountWidget = new QLineEdit(this);
    amountWidget->setPlaceholderText(tr("Min amount"));
    amountWidget->setFixedWidth(AMOUNT_MINIMUM_COLUMN_WIDTH -10);
<<<<<<< HEAD
    amountWidget->setValidator(new QDoubleValidator(0, 1e20, 8, this));
=======
    QDoubleValidator *amountValidator = new QDoubleValidator(0, 1e20, 8, this);
    QLocale amountLocale(QLocale::C);
    amountLocale.setNumberOptions(QLocale::RejectGroupSeparator);
    amountValidator->setLocale(amountLocale);
    amountWidget->setValidator(amountValidator);
>>>>>>> 9e306671
    hlayout->addWidget(amountWidget);

    // Delay before filtering transactions in ms
    static const int input_filter_delay = 200;

    QTimer* amount_typing_delay = new QTimer(this);
    amount_typing_delay->setSingleShot(true);
    amount_typing_delay->setInterval(input_filter_delay);

    QTimer* prefix_typing_delay = new QTimer(this);
    prefix_typing_delay->setSingleShot(true);
    prefix_typing_delay->setInterval(input_filter_delay);

    QVBoxLayout *vlayout = new QVBoxLayout(this);
    vlayout->setContentsMargins(0,0,0,0);
    vlayout->setSpacing(0);

    QTableView *view = new QTableView(this);
    vlayout->addLayout(hlayout);
    vlayout->addWidget(createDateRangeWidget());
    vlayout->addWidget(view);
    vlayout->setSpacing(0);
    int width = view->verticalScrollBar()->sizeHint().width();
    // Cover scroll bar width with spacing
    if (platformStyle->getUseExtraSpacing()) {
        hlayout->addSpacing(width+2);
    } else {
        hlayout->addSpacing(width);
    }
    // Always show scroll bar
    view->setVerticalScrollBarPolicy(Qt::ScrollBarAlwaysOn);
    view->setTabKeyNavigation(false);
    view->setContextMenuPolicy(Qt::CustomContextMenu);

    view->installEventFilter(this);

    transactionView = view;
    transactionView->setObjectName("transactionView");

    // Actions
    abandonAction = new QAction(tr("Abandon transaction"), this);
    bumpFeeAction = new QAction(tr("Increase transaction fee"), this);
    bumpFeeAction->setObjectName("bumpFeeAction");
    QAction *copyAddressAction = new QAction(tr("Copy address"), this);
    QAction *copyLabelAction = new QAction(tr("Copy label"), this);
    QAction *copyAmountAction = new QAction(tr("Copy amount"), this);
    QAction *copyTxIDAction = new QAction(tr("Copy transaction ID"), this);
    QAction *copyTxHexAction = new QAction(tr("Copy raw transaction"), this);
    QAction *copyTxPlainText = new QAction(tr("Copy full transaction details"), this);
    QAction *editLabelAction = new QAction(tr("Edit label"), this);
    QAction *showDetailsAction = new QAction(tr("Show transaction details"), this);

    contextMenu = new QMenu(this);
    contextMenu->setObjectName("contextMenu");
    contextMenu->addAction(copyAddressAction);
    contextMenu->addAction(copyLabelAction);
    contextMenu->addAction(copyAmountAction);
    contextMenu->addAction(copyTxIDAction);
    contextMenu->addAction(copyTxHexAction);
    contextMenu->addAction(copyTxPlainText);
    contextMenu->addAction(showDetailsAction);
    contextMenu->addSeparator();
    contextMenu->addAction(bumpFeeAction);
    contextMenu->addAction(abandonAction);
    contextMenu->addAction(editLabelAction);

    mapperThirdPartyTxUrls = new QSignalMapper(this);

    // Connect actions
    connect(mapperThirdPartyTxUrls, static_cast<void (QSignalMapper::*)(const QString&)>(&QSignalMapper::mapped), this, &TransactionView::openThirdPartyTxUrl);

    connect(dateWidget, static_cast<void (QComboBox::*)(int)>(&QComboBox::activated), this, &TransactionView::chooseDate);
    connect(typeWidget, static_cast<void (QComboBox::*)(int)>(&QComboBox::activated), this, &TransactionView::chooseType);
    connect(watchOnlyWidget, static_cast<void (QComboBox::*)(int)>(&QComboBox::activated), this, &TransactionView::chooseWatchonly);
    connect(amountWidget, &QLineEdit::textChanged, amount_typing_delay, static_cast<void (QTimer::*)()>(&QTimer::start));
    connect(amount_typing_delay, &QTimer::timeout, this, &TransactionView::changedAmount);
    connect(search_widget, &QLineEdit::textChanged, prefix_typing_delay, static_cast<void (QTimer::*)()>(&QTimer::start));
    connect(prefix_typing_delay, &QTimer::timeout, this, &TransactionView::changedSearch);

    connect(view, &QTableView::doubleClicked, this, &TransactionView::doubleClicked);
    connect(view, &QTableView::customContextMenuRequested, this, &TransactionView::contextualMenu);

    connect(bumpFeeAction, &QAction::triggered, this, &TransactionView::bumpFee);
    connect(abandonAction, &QAction::triggered, this, &TransactionView::abandonTx);
    connect(copyAddressAction, &QAction::triggered, this, &TransactionView::copyAddress);
    connect(copyLabelAction, &QAction::triggered, this, &TransactionView::copyLabel);
    connect(copyAmountAction, &QAction::triggered, this, &TransactionView::copyAmount);
    connect(copyTxIDAction, &QAction::triggered, this, &TransactionView::copyTxID);
    connect(copyTxHexAction, &QAction::triggered, this, &TransactionView::copyTxHex);
    connect(copyTxPlainText, &QAction::triggered, this, &TransactionView::copyTxPlainText);
    connect(editLabelAction, &QAction::triggered, this, &TransactionView::editLabel);
    connect(showDetailsAction, &QAction::triggered, this, &TransactionView::showDetails);
    // Double-clicking on a transaction on the transaction history page shows details
    connect(this, &TransactionView::doubleClicked, this, &TransactionView::showDetails);
    // Highlight transaction after fee bump
    connect(this, &TransactionView::bumpedFee, [this](const uint256& txid) {
      focusTransaction(txid);
    });
}

void TransactionView::setModel(WalletModel *_model)
{
    this->model = _model;
    if(_model)
    {
        transactionProxyModel = new TransactionFilterProxy(this);
        transactionProxyModel->setSourceModel(_model->getTransactionTableModel());
        transactionProxyModel->setDynamicSortFilter(true);
        transactionProxyModel->setSortCaseSensitivity(Qt::CaseInsensitive);
        transactionProxyModel->setFilterCaseSensitivity(Qt::CaseInsensitive);

        transactionProxyModel->setSortRole(Qt::EditRole);

        transactionView->setHorizontalScrollBarPolicy(Qt::ScrollBarAlwaysOff);
        transactionView->setModel(transactionProxyModel);
        transactionView->setAlternatingRowColors(true);
        transactionView->setSelectionBehavior(QAbstractItemView::SelectRows);
        transactionView->setSelectionMode(QAbstractItemView::ExtendedSelection);
        transactionView->horizontalHeader()->setSortIndicator(TransactionTableModel::Date, Qt::DescendingOrder);
        transactionView->setSortingEnabled(true);
        transactionView->verticalHeader()->hide();

        transactionView->setColumnWidth(TransactionTableModel::Status, STATUS_COLUMN_WIDTH);
        transactionView->setColumnWidth(TransactionTableModel::Watchonly, WATCHONLY_COLUMN_WIDTH);
        transactionView->setColumnWidth(TransactionTableModel::Date, DATE_COLUMN_WIDTH);
        transactionView->setColumnWidth(TransactionTableModel::Type, TYPE_COLUMN_WIDTH);
        transactionView->setColumnWidth(TransactionTableModel::Amount, AMOUNT_MINIMUM_COLUMN_WIDTH);

        columnResizingFixer = new GUIUtil::TableViewLastColumnResizingFixer(transactionView, AMOUNT_MINIMUM_COLUMN_WIDTH, MINIMUM_COLUMN_WIDTH, this);

        if (_model->getOptionsModel())
        {
            // Add third party transaction URLs to context menu
            QStringList listUrls = _model->getOptionsModel()->getThirdPartyTxUrls().split("|", QString::SkipEmptyParts);
            for (int i = 0; i < listUrls.size(); ++i)
            {
                QString host = QUrl(listUrls[i].trimmed(), QUrl::StrictMode).host();
                if (!host.isEmpty())
                {
                    QAction *thirdPartyTxUrlAction = new QAction(host, this); // use host as menu item label
                    if (i == 0)
                        contextMenu->addSeparator();
                    contextMenu->addAction(thirdPartyTxUrlAction);
                    connect(thirdPartyTxUrlAction, &QAction::triggered, mapperThirdPartyTxUrls, static_cast<void (QSignalMapper::*)()>(&QSignalMapper::map));
                    mapperThirdPartyTxUrls->setMapping(thirdPartyTxUrlAction, listUrls[i].trimmed());
                }
            }
        }

        // show/hide column Watch-only
        updateWatchOnlyColumn(_model->wallet().haveWatchOnly());

        // Watch-only signal
        connect(_model, &WalletModel::notifyWatchonlyChanged, this, &TransactionView::updateWatchOnlyColumn);
    }
}

void TransactionView::chooseDate(int idx)
{
    if (!transactionProxyModel) return;
    QDate current = QDate::currentDate();
    dateRangeWidget->setVisible(false);
    switch(dateWidget->itemData(idx).toInt())
    {
    case All:
        transactionProxyModel->setDateRange(
                TransactionFilterProxy::MIN_DATE,
                TransactionFilterProxy::MAX_DATE);
        break;
    case Today:
        transactionProxyModel->setDateRange(
                QDateTime(current),
                TransactionFilterProxy::MAX_DATE);
        break;
    case ThisWeek: {
        // Find last Monday
        QDate startOfWeek = current.addDays(-(current.dayOfWeek()-1));
        transactionProxyModel->setDateRange(
                QDateTime(startOfWeek),
                TransactionFilterProxy::MAX_DATE);

        } break;
    case ThisMonth:
        transactionProxyModel->setDateRange(
                QDateTime(QDate(current.year(), current.month(), 1)),
                TransactionFilterProxy::MAX_DATE);
        break;
    case LastMonth:
        transactionProxyModel->setDateRange(
                QDateTime(QDate(current.year(), current.month(), 1).addMonths(-1)),
                QDateTime(QDate(current.year(), current.month(), 1)));
        break;
    case ThisYear:
        transactionProxyModel->setDateRange(
                QDateTime(QDate(current.year(), 1, 1)),
                TransactionFilterProxy::MAX_DATE);
        break;
    case Range:
        dateRangeWidget->setVisible(true);
        dateRangeChanged();
        break;
    }
}

void TransactionView::chooseType(int idx)
{
    if(!transactionProxyModel)
        return;
    transactionProxyModel->setTypeFilter(
        typeWidget->itemData(idx).toInt());
}

void TransactionView::chooseWatchonly(int idx)
{
    if(!transactionProxyModel)
        return;
    transactionProxyModel->setWatchOnlyFilter(
        static_cast<TransactionFilterProxy::WatchOnlyFilter>(watchOnlyWidget->itemData(idx).toInt()));
}

void TransactionView::changedSearch()
{
    if(!transactionProxyModel)
        return;
    transactionProxyModel->setSearchString(search_widget->text());
}

void TransactionView::changedAmount()
{
    if(!transactionProxyModel)
        return;
    CAmount amount_parsed = 0;
    if (BitcoinUnits::parse(model->getOptionsModel()->getDisplayUnit(), amountWidget->text(), &amount_parsed)) {
        transactionProxyModel->setMinAmount(amount_parsed);
    }
    else
    {
        transactionProxyModel->setMinAmount(0);
    }
}

void TransactionView::exportClicked()
{
    if (!model || !model->getOptionsModel()) {
        return;
    }

    // CSV is currently the only supported format
    QString filename = GUIUtil::getSaveFileName(this,
        tr("Export Transaction History"), QString(),
        tr("Comma separated file (*.csv)"), nullptr);

    if (filename.isNull())
        return;

    CSVModelWriter writer(filename);

    // name, column, role
    writer.setModel(transactionProxyModel);
    writer.addColumn(tr("Confirmed"), 0, TransactionTableModel::ConfirmedRole);
    if (model->wallet().haveWatchOnly())
        writer.addColumn(tr("Watch-only"), TransactionTableModel::Watchonly);
    writer.addColumn(tr("Date"), 0, TransactionTableModel::DateRole);
    writer.addColumn(tr("Type"), TransactionTableModel::Type, Qt::EditRole);
    writer.addColumn(tr("Label"), 0, TransactionTableModel::LabelRole);
    writer.addColumn(tr("Address"), 0, TransactionTableModel::AddressRole);
    writer.addColumn(BitcoinUnits::getAmountColumnTitle(model->getOptionsModel()->getDisplayUnit()), 0, TransactionTableModel::FormattedAmountRole);
    writer.addColumn(tr("ID"), 0, TransactionTableModel::TxHashRole);

    if(!writer.write()) {
        Q_EMIT message(tr("Exporting Failed"), tr("There was an error trying to save the transaction history to %1.").arg(filename),
            CClientUIInterface::MSG_ERROR);
    }
    else {
        Q_EMIT message(tr("Exporting Successful"), tr("The transaction history was successfully saved to %1.").arg(filename),
            CClientUIInterface::MSG_INFORMATION);
    }
}

void TransactionView::contextualMenu(const QPoint &point)
{
    QModelIndex index = transactionView->indexAt(point);
    QModelIndexList selection = transactionView->selectionModel()->selectedRows(0);
    if (selection.empty())
        return;

    // check if transaction can be abandoned, disable context menu action in case it doesn't
    uint256 hash;
    hash.SetHex(selection.at(0).data(TransactionTableModel::TxHashRole).toString().toStdString());
    abandonAction->setEnabled(model->wallet().transactionCanBeAbandoned(hash));
    bumpFeeAction->setEnabled(model->wallet().transactionCanBeBumped(hash));

    if(index.isValid())
    {
        contextMenu->popup(transactionView->viewport()->mapToGlobal(point));
    }
}

void TransactionView::abandonTx()
{
    if(!transactionView || !transactionView->selectionModel())
        return;
    QModelIndexList selection = transactionView->selectionModel()->selectedRows(0);

    // get the hash from the TxHashRole (QVariant / QString)
    uint256 hash;
    QString hashQStr = selection.at(0).data(TransactionTableModel::TxHashRole).toString();
    hash.SetHex(hashQStr.toStdString());

    // Abandon the wallet transaction over the walletModel
    model->wallet().abandonTransaction(hash);

    // Update the table
    model->getTransactionTableModel()->updateTransaction(hashQStr, CT_UPDATED, false);
}

void TransactionView::bumpFee()
{
    if(!transactionView || !transactionView->selectionModel())
        return;
    QModelIndexList selection = transactionView->selectionModel()->selectedRows(0);

    // get the hash from the TxHashRole (QVariant / QString)
    uint256 hash;
    QString hashQStr = selection.at(0).data(TransactionTableModel::TxHashRole).toString();
    hash.SetHex(hashQStr.toStdString());

    // Bump tx fee over the walletModel
    uint256 newHash;
    if (model->bumpFee(hash, newHash)) {
        // Update the table
        transactionView->selectionModel()->clearSelection();
        model->getTransactionTableModel()->updateTransaction(hashQStr, CT_UPDATED, true);

        qApp->processEvents();
        Q_EMIT bumpedFee(newHash);
    }
}

void TransactionView::copyAddress()
{
    GUIUtil::copyEntryData(transactionView, 0, TransactionTableModel::AddressRole);
}

void TransactionView::copyLabel()
{
    GUIUtil::copyEntryData(transactionView, 0, TransactionTableModel::LabelRole);
}

void TransactionView::copyAmount()
{
    GUIUtil::copyEntryData(transactionView, 0, TransactionTableModel::FormattedAmountRole);
}

void TransactionView::copyTxID()
{
    GUIUtil::copyEntryData(transactionView, 0, TransactionTableModel::TxHashRole);
}

void TransactionView::copyTxHex()
{
    GUIUtil::copyEntryData(transactionView, 0, TransactionTableModel::TxHexRole);
}

void TransactionView::copyTxPlainText()
{
    GUIUtil::copyEntryData(transactionView, 0, TransactionTableModel::TxPlainTextRole);
}

void TransactionView::editLabel()
{
    if(!transactionView->selectionModel() ||!model)
        return;
    QModelIndexList selection = transactionView->selectionModel()->selectedRows();
    if(!selection.isEmpty())
    {
        AddressTableModel *addressBook = model->getAddressTableModel();
        if(!addressBook)
            return;
        QString address = selection.at(0).data(TransactionTableModel::AddressRole).toString();
        if(address.isEmpty())
        {
            // If this transaction has no associated address, exit
            return;
        }
        // Is address in address book? Address book can miss address when a transaction is
        // sent from outside the UI.
        int idx = addressBook->lookupAddress(address);
        if(idx != -1)
        {
            // Edit sending / receiving address
            QModelIndex modelIdx = addressBook->index(idx, 0, QModelIndex());
            // Determine type of address, launch appropriate editor dialog type
            QString type = modelIdx.data(AddressTableModel::TypeRole).toString();

            EditAddressDialog dlg(
                type == AddressTableModel::Receive
                ? EditAddressDialog::EditReceivingAddress
                : EditAddressDialog::EditSendingAddress, this);
            dlg.setModel(addressBook);
            dlg.loadRow(idx);
            dlg.exec();
        }
        else
        {
            // Add sending address
            EditAddressDialog dlg(EditAddressDialog::NewSendingAddress,
                this);
            dlg.setModel(addressBook);
            dlg.setAddress(address);
            dlg.exec();
        }
    }
}

void TransactionView::showDetails()
{
    if(!transactionView->selectionModel())
        return;
    QModelIndexList selection = transactionView->selectionModel()->selectedRows();
    if(!selection.isEmpty())
    {
        TransactionDescDialog *dlg = new TransactionDescDialog(selection.at(0));
        dlg->setAttribute(Qt::WA_DeleteOnClose);
        dlg->show();
    }
}

void TransactionView::openThirdPartyTxUrl(QString url)
{
    if(!transactionView || !transactionView->selectionModel())
        return;
    QModelIndexList selection = transactionView->selectionModel()->selectedRows(0);
    if(!selection.isEmpty())
         QDesktopServices::openUrl(QUrl::fromUserInput(url.replace("%s", selection.at(0).data(TransactionTableModel::TxHashRole).toString())));
}

QWidget *TransactionView::createDateRangeWidget()
{
    dateRangeWidget = new QFrame();
    dateRangeWidget->setFrameStyle(QFrame::Panel | QFrame::Raised);
    dateRangeWidget->setContentsMargins(1,1,1,8);
    QHBoxLayout *layout = new QHBoxLayout(dateRangeWidget);
    layout->setContentsMargins(0,0,0,0);
    layout->addSpacing(23);
    layout->addWidget(new QLabel(tr("Range:")));

    dateFrom = new QDateTimeEdit(this);
    dateFrom->setDisplayFormat("dd/MM/yy");
    dateFrom->setCalendarPopup(true);
    dateFrom->setMinimumWidth(100);
    dateFrom->setDate(QDate::currentDate().addDays(-7));
    layout->addWidget(dateFrom);
    layout->addWidget(new QLabel(tr("to")));

    dateTo = new QDateTimeEdit(this);
    dateTo->setDisplayFormat("dd/MM/yy");
    dateTo->setCalendarPopup(true);
    dateTo->setMinimumWidth(100);
    dateTo->setDate(QDate::currentDate());
    layout->addWidget(dateTo);
    layout->addStretch();

    // Hide by default
    dateRangeWidget->setVisible(false);

    // Notify on change
    connect(dateFrom, &QDateTimeEdit::dateChanged, this, &TransactionView::dateRangeChanged);
    connect(dateTo, &QDateTimeEdit::dateChanged, this, &TransactionView::dateRangeChanged);

    return dateRangeWidget;
}

void TransactionView::dateRangeChanged()
{
    if(!transactionProxyModel)
        return;
    transactionProxyModel->setDateRange(
            QDateTime(dateFrom->date()),
            QDateTime(dateTo->date()).addDays(1));
}

void TransactionView::focusTransaction(const QModelIndex &idx)
{
    if(!transactionProxyModel)
        return;
    QModelIndex targetIdx = transactionProxyModel->mapFromSource(idx);
    transactionView->scrollTo(targetIdx);
    transactionView->setCurrentIndex(targetIdx);
    transactionView->setFocus();
}

void TransactionView::focusTransaction(const uint256& txid)
{
    if (!transactionProxyModel)
        return;

    const QModelIndexList results = this->model->getTransactionTableModel()->match(
        this->model->getTransactionTableModel()->index(0,0),
        TransactionTableModel::TxHashRole,
        QString::fromStdString(txid.ToString()), -1);

    transactionView->setFocus();
    transactionView->selectionModel()->clearSelection();
    for (const QModelIndex& index : results) {
        const QModelIndex targetIndex = transactionProxyModel->mapFromSource(index);
        transactionView->selectionModel()->select(
            targetIndex,
            QItemSelectionModel::Rows | QItemSelectionModel::Select);
        // Called once per destination to ensure all results are in view, unless
        // transactions are not ordered by (ascending or descending) date.
        transactionView->scrollTo(targetIndex);
        // scrollTo() does not scroll far enough the first time when transactions
        // are ordered by ascending date.
        if (index == results[0]) transactionView->scrollTo(targetIndex);
    }
}

// We override the virtual resizeEvent of the QWidget to adjust tables column
// sizes as the tables width is proportional to the dialogs width.
void TransactionView::resizeEvent(QResizeEvent* event)
{
    QWidget::resizeEvent(event);
    columnResizingFixer->stretchColumnWidth(TransactionTableModel::ToAddress);
}

// Need to override default Ctrl+C action for amount as default behaviour is just to copy DisplayRole text
bool TransactionView::eventFilter(QObject *obj, QEvent *event)
{
    if (event->type() == QEvent::KeyPress)
    {
        QKeyEvent *ke = static_cast<QKeyEvent *>(event);
        if (ke->key() == Qt::Key_C && ke->modifiers().testFlag(Qt::ControlModifier))
        {
             GUIUtil::copyEntryData(transactionView, 0, TransactionTableModel::TxPlainTextRole);
             return true;
        }
    }
    return QWidget::eventFilter(obj, event);
}

// show/hide column Watch-only
void TransactionView::updateWatchOnlyColumn(bool fHaveWatchOnly)
{
    watchOnlyWidget->setVisible(fHaveWatchOnly);
    transactionView->setColumnHidden(TransactionTableModel::Watchonly, !fHaveWatchOnly);
}<|MERGE_RESOLUTION|>--- conflicted
+++ resolved
@@ -92,15 +92,11 @@
     amountWidget = new QLineEdit(this);
     amountWidget->setPlaceholderText(tr("Min amount"));
     amountWidget->setFixedWidth(AMOUNT_MINIMUM_COLUMN_WIDTH -10);
-<<<<<<< HEAD
-    amountWidget->setValidator(new QDoubleValidator(0, 1e20, 8, this));
-=======
     QDoubleValidator *amountValidator = new QDoubleValidator(0, 1e20, 8, this);
     QLocale amountLocale(QLocale::C);
     amountLocale.setNumberOptions(QLocale::RejectGroupSeparator);
     amountValidator->setLocale(amountLocale);
     amountWidget->setValidator(amountValidator);
->>>>>>> 9e306671
     hlayout->addWidget(amountWidget);
 
     // Delay before filtering transactions in ms
