// Copyright (c) 2011-2021 The Bitcoin Core developers
// Distributed under the MIT software license, see the accompanying
// file COPYING or http://www.opensource.org/licenses/mit-license.php.

#if defined(HAVE_CONFIG_H)
#include <config/bitcoin-config.h>
#endif

#include <qt/utilitydialog.h>

#include <qt/forms/ui_helpmessagedialog.h>

#include <qt/guiutil.h>

#include <clientversion.h>
#include <init.h>
#include <util/system.h>
#include <util/strencodings.h>

#include <stdio.h>

#include <QCloseEvent>
#include <QLabel>
#include <QMainWindow>
#include <QRegularExpression>
#include <QString>
#include <QTextCursor>
#include <QTextTable>
#include <QVBoxLayout>

/** "Help message" or "About" dialog box */
HelpMessageDialog::HelpMessageDialog(QWidget *parent, bool about) :
    QDialog(parent, GUIUtil::dialog_flags),
    ui(new Ui::HelpMessageDialog)
{
    ui->setupUi(this);

    QString version = QString{PACKAGE_NAME} + " " + tr("version") + " " + QString::fromStdString(FormatFullVersion());

    if (about)
    {
        setWindowTitle(tr("About %1").arg(PACKAGE_NAME));

        std::string licenseInfo = LicenseInfo();
        /// HTML-format the license message from the core
        QString licenseInfoHTML = QString::fromStdString(LicenseInfo());
        // Make URLs clickable
        QRegularExpression uri(QStringLiteral("<(.*)>"), QRegularExpression::InvertedGreedinessOption);
        licenseInfoHTML.replace(uri, QStringLiteral("<a href=\"\\1\">\\1</a>"));
        // Replace newlines with HTML breaks
        licenseInfoHTML.replace("\n", "<br>");

        ui->aboutMessage->setTextFormat(Qt::RichText);
        ui->scrollArea->setVerticalScrollBarPolicy(Qt::ScrollBarAsNeeded);
        text = version + "\n" + QString::fromStdString(FormatParagraph(licenseInfo));
        ui->aboutMessage->setText(version + "<br><br>" + licenseInfoHTML);
        ui->aboutMessage->setWordWrap(true);
        ui->helpMessage->setVisible(false);
    } else {
        setWindowTitle(tr("Command-line options"));
<<<<<<< HEAD
        QString header = "Usage:  qtum-qt [command-line options]                     \n";
=======
        QString header = "Usage:  qtum-qt [command-line options]                     \n"; 
>>>>>>> d82fec21
        QTextCursor cursor(ui->helpMessage->document());
        cursor.insertText(version);
        cursor.insertBlock();
        cursor.insertText(header);
        cursor.insertBlock();

        std::string strUsage = gArgs.GetHelpMessage();
        QString coreOptions = QString::fromStdString(strUsage);
        text = version + "\n\n" + header + "\n" + coreOptions;

        QTextTableFormat tf;
        tf.setBorderStyle(QTextFrameFormat::BorderStyle_None);
        tf.setCellPadding(2);
        QVector<QTextLength> widths;
        widths << QTextLength(QTextLength::PercentageLength, 35);
        widths << QTextLength(QTextLength::PercentageLength, 65);
        tf.setColumnWidthConstraints(widths);

        QTextCharFormat bold;
        bold.setFontWeight(QFont::Bold);

        for (const QString &line : coreOptions.split("\n")) {
            if (line.startsWith("  -"))
            {
                cursor.currentTable()->appendRows(1);
                cursor.movePosition(QTextCursor::PreviousCell);
                cursor.movePosition(QTextCursor::NextRow);
                cursor.insertText(line.trimmed());
                cursor.movePosition(QTextCursor::NextCell);
            } else if (line.startsWith("   ")) {
                cursor.insertText(line.trimmed()+' ');
            } else if (line.size() > 0) {
                //Title of a group
                if (cursor.currentTable())
                    cursor.currentTable()->appendRows(1);
                cursor.movePosition(QTextCursor::Down);
                cursor.insertText(line.trimmed(), bold);
                cursor.insertTable(1, 2, tf);
            }
        }

        ui->helpMessage->moveCursor(QTextCursor::Start);
        ui->scrollArea->setVisible(false);
        ui->aboutLogo->setVisible(false);
    }

    GUIUtil::handleCloseWindowShortcut(this);
}

HelpMessageDialog::~HelpMessageDialog()
{
    delete ui;
}

void HelpMessageDialog::printToConsole()
{
    // On other operating systems, the expected action is to print the message to the console.
    tfm::format(std::cout, "%s\n", qPrintable(text));
}

void HelpMessageDialog::showOrPrint()
{
#if defined(WIN32)
    // On Windows, show a message box, as there is no stderr/stdout in windowed applications
    exec();
#else
    // On other operating systems, print help text to console
    printToConsole();
#endif
}

void HelpMessageDialog::on_okButton_accepted()
{
    close();
}


/** "Shutdown" window */
ShutdownWindow::ShutdownWindow(QWidget *parent, Qt::WindowFlags f):
    QWidget(parent, f)
{
    QVBoxLayout *layout = new QVBoxLayout();
    layout->addWidget(new QLabel(
        tr("%1 is shutting down…").arg(PACKAGE_NAME) + "<br /><br />" +
        tr("Do not shut down the computer until this window disappears.")));
    setLayout(layout);

    GUIUtil::handleCloseWindowShortcut(this);
}

QWidget* ShutdownWindow::showShutdownWindow(QMainWindow* window)
{
    assert(window != nullptr);

    // Show a simple window indicating shutdown status
    QWidget *shutdownWindow = new ShutdownWindow();
    shutdownWindow->setObjectName("shutdownWindow");
    shutdownWindow->setWindowTitle(window->windowTitle());

    // Center shutdown window at where main window was
    const QPoint global = window->mapToGlobal(window->rect().center());
    shutdownWindow->move(global.x() - shutdownWindow->width() / 2, global.y() - shutdownWindow->height() / 2);
    shutdownWindow->show();
    return shutdownWindow;
}

void ShutdownWindow::closeEvent(QCloseEvent *event)
{
    event->ignore();
}<|MERGE_RESOLUTION|>--- conflicted
+++ resolved
@@ -58,11 +58,7 @@
         ui->helpMessage->setVisible(false);
     } else {
         setWindowTitle(tr("Command-line options"));
-<<<<<<< HEAD
-        QString header = "Usage:  qtum-qt [command-line options]                     \n";
-=======
         QString header = "Usage:  qtum-qt [command-line options]                     \n"; 
->>>>>>> d82fec21
         QTextCursor cursor(ui->helpMessage->document());
         cursor.insertText(version);
         cursor.insertBlock();
