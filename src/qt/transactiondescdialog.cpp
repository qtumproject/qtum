--- conflicted
+++ resolved
@@ -7,11 +7,7 @@
 
 #include <qt/guiutil.h>
 #include <qt/transactiontablemodel.h>
-<<<<<<< HEAD
-#include <qt/styleSheet.h>
-=======
 #include <qt/styleSheet.h> 
->>>>>>> 4985b774
 
 #include <QModelIndex>
 
@@ -20,11 +16,7 @@
     ui(new Ui::TransactionDescDialog)
 {
     ui->setupUi(this);
-<<<<<<< HEAD
-    // Set stylesheet
-=======
     // Set stylesheet 
->>>>>>> 4985b774
     SetObjectStyleSheet(this, StyleSheetNames::ScrollBarDark);
     setWindowTitle(tr("Details for %1").arg(idx.data(TransactionTableModel::TxHashRole).toString()));
     QString desc = idx.data(TransactionTableModel::LongDescriptionRole).toString();
