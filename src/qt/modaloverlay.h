--- conflicted
+++ resolved
@@ -26,12 +26,7 @@
         Sync = 0,
         Backup = 1
     };
-<<<<<<< HEAD
-
-    explicit ModalOverlay(QWidget *parent, OverlayType _type = OverlayType::Sync);
-=======
     explicit ModalOverlay(bool enable_wallet, QWidget *parent, OverlayType _type = OverlayType::Sync);
->>>>>>> ee8ca219
     ~ModalOverlay();
 
 public Q_SLOTS:
