--- conflicted
+++ resolved
@@ -35,13 +35,6 @@
 
     // will show or hide the modal layer
     void showHide(bool hide = false, bool userRequested = false);
-<<<<<<< HEAD
-    void closeClicked();
-    void backupWalletClicked();
-    bool isLayerVisible() const { return layerIsVisible; }
-
-Q_SIGNALS:
-=======
     bool isLayerVisible() const { return layerIsVisible; }
 
 public Q_SLOTS:
@@ -51,7 +44,6 @@
 
 Q_SIGNALS:
     void triggered(bool hidden);
->>>>>>> da23532c
     void backupWallet();
 
 protected:
