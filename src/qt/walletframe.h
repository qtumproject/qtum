--- conflicted
+++ resolved
@@ -66,10 +66,6 @@
     TitleBar* m_title_bar = 0;
 
     void setTabBarInfo(QObject* into);
-<<<<<<< HEAD
-
-=======
->>>>>>> d82fec21
 public:
     WalletView* currentWalletView() const;
     WalletModel* currentWalletModel() const;
