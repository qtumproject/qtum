--- conflicted
+++ resolved
@@ -717,10 +717,7 @@
 
 static void NotifyTransactionChanged(TransactionTableModel *ttm, const uint256 &hash, ChangeType status)
 {
-<<<<<<< HEAD
-=======
-
->>>>>>> 9e306671
+
     TransactionNotification notification(hash, status, true);
 
     if (fQueueNotifications)
