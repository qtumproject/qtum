// Copyright (c) 2011-2021 The Bitcoin Core developers
// Distributed under the MIT software license, see the accompanying
// file COPYING or http://www.opensource.org/licenses/mit-license.php.

#include <qt/walletview.h>

#include <qt/addressbookpage.h>
#include <qt/askpassphrasedialog.h>
#include <qt/clientmodel.h>
#include <qt/guiutil.h>
#include <qt/optionsmodel.h>
#include <qt/overviewpage.h>
#include <qt/platformstyle.h>
#include <qt/receiverequestdialog.h>
#include <qt/sendcoinsdialog.h>
#include <qt/signverifymessagedialog.h>
#include <qt/transactiontablemodel.h>
#include <qt/tokentransactiontablemodel.h>
#include <qt/tokentransactionrecord.h>
#include <qt/transactionview.h>
#include <qt/walletmodel.h>
#include <qt/createcontract.h>
#include <qt/sendtocontract.h>
#include <qt/callcontract.h>
#include <qt/qrctoken.h>
#include <qt/restoredialog.h>
#include <qt/stakepage.h>
#include <qt/delegationpage.h>
#include <qt/superstakerpage.h>
#include <qt/hardwaresigntxdialog.h>
#include <qt/walletframe.h>
#include <interfaces/node.h>
#include <node/interface_ui.h>
#include <util/strencodings.h>

#include <QAction>
#include <QFileDialog>
#include <QHBoxLayout>
#include <QProgressDialog>
#include <QPushButton>
#include <QVBoxLayout>
#include <qt/qtumpushbutton.h>

WalletView::WalletView(WalletModel* wallet_model, const PlatformStyle* _platformStyle, QWidget* parent)
    : QStackedWidget(parent),
      clientModel(nullptr),
      walletModel(wallet_model),
<<<<<<< HEAD
    platformStyle(_platformStyle),
    walletFrame(qobject_cast<WalletFrame*>(parent))
=======
      platformStyle(_platformStyle),
      walletFrame(qobject_cast<WalletFrame*>(parent))
>>>>>>> d82fec21
{
    assert(walletModel);

    // Create tabs
    overviewPage = new OverviewPage(platformStyle);
    overviewPage->setWalletModel(walletModel);

    transactionsPage = new QWidget(this);
    QVBoxLayout *vbox = new QVBoxLayout();
    QHBoxLayout *hbox_buttons = new QHBoxLayout();
    transactionView = new TransactionView(platformStyle, this);
    transactionView->setModel(walletModel);

    vbox->addWidget(transactionView);
    QPushButton *exportButton = new QtumPushButton(tr("&Export"), this);
    exportButton->setToolTip(tr("Export the data in the current tab to a file"));
    if (platformStyle->getImagesOnButtons()) {
        exportButton->setIcon(platformStyle->MultiStatesIcon(":/icons/export", PlatformStyle::PushButton));
    }
    hbox_buttons->addStretch();
    hbox_buttons->addWidget(exportButton);
    vbox->addLayout(hbox_buttons);
    transactionsPage->setLayout(vbox);

    receiveCoinsPage = new ReceiveRequestDialog(platformStyle, overviewPage);
    receiveCoinsPage->setModel(walletModel);

    sendCoinsPage = new SendCoinsDialog(platformStyle, overviewPage);
    sendCoinsPage->setModel(walletModel);

    usedSendingAddressesPage = new AddressBookPage(platformStyle, AddressBookPage::ForEditing, AddressBookPage::SendingTab, this);
    usedSendingAddressesPage->setModel(walletModel->getAddressTableModel());

    usedReceivingAddressesPage = new AddressBookPage(platformStyle, AddressBookPage::ForEditing, AddressBookPage::ReceivingTab, this);
    usedReceivingAddressesPage->setModel(walletModel->getAddressTableModel());

    createContractPage = new CreateContract(platformStyle);
    createContractPage->setModel(walletModel);
    sendToContractPage = new SendToContract(platformStyle);
    sendToContractPage->setModel(walletModel);
    callContractPage = new CallContract(platformStyle);
    callContractPage->setModel(walletModel);

    QRCTokenPage = new QRCToken(platformStyle);
    QRCTokenPage->setModel(walletModel);

    stakePage = new StakePage(platformStyle);
    stakePage->setWalletModel(walletModel);
    delegationPage = new DelegationPage(platformStyle);
    delegationPage->setModel(walletModel);
    superStakerPage = new SuperStakerPage(platformStyle);
    superStakerPage->setModel(walletModel);

    addWidget(overviewPage);
    addWidget(transactionsPage);
    addWidget(createContractPage);
    addWidget(sendToContractPage);
    addWidget(callContractPage);
    addWidget(QRCTokenPage);
    addWidget(stakePage);
    addWidget(delegationPage);
    addWidget(superStakerPage);

    connect(overviewPage, &OverviewPage::transactionClicked, this, &WalletView::transactionClicked);
    // Clicking on a transaction on the overview pre-selects the transaction on the transaction history page
    connect(overviewPage, &OverviewPage::transactionClicked, transactionView, qOverload<const QModelIndex&>(&TransactionView::focusTransaction));

    connect(overviewPage, &OverviewPage::outOfSyncWarningClicked, this, &WalletView::outOfSyncWarningClicked);
    // Clicking on a transaction on the overview page simply sends you to transaction history page
    connect(overviewPage, &OverviewPage::showMoreClicked, this, &WalletView::showMore);

<<<<<<< HEAD
    // Clicking on a transaction on the overview page simply sends you to transaction history page
    connect(overviewPage, &OverviewPage::showMoreClicked, this, &WalletView::showMore);

=======
>>>>>>> d82fec21
    // Clicking send coins button show send coins dialog
    connect(overviewPage, &OverviewPage::sendCoinsClicked, this, &WalletView::sendCoins);

    // Clicking receive coins button show receive coins dialog
    connect(overviewPage, &OverviewPage::receiveCoinsClicked, this, &WalletView::receiveCoins);
<<<<<<< HEAD

=======
>>>>>>> d82fec21
    connect(sendCoinsPage, &SendCoinsDialog::coinsSent, this, &WalletView::coinsSent);
    // Highlight transaction after send
    connect(sendCoinsPage, &SendCoinsDialog::coinsSent, transactionView, qOverload<const uint256&>(&TransactionView::focusTransaction));

    // Clicking on "Export" allows to export the transaction list
    connect(exportButton, &QPushButton::clicked, transactionView, &TransactionView::exportClicked);

    // Pass through messages from sendCoinsPage
    connect(sendCoinsPage, &SendCoinsDialog::message, this, &WalletView::message);
    // Pass through messages from transactionView
    connect(transactionView, &TransactionView::message, this, &WalletView::message);
    // Pass through messages from createContractPage
    connect(createContractPage, &CreateContract::message, this, &WalletView::message);
    // Pass through messages from sendToContractPage
    connect(sendToContractPage, &SendToContract::message, this, &WalletView::message);
    // Pass through messages from QRCTokenPage
    connect(QRCTokenPage, &QRCToken::message, this, &WalletView::message);
    // Pass through messages from delegationPage
    connect(delegationPage, &DelegationPage::message, this, &WalletView::message);
    // Pass through messages from superStakerPage
    connect(superStakerPage, &SuperStakerPage::message, this, &WalletView::message);

    connect(this, &WalletView::setPrivacy, overviewPage, &OverviewPage::setPrivacy);

    // Receive and pass through messages from wallet model
    connect(walletModel, &WalletModel::message, this, &WalletView::message);

    // Handle changes in encryption status
    connect(walletModel, &WalletModel::encryptionStatusChanged, this, &WalletView::encryptionStatusChanged);

    // Balloon pop-up for new transaction
    connect(walletModel->getTransactionTableModel(), &TransactionTableModel::rowsInserted, this, &WalletView::processNewTransaction);
<<<<<<< HEAD

    // Balloon pop-up for new token transaction
    connect(walletModel->getTokenTransactionTableModel(), &TokenTransactionTableModel::rowsInserted, this, &WalletView::processNewTokenTransaction);

=======
    // Balloon pop-up for new token transaction
    connect(walletModel->getTokenTransactionTableModel(), &TokenTransactionTableModel::rowsInserted, this, &WalletView::processNewTokenTransaction);
>>>>>>> d82fec21
    // Ask for passphrase if needed
    connect(walletModel, SIGNAL(requireUnlock()), this, SLOT(unlockWallet()));
    connect(stakePage, SIGNAL(requireUnlock(bool)), this, SLOT(unlockWallet(bool)));
    connect(walletModel, &WalletModel::encryptionStatusChanged, stakePage, &StakePage::updateEncryptionStatus);

    // Show progress dialog
    connect(walletModel, &WalletModel::showProgress, this, &WalletView::showProgress);
}

WalletView::~WalletView() = default;

void WalletView::setClientModel(ClientModel *_clientModel)
{
    this->clientModel = _clientModel;

    overviewPage->setClientModel(_clientModel);
    sendCoinsPage->setClientModel(_clientModel);
    createContractPage->setClientModel(_clientModel);
    sendToContractPage->setClientModel(_clientModel);
    callContractPage->setClientModel(_clientModel);
    QRCTokenPage->setClientModel(_clientModel);
    stakePage->setClientModel(_clientModel);
    delegationPage->setClientModel(_clientModel);
    superStakerPage->setClientModel(_clientModel);
    if (walletModel) walletModel->setClientModel(_clientModel);
}

void WalletView::processNewTransaction(const QModelIndex& parent, int start, int /*end*/)
{
    // Prevent balloon-spam when initial block download is in progress
    if (!clientModel || clientModel->node().isInitialBlockDownload()) {
        return;
    }

    TransactionTableModel *ttm = walletModel->getTransactionTableModel();
    if (!ttm || ttm->processingQueuedTransactions())
        return;

    QString date = ttm->index(start, TransactionTableModel::Date, parent).data().toString();
    qint64 amount = ttm->index(start, TransactionTableModel::Amount, parent).data(Qt::EditRole).toULongLong();
    QString type = ttm->index(start, TransactionTableModel::Type, parent).data().toString();
    QModelIndex index = ttm->index(start, 0, parent);
    QString address = ttm->data(index, TransactionTableModel::AddressRole).toString();
    QString label = GUIUtil::HtmlEscape(ttm->data(index, TransactionTableModel::LabelRole).toString());

    Q_EMIT incomingTransaction(date, walletModel->getOptionsModel()->getDisplayUnit(), amount, type, address, label, GUIUtil::HtmlEscape(walletModel->getWalletName()));
}

void WalletView::processNewTokenTransaction(const QModelIndex &parent, int start, int /*end*/)
{
    // Prevent balloon-spam when initial block download is in progress
    if (!walletModel || !clientModel || clientModel->node().isInitialBlockDownload())
        return;

    TokenTransactionTableModel *tttm = walletModel->getTokenTransactionTableModel();
    if (!tttm || tttm->processingQueuedTransactions())
        return;

    QString date = tttm->index(start, TokenTransactionTableModel::Date, parent).data().toString();
    QString amount(tttm->index(start, TokenTransactionTableModel::Amount, parent).data(TokenTransactionTableModel::FormattedAmountWithUnitRole).toString());
    QString type = tttm->index(start, TokenTransactionTableModel::Type, parent).data().toString();
    QModelIndex index = tttm->index(start, 0, parent);
    QString address = tttm->data(index, TokenTransactionTableModel::AddressRole).toString();
    QString label = tttm->data(index, TokenTransactionTableModel::LabelRole).toString();
    QString title;
    int txType = tttm->data(index, TokenTransactionTableModel::TypeRole).toInt();
    switch (txType)
    {
    case TokenTransactionRecord::RecvWithAddress:
    case TokenTransactionRecord::RecvFromOther:
        title = tr("Incoming transaction");
        break;
    default:
        title = tr("Sent transaction");
        break;
    }
    Q_EMIT incomingTokenTransaction(date, amount, type, address, label, walletModel->getWalletName(), title);
}

void WalletView::gotoOverviewPage()
{
    setCurrentWidget(overviewPage);
}

void WalletView::gotoHistoryPage()
{
    setCurrentWidget(transactionsPage);
}

void WalletView::gotoReceiveCoinsPage()
{
    setCurrentWidget(overviewPage);

    if(walletFrame && walletFrame->currentWalletView() == this)
    {
        receiveCoinsPage->show();
    }
<<<<<<< HEAD

=======
>>>>>>> d82fec21
}

void WalletView::gotoSendCoinsPage(QString addr)
{
    setCurrentWidget(overviewPage);
    if(walletFrame && walletFrame->currentWalletView() == this)
    {
        if (!addr.isEmpty())
            sendCoinsPage->setAddress(addr);
        sendCoinsPage->show();
    }
}
<<<<<<< HEAD

void WalletView::gotoCreateContractPage()
{
    setCurrentWidget(createContractPage);
}

=======

void WalletView::gotoCreateContractPage()
{
    setCurrentWidget(createContractPage);
}

>>>>>>> d82fec21
void WalletView::gotoSendToContractPage()
{
    setCurrentWidget(sendToContractPage);
}

void WalletView::gotoCallContractPage()
{
    setCurrentWidget(callContractPage);
}

void WalletView::gotoTokenPage()
{
    setCurrentWidget(QRCTokenPage);
}

void WalletView::gotoStakePage()
{
    setCurrentWidget(stakePage);
}

void WalletView::gotoDelegationPage()
{
    setCurrentWidget(delegationPage);
}

void WalletView::gotoSuperStakerPage()
{
    setCurrentWidget(superStakerPage);
}

void WalletView::gotoSignMessageTab(QString addr)
{
    // calls show() in showTab_SM()
    SignVerifyMessageDialog *signVerifyMessageDialog = new SignVerifyMessageDialog(platformStyle, this);
    signVerifyMessageDialog->setAttribute(Qt::WA_DeleteOnClose);
    signVerifyMessageDialog->setModel(walletModel);
    signVerifyMessageDialog->showTab_SM(true);

    if (!addr.isEmpty())
        signVerifyMessageDialog->setAddress_SM(addr);
}

void WalletView::gotoVerifyMessageTab(QString addr)
{
    // calls show() in showTab_VM()
    SignVerifyMessageDialog *signVerifyMessageDialog = new SignVerifyMessageDialog(platformStyle, this);
    signVerifyMessageDialog->setAttribute(Qt::WA_DeleteOnClose);
    signVerifyMessageDialog->setModel(walletModel);
    signVerifyMessageDialog->showTab_VM(true);

    if (!addr.isEmpty())
        signVerifyMessageDialog->setAddress_VM(addr);
}

bool WalletView::handlePaymentRequest(const SendCoinsRecipient& recipient)
{
    return sendCoinsPage->handlePaymentRequest(recipient);
}

void WalletView::showOutOfSyncWarning(bool fShow)
{
    overviewPage->showOutOfSyncWarning(fShow);
}

void WalletView::encryptWallet()
{
    auto dlg = new AskPassphraseDialog(AskPassphraseDialog::Encrypt, this);
    dlg->setModel(walletModel);
    connect(dlg, &QDialog::finished, this, &WalletView::encryptionStatusChanged);
    GUIUtil::ShowModalDialogAsynchronously(dlg);
}

void WalletView::backupWallet()
{
    QString filename = GUIUtil::getSaveFileName(this,
        tr("Backup Wallet"), QString(),
        //: Name of the wallet data file format.
        tr("Wallet Data") + QLatin1String(" (*.dat)"), nullptr);

    if (filename.isEmpty())
        return;

#ifndef WIN32
    // Use local encoding for non Windows OS
    std::string strFilename = filename.toLocal8Bit().data();
#else
    // Use utf8 encoding for Windows OS, the path will be converted into utf16 when the file is opened
    std::string strFilename = filename.toUtf8().data();
#endif

    if (!walletModel->wallet().backupWallet(strFilename)) {
        Q_EMIT message(tr("Backup Failed"), tr("There was an error trying to save the wallet data to %1.").arg(filename),
            CClientUIInterface::MSG_ERROR);
        }
    else {
        Q_EMIT message(tr("Backup Successful"), tr("The wallet data was successfully saved to %1.").arg(filename),
            CClientUIInterface::MSG_INFORMATION);
    }
}

void WalletView::restoreWallet()
{
    RestoreDialog dlg(this);
    dlg.setModel(walletModel);
    dlg.exec();
}

void WalletView::changePassphrase()
{
    auto dlg = new AskPassphraseDialog(AskPassphraseDialog::ChangePass, this);
    dlg->setModel(walletModel);
    GUIUtil::ShowModalDialogAsynchronously(dlg);
}

void WalletView::unlockWallet(bool fromMenu)
{
    if(!walletModel)
        return;
    // Unlock wallet when requested by wallet model
    if (walletModel->getEncryptionStatus() == WalletModel::Locked)
    {
        AskPassphraseDialog::Mode mode = fromMenu ?
            AskPassphraseDialog::UnlockStaking : AskPassphraseDialog::Unlock;
        AskPassphraseDialog dlg(mode, this);
        dlg.setModel(walletModel);
        // A modal dialog must be synchronous here as expected
        // in the WalletModel::requestUnlock() function.
        dlg.exec();
<<<<<<< HEAD

=======
>>>>>>> d82fec21
        if(sender() == stakePage)
            stakePage->updateEncryptionStatus();
    }
}

void WalletView::lockWallet()
{
    if(!walletModel)
        return;

    walletModel->setWalletLocked(true);
}

void WalletView::usedSendingAddresses()
{
    GUIUtil::bringToFront(usedSendingAddressesPage);
}

void WalletView::usedReceivingAddresses()
{
    GUIUtil::bringToFront(usedReceivingAddressesPage);
}

void WalletView::showProgress(const QString &title, int nProgress)
{
    if (nProgress == 0) {
        progressDialog = new QProgressDialog(title, tr("Cancel"), 0, 100);
        GUIUtil::PolishProgressDialog(progressDialog);
        progressDialog->setWindowModality(Qt::ApplicationModal);
        progressDialog->setAutoClose(false);
        progressDialog->setValue(0);
    } else if (nProgress == 100) {
        if (progressDialog) {
            progressDialog->close();
            progressDialog->deleteLater();
            progressDialog = nullptr;
        }
    } else if (progressDialog) {
        if (progressDialog->wasCanceled()) {
            getWalletModel()->wallet().abortRescan();
        } else {
            progressDialog->setValue(nProgress);
        }
    }
}

void WalletView::signTxHardware(const QString &tx)
{
    if(!walletModel)
        return;
    HardwareSignTxDialog dlg(tx, this);
    dlg.setModel(walletModel);
    dlg.exec();
<<<<<<< HEAD
}
=======
}
>>>>>>> d82fec21
<|MERGE_RESOLUTION|>--- conflicted
+++ resolved
@@ -45,13 +45,8 @@
     : QStackedWidget(parent),
       clientModel(nullptr),
       walletModel(wallet_model),
-<<<<<<< HEAD
-    platformStyle(_platformStyle),
-    walletFrame(qobject_cast<WalletFrame*>(parent))
-=======
       platformStyle(_platformStyle),
       walletFrame(qobject_cast<WalletFrame*>(parent))
->>>>>>> d82fec21
 {
     assert(walletModel);
 
@@ -123,21 +118,11 @@
     // Clicking on a transaction on the overview page simply sends you to transaction history page
     connect(overviewPage, &OverviewPage::showMoreClicked, this, &WalletView::showMore);
 
-<<<<<<< HEAD
-    // Clicking on a transaction on the overview page simply sends you to transaction history page
-    connect(overviewPage, &OverviewPage::showMoreClicked, this, &WalletView::showMore);
-
-=======
->>>>>>> d82fec21
     // Clicking send coins button show send coins dialog
     connect(overviewPage, &OverviewPage::sendCoinsClicked, this, &WalletView::sendCoins);
 
     // Clicking receive coins button show receive coins dialog
     connect(overviewPage, &OverviewPage::receiveCoinsClicked, this, &WalletView::receiveCoins);
-<<<<<<< HEAD
-
-=======
->>>>>>> d82fec21
     connect(sendCoinsPage, &SendCoinsDialog::coinsSent, this, &WalletView::coinsSent);
     // Highlight transaction after send
     connect(sendCoinsPage, &SendCoinsDialog::coinsSent, transactionView, qOverload<const uint256&>(&TransactionView::focusTransaction));
@@ -170,15 +155,8 @@
 
     // Balloon pop-up for new transaction
     connect(walletModel->getTransactionTableModel(), &TransactionTableModel::rowsInserted, this, &WalletView::processNewTransaction);
-<<<<<<< HEAD
-
     // Balloon pop-up for new token transaction
     connect(walletModel->getTokenTransactionTableModel(), &TokenTransactionTableModel::rowsInserted, this, &WalletView::processNewTokenTransaction);
-
-=======
-    // Balloon pop-up for new token transaction
-    connect(walletModel->getTokenTransactionTableModel(), &TokenTransactionTableModel::rowsInserted, this, &WalletView::processNewTokenTransaction);
->>>>>>> d82fec21
     // Ask for passphrase if needed
     connect(walletModel, SIGNAL(requireUnlock()), this, SLOT(unlockWallet()));
     connect(stakePage, SIGNAL(requireUnlock(bool)), this, SLOT(unlockWallet(bool)));
@@ -276,10 +254,6 @@
     {
         receiveCoinsPage->show();
     }
-<<<<<<< HEAD
-
-=======
->>>>>>> d82fec21
 }
 
 void WalletView::gotoSendCoinsPage(QString addr)
@@ -292,21 +266,12 @@
         sendCoinsPage->show();
     }
 }
-<<<<<<< HEAD
 
 void WalletView::gotoCreateContractPage()
 {
     setCurrentWidget(createContractPage);
 }
 
-=======
-
-void WalletView::gotoCreateContractPage()
-{
-    setCurrentWidget(createContractPage);
-}
-
->>>>>>> d82fec21
 void WalletView::gotoSendToContractPage()
 {
     setCurrentWidget(sendToContractPage);
@@ -435,10 +400,6 @@
         // A modal dialog must be synchronous here as expected
         // in the WalletModel::requestUnlock() function.
         dlg.exec();
-<<<<<<< HEAD
-
-=======
->>>>>>> d82fec21
         if(sender() == stakePage)
             stakePage->updateEncryptionStatus();
     }
@@ -492,8 +453,4 @@
     HardwareSignTxDialog dlg(tx, this);
     dlg.setModel(walletModel);
     dlg.exec();
-<<<<<<< HEAD
-}
-=======
-}
->>>>>>> d82fec21
+}
