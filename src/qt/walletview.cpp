--- conflicted
+++ resolved
@@ -266,21 +266,12 @@
         sendCoinsPage->show();
     }
 }
-<<<<<<< HEAD
 
 void WalletView::gotoCreateContractPage()
 {
     setCurrentWidget(createContractPage);
 }
 
-=======
-
-void WalletView::gotoCreateContractPage()
-{
-    setCurrentWidget(createContractPage);
-}
-
->>>>>>> 4985b774
 void WalletView::gotoSendToContractPage()
 {
     setCurrentWidget(sendToContractPage);
@@ -463,11 +454,8 @@
     dlg.setModel(walletModel);
     dlg.exec();
 }
-<<<<<<< HEAD
-=======
 
 void WalletView::disableTransactionView(bool disable)
 {
     transactionView->setDisabled(disable);
-}
->>>>>>> 4985b774
+}