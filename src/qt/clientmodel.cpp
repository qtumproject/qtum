<<<<<<< HEAD
// Copyright (c) 2011-2017 The Bitcoin Core developers
=======
// Copyright (c) 2011-2018 The Bitcoin Core developers
>>>>>>> 228c1378
// Distributed under the MIT software license, see the accompanying
// file COPYING or http://www.opensource.org/licenses/mit-license.php.

#include <qt/clientmodel.h>

#include <qt/bantablemodel.h>
#include <qt/guiconstants.h>
#include <qt/guiutil.h>
#include <qt/peertablemodel.h>

#include <chain.h>
#include <chainparams.h>
#include <checkpoints.h>
#include <clientversion.h>
#include <interfaces/handler.h>
#include <interfaces/node.h>
#include <validation.h>
#include <net.h>
#include <netbase.h>
#include <txmempool.h>
#include <ui_interface.h>
#include <util.h>
#include <warnings.h>
#include <wallet/wallet.h>

#include <stdint.h>

#include <QDebug>
#include <QTimer>

static int64_t nLastHeaderTipUpdateNotification = 0;
static int64_t nLastBlockTipUpdateNotification = 0;

ClientModel::ClientModel(interfaces::Node& node, OptionsModel *_optionsModel, QObject *parent) :
    QObject(parent),
    m_node(node),
    optionsModel(_optionsModel),
    peerTableModel(0),
    banTableModel(0),
    pollTimer(0)
{
    cachedBestHeaderHeight = -1;
    cachedBestHeaderTime = -1;
    peerTableModel = new PeerTableModel(m_node, this);
    banTableModel = new BanTableModel(m_node, this);
    pollTimer = new QTimer(this);
    connect(pollTimer, SIGNAL(timeout()), this, SLOT(updateTimer()));
    connect(this, SIGNAL(tipChanged()), this, SLOT(updateTip()));
    pollTimer->start(MODEL_UPDATE_DELAY);
    fBatchProcessingMode = false;

    subscribeToCoreSignals();
}

ClientModel::~ClientModel()
{
    unsubscribeFromCoreSignals();
}

int ClientModel::getNumConnections(unsigned int flags) const
{
    CConnman::NumConnections connections = CConnman::CONNECTIONS_NONE;

    if(flags == CONNECTIONS_IN)
        connections = CConnman::CONNECTIONS_IN;
    else if (flags == CONNECTIONS_OUT)
        connections = CConnman::CONNECTIONS_OUT;
    else if (flags == CONNECTIONS_ALL)
        connections = CConnman::CONNECTIONS_ALL;

    return m_node.getNodeCount(connections);
}

int ClientModel::getHeaderTipHeight() const
{
    if (cachedBestHeaderHeight == -1) {
        // make sure we initially populate the cache via a cs_main lock
        // otherwise we need to wait for a tip update
        int height;
        int64_t blockTime;
        if (m_node.getHeaderTip(height, blockTime)) {
            cachedBestHeaderHeight = height;
            cachedBestHeaderTime = blockTime;
        }
    }
    return cachedBestHeaderHeight;
}

int64_t ClientModel::getHeaderTipTime() const
{
    if (cachedBestHeaderTime == -1) {
        int height;
        int64_t blockTime;
        if (m_node.getHeaderTip(height, blockTime)) {
            cachedBestHeaderHeight = height;
            cachedBestHeaderTime = blockTime;
        }
    }
    return cachedBestHeaderTime;
}

void ClientModel::updateTimer()
{
    // no locking required at this point
    // the following calls will acquire the required lock
    Q_EMIT mempoolSizeChanged(m_node.getMempoolSize(), m_node.getMempoolDynamicUsage());
    Q_EMIT bytesChanged(m_node.getTotalBytesRecv(), m_node.getTotalBytesSent());
}

void ClientModel::updateNumConnections(int numConnections)
{
    Q_EMIT numConnectionsChanged(numConnections);
}

void ClientModel::updateNetworkActive(bool networkActive)
{
    Q_EMIT networkActiveChanged(networkActive);
}

void ClientModel::updateAlert()
{
    Q_EMIT alertsChanged(getStatusBarWarnings());
}

enum BlockSource ClientModel::getBlockSource() const
{
    if (m_node.getReindex())
        return BlockSource::REINDEX;
    else if (m_node.getImporting())
        return BlockSource::DISK;
    else if (getNumConnections() > 0)
        return BlockSource::NETWORK;

    return BlockSource::NONE;
}

QString ClientModel::getStatusBarWarnings() const
{
    return QString::fromStdString(m_node.getWarnings("gui"));
}

void ClientModel::getGasInfo(uint64_t& blockGasLimit, uint64_t& minGasPrice, uint64_t& nGasPrice) const
{
    LOCK(cs_main);

    QtumDGP qtumDGP(globalState.get(), fGettingValuesDGP);
    blockGasLimit = qtumDGP.getBlockGasLimit(chainActive.Height());
    minGasPrice = CAmount(qtumDGP.getMinGasPrice(chainActive.Height()));
    nGasPrice = (minGasPrice>DEFAULT_GAS_PRICE)?minGasPrice:DEFAULT_GAS_PRICE;
}

OptionsModel *ClientModel::getOptionsModel()
{
    return optionsModel;
}

PeerTableModel *ClientModel::getPeerTableModel()
{
    return peerTableModel;
}

BanTableModel *ClientModel::getBanTableModel()
{
    return banTableModel;
}

QString ClientModel::formatFullVersion() const
{
    return QString::fromStdString(FormatFullVersion());
}

QString ClientModel::formatSubVersion() const
{
    return QString::fromStdString(strSubVersion);
}

bool ClientModel::isReleaseVersion() const
{
    return CLIENT_VERSION_IS_RELEASE;
}

QString ClientModel::formatClientStartupTime() const
{
    return QDateTime::fromTime_t(GetStartupTime()).toString();
}

QString ClientModel::dataDir() const
{
    return GUIUtil::boostPathToQString(GetDataDir());
}

void ClientModel::updateBanlist()
{
    banTableModel->refresh();
}

// Handlers for core signals
static void ShowProgress(ClientModel *clientmodel, const std::string &title, int nProgress)
{
    // emits signal "showProgress"
    QMetaObject::invokeMethod(clientmodel, "showProgress", Qt::QueuedConnection,
                              Q_ARG(QString, QString::fromStdString(title)),
                              Q_ARG(int, nProgress));
}

static void NotifyNumConnectionsChanged(ClientModel *clientmodel, int newNumConnections)
{
    // Too noisy: qDebug() << "NotifyNumConnectionsChanged: " + QString::number(newNumConnections);
    QMetaObject::invokeMethod(clientmodel, "updateNumConnections", Qt::QueuedConnection,
                              Q_ARG(int, newNumConnections));
}

static void NotifyNetworkActiveChanged(ClientModel *clientmodel, bool networkActive)
{
    QMetaObject::invokeMethod(clientmodel, "updateNetworkActive", Qt::QueuedConnection,
                              Q_ARG(bool, networkActive));
}

static void NotifyAlertChanged(ClientModel *clientmodel)
{
    qDebug() << "NotifyAlertChanged";
    QMetaObject::invokeMethod(clientmodel, "updateAlert", Qt::QueuedConnection);
}

static void BannedListChanged(ClientModel *clientmodel)
{
    qDebug() << QString("%1: Requesting update for peer banlist").arg(__func__);
    QMetaObject::invokeMethod(clientmodel, "updateBanlist", Qt::QueuedConnection);
}

static void BlockTipChanged(ClientModel *clientmodel, bool initialSync, int height, int64_t blockTime, double verificationProgress, bool fHeader)
{
    // Wallet batch mode checks
<<<<<<< HEAD
    if(pIndex)
    {
        int64_t secs = GetTime() - pIndex->GetBlockTime();
=======
    if(height > 0)
    {
        int64_t secs = GetTime() - blockTime;
>>>>>>> 228c1378
        bool batchMode = secs >= 90*60 ? true : false;
        if(batchMode)
        {
            initialSync |= batchMode;
<<<<<<< HEAD
            if(!fBatchProcessingMode)
            {
                fBatchProcessingMode = true;
=======
            if(!clientmodel->fBatchProcessingMode)
            {
                clientmodel->fBatchProcessingMode = true;
>>>>>>> 228c1378
            }
        }
    }

    // lock free async UI updates in case we have a new block tip
    // during initial sync, only update the UI if the last update
    // was > 250ms (MODEL_UPDATE_DELAY) ago
    int64_t now = 0;
    if (initialSync)
        now = GetTimeMillis();

    int64_t& nLastUpdateNotification = fHeader ? nLastHeaderTipUpdateNotification : nLastBlockTipUpdateNotification;

    if (fHeader) {
        // cache best headers time and height to reduce future cs_main locks
        clientmodel->cachedBestHeaderHeight = height;
        clientmodel->cachedBestHeaderTime = blockTime;
    }
    // if we are in-sync, update the UI regardless of last update time
    if (!initialSync || now - nLastUpdateNotification > MODEL_UPDATE_DELAY) {
        //pass an async signal to the UI thread
        QMetaObject::invokeMethod(clientmodel, "numBlocksChanged", Qt::QueuedConnection,
                                  Q_ARG(int, height),
                                  Q_ARG(QDateTime, QDateTime::fromTime_t(blockTime)),
                                  Q_ARG(double, verificationProgress),
                                  Q_ARG(bool, fHeader));
<<<<<<< HEAD
        if(!fHeader && !fBatchProcessingMode)
=======
        if(!fHeader && !clientmodel->fBatchProcessingMode)
>>>>>>> 228c1378
        {
            QMetaObject::invokeMethod(clientmodel, "tipChanged", Qt::QueuedConnection);
        }
        nLastUpdateNotification = now;
    }
}

void ClientModel::subscribeToCoreSignals()
{
    // Connect signals to client
    m_handler_show_progress = m_node.handleShowProgress(boost::bind(ShowProgress, this, _1, _2));
    m_handler_notify_num_connections_changed = m_node.handleNotifyNumConnectionsChanged(boost::bind(NotifyNumConnectionsChanged, this, _1));
    m_handler_notify_network_active_changed = m_node.handleNotifyNetworkActiveChanged(boost::bind(NotifyNetworkActiveChanged, this, _1));
    m_handler_notify_alert_changed = m_node.handleNotifyAlertChanged(boost::bind(NotifyAlertChanged, this));
    m_handler_banned_list_changed = m_node.handleBannedListChanged(boost::bind(BannedListChanged, this));
    m_handler_notify_block_tip = m_node.handleNotifyBlockTip(boost::bind(BlockTipChanged, this, _1, _2, _3, _4, false));
    m_handler_notify_header_tip = m_node.handleNotifyHeaderTip(boost::bind(BlockTipChanged, this, _1, _2, _3, _4, true));
}

void ClientModel::unsubscribeFromCoreSignals()
{
    // Disconnect signals from client
    m_handler_show_progress->disconnect();
    m_handler_notify_num_connections_changed->disconnect();
    m_handler_notify_network_active_changed->disconnect();
    m_handler_notify_alert_changed->disconnect();
    m_handler_banned_list_changed->disconnect();
    m_handler_notify_block_tip->disconnect();
    m_handler_notify_header_tip->disconnect();
}

bool ClientModel::getProxyInfo(std::string& ip_port) const
{
    proxyType ipv4, ipv6;
    if (m_node.getProxy((Network) 1, ipv4) && m_node.getProxy((Network) 2, ipv6)) {
      ip_port = ipv4.proxy.ToStringIPPort();
      return true;
    }
    return false;
}

void ClientModel::updateTip()
{
    // Get the new gas info
    uint64_t blockGasLimit = 0;
    uint64_t minGasPrice = 0;
    uint64_t nGasPrice = 0;
    m_node.getGasInfo(blockGasLimit, minGasPrice, nGasPrice);
    Q_EMIT gasInfoChanged(blockGasLimit, minGasPrice, nGasPrice);
}<|MERGE_RESOLUTION|>--- conflicted
+++ resolved
@@ -1,8 +1,4 @@
-<<<<<<< HEAD
-// Copyright (c) 2011-2017 The Bitcoin Core developers
-=======
 // Copyright (c) 2011-2018 The Bitcoin Core developers
->>>>>>> 228c1378
 // Distributed under the MIT software license, see the accompanying
 // file COPYING or http://www.opensource.org/licenses/mit-license.php.
 
@@ -144,16 +140,6 @@
     return QString::fromStdString(m_node.getWarnings("gui"));
 }
 
-void ClientModel::getGasInfo(uint64_t& blockGasLimit, uint64_t& minGasPrice, uint64_t& nGasPrice) const
-{
-    LOCK(cs_main);
-
-    QtumDGP qtumDGP(globalState.get(), fGettingValuesDGP);
-    blockGasLimit = qtumDGP.getBlockGasLimit(chainActive.Height());
-    minGasPrice = CAmount(qtumDGP.getMinGasPrice(chainActive.Height()));
-    nGasPrice = (minGasPrice>DEFAULT_GAS_PRICE)?minGasPrice:DEFAULT_GAS_PRICE;
-}
-
 OptionsModel *ClientModel::getOptionsModel()
 {
     return optionsModel;
@@ -236,28 +222,16 @@
 static void BlockTipChanged(ClientModel *clientmodel, bool initialSync, int height, int64_t blockTime, double verificationProgress, bool fHeader)
 {
     // Wallet batch mode checks
-<<<<<<< HEAD
-    if(pIndex)
-    {
-        int64_t secs = GetTime() - pIndex->GetBlockTime();
-=======
     if(height > 0)
     {
         int64_t secs = GetTime() - blockTime;
->>>>>>> 228c1378
         bool batchMode = secs >= 90*60 ? true : false;
         if(batchMode)
         {
             initialSync |= batchMode;
-<<<<<<< HEAD
-            if(!fBatchProcessingMode)
-            {
-                fBatchProcessingMode = true;
-=======
             if(!clientmodel->fBatchProcessingMode)
             {
                 clientmodel->fBatchProcessingMode = true;
->>>>>>> 228c1378
             }
         }
     }
@@ -284,11 +258,7 @@
                                   Q_ARG(QDateTime, QDateTime::fromTime_t(blockTime)),
                                   Q_ARG(double, verificationProgress),
                                   Q_ARG(bool, fHeader));
-<<<<<<< HEAD
-        if(!fHeader && !fBatchProcessingMode)
-=======
         if(!fHeader && !clientmodel->fBatchProcessingMode)
->>>>>>> 228c1378
         {
             QMetaObject::invokeMethod(clientmodel, "tipChanged", Qt::QueuedConnection);
         }
