--- conflicted
+++ resolved
@@ -28,13 +28,7 @@
 
 public:
     explicit BitcoinAddressCheckValidator(QObject *parent, bool senderAddress = false);
-<<<<<<< HEAD
-
     State validate(QString &input, int &pos) const override;
-
-=======
-    State validate(QString &input, int &pos) const override;
->>>>>>> d82fec21
 private:
     bool m_senderAddress;
 };
