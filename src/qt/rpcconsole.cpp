--- conflicted
+++ resolved
@@ -475,10 +475,6 @@
 {
     ui->setupUi(this);
     QSettings settings;
-<<<<<<< HEAD
-
-=======
->>>>>>> 86d0551a
     // Set stylesheet
     SetObjectStyleSheet(ui->promptIcon, StyleSheetNames::ButtonTransparent);
     SetObjectStyleSheet(ui->clearButton, StyleSheetNames::ButtonTransparent);
@@ -1414,8 +1410,4 @@
     {
         ui->WalletSelector->setCurrentIndex(walletId);
     }
-<<<<<<< HEAD
-}
-=======
-}
->>>>>>> 86d0551a
+}