--- conflicted
+++ resolved
@@ -55,10 +55,7 @@
 #include <QTimer>
 #include <QVariant>
 #include <QStyledItemDelegate>
-<<<<<<< HEAD
-=======
 #include <chrono>
->>>>>>> ec86f1e9
 
 const int CONSOLE_HISTORY = 50;
 const int INITIAL_TRAFFIC_GRAPH_MINS = 30;
@@ -1396,8 +1393,4 @@
     {
         ui->WalletSelector->setCurrentIndex(walletId);
     }
-<<<<<<< HEAD
-}
-=======
-}
->>>>>>> ec86f1e9
+}
