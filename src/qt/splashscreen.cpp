// Copyright (c) 2011-2017 The Bitcoin Core developers
// Distributed under the MIT software license, see the accompanying
// file COPYING or http://www.opensource.org/licenses/mit-license.php.

#if defined(HAVE_CONFIG_H)
#include <config/bitcoin-config.h>
#endif

#include <qt/splashscreen.h>

#include <qt/networkstyle.h>

#include <clientversion.h>
#include <init.h>
#include <util.h>
#include <ui_interface.h>
#include <version.h>

#ifdef ENABLE_WALLET
#include <wallet/wallet.h>
#endif

#include <QApplication>
#include <QCloseEvent>
#include <QDesktopWidget>
#include <QPainter>
#include <QRadialGradient>

SplashScreen::SplashScreen(Qt::WindowFlags f, const NetworkStyle *networkStyle) :
    QWidget(0, f), curAlignment(0)
{
    // set sizes
    int versionTextHeight       = 30;
    int statusHeight            = 30;
    int titleAddTextHeight      = 20;

    float fontFactor            = 1.0;
    float devicePixelRatio      = 1.0;
#if QT_VERSION > 0x050100
    devicePixelRatio = ((QGuiApplication*)QCoreApplication::instance())->devicePixelRatio();
#endif

    // define text to place
    QString titleText       = tr(PACKAGE_NAME);
    QString versionText     = QString("Version %1").arg(QString::fromStdString(FormatFullVersion()));
    QString copyrightText   = QString::fromUtf8(CopyrightHolders(strprintf("\xc2\xA9 %u ", COPYRIGHT_YEAR)).c_str());
    QString titleAddText    = networkStyle->getTitleAddText();

    QString font            = QApplication::font().toString();

    // create a bitmap according to device pixelratio
    QSize splashSize(480,320);
    pixmap = QPixmap(480*devicePixelRatio,320*devicePixelRatio);

#if QT_VERSION > 0x050100
    // change to HiDPI if it makes sense
    pixmap.setDevicePixelRatio(devicePixelRatio);
#endif

    QPainter pixPaint(&pixmap);
    pixPaint.setPen(QColor("#ffffff"));

    QRect mainRect(QPoint(0,0), splashSize);
    pixPaint.fillRect(mainRect, QColor("#030509"));

    // draw background
    QRect rectBg(QPoint(-50, -50), QSize(splashSize.width() + 50, splashSize.height() + 50));
    QPixmap bg(":/styles/app-icons/splash_bg");
    pixPaint.drawPixmap(rectBg, bg);

    pixPaint.setFont(QFont(font, 32*fontFactor, QFont::Bold));
    QRect rectTitle(QPoint(0,0), QSize(splashSize.width(), (splashSize.height() / 2)));
    pixPaint.drawText(rectTitle, Qt::AlignHCenter | Qt::AlignBottom, titleText);

    QPoint versionPoint(rectTitle.bottomLeft());

    // draw additional text if special network
    if(!titleAddText.isEmpty())
    {
        QRect titleAddRect(rectTitle.bottomLeft(), QSize(rectTitle.width(), titleAddTextHeight));
        versionPoint = titleAddRect.bottomLeft();
        pixPaint.setFont(QFont(font, 8*fontFactor, QFont::Bold));
        pixPaint.drawText(titleAddRect, Qt::AlignHCenter | Qt::AlignVCenter, titleAddText);
    }

    pixPaint.setFont(QFont(font, 11*fontFactor));
    QRect versionRect(versionPoint, QSize(rectTitle.width(), versionTextHeight));
    pixPaint.drawText(versionRect, Qt::AlignHCenter | Qt::AlignTop, versionText);

    // draw copyright stuff
    QFont statusFont = QApplication::font();
    statusFont.setPointSizeF(statusFont.pointSizeF() * 0.9);
    pixPaint.setFont(statusFont);
    QRect statusRect(mainRect.left(), mainRect.height() - statusHeight, mainRect.width(), statusHeight);
    QColor statusColor(255, 255, 255);
    statusColor.setAlphaF(0.1);
    pixPaint.fillRect(statusRect, statusColor);
    pixPaint.drawText(statusRect.adjusted(10, 0, -10, 0), Qt::AlignLeft | Qt::AlignVCenter, copyrightText);

    pixPaint.end();

    // Set window title
    setWindowTitle(titleText + " " + titleAddText);

    // Resize window and move to center of desktop, disallow resizing
    QRect r(QPoint(), QSize(pixmap.size().width()/devicePixelRatio,pixmap.size().height()/devicePixelRatio));
    resize(r.size());
    setFixedSize(r.size());
    move(QApplication::desktop()->screenGeometry().center() - r.center());

    subscribeToCoreSignals();
    installEventFilter(this);
}

SplashScreen::~SplashScreen()
{
    unsubscribeFromCoreSignals();
}

bool SplashScreen::eventFilter(QObject * obj, QEvent * ev) {
    if (ev->type() == QEvent::KeyPress) {
        QKeyEvent *keyEvent = static_cast<QKeyEvent *>(ev);
        if(keyEvent->text()[0] == 'q') {
            StartShutdown();
        }
    }
    return QObject::eventFilter(obj, ev);
}

void SplashScreen::slotFinish(QWidget *mainWin)
{
    Q_UNUSED(mainWin);

    /* If the window is minimized, hide() will be ignored. */
    /* Make sure we de-minimize the splashscreen window before hiding */
    if (isMinimized())
        showNormal();
    hide();
    deleteLater(); // No more need for this
}

static void InitMessage(SplashScreen *splash, const std::string &message)
{
    QMetaObject::invokeMethod(splash, "showMessage",
        Qt::QueuedConnection,
        Q_ARG(QString, QString::fromStdString(message)),
        Q_ARG(int, Qt::AlignBottom|Qt::AlignRight),
        Q_ARG(QColor, QColor("#ffffff")));
<<<<<<< HEAD
}

static void ShowProgress(SplashScreen *splash, const std::string &title, int nProgress)
{
    InitMessage(splash, title + strprintf("%d", nProgress) + "%");
=======
>>>>>>> a68962c4
}

static void ShowProgress(SplashScreen *splash, const std::string &title, int nProgress, bool resume_possible)
{
    InitMessage(splash, title + std::string("\n") +
            (resume_possible ? _("(press q to shutdown and continue later)")
                                : _("press q to shutdown")) +
            strprintf("\n%d", nProgress) + "%");
}

#ifdef ENABLE_WALLET
void SplashScreen::ConnectWallet(CWallet* wallet)
{
    wallet->ShowProgress.connect(boost::bind(ShowProgress, this, _1, _2, false));
    connectedWallets.push_back(wallet);
}
#endif

void SplashScreen::subscribeToCoreSignals()
{
    // Connect signals to client
    uiInterface.InitMessage.connect(boost::bind(InitMessage, this, _1));
    uiInterface.ShowProgress.connect(boost::bind(ShowProgress, this, _1, _2, _3));
#ifdef ENABLE_WALLET
    uiInterface.LoadWallet.connect(boost::bind(&SplashScreen::ConnectWallet, this, _1));
#endif
}

void SplashScreen::unsubscribeFromCoreSignals()
{
    // Disconnect signals from client
    uiInterface.InitMessage.disconnect(boost::bind(InitMessage, this, _1));
    uiInterface.ShowProgress.disconnect(boost::bind(ShowProgress, this, _1, _2, _3));
#ifdef ENABLE_WALLET
    for (CWallet* const & pwallet : connectedWallets) {
        pwallet->ShowProgress.disconnect(boost::bind(ShowProgress, this, _1, _2, false));
    }
#endif
}

void SplashScreen::showMessage(const QString &message, int alignment, const QColor &color)
{
    curMessage = message;
    curAlignment = alignment;
    curColor = color;
    update();
}

void SplashScreen::paintEvent(QPaintEvent *event)
{
    QPainter painter(this);
    painter.drawPixmap(0, 0, pixmap);
    QRect r = rect().adjusted(10, 10, -10, -10);
    painter.setPen(curColor);
    QFont font = QApplication::font();
    font.setPointSizeF(font.pointSizeF() * 0.9);
    painter.setFont(font);
    painter.drawText(r, curAlignment, curMessage);
}

void SplashScreen::closeEvent(QCloseEvent *event)
{
    StartShutdown(); // allows an "emergency" shutdown during startup
    event->ignore();
}<|MERGE_RESOLUTION|>--- conflicted
+++ resolved
@@ -146,14 +146,6 @@
         Q_ARG(QString, QString::fromStdString(message)),
         Q_ARG(int, Qt::AlignBottom|Qt::AlignRight),
         Q_ARG(QColor, QColor("#ffffff")));
-<<<<<<< HEAD
-}
-
-static void ShowProgress(SplashScreen *splash, const std::string &title, int nProgress)
-{
-    InitMessage(splash, title + strprintf("%d", nProgress) + "%");
-=======
->>>>>>> a68962c4
 }
 
 static void ShowProgress(SplashScreen *splash, const std::string &title, int nProgress, bool resume_possible)
