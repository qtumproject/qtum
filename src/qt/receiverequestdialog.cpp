--- conflicted
+++ resolved
@@ -26,10 +26,6 @@
 ReceiveRequestDialog::ReceiveRequestDialog(const PlatformStyle *_platformStyle, QWidget *parent) :
     QDialog(parent, GUIUtil::dialog_flags),
     ui(new Ui::ReceiveRequestDialog),
-<<<<<<< HEAD
-    model(nullptr),
-=======
->>>>>>> 4985b774
     platformStyle(_platformStyle),
     requestPaymentDialog(0)
 {
