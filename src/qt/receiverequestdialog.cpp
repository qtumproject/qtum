<<<<<<< HEAD
// Copyright (c) 2011-2017 The Bitcoin Core developers
=======
// Copyright (c) 2011-2018 The Bitcoin Core developers
>>>>>>> 228c1378
// Distributed under the MIT software license, see the accompanying
// file COPYING or http://www.opensource.org/licenses/mit-license.php.

#include <qt/receiverequestdialog.h>
#include <qt/forms/ui_receiverequestdialog.h>

#include <qt/bitcoinunits.h>
#include <qt/guiconstants.h>
#include <qt/guiutil.h>
#include <qt/optionsmodel.h>
#include <qt/styleSheet.h>

#include <QClipboard>
#include <QDrag>
#include <QMenu>
#include <QMimeData>
#include <QMouseEvent>
#include <QPixmap>

#if defined(HAVE_CONFIG_H)
#include <config/bitcoin-config.h> /* for USE_QRCODE */
#endif

#ifdef USE_QRCODE
#include <qrencode.h>
#endif

QRImageWidget::QRImageWidget(QWidget *parent):
    QLabel(parent), contextMenu(0)
{
    contextMenu = new QMenu(this);
    QAction *saveImageAction = new QAction(tr("&Save Image..."), this);
    connect(saveImageAction, SIGNAL(triggered()), this, SLOT(saveImage()));
    contextMenu->addAction(saveImageAction);
    QAction *copyImageAction = new QAction(tr("&Copy Image"), this);
    connect(copyImageAction, SIGNAL(triggered()), this, SLOT(copyImage()));
    contextMenu->addAction(copyImageAction);
}

QImage QRImageWidget::exportImage()
{
    if(!pixmap())
        return QImage();
    return pixmap()->toImage();
}

void QRImageWidget::mousePressEvent(QMouseEvent *event)
{
    if(event->button() == Qt::LeftButton && pixmap())
    {
        event->accept();
        QMimeData *mimeData = new QMimeData;
        mimeData->setImageData(exportImage());

        QDrag *drag = new QDrag(this);
        drag->setMimeData(mimeData);
        drag->exec();
    } else {
        QLabel::mousePressEvent(event);
    }
}

void QRImageWidget::saveImage()
{
    if(!pixmap())
        return;
    QString fn = GUIUtil::getSaveFileName(this, tr("Save QR Code"), QString(), tr("PNG Image (*.png)"), nullptr);
    if (!fn.isEmpty())
    {
        exportImage().save(fn);
    }
}

void QRImageWidget::copyImage()
{
    if(!pixmap())
        return;
    QApplication::clipboard()->setImage(exportImage());
}

void QRImageWidget::contextMenuEvent(QContextMenuEvent *event)
{
    if(!pixmap())
        return;
    contextMenu->exec(event->globalPos());
}

ReceiveRequestDialog::ReceiveRequestDialog(QWidget *parent) :
    QDialog(parent),
    ui(new Ui::ReceiveRequestDialog),
    model(0)
{
    ui->setupUi(this);

    SetObjectStyleSheet(ui->btnCopyURI, StyleSheetNames::ButtonWhite);
    SetObjectStyleSheet(ui->btnSaveAs, StyleSheetNames::ButtonWhite);
    SetObjectStyleSheet(ui->btnCopyAddress, StyleSheetNames::ButtonWhite);

#ifndef USE_QRCODE
    ui->btnSaveAs->setVisible(false);
    ui->lblQRCode->setVisible(false);
#endif

    connect(ui->btnSaveAs, SIGNAL(clicked()), ui->lblQRCode, SLOT(saveImage()));
}

ReceiveRequestDialog::~ReceiveRequestDialog()
{
    delete ui;
}

void ReceiveRequestDialog::setModel(WalletModel *_model)
{
    this->model = _model;

    if (_model)
        connect(_model->getOptionsModel(), SIGNAL(displayUnitChanged(int)), this, SLOT(update()));

    // update the display unit if necessary
    update();
}

void ReceiveRequestDialog::setInfo(const SendCoinsRecipient &_info)
{
    this->info = _info;
    update();
}

bool ReceiveRequestDialog::createQRCode(QLabel *label, SendCoinsRecipient _info, bool showAddress)
{
#ifdef USE_QRCODE
    QString uri = GUIUtil::formatBitcoinURI(_info);
    label->setText("");
    if(!uri.isEmpty())
    {
        // limit URI length
        if (uri.length() > MAX_URI_LENGTH)
        {
            label->setText(tr("Resulting URI too long, try to reduce the text for label / message."));
        } else {
            QRcode *code = QRcode_encodeString(uri.toUtf8().constData(), 0, QR_ECLEVEL_L, QR_MODE_8, 1);
            if (!code)
            {
                label->setText(tr("Error encoding URI into QR Code."));
                return false;
            }
            QImage qrImage = QImage(code->width + 8, code->width + 8, QImage::Format_ARGB32);
            qrImage.fill(qRgba(0, 0, 0, 0));
            unsigned char *p = code->data;
            for (int y = 0; y < code->width; y++)
            {
                for (int x = 0; x < code->width; x++)
                {
                    qrImage.setPixel(x + 4, y + 4, ((*p & 1) ? qRgba(0, 0, 0, 255) : qRgba(255, 255, 255, 255)));
                    p++;
                }
            }
            QRcode_free(code);

            QImage qrAddrImage = QImage(QR_IMAGE_SIZE, QR_IMAGE_SIZE+20, QImage::Format_ARGB32);
            qrAddrImage.fill(qRgba(0, 0, 0, 0));
            QPainter painter(&qrAddrImage);
            painter.drawImage(0, 0, qrImage.scaled(QR_IMAGE_SIZE, QR_IMAGE_SIZE));

            if(showAddress)
            {
                QFont font = GUIUtil::fixedPitchFont();
<<<<<<< HEAD
                font.setPixelSize(12);
                painter.setFont(font);
                QRect paddedRect = qrAddrImage.rect();
=======
                QRect paddedRect = qrAddrImage.rect();

                // calculate ideal font size
                qreal font_size = GUIUtil::calculateIdealFontSize(paddedRect.width() - 20, _info.address, font);
                font.setPointSizeF(font_size);

                painter.setFont(font);
>>>>>>> 228c1378
                paddedRect.setHeight(QR_IMAGE_SIZE+12);
                painter.drawText(paddedRect, Qt::AlignBottom|Qt::AlignCenter, _info.address);
                painter.end();
            }

            label->setPixmap(QPixmap::fromImage(qrAddrImage));
            return true;
        }
    }
#else
    Q_UNUSED(label);
    Q_UNUSED(_info);
#endif
    return false;
}

void ReceiveRequestDialog::update()
{
    if(!model)
        return;
    QString target = info.label;
    if(target.isEmpty())
        target = info.address;
    setWindowTitle(tr("Request payment to %1").arg(target));

    QString uri = GUIUtil::formatBitcoinURI(info);
    ui->btnSaveAs->setEnabled(false);
    QString html;
    html += "<html><font face='verdana, arial, helvetica, sans-serif'>";
    html += "<font color='#ffffff'>" + tr("PAYMENT INFORMATION")+"</font><br><br>";
    html += tr("URI")+": ";
    html += "<a href=\""+uri+"\">" + GUIUtil::HtmlEscape(uri) + "</a><br>";
    html += tr("Address")+": <font color='#ffffff'>" + GUIUtil::HtmlEscape(info.address) + "</font><br>";
    if(info.amount)
<<<<<<< HEAD
        html += tr("Amount")+": <font color='#ffffff'>" + BitcoinUnits::formatHtmlWithUnit(model->getDisplayUnit(), info.amount) + "</font><br>";
=======
        html += tr("Amount")+": <font color='#ffffff'>" + BitcoinUnits::formatHtmlWithUnit(model->getOptionsModel()->getDisplayUnit(), info.amount) + "</font><br>";
>>>>>>> 228c1378
    if(!info.label.isEmpty())
        html += tr("Label")+": <font color='#ffffff'>" + GUIUtil::HtmlEscape(info.label) + "</font><br>";
    if(!info.message.isEmpty())
        html += tr("Message")+": <font color='#ffffff'>" + GUIUtil::HtmlEscape(info.message) + "</font><br>";
<<<<<<< HEAD
=======
    if(model->isMultiwallet()) {
        html += tr("Wallet")+": <font color='#ffffff'>" + GUIUtil::HtmlEscape(model->getWalletName()) + "</font><br>";
    }
>>>>>>> 228c1378
    ui->outUri->setText(html);

#ifdef USE_QRCODE
    if(createQRCode(ui->lblQRCode, info))
    {
        ui->lblQRCode->setScaledContents(true);
        ui->btnSaveAs->setEnabled(true);
    }
#endif
}

void ReceiveRequestDialog::on_btnCopyURI_clicked()
{
    GUIUtil::setClipboard(GUIUtil::formatBitcoinURI(info));
}

void ReceiveRequestDialog::on_btnCopyAddress_clicked()
{
    GUIUtil::setClipboard(info.address);
}<|MERGE_RESOLUTION|>--- conflicted
+++ resolved
@@ -1,8 +1,4 @@
-<<<<<<< HEAD
-// Copyright (c) 2011-2017 The Bitcoin Core developers
-=======
 // Copyright (c) 2011-2018 The Bitcoin Core developers
->>>>>>> 228c1378
 // Distributed under the MIT software license, see the accompanying
 // file COPYING or http://www.opensource.org/licenses/mit-license.php.
 
@@ -170,11 +166,6 @@
             if(showAddress)
             {
                 QFont font = GUIUtil::fixedPitchFont();
-<<<<<<< HEAD
-                font.setPixelSize(12);
-                painter.setFont(font);
-                QRect paddedRect = qrAddrImage.rect();
-=======
                 QRect paddedRect = qrAddrImage.rect();
 
                 // calculate ideal font size
@@ -182,7 +173,6 @@
                 font.setPointSizeF(font_size);
 
                 painter.setFont(font);
->>>>>>> 228c1378
                 paddedRect.setHeight(QR_IMAGE_SIZE+12);
                 painter.drawText(paddedRect, Qt::AlignBottom|Qt::AlignCenter, _info.address);
                 painter.end();
@@ -217,21 +207,14 @@
     html += "<a href=\""+uri+"\">" + GUIUtil::HtmlEscape(uri) + "</a><br>";
     html += tr("Address")+": <font color='#ffffff'>" + GUIUtil::HtmlEscape(info.address) + "</font><br>";
     if(info.amount)
-<<<<<<< HEAD
-        html += tr("Amount")+": <font color='#ffffff'>" + BitcoinUnits::formatHtmlWithUnit(model->getDisplayUnit(), info.amount) + "</font><br>";
-=======
         html += tr("Amount")+": <font color='#ffffff'>" + BitcoinUnits::formatHtmlWithUnit(model->getOptionsModel()->getDisplayUnit(), info.amount) + "</font><br>";
->>>>>>> 228c1378
     if(!info.label.isEmpty())
         html += tr("Label")+": <font color='#ffffff'>" + GUIUtil::HtmlEscape(info.label) + "</font><br>";
     if(!info.message.isEmpty())
         html += tr("Message")+": <font color='#ffffff'>" + GUIUtil::HtmlEscape(info.message) + "</font><br>";
-<<<<<<< HEAD
-=======
     if(model->isMultiwallet()) {
         html += tr("Wallet")+": <font color='#ffffff'>" + GUIUtil::HtmlEscape(model->getWalletName()) + "</font><br>";
     }
->>>>>>> 228c1378
     ui->outUri->setText(html);
 
 #ifdef USE_QRCODE
