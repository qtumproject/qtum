// Copyright (c) 2011-2020 The Bitcoin Core developers
// Distributed under the MIT software license, see the accompanying
// file COPYING or http://www.opensource.org/licenses/mit-license.php.

#ifndef BITCOIN_QT_GUICONSTANTS_H
#define BITCOIN_QT_GUICONSTANTS_H

#include <chrono>
#include <cstdint>

<<<<<<< HEAD
/* Milliseconds between model updates */
static const int MODEL_UPDATE_DELAY = 2000;

/* Milliseconds between device updates */
static const int DEVICE_UPDATE_DELAY = 10000;
=======
using namespace std::chrono_literals;

/* A delay between model updates */
static constexpr auto MODEL_UPDATE_DELAY{2000ms};

/* A delay between shutdown pollings */
static constexpr auto SHUTDOWN_POLLING_DELAY{200ms};

/* Milliseconds between device updates */
static constexpr auto DEVICE_UPDATE_DELAY{10000ms};
>>>>>>> ec86f1e9

/* AskPassphraseDialog -- Maximum passphrase length */
static const int MAX_PASSPHRASE_SIZE = 1024;

/* BitcoinGUI -- Size of icons in status bar */
static const int STATUSBAR_ICONSIZE = 16;

static const bool DEFAULT_SPLASHSCREEN = true;

/* Transaction list -- unconfirmed transaction */
#define COLOR_UNCONFIRMED QColor(128, 128, 128)
/* Transaction list -- negative amount */
#define COLOR_NEGATIVE QColor(255, 255, 255)
/* Transaction list -- bare address (without label) */
#define COLOR_BAREADDRESS QColor(140, 140, 140)
/* Transaction list -- TX status decoration - open until date */
#define COLOR_TX_STATUS_OPENUNTILDATE QColor(64, 64, 255)
/* Transaction list -- TX status decoration - danger, tx needs attention */
#define COLOR_TX_STATUS_DANGER QColor(200, 100, 100)
/* Transaction list -- TX status decoration - default color */
#define COLOR_BLACK QColor(0, 0, 0)

// Number of different confirmation icons
#define CONFIRM_ICONS 5

/* Tooltips longer than this (in characters) are converted into rich text,
   so that they can be word-wrapped.
 */
static const int TOOLTIP_WRAP_THRESHOLD = 80;

/* Number of frames in spinner animation */
#define SPINNER_FRAMES 36

#define QAPP_ORG_NAME "Qtum"
#define QAPP_ORG_DOMAIN "qtum.org"
#define QAPP_APP_NAME_DEFAULT "Qtum-Qt"
#define QAPP_APP_NAME_TESTNET "Qtum-Qt-testnet"
#define QAPP_APP_NAME_SIGNET "Qtum-Qt-signet"
#define QAPP_APP_NAME_REGTEST "Qtum-Qt-regtest"

/* One gigabyte (GB) in bytes */
static constexpr uint64_t GB_BYTES{1000000000};

// Default prune target displayed in GUI.
static constexpr int DEFAULT_PRUNE_TARGET_GB{2};

/* Mainnet qtum explorer uri */
#define QTUM_INFO_MAINNET "<a href='https://qtum.info/%1/%2'>%2</a>"

/* Testnet qtum explorer uri */
#define QTUM_INFO_TESTNET "<a href='https://testnet.qtum.info/%1/%2'>%2</a>"

/* Hardware wallet interface uri */
#define QTUM_HWI_TOOL "<a href='https://github.com/qtumproject/HWI/tags'>HWI Tool</a>"

#endif // BITCOIN_QT_GUICONSTANTS_H<|MERGE_RESOLUTION|>--- conflicted
+++ resolved
@@ -8,13 +8,6 @@
 #include <chrono>
 #include <cstdint>
 
-<<<<<<< HEAD
-/* Milliseconds between model updates */
-static const int MODEL_UPDATE_DELAY = 2000;
-
-/* Milliseconds between device updates */
-static const int DEVICE_UPDATE_DELAY = 10000;
-=======
 using namespace std::chrono_literals;
 
 /* A delay between model updates */
@@ -25,7 +18,6 @@
 
 /* Milliseconds between device updates */
 static constexpr auto DEVICE_UPDATE_DELAY{10000ms};
->>>>>>> ec86f1e9
 
 /* AskPassphraseDialog -- Maximum passphrase length */
 static const int MAX_PASSPHRASE_SIZE = 1024;
