--- conflicted
+++ resolved
@@ -18,10 +18,6 @@
 
 static const bool DEFAULT_SPLASHSCREEN = true;
 
-<<<<<<< HEAD
-
-=======
->>>>>>> 451880b9
 /* Transaction list -- unconfirmed transaction */
 #define COLOR_UNCONFIRMED QColor(128, 128, 128)
 /* Transaction list -- negative amount */
