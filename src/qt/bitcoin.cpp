// Copyright (c) 2011-2020 The Bitcoin Core developers
// Distributed under the MIT software license, see the accompanying
// file COPYING or http://www.opensource.org/licenses/mit-license.php.

#if defined(HAVE_CONFIG_H)
#include <config/bitcoin-config.h>
#endif

#include <qt/bitcoin.h>
#include <qt/bitcoingui.h>

#include <chainparams.h>
#include <qt/clientmodel.h>
#include <qt/guiconstants.h>
#include <qt/guiutil.h>
#include <qt/intro.h>
#include <qt/networkstyle.h>
#include <qt/optionsmodel.h>
#include <qt/platformstyle.h>
#include <qt/splashscreen.h>
#include <qt/utilitydialog.h>
#include <qt/winshutdownmonitor.h>
#include <qt/styleSheet.h>

#ifdef ENABLE_WALLET
#include <qt/paymentserver.h>
#include <qt/walletcontroller.h>
#include <qt/walletmodel.h>
#include <wallet/walletutil.h>
#endif // ENABLE_WALLET

#include <interfaces/handler.h>
#include <interfaces/node.h>
#include <noui.h>
#include <init.h>
#include <ui_interface.h>
#include <uint256.h>
#include <util/system.h>
#include <util/threadnames.h>
#include <validation.h>

#include <memory>

#include <QApplication>
#include <QDebug>
#include <QLibraryInfo>
#include <QLocale>
#include <QMessageBox>
#include <QSettings>
#include <QThread>
#include <QTimer>
#include <QTranslator>
#include <QFile>
#include <QProcess>
#include <QFileInfo>

#if defined(QT_STATICPLUGIN)
#include <QtPlugin>
#if defined(QT_QPA_PLATFORM_XCB)
Q_IMPORT_PLUGIN(QXcbIntegrationPlugin);
#elif defined(QT_QPA_PLATFORM_WINDOWS)
Q_IMPORT_PLUGIN(QWindowsIntegrationPlugin);
#elif defined(QT_QPA_PLATFORM_COCOA)
Q_IMPORT_PLUGIN(QCocoaIntegrationPlugin);
#endif
#endif

// Declare meta types used for QMetaObject::invokeMethod
Q_DECLARE_METATYPE(bool*)
Q_DECLARE_METATYPE(CAmount)
Q_DECLARE_METATYPE(uint256)

static QString GetLangTerritory()
{
    QSettings settings;
    // Get desired locale (e.g. "de_DE")
    // 1) System default language
    QString lang_territory = QLocale::system().name();
    // 2) Language from QSettings
    QString lang_territory_qsettings = settings.value("language", "").toString();
    if(!lang_territory_qsettings.isEmpty())
        lang_territory = lang_territory_qsettings;
    // 3) -lang command line argument
    lang_territory = QString::fromStdString(gArgs.GetArg("-lang", lang_territory.toStdString()));
    return lang_territory;
}

/** Set up translations */
static void initTranslations(QTranslator &qtTranslatorBase, QTranslator &qtTranslator, QTranslator &translatorBase, QTranslator &translator)
{
    // Remove old translators
    QApplication::removeTranslator(&qtTranslatorBase);
    QApplication::removeTranslator(&qtTranslator);
    QApplication::removeTranslator(&translatorBase);
    QApplication::removeTranslator(&translator);

    // Get desired locale (e.g. "de_DE")
    // 1) System default language
    QString lang_territory = GetLangTerritory();

    // Convert to "de" only by truncating "_DE"
    QString lang = lang_territory;
    lang.truncate(lang_territory.lastIndexOf('_'));

    // Load language files for configured locale:
    // - First load the translator for the base language, without territory
    // - Then load the more specific locale translator

    // Load e.g. qt_de.qm
    if (qtTranslatorBase.load("qt_" + lang, QLibraryInfo::location(QLibraryInfo::TranslationsPath)))
        QApplication::installTranslator(&qtTranslatorBase);

    // Load e.g. qt_de_DE.qm
    if (qtTranslator.load("qt_" + lang_territory, QLibraryInfo::location(QLibraryInfo::TranslationsPath)))
        QApplication::installTranslator(&qtTranslator);

    // Load e.g. bitcoin_de.qm (shortcut "de" needs to be defined in bitcoin.qrc)
    if (translatorBase.load(lang, ":/translations/"))
        QApplication::installTranslator(&translatorBase);

    // Load e.g. bitcoin_de_DE.qm (shortcut "de_DE" needs to be defined in bitcoin.qrc)
    if (translator.load(lang_territory, ":/translations/"))
        QApplication::installTranslator(&translator);
}

/* qDebug() message handler --> debug.log */
void DebugMessageHandler(QtMsgType type, const QMessageLogContext& context, const QString &msg)
{
    Q_UNUSED(context);
    if (type == QtDebugMsg) {
        LogPrint(BCLog::QT, "GUI: %s\n", msg.toStdString());
    } else {
        LogPrintf("GUI: %s\n", msg.toStdString());
    }
}

void removeParam(QStringList& list, const QString& param, bool startWith)
{
    for(int index = 0; index < list.size();)
    {
        QString item = list[index];
        bool remove = false;
        if(startWith)
        {
            remove = item.startsWith(param);
        }
        else
        {
            remove = item == param;
        }

        if(remove)
        {
            list.removeAt(index);
        }
        else
        {
            index++;
        }
    }
}

BitcoinCore::BitcoinCore(interfaces::Node& node) :
    QObject(), m_node(node)
{
}

void BitcoinCore::handleRunawayException(const std::exception *e)
{
    PrintExceptionContinue(e, "Runaway exception");
    Q_EMIT runawayException(QString::fromStdString(m_node.getWarnings()));
}

void BitcoinCore::initialize()
{
    try
    {
        qDebug() << __func__ << ": Running initialization in thread";
        util::ThreadRename("qt-init");
        bool rv = m_node.appInitMain();
        Q_EMIT initializeResult(rv);
    } catch (const std::exception& e) {
        handleRunawayException(&e);
    } catch (...) {
        handleRunawayException(nullptr);
    }
}

void BitcoinCore::shutdown()
{
    try
    {
        qDebug() << __func__ << ": Running Shutdown in thread";
        m_node.appShutdown();
        qDebug() << __func__ << ": Shutdown finished";
        Q_EMIT shutdownResult();
    } catch (const std::exception& e) {
        handleRunawayException(&e);
    } catch (...) {
        handleRunawayException(nullptr);
    }
}

static int qt_argc = 1;
static const char* qt_argv = "qtum-qt";

BitcoinApplication::BitcoinApplication(interfaces::Node& node):
    QApplication(qt_argc, const_cast<char **>(&qt_argv)),
    coreThread(nullptr),
    m_node(node),
    optionsModel(nullptr),
    clientModel(nullptr),
    window(nullptr),
    pollShutdownTimer(nullptr),
    returnValue(0),
    platformStyle(nullptr),
    restartApp(false)
{
    setQuitOnLastWindowClosed(false);
}

void BitcoinApplication::setupPlatformStyle()
{
    // UI per-platform customization
    // This must be done inside the BitcoinApplication constructor, or after it, because
    // PlatformStyle::instantiate requires a QApplication
    std::string platformName;
    platformName = gArgs.GetArg("-uiplatform", BitcoinGUI::DEFAULT_UIPLATFORM);
    platformStyle = PlatformStyle::instantiate(QString::fromStdString(platformName));
    if (!platformStyle) // Fall back to "other" if specified name not found
        platformStyle = PlatformStyle::instantiate("other");
    assert(platformStyle);
}

BitcoinApplication::~BitcoinApplication()
{
    if(coreThread)
    {
        qDebug() << __func__ << ": Stopping thread";
        coreThread->quit();
        coreThread->wait();
        qDebug() << __func__ << ": Stopped thread";
    }

    delete window;
    window = nullptr;
    delete optionsModel;
    optionsModel = nullptr;
    delete platformStyle;
    platformStyle = nullptr;
}

#ifdef ENABLE_WALLET
void BitcoinApplication::createPaymentServer()
{
    paymentServer = new PaymentServer(this);
}
#endif

void BitcoinApplication::createOptionsModel(bool resetSettings)
{
    optionsModel = new OptionsModel(m_node, nullptr, resetSettings);
}

void BitcoinApplication::createWindow(const NetworkStyle *networkStyle)
{
    window = new BitcoinGUI(m_node, platformStyle, networkStyle, nullptr);

    pollShutdownTimer = new QTimer(window);
    connect(pollShutdownTimer, &QTimer::timeout, window, &BitcoinGUI::detectShutdown);
}

void BitcoinApplication::createSplashScreen(const NetworkStyle *networkStyle)
{
    SplashScreen *splash = new SplashScreen(m_node, nullptr, networkStyle);
    // We don't hold a direct pointer to the splash screen after creation, but the splash
    // screen will take care of deleting itself when finish() happens.
    splash->show();
    connect(this, &BitcoinApplication::splashFinished, splash, &SplashScreen::finish);
    connect(this, &BitcoinApplication::requestedShutdown, splash, &QWidget::close);
}

bool BitcoinApplication::baseInitialize()
{
    return m_node.baseInitialize();
}

void BitcoinApplication::startThread()
{
    if(coreThread)
        return;
    coreThread = new QThread(this);
    BitcoinCore *executor = new BitcoinCore(m_node);
    executor->moveToThread(coreThread);

    /*  communication to and from thread */
    connect(executor, &BitcoinCore::initializeResult, this, &BitcoinApplication::initializeResult);
    connect(executor, &BitcoinCore::shutdownResult, this, &BitcoinApplication::shutdownResult);
    connect(executor, &BitcoinCore::runawayException, this, &BitcoinApplication::handleRunawayException);
    connect(this, &BitcoinApplication::requestedInitialize, executor, &BitcoinCore::initialize);
    connect(this, &BitcoinApplication::requestedShutdown, executor, &BitcoinCore::shutdown);
    /*  make sure executor object is deleted in its own thread */
    connect(coreThread, &QThread::finished, executor, &QObject::deleteLater);

    coreThread->start();
}

void BitcoinApplication::parameterSetup()
{
    // Default printtoconsole to false for the GUI. GUI programs should not
    // print to the console unnecessarily.
    gArgs.SoftSetBoolArg("-printtoconsole", false);

    m_node.initLogging();
    m_node.initParameterInteraction();
}

void BitcoinApplication::InitializePruneSetting(bool prune)
{
    // If prune is set, intentionally override existing prune size with
    // the default size since this is called when choosing a new datadir.
    optionsModel->SetPruneTargetGB(prune ? DEFAULT_PRUNE_TARGET_GB : 0, true);
}

void BitcoinApplication::requestInitialize()
{
    qDebug() << __func__ << ": Requesting initialize";
    startThread();
    Q_EMIT requestedInitialize();
}

void BitcoinApplication::requestShutdown()
{
    // Show a simple window indicating shutdown status
    // Do this first as some of the steps may take some time below,
    // for example the RPC console may still be executing a command.
    shutdownWindow.reset(ShutdownWindow::showShutdownWindow(window));

    qDebug() << __func__ << ": Requesting shutdown";
    startThread();
    window->hide();
    // Must disconnect node signals otherwise current thread can deadlock since
    // no event loop is running.
    window->unsubscribeFromCoreSignals();
#ifdef ENABLE_WALLET
    // Get restore wallet data
    if(m_wallet_controller) m_wallet_controller->getRestoreData(restorePath, restoreParam, restoreName);
#endif
    // Get restart wallet
    if(optionsModel) restartApp = optionsModel->getRestartApp();
    // Request node shutdown, which can interrupt long operations, like
    // rescanning a wallet.
    m_node.startShutdown();
    // Unsetting the client model can cause the current thread to wait for node
    // to complete an operation, like wait for a RPC execution to complete.
    window->setClientModel(nullptr);
    pollShutdownTimer->stop();

    delete clientModel;
    clientModel = nullptr;

    // Request shutdown from core thread
    Q_EMIT requestedShutdown();
}

void BitcoinApplication::initializeResult(bool success)
{
    qDebug() << __func__ << ": Initialization result: " << success;
    // Set exit result.
    returnValue = success ? EXIT_SUCCESS : EXIT_FAILURE;
    if(success)
    {
        // Log this only after AppInitMain finishes, as then logging setup is guaranteed complete
        qInfo() << "Platform customization:" << platformStyle->getName();
        clientModel = new ClientModel(m_node, optionsModel);
        window->setClientModel(clientModel);
#ifdef ENABLE_WALLET
        if (WalletModel::isWalletEnabled()) {
            m_wallet_controller = new WalletController(m_node, platformStyle, optionsModel, this);
            window->setWalletController(m_wallet_controller);
            if (paymentServer) {
                paymentServer->setOptionsModel(optionsModel);
            }
        }
#endif // ENABLE_WALLET

        // If -min option passed, start window minimized (iconified) or minimized to tray
        if (!gArgs.GetBoolArg("-min", false)) {
            window->show();
        } else if (clientModel->getOptionsModel()->getMinimizeToTray() && window->hasTrayIcon()) {
            // do nothing as the window is managed by the tray icon
        } else {
            window->showMinimized();
        }
        Q_EMIT splashFinished();
        Q_EMIT windowShown(window);

#ifdef ENABLE_WALLET
        // Now that initialization/startup is done, process any command-line
        // bitcoin: URIs or payment requests:
        if (paymentServer) {
            connect(paymentServer, &PaymentServer::receivedPaymentRequest, window, &BitcoinGUI::handlePaymentRequest);
            connect(window, &BitcoinGUI::receivedURI, paymentServer, &PaymentServer::handleURIOrFile);
            connect(paymentServer, &PaymentServer::message, [this](const QString& title, const QString& message, unsigned int style) {
                window->message(title, message, style);
            });
            QTimer::singleShot(100, paymentServer, &PaymentServer::uiReady);
        }
#endif
        pollShutdownTimer->start(200);
    } else {
        Q_EMIT splashFinished(); // Make sure splash screen doesn't stick around during shutdown
        quit(); // Exit first main loop invocation
    }
}

void BitcoinApplication::shutdownResult()
{
    quit(); // Exit second main loop invocation after shutdown finished
}

void BitcoinApplication::handleRunawayException(const QString &message)
{
    QMessageBox::critical(nullptr, "Runaway exception", BitcoinGUI::tr("A fatal error occurred. Qtum can no longer continue safely and will quit.") + QString("\n\n") + message);
    ::exit(EXIT_FAILURE);
}

WId BitcoinApplication::getMainWinId() const
{
    if (!window)
        return 0;

    return window->winId();
}

void BitcoinApplication::parseParameters(int argc, const char* const argv[])
{
    for(int i = 0; i < argc; i++)
    {
        parameters.append(argv[i]);
    }
}

void BitcoinApplication::restart(const QString& commandLine)
{
    // Unlock the data folder
    UnlockDataDirectory();
    QThread::currentThread()->sleep(2);

    // Create new process and start the wallet
    QProcess::startDetached(commandLine);
}

void BitcoinApplication::restartWallet()
<<<<<<< HEAD
{
#ifdef ENABLE_WALLET
    // Restart the wallet if needed
    if(!restorePath.isEmpty())
    { 
        // Create command line
        QString walletParam = "-wallet=" + restoreName;
        QString commandLine;
        QStringList arg = parameters;
        removeParam(arg, "-reindex", false);
        removeParam(arg, "-zapwallettxes=2", false);
        removeParam(arg, "-deleteblockchaindata", false);
        removeParam(arg, "-wallet", true);
        if(!arg.contains(restoreParam))
        {
            arg.append(restoreParam);
        }
        arg.append(walletParam);
        commandLine = arg.join(' ');

        // Copy the new wallet.dat to the data folder
        fs::path path = GetWalletDir();
        if(!restoreName.isEmpty())
        {
            path /= restoreName.toStdString();
        }
        path /= "wallet.dat";
        QString pathWallet = QString::fromStdString(path.string());
        bool ret = QFile::exists(restorePath) && QFile::exists(pathWallet);
        if(ret && QFileInfo(restorePath) != QFileInfo(pathWallet))
        {
            ret &= QFile::remove(pathWallet);
            ret &= QFile::copy(restorePath, pathWallet);
        }

        // Restart wallet for restore
        if(ret)
        {
            restart(commandLine);
            restartApp = false;
        }
    }
#endif

    if(restartApp)
    {
        // Restart wallet for option
        QString commandLine = parameters.join(' ');
        restart(commandLine);
    }
}

static void SetupUIArgs()
=======
>>>>>>> ee8ca219
{
#ifdef ENABLE_WALLET
    // Restart the wallet if needed
    if(!restorePath.isEmpty())
    { 
        // Create command line
        QString walletParam = "-wallet=" + restoreName;
        QString commandLine;
        QStringList arg = parameters;
        removeParam(arg, "-reindex", false);
        removeParam(arg, "-zapwallettxes=2", false);
        removeParam(arg, "-deleteblockchaindata", false);
        removeParam(arg, "-wallet", true);
        if(!arg.contains(restoreParam))
        {
            arg.append(restoreParam);
        }
        arg.append(walletParam);
        commandLine = arg.join(' ');

        // Copy the new wallet.dat to the data folder
        fs::path path = GetWalletDir();
        if(!restoreName.isEmpty())
        {
            path /= restoreName.toStdString();
        }
        path /= "wallet.dat";
        QString pathWallet = QString::fromStdString(path.string());
        bool ret = QFile::exists(restorePath) && QFile::exists(pathWallet);
        if(ret && QFileInfo(restorePath) != QFileInfo(pathWallet))
        {
            ret &= QFile::remove(pathWallet);
            ret &= QFile::copy(restorePath, pathWallet);
        }

        // Restart wallet for restore
        if(ret)
        {
            restart(commandLine);
            restartApp = false;
        }
    }
#endif

    if(restartApp)
    {
        // Restart wallet for option
        QString commandLine = parameters.join(' ');
        restart(commandLine);
    }
}

static void SetupUIArgs()
{
    gArgs.AddArg("-choosedatadir", strprintf("Choose data directory on startup (default: %u)", DEFAULT_CHOOSE_DATADIR), ArgsManager::ALLOW_ANY, OptionsCategory::GUI);
    gArgs.AddArg("-lang=<lang>", "Set language, for example \"de_DE\" (default: system locale)", ArgsManager::ALLOW_ANY, OptionsCategory::GUI);
    gArgs.AddArg("-min", "Start minimized", ArgsManager::ALLOW_ANY, OptionsCategory::GUI);
    gArgs.AddArg("-resetguisettings", "Reset all settings changed in the GUI", ArgsManager::ALLOW_ANY, OptionsCategory::GUI);
    gArgs.AddArg("-splash", strprintf("Show splash screen on startup (default: %u)", DEFAULT_SPLASHSCREEN), ArgsManager::ALLOW_ANY, OptionsCategory::GUI);
    gArgs.AddArg("-uiplatform", strprintf("Select platform to customize UI for (one of windows, macosx, other; default: %s)", BitcoinGUI::DEFAULT_UIPLATFORM), ArgsManager::ALLOW_ANY | ArgsManager::DEBUG_ONLY, OptionsCategory::GUI);
}

int GuiMain(int argc, char* argv[])
{
#ifdef WIN32
    util::WinCmdLineArgs winArgs;
    std::tie(argc, argv) = winArgs.get();
#endif
    SetupEnvironment();
    util::ThreadSetInternalName("main");

    std::unique_ptr<interfaces::Node> node = interfaces::MakeNode();

    // Subscribe to global signals from core
    std::unique_ptr<interfaces::Handler> handler_message_box = node->handleMessageBox(noui_ThreadSafeMessageBox);
    std::unique_ptr<interfaces::Handler> handler_question = node->handleQuestion(noui_ThreadSafeQuestion);
    std::unique_ptr<interfaces::Handler> handler_init_message = node->handleInitMessage(noui_InitMessage);

    // Do not refer to data directory yet, this can be overridden by Intro::pickDataDirectory

    /// 1. Basic Qt initialization (not dependent on parameters or configuration)
    Q_INIT_RESOURCE(bitcoin);
    Q_INIT_RESOURCE(bitcoin_locale);

    // Generate high-dpi pixmaps
    QApplication::setAttribute(Qt::AA_UseHighDpiPixmaps);
#if QT_VERSION >= 0x050600
    QCoreApplication::setAttribute(Qt::AA_EnableHighDpiScaling);
#endif

    BitcoinApplication app(*node);
    app.parseParameters(argc, argv);

    // Register meta types used for QMetaObject::invokeMethod and Qt::QueuedConnection
    qRegisterMetaType<bool*>();
#ifdef ENABLE_WALLET
    qRegisterMetaType<WalletModel*>();
#endif
    // Register typedefs (see http://qt-project.org/doc/qt-5/qmetatype.html#qRegisterMetaType)
    // IMPORTANT: if CAmount is no longer a typedef use the normal variant above (see https://doc.qt.io/qt-5/qmetatype.html#qRegisterMetaType-1)
    qRegisterMetaType<CAmount>("CAmount");
    qRegisterMetaType<size_t>("size_t");

    qRegisterMetaType<std::function<void()>>("std::function<void()>");
    qRegisterMetaType<QMessageBox::Icon>("QMessageBox::Icon");

    /// 2. Parse command-line options. We do this after qt in order to show an error if there are problems parsing these
    // Command-line options take precedence:
    node->setupServerArgs();
    SetupUIArgs();
    std::string error;
    if (!node->parseParameters(argc, argv, error)) {
        node->initError(strprintf("Error parsing command line arguments: %s\n", error));
        // Create a message box, because the gui has neither been created nor has subscribed to core signals
        QMessageBox::critical(nullptr, PACKAGE_NAME,
            // message can not be translated because translations have not been initialized
            QString::fromStdString("Error parsing command line arguments: %1.").arg(QString::fromStdString(error)));
        return EXIT_FAILURE;
    }

    /// 3. Application identification
    // must be set before OptionsModel is initialized or translations are loaded,
    // as it is used to locate QSettings
    QApplication::setOrganizationName(QAPP_ORG_NAME);
    QApplication::setOrganizationDomain(QAPP_ORG_DOMAIN);
    QApplication::setApplicationName(QAPP_APP_NAME_DEFAULT);

    /// 4. Initialization of translations, so that intro dialog is in user's language
    // Now that QSettings are accessible, initialize translations
    QTranslator qtTranslatorBase, qtTranslator, translatorBase, translator;
    initTranslations(qtTranslatorBase, qtTranslator, translatorBase, translator);

    // Show help message immediately after parsing command-line options (for "-lang") and setting locale,
    // but before showing splash screen.
    if (HelpRequested(gArgs) || gArgs.IsArgSet("-version")) {
        HelpMessageDialog help(*node, nullptr, gArgs.IsArgSet("-version"));
        help.showOrPrint();
        return EXIT_SUCCESS;
    }

    /// 5. Now that settings and translations are available, ask user for data directory
    // User language is set up: pick a data directory
    bool did_show_intro = false;
    bool prune = false; // Intro dialog prune check box
    // Gracefully exit if the user cancels
    if (!Intro::showIfNeeded(*node, did_show_intro, prune)) return EXIT_SUCCESS;

    /// 6. Determine availability of data directory and parse bitcoin.conf
    /// - Do not call GetDataDir(true) before this step finishes
    if (!CheckDataDirOption()) {
        node->initError(strprintf("Specified data directory \"%s\" does not exist.\n", gArgs.GetArg("-datadir", "")));
        QMessageBox::critical(nullptr, PACKAGE_NAME,
            QObject::tr("Error: Specified data directory \"%1\" does not exist.").arg(QString::fromStdString(gArgs.GetArg("-datadir", ""))));
        return EXIT_FAILURE;
    }
    if (!node->readConfigFiles(error)) {
        node->initError(strprintf("Error reading configuration file: %s\n", error));
        QMessageBox::critical(nullptr, PACKAGE_NAME,
            QObject::tr("Error: Cannot parse configuration file: %1.").arg(QString::fromStdString(error)));
        return EXIT_FAILURE;
    }

    /// 7. Determine network (and switch to network specific options)
    // - Do not call Params() before this step
    // - Do this after parsing the configuration file, as the network can be switched there
    // - QSettings() will use the new application name after this, resulting in network-specific settings
    // - Needs to be done before createOptionsModel

    // Check for -chain, -testnet or -regtest parameter (Params() calls are only valid after this clause)
    try {
        node->selectParams(gArgs.GetChainName());
    } catch(std::exception &e) {
        node->initError(strprintf("%s\n", e.what()));
        QMessageBox::critical(nullptr, PACKAGE_NAME, QObject::tr("Error: %1").arg(e.what()));
        return EXIT_FAILURE;
    }
#ifdef ENABLE_WALLET
    // Parse URIs on command line -- this can affect Params()
    PaymentServer::ipcParseCommandLine(*node, argc, argv);
#endif

    QScopedPointer<const NetworkStyle> networkStyle(NetworkStyle::instantiate(Params().NetworkIDString()));
    assert(!networkStyle.isNull());
    // Allow for separate UI settings for testnets
    QApplication::setApplicationName(networkStyle->getAppName());
    // Now that the QApplication is setup and we have parsed our parameters, we can set the platform style
    app.setupPlatformStyle();
    // Re-initialize translations after changing application name (language in network-specific settings can be different)
    initTranslations(qtTranslatorBase, qtTranslator, translatorBase, translator);

#ifdef ENABLE_WALLET
    /// 8. URI IPC sending
    // - Do this early as we don't want to bother initializing if we are just calling IPC
    // - Do this *after* setting up the data directory, as the data directory hash is used in the name
    // of the server.
    // - Do this after creating app and setting up translations, so errors are
    // translated properly.
    if (PaymentServer::ipcSendCommandLine())
        exit(EXIT_SUCCESS);

    // Start up the payment server early, too, so impatient users that click on
    // bitcoin: links repeatedly have their payment requests routed to this process:
    if (WalletModel::isWalletEnabled()) {
        app.createPaymentServer();
    }
#endif // ENABLE_WALLET

    /// 9. Main GUI initialization
    // Install global event filter that makes sure that long tooltips can be word-wrapped
    app.installEventFilter(new GUIUtil::ToolTipToRichTextFilter(TOOLTIP_WRAP_THRESHOLD, &app));
#if defined(Q_OS_WIN)
    // Install global event filter for processing Windows session related Windows messages (WM_QUERYENDSESSION and WM_ENDSESSION)
    qApp->installNativeEventFilter(new WinShutdownMonitor());
#endif
    // Install qDebug() message handler to route to debug.log
    qInstallMessageHandler(DebugMessageHandler);
    // Allow parameter interaction before we create the options model
    app.parameterSetup();
    GUIUtil::LogQtInfo();
    // Load GUI settings from QSettings
    app.createOptionsModel(gArgs.GetBoolArg("-resetguisettings", false));

    if (did_show_intro) {
        // Store intro dialog settings other than datadir (network specific)
        app.InitializePruneSetting(prune);
    }

    if (gArgs.GetBoolArg("-splash", DEFAULT_SPLASHSCREEN) && !gArgs.GetBoolArg("-min", false))
        app.createSplashScreen(networkStyle.data());

    int rv = EXIT_SUCCESS;
    try
    {
        SetObjectStyleSheet(&app, StyleSheetNames::App);

        app.createWindow(networkStyle.data());
        // Perform base initialization before spinning up initialization/shutdown thread
        // This is acceptable because this function only contains steps that are quick to execute,
        // so the GUI thread won't be held up.
        if (app.baseInitialize()) {
            app.requestInitialize();
#if defined(Q_OS_WIN)
            WinShutdownMonitor::registerShutdownBlockReason(QObject::tr("%1 didn't yet exit safely...").arg(PACKAGE_NAME), (HWND)app.getMainWinId());
#endif
            app.exec();
            app.requestShutdown();
            app.exec();
            rv = app.getReturnValue();
        } else {
            // A dialog with detailed error will have been shown by InitError()
            rv = EXIT_FAILURE;
        }
    } catch (const std::exception& e) {
        PrintExceptionContinue(&e, "Runaway exception");
        app.handleRunawayException(QString::fromStdString(node->getWarnings()));
    } catch (...) {
        PrintExceptionContinue(nullptr, "Runaway exception");
        app.handleRunawayException(QString::fromStdString(node->getWarnings()));
    }
    app.restartWallet();
    return rv;
}<|MERGE_RESOLUTION|>--- conflicted
+++ resolved
@@ -452,7 +452,6 @@
 }
 
 void BitcoinApplication::restartWallet()
-<<<<<<< HEAD
 {
 #ifdef ENABLE_WALLET
     // Restart the wallet if needed
@@ -506,61 +505,6 @@
 }
 
 static void SetupUIArgs()
-=======
->>>>>>> ee8ca219
-{
-#ifdef ENABLE_WALLET
-    // Restart the wallet if needed
-    if(!restorePath.isEmpty())
-    { 
-        // Create command line
-        QString walletParam = "-wallet=" + restoreName;
-        QString commandLine;
-        QStringList arg = parameters;
-        removeParam(arg, "-reindex", false);
-        removeParam(arg, "-zapwallettxes=2", false);
-        removeParam(arg, "-deleteblockchaindata", false);
-        removeParam(arg, "-wallet", true);
-        if(!arg.contains(restoreParam))
-        {
-            arg.append(restoreParam);
-        }
-        arg.append(walletParam);
-        commandLine = arg.join(' ');
-
-        // Copy the new wallet.dat to the data folder
-        fs::path path = GetWalletDir();
-        if(!restoreName.isEmpty())
-        {
-            path /= restoreName.toStdString();
-        }
-        path /= "wallet.dat";
-        QString pathWallet = QString::fromStdString(path.string());
-        bool ret = QFile::exists(restorePath) && QFile::exists(pathWallet);
-        if(ret && QFileInfo(restorePath) != QFileInfo(pathWallet))
-        {
-            ret &= QFile::remove(pathWallet);
-            ret &= QFile::copy(restorePath, pathWallet);
-        }
-
-        // Restart wallet for restore
-        if(ret)
-        {
-            restart(commandLine);
-            restartApp = false;
-        }
-    }
-#endif
-
-    if(restartApp)
-    {
-        // Restart wallet for option
-        QString commandLine = parameters.join(' ');
-        restart(commandLine);
-    }
-}
-
-static void SetupUIArgs()
 {
     gArgs.AddArg("-choosedatadir", strprintf("Choose data directory on startup (default: %u)", DEFAULT_CHOOSE_DATADIR), ArgsManager::ALLOW_ANY, OptionsCategory::GUI);
     gArgs.AddArg("-lang=<lang>", "Set language, for example \"de_DE\" (default: system locale)", ArgsManager::ALLOW_ANY, OptionsCategory::GUI);
