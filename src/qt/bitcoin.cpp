// Copyright (c) 2011-2020 The Bitcoin Core developers
// Distributed under the MIT software license, see the accompanying
// file COPYING or http://www.opensource.org/licenses/mit-license.php.

#if defined(HAVE_CONFIG_H)
#include <config/bitcoin-config.h>
#endif

#include <qt/bitcoin.h>
#include <qt/bitcoingui.h>

#include <chainparams.h>
#include <qt/clientmodel.h>
#include <qt/guiconstants.h>
#include <qt/guiutil.h>
#include <qt/intro.h>
#include <qt/networkstyle.h>
#include <qt/optionsmodel.h>
#include <qt/platformstyle.h>
#include <qt/splashscreen.h>
#include <qt/utilitydialog.h>
#include <qt/winshutdownmonitor.h>
#include <qt/styleSheet.h>

#ifdef ENABLE_WALLET
#include <qt/paymentserver.h>
#include <qt/walletcontroller.h>
#include <qt/walletmodel.h>
#include <wallet/walletutil.h>
#endif // ENABLE_WALLET

#include <init.h>
#include <interfaces/handler.h>
#include <interfaces/node.h>
#include <node/context.h>
#include <node/ui_interface.h>
#include <noui.h>
#include <uint256.h>
#include <util/system.h>
#include <util/threadnames.h>
#include <util/translation.h>
#include <validation.h>

#include <boost/signals2/connection.hpp>
#include <memory>

#include <QApplication>
#include <QDebug>
#include <QFontDatabase>
#include <QLatin1String>
#include <QLibraryInfo>
#include <QLocale>
#include <QMessageBox>
#include <QSettings>
#include <QThread>
#include <QTimer>
#include <QTranslator>
#include <QtGlobal>
#include <QFile>
#include <QProcess>
#include <QFileInfo>

#include <QFile>
#include <QProcess>
#include <QFileInfo>

#if defined(QT_STATICPLUGIN)
#include <QtPlugin>
#if defined(QT_QPA_PLATFORM_XCB)
Q_IMPORT_PLUGIN(QXcbIntegrationPlugin);
#elif defined(QT_QPA_PLATFORM_WINDOWS)
Q_IMPORT_PLUGIN(QWindowsIntegrationPlugin);
Q_IMPORT_PLUGIN(QWindowsVistaStylePlugin);
#elif defined(QT_QPA_PLATFORM_COCOA)
Q_IMPORT_PLUGIN(QCocoaIntegrationPlugin);
Q_IMPORT_PLUGIN(QMacStylePlugin);
#endif
#endif

// Declare meta types used for QMetaObject::invokeMethod
Q_DECLARE_METATYPE(bool*)
Q_DECLARE_METATYPE(CAmount)
Q_DECLARE_METATYPE(SynchronizationState)
Q_DECLARE_METATYPE(uint256)

static void RegisterMetaTypes()
{
    // Register meta types used for QMetaObject::invokeMethod and Qt::QueuedConnection
    qRegisterMetaType<bool*>();
    qRegisterMetaType<SynchronizationState>();
  #ifdef ENABLE_WALLET
    qRegisterMetaType<WalletModel*>();
  #endif
    // Register typedefs (see https://doc.qt.io/qt-5/qmetatype.html#qRegisterMetaType)
    // IMPORTANT: if CAmount is no longer a typedef use the normal variant above (see https://doc.qt.io/qt-5/qmetatype.html#qRegisterMetaType-1)
    qRegisterMetaType<CAmount>("CAmount");
    qRegisterMetaType<size_t>("size_t");

    qRegisterMetaType<std::function<void()>>("std::function<void()>");
    qRegisterMetaType<QMessageBox::Icon>("QMessageBox::Icon");
    qRegisterMetaType<interfaces::BlockAndHeaderTipInfo>("interfaces::BlockAndHeaderTipInfo");
}

static QString GetLangTerritory()
{
    QSettings settings;
    // Get desired locale (e.g. "de_DE")
    // 1) System default language
    QString lang_territory = QLocale::system().name();
    // 2) Language from QSettings
    QString lang_territory_qsettings = settings.value("language", "").toString();
    if(!lang_territory_qsettings.isEmpty())
        lang_territory = lang_territory_qsettings;
    // 3) -lang command line argument
    lang_territory = QString::fromStdString(gArgs.GetArg("-lang", lang_territory.toStdString()));
    return lang_territory;
}

/** Set up translations */
static void initTranslations(QTranslator &qtTranslatorBase, QTranslator &qtTranslator, QTranslator &translatorBase, QTranslator &translator)
{
    // Remove old translators
    QApplication::removeTranslator(&qtTranslatorBase);
    QApplication::removeTranslator(&qtTranslator);
    QApplication::removeTranslator(&translatorBase);
    QApplication::removeTranslator(&translator);

    // Get desired locale (e.g. "de_DE")
    // 1) System default language
    QString lang_territory = GetLangTerritory();

    // Convert to "de" only by truncating "_DE"
    QString lang = lang_territory;
    lang.truncate(lang_territory.lastIndexOf('_'));

    // Load language files for configured locale:
    // - First load the translator for the base language, without territory
    // - Then load the more specific locale translator

    // Load e.g. qt_de.qm
    if (qtTranslatorBase.load("qt_" + lang, QLibraryInfo::location(QLibraryInfo::TranslationsPath)))
        QApplication::installTranslator(&qtTranslatorBase);

    // Load e.g. qt_de_DE.qm
    if (qtTranslator.load("qt_" + lang_territory, QLibraryInfo::location(QLibraryInfo::TranslationsPath)))
        QApplication::installTranslator(&qtTranslator);

    // Load e.g. bitcoin_de.qm (shortcut "de" needs to be defined in bitcoin.qrc)
    if (translatorBase.load(lang, ":/translations/"))
        QApplication::installTranslator(&translatorBase);

    // Load e.g. bitcoin_de_DE.qm (shortcut "de_DE" needs to be defined in bitcoin.qrc)
    if (translator.load(lang_territory, ":/translations/"))
        QApplication::installTranslator(&translator);
}

/* qDebug() message handler --> debug.log */
void DebugMessageHandler(QtMsgType type, const QMessageLogContext& context, const QString &msg)
{
    Q_UNUSED(context);
    if (type == QtDebugMsg) {
        LogPrint(BCLog::QT, "GUI: %s\n", msg.toStdString());
    } else {
        LogPrintf("GUI: %s\n", msg.toStdString());
    }
}

void removeParam(QStringList& list, const QString& param, bool startWith)
{
    for(int index = 0; index < list.size();)
    {
        QString item = list[index];
        bool remove = false;
        if(startWith)
        {
            remove = item.startsWith(param);
        }
        else
        {
            remove = item == param;
        }

        if(remove)
        {
            list.removeAt(index);
        }
        else
        {
            index++;
        }
    }
}

BitcoinCore::BitcoinCore(interfaces::Node& node) :
    QObject(), m_node(node)
{
}

void BitcoinCore::handleRunawayException(const std::exception *e)
{
    PrintExceptionContinue(e, "Runaway exception");
    Q_EMIT runawayException(QString::fromStdString(m_node.getWarnings().translated));
}

void BitcoinCore::initialize()
{
    try
    {
        util::ThreadRename("qt-init");
        qDebug() << __func__ << ": Running initialization in thread";
        interfaces::BlockAndHeaderTipInfo tip_info;
        bool rv = m_node.appInitMain(&tip_info);
        Q_EMIT initializeResult(rv, tip_info);
    } catch (const std::exception& e) {
        handleRunawayException(&e);
    } catch (...) {
        handleRunawayException(nullptr);
    }
}

void BitcoinCore::shutdown()
{
    try
    {
        qDebug() << __func__ << ": Running Shutdown in thread";
        m_node.appShutdown();
        qDebug() << __func__ << ": Shutdown finished";
        Q_EMIT shutdownResult();
    } catch (const std::exception& e) {
        handleRunawayException(&e);
    } catch (...) {
        handleRunawayException(nullptr);
    }
}

static int qt_argc = 1;
static const char* qt_argv = "qtum-qt";

BitcoinApplication::BitcoinApplication():
    QApplication(qt_argc, const_cast<char **>(&qt_argv)),
    coreThread(nullptr),
    optionsModel(nullptr),
    clientModel(nullptr),
    window(nullptr),
    pollShutdownTimer(nullptr),
    returnValue(0),
    platformStyle(nullptr),
    restartApp(false)
{
    // Qt runs setlocale(LC_ALL, "") on initialization.
    RegisterMetaTypes();
    setQuitOnLastWindowClosed(false);
}

void BitcoinApplication::setupPlatformStyle()
{
    // UI per-platform customization
    // This must be done inside the BitcoinApplication constructor, or after it, because
    // PlatformStyle::instantiate requires a QApplication
    std::string platformName;
    platformName = gArgs.GetArg("-uiplatform", BitcoinGUI::DEFAULT_UIPLATFORM);
    platformStyle = PlatformStyle::instantiate(QString::fromStdString(platformName));
    if (!platformStyle) // Fall back to "other" if specified name not found
        platformStyle = PlatformStyle::instantiate("other");
    assert(platformStyle);
}

BitcoinApplication::~BitcoinApplication()
{
    if(coreThread)
    {
        qDebug() << __func__ << ": Stopping thread";
        coreThread->quit();
        coreThread->wait();
        qDebug() << __func__ << ": Stopped thread";
    }

    delete window;
    window = nullptr;
    delete platformStyle;
    platformStyle = nullptr;
}

#ifdef ENABLE_WALLET
void BitcoinApplication::createPaymentServer()
{
    paymentServer = new PaymentServer(this);
}
#endif

void BitcoinApplication::createOptionsModel(bool resetSettings)
{
    optionsModel = new OptionsModel(this, resetSettings);
}

void BitcoinApplication::createWindow(const NetworkStyle *networkStyle)
{
    window = new BitcoinGUI(node(), platformStyle, networkStyle, nullptr);

    pollShutdownTimer = new QTimer(window);
    connect(pollShutdownTimer, &QTimer::timeout, window, &BitcoinGUI::detectShutdown);
}

void BitcoinApplication::createSplashScreen(const NetworkStyle *networkStyle)
{
    assert(!m_splash);
    m_splash = new SplashScreen(networkStyle);
    // We don't hold a direct pointer to the splash screen after creation, but the splash
    // screen will take care of deleting itself when finish() happens.
    m_splash->show();
    connect(this, &BitcoinApplication::requestedInitialize, m_splash, &SplashScreen::handleLoadWallet);
    connect(this, &BitcoinApplication::splashFinished, m_splash, &SplashScreen::finish);
    connect(this, &BitcoinApplication::requestedShutdown, m_splash, &QWidget::close);
}

void BitcoinApplication::setNode(interfaces::Node& node)
{
    assert(!m_node);
    m_node = &node;
    if (optionsModel) optionsModel->setNode(*m_node);
    if (m_splash) m_splash->setNode(*m_node);
}

bool BitcoinApplication::baseInitialize()
{
    return node().baseInitialize();
}

void BitcoinApplication::startThread()
{
    if(coreThread)
        return;
    coreThread = new QThread(this);
    BitcoinCore *executor = new BitcoinCore(node());
    executor->moveToThread(coreThread);

    /*  communication to and from thread */
    connect(executor, &BitcoinCore::initializeResult, this, &BitcoinApplication::initializeResult);
    connect(executor, &BitcoinCore::shutdownResult, this, &BitcoinApplication::shutdownResult);
    connect(executor, &BitcoinCore::runawayException, this, &BitcoinApplication::handleRunawayException);
    connect(this, &BitcoinApplication::requestedInitialize, executor, &BitcoinCore::initialize);
    connect(this, &BitcoinApplication::requestedShutdown, executor, &BitcoinCore::shutdown);
    /*  make sure executor object is deleted in its own thread */
    connect(coreThread, &QThread::finished, executor, &QObject::deleteLater);

    coreThread->start();
}

void BitcoinApplication::parameterSetup()
{
    // Default printtoconsole to false for the GUI. GUI programs should not
    // print to the console unnecessarily.
    gArgs.SoftSetBoolArg("-printtoconsole", false);

    InitLogging(gArgs);
    InitParameterInteraction(gArgs);
}

void BitcoinApplication::InitPruneSetting(int64_t prune_MiB)
{
    optionsModel->SetPruneTargetGB(PruneMiBtoGB(prune_MiB), true);
}

void BitcoinApplication::requestInitialize()
{
    qDebug() << __func__ << ": Requesting initialize";
    startThread();
    Q_EMIT requestedInitialize();
}

void BitcoinApplication::requestShutdown()
{
    // Show a simple window indicating shutdown status
    // Do this first as some of the steps may take some time below,
    // for example the RPC console may still be executing a command.
    shutdownWindow.reset(ShutdownWindow::showShutdownWindow(window));

    qDebug() << __func__ << ": Requesting shutdown";
    startThread();
    window->hide();
    // Must disconnect node signals otherwise current thread can deadlock since
    // no event loop is running.
    window->unsubscribeFromCoreSignals();
    window->join();
#ifdef ENABLE_WALLET
    // Get restore wallet data
    if(m_wallet_controller) m_wallet_controller->getRestoreData(restorePath, restoreParam, restoreName);
#endif
    // Get restart wallet
    if(optionsModel) restartApp = optionsModel->getRestartApp();
    // Request node shutdown, which can interrupt long operations, like
    // rescanning a wallet.
    node().startShutdown();
    // Unsetting the client model can cause the current thread to wait for node
    // to complete an operation, like wait for a RPC execution to complete.
    window->setClientModel(nullptr);
    pollShutdownTimer->stop();

    delete clientModel;
    clientModel = nullptr;

    // Request shutdown from core thread
    Q_EMIT requestedShutdown();
}

void BitcoinApplication::initializeResult(bool success, interfaces::BlockAndHeaderTipInfo tip_info)
{
    qDebug() << __func__ << ": Initialization result: " << success;
    // Set exit result.
    returnValue = success ? EXIT_SUCCESS : EXIT_FAILURE;
    if(success)
    {
        // Log this only after AppInitMain finishes, as then logging setup is guaranteed complete
        qInfo() << "Platform customization:" << platformStyle->getName();
        clientModel = new ClientModel(node(), optionsModel);
        window->setClientModel(clientModel, &tip_info);
#ifdef ENABLE_WALLET
        if (WalletModel::isWalletEnabled()) {
            m_wallet_controller = new WalletController(*clientModel, platformStyle, this);
            window->setWalletController(m_wallet_controller);
            if (paymentServer) {
                paymentServer->setOptionsModel(optionsModel);
            }
        }
#endif // ENABLE_WALLET

        // If -min option passed, start window minimized (iconified) or minimized to tray
        if (!gArgs.GetBoolArg("-min", false)) {
            window->show();
        } else if (clientModel->getOptionsModel()->getMinimizeToTray() && window->hasTrayIcon()) {
            // do nothing as the window is managed by the tray icon
        } else {
            window->showMinimized();
        }
        Q_EMIT splashFinished();

#ifdef ENABLE_WALLET
        // Now that initialization/startup is done, process any command-line
        // bitcoin: URIs or payment requests:
        if (paymentServer) {
            connect(paymentServer, &PaymentServer::receivedPaymentRequest, window, &BitcoinGUI::handlePaymentRequest);
            connect(window, &BitcoinGUI::receivedURI, paymentServer, &PaymentServer::handleURIOrFile);
            connect(paymentServer, &PaymentServer::message, [this](const QString& title, const QString& message, unsigned int style) {
                window->message(title, message, style);
            });
            QTimer::singleShot(100, paymentServer, &PaymentServer::uiReady);
        }
#endif
        pollShutdownTimer->start(200);

        processEvents();
    }

    if(success) {
        Q_EMIT windowShown(window);
    } else {
        Q_EMIT splashFinished(); // Make sure splash screen doesn't stick around during shutdown
        quit(); // Exit first main loop invocation
    }
}

void BitcoinApplication::shutdownResult()
{
    quit(); // Exit second main loop invocation after shutdown finished
}

void BitcoinApplication::handleRunawayException(const QString &message)
{
    QMessageBox::critical(
        nullptr, tr("Runaway exception"),
        tr("A fatal error occurred. %1 can no longer continue safely and will quit.").arg(PACKAGE_NAME) +
        QLatin1String("<br><br>") + GUIUtil::MakeHtmlLink(message, PACKAGE_BUGREPORT));
    ::exit(EXIT_FAILURE);
}

void BitcoinApplication::handleNonFatalException(const QString& message)
{
    assert(QThread::currentThread() == thread());
    QMessageBox::warning(
        nullptr, tr("Internal error"),
        tr("An internal error occurred. %1 will attempt to continue safely. This is "
           "an unexpected bug which can be reported as described below.").arg(PACKAGE_NAME) +
        QLatin1String("<br><br>") + GUIUtil::MakeHtmlLink(message, PACKAGE_BUGREPORT));
}

WId BitcoinApplication::getMainWinId() const
{
    if (!window)
        return 0;

    return window->winId();
}

void BitcoinApplication::parseParameters(int argc, const char* const argv[])
{
    for(int i = 0; i < argc; i++)
    {
        parameters.append(argv[i]);
    }
}

void BitcoinApplication::restart(const QString& commandLine)
{
    // Unlock the data folder
    UnlockDataDirectory();
    QThread::currentThread()->sleep(2);

    // Create new process and start the wallet
    QProcess::startDetached(commandLine);
}

void BitcoinApplication::restartWallet()
{
#ifdef ENABLE_WALLET
    // Restart the wallet if needed
    if(!restorePath.isEmpty())
    { 
        // Create command line
        QString walletParam = "-wallet=" + restoreName;
        QString commandLine;
        QStringList arg = parameters;
        removeParam(arg, "-reindex", false);
        removeParam(arg, "-deleteblockchaindata", false);
        removeParam(arg, "-wallet", true);
        if(!arg.contains(restoreParam))
        {
            arg.append(restoreParam);
        }
        if(parameters.contains(walletParam))
        {
            arg.append(walletParam);
        }
        commandLine = arg.join(' ');

        // Copy the new wallet.dat to the data folder
        fs::path path = GetWalletDir();
        if(!restoreName.isEmpty())
        {
            path /= restoreName.toStdString();
        }
        path /= "wallet.dat";
        QString pathWallet = QString::fromStdString(path.string());
        bool ret = QFile::exists(restorePath) && QFile::exists(pathWallet);
        if(ret && QFileInfo(restorePath) != QFileInfo(pathWallet))
        {
            ret &= QFile::remove(pathWallet);
            ret &= QFile::copy(restorePath, pathWallet);
        }

        // Restart wallet for restore
        if(ret)
        {
            restart(commandLine);
            restartApp = false;
        }
    }
#endif

    if(restartApp)
    {
        // Restart wallet for option
        QString commandLine = parameters.join(' ');
        restart(commandLine);
    }
}

static void SetupUIArgs(ArgsManager& argsman)
{
    argsman.AddArg("-choosedatadir", strprintf("Choose data directory on startup (default: %u)", DEFAULT_CHOOSE_DATADIR), ArgsManager::ALLOW_ANY, OptionsCategory::GUI);
    argsman.AddArg("-lang=<lang>", "Set language, for example \"de_DE\" (default: system locale)", ArgsManager::ALLOW_ANY, OptionsCategory::GUI);
    argsman.AddArg("-min", "Start minimized", ArgsManager::ALLOW_ANY, OptionsCategory::GUI);
    argsman.AddArg("-resetguisettings", "Reset all settings changed in the GUI", ArgsManager::ALLOW_ANY, OptionsCategory::GUI);
    argsman.AddArg("-splash", strprintf("Show splash screen on startup (default: %u)", DEFAULT_SPLASHSCREEN), ArgsManager::ALLOW_ANY, OptionsCategory::GUI);
    argsman.AddArg("-uiplatform", strprintf("Select platform to customize UI for (one of windows, macosx, other; default: %s)", BitcoinGUI::DEFAULT_UIPLATFORM), ArgsManager::ALLOW_ANY | ArgsManager::DEBUG_ONLY, OptionsCategory::GUI);
}

int GuiMain(int argc, char* argv[])
{
#ifdef WIN32
    util::WinCmdLineArgs winArgs;
    std::tie(argc, argv) = winArgs.get();
#endif
    SetupEnvironment();
    util::ThreadSetInternalName("main");

    NodeContext node_context;
    std::unique_ptr<interfaces::Node> node = interfaces::MakeNode(&node_context);

    // Subscribe to global signals from core
    boost::signals2::scoped_connection handler_message_box = ::uiInterface.ThreadSafeMessageBox_connect(noui_ThreadSafeMessageBox);
    boost::signals2::scoped_connection handler_question = ::uiInterface.ThreadSafeQuestion_connect(noui_ThreadSafeQuestion);
    boost::signals2::scoped_connection handler_init_message = ::uiInterface.InitMessage_connect(noui_InitMessage);

    // Do not refer to data directory yet, this can be overridden by Intro::pickDataDirectory

    /// 1. Basic Qt initialization (not dependent on parameters or configuration)
    Q_INIT_RESOURCE(bitcoin);
    Q_INIT_RESOURCE(bitcoin_locale);

    // Generate high-dpi pixmaps
    QApplication::setAttribute(Qt::AA_UseHighDpiPixmaps);
    QCoreApplication::setAttribute(Qt::AA_EnableHighDpiScaling);

#if defined(QT_QPA_PLATFORM_ANDROID)
    QApplication::setAttribute(Qt::AA_DontUseNativeMenuBar);
    QApplication::setAttribute(Qt::AA_DontCreateNativeWidgetSiblings);
    QApplication::setAttribute(Qt::AA_DontUseNativeDialogs);
#endif

#if (QT_VERSION <= QT_VERSION_CHECK(5, 9, 8)) && defined(Q_OS_MACOS)
    const auto os_name = QSysInfo::prettyProductName();
    if (os_name.startsWith("macOS 11") || os_name.startsWith("macOS 10.16")) {
        QApplication::setStyle("fusion");
    }
#endif

    BitcoinApplication app;
    app.parseParameters(argc, argv);
<<<<<<< HEAD
=======
    QFontDatabase::addApplicationFont(":/fonts/monospace");
>>>>>>> 5ed36332

    /// 2. Parse command-line options. We do this after qt in order to show an error if there are problems parsing these
    // Command-line options take precedence:
    node_context.args = &gArgs;
    SetupServerArgs(gArgs);
    SetupUIArgs(gArgs);
    std::string error;
    if (!gArgs.ParseParameters(argc, argv, error)) {
        InitError(strprintf(Untranslated("Error parsing command line arguments: %s\n"), error));
        // Create a message box, because the gui has neither been created nor has subscribed to core signals
        QMessageBox::critical(nullptr, PACKAGE_NAME,
            // message can not be translated because translations have not been initialized
            QString::fromStdString("Error parsing command line arguments: %1.").arg(QString::fromStdString(error)));
        return EXIT_FAILURE;
    }

<<<<<<< HEAD

=======
>>>>>>> 5ed36332
    /// 3. Application identification
    // must be set before OptionsModel is initialized or translations are loaded,
    // as it is used to locate QSettings
    QApplication::setOrganizationName(QAPP_ORG_NAME);
    QApplication::setOrganizationDomain(QAPP_ORG_DOMAIN);
    QApplication::setApplicationName(QAPP_APP_NAME_DEFAULT);

    /// 4. Initialization of translations, so that intro dialog is in user's language
    // Now that QSettings are accessible, initialize translations
    QTranslator qtTranslatorBase, qtTranslator, translatorBase, translator;
    initTranslations(qtTranslatorBase, qtTranslator, translatorBase, translator);

    // Show help message immediately after parsing command-line options (for "-lang") and setting locale,
    // but before showing splash screen.
    if (HelpRequested(gArgs) || gArgs.IsArgSet("-version")) {
        HelpMessageDialog help(nullptr, gArgs.IsArgSet("-version"));
        help.showOrPrint();
        return EXIT_SUCCESS;
    }

    // Install global event filter that makes sure that long tooltips can be word-wrapped
    app.installEventFilter(new GUIUtil::ToolTipToRichTextFilter(TOOLTIP_WRAP_THRESHOLD, &app));

    /// 5. Now that settings and translations are available, ask user for data directory
    // User language is set up: pick a data directory
    bool did_show_intro = false;
    int64_t prune_MiB = 0;  // Intro dialog prune configuration
    // Gracefully exit if the user cancels
    if (!Intro::showIfNeeded(did_show_intro, prune_MiB)) return EXIT_SUCCESS;

    /// 6. Determine availability of data directory and parse bitcoin.conf
    /// - Do not call gArgs.GetDataDirNet() before this step finishes
    if (!CheckDataDirOption()) {
        InitError(strprintf(Untranslated("Specified data directory \"%s\" does not exist.\n"), gArgs.GetArg("-datadir", "")));
        QMessageBox::critical(nullptr, PACKAGE_NAME,
            QObject::tr("Error: Specified data directory \"%1\" does not exist.").arg(QString::fromStdString(gArgs.GetArg("-datadir", ""))));
        return EXIT_FAILURE;
    }
    if (!gArgs.ReadConfigFiles(error, true)) {
        InitError(strprintf(Untranslated("Error reading configuration file: %s\n"), error));
        QMessageBox::critical(nullptr, PACKAGE_NAME,
            QObject::tr("Error: Cannot parse configuration file: %1.").arg(QString::fromStdString(error)));
        return EXIT_FAILURE;
    }

    /// 7. Determine network (and switch to network specific options)
    // - Do not call Params() before this step
    // - Do this after parsing the configuration file, as the network can be switched there
    // - QSettings() will use the new application name after this, resulting in network-specific settings
    // - Needs to be done before createOptionsModel

    // Check for chain settings (Params() calls are only valid after this clause)
    try {
        SelectParams(gArgs.GetChainName());
    } catch(std::exception &e) {
        InitError(Untranslated(strprintf("%s\n", e.what())));
        QMessageBox::critical(nullptr, PACKAGE_NAME, QObject::tr("Error: %1").arg(e.what()));
        return EXIT_FAILURE;
    }
#ifdef ENABLE_WALLET
    // Parse URIs on command line -- this can affect Params()
    PaymentServer::ipcParseCommandLine(argc, argv);
#endif
    if (!gArgs.InitSettings(error)) {
        InitError(Untranslated(error));
        QMessageBox::critical(nullptr, PACKAGE_NAME, QObject::tr("Error initializing settings: %1").arg(QString::fromStdString(error)));
        return EXIT_FAILURE;
    }

    QScopedPointer<const NetworkStyle> networkStyle(NetworkStyle::instantiate(Params().NetworkIDString()));
    assert(!networkStyle.isNull());
    // Allow for separate UI settings for testnets
    QApplication::setApplicationName(networkStyle->getAppName());
    // Now that the QApplication is setup and we have parsed our parameters, we can set the platform style
    app.setupPlatformStyle();
    // Re-initialize translations after changing application name (language in network-specific settings can be different)
    initTranslations(qtTranslatorBase, qtTranslator, translatorBase, translator);

#ifdef ENABLE_WALLET
    /// 8. URI IPC sending
    // - Do this early as we don't want to bother initializing if we are just calling IPC
    // - Do this *after* setting up the data directory, as the data directory hash is used in the name
    // of the server.
    // - Do this after creating app and setting up translations, so errors are
    // translated properly.
    if (PaymentServer::ipcSendCommandLine())
        exit(EXIT_SUCCESS);

    // Start up the payment server early, too, so impatient users that click on
    // bitcoin: links repeatedly have their payment requests routed to this process:
    if (WalletModel::isWalletEnabled()) {
        app.createPaymentServer();
    }
#endif // ENABLE_WALLET

    /// 9. Main GUI initialization
    // Install global event filter that makes sure that out-of-focus labels do not contain text cursor.
    app.installEventFilter(new GUIUtil::LabelOutOfFocusEventFilter(&app));
#if defined(Q_OS_WIN)
    // Install global event filter for processing Windows session related Windows messages (WM_QUERYENDSESSION and WM_ENDSESSION)
    qApp->installNativeEventFilter(new WinShutdownMonitor());
#endif
    // Install qDebug() message handler to route to debug.log
    qInstallMessageHandler(DebugMessageHandler);
    // Allow parameter interaction before we create the options model
    app.parameterSetup();
    GUIUtil::LogQtInfo();
    // Load GUI settings from QSettings
    app.createOptionsModel(gArgs.GetBoolArg("-resetguisettings", false));

    if (did_show_intro) {
        // Store intro dialog settings other than datadir (network specific)
        app.InitPruneSetting(prune_MiB);
    }

    if (gArgs.GetBoolArg("-splash", DEFAULT_SPLASHSCREEN) && !gArgs.GetBoolArg("-min", false))
        app.createSplashScreen(networkStyle.data());

    app.setNode(*node);

    int rv = EXIT_SUCCESS;
    try
    {
        SetObjectStyleSheet(&app, StyleSheetNames::App);

        app.createWindow(networkStyle.data());
        // Perform base initialization before spinning up initialization/shutdown thread
        // This is acceptable because this function only contains steps that are quick to execute,
        // so the GUI thread won't be held up.
        if (app.baseInitialize()) {
            app.requestInitialize();
#if defined(Q_OS_WIN)
            WinShutdownMonitor::registerShutdownBlockReason(QObject::tr("%1 didn't yet exit safely…").arg(PACKAGE_NAME), (HWND)app.getMainWinId());
#endif
            app.exec();
            app.requestShutdown();
            app.exec();
            rv = app.getReturnValue();
        } else {
            // A dialog with detailed error will have been shown by InitError()
            rv = EXIT_FAILURE;
        }
    } catch (const std::exception& e) {
        PrintExceptionContinue(&e, "Runaway exception");
        app.handleRunawayException(QString::fromStdString(app.node().getWarnings().translated));
    } catch (...) {
        PrintExceptionContinue(nullptr, "Runaway exception");
        app.handleRunawayException(QString::fromStdString(app.node().getWarnings().translated));
    }
    app.restartWallet();
    return rv;
}<|MERGE_RESOLUTION|>--- conflicted
+++ resolved
@@ -55,10 +55,6 @@
 #include <QThread>
 #include <QTimer>
 #include <QTranslator>
-#include <QtGlobal>
-#include <QFile>
-#include <QProcess>
-#include <QFileInfo>
 
 #include <QFile>
 #include <QProcess>
@@ -607,19 +603,9 @@
     QApplication::setAttribute(Qt::AA_DontUseNativeDialogs);
 #endif
 
-#if (QT_VERSION <= QT_VERSION_CHECK(5, 9, 8)) && defined(Q_OS_MACOS)
-    const auto os_name = QSysInfo::prettyProductName();
-    if (os_name.startsWith("macOS 11") || os_name.startsWith("macOS 10.16")) {
-        QApplication::setStyle("fusion");
-    }
-#endif
-
     BitcoinApplication app;
     app.parseParameters(argc, argv);
-<<<<<<< HEAD
-=======
     QFontDatabase::addApplicationFont(":/fonts/monospace");
->>>>>>> 5ed36332
 
     /// 2. Parse command-line options. We do this after qt in order to show an error if there are problems parsing these
     // Command-line options take precedence:
@@ -636,10 +622,6 @@
         return EXIT_FAILURE;
     }
 
-<<<<<<< HEAD
-
-=======
->>>>>>> 5ed36332
     /// 3. Application identification
     // must be set before OptionsModel is initialized or translations are loaded,
     // as it is used to locate QSettings
