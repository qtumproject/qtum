// Copyright (c) 2011-2022 The Bitcoin Core developers
// Distributed under the MIT software license, see the accompanying
// file COPYING or http://www.opensource.org/licenses/mit-license.php.

#if defined(HAVE_CONFIG_H)
#include <config/bitcoin-config.h>
#endif

#include <qt/bitcoin.h>

#include <chainparams.h>
#include <common/args.h>
#include <common/init.h>
#include <common/system.h>
#include <init.h>
#include <interfaces/handler.h>
#include <interfaces/init.h>
#include <interfaces/node.h>
#include <logging.h>
#include <node/context.h>
#include <node/interface_ui.h>
#include <noui.h>
#include <qt/bitcoingui.h>
#include <qt/clientmodel.h>
#include <qt/guiconstants.h>
#include <qt/guiutil.h>
#include <qt/initexecutor.h>
#include <qt/intro.h>
#include <qt/networkstyle.h>
#include <qt/optionsmodel.h>
#include <qt/platformstyle.h>
#include <qt/splashscreen.h>
#include <qt/utilitydialog.h>
#include <qt/winshutdownmonitor.h>
#include <uint256.h>
#include <util/exception.h>
#include <util/string.h>
#include <util/threadnames.h>
#include <util/translation.h>
#include <validation.h>
#include <qt/styleSheet.h>
<<<<<<< HEAD

=======
>>>>>>> 86d0551a
#ifdef ENABLE_WALLET
#include <qt/paymentserver.h>
#include <qt/walletcontroller.h>
#include <qt/walletmodel.h>
#include <wallet/types.h>
#include <wallet/walletutil.h>
#endif // ENABLE_WALLET

#include <boost/signals2/connection.hpp>
#include <chrono>
#include <memory>

#include <QApplication>
#include <QDebug>
#include <QLatin1String>
#include <QLibraryInfo>
#include <QLocale>
#include <QMessageBox>
#include <QSettings>
#include <QThread>
#include <QTimer>
#include <QTranslator>
#include <QWindow>
#include <QFile>
#include <QProcess>
#include <QFileInfo>

#if defined(QT_STATICPLUGIN)
#include <QtPlugin>
#if defined(QT_QPA_PLATFORM_XCB)
Q_IMPORT_PLUGIN(QXcbIntegrationPlugin);
#elif defined(QT_QPA_PLATFORM_WINDOWS)
Q_IMPORT_PLUGIN(QWindowsIntegrationPlugin);
Q_IMPORT_PLUGIN(QWindowsVistaStylePlugin);
#elif defined(QT_QPA_PLATFORM_COCOA)
Q_IMPORT_PLUGIN(QCocoaIntegrationPlugin);
Q_IMPORT_PLUGIN(QMacStylePlugin);
#elif defined(QT_QPA_PLATFORM_ANDROID)
Q_IMPORT_PLUGIN(QAndroidPlatformIntegrationPlugin)
#endif
#endif

// Declare meta types used for QMetaObject::invokeMethod
Q_DECLARE_METATYPE(bool*)
Q_DECLARE_METATYPE(CAmount)
Q_DECLARE_METATYPE(SynchronizationState)
Q_DECLARE_METATYPE(SyncType)
Q_DECLARE_METATYPE(uint256)
#ifdef ENABLE_WALLET
Q_DECLARE_METATYPE(wallet::AddressPurpose)
#endif // ENABLE_WALLET

static void RegisterMetaTypes()
{
    // Register meta types used for QMetaObject::invokeMethod and Qt::QueuedConnection
    qRegisterMetaType<bool*>();
    qRegisterMetaType<SynchronizationState>();
    qRegisterMetaType<SyncType>();
  #ifdef ENABLE_WALLET
    qRegisterMetaType<WalletModel*>();
    qRegisterMetaType<wallet::AddressPurpose>();
  #endif // ENABLE_WALLET
    // Register typedefs (see https://doc.qt.io/qt-5/qmetatype.html#qRegisterMetaType)
    // IMPORTANT: if CAmount is no longer a typedef use the normal variant above (see https://doc.qt.io/qt-5/qmetatype.html#qRegisterMetaType-1)
    qRegisterMetaType<CAmount>("CAmount");
    qRegisterMetaType<size_t>("size_t");

    qRegisterMetaType<std::function<void()>>("std::function<void()>");
    qRegisterMetaType<QMessageBox::Icon>("QMessageBox::Icon");
    qRegisterMetaType<interfaces::BlockAndHeaderTipInfo>("interfaces::BlockAndHeaderTipInfo");

#if (QT_VERSION < QT_VERSION_CHECK(6, 0, 0))
    qRegisterMetaTypeStreamOperators<BitcoinUnit>("BitcoinUnit");
#else
    qRegisterMetaType<BitcoinUnit>("BitcoinUnit");
#endif
}

static QString GetLangTerritory()
{
    QSettings settings;
    // Get desired locale (e.g. "de_DE")
    // 1) System default language
    QString lang_territory = QLocale::system().name();
    // 2) Language from QSettings
    QString lang_territory_qsettings = settings.value("language", "").toString();
    if(!lang_territory_qsettings.isEmpty())
        lang_territory = lang_territory_qsettings;
    // 3) -lang command line argument
    lang_territory = QString::fromStdString(gArgs.GetArg("-lang", lang_territory.toStdString()));
    return lang_territory;
}

/** Set up translations */
static void initTranslations(QTranslator &qtTranslatorBase, QTranslator &qtTranslator, QTranslator &translatorBase, QTranslator &translator)
{
    // Remove old translators
    QApplication::removeTranslator(&qtTranslatorBase);
    QApplication::removeTranslator(&qtTranslator);
    QApplication::removeTranslator(&translatorBase);
    QApplication::removeTranslator(&translator);

    // Get desired locale (e.g. "de_DE")
    // 1) System default language
    QString lang_territory = GetLangTerritory();

    // Convert to "de" only by truncating "_DE"
    QString lang = lang_territory;
    lang.truncate(lang_territory.lastIndexOf('_'));

    // Load language files for configured locale:
    // - First load the translator for the base language, without territory
    // - Then load the more specific locale translator

#if (QT_VERSION < QT_VERSION_CHECK(6, 0, 0))
    const QString translation_path{QLibraryInfo::location(QLibraryInfo::TranslationsPath)};
#else
    const QString translation_path{QLibraryInfo::path(QLibraryInfo::TranslationsPath)};
#endif
    // Load e.g. qt_de.qm
    if (qtTranslatorBase.load("qt_" + lang, translation_path)) {
        QApplication::installTranslator(&qtTranslatorBase);
    }

    // Load e.g. qt_de_DE.qm
    if (qtTranslator.load("qt_" + lang_territory, translation_path)) {
        QApplication::installTranslator(&qtTranslator);
    }

    // Load e.g. bitcoin_de.qm (shortcut "de" needs to be defined in bitcoin.qrc)
    if (translatorBase.load(lang, ":/translations/")) {
        QApplication::installTranslator(&translatorBase);
    }

    // Load e.g. bitcoin_de_DE.qm (shortcut "de_DE" needs to be defined in bitcoin.qrc)
    if (translator.load(lang_territory, ":/translations/")) {
        QApplication::installTranslator(&translator);
    }
}

static bool ErrorSettingsRead(const bilingual_str& error, const std::vector<std::string>& details)
{
    QMessageBox messagebox(QMessageBox::Critical, PACKAGE_NAME, QString::fromStdString(strprintf("%s.", error.translated)), QMessageBox::Reset | QMessageBox::Abort);
    /*: Explanatory text shown on startup when the settings file cannot be read.
      Prompts user to make a choice between resetting or aborting. */
    messagebox.setInformativeText(QObject::tr("Do you want to reset settings to default values, or to abort without making changes?"));
    messagebox.setDetailedText(QString::fromStdString(MakeUnorderedList(details)));
    messagebox.setTextFormat(Qt::PlainText);
    messagebox.setDefaultButton(QMessageBox::Reset);
    switch (messagebox.exec()) {
    case QMessageBox::Reset:
        return false;
    case QMessageBox::Abort:
        return true;
    default:
        assert(false);
    }
}

static void ErrorSettingsWrite(const bilingual_str& error, const std::vector<std::string>& details)
{
    QMessageBox messagebox(QMessageBox::Critical, PACKAGE_NAME, QString::fromStdString(strprintf("%s.", error.translated)), QMessageBox::Ok);
    /*: Explanatory text shown on startup when the settings file could not be written.
        Prompts user to check that we have the ability to write to the file.
        Explains that the user has the option of running without a settings file.*/
    messagebox.setInformativeText(QObject::tr("A fatal error occurred. Check that settings file is writable, or try running with -nosettings."));
    messagebox.setDetailedText(QString::fromStdString(MakeUnorderedList(details)));
    messagebox.setTextFormat(Qt::PlainText);
    messagebox.setDefaultButton(QMessageBox::Ok);
    messagebox.exec();
}

/* qDebug() message handler --> debug.log */
void DebugMessageHandler(QtMsgType type, const QMessageLogContext& context, const QString &msg)
{
    Q_UNUSED(context);
    if (type == QtDebugMsg) {
        LogPrint(BCLog::QT, "GUI: %s\n", msg.toStdString());
    } else {
        LogPrintf("GUI: %s\n", msg.toStdString());
    }
}

void removeParam(QStringList& list, const QString& param, bool startWith)
{
    for(int index = 0; index < list.size();)
    {
        QString item = list[index];
        bool remove = false;
        if(startWith)
        {
            remove = item.startsWith(param);
        }
        else
        {
            remove = item == param;
        }

        if(remove)
        {
            list.removeAt(index);
        }
        else
        {
            index++;
        }
    }
}
<<<<<<< HEAD

=======
>>>>>>> 86d0551a
static int qt_argc = 1;
static const char* qt_argv = "qtum-qt";

BitcoinApplication::BitcoinApplication()
    : QApplication(qt_argc, const_cast<char**>(&qt_argv))
{
    // Qt runs setlocale(LC_ALL, "") on initialization.
    RegisterMetaTypes();
    setQuitOnLastWindowClosed(false);
}

void BitcoinApplication::setupPlatformStyle()
{
    // UI per-platform customization
    // This must be done inside the BitcoinApplication constructor, or after it, because
    // PlatformStyle::instantiate requires a QApplication
    std::string platformName;
    platformName = gArgs.GetArg("-uiplatform", BitcoinGUI::DEFAULT_UIPLATFORM);
    platformStyle = PlatformStyle::instantiate(QString::fromStdString(platformName));
    if (!platformStyle) // Fall back to "other" if specified name not found
        platformStyle = PlatformStyle::instantiate("other");
    assert(platformStyle);
}

BitcoinApplication::~BitcoinApplication()
{
    m_executor.reset();

    delete window;
    window = nullptr;
    delete platformStyle;
    platformStyle = nullptr;
}

#ifdef ENABLE_WALLET
void BitcoinApplication::createPaymentServer()
{
    paymentServer = new PaymentServer(this);
}
#endif

bool BitcoinApplication::createOptionsModel(bool resetSettings)
{
    optionsModel = new OptionsModel(node(), this);
    if (resetSettings) {
        optionsModel->Reset();
    }
    bilingual_str error;
    if (!optionsModel->Init(error)) {
        fs::path settings_path;
        if (gArgs.GetSettingsPath(&settings_path)) {
            error += Untranslated("\n");
            std::string quoted_path = strprintf("%s", fs::quoted(fs::PathToString(settings_path)));
            error.original += strprintf("Settings file %s might be corrupt or invalid.", quoted_path);
            error.translated += tr("Settings file %1 might be corrupt or invalid.").arg(QString::fromStdString(quoted_path)).toStdString();
        }
        InitError(error);
        QMessageBox::critical(nullptr, PACKAGE_NAME, QString::fromStdString(error.translated));
        return false;
    }
    return true;
}

void BitcoinApplication::createWindow(const NetworkStyle *networkStyle)
{
    window = new BitcoinGUI(node(), platformStyle, networkStyle, nullptr);
    connect(window, &BitcoinGUI::quitRequested, this, &BitcoinApplication::requestShutdown);

    pollShutdownTimer = new QTimer(window);
    connect(pollShutdownTimer, &QTimer::timeout, [this]{
        if (!QApplication::activeModalWidget()) {
            window->detectShutdown();
        }
    });
}

void BitcoinApplication::createSplashScreen(const NetworkStyle *networkStyle)
{
    assert(!m_splash);
    m_splash = new SplashScreen(networkStyle);
    m_splash->show();
}

void BitcoinApplication::createNode(interfaces::Init& init)
{
    assert(!m_node);
    m_node = init.makeNode();
    if (m_splash) m_splash->setNode(*m_node);
}

bool BitcoinApplication::baseInitialize()
{
    return node().baseInitialize();
}

void BitcoinApplication::startThread()
{
    assert(!m_executor);
    m_executor.emplace(node());

    /*  communication to and from thread */
    connect(&m_executor.value(), &InitExecutor::initializeResult, this, &BitcoinApplication::initializeResult);
    connect(&m_executor.value(), &InitExecutor::shutdownResult, this, [] {
        QCoreApplication::exit(0);
    });
    connect(&m_executor.value(), &InitExecutor::runawayException, this, &BitcoinApplication::handleRunawayException);
    connect(this, &BitcoinApplication::requestedInitialize, &m_executor.value(), &InitExecutor::initialize);
    connect(this, &BitcoinApplication::requestedShutdown, &m_executor.value(), &InitExecutor::shutdown);
}

void BitcoinApplication::parameterSetup()
{
    // Default printtoconsole to false for the GUI. GUI programs should not
    // print to the console unnecessarily.
    gArgs.SoftSetBoolArg("-printtoconsole", false);

    InitLogging(gArgs);
    InitParameterInteraction(gArgs);
}

void BitcoinApplication::InitPruneSetting(int64_t prune_MiB)
{
    optionsModel->SetPruneTargetGB(PruneMiBtoGB(prune_MiB));
}

void BitcoinApplication::requestInitialize()
{
    qDebug() << __func__ << ": Requesting initialize";
    startThread();
    Q_EMIT requestedInitialize();
}

void BitcoinApplication::requestShutdown()
{
    for (const auto w : QGuiApplication::topLevelWindows()) {
        w->hide();
    }

    delete m_splash;
    m_splash = nullptr;

    // Show a simple window indicating shutdown status
    // Do this first as some of the steps may take some time below,
    // for example the RPC console may still be executing a command.
    shutdownWindow.reset(ShutdownWindow::showShutdownWindow(window));

    qDebug() << __func__ << ": Requesting shutdown";

    // Must disconnect node signals otherwise current thread can deadlock since
    // no event loop is running.
    window->unsubscribeFromCoreSignals();
    window->join();
#ifdef ENABLE_WALLET
    // Get restore wallet data
    if(m_wallet_controller) m_wallet_controller->getRestoreData(restorePath, restoreParam, restoreName);
#endif
    // Get restart wallet
    if(optionsModel) restartApp = optionsModel->getRestartApp();
<<<<<<< HEAD

=======
>>>>>>> 86d0551a
    // Request node shutdown, which can interrupt long operations, like
    // rescanning a wallet.
    node().startShutdown();
    // Unsetting the client model can cause the current thread to wait for node
    // to complete an operation, like wait for a RPC execution to complete.
    window->setClientModel(nullptr);
    pollShutdownTimer->stop();

#ifdef ENABLE_WALLET
    // Delete wallet controller here manually, instead of relying on Qt object
    // tracking (https://doc.qt.io/qt-5/objecttrees.html). This makes sure
    // walletmodel m_handle_* notification handlers are deleted before wallets
    // are unloaded, which can simplify wallet implementations. It also avoids
    // these notifications having to be handled while GUI objects are being
    // destroyed, making GUI code less fragile as well.
    delete m_wallet_controller;
    m_wallet_controller = nullptr;
#endif // ENABLE_WALLET

    delete clientModel;
    clientModel = nullptr;

    // Request shutdown from core thread
    Q_EMIT requestedShutdown();
}

void BitcoinApplication::initializeResult(bool success, interfaces::BlockAndHeaderTipInfo tip_info)
{
    qDebug() << __func__ << ": Initialization result: " << success;

    if (success) {
        delete m_splash;
        m_splash = nullptr;

        // Log this only after AppInitMain finishes, as then logging setup is guaranteed complete
        qInfo() << "Platform customization:" << platformStyle->getName();
        clientModel = new ClientModel(node(), optionsModel);
        window->setClientModel(clientModel, &tip_info);

        // If '-min' option passed, start window minimized (iconified) or minimized to tray
        bool start_minimized = gArgs.GetBoolArg("-min", false);
#ifdef ENABLE_WALLET
        if (WalletModel::isWalletEnabled()) {
            m_wallet_controller = new WalletController(*clientModel, platformStyle, this);
            window->setWalletController(m_wallet_controller, /*show_loading_minimized=*/start_minimized);
            if (paymentServer) {
                paymentServer->setOptionsModel(optionsModel);
            }
        }
#endif // ENABLE_WALLET

        // Show or minimize window
        if (!start_minimized) {
            window->show();
        } else if (clientModel->getOptionsModel()->getMinimizeToTray() && window->hasTrayIcon()) {
            // do nothing as the window is managed by the tray icon
        } else {
            window->showMinimized();
        }

#ifdef ENABLE_WALLET
        // Now that initialization/startup is done, process any command-line
        // bitcoin: URIs or payment requests:
        if (paymentServer) {
            connect(paymentServer, &PaymentServer::receivedPaymentRequest, window, &BitcoinGUI::handlePaymentRequest);
            connect(window, &BitcoinGUI::receivedURI, paymentServer, &PaymentServer::handleURIOrFile);
            connect(paymentServer, &PaymentServer::message, [this](const QString& title, const QString& message, unsigned int style) {
                window->message(title, message, style);
            });
            QTimer::singleShot(100ms, paymentServer, &PaymentServer::uiReady);
        }
#endif
        pollShutdownTimer->start(SHUTDOWN_POLLING_DELAY);
        processEvents();
    }

    if(success) {
        Q_EMIT windowShown(window);
    } else {
        requestShutdown();
    }
}

void BitcoinApplication::handleRunawayException(const QString &message)
{
    QMessageBox::critical(
        nullptr, tr("Runaway exception"),
        tr("A fatal error occurred. %1 can no longer continue safely and will quit.").arg(PACKAGE_NAME) +
        QLatin1String("<br><br>") + GUIUtil::MakeHtmlLink(message, PACKAGE_BUGREPORT));
    ::exit(EXIT_FAILURE);
}

void BitcoinApplication::handleNonFatalException(const QString& message)
{
    assert(QThread::currentThread() == thread());
    QMessageBox::warning(
        nullptr, tr("Internal error"),
        tr("An internal error occurred. %1 will attempt to continue safely. This is "
           "an unexpected bug which can be reported as described below.").arg(PACKAGE_NAME) +
        QLatin1String("<br><br>") + GUIUtil::MakeHtmlLink(message, PACKAGE_BUGREPORT));
}

WId BitcoinApplication::getMainWinId() const
{
    if (!window)
        return 0;

    return window->winId();
}

bool BitcoinApplication::event(QEvent* e)
{
    if (e->type() == QEvent::Quit) {
        requestShutdown();
        return true;
    }

    return QApplication::event(e);
}

void BitcoinApplication::parseParameters(int argc, const char* const argv[])
{
    for(int i = 0; i < argc; i++)
    {
        parameters.append(argv[i]);
    }
}

void BitcoinApplication::restart(const QString& program, const QStringList& arguments)
{
    // Unlock the data folder
    UnlockDataDirectory();

    // Create new process and start the wallet
    QProcess::startDetached(program, arguments);
}

void BitcoinApplication::restartWallet()
{
#ifdef ENABLE_WALLET
    // Restart the wallet if needed
    if(!restorePath.isEmpty())
    { 
        // Create command line
        QString walletParam = "-wallet=" + restoreName;
        QStringList arg = parameters;
        removeParam(arg, "-reindex", false);
        removeParam(arg, "-deleteblockchaindata", false);
        removeParam(arg, "-wallet", true);
        if(!arg.contains(restoreParam))
        {
            arg.append(restoreParam);
        }
        if(parameters.contains(walletParam))
        {
            arg.append(walletParam);
        }

        // Copy the new wallet.dat to the data folder
        fs::path path = wallet::GetWalletDir();
        if(!restoreName.isEmpty())
        {
            path += "/";
            path += restoreName.toStdString();
        }
        path /= "wallet.dat";
        QString pathWallet = QString::fromStdString(path.u8string());
        bool ret = QFile::exists(restorePath) && QFile::exists(pathWallet);
        if(ret && QFileInfo(restorePath) != QFileInfo(pathWallet))
        {
            ret &= QFile::remove(pathWallet);
            ret &= QFile::copy(restorePath, pathWallet);
        }

        // Restart wallet for restore
        if(ret)
        {
            QStringList arguments = arg;
            QString program = arguments.takeFirst();
            restart(program, arguments);
            restartApp = false;
        }
    }
#endif

    if(restartApp)
    {
        // Restart wallet for option
        QStringList arguments = parameters;
        QString program = arguments.takeFirst();
        restart(program, arguments);
    }
}

static void SetupUIArgs(ArgsManager& argsman)
{
    argsman.AddArg("-choosedatadir", strprintf("Choose data directory on startup (default: %u)", DEFAULT_CHOOSE_DATADIR), ArgsManager::ALLOW_ANY, OptionsCategory::GUI);
    argsman.AddArg("-lang=<lang>", "Set language, for example \"de_DE\" (default: system locale)", ArgsManager::ALLOW_ANY, OptionsCategory::GUI);
    argsman.AddArg("-min", "Start minimized", ArgsManager::ALLOW_ANY, OptionsCategory::GUI);
    argsman.AddArg("-resetguisettings", "Reset all settings changed in the GUI", ArgsManager::ALLOW_ANY, OptionsCategory::GUI);
    argsman.AddArg("-splash", strprintf("Show splash screen on startup (default: %u)", DEFAULT_SPLASHSCREEN), ArgsManager::ALLOW_ANY, OptionsCategory::GUI);
    argsman.AddArg("-uiplatform", strprintf("Select platform to customize UI for (one of windows, macosx, other; default: %s)", BitcoinGUI::DEFAULT_UIPLATFORM), ArgsManager::ALLOW_ANY | ArgsManager::DEBUG_ONLY, OptionsCategory::GUI);
}

int GuiMain(int argc, char* argv[])
{
#ifdef WIN32
    common::WinCmdLineArgs winArgs;
    std::tie(argc, argv) = winArgs.get();
#endif

    std::unique_ptr<interfaces::Init> init = interfaces::MakeGuiInit(argc, argv);

    SetupEnvironment();
    util::ThreadSetInternalName("main");

    // Subscribe to global signals from core
    boost::signals2::scoped_connection handler_message_box = ::uiInterface.ThreadSafeMessageBox_connect(noui_ThreadSafeMessageBox);
    boost::signals2::scoped_connection handler_question = ::uiInterface.ThreadSafeQuestion_connect(noui_ThreadSafeQuestion);
    boost::signals2::scoped_connection handler_init_message = ::uiInterface.InitMessage_connect(noui_InitMessage);

    // Do not refer to data directory yet, this can be overridden by Intro::pickDataDirectory

    /// 1. Basic Qt initialization (not dependent on parameters or configuration)
    Q_INIT_RESOURCE(bitcoin);
    Q_INIT_RESOURCE(bitcoin_locale);

#if (QT_VERSION < QT_VERSION_CHECK(6, 0, 0))
    // Generate high-dpi pixmaps
    QApplication::setAttribute(Qt::AA_UseHighDpiPixmaps);
    QCoreApplication::setAttribute(Qt::AA_EnableHighDpiScaling);
#endif

#if defined(QT_QPA_PLATFORM_ANDROID)
    QApplication::setAttribute(Qt::AA_DontUseNativeMenuBar);
    QApplication::setAttribute(Qt::AA_DontCreateNativeWidgetSiblings);
    QApplication::setAttribute(Qt::AA_DontUseNativeDialogs);
#endif

    BitcoinApplication app;
    app.parseParameters(argc, argv);
    GUIUtil::LoadFont(QStringLiteral(":/fonts/monospace"));

    /// 2. Parse command-line options. We do this after qt in order to show an error if there are problems parsing these
    // Command-line options take precedence:
    SetupServerArgs(gArgs);
    SetupUIArgs(gArgs);
    std::string error;
    if (!gArgs.ParseParameters(argc, argv, error)) {
        InitError(strprintf(Untranslated("Error parsing command line arguments: %s"), error));
        // Create a message box, because the gui has neither been created nor has subscribed to core signals
        QMessageBox::critical(nullptr, PACKAGE_NAME,
            // message cannot be translated because translations have not been initialized
            QString::fromStdString("Error parsing command line arguments: %1.").arg(QString::fromStdString(error)));
        return EXIT_FAILURE;
    }

<<<<<<< HEAD
=======

>>>>>>> 86d0551a
    /// 3. Application identification
    // must be set before OptionsModel is initialized or translations are loaded,
    // as it is used to locate QSettings
    QApplication::setOrganizationName(QAPP_ORG_NAME);
    QApplication::setOrganizationDomain(QAPP_ORG_DOMAIN);
    QApplication::setApplicationName(QAPP_APP_NAME_DEFAULT);

    /// 4. Initialization of translations, so that intro dialog is in user's language
    // Now that QSettings are accessible, initialize translations
    QTranslator qtTranslatorBase, qtTranslator, translatorBase, translator;
    initTranslations(qtTranslatorBase, qtTranslator, translatorBase, translator);

    // Show help message immediately after parsing command-line options (for "-lang") and setting locale,
    // but before showing splash screen.
    if (HelpRequested(gArgs) || gArgs.IsArgSet("-version")) {
        HelpMessageDialog help(nullptr, gArgs.IsArgSet("-version"));
        help.showOrPrint();
        return EXIT_SUCCESS;
    }

    // Install global event filter that makes sure that long tooltips can be word-wrapped
    app.installEventFilter(new GUIUtil::ToolTipToRichTextFilter(TOOLTIP_WRAP_THRESHOLD, &app));

    /// 5. Now that settings and translations are available, ask user for data directory
    // User language is set up: pick a data directory
    bool did_show_intro = false;
    int64_t prune_MiB = 0;  // Intro dialog prune configuration
    // Gracefully exit if the user cancels
    if (!Intro::showIfNeeded(did_show_intro, prune_MiB)) return EXIT_SUCCESS;

    /// 6-7. Parse bitcoin.conf, determine network, switch to network specific
    /// options, and create datadir and settings.json.
    // - Do not call gArgs.GetDataDirNet() before this step finishes
    // - Do not call Params() before this step
    // - QSettings() will use the new application name after this, resulting in network-specific settings
    // - Needs to be done before createOptionsModel
    if (auto error = common::InitConfig(gArgs, ErrorSettingsRead)) {
        InitError(error->message, error->details);
        if (error->status == common::ConfigStatus::FAILED_WRITE) {
            // Show a custom error message to provide more information in the
            // case of a datadir write error.
            ErrorSettingsWrite(error->message, error->details);
        } else if (error->status != common::ConfigStatus::ABORTED) {
            // Show a generic message in other cases, and no additional error
            // message in the case of a read error if the user decided to abort.
            QMessageBox::critical(nullptr, PACKAGE_NAME, QObject::tr("Error: %1").arg(QString::fromStdString(error->message.translated)));
        }
        return EXIT_FAILURE;
    }
#ifdef ENABLE_WALLET
    // Parse URIs on command line
    PaymentServer::ipcParseCommandLine(argc, argv);
#endif

    QScopedPointer<const NetworkStyle> networkStyle(NetworkStyle::instantiate(Params().GetChainType()));
    assert(!networkStyle.isNull());
    // Allow for separate UI settings for testnets
    QApplication::setApplicationName(networkStyle->getAppName());
<<<<<<< HEAD

    // Now that the QApplication is setup and we have parsed our parameters, we can set the platform style
    app.setupPlatformStyle();

=======
    // Now that the QApplication is setup and we have parsed our parameters, we can set the platform style
    app.setupPlatformStyle();
>>>>>>> 86d0551a
    // Re-initialize translations after changing application name (language in network-specific settings can be different)
    initTranslations(qtTranslatorBase, qtTranslator, translatorBase, translator);

#ifdef ENABLE_WALLET
    /// 8. URI IPC sending
    // - Do this early as we don't want to bother initializing if we are just calling IPC
    // - Do this *after* setting up the data directory, as the data directory hash is used in the name
    // of the server.
    // - Do this after creating app and setting up translations, so errors are
    // translated properly.
    if (PaymentServer::ipcSendCommandLine())
        exit(EXIT_SUCCESS);

    // Start up the payment server early, too, so impatient users that click on
    // bitcoin: links repeatedly have their payment requests routed to this process:
    if (WalletModel::isWalletEnabled()) {
        app.createPaymentServer();
    }
#endif // ENABLE_WALLET

    /// 9. Main GUI initialization
    // Install global event filter that makes sure that out-of-focus labels do not contain text cursor.
    app.installEventFilter(new GUIUtil::LabelOutOfFocusEventFilter(&app));
#if defined(Q_OS_WIN)
    // Install global event filter for processing Windows session related Windows messages (WM_QUERYENDSESSION and WM_ENDSESSION)
    qApp->installNativeEventFilter(new WinShutdownMonitor());
#endif
    // Install qDebug() message handler to route to debug.log
    qInstallMessageHandler(DebugMessageHandler);
    // Allow parameter interaction before we create the options model
    app.parameterSetup();
    GUIUtil::LogQtInfo();

    if (gArgs.GetBoolArg("-splash", DEFAULT_SPLASHSCREEN) && !gArgs.GetBoolArg("-min", false))
        app.createSplashScreen(networkStyle.data());

    app.createNode(*init);

    // Load GUI settings from QSettings
    if (!app.createOptionsModel(gArgs.GetBoolArg("-resetguisettings", false))) {
        return EXIT_FAILURE;
    }

    if (did_show_intro) {
        // Store intro dialog settings other than datadir (network specific)
        app.InitPruneSetting(prune_MiB);
    }

    try
    {
        SetObjectStyleSheet(&app, StyleSheetNames::App);
<<<<<<< HEAD

=======
>>>>>>> 86d0551a
        app.createWindow(networkStyle.data());
        // Perform base initialization before spinning up initialization/shutdown thread
        // This is acceptable because this function only contains steps that are quick to execute,
        // so the GUI thread won't be held up.
        if (app.baseInitialize()) {
            app.requestInitialize();
#if defined(Q_OS_WIN)
            WinShutdownMonitor::registerShutdownBlockReason(QObject::tr("%1 didn't yet exit safely…").arg(PACKAGE_NAME), (HWND)app.getMainWinId());
#endif
            app.exec();
        } else {
            // A dialog with detailed error will have been shown by InitError()
            return EXIT_FAILURE;
        }
    } catch (const std::exception& e) {
        PrintExceptionContinue(&e, "Runaway exception");
        app.handleRunawayException(QString::fromStdString(app.node().getWarnings().translated));
    } catch (...) {
        PrintExceptionContinue(nullptr, "Runaway exception");
        app.handleRunawayException(QString::fromStdString(app.node().getWarnings().translated));
    }
    app.restartWallet();
<<<<<<< HEAD
    return rv;
=======
    return app.node().getExitStatus();
>>>>>>> 86d0551a
}<|MERGE_RESOLUTION|>--- conflicted
+++ resolved
@@ -39,10 +39,6 @@
 #include <util/translation.h>
 #include <validation.h>
 #include <qt/styleSheet.h>
-<<<<<<< HEAD
-
-=======
->>>>>>> 86d0551a
 #ifdef ENABLE_WALLET
 #include <qt/paymentserver.h>
 #include <qt/walletcontroller.h>
@@ -251,10 +247,6 @@
         }
     }
 }
-<<<<<<< HEAD
-
-=======
->>>>>>> 86d0551a
 static int qt_argc = 1;
 static const char* qt_argv = "qtum-qt";
 
@@ -413,10 +405,6 @@
 #endif
     // Get restart wallet
     if(optionsModel) restartApp = optionsModel->getRestartApp();
-<<<<<<< HEAD
-
-=======
->>>>>>> 86d0551a
     // Request node shutdown, which can interrupt long operations, like
     // rescanning a wallet.
     node().startShutdown();
@@ -674,10 +662,7 @@
         return EXIT_FAILURE;
     }
 
-<<<<<<< HEAD
-=======
-
->>>>>>> 86d0551a
+
     /// 3. Application identification
     // must be set before OptionsModel is initialized or translations are loaded,
     // as it is used to locate QSettings
@@ -736,15 +721,8 @@
     assert(!networkStyle.isNull());
     // Allow for separate UI settings for testnets
     QApplication::setApplicationName(networkStyle->getAppName());
-<<<<<<< HEAD
-
     // Now that the QApplication is setup and we have parsed our parameters, we can set the platform style
     app.setupPlatformStyle();
-
-=======
-    // Now that the QApplication is setup and we have parsed our parameters, we can set the platform style
-    app.setupPlatformStyle();
->>>>>>> 86d0551a
     // Re-initialize translations after changing application name (language in network-specific settings can be different)
     initTranslations(qtTranslatorBase, qtTranslator, translatorBase, translator);
 
@@ -796,10 +774,6 @@
     try
     {
         SetObjectStyleSheet(&app, StyleSheetNames::App);
-<<<<<<< HEAD
-
-=======
->>>>>>> 86d0551a
         app.createWindow(networkStyle.data());
         // Perform base initialization before spinning up initialization/shutdown thread
         // This is acceptable because this function only contains steps that are quick to execute,
@@ -822,9 +796,5 @@
         app.handleRunawayException(QString::fromStdString(app.node().getWarnings().translated));
     }
     app.restartWallet();
-<<<<<<< HEAD
-    return rv;
-=======
     return app.node().getExitStatus();
->>>>>>> 86d0551a
 }