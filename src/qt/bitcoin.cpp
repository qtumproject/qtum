--- conflicted
+++ resolved
@@ -27,15 +27,12 @@
 #include <qt/splashscreen.h>
 #include <qt/utilitydialog.h>
 #include <qt/winshutdownmonitor.h>
-<<<<<<< HEAD
-=======
 #include <uint256.h>
 #include <util/string.h>
 #include <util/system.h>
 #include <util/threadnames.h>
 #include <util/translation.h>
 #include <validation.h>
->>>>>>> ec86f1e9
 #include <qt/styleSheet.h>
 
 #ifdef ENABLE_WALLET
@@ -64,10 +61,6 @@
 #include <QProcess>
 #include <QFileInfo>
 
-#include <QFile>
-#include <QProcess>
-#include <QFileInfo>
-
 #if defined(QT_STATICPLUGIN)
 #include <QtPlugin>
 #if defined(QT_QPA_PLATFORM_XCB)
@@ -223,46 +216,6 @@
 }
 
 void removeParam(QStringList& list, const QString& param, bool startWith)
-<<<<<<< HEAD
-{
-    for(int index = 0; index < list.size();)
-    {
-        QString item = list[index];
-        bool remove = false;
-        if(startWith)
-        {
-            remove = item.startsWith(param);
-        }
-        else
-        {
-            remove = item == param;
-        }
-
-        if(remove)
-        {
-            list.removeAt(index);
-        }
-        else
-        {
-            index++;
-        }
-    }
-}
-
-BitcoinCore::BitcoinCore(interfaces::Node& node) :
-    QObject(), m_node(node)
-{
-}
-
-void BitcoinCore::handleRunawayException(const std::exception *e)
-{
-    PrintExceptionContinue(e, "Runaway exception");
-    Q_EMIT runawayException(QString::fromStdString(m_node.getWarnings().translated));
-}
-
-void BitcoinCore::initialize()
-=======
->>>>>>> ec86f1e9
 {
     for(int index = 0; index < list.size();)
     {
@@ -505,22 +458,12 @@
             QTimer::singleShot(100ms, paymentServer, &PaymentServer::uiReady);
         }
 #endif
-<<<<<<< HEAD
-        pollShutdownTimer->start(200);
-
-        processEvents();
-    }
-
-    if(success) {
-        Q_EMIT windowShown(window);
-=======
         pollShutdownTimer->start(SHUTDOWN_POLLING_DELAY);
         processEvents();
         }
 
         if(success) {
            Q_EMIT windowShown(window);
->>>>>>> ec86f1e9
     } else {
         Q_EMIT splashFinished(); // Make sure splash screen doesn't stick around during shutdown
         requestShutdown();
@@ -554,8 +497,6 @@
     return window->winId();
 }
 
-<<<<<<< HEAD
-=======
 bool BitcoinApplication::event(QEvent* e)
 {
     if (e->type() == QEvent::Quit) {
@@ -566,7 +507,6 @@
     return QApplication::event(e);
 }
 
->>>>>>> ec86f1e9
 void BitcoinApplication::parseParameters(int argc, const char* const argv[])
 {
     for(int i = 0; i < argc; i++)
@@ -609,15 +549,6 @@
         commandLine = arg.join(' ');
 
         // Copy the new wallet.dat to the data folder
-<<<<<<< HEAD
-        fs::path path = GetWalletDir();
-        if(!restoreName.isEmpty())
-        {
-            path /= restoreName.toStdString();
-        }
-        path /= "wallet.dat";
-        QString pathWallet = QString::fromStdString(path.string());
-=======
         fs::path path = wallet::GetWalletDir();
         if(!restoreName.isEmpty())
         {
@@ -626,7 +557,6 @@
         }
         path /= "wallet.dat";
         QString pathWallet = QString::fromStdString(path.u8string());
->>>>>>> ec86f1e9
         bool ret = QFile::exists(restorePath) && QFile::exists(pathWallet);
         if(ret && QFileInfo(restorePath) != QFileInfo(pathWallet))
         {
@@ -696,11 +626,7 @@
 
     BitcoinApplication app;
     app.parseParameters(argc, argv);
-<<<<<<< HEAD
-    QFontDatabase::addApplicationFont(":/fonts/monospace");
-=======
     GUIUtil::LoadFont(QStringLiteral(":/fonts/monospace"));
->>>>>>> ec86f1e9
 
     /// 2. Parse command-line options. We do this after qt in order to show an error if there are problems parsing these
     // Command-line options take precedence:
@@ -716,10 +642,7 @@
         return EXIT_FAILURE;
     }
 
-<<<<<<< HEAD
-=======
-
->>>>>>> ec86f1e9
+
     /// 3. Application identification
     // must be set before OptionsModel is initialized or translations are loaded,
     // as it is used to locate QSettings
