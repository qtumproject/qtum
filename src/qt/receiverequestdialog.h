--- conflicted
+++ resolved
@@ -41,10 +41,6 @@
     void on_btnClear_clicked();
 
     void update();
-<<<<<<< HEAD
-
-=======
->>>>>>> ec86f1e9
 private:
     bool refreshAddress();
     bool getDefaultAddress();
