// Copyright (c) 2011-2021 The Bitcoin Core developers
// Distributed under the MIT software license, see the accompanying
// file COPYING or http://www.opensource.org/licenses/mit-license.php.

#if defined(HAVE_CONFIG_H)
#include <config/bitcoin-config.h>
#endif

#include <qt/paymentserver.h>

#include <qt/bitcoinunits.h>
#include <qt/guiutil.h>
#include <qt/optionsmodel.h>

#include <chainparams.h>
#include <interfaces/node.h>
#include <key_io.h>
#include <node/interface_ui.h>
#include <policy/policy.h>
#include <util/system.h>
#include <wallet/wallet.h>

#include <cstdlib>
#include <memory>

#include <QApplication>
#include <QByteArray>
#include <QDataStream>
#include <QDebug>
#include <QFile>
#include <QFileOpenEvent>
#include <QHash>
#include <QList>
#include <QLocalServer>
#include <QLocalSocket>
#include <QStringList>
#include <QUrlQuery>

const int BITCOIN_IPC_CONNECT_TIMEOUT = 1000; // milliseconds
const QString BITCOIN_IPC_PREFIX("qtum:");

//
// Create a name that is unique for:
//  testnet / non-testnet
//  data directory
//
static QString ipcServerName()
{
    QString name("QtumQt");

    // Append a simple hash of the datadir
    // Note that gArgs.GetDataDirNet() returns a different path
    // for -testnet versus main net
    QString ddir(GUIUtil::PathToQString(gArgs.GetDataDirNet()));
    name.append(QString::number(qHash(ddir)));

    return name;
}

//
// We store payment URIs and requests received before
// the main GUI window is up and ready to ask the user
// to send payment.

static QSet<QString> savedPaymentRequests;

//
// Sending to the server is done synchronously, at startup.
// If the server isn't already running, startup continues,
// and the items in savedPaymentRequest will be handled
// when uiReady() is called.
//
// Warning: ipcSendCommandLine() is called early in init,
// so don't use "Q_EMIT message()", but "QMessageBox::"!
//
void PaymentServer::ipcParseCommandLine(int argc, char* argv[])
{
    for (int i = 1; i < argc; i++)
    {
        QString arg(argv[i]);
        if (arg.startsWith("-")) continue;

        if (arg.startsWith(BITCOIN_IPC_PREFIX, Qt::CaseInsensitive)) // bitcoin: URI
        {
            savedPaymentRequests.insert(arg);
        }
    }
}

//
// Sending to the server is done synchronously, at startup.
// If the server isn't already running, startup continues,
// and the items in savedPaymentRequest will be handled
// when uiReady() is called.
//
bool PaymentServer::ipcSendCommandLine()
{
    bool fResult = false;
    for (const QString& r : savedPaymentRequests)
    {
        QLocalSocket* socket = new QLocalSocket();
        socket->connectToServer(ipcServerName(), QIODevice::WriteOnly);
        if (!socket->waitForConnected(BITCOIN_IPC_CONNECT_TIMEOUT))
        {
            delete socket;
            socket = nullptr;
            return false;
        }

        QByteArray block;
        QDataStream out(&block, QIODevice::WriteOnly);
        out.setVersion(QDataStream::Qt_4_0);
        out << r;
        out.device()->seek(0);

        socket->write(block);
        socket->flush();
        socket->waitForBytesWritten(BITCOIN_IPC_CONNECT_TIMEOUT);
        socket->disconnectFromServer();

        delete socket;
        socket = nullptr;
        fResult = true;
    }

    return fResult;
}

PaymentServer::PaymentServer(QObject* parent, bool startLocalServer) :
    QObject(parent),
    saveURIs(true),
    uriServer(nullptr),
    optionsModel(nullptr)
{
    // Install global event filter to catch QFileOpenEvents
    // on Mac: sent when you click bitcoin: links
    // other OSes: helpful when dealing with payment request files
    if (parent)
        parent->installEventFilter(this);

    QString name = ipcServerName();

    // Clean up old socket leftover from a crash:
    QLocalServer::removeServer(name);

    if (startLocalServer)
    {
        uriServer = new QLocalServer(this);

        if (!uriServer->listen(name)) {
            // constructor is called early in init, so don't use "Q_EMIT message()" here
            QMessageBox::critical(nullptr, tr("Payment request error"),
                tr("Cannot start qtum: click-to-pay handler"));
        }
        else {
            connect(uriServer, &QLocalServer::newConnection, this, &PaymentServer::handleURIConnection);
        }
    }
}

PaymentServer::~PaymentServer() = default;

//
// OSX-specific way of handling bitcoin: URIs
//
bool PaymentServer::eventFilter(QObject *object, QEvent *event)
{
    if (event->type() == QEvent::FileOpen) {
        QFileOpenEvent *fileEvent = static_cast<QFileOpenEvent*>(event);
        if (!fileEvent->file().isEmpty())
            handleURIOrFile(fileEvent->file());
        else if (!fileEvent->url().isEmpty())
            handleURIOrFile(fileEvent->url().toString());

        return true;
    }

    return QObject::eventFilter(object, event);
}

void PaymentServer::uiReady()
{
    saveURIs = false;
    for (const QString& s : savedPaymentRequests)
    {
        handleURIOrFile(s);
    }
    savedPaymentRequests.clear();
}

void PaymentServer::handleURIOrFile(const QString& s)
{
    if (saveURIs)
    {
        savedPaymentRequests.insert(s);
        return;
    }

    if (s.startsWith("bitcoin://", Qt::CaseInsensitive))
    {
        Q_EMIT message(tr("URI handling"), tr("'bitcoin://' is not a valid URI. Use 'bitcoin:' instead."),
            CClientUIInterface::MSG_ERROR);
    }
    else if (s.startsWith(BITCOIN_IPC_PREFIX, Qt::CaseInsensitive)) // bitcoin: URI
    {
        QUrlQuery uri((QUrl(s)));
        // normal URI
        {
            SendCoinsRecipient recipient;
            if (GUIUtil::parseBitcoinURI(s, &recipient))
            {
                std::string error_msg;
                const CTxDestination dest = DecodeDestination(recipient.address.toStdString(), error_msg);

                if (!IsValidDestination(dest)) {
                    if (uri.hasQueryItem("r")) {  // payment request
                        Q_EMIT message(tr("URI handling"),
                            tr("Cannot process payment request because BIP70 is not supported.\n"
                               "Due to widespread security flaws in BIP70 it's strongly recommended that any merchant instructions to switch wallets be ignored.\n"
                               "If you are receiving this error you should request the merchant provide a BIP21 compatible URI."),
                            CClientUIInterface::ICON_WARNING);
                    }
                    Q_EMIT message(tr("URI handling"), QString::fromStdString(error_msg),
                        CClientUIInterface::MSG_ERROR);
                }
                else
                    Q_EMIT receivedPaymentRequest(recipient);
            }
            else
                Q_EMIT message(tr("URI handling"),
<<<<<<< HEAD
                    tr("URI cannot be parsed! This can be caused by an invalid Qtum address or malformed URI parameters."),
=======
                    tr("URI cannot be parsed! This can be caused by an invalid Qtum address or malformed URI parameters."), 
>>>>>>> d82fec21
                    CClientUIInterface::ICON_WARNING);

            return;
        }
    }

    if (QFile::exists(s)) // payment request file
    {
        Q_EMIT message(tr("Payment request file handling"),
            tr("Cannot process payment request because BIP70 is not supported.\n"
               "Due to widespread security flaws in BIP70 it's strongly recommended that any merchant instructions to switch wallets be ignored.\n"
               "If you are receiving this error you should request the merchant provide a BIP21 compatible URI."),
            CClientUIInterface::ICON_WARNING);
    }
}

void PaymentServer::handleURIConnection()
{
    QLocalSocket *clientConnection = uriServer->nextPendingConnection();

    while (clientConnection->bytesAvailable() < (int)sizeof(quint32))
        clientConnection->waitForReadyRead();

    connect(clientConnection, &QLocalSocket::disconnected, clientConnection, &QLocalSocket::deleteLater);

    QDataStream in(clientConnection);
    in.setVersion(QDataStream::Qt_4_0);
    if (clientConnection->bytesAvailable() < (int)sizeof(quint16)) {
        return;
    }
    QString msg;
    in >> msg;

    handleURIOrFile(msg);
}

void PaymentServer::setOptionsModel(OptionsModel *_optionsModel)
{
    this->optionsModel = _optionsModel;
}<|MERGE_RESOLUTION|>--- conflicted
+++ resolved
@@ -228,11 +228,7 @@
             }
             else
                 Q_EMIT message(tr("URI handling"),
-<<<<<<< HEAD
-                    tr("URI cannot be parsed! This can be caused by an invalid Qtum address or malformed URI parameters."),
-=======
                     tr("URI cannot be parsed! This can be caused by an invalid Qtum address or malformed URI parameters."), 
->>>>>>> d82fec21
                     CClientUIInterface::ICON_WARNING);
 
             return;
