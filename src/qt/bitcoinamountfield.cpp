// Copyright (c) 2011-2019 The Bitcoin Core developers
// Distributed under the MIT software license, see the accompanying
// file COPYING or http://www.opensource.org/licenses/mit-license.php.

#include <qt/bitcoinamountfield.h>

#include <qt/bitcoinunits.h>
#include <qt/guiconstants.h>
#include <qt/guiutil.h>
#include <qt/styleSheet.h>
#include <qt/qvaluecombobox.h>

#include <QApplication>
#include <QAbstractSpinBox>
#include <QHBoxLayout>
#include <QKeyEvent>
#include <QLineEdit>

/** QSpinBox that uses fixed-point numbers internally and uses our own
 * formatting/parsing functions.
 */
class AmountSpinBox: public QAbstractSpinBox
{
    Q_OBJECT

public:
    explicit AmountSpinBox(QWidget *parent):
        QAbstractSpinBox(parent)
    {
        setAlignment(Qt::AlignRight);

        connect(lineEdit(), &QLineEdit::textEdited, this, &AmountSpinBox::valueChanged);
    }

    QValidator::State validate(QString &text, int &pos) const override
    {
        if(text.isEmpty())
            return QValidator::Intermediate;
        bool valid = false;
        parse(text, &valid);
        /* Make sure we return Intermediate so that fixup() is called on defocus */
        return valid ? QValidator::Intermediate : QValidator::Invalid;
    }

    void fixup(QString &input) const override
    {
        bool valid;
        CAmount val;

        if (input.isEmpty() && !m_allow_empty) {
            valid = true;
            val = m_min_amount;
        } else {
            valid = false;
            val = parse(input, &valid);
        }

        if (valid) {
            val = qBound(m_min_amount, val, m_max_amount);
            input = BitcoinUnits::format(currentUnit, val, false, BitcoinUnits::SeparatorStyle::ALWAYS);
            lineEdit()->setText(input);
        }
    }

    CAmount value(bool *valid_out=nullptr) const
    {
        return parse(text(), valid_out);
    }

    void setValue(const CAmount& value)
    {
        CAmount val = qBound(m_min_amount, value, m_max_amount);
<<<<<<< HEAD
        lineEdit()->setText(BitcoinUnits::format(currentUnit, val, false, BitcoinUnits::SeparatorStyle::ALWAYS));
=======
        QString strValue = BitcoinUnits::format(currentUnit, val, false, BitcoinUnits::separatorAlways);
        if(!notifyAlways && strValue == lineEdit()->text())
            return;
        lineEdit()->setText(strValue);
>>>>>>> 0fb0c87e
        Q_EMIT valueChanged();
    }

    void SetAllowEmpty(bool allow)
    {
        m_allow_empty = allow;
    }

    void SetMinValue(const CAmount& value)
    {
        m_min_amount = value;
    }

    void SetMaxValue(const CAmount& value)
    {
        m_max_amount = value;
    }

    void stepBy(int steps) override
    {
        bool valid = false;
        CAmount val = value(&valid);
        val = val + steps * singleStep;
        val = qBound(m_min_amount, val, m_max_amount);
        setValue(val);
    }

    void setDisplayUnit(int unit)
    {
        bool valid = false;
        CAmount val = value(&valid);

        currentUnit = unit;
        lineEdit()->setPlaceholderText(BitcoinUnits::format(currentUnit, m_min_amount, false, BitcoinUnits::SeparatorStyle::ALWAYS));
        if(valid)
            setValue(val);
        else
            clear();
    }

    void setSingleStep(const CAmount& step)
    {
        singleStep = step;
    }

    QSize minimumSizeHint() const override
    {
        if(cachedMinimumSizeHint.isEmpty())
        {
            ensurePolished();

            const QFontMetrics fm(fontMetrics());
            int h = lineEdit()->minimumSizeHint().height();
            int w = GUIUtil::TextWidth(fm, BitcoinUnits::format(BitcoinUnits::BTC, BitcoinUnits::maxMoney(), false, BitcoinUnits::SeparatorStyle::ALWAYS));
            w += 2; // cursor blinking space

            QStyleOptionSpinBox opt;
            initStyleOption(&opt);
            QSize hint(w, h);
            QSize extra(35, 6);
            opt.rect.setSize(hint + extra);
            extra += hint - style()->subControlRect(QStyle::CC_SpinBox, &opt,
                                                    QStyle::SC_SpinBoxEditField, this).size();
            // get closer to final result by repeating the calculation
            opt.rect.setSize(hint + extra);
            extra += hint - style()->subControlRect(QStyle::CC_SpinBox, &opt,
                                                    QStyle::SC_SpinBoxEditField, this).size();
            hint += extra;
            hint.setHeight(h);

            opt.rect = rect();

            cachedMinimumSizeHint = style()->sizeFromContents(QStyle::CT_SpinBox, &opt, hint, this)
                                    .expandedTo(QApplication::globalStrut());
        }
        return cachedMinimumSizeHint;
    }

    void setNotifyAlways(bool value)
    {
        notifyAlways = value;
    }

private:
    int currentUnit{BitcoinUnits::BTC};
    CAmount singleStep{CAmount(100000)}; // satoshis
    mutable QSize cachedMinimumSizeHint;
    bool m_allow_empty{true};
    CAmount m_min_amount{CAmount(0)};
    CAmount m_max_amount{BitcoinUnits::maxMoney()};
    bool notifyAlways = true;

    /**
     * Parse a string into a number of base monetary units and
     * return validity.
     * @note Must return 0 if !valid.
     */
    CAmount parse(const QString &text, bool *valid_out=nullptr) const
    {
        CAmount val = 0;
        bool valid = BitcoinUnits::parse(currentUnit, text, &val);
        if(valid)
        {
            if(val < 0 || val > BitcoinUnits::maxMoney())
                valid = false;
        }
        if(valid_out)
            *valid_out = valid;
        return valid ? val : 0;
    }

protected:
    bool event(QEvent *event) override
    {
        if (event->type() == QEvent::KeyPress || event->type() == QEvent::KeyRelease)
        {
            QKeyEvent *keyEvent = static_cast<QKeyEvent *>(event);
            if (keyEvent->key() == Qt::Key_Comma)
            {
                // Translate a comma into a period
                QKeyEvent periodKeyEvent(event->type(), Qt::Key_Period, keyEvent->modifiers(), ".", keyEvent->isAutoRepeat(), keyEvent->count());
                return QAbstractSpinBox::event(&periodKeyEvent);
            }
        }
        return QAbstractSpinBox::event(event);
    }

    StepEnabled stepEnabled() const override
    {
        if (isReadOnly()) // Disable steps when AmountSpinBox is read-only
            return StepNone;
        if (text().isEmpty()) // Allow step-up with empty field
            return StepUpEnabled;

        StepEnabled rv = StepNone;
        bool valid = false;
        CAmount val = value(&valid);
        if (valid) {
            if (val > m_min_amount)
                rv |= StepDownEnabled;
            if (val < m_max_amount)
                rv |= StepUpEnabled;
        }
        return rv;
    }

Q_SIGNALS:
    void valueChanged();
};

#include <qt/bitcoinamountfield.moc>

BitcoinAmountField::BitcoinAmountField(QWidget *parent) :
    QWidget(parent),
    amount(nullptr)
{
    amount = new AmountSpinBox(this);
    amount->setLocale(QLocale::c());
    amount->installEventFilter(this);
    amount->setSizePolicy(QSizePolicy::Expanding, QSizePolicy::Fixed);

    QHBoxLayout *layout = new QHBoxLayout(this);
    layout->addWidget(amount);
    unit = new QValueComboBox(this);
    unit->setModel(new BitcoinUnits(this));
    unit->setSizePolicy(QSizePolicy::Fixed, QSizePolicy::Fixed);
    unit->setMinimumWidth(120);
    layout->addWidget(unit);
    layout->setContentsMargins(0,0,0,0);

    setLayout(layout);

    setFocusPolicy(Qt::TabFocus);
    setFocusProxy(amount);

    // If one if the widgets changes, the combined content changes as well
    connect(amount, &AmountSpinBox::valueChanged, this, &BitcoinAmountField::valueChanged);
    connect(unit, static_cast<void (QComboBox::*)(int)>(&QComboBox::currentIndexChanged), this, &BitcoinAmountField::unitChanged);

    // Set default based on configuration
    unitChanged(unit->currentIndex());
}

void BitcoinAmountField::clear()
{
    amount->clear();
    unit->setCurrentIndex(0);
}

void BitcoinAmountField::setEnabled(bool fEnabled)
{
    amount->setEnabled(fEnabled);
    unit->setEnabled(fEnabled);
}

bool BitcoinAmountField::validate()
{
    bool valid = false;
    value(&valid);
    setValid(valid);
    return valid;
}

void BitcoinAmountField::setValid(bool valid)
{
    if (valid)
        amount->setStyleSheet("");
    else
        SetObjectStyleSheet(amount, StyleSheetNames::Invalid);
}

bool BitcoinAmountField::eventFilter(QObject *object, QEvent *event)
{
    if (event->type() == QEvent::FocusIn)
    {
        // Clear invalid flag on focus
        setValid(true);
    }
    return QWidget::eventFilter(object, event);
}

QWidget *BitcoinAmountField::setupTabChain(QWidget *prev)
{
    QWidget::setTabOrder(prev, amount);
    QWidget::setTabOrder(amount, unit);
    return unit;
}

CAmount BitcoinAmountField::value(bool *valid_out) const
{
    return amount->value(valid_out);
}

void BitcoinAmountField::setValue(const CAmount& value)
{
    amount->setValue(value);
}

void BitcoinAmountField::SetAllowEmpty(bool allow)
{
    amount->SetAllowEmpty(allow);
}

void BitcoinAmountField::SetMinValue(const CAmount& value)
{
    amount->SetMinValue(value);
}

void BitcoinAmountField::SetMaxValue(const CAmount& value)
{
    amount->SetMaxValue(value);
}

void BitcoinAmountField::setReadOnly(bool fReadOnly)
{
    amount->setReadOnly(fReadOnly);
}

void BitcoinAmountField::unitChanged(int idx)
{
    // Use description tooltip for current unit for the combobox
    unit->setToolTip(unit->itemData(idx, Qt::ToolTipRole).toString());

    // Determine new unit ID
    int newUnit = unit->itemData(idx, BitcoinUnits::UnitRole).toInt();

    amount->setDisplayUnit(newUnit);
}

void BitcoinAmountField::setDisplayUnit(int newUnit)
{
    unit->setValue(newUnit);
}

void BitcoinAmountField::setSingleStep(const CAmount& step)
{
    amount->setSingleStep(step);
}

void BitcoinAmountField::setNotifyAlways(bool value)
{
    amount->setNotifyAlways(value);
}<|MERGE_RESOLUTION|>--- conflicted
+++ resolved
@@ -70,14 +70,10 @@
     void setValue(const CAmount& value)
     {
         CAmount val = qBound(m_min_amount, value, m_max_amount);
-<<<<<<< HEAD
-        lineEdit()->setText(BitcoinUnits::format(currentUnit, val, false, BitcoinUnits::SeparatorStyle::ALWAYS));
-=======
-        QString strValue = BitcoinUnits::format(currentUnit, val, false, BitcoinUnits::separatorAlways);
+        QString strValue = BitcoinUnits::format(currentUnit, val, false, BitcoinUnits::SeparatorStyle::ALWAYS);
         if(!notifyAlways && strValue == lineEdit()->text())
             return;
         lineEdit()->setText(strValue);
->>>>>>> 0fb0c87e
         Q_EMIT valueChanged();
     }
 
