// Copyright (c) 2011-2018 The Bitcoin Core developers
// Distributed under the MIT software license, see the accompanying
// file COPYING or http://www.opensource.org/licenses/mit-license.php.

#if defined(HAVE_CONFIG_H)
#include <config/bitcoin-config.h>
#endif

#include <qt/sendcoinsdialog.h>
#include <qt/forms/ui_sendcoinsdialog.h>

#include <qt/addresstablemodel.h>
#include <qt/bitcoinunits.h>
#include <qt/clientmodel.h>
#include <qt/coincontroldialog.h>
#include <qt/guiutil.h>
#include <qt/optionsmodel.h>
#include <qt/platformstyle.h>
#include <qt/sendcoinsentry.h>
#include <qt/guiconstants.h>
#include <qt/styleSheet.h>

#include <chainparams.h>
#include <interfaces/node.h>
#include <key_io.h>
#include <wallet/coincontrol.h>
#include <ui_interface.h>
#include <txmempool.h>
#include <policy/fees.h>
#include <wallet/fees.h>

#include <QFontMetrics>
#include <QMessageBox>
#include <QScrollBar>
#include <QSettings>
#include <QTextDocument>
#include <QTimer>

static const std::array<int, 9> confTargets = { {2, 4, 6, 12, 24, 48, 144, 504, 1008} };
int getConfTargetForIndex(int index) {
    if (index+1 > static_cast<int>(confTargets.size())) {
        return confTargets.back();
    }
    if (index < 0) {
        return confTargets[0];
    }
    return confTargets[index];
}
int getIndexForConfTarget(int target) {
    for (unsigned int i = 0; i < confTargets.size(); i++) {
        if (confTargets[i] >= target) {
            return i;
        }
    }
    return confTargets.size() - 1;
}

SendCoinsDialog::SendCoinsDialog(const PlatformStyle *_platformStyle, QWidget *parent) :
    QDialog(parent),
    ui(new Ui::SendCoinsDialog),
    clientModel(nullptr),
    model(nullptr),
    fNewRecipientAllowed(true),
    platformStyle(_platformStyle)
{
    ui->setupUi(this);

    // Set stylesheet
    SetObjectStyleSheet(ui->clearButton, StyleSheetNames::ButtonBlack);
    SetObjectStyleSheet(ui->addButton, StyleSheetNames::ButtonBlue);
    SetObjectStyleSheet(ui->sendButton, StyleSheetNames::ButtonBlue);
    SetObjectStyleSheet(ui->pushButtonCoinControl, StyleSheetNames::ButtonBlack);

    if (!_platformStyle->getImagesOnButtons()) {
        ui->addButton->setIcon(QIcon());
    } else {
        ui->addButton->setIcon(_platformStyle->MultiStatesIcon(":/icons/add_recipient", PlatformStyle::PushButton));
    }

    GUIUtil::setupAddressWidget(ui->lineEditCoinControlChange, this);

    addEntry();

    connect(ui->addButton, &QPushButton::clicked, this, &SendCoinsDialog::addEntry);
    connect(ui->clearButton, &QPushButton::clicked, this, &SendCoinsDialog::clear);

    // Coin Control
    connect(ui->pushButtonCoinControl, &QPushButton::clicked, this, &SendCoinsDialog::coinControlButtonClicked);
    connect(ui->checkBoxCoinControlChange, &QCheckBox::stateChanged, this, &SendCoinsDialog::coinControlChangeChecked);
    connect(ui->lineEditCoinControlChange, &QValidatedLineEdit::textEdited, this, &SendCoinsDialog::coinControlChangeEdited);

    // Coin Control: clipboard actions
    QAction *clipboardQuantityAction = new QAction(tr("Copy quantity"), this);
    QAction *clipboardAmountAction = new QAction(tr("Copy amount"), this);
    QAction *clipboardFeeAction = new QAction(tr("Copy fee"), this);
    QAction *clipboardAfterFeeAction = new QAction(tr("Copy after fee"), this);
    QAction *clipboardBytesAction = new QAction(tr("Copy bytes"), this);
    QAction *clipboardLowOutputAction = new QAction(tr("Copy dust"), this);
    QAction *clipboardChangeAction = new QAction(tr("Copy change"), this);
    connect(clipboardQuantityAction, &QAction::triggered, this, &SendCoinsDialog::coinControlClipboardQuantity);
    connect(clipboardAmountAction, &QAction::triggered, this, &SendCoinsDialog::coinControlClipboardAmount);
    connect(clipboardFeeAction, &QAction::triggered, this, &SendCoinsDialog::coinControlClipboardFee);
    connect(clipboardAfterFeeAction, &QAction::triggered, this, &SendCoinsDialog::coinControlClipboardAfterFee);
    connect(clipboardBytesAction, &QAction::triggered, this, &SendCoinsDialog::coinControlClipboardBytes);
    connect(clipboardLowOutputAction, &QAction::triggered, this, &SendCoinsDialog::coinControlClipboardLowOutput);
    connect(clipboardChangeAction, &QAction::triggered, this, &SendCoinsDialog::coinControlClipboardChange);
    ui->labelCoinControlQuantity->addAction(clipboardQuantityAction);
    ui->labelCoinControlAmount->addAction(clipboardAmountAction);
    ui->labelCoinControlFee->addAction(clipboardFeeAction);
    ui->labelCoinControlAfterFee->addAction(clipboardAfterFeeAction);
    ui->labelCoinControlBytes->addAction(clipboardBytesAction);
    ui->labelCoinControlLowOutput->addAction(clipboardLowOutputAction);
    ui->labelCoinControlChange->addAction(clipboardChangeAction);

    // init transaction fee section
    QSettings settings;
    if (!settings.contains("nFeeRadio") && settings.contains("nTransactionFee") && settings.value("nTransactionFee").toLongLong() > 0) // compatibility
        settings.setValue("nFeeRadio", 1); // custom
    if (!settings.contains("nFeeRadio"))
        settings.setValue("nFeeRadio", 0); // recommended
    if (!settings.contains("nSmartFeeSliderPosition"))
        settings.setValue("nSmartFeeSliderPosition", 0);
    if (!settings.contains("nTransactionFee"))
        settings.setValue("nTransactionFee", (qint64)DEFAULT_PAY_TX_FEE);
    ui->groupFee->setId(ui->radioSmartFee, 0);
    ui->groupFee->setId(ui->radioCustomFee, 1);
    ui->groupFee->button((int)std::max(0, std::min(1, settings.value("nFeeRadio").toInt())))->setChecked(true);
    ui->customFee->SetAllowEmpty(false);
    ui->customFee->setValue(settings.value("nTransactionFee").toLongLong());
}

void SendCoinsDialog::setClientModel(ClientModel *_clientModel)
{
    this->clientModel = _clientModel;

    if (_clientModel) {
        connect(_clientModel, &ClientModel::numBlocksChanged, this, &SendCoinsDialog::updateSmartFeeLabel);
    }
}

void SendCoinsDialog::setModel(WalletModel *_model)
{
    this->model = _model;

    if(_model && _model->getOptionsModel())
    {
        for(int i = 0; i < ui->entries->count(); ++i)
        {
            SendCoinsEntry *entry = qobject_cast<SendCoinsEntry*>(ui->entries->itemAt(i)->widget());
            if(entry)
            {
                entry->setModel(_model);
            }
        }

        interfaces::WalletBalances balances = _model->wallet().getBalances();
        setBalance(balances);
        connect(_model, &WalletModel::balanceChanged, this, &SendCoinsDialog::setBalance);
        connect(_model->getOptionsModel(), &OptionsModel::displayUnitChanged, this, &SendCoinsDialog::updateDisplayUnit);
        updateDisplayUnit();

        // Coin Control
        connect(_model->getOptionsModel(), &OptionsModel::displayUnitChanged, this, &SendCoinsDialog::coinControlUpdateLabels);
        connect(_model->getOptionsModel(), &OptionsModel::coinControlFeaturesChanged, this, &SendCoinsDialog::coinControlFeatureChanged);
        ui->groupBoxCoinControl->setVisible(_model->getOptionsModel()->getCoinControlFeatures());
        coinControlUpdateLabels();

        // fee section
        for (const int n : confTargets) {
            ui->confTargetSelector->addItem(tr("%1 (%2 blocks)").arg(GUIUtil::formatNiceTimeOffset(n*Params().GetConsensus().nPowTargetSpacing)).arg(n));
        }
        connect(ui->confTargetSelector, static_cast<void (QComboBox::*)(int)>(&QComboBox::currentIndexChanged), this, &SendCoinsDialog::updateSmartFeeLabel);
        connect(ui->confTargetSelector, static_cast<void (QComboBox::*)(int)>(&QComboBox::currentIndexChanged), this, &SendCoinsDialog::coinControlUpdateLabels);
        connect(ui->groupFee, static_cast<void (QButtonGroup::*)(int)>(&QButtonGroup::buttonClicked), this, &SendCoinsDialog::updateFeeSectionControls);
        connect(ui->groupFee, static_cast<void (QButtonGroup::*)(int)>(&QButtonGroup::buttonClicked), this, &SendCoinsDialog::coinControlUpdateLabels);
        connect(ui->customFee, &BitcoinAmountField::valueChanged, this, &SendCoinsDialog::coinControlUpdateLabels);
        connect(ui->optInRBF, &QCheckBox::stateChanged, this, &SendCoinsDialog::updateSmartFeeLabel);
        connect(ui->optInRBF, &QCheckBox::stateChanged, this, &SendCoinsDialog::coinControlUpdateLabels);
        CAmount requiredFee = model->wallet().getRequiredFee(1000);
        ui->customFee->SetMinValue(requiredFee);
        if (ui->customFee->value() < requiredFee) {
            ui->customFee->setValue(requiredFee);
        }
        ui->customFee->setSingleStep(requiredFee);
        updateFeeSectionControls();
        updateSmartFeeLabel();

        // set default rbf checkbox state
        ui->optInRBF->setCheckState(Qt::Checked);

        // set the smartfee-sliders default value (wallets default conf.target or last stored value)
        QSettings settings;
        if (settings.value("nSmartFeeSliderPosition").toInt() != 0) {
            // migrate nSmartFeeSliderPosition to nConfTarget
            // nConfTarget is available since 0.15 (replaced nSmartFeeSliderPosition)
            int nConfirmTarget = 25 - settings.value("nSmartFeeSliderPosition").toInt(); // 25 == old slider range
            settings.setValue("nConfTarget", nConfirmTarget);
            settings.remove("nSmartFeeSliderPosition");
        }
        if (settings.value("nConfTarget").toInt() == 0)
            ui->confTargetSelector->setCurrentIndex(getIndexForConfTarget(model->wallet().getConfirmTarget()));
        else
            ui->confTargetSelector->setCurrentIndex(getIndexForConfTarget(settings.value("nConfTarget").toInt()));
    }
}

SendCoinsDialog::~SendCoinsDialog()
{
    QSettings settings;
    settings.setValue("nFeeRadio", ui->groupFee->checkedId());
    settings.setValue("nConfTarget", getConfTargetForIndex(ui->confTargetSelector->currentIndex()));
    settings.setValue("nTransactionFee", (qint64)ui->customFee->value());

    delete ui;
}

void SendCoinsDialog::on_sendButton_clicked()
{
    if(!model || !model->getOptionsModel())
        return;

    QList<SendCoinsRecipient> recipients;
    bool valid = true;

    for(int i = 0; i < ui->entries->count(); ++i)
    {
        SendCoinsEntry *entry = qobject_cast<SendCoinsEntry*>(ui->entries->itemAt(i)->widget());
        if(entry)
        {
            if(entry->validate(model->node()))
            {
                recipients.append(entry->getValue());
            }
            else if (valid)
            {
                ui->scrollArea->ensureWidgetVisible(entry);
                valid = false;
            }
        }
    }

    if(!valid || recipients.isEmpty())
    {
        return;
    }

    fNewRecipientAllowed = false;
    WalletModel::UnlockContext ctx(model->requestUnlock());
    if(!ctx.isValid())
    {
        // Unlock wallet was cancelled
        fNewRecipientAllowed = true;
        return;
    }

    // prepare transaction for getting txFee earlier
    WalletModelTransaction currentTransaction(recipients);
    WalletModel::SendCoinsReturn prepareStatus;

    // Always use a CCoinControl instance, use the CoinControlDialog instance if CoinControl has been enabled
    CCoinControl ctrl;
    if (model->getOptionsModel()->getCoinControlFeatures())
        ctrl = *CoinControlDialog::coinControl();

    updateCoinControlState(ctrl);

    prepareStatus = model->prepareTransaction(currentTransaction, ctrl);

    // process prepareStatus and on error generate message shown to user
    processSendCoinsReturn(prepareStatus,
        BitcoinUnits::formatWithUnit(model->getOptionsModel()->getDisplayUnit(), currentTransaction.getTransactionFee()));

    if(prepareStatus.status != WalletModel::OK) {
        fNewRecipientAllowed = true;
        return;
    }

    CAmount txFee = currentTransaction.getTransactionFee();

    // Format confirmation message
    QStringList formatted;
    for (const SendCoinsRecipient &rcp : currentTransaction.getRecipients())
    {
        // generate amount string with wallet name in case of multiwallet
        QString amount = BitcoinUnits::formatWithUnit(model->getOptionsModel()->getDisplayUnit(), rcp.amount);
        if (model->isMultiwallet()) {
            amount.append(tr(" from wallet '%1'").arg(GUIUtil::HtmlEscape(model->getWalletName())));
        }

        // generate address string
        QString address = rcp.address;

        QString recipientElement;

#ifdef ENABLE_BIP70
        if (!rcp.paymentRequest.IsInitialized()) // normal payment
#endif
        {
            if(rcp.label.length() > 0) // label with address
            {
                recipientElement.append(tr("%1 to '%2'").arg(amount, GUIUtil::HtmlEscape(rcp.label)));
                recipientElement.append(QString(" (%1)").arg(address));
            }
            else // just address
            {
                recipientElement.append(tr("%1 to %2").arg(amount, address));
            }
        }
#ifdef ENABLE_BIP70
        else if(!rcp.authenticatedMerchant.isEmpty()) // authenticated payment request
        {
            recipientElement.append(tr("%1 to '%2'").arg(amount, rcp.authenticatedMerchant));
        }
        else // unauthenticated payment request
        {
            recipientElement.append(tr("%1 to %2").arg(amount, address));
        }
#endif

        formatted.append(recipientElement);
    }

    QString questionString = tr("Are you sure you want to send?");
    questionString.append("<br /><span style='font-size:10pt;'>");
    questionString.append(tr("Please, review your transaction."));
    questionString.append("</span>%1");

    if(txFee > 0)
    {
        // append fee string if a fee is required
        questionString.append("<hr /><b>");
        questionString.append(tr("Transaction fee"));
        questionString.append("</b>");

        // append transaction size
        questionString.append(" (" + QString::number((double)currentTransaction.getTransactionSize() / 1000) + " kB): ");

        // append transaction fee value
        questionString.append("<span style='color:#aa0000; font-weight:bold;'>");
        questionString.append(BitcoinUnits::formatHtmlWithUnit(model->getOptionsModel()->getDisplayUnit(), txFee));
        questionString.append("</span><br />");

        // append RBF message according to transaction's signalling
        questionString.append("<span style='font-size:10pt; font-weight:normal;'>");
        if (ui->optInRBF->isChecked()) {
            questionString.append(tr("You can increase the fee later (signals Replace-By-Fee, BIP-125)."));
        } else {
            questionString.append(tr("Not signalling Replace-By-Fee, BIP-125."));
        }
        questionString.append("</span>");
    }

    // add total amount in all subdivision units
    questionString.append("<hr />");
    CAmount totalAmount = currentTransaction.getTotalTransactionAmount() + txFee;
    QStringList alternativeUnits;
    for (const BitcoinUnits::Unit u : BitcoinUnits::availableUnits())
    {
        if(u != model->getOptionsModel()->getDisplayUnit())
            alternativeUnits.append(BitcoinUnits::formatHtmlWithUnit(u, totalAmount));
    }
    questionString.append(QString("<b>%1</b>: <b>%2</b>").arg(tr("Total Amount"))
        .arg(BitcoinUnits::formatHtmlWithUnit(model->getOptionsModel()->getDisplayUnit(), totalAmount)));
    questionString.append(QString("<br /><span style='font-size:10pt; font-weight:normal;'>(=%1)</span>")
        .arg(alternativeUnits.join(" " + tr("or") + " ")));

    QString informative_text;
    QString detailed_text;
    if (formatted.size() > 1) {
        questionString = questionString.arg("");
        informative_text = tr("To review recipient list click \"Show Details...\"");
        detailed_text = formatted.join("\n\n");
    } else {
        questionString = questionString.arg("<br /><br />" + formatted.at(0));
    }

    SendConfirmationDialog confirmationDialog(tr("Confirm send coins"), questionString, informative_text, detailed_text, SEND_CONFIRM_DELAY, this);
    confirmationDialog.exec();
    QMessageBox::StandardButton retval = static_cast<QMessageBox::StandardButton>(confirmationDialog.result());

    if(retval != QMessageBox::Yes)
    {
        fNewRecipientAllowed = true;
        return;
    }

    // now send the prepared transaction
    WalletModel::SendCoinsReturn sendStatus = model->sendCoins(currentTransaction);
    // process sendStatus and on error generate message shown to user
    processSendCoinsReturn(sendStatus);

    if (sendStatus.status == WalletModel::OK)
    {
        accept();
        CoinControlDialog::coinControl()->UnSelectAll();
        coinControlUpdateLabels();
        Q_EMIT coinsSent(currentTransaction.getWtx()->GetHash());
    }
    fNewRecipientAllowed = true;
}

void SendCoinsDialog::clear()
{
    // Clear coin control settings
    CoinControlDialog::coinControl()->UnSelectAll();
    ui->checkBoxCoinControlChange->setChecked(false);
    ui->lineEditCoinControlChange->clear();
    coinControlUpdateLabels();

    // Remove entries until only one left
    while(ui->entries->count())
    {
        ui->entries->takeAt(0)->widget()->deleteLater();
    }
    addEntry();

    updateTabsAndLabels();
}

void SendCoinsDialog::reject()
{
    clear();
}

void SendCoinsDialog::accept()
{
    clear();
}

SendCoinsEntry *SendCoinsDialog::addEntry()
{
    SendCoinsEntry *entry = new SendCoinsEntry(platformStyle, this);
    entry->setModel(model);
    ui->entries->addWidget(entry);
    connect(entry, &SendCoinsEntry::removeEntry, this, &SendCoinsDialog::removeEntry);
    connect(entry, &SendCoinsEntry::useAvailableBalance, this, &SendCoinsDialog::useAvailableBalance);
    connect(entry, &SendCoinsEntry::payAmountChanged, this, &SendCoinsDialog::coinControlUpdateLabels);
    connect(entry, &SendCoinsEntry::subtractFeeFromAmountChanged, this, &SendCoinsDialog::coinControlUpdateLabels);

    // Focus the field, so that entry can start immediately
    entry->clear();
    entry->setFocus();
    ui->scrollAreaWidgetContents->resize(ui->scrollAreaWidgetContents->sizeHint());
    qApp->processEvents();
    QScrollBar* bar = ui->scrollArea->verticalScrollBar();
    if(bar)
        bar->setSliderPosition(bar->maximum());

    updateTabsAndLabels();
    return entry;
}

void SendCoinsDialog::updateTabsAndLabels()
{
    setupTabChain(nullptr);
    coinControlUpdateLabels();
}

void SendCoinsDialog::removeEntry(SendCoinsEntry* entry)
{
    entry->hide();

    // If the last entry is about to be removed add an empty one
    if (ui->entries->count() == 1)
        addEntry();

    entry->deleteLater();

    updateTabsAndLabels();
}

QWidget *SendCoinsDialog::setupTabChain(QWidget *prev)
{
    for(int i = 0; i < ui->entries->count(); ++i)
    {
        SendCoinsEntry *entry = qobject_cast<SendCoinsEntry*>(ui->entries->itemAt(i)->widget());
        if(entry)
        {
            prev = entry->setupTabChain(prev);
        }
    }
    QWidget::setTabOrder(prev, ui->sendButton);
    QWidget::setTabOrder(ui->sendButton, ui->clearButton);
    QWidget::setTabOrder(ui->clearButton, ui->addButton);
    return ui->addButton;
}

void SendCoinsDialog::setAddress(const QString &address)
{
    SendCoinsEntry *entry = nullptr;
    // Replace the first entry if it is still unused
    if(ui->entries->count() == 1)
    {
        SendCoinsEntry *first = qobject_cast<SendCoinsEntry*>(ui->entries->itemAt(0)->widget());
        if(first->isClear())
        {
            entry = first;
        }
    }
    if(!entry)
    {
        entry = addEntry();
    }

    entry->setAddress(address);
}

void SendCoinsDialog::pasteEntry(const SendCoinsRecipient &rv)
{
    if(!fNewRecipientAllowed)
        return;

    SendCoinsEntry *entry = nullptr;
    // Replace the first entry if it is still unused
    if(ui->entries->count() == 1)
    {
        SendCoinsEntry *first = qobject_cast<SendCoinsEntry*>(ui->entries->itemAt(0)->widget());
        if(first->isClear())
        {
            entry = first;
        }
    }
    if(!entry)
    {
        entry = addEntry();
    }

    entry->setValue(rv);
    updateTabsAndLabels();
}

bool SendCoinsDialog::handlePaymentRequest(const SendCoinsRecipient &rv)
{
    // Just paste the entry, all pre-checks
    // are done in paymentserver.cpp.
    pasteEntry(rv);
    return true;
}

void SendCoinsDialog::setBalance(const interfaces::WalletBalances& balances)
{
    if(model && model->getOptionsModel())
    {
        ui->labelBalance->setText(BitcoinUnits::formatWithUnit(model->getOptionsModel()->getDisplayUnit(), balances.balance));
    }
}

void SendCoinsDialog::updateDisplayUnit()
{
    setBalance(model->wallet().getBalances());
    ui->customFee->setDisplayUnit(model->getOptionsModel()->getDisplayUnit());
    updateSmartFeeLabel();
}

void SendCoinsDialog::processSendCoinsReturn(const WalletModel::SendCoinsReturn &sendCoinsReturn, const QString &msgArg)
{
    QPair<QString, CClientUIInterface::MessageBoxFlags> msgParams;
    // Default to a warning message, override if error message is needed
    msgParams.second = CClientUIInterface::MSG_WARNING;

    // This comment is specific to SendCoinsDialog usage of WalletModel::SendCoinsReturn.
    // WalletModel::TransactionCommitFailed is used only in WalletModel::sendCoins()
    // all others are used only in WalletModel::prepareTransaction()
    switch(sendCoinsReturn.status)
    {
    case WalletModel::InvalidAddress:
        msgParams.first = tr("The recipient address is not valid. Please recheck.");
        break;
    case WalletModel::InvalidAmount:
        msgParams.first = tr("The amount to pay must be larger than 0.");
        break;
    case WalletModel::AmountExceedsBalance:
        msgParams.first = tr("The amount exceeds your balance.");
        break;
    case WalletModel::AmountWithFeeExceedsBalance:
        msgParams.first = tr("The total exceeds your balance when the %1 transaction fee is included.").arg(msgArg);
        break;
    case WalletModel::DuplicateAddress:
        msgParams.first = tr("Duplicate address found: addresses should only be used once each.");
        break;
    case WalletModel::TransactionCreationFailed:
        msgParams.first = tr("Transaction creation failed!");
        msgParams.second = CClientUIInterface::MSG_ERROR;
        break;
    case WalletModel::TransactionCommitFailed:
        msgParams.first = tr("The transaction was rejected with the following reason: %1").arg(sendCoinsReturn.reasonCommitFailed);
        msgParams.second = CClientUIInterface::MSG_ERROR;
        break;
    case WalletModel::AbsurdFee:
        msgParams.first = tr("A fee higher than %1 is considered an absurdly high fee.").arg(BitcoinUnits::formatWithUnit(model->getOptionsModel()->getDisplayUnit(), model->wallet().getDefaultMaxTxFee()));
        break;
    case WalletModel::PaymentRequestExpired:
        msgParams.first = tr("Payment request expired.");
        msgParams.second = CClientUIInterface::MSG_ERROR;
        break;
    // included to prevent a compiler warning.
    case WalletModel::OK:
    default:
        return;
    }

    Q_EMIT message(tr("Send Coins"), msgParams.first, msgParams.second);
}

<<<<<<< HEAD
=======

>>>>>>> 451880b9
void SendCoinsDialog::useAvailableBalance(SendCoinsEntry* entry)
{
    // Get CCoinControl instance if CoinControl is enabled or create a new one.
    CCoinControl coin_control;
    if (model->getOptionsModel()->getCoinControlFeatures()) {
        coin_control = *CoinControlDialog::coinControl();
    }

    // Calculate available amount to send.
    CAmount amount = model->wallet().getAvailableBalance(coin_control);
    for (int i = 0; i < ui->entries->count(); ++i) {
        SendCoinsEntry* e = qobject_cast<SendCoinsEntry*>(ui->entries->itemAt(i)->widget());
        if (e && !e->isHidden() && e != entry) {
            amount -= e->getValue().amount;
        }
    }

    if (amount > 0) {
      entry->checkSubtractFeeFromAmount();
      entry->setAmount(amount);
    } else {
      entry->setAmount(0);
    }
}

void SendCoinsDialog::updateFeeSectionControls()
{
    ui->confTargetSelector      ->setEnabled(ui->radioSmartFee->isChecked());
    ui->labelSmartFee           ->setEnabled(ui->radioSmartFee->isChecked());
    ui->labelSmartFee2          ->setEnabled(ui->radioSmartFee->isChecked());
    ui->labelSmartFee3          ->setEnabled(ui->radioSmartFee->isChecked());
    ui->labelFeeEstimation      ->setEnabled(ui->radioSmartFee->isChecked());
    ui->labelCustomFeeWarning   ->setEnabled(ui->radioCustomFee->isChecked());
    ui->labelCustomPerKilobyte  ->setEnabled(ui->radioCustomFee->isChecked());
    ui->customFee               ->setEnabled(ui->radioCustomFee->isChecked());
    ui->stackedFeeTypes->setCurrentIndex(ui->radioSmartFee->isChecked() ? 0 : 1);
}


void SendCoinsDialog::updateCoinControlState(CCoinControl& ctrl)
{
    if (ui->radioCustomFee->isChecked()) {
        ctrl.m_feerate = CFeeRate(ui->customFee->value());
    } else {
        ctrl.m_feerate.reset();
    }
    // Avoid using global defaults when sending money from the GUI
    // Either custom fee will be used or if not selected, the confirmation target from dropdown box
    ctrl.m_confirm_target = getConfTargetForIndex(ui->confTargetSelector->currentIndex());
    ctrl.m_signal_bip125_rbf = ui->optInRBF->isChecked();
}

void SendCoinsDialog::updateSmartFeeLabel()
{
    if(!model || !model->getOptionsModel())
        return;
    CCoinControl coin_control;
    updateCoinControlState(coin_control);
    coin_control.m_feerate.reset(); // Explicitly use only fee estimation rate for smart fee labels
    int returned_target;
    FeeReason reason;
    CFeeRate feeRate = CFeeRate(model->wallet().getMinimumFee(1000, coin_control, &returned_target, &reason));

    ui->labelSmartFee->setText(BitcoinUnits::formatWithUnit(model->getOptionsModel()->getDisplayUnit(), feeRate.GetFeePerK()) + "/kB");

    if (reason == FeeReason::FALLBACK) {
        ui->labelSmartFee2->show(); // (Smart fee not initialized yet. This usually takes a few blocks...)
        ui->labelFeeEstimation->setText("");
        ui->fallbackFeeWarningLabel->setVisible(true);
        int lightness = ui->fallbackFeeWarningLabel->palette().color(QPalette::WindowText).lightness();
        QColor warning_colour(255 - (lightness / 5), 176 - (lightness / 3), 48 - (lightness / 14));
        ui->fallbackFeeWarningLabel->setStyleSheet("QLabel { color: " + warning_colour.name() + "; }");
        ui->fallbackFeeWarningLabel->setIndent(GUIUtil::TextWidth(QFontMetrics(ui->fallbackFeeWarningLabel->font()), "x"));
    }
    else
    {
        ui->labelSmartFee2->hide();
        ui->labelFeeEstimation->setText(tr("Estimated to begin confirmation within %n block(s).", "", returned_target));
        ui->fallbackFeeWarningLabel->setVisible(false);
    }

}

// Coin Control: copy label "Quantity" to clipboard
void SendCoinsDialog::coinControlClipboardQuantity()
{
    GUIUtil::setClipboard(ui->labelCoinControlQuantity->text());
}

// Coin Control: copy label "Amount" to clipboard
void SendCoinsDialog::coinControlClipboardAmount()
{
    GUIUtil::setClipboard(ui->labelCoinControlAmount->text().left(ui->labelCoinControlAmount->text().indexOf(" ")));
}

// Coin Control: copy label "Fee" to clipboard
void SendCoinsDialog::coinControlClipboardFee()
{
    GUIUtil::setClipboard(ui->labelCoinControlFee->text().left(ui->labelCoinControlFee->text().indexOf(" ")).replace(ASYMP_UTF8, ""));
}

// Coin Control: copy label "After fee" to clipboard
void SendCoinsDialog::coinControlClipboardAfterFee()
{
    GUIUtil::setClipboard(ui->labelCoinControlAfterFee->text().left(ui->labelCoinControlAfterFee->text().indexOf(" ")).replace(ASYMP_UTF8, ""));
}

// Coin Control: copy label "Bytes" to clipboard
void SendCoinsDialog::coinControlClipboardBytes()
{
    GUIUtil::setClipboard(ui->labelCoinControlBytes->text().replace(ASYMP_UTF8, ""));
}

// Coin Control: copy label "Dust" to clipboard
void SendCoinsDialog::coinControlClipboardLowOutput()
{
    GUIUtil::setClipboard(ui->labelCoinControlLowOutput->text());
}

// Coin Control: copy label "Change" to clipboard
void SendCoinsDialog::coinControlClipboardChange()
{
    GUIUtil::setClipboard(ui->labelCoinControlChange->text().left(ui->labelCoinControlChange->text().indexOf(" ")).replace(ASYMP_UTF8, ""));
}

// Coin Control: settings menu - coin control enabled/disabled by user
void SendCoinsDialog::coinControlFeatureChanged(bool checked)
{
    ui->groupBoxCoinControl->setVisible(checked);

    if (!checked && model) // coin control features disabled
        CoinControlDialog::coinControl()->SetNull();

    coinControlUpdateLabels();
}

// Coin Control: button inputs -> show actual coin control dialog
void SendCoinsDialog::coinControlButtonClicked()
{
    CoinControlDialog dlg(platformStyle);
    dlg.setModel(model);
    dlg.exec();
    coinControlUpdateLabels();
}

// Coin Control: checkbox custom change address
void SendCoinsDialog::coinControlChangeChecked(int state)
{
    if (state == Qt::Unchecked)
    {
        CoinControlDialog::coinControl()->destChange = CNoDestination();
        ui->labelCoinControlChangeLabel->clear();
    }
    else
        // use this to re-validate an already entered address
        coinControlChangeEdited(ui->lineEditCoinControlChange->text());

    ui->lineEditCoinControlChange->setEnabled((state == Qt::Checked));
}

// Coin Control: custom change address changed
void SendCoinsDialog::coinControlChangeEdited(const QString& text)
{
    if (model && model->getAddressTableModel())
    {
        // Default to no change address until verified
        CoinControlDialog::coinControl()->destChange = CNoDestination();
        ui->labelCoinControlChangeLabel->setStyleSheet("QLabel{color:red;}");

        const CTxDestination dest = DecodeDestination(text.toStdString());

        if (text.isEmpty()) // Nothing entered
        {
            ui->labelCoinControlChangeLabel->setText("");
        }
        else if (!IsValidDestination(dest)) // Invalid address
        {
            ui->labelCoinControlChangeLabel->setText(tr("Warning: Invalid Qtum address"));
        }
        else // Valid address
        {
            if (!model->wallet().isSpendable(dest)) {
                ui->labelCoinControlChangeLabel->setText(tr("Warning: Unknown change address"));

                // confirmation dialog
                QMessageBox::StandardButton btnRetVal = QMessageBox::question(this, tr("Confirm custom change address"), tr("The address you selected for change is not part of this wallet. Any or all funds in your wallet may be sent to this address. Are you sure?"),
                    QMessageBox::Yes | QMessageBox::Cancel, QMessageBox::Cancel);

                if(btnRetVal == QMessageBox::Yes)
                    CoinControlDialog::coinControl()->destChange = dest;
                else
                {
                    ui->lineEditCoinControlChange->setText("");
                    ui->labelCoinControlChangeLabel->setStyleSheet("QLabel{color:black;}");
                    ui->labelCoinControlChangeLabel->setText("");
                }
            }
            else // Known change address
            {
                ui->labelCoinControlChangeLabel->setStyleSheet("QLabel{color:black;}");

                // Query label
                QString associatedLabel = model->getAddressTableModel()->labelForAddress(text);
                if (!associatedLabel.isEmpty())
                    ui->labelCoinControlChangeLabel->setText(associatedLabel);
                else
                    ui->labelCoinControlChangeLabel->setText(tr("(no label)"));

                CoinControlDialog::coinControl()->destChange = dest;
            }
        }
    }
}

// Coin Control: update labels
void SendCoinsDialog::coinControlUpdateLabels()
{
    if (!model || !model->getOptionsModel())
        return;

    updateCoinControlState(*CoinControlDialog::coinControl());

    // set pay amounts
    CoinControlDialog::payAmounts.clear();
    CoinControlDialog::fSubtractFeeFromAmount = false;

    for(int i = 0; i < ui->entries->count(); ++i)
    {
        SendCoinsEntry *entry = qobject_cast<SendCoinsEntry*>(ui->entries->itemAt(i)->widget());
        if(entry && !entry->isHidden())
        {
            SendCoinsRecipient rcp = entry->getValue();
            CoinControlDialog::payAmounts.append(rcp.amount);
            if (rcp.fSubtractFeeFromAmount)
                CoinControlDialog::fSubtractFeeFromAmount = true;
        }
    }

    if (CoinControlDialog::coinControl()->HasSelected())
    {
        // actual coin control calculation
        CoinControlDialog::updateLabels(model, this);

        // show coin control stats
        ui->labelCoinControlAutomaticallySelected->hide();
        ui->widgetCoinControl->show();
    }
    else
    {
        // hide coin control stats
        ui->labelCoinControlAutomaticallySelected->show();
        ui->widgetCoinControl->hide();
        ui->labelCoinControlInsuffFunds->hide();
    }
}

SendConfirmationDialog::SendConfirmationDialog(const QString& title, const QString& text, const QString& informative_text, const QString& detailed_text, int _secDelay, QWidget* parent)
    : QMessageBox(parent), secDelay(_secDelay)
{
    setIcon(QMessageBox::Question);
    setWindowTitle(title); // On macOS, the window title is ignored (as required by the macOS Guidelines).
    setText(text);
    setInformativeText(informative_text);
    setDetailedText(detailed_text);
    setStandardButtons(QMessageBox::Yes | QMessageBox::Cancel);
    setDefaultButton(QMessageBox::Cancel);
    yesButton = button(QMessageBox::Yes);
    updateYesButton();
    connect(&countDownTimer, &QTimer::timeout, this, &SendConfirmationDialog::countDown);
}

int SendConfirmationDialog::exec()
{
    updateYesButton();
    countDownTimer.start(1000);
    return QMessageBox::exec();
}

void SendConfirmationDialog::countDown()
{
    secDelay--;
    updateYesButton();

    if(secDelay <= 0)
    {
        countDownTimer.stop();
    }
}

void SendConfirmationDialog::updateYesButton()
{
    if(secDelay > 0)
    {
        yesButton->setEnabled(false);
        yesButton->setText(tr("Yes") + " (" + QString::number(secDelay) + ")");
    }
    else
    {
        yesButton->setEnabled(true);
        yesButton->setText(tr("Yes"));
    }
}<|MERGE_RESOLUTION|>--- conflicted
+++ resolved
@@ -602,10 +602,7 @@
     Q_EMIT message(tr("Send Coins"), msgParams.first, msgParams.second);
 }
 
-<<<<<<< HEAD
-=======
-
->>>>>>> 451880b9
+
 void SendCoinsDialog::useAvailableBalance(SendCoinsEntry* entry)
 {
     // Get CCoinControl instance if CoinControl is enabled or create a new one.
