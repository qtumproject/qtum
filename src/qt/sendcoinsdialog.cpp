// Copyright (c) 2011-2020 The Bitcoin Core developers
// Distributed under the MIT software license, see the accompanying
// file COPYING or http://www.opensource.org/licenses/mit-license.php.

#if defined(HAVE_CONFIG_H)
#include <config/bitcoin-config.h>
#endif

#include <qt/sendcoinsdialog.h>
#include <qt/forms/ui_sendcoinsdialog.h>

#include <qt/addresstablemodel.h>
#include <qt/bitcoinunits.h>
#include <qt/clientmodel.h>
#include <qt/coincontroldialog.h>
#include <qt/guiutil.h>
#include <qt/optionsmodel.h>
#include <qt/platformstyle.h>
#include <qt/sendcoinsentry.h>
#include <qt/guiconstants.h>
#include <qt/styleSheet.h>
#include <qt/hardwaresigntx.h>

#include <chainparams.h>
#include <interfaces/node.h>
#include <key_io.h>
#include <node/ui_interface.h>
#include <policy/fees.h>
#include <txmempool.h>
#include <wallet/coincontrol.h>
#include <wallet/fees.h>
#include <wallet/wallet.h>

#include <validation.h>

#include <QFontMetrics>
#include <QMessageBox>
#include <QScrollBar>
#include <QSettings>
#include <QTextDocument>
#include <QTimer>

static const std::array<int, 9> confTargets = { {2, 4, 6, 12, 24, 48, 144, 504, 1008} };
int getConfTargetForIndex(int index) {
    if (index+1 > static_cast<int>(confTargets.size())) {
        return confTargets.back();
    }
    if (index < 0) {
        return confTargets[0];
    }
    return confTargets[index];
}
int getIndexForConfTarget(int target) {
    for (unsigned int i = 0; i < confTargets.size(); i++) {
        if (confTargets[i] >= target) {
            return i;
        }
    }
    return confTargets.size() - 1;
}

SendCoinsDialog::SendCoinsDialog(const PlatformStyle *_platformStyle, QWidget *parent) :
    QDialog(parent),
    ui(new Ui::SendCoinsDialog),
    clientModel(nullptr),
    model(nullptr),
    m_coin_control(new CCoinControl),
    fNewRecipientAllowed(true),
    platformStyle(_platformStyle),
    targetSpacing(0)
{
    ui->setupUi(this);

    // Set stylesheet
    SetObjectStyleSheet(ui->clearButton, StyleSheetNames::ButtonDark);
    SetObjectStyleSheet(ui->addButton, StyleSheetNames::ButtonGray);
    SetObjectStyleSheet(ui->sendButton, StyleSheetNames::ButtonGray);
    SetObjectStyleSheet(ui->pushButtonCoinControl, StyleSheetNames::ButtonDark);
    if (!_platformStyle->getImagesOnButtons()) {
        ui->addButton->setIcon(QIcon());
    } else {
        ui->addButton->setIcon(_platformStyle->MultiStatesIcon(":/icons/add_recipient", PlatformStyle::PushButton));
    }

    GUIUtil::setupAddressWidget(ui->lineEditCoinControlChange, this);

    addEntry();

    connect(ui->addButton, &QPushButton::clicked, this, &SendCoinsDialog::addEntry);
    connect(ui->clearButton, &QPushButton::clicked, this, &SendCoinsDialog::clear);

    // Coin Control
    connect(ui->pushButtonCoinControl, &QPushButton::clicked, this, &SendCoinsDialog::coinControlButtonClicked);
    connect(ui->checkBoxCoinControlChange, &QCheckBox::stateChanged, this, &SendCoinsDialog::coinControlChangeChecked);
    connect(ui->lineEditCoinControlChange, &QValidatedLineEdit::textEdited, this, &SendCoinsDialog::coinControlChangeEdited);
    ui->labelCoinControlChangeLabel->setVisible(false);

    // Coin Control: clipboard actions
    QAction *clipboardQuantityAction = new QAction(tr("Copy quantity"), this);
    QAction *clipboardAmountAction = new QAction(tr("Copy amount"), this);
    QAction *clipboardFeeAction = new QAction(tr("Copy fee"), this);
    QAction *clipboardAfterFeeAction = new QAction(tr("Copy after fee"), this);
    QAction *clipboardBytesAction = new QAction(tr("Copy bytes"), this);
    QAction *clipboardLowOutputAction = new QAction(tr("Copy dust"), this);
    QAction *clipboardChangeAction = new QAction(tr("Copy change"), this);
    connect(clipboardQuantityAction, &QAction::triggered, this, &SendCoinsDialog::coinControlClipboardQuantity);
    connect(clipboardAmountAction, &QAction::triggered, this, &SendCoinsDialog::coinControlClipboardAmount);
    connect(clipboardFeeAction, &QAction::triggered, this, &SendCoinsDialog::coinControlClipboardFee);
    connect(clipboardAfterFeeAction, &QAction::triggered, this, &SendCoinsDialog::coinControlClipboardAfterFee);
    connect(clipboardBytesAction, &QAction::triggered, this, &SendCoinsDialog::coinControlClipboardBytes);
    connect(clipboardLowOutputAction, &QAction::triggered, this, &SendCoinsDialog::coinControlClipboardLowOutput);
    connect(clipboardChangeAction, &QAction::triggered, this, &SendCoinsDialog::coinControlClipboardChange);
    ui->labelCoinControlQuantity->addAction(clipboardQuantityAction);
    ui->labelCoinControlAmount->addAction(clipboardAmountAction);
    ui->labelCoinControlFee->addAction(clipboardFeeAction);
    ui->labelCoinControlAfterFee->addAction(clipboardAfterFeeAction);
    ui->labelCoinControlBytes->addAction(clipboardBytesAction);
    ui->labelCoinControlLowOutput->addAction(clipboardLowOutputAction);
    ui->labelCoinControlChange->addAction(clipboardChangeAction);

    // init transaction fee section
    QSettings settings;
    if (!settings.contains("nFeeRadio") && settings.contains("nTransactionFee") && settings.value("nTransactionFee").toLongLong() > 0) // compatibility
        settings.setValue("nFeeRadio", 1); // custom
    if (!settings.contains("nFeeRadio"))
        settings.setValue("nFeeRadio", 0); // recommended
    if (!settings.contains("nSmartFeeSliderPosition"))
        settings.setValue("nSmartFeeSliderPosition", 0);
    if (!settings.contains("nTransactionFee"))
        settings.setValue("nTransactionFee", (qint64)DEFAULT_PAY_TX_FEE);
    ui->groupFee->setId(ui->radioSmartFee, 0);
    ui->groupFee->setId(ui->radioCustomFee, 1);
    ui->groupFee->button((int)std::max(0, std::min(1, settings.value("nFeeRadio").toInt())))->setChecked(true);
    ui->customFee->SetAllowEmpty(false);
    ui->customFee->setValue(settings.value("nTransactionFee").toLongLong());
}

void SendCoinsDialog::setClientModel(ClientModel *_clientModel)
{
    this->clientModel = _clientModel;

    if (_clientModel) {
        int headersTipHeight = clientModel->getHeaderTipHeight();
        targetSpacing = Params().GetConsensus().TargetSpacing(headersTipHeight);
        for (const int n : confTargets) {
            ui->confTargetSelector->addItem(targetSelectorItemText(n));
        }

        connect(_clientModel, &ClientModel::numBlocksChanged, this, &SendCoinsDialog::updateNumberOfBlocks);
    }
}

void SendCoinsDialog::setModel(WalletModel *_model)
{
    this->model = _model;

    if(_model && _model->getOptionsModel())
    {
        for(int i = 0; i < ui->entries->count(); ++i)
        {
            SendCoinsEntry *entry = qobject_cast<SendCoinsEntry*>(ui->entries->itemAt(i)->widget());
            if(entry)
            {
                entry->setModel(_model);
            }
        }

        interfaces::WalletBalances balances = _model->wallet().getBalances();
        setBalance(balances);
        connect(_model, &WalletModel::balanceChanged, this, &SendCoinsDialog::setBalance);
        connect(_model->getOptionsModel(), &OptionsModel::displayUnitChanged, this, &SendCoinsDialog::updateDisplayUnit);
        updateDisplayUnit();

        // Coin Control
        connect(_model->getOptionsModel(), &OptionsModel::displayUnitChanged, this, &SendCoinsDialog::coinControlUpdateLabels);
        connect(_model->getOptionsModel(), &OptionsModel::coinControlFeaturesChanged, this, &SendCoinsDialog::coinControlFeatureChanged);
        ui->coinControlWidget->setVisible(_model->getOptionsModel()->getCoinControlFeatures());
        coinControlUpdateLabels();

        // fee section
        connect(ui->confTargetSelector, static_cast<void (QComboBox::*)(int)>(&QComboBox::currentIndexChanged), this, &SendCoinsDialog::updateSmartFeeLabel);
        connect(ui->confTargetSelector, static_cast<void (QComboBox::*)(int)>(&QComboBox::currentIndexChanged), this, &SendCoinsDialog::coinControlUpdateLabels);
        connect(ui->groupFee, static_cast<void (QButtonGroup::*)(int)>(&QButtonGroup::buttonClicked), this, &SendCoinsDialog::updateFeeSectionControls);
        connect(ui->groupFee, static_cast<void (QButtonGroup::*)(int)>(&QButtonGroup::buttonClicked), this, &SendCoinsDialog::coinControlUpdateLabels);
        connect(ui->customFee, &BitcoinAmountField::valueChanged, this, &SendCoinsDialog::coinControlUpdateLabels);
        connect(ui->optInRBF, &QCheckBox::stateChanged, this, &SendCoinsDialog::updateSmartFeeLabel);
        connect(ui->optInRBF, &QCheckBox::stateChanged, this, &SendCoinsDialog::coinControlUpdateLabels);
        CAmount requiredFee = model->wallet().getRequiredFee(1000);
        ui->customFee->SetMinValue(requiredFee);
        if (ui->customFee->value() < requiredFee) {
            ui->customFee->setValue(requiredFee);
        }
        ui->customFee->setSingleStep(requiredFee);
        updateFeeSectionControls();
        updateSmartFeeLabel();

        // set default rbf checkbox state
        ui->optInRBF->setCheckState(Qt::Checked);

        bCreateUnsigned = _model->createUnsigned();
        if (bCreateUnsigned) {
            ui->sendButton->setText(tr("Cr&eate Unsigned"));
            ui->sendButton->setToolTip(tr("Creates a Partially Signed Qtum Transaction (PSBT) for use with e.g. an offline %1 wallet, or a PSBT-compatible hardware wallet.").arg(PACKAGE_NAME));
        }

        // set the smartfee-sliders default value (wallets default conf.target or last stored value)
        QSettings settings;
        if (settings.value("nSmartFeeSliderPosition").toInt() != 0) {
            // migrate nSmartFeeSliderPosition to nConfTarget
            // nConfTarget is available since 0.15 (replaced nSmartFeeSliderPosition)
            int nConfirmTarget = 25 - settings.value("nSmartFeeSliderPosition").toInt(); // 25 == old slider range
            settings.setValue("nConfTarget", nConfirmTarget);
            settings.remove("nSmartFeeSliderPosition");
        }
        if (settings.value("nConfTarget").toInt() == 0)
            ui->confTargetSelector->setCurrentIndex(getIndexForConfTarget(model->wallet().getConfirmTarget()));
        else
            ui->confTargetSelector->setCurrentIndex(getIndexForConfTarget(settings.value("nConfTarget").toInt()));
    }
}

SendCoinsDialog::~SendCoinsDialog()
{
    QSettings settings;
    settings.setValue("nFeeRadio", ui->groupFee->checkedId());
    settings.setValue("nConfTarget", getConfTargetForIndex(ui->confTargetSelector->currentIndex()));
    settings.setValue("nTransactionFee", (qint64)ui->customFee->value());

    delete ui;
}

bool SendCoinsDialog::PrepareSendText(QString& question_string, QString& informative_text, QString& detailed_text)
{
    QList<SendCoinsRecipient> recipients;
    bool valid = true;

    for(int i = 0; i < ui->entries->count(); ++i)
    {
        SendCoinsEntry *entry = qobject_cast<SendCoinsEntry*>(ui->entries->itemAt(i)->widget());
        if(entry)
        {
            if(entry->validate(model->node()))
            {
                recipients.append(entry->getValue());
            }
            else if (valid)
            {
                ui->scrollArea->ensureWidgetVisible(entry);
                valid = false;
            }
        }
    }

    if(!valid || recipients.isEmpty())
    {
        return false;
    }

    fNewRecipientAllowed = false;
    WalletModel::UnlockContext ctx(model->requestUnlock());
    if(!ctx.isValid())
    {
        // Unlock wallet was cancelled
        fNewRecipientAllowed = true;
        return false;
    }

    // prepare transaction for getting txFee earlier
    m_current_transaction = MakeUnique<WalletModelTransaction>(recipients);
    WalletModel::SendCoinsReturn prepareStatus;

    updateCoinControlState(*m_coin_control);

    prepareStatus = model->prepareTransaction(*m_current_transaction, *m_coin_control);

    // process prepareStatus and on error generate message shown to user
    processSendCoinsReturn(prepareStatus,
        BitcoinUnits::formatWithUnit(model->getOptionsModel()->getDisplayUnit(), m_current_transaction->getTransactionFee()));

    if(prepareStatus.status != WalletModel::OK) {
        fNewRecipientAllowed = true;
        return false;
    }

    CAmount txFee = m_current_transaction->getTransactionFee();
    QStringList formatted;
    for (const SendCoinsRecipient &rcp : m_current_transaction->getRecipients())
    {
        // generate amount string with wallet name in case of multiwallet
        QString amount = BitcoinUnits::formatWithUnit(model->getOptionsModel()->getDisplayUnit(), rcp.amount);
        if (model->isMultiwallet()) {
            amount.append(tr(" from wallet '%1'").arg(GUIUtil::HtmlEscape(model->getWalletName())));
        }

        // generate address string
        QString address = rcp.address;

        QString recipientElement;

        {
            if(rcp.label.length() > 0) // label with address
            {
                recipientElement.append(tr("%1 to '%2'").arg(amount, GUIUtil::HtmlEscape(rcp.label)));
                recipientElement.append(QString(" (%1)").arg(address));
            }
            else // just address
            {
                recipientElement.append(tr("%1 to %2").arg(amount, address));
            }
        }
        formatted.append(recipientElement);
    }

<<<<<<< HEAD
    if (model->wallet().privateKeysDisabled()) {
        question_string.append(tr("Do you want to draft this transaction?"));
=======
    QString questionString;
    if (bCreateUnsigned) {
        questionString.append(tr("Do you want to draft this transaction?"));
>>>>>>> 0fb0c87e
    } else {
        question_string.append(tr("Are you sure you want to send?"));
    }

<<<<<<< HEAD
    question_string.append("<br /><span style='font-size:10pt;'>");
    if (model->wallet().privateKeysDisabled()) {
        question_string.append(tr("Please, review your transaction proposal. This will produce a Partially Signed Qtum Transaction (PSBT) which you can save or copy and then sign with e.g. an offline %1 wallet, or a PSBT-compatible hardware wallet.").arg(PACKAGE_NAME));
=======
    questionString.append("<br /><span style='font-size:10pt;'>");
    if (bCreateUnsigned) {
        questionString.append(tr("Please, review your transaction proposal. This will produce a Partially Signed Qtum Transaction (PSBT) which you can copy and then sign with e.g. an offline %1 wallet, or a PSBT-compatible hardware wallet.").arg(PACKAGE_NAME));
>>>>>>> 0fb0c87e
    } else {
        question_string.append(tr("Please, review your transaction."));
    }
    question_string.append("</span>%1");

    if(txFee > 0)
    {
        // append fee string if a fee is required
        question_string.append("<hr /><b>");
        question_string.append(tr("Transaction fee"));
        question_string.append("</b>");

        // append transaction size
        question_string.append(" (" + QString::number((double)m_current_transaction->getTransactionSize() / 1000) + " kB): ");

        // append transaction fee value
        question_string.append("<span style='color:#aa0000; font-weight:bold;'>");
        question_string.append(BitcoinUnits::formatHtmlWithUnit(model->getOptionsModel()->getDisplayUnit(), txFee));
        question_string.append("</span><br />");

        // append RBF message according to transaction's signalling
        question_string.append("<span style='font-size:10pt; font-weight:normal;'>");
        if (ui->optInRBF->isChecked()) {
            question_string.append(tr("You can increase the fee later (signals Replace-By-Fee, BIP-125)."));
        } else {
            question_string.append(tr("Not signalling Replace-By-Fee, BIP-125."));
        }
        question_string.append("</span>");
    }

    // add total amount in all subdivision units
    question_string.append("<hr />");
    CAmount totalAmount = m_current_transaction->getTotalTransactionAmount() + txFee;
    QStringList alternativeUnits;
    for (const BitcoinUnits::Unit u : BitcoinUnits::availableUnits())
    {
        if(u != model->getOptionsModel()->getDisplayUnit())
            alternativeUnits.append(BitcoinUnits::formatHtmlWithUnit(u, totalAmount));
    }
    question_string.append(QString("<b>%1</b>: <b>%2</b>").arg(tr("Total Amount"))
        .arg(BitcoinUnits::formatHtmlWithUnit(model->getOptionsModel()->getDisplayUnit(), totalAmount)));
    question_string.append(QString("<br /><span style='font-size:10pt; font-weight:normal;'>(=%1)</span>")
        .arg(alternativeUnits.join(" " + tr("or") + " ")));

    if (formatted.size() > 1) {
        question_string = question_string.arg("");
        informative_text = tr("To review recipient list click \"Show Details...\"");
        detailed_text = formatted.join("\n\n");
    } else {
        question_string = question_string.arg("<br /><br />" + formatted.at(0));
    }
<<<<<<< HEAD

    return true;
}

void SendCoinsDialog::on_sendButton_clicked()
{
    if(!model || !model->getOptionsModel())
        return;

    QString question_string, informative_text, detailed_text;
    if (!PrepareSendText(question_string, informative_text, detailed_text)) return;
    assert(m_current_transaction);

    const QString confirmation = model->wallet().privateKeysDisabled() ? tr("Confirm transaction proposal") : tr("Confirm send coins");
    const QString confirmButtonText = model->wallet().privateKeysDisabled() ? tr("Create Unsigned") : tr("Send");
    SendConfirmationDialog confirmationDialog(confirmation, question_string, informative_text, detailed_text, SEND_CONFIRM_DELAY, confirmButtonText, this);
=======
    const QString confirmation = bCreateUnsigned ? tr("Confirm transaction proposal") : tr("Confirm send coins");
    const QString confirmButtonText = bCreateUnsigned ? tr("Copy PSBT to clipboard") : tr("Send");
    SendConfirmationDialog confirmationDialog(confirmation, questionString, informative_text, detailed_text, SEND_CONFIRM_DELAY, confirmButtonText, this);
>>>>>>> 0fb0c87e
    confirmationDialog.exec();
    QMessageBox::StandardButton retval = static_cast<QMessageBox::StandardButton>(confirmationDialog.result());

    if(retval != QMessageBox::Yes)
    {
        fNewRecipientAllowed = true;
        return;
    }

    bool send_failure = false;
    if (model->wallet().privateKeysDisabled()) {
        CMutableTransaction mtx = CMutableTransaction{*(m_current_transaction->getWtx())};
        PartiallySignedTransaction psbtx(mtx);
        bool complete = false;
        const TransactionError err = model->wallet().fillPSBT(SIGHASH_ALL, false /* sign */, true /* bip32derivs */, psbtx, complete, nullptr);
        assert(!complete);
        assert(err == TransactionError::OK);
        // Serialize the PSBT
        CDataStream ssTx(SER_NETWORK, PROTOCOL_VERSION);
        ssTx << psbtx;
<<<<<<< HEAD
        GUIUtil::setClipboard(EncodeBase64(ssTx.str()).c_str());
        QMessageBox msgBox;
        msgBox.setText("Unsigned Transaction");
        msgBox.setInformativeText("The PSBT has been copied to the clipboard. You can also save it.");
        msgBox.setStandardButtons(QMessageBox::Save | QMessageBox::Discard);
        msgBox.setDefaultButton(QMessageBox::Discard);
        switch (msgBox.exec()) {
        case QMessageBox::Save: {
            QString selectedFilter;
            QString fileNameSuggestion = "";
            bool first = true;
            for (const SendCoinsRecipient &rcp : m_current_transaction->getRecipients()) {
                if (!first) {
                    fileNameSuggestion.append(" - ");
                }
                QString labelOrAddress = rcp.label.isEmpty() ? rcp.address : rcp.label;
                QString amount = BitcoinUnits::formatWithUnit(model->getOptionsModel()->getDisplayUnit(), rcp.amount);
                fileNameSuggestion.append(labelOrAddress + "-" + amount);
                first = false;
            }
            fileNameSuggestion.append(".psbt");
            QString filename = GUIUtil::getSaveFileName(this,
                tr("Save Transaction Data"), fileNameSuggestion,
                tr("Partially Signed Transaction (Binary) (*.psbt)"), &selectedFilter);
            if (filename.isEmpty()) {
                return;
            }
            std::ofstream out(filename.toLocal8Bit().data(), std::ofstream::out | std::ofstream::binary);
            out << ssTx.str();
            out.close();
            Q_EMIT message(tr("PSBT saved"), "PSBT saved to disk", CClientUIInterface::MSG_INFORMATION);
            break;
        }
        case QMessageBox::Discard:
            break;
        default:
            assert(false);
=======
        QString psbt = EncodeBase64(ssTx.str()).c_str();
        if(model->getSignPsbtWithHwiTool())
        {
            QVariantMap variantMap;
            if(!HardwareSignTx::process(this, model, psbt, variantMap))
                send_failure = true;
            else
            {
                std::string txid = variantMap["txid"].toString().toStdString();
                Q_EMIT coinsSent(uint256S(txid));
            }
        }
        else
        {
            GUIUtil::setClipboard(psbt);
            Q_EMIT message(tr("PSBT copied"), "Copied to clipboard", CClientUIInterface::MSG_INFORMATION);
>>>>>>> 0fb0c87e
        }
    } else {
        // now send the prepared transaction
        WalletModel::SendCoinsReturn sendStatus = model->sendCoins(*m_current_transaction);
        // process sendStatus and on error generate message shown to user
        processSendCoinsReturn(sendStatus);

        if (sendStatus.status == WalletModel::OK) {
            Q_EMIT coinsSent(m_current_transaction->getWtx()->GetHash());
        } else {
            send_failure = true;
        }
    }
    if (!send_failure) {
        accept();
        m_coin_control->UnSelectAll();
        coinControlUpdateLabels();
    }
    fNewRecipientAllowed = true;
    m_current_transaction.reset();
}

void SendCoinsDialog::clear()
{
    m_current_transaction.reset();

    // Clear coin control settings
    m_coin_control->UnSelectAll();
    ui->checkBoxCoinControlChange->setChecked(false);
    ui->lineEditCoinControlChange->clear();
    coinControlUpdateLabels();

    // Remove entries until only one left
    while(ui->entries->count())
    {
        ui->entries->takeAt(0)->widget()->deleteLater();
    }
    addEntry();

    updateTabsAndLabels();
}

void SendCoinsDialog::reject()
{
    clear();
    QDialog::reject();
}

void SendCoinsDialog::accept()
{
    clear();
    QDialog::accept();
}

SendCoinsEntry *SendCoinsDialog::addEntry()
{
    SendCoinsEntry *entry = new SendCoinsEntry(platformStyle, this);
    entry->setModel(model);
    ui->entries->addWidget(entry);
    connect(entry, &SendCoinsEntry::removeEntry, this, &SendCoinsDialog::removeEntry);
    connect(entry, &SendCoinsEntry::useAvailableBalance, this, &SendCoinsDialog::useAvailableBalance);
    connect(entry, &SendCoinsEntry::payAmountChanged, this, &SendCoinsDialog::coinControlUpdateLabels);
    connect(entry, &SendCoinsEntry::subtractFeeFromAmountChanged, this, &SendCoinsDialog::coinControlUpdateLabels);

    // Focus the field, so that entry can start immediately
    entry->clear();
    entry->setFocus();
    ui->scrollAreaWidgetContents->resize(ui->scrollAreaWidgetContents->sizeHint());
    qApp->processEvents();
    QScrollBar* bar = ui->scrollArea->verticalScrollBar();
    if(bar)
        bar->setSliderPosition(bar->maximum());

    updateTabsAndLabels();
    return entry;
}

void SendCoinsDialog::updateTabsAndLabels()
{
    setupTabChain(nullptr);
    coinControlUpdateLabels();
}

void SendCoinsDialog::removeEntry(SendCoinsEntry* entry)
{
    entry->hide();

    // If the last entry is about to be removed add an empty one
    if (ui->entries->count() == 1)
        addEntry();

    entry->deleteLater();

    updateTabsAndLabels();
}

QWidget *SendCoinsDialog::setupTabChain(QWidget *prev)
{
    for(int i = 0; i < ui->entries->count(); ++i)
    {
        SendCoinsEntry *entry = qobject_cast<SendCoinsEntry*>(ui->entries->itemAt(i)->widget());
        if(entry)
        {
            prev = entry->setupTabChain(prev);
        }
    }
    QWidget::setTabOrder(prev, ui->sendButton);
    QWidget::setTabOrder(ui->sendButton, ui->clearButton);
    QWidget::setTabOrder(ui->clearButton, ui->addButton);
    return ui->addButton;
}

void SendCoinsDialog::setAddress(const QString &address)
{
    SendCoinsEntry *entry = nullptr;
    // Replace the first entry if it is still unused
    if(ui->entries->count() == 1)
    {
        SendCoinsEntry *first = qobject_cast<SendCoinsEntry*>(ui->entries->itemAt(0)->widget());
        if(first->isClear())
        {
            entry = first;
        }
    }
    if(!entry)
    {
        entry = addEntry();
    }

    entry->setAddress(address);
}

void SendCoinsDialog::pasteEntry(const SendCoinsRecipient &rv)
{
    if(!fNewRecipientAllowed)
        return;

    SendCoinsEntry *entry = nullptr;
    // Replace the first entry if it is still unused
    if(ui->entries->count() == 1)
    {
        SendCoinsEntry *first = qobject_cast<SendCoinsEntry*>(ui->entries->itemAt(0)->widget());
        if(first->isClear())
        {
            entry = first;
        }
    }
    if(!entry)
    {
        entry = addEntry();
    }

    entry->setValue(rv);
    updateTabsAndLabels();
}

bool SendCoinsDialog::handlePaymentRequest(const SendCoinsRecipient &rv)
{
    // Just paste the entry, all pre-checks
    // are done in paymentserver.cpp.
    pasteEntry(rv);
    return true;
}

void SendCoinsDialog::setBalance(const interfaces::WalletBalances& balances)
{
    if(model && model->getOptionsModel())
    {
        CAmount balance = balances.balance;
        if (model->wallet().privateKeysDisabled()) {
            balance = balances.watch_only_balance;
            if(bCreateUnsigned)
                ui->labelBalanceName->setText(tr("Watch-only balance:"));
        }
        ui->labelBalance->setText(BitcoinUnits::formatWithUnit(model->getOptionsModel()->getDisplayUnit(), balance));
    }
}

void SendCoinsDialog::updateDisplayUnit()
{
    setBalance(model->wallet().getBalances());
    ui->customFee->setDisplayUnit(model->getOptionsModel()->getDisplayUnit());
    updateSmartFeeLabel();
}

void SendCoinsDialog::processSendCoinsReturn(const WalletModel::SendCoinsReturn &sendCoinsReturn, const QString &msgArg)
{
    QPair<QString, CClientUIInterface::MessageBoxFlags> msgParams;
    // Default to a warning message, override if error message is needed
    msgParams.second = CClientUIInterface::MSG_WARNING;

    // This comment is specific to SendCoinsDialog usage of WalletModel::SendCoinsReturn.
    // All status values are used only in WalletModel::prepareTransaction()
    switch(sendCoinsReturn.status)
    {
    case WalletModel::InvalidAddress:
        msgParams.first = tr("The recipient address is not valid. Please recheck.");
        break;
    case WalletModel::InvalidAmount:
        msgParams.first = tr("The amount to pay must be larger than 0.");
        break;
    case WalletModel::AmountExceedsBalance:
        msgParams.first = tr("The amount exceeds your balance.");
        break;
    case WalletModel::AmountWithFeeExceedsBalance:
        msgParams.first = tr("The total exceeds your balance when the %1 transaction fee is included.").arg(msgArg);
        break;
    case WalletModel::DuplicateAddress:
        msgParams.first = tr("Duplicate address found: addresses should only be used once each.");
        break;
    case WalletModel::TransactionCreationFailed:
        msgParams.first = tr("Transaction creation failed!");
        msgParams.second = CClientUIInterface::MSG_ERROR;
        break;
    case WalletModel::AbsurdFee:
        msgParams.first = tr("A fee higher than %1 is considered an absurdly high fee.").arg(BitcoinUnits::formatWithUnit(model->getOptionsModel()->getDisplayUnit(), model->wallet().getDefaultMaxTxFee()));
        break;
    case WalletModel::PaymentRequestExpired:
        msgParams.first = tr("Payment request expired.");
        msgParams.second = CClientUIInterface::MSG_ERROR;
        break;
    // included to prevent a compiler warning.
    case WalletModel::OK:
    default:
        return;
    }

    Q_EMIT message(tr("Send Coins"), msgParams.first, msgParams.second);
}

void SendCoinsDialog::useAvailableBalance(SendCoinsEntry* entry)
{
    // Include watch-only for wallets without private key
    m_coin_control->fAllowWatchOnly = model->wallet().privateKeysDisabled();

    // Calculate available amount to send.
    CAmount amount = model->wallet().getAvailableBalance(*m_coin_control);
    for (int i = 0; i < ui->entries->count(); ++i) {
        SendCoinsEntry* e = qobject_cast<SendCoinsEntry*>(ui->entries->itemAt(i)->widget());
        if (e && !e->isHidden() && e != entry) {
            amount -= e->getValue().amount;
        }
    }

    if (amount > 0) {
      entry->checkSubtractFeeFromAmount();
      entry->setAmount(amount);
    } else {
      entry->setAmount(0);
    }
}

void SendCoinsDialog::updateFeeSectionControls()
{
    ui->confTargetSelector      ->setEnabled(ui->radioSmartFee->isChecked());
    ui->labelSmartFee           ->setEnabled(ui->radioSmartFee->isChecked());
    ui->labelSmartFee2          ->setEnabled(ui->radioSmartFee->isChecked());
    ui->labelSmartFee3          ->setEnabled(ui->radioSmartFee->isChecked());
    ui->labelFeeEstimation      ->setEnabled(ui->radioSmartFee->isChecked());
    ui->labelCustomFeeWarning   ->setEnabled(ui->radioCustomFee->isChecked());
    ui->labelCustomPerKilobyte  ->setEnabled(ui->radioCustomFee->isChecked());
    ui->customFee               ->setEnabled(ui->radioCustomFee->isChecked());
    ui->stackedFeeTypes->setCurrentIndex(ui->radioSmartFee->isChecked() ? 0 : 1);
}

void SendCoinsDialog::updateCoinControlState(CCoinControl& ctrl)
{
    if (ui->radioCustomFee->isChecked()) {
        ctrl.m_feerate = CFeeRate(ui->customFee->value());
    } else {
        ctrl.m_feerate.reset();
    }
    // Avoid using global defaults when sending money from the GUI
    // Either custom fee will be used or if not selected, the confirmation target from dropdown box
    ctrl.m_confirm_target = getConfTargetForIndex(ui->confTargetSelector->currentIndex());
    ctrl.m_signal_bip125_rbf = ui->optInRBF->isChecked();
    // Include watch-only for wallets without private key
    ctrl.fAllowWatchOnly = model->wallet().privateKeysDisabled();
}

void SendCoinsDialog::updateNumberOfBlocks(int count, const QDateTime& blockDate, double nVerificationProgress, bool headers, SynchronizationState sync_state) {
    if (sync_state == SynchronizationState::POST_INIT) {
        updateSmartFeeLabel();
    }
}

void SendCoinsDialog::updateSmartFeeLabel()
{
    if(!model || !model->getOptionsModel() || !clientModel || clientModel->fBatchProcessingMode)
        return;
    updateCoinControlState(*m_coin_control);
    m_coin_control->m_feerate.reset(); // Explicitly use only fee estimation rate for smart fee labels
    int returned_target;
    FeeReason reason;
    CFeeRate feeRate = CFeeRate(model->wallet().getMinimumFee(1000, *m_coin_control, &returned_target, &reason));

    ui->labelSmartFee->setText(BitcoinUnits::formatWithUnit(model->getOptionsModel()->getDisplayUnit(), feeRate.GetFeePerK()) + "/kB");

    if (reason == FeeReason::FALLBACK) {
        ui->labelSmartFee2->show(); // (Smart fee not initialized yet. This usually takes a few blocks...)
        ui->labelFeeEstimation->setText("");
        ui->fallbackFeeWarningLabel->setVisible(true);
        int lightness = ui->fallbackFeeWarningLabel->palette().color(QPalette::WindowText).lightness();
        QColor warning_colour(255 - (lightness / 5), 176 - (lightness / 3), 48 - (lightness / 14));
        ui->fallbackFeeWarningLabel->setStyleSheet("QLabel { color: " + warning_colour.name() + "; }");
        ui->fallbackFeeWarningLabel->setIndent(GUIUtil::TextWidth(QFontMetrics(ui->fallbackFeeWarningLabel->font()), "x"));
    }
    else
    {
        ui->labelSmartFee2->hide();
        ui->labelFeeEstimation->setText(tr("Estimated to begin confirmation within %n block(s).", "", returned_target));
        ui->fallbackFeeWarningLabel->setVisible(false);
    }

    if (confTargets.size() == ui->confTargetSelector->count()) {
        int headersTipHeight = clientModel->getHeaderTipHeight();
        int64_t targetSpacingTmp = Params().GetConsensus().TargetSpacing(headersTipHeight);
        if(targetSpacing != targetSpacingTmp) {
            targetSpacing = targetSpacingTmp;
            int index = 0;
            for (const int n : confTargets) {
                ui->confTargetSelector->setItemText(index++, targetSelectorItemText(n));
            }
        }
    }
}

// Coin Control: copy label "Quantity" to clipboard
void SendCoinsDialog::coinControlClipboardQuantity()
{
    GUIUtil::setClipboard(ui->labelCoinControlQuantity->text());
}

// Coin Control: copy label "Amount" to clipboard
void SendCoinsDialog::coinControlClipboardAmount()
{
    GUIUtil::setClipboard(ui->labelCoinControlAmount->text().left(ui->labelCoinControlAmount->text().indexOf(" ")));
}

// Coin Control: copy label "Fee" to clipboard
void SendCoinsDialog::coinControlClipboardFee()
{
    GUIUtil::setClipboard(ui->labelCoinControlFee->text().left(ui->labelCoinControlFee->text().indexOf(" ")).replace(ASYMP_UTF8, ""));
}

// Coin Control: copy label "After fee" to clipboard
void SendCoinsDialog::coinControlClipboardAfterFee()
{
    GUIUtil::setClipboard(ui->labelCoinControlAfterFee->text().left(ui->labelCoinControlAfterFee->text().indexOf(" ")).replace(ASYMP_UTF8, ""));
}

// Coin Control: copy label "Bytes" to clipboard
void SendCoinsDialog::coinControlClipboardBytes()
{
    GUIUtil::setClipboard(ui->labelCoinControlBytes->text().replace(ASYMP_UTF8, ""));
}

// Coin Control: copy label "Dust" to clipboard
void SendCoinsDialog::coinControlClipboardLowOutput()
{
    GUIUtil::setClipboard(ui->labelCoinControlLowOutput->text());
}

// Coin Control: copy label "Change" to clipboard
void SendCoinsDialog::coinControlClipboardChange()
{
    GUIUtil::setClipboard(ui->labelCoinControlChange->text().left(ui->labelCoinControlChange->text().indexOf(" ")).replace(ASYMP_UTF8, ""));
}

// Coin Control: settings menu - coin control enabled/disabled by user
void SendCoinsDialog::coinControlFeatureChanged(bool checked)
{
    ui->coinControlWidget->setVisible(checked);

    if (!checked && model) // coin control features disabled
        m_coin_control->SetNull();

    coinControlUpdateLabels();
}

// Coin Control: button inputs -> show actual coin control dialog
void SendCoinsDialog::coinControlButtonClicked()
{
    CoinControlDialog dlg(*m_coin_control, model, platformStyle);
    dlg.exec();
    coinControlUpdateLabels();
}

// Coin Control: checkbox custom change address
void SendCoinsDialog::coinControlChangeChecked(int state)
{
    if (state == Qt::Unchecked)
    {
        m_coin_control->destChange = CNoDestination();
        ui->labelCoinControlChangeLabel->clear();
        ui->labelCoinControlChangeLabel->setVisible(false);
    }
    else
        // use this to re-validate an already entered address
        coinControlChangeEdited(ui->lineEditCoinControlChange->text());

    ui->lineEditCoinControlChange->setEnabled((state == Qt::Checked));
}

// Coin Control: custom change address changed
void SendCoinsDialog::coinControlChangeEdited(const QString& text)
{
    if (model && model->getAddressTableModel())
    {
        // Default to no change address until verified
        m_coin_control->destChange = CNoDestination();
        ui->labelCoinControlChangeLabel->setStyleSheet("QLabel{color:red;}");

        const CTxDestination dest = DecodeDestination(text.toStdString());

        ui->labelCoinControlChangeLabel->setVisible(!text.isEmpty());

        if (text.isEmpty()) // Nothing entered
        {
            ui->labelCoinControlChangeLabel->setText("");
        }
        else if (!IsValidDestination(dest)) // Invalid address
        {
            ui->labelCoinControlChangeLabel->setText(tr("Warning: Invalid Qtum address"));
        }
        else // Valid address
        {
            if (!model->wallet().isSpendable(dest)) {
                ui->labelCoinControlChangeLabel->setText(tr("Warning: Unknown change address"));

                // confirmation dialog
                QMessageBox::StandardButton btnRetVal = QMessageBox::question(this, tr("Confirm custom change address"), tr("The address you selected for change is not part of this wallet. Any or all funds in your wallet may be sent to this address. Are you sure?"),
                    QMessageBox::Yes | QMessageBox::Cancel, QMessageBox::Cancel);

                if(btnRetVal == QMessageBox::Yes)
                    m_coin_control->destChange = dest;
                else
                {
                    ui->lineEditCoinControlChange->setText("");
                    ui->labelCoinControlChangeLabel->setStyleSheet("QLabel{color:black;}");
                    ui->labelCoinControlChangeLabel->setText("");
                }
            }
            else // Known change address
            {
                ui->labelCoinControlChangeLabel->setStyleSheet("QLabel{color:black;}");

                // Query label
                QString associatedLabel = model->getAddressTableModel()->labelForAddress(text);
                if (!associatedLabel.isEmpty())
                    ui->labelCoinControlChangeLabel->setText(associatedLabel);
                else
                    ui->labelCoinControlChangeLabel->setText(tr("(no label)"));

                m_coin_control->destChange = dest;
            }
        }
    }
}

// Coin Control: update labels
void SendCoinsDialog::coinControlUpdateLabels()
{
    if (!model || !model->getOptionsModel())
        return;

    updateCoinControlState(*m_coin_control);

    // set pay amounts
    CoinControlDialog::payAmounts.clear();
    CoinControlDialog::fSubtractFeeFromAmount = false;

    for(int i = 0; i < ui->entries->count(); ++i)
    {
        SendCoinsEntry *entry = qobject_cast<SendCoinsEntry*>(ui->entries->itemAt(i)->widget());
        if(entry && !entry->isHidden())
        {
            SendCoinsRecipient rcp = entry->getValue();
            CoinControlDialog::payAmounts.append(rcp.amount);
            if (rcp.fSubtractFeeFromAmount)
                CoinControlDialog::fSubtractFeeFromAmount = true;
        }
    }

    if (m_coin_control->HasSelected())
    {
        // actual coin control calculation
        CoinControlDialog::updateLabels(*m_coin_control, model, this);

        // show coin control stats
        ui->labelCoinControlAutomaticallySelected->hide();
        ui->widgetCoinControl->show();
    }
    else
    {
        // hide coin control stats
        ui->labelCoinControlAutomaticallySelected->show();
        ui->widgetCoinControl->hide();
        ui->labelCoinControlInsuffFunds->hide();
    }
}

QString SendCoinsDialog::targetSelectorItemText(const int n)
{
    return tr("%1 (%2 blocks)").arg(GUIUtil::formatNiceTimeOffset(n*targetSpacing)).arg(n);
}

SendConfirmationDialog::SendConfirmationDialog(const QString& title, const QString& text, const QString& informative_text, const QString& detailed_text, int _secDelay, const QString& _confirmButtonText, QWidget* parent)
    : QMessageBox(parent), secDelay(_secDelay), confirmButtonText(_confirmButtonText)
{
    setIcon(QMessageBox::Question);
    setWindowTitle(title); // On macOS, the window title is ignored (as required by the macOS Guidelines).
    setText(text);
    setInformativeText(informative_text);
    setDetailedText(detailed_text);
    setStandardButtons(QMessageBox::Yes | QMessageBox::Cancel);
    setDefaultButton(QMessageBox::Cancel);
    yesButton = button(QMessageBox::Yes);
    if (confirmButtonText.isEmpty()) {
        confirmButtonText = yesButton->text();
    }
    updateYesButton();
    connect(&countDownTimer, &QTimer::timeout, this, &SendConfirmationDialog::countDown);
}

int SendConfirmationDialog::exec()
{
    updateYesButton();
    countDownTimer.start(1000);
    return QMessageBox::exec();
}

void SendConfirmationDialog::countDown()
{
    secDelay--;
    updateYesButton();

    if(secDelay <= 0)
    {
        countDownTimer.stop();
    }
}

void SendConfirmationDialog::updateYesButton()
{
    if(secDelay > 0)
    {
        yesButton->setEnabled(false);
        yesButton->setText(confirmButtonText + " (" + QString::number(secDelay) + ")");
    }
    else
    {
        yesButton->setEnabled(true);
        yesButton->setText(confirmButtonText);
    }
}<|MERGE_RESOLUTION|>--- conflicted
+++ resolved
@@ -311,27 +311,15 @@
         formatted.append(recipientElement);
     }
 
-<<<<<<< HEAD
-    if (model->wallet().privateKeysDisabled()) {
+    if (bCreateUnsigned) {
         question_string.append(tr("Do you want to draft this transaction?"));
-=======
-    QString questionString;
-    if (bCreateUnsigned) {
-        questionString.append(tr("Do you want to draft this transaction?"));
->>>>>>> 0fb0c87e
     } else {
         question_string.append(tr("Are you sure you want to send?"));
     }
 
-<<<<<<< HEAD
     question_string.append("<br /><span style='font-size:10pt;'>");
-    if (model->wallet().privateKeysDisabled()) {
+    if (bCreateUnsigned) {
         question_string.append(tr("Please, review your transaction proposal. This will produce a Partially Signed Qtum Transaction (PSBT) which you can save or copy and then sign with e.g. an offline %1 wallet, or a PSBT-compatible hardware wallet.").arg(PACKAGE_NAME));
-=======
-    questionString.append("<br /><span style='font-size:10pt;'>");
-    if (bCreateUnsigned) {
-        questionString.append(tr("Please, review your transaction proposal. This will produce a Partially Signed Qtum Transaction (PSBT) which you can copy and then sign with e.g. an offline %1 wallet, or a PSBT-compatible hardware wallet.").arg(PACKAGE_NAME));
->>>>>>> 0fb0c87e
     } else {
         question_string.append(tr("Please, review your transaction."));
     }
@@ -383,7 +371,6 @@
     } else {
         question_string = question_string.arg("<br /><br />" + formatted.at(0));
     }
-<<<<<<< HEAD
 
     return true;
 }
@@ -397,14 +384,9 @@
     if (!PrepareSendText(question_string, informative_text, detailed_text)) return;
     assert(m_current_transaction);
 
-    const QString confirmation = model->wallet().privateKeysDisabled() ? tr("Confirm transaction proposal") : tr("Confirm send coins");
-    const QString confirmButtonText = model->wallet().privateKeysDisabled() ? tr("Create Unsigned") : tr("Send");
+    const QString confirmation = bCreateUnsigned ? tr("Confirm transaction proposal") : tr("Confirm send coins");
+    const QString confirmButtonText = bCreateUnsigned ? tr("Create Unsigned") : tr("Send");
     SendConfirmationDialog confirmationDialog(confirmation, question_string, informative_text, detailed_text, SEND_CONFIRM_DELAY, confirmButtonText, this);
-=======
-    const QString confirmation = bCreateUnsigned ? tr("Confirm transaction proposal") : tr("Confirm send coins");
-    const QString confirmButtonText = bCreateUnsigned ? tr("Copy PSBT to clipboard") : tr("Send");
-    SendConfirmationDialog confirmationDialog(confirmation, questionString, informative_text, detailed_text, SEND_CONFIRM_DELAY, confirmButtonText, this);
->>>>>>> 0fb0c87e
     confirmationDialog.exec();
     QMessageBox::StandardButton retval = static_cast<QMessageBox::StandardButton>(confirmationDialog.result());
 
@@ -425,45 +407,6 @@
         // Serialize the PSBT
         CDataStream ssTx(SER_NETWORK, PROTOCOL_VERSION);
         ssTx << psbtx;
-<<<<<<< HEAD
-        GUIUtil::setClipboard(EncodeBase64(ssTx.str()).c_str());
-        QMessageBox msgBox;
-        msgBox.setText("Unsigned Transaction");
-        msgBox.setInformativeText("The PSBT has been copied to the clipboard. You can also save it.");
-        msgBox.setStandardButtons(QMessageBox::Save | QMessageBox::Discard);
-        msgBox.setDefaultButton(QMessageBox::Discard);
-        switch (msgBox.exec()) {
-        case QMessageBox::Save: {
-            QString selectedFilter;
-            QString fileNameSuggestion = "";
-            bool first = true;
-            for (const SendCoinsRecipient &rcp : m_current_transaction->getRecipients()) {
-                if (!first) {
-                    fileNameSuggestion.append(" - ");
-                }
-                QString labelOrAddress = rcp.label.isEmpty() ? rcp.address : rcp.label;
-                QString amount = BitcoinUnits::formatWithUnit(model->getOptionsModel()->getDisplayUnit(), rcp.amount);
-                fileNameSuggestion.append(labelOrAddress + "-" + amount);
-                first = false;
-            }
-            fileNameSuggestion.append(".psbt");
-            QString filename = GUIUtil::getSaveFileName(this,
-                tr("Save Transaction Data"), fileNameSuggestion,
-                tr("Partially Signed Transaction (Binary) (*.psbt)"), &selectedFilter);
-            if (filename.isEmpty()) {
-                return;
-            }
-            std::ofstream out(filename.toLocal8Bit().data(), std::ofstream::out | std::ofstream::binary);
-            out << ssTx.str();
-            out.close();
-            Q_EMIT message(tr("PSBT saved"), "PSBT saved to disk", CClientUIInterface::MSG_INFORMATION);
-            break;
-        }
-        case QMessageBox::Discard:
-            break;
-        default:
-            assert(false);
-=======
         QString psbt = EncodeBase64(ssTx.str()).c_str();
         if(model->getSignPsbtWithHwiTool())
         {
@@ -479,8 +422,43 @@
         else
         {
             GUIUtil::setClipboard(psbt);
-            Q_EMIT message(tr("PSBT copied"), "Copied to clipboard", CClientUIInterface::MSG_INFORMATION);
->>>>>>> 0fb0c87e
+            QMessageBox msgBox;
+            msgBox.setText("Unsigned Transaction");
+            msgBox.setInformativeText("The PSBT has been copied to the clipboard. You can also save it.");
+            msgBox.setStandardButtons(QMessageBox::Save | QMessageBox::Discard);
+            msgBox.setDefaultButton(QMessageBox::Discard);
+            switch (msgBox.exec()) {
+            case QMessageBox::Save: {
+                QString selectedFilter;
+                QString fileNameSuggestion = "";
+                bool first = true;
+                for (const SendCoinsRecipient &rcp : m_current_transaction->getRecipients()) {
+                    if (!first) {
+                        fileNameSuggestion.append(" - ");
+                    }
+                    QString labelOrAddress = rcp.label.isEmpty() ? rcp.address : rcp.label;
+                    QString amount = BitcoinUnits::formatWithUnit(model->getOptionsModel()->getDisplayUnit(), rcp.amount);
+                    fileNameSuggestion.append(labelOrAddress + "-" + amount);
+                    first = false;
+                }
+                fileNameSuggestion.append(".psbt");
+                QString filename = GUIUtil::getSaveFileName(this,
+                    tr("Save Transaction Data"), fileNameSuggestion,
+                    tr("Partially Signed Transaction (Binary) (*.psbt)"), &selectedFilter);
+                if (filename.isEmpty()) {
+                    return;
+                }
+                std::ofstream out(filename.toLocal8Bit().data(), std::ofstream::out | std::ofstream::binary);
+                out << ssTx.str();
+                out.close();
+                Q_EMIT message(tr("PSBT saved"), "PSBT saved to disk", CClientUIInterface::MSG_INFORMATION);
+                break;
+            }
+            case QMessageBox::Discard:
+                break;
+            default:
+                assert(false);
+            }
         }
     } else {
         // now send the prepared transaction
