// Copyright (c) 2011-2019 The Bitcoin Core developers
// Distributed under the MIT software license, see the accompanying
// file COPYING or http://www.opensource.org/licenses/mit-license.php.

#if defined(HAVE_CONFIG_H)
#include <config/bitcoin-config.h>
#endif

#include <qt/sendcoinsdialog.h>
#include <qt/forms/ui_sendcoinsdialog.h>

#include <qt/addresstablemodel.h>
#include <qt/bitcoinunits.h>
#include <qt/clientmodel.h>
#include <qt/coincontroldialog.h>
#include <qt/guiutil.h>
#include <qt/optionsmodel.h>
#include <qt/platformstyle.h>
#include <qt/sendcoinsentry.h>
#include <qt/guiconstants.h>
#include <qt/styleSheet.h>

#include <chainparams.h>
#include <interfaces/node.h>
#include <key_io.h>
#include <policy/fees.h>
#include <txmempool.h>
#include <ui_interface.h>
#include <wallet/coincontrol.h>
#include <wallet/fees.h>
#include <wallet/wallet.h>

#include <QFontMetrics>
#include <QMessageBox>
#include <QScrollBar>
#include <QSettings>
#include <QTextDocument>
#include <QTimer>

static const std::array<int, 9> confTargets = { {2, 4, 6, 12, 24, 48, 144, 504, 1008} };
int getConfTargetForIndex(int index) {
    if (index+1 > static_cast<int>(confTargets.size())) {
        return confTargets.back();
    }
    if (index < 0) {
        return confTargets[0];
    }
    return confTargets[index];
}
int getIndexForConfTarget(int target) {
    for (unsigned int i = 0; i < confTargets.size(); i++) {
        if (confTargets[i] >= target) {
            return i;
        }
    }
    return confTargets.size() - 1;
}

SendCoinsDialog::SendCoinsDialog(const PlatformStyle *_platformStyle, QWidget *parent) :
    QDialog(parent),
    ui(new Ui::SendCoinsDialog),
    clientModel(nullptr),
    model(nullptr),
    m_coin_control(new CCoinControl),
    fNewRecipientAllowed(true),
    platformStyle(_platformStyle)
{
    ui->setupUi(this);

    // Set stylesheet
    SetObjectStyleSheet(ui->clearButton, StyleSheetNames::ButtonDark);
    SetObjectStyleSheet(ui->addButton, StyleSheetNames::ButtonGray);
    SetObjectStyleSheet(ui->sendButton, StyleSheetNames::ButtonGray);
    SetObjectStyleSheet(ui->pushButtonCoinControl, StyleSheetNames::ButtonDark);

    if (!_platformStyle->getImagesOnButtons()) {
        ui->addButton->setIcon(QIcon());
    } else {
        ui->addButton->setIcon(_platformStyle->MultiStatesIcon(":/icons/add_recipient", PlatformStyle::PushButton));
    }

    GUIUtil::setupAddressWidget(ui->lineEditCoinControlChange, this);

    addEntry();

    connect(ui->addButton, &QPushButton::clicked, this, &SendCoinsDialog::addEntry);
    connect(ui->clearButton, &QPushButton::clicked, this, &SendCoinsDialog::clear);

    // Coin Control
    connect(ui->pushButtonCoinControl, &QPushButton::clicked, this, &SendCoinsDialog::coinControlButtonClicked);
    connect(ui->checkBoxCoinControlChange, &QCheckBox::stateChanged, this, &SendCoinsDialog::coinControlChangeChecked);
    connect(ui->lineEditCoinControlChange, &QValidatedLineEdit::textEdited, this, &SendCoinsDialog::coinControlChangeEdited);
    ui->labelCoinControlChangeLabel->setVisible(false);

    // Coin Control: clipboard actions
    QAction *clipboardQuantityAction = new QAction(tr("Copy quantity"), this);
    QAction *clipboardAmountAction = new QAction(tr("Copy amount"), this);
    QAction *clipboardFeeAction = new QAction(tr("Copy fee"), this);
    QAction *clipboardAfterFeeAction = new QAction(tr("Copy after fee"), this);
    QAction *clipboardBytesAction = new QAction(tr("Copy bytes"), this);
    QAction *clipboardLowOutputAction = new QAction(tr("Copy dust"), this);
    QAction *clipboardChangeAction = new QAction(tr("Copy change"), this);
    connect(clipboardQuantityAction, &QAction::triggered, this, &SendCoinsDialog::coinControlClipboardQuantity);
    connect(clipboardAmountAction, &QAction::triggered, this, &SendCoinsDialog::coinControlClipboardAmount);
    connect(clipboardFeeAction, &QAction::triggered, this, &SendCoinsDialog::coinControlClipboardFee);
    connect(clipboardAfterFeeAction, &QAction::triggered, this, &SendCoinsDialog::coinControlClipboardAfterFee);
    connect(clipboardBytesAction, &QAction::triggered, this, &SendCoinsDialog::coinControlClipboardBytes);
    connect(clipboardLowOutputAction, &QAction::triggered, this, &SendCoinsDialog::coinControlClipboardLowOutput);
    connect(clipboardChangeAction, &QAction::triggered, this, &SendCoinsDialog::coinControlClipboardChange);
    ui->labelCoinControlQuantity->addAction(clipboardQuantityAction);
    ui->labelCoinControlAmount->addAction(clipboardAmountAction);
    ui->labelCoinControlFee->addAction(clipboardFeeAction);
    ui->labelCoinControlAfterFee->addAction(clipboardAfterFeeAction);
    ui->labelCoinControlBytes->addAction(clipboardBytesAction);
    ui->labelCoinControlLowOutput->addAction(clipboardLowOutputAction);
    ui->labelCoinControlChange->addAction(clipboardChangeAction);

    // init transaction fee section
    QSettings settings;
    if (!settings.contains("nFeeRadio") && settings.contains("nTransactionFee") && settings.value("nTransactionFee").toLongLong() > 0) // compatibility
        settings.setValue("nFeeRadio", 1); // custom
    if (!settings.contains("nFeeRadio"))
        settings.setValue("nFeeRadio", 0); // recommended
    if (!settings.contains("nSmartFeeSliderPosition"))
        settings.setValue("nSmartFeeSliderPosition", 0);
    if (!settings.contains("nTransactionFee"))
        settings.setValue("nTransactionFee", (qint64)DEFAULT_PAY_TX_FEE);
    ui->groupFee->setId(ui->radioSmartFee, 0);
    ui->groupFee->setId(ui->radioCustomFee, 1);
    ui->groupFee->button((int)std::max(0, std::min(1, settings.value("nFeeRadio").toInt())))->setChecked(true);
    ui->customFee->SetAllowEmpty(false);
    ui->customFee->setValue(settings.value("nTransactionFee").toLongLong());
}

void SendCoinsDialog::setClientModel(ClientModel *_clientModel)
{
    this->clientModel = _clientModel;

    if (_clientModel) {
        connect(_clientModel, &ClientModel::numBlocksChanged, this, &SendCoinsDialog::updateSmartFeeLabel);
    }
}

void SendCoinsDialog::setModel(WalletModel *_model)
{
    this->model = _model;

    if(_model && _model->getOptionsModel())
    {
        for(int i = 0; i < ui->entries->count(); ++i)
        {
            SendCoinsEntry *entry = qobject_cast<SendCoinsEntry*>(ui->entries->itemAt(i)->widget());
            if(entry)
            {
                entry->setModel(_model);
            }
        }

        interfaces::WalletBalances balances = _model->wallet().getBalances();
        setBalance(balances);
        connect(_model, &WalletModel::balanceChanged, this, &SendCoinsDialog::setBalance);
        connect(_model->getOptionsModel(), &OptionsModel::displayUnitChanged, this, &SendCoinsDialog::updateDisplayUnit);
        updateDisplayUnit();

        // Coin Control
        connect(_model->getOptionsModel(), &OptionsModel::displayUnitChanged, this, &SendCoinsDialog::coinControlUpdateLabels);
        connect(_model->getOptionsModel(), &OptionsModel::coinControlFeaturesChanged, this, &SendCoinsDialog::coinControlFeatureChanged);
        ui->coinControlWidget->setVisible(_model->getOptionsModel()->getCoinControlFeatures());
        coinControlUpdateLabels();

        // fee section
        for (const int n : confTargets) {
            ui->confTargetSelector->addItem(tr("%1 (%2 blocks)").arg(GUIUtil::formatNiceTimeOffset(n*Params().GetConsensus().nPowTargetSpacing)).arg(n));
        }
        connect(ui->confTargetSelector, static_cast<void (QComboBox::*)(int)>(&QComboBox::currentIndexChanged), this, &SendCoinsDialog::updateSmartFeeLabel);
        connect(ui->confTargetSelector, static_cast<void (QComboBox::*)(int)>(&QComboBox::currentIndexChanged), this, &SendCoinsDialog::coinControlUpdateLabels);
        connect(ui->groupFee, static_cast<void (QButtonGroup::*)(int)>(&QButtonGroup::buttonClicked), this, &SendCoinsDialog::updateFeeSectionControls);
        connect(ui->groupFee, static_cast<void (QButtonGroup::*)(int)>(&QButtonGroup::buttonClicked), this, &SendCoinsDialog::coinControlUpdateLabels);
        connect(ui->customFee, &BitcoinAmountField::valueChanged, this, &SendCoinsDialog::coinControlUpdateLabels);
        connect(ui->optInRBF, &QCheckBox::stateChanged, this, &SendCoinsDialog::updateSmartFeeLabel);
        connect(ui->optInRBF, &QCheckBox::stateChanged, this, &SendCoinsDialog::coinControlUpdateLabels);
        CAmount requiredFee = model->wallet().getRequiredFee(1000);
        ui->customFee->SetMinValue(requiredFee);
        if (ui->customFee->value() < requiredFee) {
            ui->customFee->setValue(requiredFee);
        }
        ui->customFee->setSingleStep(requiredFee);
        updateFeeSectionControls();
        updateSmartFeeLabel();

        // set default rbf checkbox state
        ui->optInRBF->setCheckState(Qt::Checked);

        if (model->wallet().privateKeysDisabled()) {
            ui->sendButton->setText(tr("Cr&eate Unsigned"));
            ui->sendButton->setToolTip(tr("Creates a Partially Signed Qtum Transaction (PSBT) for use with e.g. an offline %1 wallet, or a PSBT-compatible hardware wallet.").arg(PACKAGE_NAME));
        }

        // set the smartfee-sliders default value (wallets default conf.target or last stored value)
        QSettings settings;
        if (settings.value("nSmartFeeSliderPosition").toInt() != 0) {
            // migrate nSmartFeeSliderPosition to nConfTarget
            // nConfTarget is available since 0.15 (replaced nSmartFeeSliderPosition)
            int nConfirmTarget = 25 - settings.value("nSmartFeeSliderPosition").toInt(); // 25 == old slider range
            settings.setValue("nConfTarget", nConfirmTarget);
            settings.remove("nSmartFeeSliderPosition");
        }
        if (settings.value("nConfTarget").toInt() == 0)
            ui->confTargetSelector->setCurrentIndex(getIndexForConfTarget(model->wallet().getConfirmTarget()));
        else
            ui->confTargetSelector->setCurrentIndex(getIndexForConfTarget(settings.value("nConfTarget").toInt()));
    }
}

SendCoinsDialog::~SendCoinsDialog()
{
    QSettings settings;
    settings.setValue("nFeeRadio", ui->groupFee->checkedId());
    settings.setValue("nConfTarget", getConfTargetForIndex(ui->confTargetSelector->currentIndex()));
    settings.setValue("nTransactionFee", (qint64)ui->customFee->value());

    delete ui;
}

void SendCoinsDialog::on_sendButton_clicked()
{
    if(!model || !model->getOptionsModel())
        return;

    QList<SendCoinsRecipient> recipients;
    bool valid = true;

    for(int i = 0; i < ui->entries->count(); ++i)
    {
        SendCoinsEntry *entry = qobject_cast<SendCoinsEntry*>(ui->entries->itemAt(i)->widget());
        if(entry)
        {
            if(entry->validate(model->node()))
            {
                recipients.append(entry->getValue());
            }
            else if (valid)
            {
                ui->scrollArea->ensureWidgetVisible(entry);
                valid = false;
            }
        }
    }

    if(!valid || recipients.isEmpty())
    {
        return;
    }

    fNewRecipientAllowed = false;
    WalletModel::UnlockContext ctx(model->requestUnlock());
    if(!ctx.isValid())
    {
        // Unlock wallet was cancelled
        fNewRecipientAllowed = true;
        return;
    }

    // prepare transaction for getting txFee earlier
    WalletModelTransaction currentTransaction(recipients);
    WalletModel::SendCoinsReturn prepareStatus;

    updateCoinControlState(*m_coin_control);

    prepareStatus = model->prepareTransaction(currentTransaction, *m_coin_control);

    // process prepareStatus and on error generate message shown to user
    processSendCoinsReturn(prepareStatus,
        BitcoinUnits::formatWithUnit(model->getOptionsModel()->getDisplayUnit(), currentTransaction.getTransactionFee()));

    if(prepareStatus.status != WalletModel::OK) {
        fNewRecipientAllowed = true;
        return;
    }

    CAmount txFee = currentTransaction.getTransactionFee();

    // Format confirmation message
    QStringList formatted;
    for (const SendCoinsRecipient &rcp : currentTransaction.getRecipients())
    {
        // generate amount string with wallet name in case of multiwallet
        QString amount = BitcoinUnits::formatWithUnit(model->getOptionsModel()->getDisplayUnit(), rcp.amount);
        if (model->isMultiwallet()) {
            amount.append(tr(" from wallet '%1'").arg(GUIUtil::HtmlEscape(model->getWalletName())));
        }

        // generate address string
        QString address = rcp.address;

        QString recipientElement;

        {
            if(rcp.label.length() > 0) // label with address
            {
                recipientElement.append(tr("%1 to '%2'").arg(amount, GUIUtil::HtmlEscape(rcp.label)));
                recipientElement.append(QString(" (%1)").arg(address));
            }
            else // just address
            {
                recipientElement.append(tr("%1 to %2").arg(amount, address));
            }
        }
        formatted.append(recipientElement);
    }

    QString questionString;
    if (model->wallet().privateKeysDisabled()) {
        questionString.append(tr("Do you want to draft this transaction?"));
    } else {
        questionString.append(tr("Are you sure you want to send?"));
    }

    questionString.append("<br /><span style='font-size:10pt;'>");
    if (model->wallet().privateKeysDisabled()) {
        questionString.append(tr("Please, review your transaction proposal. This will produce a Partially Signed Qtum Transaction (PSBT) which you can copy and then sign with e.g. an offline %1 wallet, or a PSBT-compatible hardware wallet.").arg(PACKAGE_NAME));
    } else {
        questionString.append(tr("Please, review your transaction."));
    }
    questionString.append("</span>%1");

    if(txFee > 0)
    {
        // append fee string if a fee is required
        questionString.append("<hr /><b>");
        questionString.append(tr("Transaction fee"));
        questionString.append("</b>");

        // append transaction size
        questionString.append(" (" + QString::number((double)currentTransaction.getTransactionSize() / 1000) + " kB): ");

        // append transaction fee value
        questionString.append("<span style='color:#aa0000; font-weight:bold;'>");
        questionString.append(BitcoinUnits::formatHtmlWithUnit(model->getOptionsModel()->getDisplayUnit(), txFee));
        questionString.append("</span><br />");

        // append RBF message according to transaction's signalling
        questionString.append("<span style='font-size:10pt; font-weight:normal;'>");
        if (ui->optInRBF->isChecked()) {
            questionString.append(tr("You can increase the fee later (signals Replace-By-Fee, BIP-125)."));
        } else {
            questionString.append(tr("Not signalling Replace-By-Fee, BIP-125."));
        }
        questionString.append("</span>");
    }

    // add total amount in all subdivision units
    questionString.append("<hr />");
    CAmount totalAmount = currentTransaction.getTotalTransactionAmount() + txFee;
    QStringList alternativeUnits;
    for (const BitcoinUnits::Unit u : BitcoinUnits::availableUnits())
    {
        if(u != model->getOptionsModel()->getDisplayUnit())
            alternativeUnits.append(BitcoinUnits::formatHtmlWithUnit(u, totalAmount));
    }
    questionString.append(QString("<b>%1</b>: <b>%2</b>").arg(tr("Total Amount"))
        .arg(BitcoinUnits::formatHtmlWithUnit(model->getOptionsModel()->getDisplayUnit(), totalAmount)));
    questionString.append(QString("<br /><span style='font-size:10pt; font-weight:normal;'>(=%1)</span>")
        .arg(alternativeUnits.join(" " + tr("or") + " ")));

    QString informative_text;
    QString detailed_text;
    if (formatted.size() > 1) {
        questionString = questionString.arg("");
        informative_text = tr("To review recipient list click \"Show Details...\"");
        detailed_text = formatted.join("\n\n");
    } else {
        questionString = questionString.arg("<br /><br />" + formatted.at(0));
    }
    const QString confirmation = model->wallet().privateKeysDisabled() ? tr("Confirm transaction proposal") : tr("Confirm send coins");
    const QString confirmButtonText = model->wallet().privateKeysDisabled() ? tr("Copy PSBT to clipboard") : tr("Send");
    SendConfirmationDialog confirmationDialog(confirmation, questionString, informative_text, detailed_text, SEND_CONFIRM_DELAY, confirmButtonText, this);
    confirmationDialog.exec();
    QMessageBox::StandardButton retval = static_cast<QMessageBox::StandardButton>(confirmationDialog.result());

    if(retval != QMessageBox::Yes)
    {
        fNewRecipientAllowed = true;
        return;
    }

    bool send_failure = false;
    if (model->wallet().privateKeysDisabled()) {
        CMutableTransaction mtx = CMutableTransaction{*(currentTransaction.getWtx())};
        PartiallySignedTransaction psbtx(mtx);
        bool complete = false;
        const TransactionError err = model->wallet().fillPSBT(SIGHASH_ALL, false /* sign */, true /* bip32derivs */, psbtx, complete);
        assert(!complete);
        assert(err == TransactionError::OK);
        // Serialize the PSBT
        CDataStream ssTx(SER_NETWORK, PROTOCOL_VERSION);
        ssTx << psbtx;
        GUIUtil::setClipboard(EncodeBase64(ssTx.str()).c_str());
        Q_EMIT message(tr("PSBT copied"), "Copied to clipboard", CClientUIInterface::MSG_INFORMATION);
    } else {
        // now send the prepared transaction
        WalletModel::SendCoinsReturn sendStatus = model->sendCoins(currentTransaction);
        // process sendStatus and on error generate message shown to user
        processSendCoinsReturn(sendStatus);

        if (sendStatus.status == WalletModel::OK) {
            Q_EMIT coinsSent(currentTransaction.getWtx()->GetHash());
        } else {
            send_failure = true;
        }
    }
    if (!send_failure) {
        accept();
        m_coin_control->UnSelectAll();
        coinControlUpdateLabels();
    }
    fNewRecipientAllowed = true;
}

void SendCoinsDialog::clear()
{
    // Clear coin control settings
    m_coin_control->UnSelectAll();
    ui->checkBoxCoinControlChange->setChecked(false);
    ui->lineEditCoinControlChange->clear();
    coinControlUpdateLabels();

    // Remove entries until only one left
    while(ui->entries->count())
    {
        ui->entries->takeAt(0)->widget()->deleteLater();
    }
    addEntry();

    updateTabsAndLabels();
}

void SendCoinsDialog::reject()
{
    clear();
    QDialog::reject();
}

void SendCoinsDialog::accept()
{
    clear();
    QDialog::accept();
}

SendCoinsEntry *SendCoinsDialog::addEntry()
{
    SendCoinsEntry *entry = new SendCoinsEntry(platformStyle, this);
    entry->setModel(model);
    ui->entries->addWidget(entry);
    connect(entry, &SendCoinsEntry::removeEntry, this, &SendCoinsDialog::removeEntry);
    connect(entry, &SendCoinsEntry::useAvailableBalance, this, &SendCoinsDialog::useAvailableBalance);
    connect(entry, &SendCoinsEntry::payAmountChanged, this, &SendCoinsDialog::coinControlUpdateLabels);
    connect(entry, &SendCoinsEntry::subtractFeeFromAmountChanged, this, &SendCoinsDialog::coinControlUpdateLabels);

    // Focus the field, so that entry can start immediately
    entry->clear();
    entry->setFocus();
    ui->scrollAreaWidgetContents->resize(ui->scrollAreaWidgetContents->sizeHint());
    qApp->processEvents();
    QScrollBar* bar = ui->scrollArea->verticalScrollBar();
    if(bar)
        bar->setSliderPosition(bar->maximum());

    updateTabsAndLabels();
    return entry;
}

void SendCoinsDialog::updateTabsAndLabels()
{
    setupTabChain(nullptr);
    coinControlUpdateLabels();
}

void SendCoinsDialog::removeEntry(SendCoinsEntry* entry)
{
    entry->hide();

    // If the last entry is about to be removed add an empty one
    if (ui->entries->count() == 1)
        addEntry();

    entry->deleteLater();

    updateTabsAndLabels();
}

QWidget *SendCoinsDialog::setupTabChain(QWidget *prev)
{
    for(int i = 0; i < ui->entries->count(); ++i)
    {
        SendCoinsEntry *entry = qobject_cast<SendCoinsEntry*>(ui->entries->itemAt(i)->widget());
        if(entry)
        {
            prev = entry->setupTabChain(prev);
        }
    }
    QWidget::setTabOrder(prev, ui->sendButton);
    QWidget::setTabOrder(ui->sendButton, ui->clearButton);
    QWidget::setTabOrder(ui->clearButton, ui->addButton);
    return ui->addButton;
}

void SendCoinsDialog::setAddress(const QString &address)
{
    SendCoinsEntry *entry = nullptr;
    // Replace the first entry if it is still unused
    if(ui->entries->count() == 1)
    {
        SendCoinsEntry *first = qobject_cast<SendCoinsEntry*>(ui->entries->itemAt(0)->widget());
        if(first->isClear())
        {
            entry = first;
        }
    }
    if(!entry)
    {
        entry = addEntry();
    }

    entry->setAddress(address);
}

void SendCoinsDialog::pasteEntry(const SendCoinsRecipient &rv)
{
    if(!fNewRecipientAllowed)
        return;

    SendCoinsEntry *entry = nullptr;
    // Replace the first entry if it is still unused
    if(ui->entries->count() == 1)
    {
        SendCoinsEntry *first = qobject_cast<SendCoinsEntry*>(ui->entries->itemAt(0)->widget());
        if(first->isClear())
        {
            entry = first;
        }
    }
    if(!entry)
    {
        entry = addEntry();
    }

    entry->setValue(rv);
    updateTabsAndLabels();
}

bool SendCoinsDialog::handlePaymentRequest(const SendCoinsRecipient &rv)
{
    // Just paste the entry, all pre-checks
    // are done in paymentserver.cpp.
    pasteEntry(rv);
    return true;
}

void SendCoinsDialog::setBalance(const interfaces::WalletBalances& balances)
{
    if(model && model->getOptionsModel())
    {
        CAmount balance = balances.balance;
        if (model->wallet().privateKeysDisabled()) {
            balance = balances.watch_only_balance;
            ui->labelBalanceName->setText(tr("Watch-only balance:"));
        }
        ui->labelBalance->setText(BitcoinUnits::formatWithUnit(model->getOptionsModel()->getDisplayUnit(), balance));
    }
}

void SendCoinsDialog::updateDisplayUnit()
{
    setBalance(model->wallet().getBalances());
    ui->customFee->setDisplayUnit(model->getOptionsModel()->getDisplayUnit());
    updateSmartFeeLabel();
}

void SendCoinsDialog::processSendCoinsReturn(const WalletModel::SendCoinsReturn &sendCoinsReturn, const QString &msgArg)
{
    QPair<QString, CClientUIInterface::MessageBoxFlags> msgParams;
    // Default to a warning message, override if error message is needed
    msgParams.second = CClientUIInterface::MSG_WARNING;

    // This comment is specific to SendCoinsDialog usage of WalletModel::SendCoinsReturn.
    // All status values are used only in WalletModel::prepareTransaction()
    switch(sendCoinsReturn.status)
    {
    case WalletModel::InvalidAddress:
        msgParams.first = tr("The recipient address is not valid. Please recheck.");
        break;
    case WalletModel::InvalidAmount:
        msgParams.first = tr("The amount to pay must be larger than 0.");
        break;
    case WalletModel::AmountExceedsBalance:
        msgParams.first = tr("The amount exceeds your balance.");
        break;
    case WalletModel::AmountWithFeeExceedsBalance:
        msgParams.first = tr("The total exceeds your balance when the %1 transaction fee is included.").arg(msgArg);
        break;
    case WalletModel::DuplicateAddress:
        msgParams.first = tr("Duplicate address found: addresses should only be used once each.");
        break;
    case WalletModel::TransactionCreationFailed:
        msgParams.first = tr("Transaction creation failed!");
        msgParams.second = CClientUIInterface::MSG_ERROR;
        break;
    case WalletModel::AbsurdFee:
        msgParams.first = tr("A fee higher than %1 is considered an absurdly high fee.").arg(BitcoinUnits::formatWithUnit(model->getOptionsModel()->getDisplayUnit(), model->wallet().getDefaultMaxTxFee()));
        break;
    case WalletModel::PaymentRequestExpired:
        msgParams.first = tr("Payment request expired.");
        msgParams.second = CClientUIInterface::MSG_ERROR;
        break;
    // included to prevent a compiler warning.
    case WalletModel::OK:
    default:
        return;
    }

    Q_EMIT message(tr("Send Coins"), msgParams.first, msgParams.second);
}

<<<<<<< HEAD

=======
>>>>>>> ee8ca219
void SendCoinsDialog::useAvailableBalance(SendCoinsEntry* entry)
{
    // Include watch-only for wallets without private key
    m_coin_control->fAllowWatchOnly = model->wallet().privateKeysDisabled();

    // Calculate available amount to send.
    CAmount amount = model->wallet().getAvailableBalance(*m_coin_control);
    for (int i = 0; i < ui->entries->count(); ++i) {
        SendCoinsEntry* e = qobject_cast<SendCoinsEntry*>(ui->entries->itemAt(i)->widget());
        if (e && !e->isHidden() && e != entry) {
            amount -= e->getValue().amount;
        }
    }

    if (amount > 0) {
      entry->checkSubtractFeeFromAmount();
      entry->setAmount(amount);
    } else {
      entry->setAmount(0);
    }
}

void SendCoinsDialog::updateFeeSectionControls()
{
    ui->confTargetSelector      ->setEnabled(ui->radioSmartFee->isChecked());
    ui->labelSmartFee           ->setEnabled(ui->radioSmartFee->isChecked());
    ui->labelSmartFee2          ->setEnabled(ui->radioSmartFee->isChecked());
    ui->labelSmartFee3          ->setEnabled(ui->radioSmartFee->isChecked());
    ui->labelFeeEstimation      ->setEnabled(ui->radioSmartFee->isChecked());
    ui->labelCustomFeeWarning   ->setEnabled(ui->radioCustomFee->isChecked());
    ui->labelCustomPerKilobyte  ->setEnabled(ui->radioCustomFee->isChecked());
    ui->customFee               ->setEnabled(ui->radioCustomFee->isChecked());
    ui->stackedFeeTypes->setCurrentIndex(ui->radioSmartFee->isChecked() ? 0 : 1);
}
<<<<<<< HEAD

=======
>>>>>>> ee8ca219

void SendCoinsDialog::updateCoinControlState(CCoinControl& ctrl)
{
    if (ui->radioCustomFee->isChecked()) {
        ctrl.m_feerate = CFeeRate(ui->customFee->value());
    } else {
        ctrl.m_feerate.reset();
    }
    // Avoid using global defaults when sending money from the GUI
    // Either custom fee will be used or if not selected, the confirmation target from dropdown box
    ctrl.m_confirm_target = getConfTargetForIndex(ui->confTargetSelector->currentIndex());
    ctrl.m_signal_bip125_rbf = ui->optInRBF->isChecked();
    // Include watch-only for wallets without private key
    ctrl.fAllowWatchOnly = model->wallet().privateKeysDisabled();
}

void SendCoinsDialog::updateSmartFeeLabel()
{
    if(!model || !model->getOptionsModel() || !clientModel || clientModel->fBatchProcessingMode)
        return;
    updateCoinControlState(*m_coin_control);
    m_coin_control->m_feerate.reset(); // Explicitly use only fee estimation rate for smart fee labels
    int returned_target;
    FeeReason reason;
    CFeeRate feeRate = CFeeRate(model->wallet().getMinimumFee(1000, *m_coin_control, &returned_target, &reason));

    ui->labelSmartFee->setText(BitcoinUnits::formatWithUnit(model->getOptionsModel()->getDisplayUnit(), feeRate.GetFeePerK()) + "/kB");

    if (reason == FeeReason::FALLBACK) {
        ui->labelSmartFee2->show(); // (Smart fee not initialized yet. This usually takes a few blocks...)
        ui->labelFeeEstimation->setText("");
        ui->fallbackFeeWarningLabel->setVisible(true);
        int lightness = ui->fallbackFeeWarningLabel->palette().color(QPalette::WindowText).lightness();
        QColor warning_colour(255 - (lightness / 5), 176 - (lightness / 3), 48 - (lightness / 14));
        ui->fallbackFeeWarningLabel->setStyleSheet("QLabel { color: " + warning_colour.name() + "; }");
        ui->fallbackFeeWarningLabel->setIndent(GUIUtil::TextWidth(QFontMetrics(ui->fallbackFeeWarningLabel->font()), "x"));
    }
    else
    {
        ui->labelSmartFee2->hide();
        ui->labelFeeEstimation->setText(tr("Estimated to begin confirmation within %n block(s).", "", returned_target));
        ui->fallbackFeeWarningLabel->setVisible(false);
    }
<<<<<<< HEAD

=======
>>>>>>> ee8ca219
}

// Coin Control: copy label "Quantity" to clipboard
void SendCoinsDialog::coinControlClipboardQuantity()
{
    GUIUtil::setClipboard(ui->labelCoinControlQuantity->text());
}

// Coin Control: copy label "Amount" to clipboard
void SendCoinsDialog::coinControlClipboardAmount()
{
    GUIUtil::setClipboard(ui->labelCoinControlAmount->text().left(ui->labelCoinControlAmount->text().indexOf(" ")));
}

// Coin Control: copy label "Fee" to clipboard
void SendCoinsDialog::coinControlClipboardFee()
{
    GUIUtil::setClipboard(ui->labelCoinControlFee->text().left(ui->labelCoinControlFee->text().indexOf(" ")).replace(ASYMP_UTF8, ""));
}

// Coin Control: copy label "After fee" to clipboard
void SendCoinsDialog::coinControlClipboardAfterFee()
{
    GUIUtil::setClipboard(ui->labelCoinControlAfterFee->text().left(ui->labelCoinControlAfterFee->text().indexOf(" ")).replace(ASYMP_UTF8, ""));
}

// Coin Control: copy label "Bytes" to clipboard
void SendCoinsDialog::coinControlClipboardBytes()
{
    GUIUtil::setClipboard(ui->labelCoinControlBytes->text().replace(ASYMP_UTF8, ""));
}

// Coin Control: copy label "Dust" to clipboard
void SendCoinsDialog::coinControlClipboardLowOutput()
{
    GUIUtil::setClipboard(ui->labelCoinControlLowOutput->text());
}

// Coin Control: copy label "Change" to clipboard
void SendCoinsDialog::coinControlClipboardChange()
{
    GUIUtil::setClipboard(ui->labelCoinControlChange->text().left(ui->labelCoinControlChange->text().indexOf(" ")).replace(ASYMP_UTF8, ""));
}

// Coin Control: settings menu - coin control enabled/disabled by user
void SendCoinsDialog::coinControlFeatureChanged(bool checked)
{
    ui->coinControlWidget->setVisible(checked);

    if (!checked && model) // coin control features disabled
        m_coin_control->SetNull();

    coinControlUpdateLabels();
}

// Coin Control: button inputs -> show actual coin control dialog
void SendCoinsDialog::coinControlButtonClicked()
{
    CoinControlDialog dlg(*m_coin_control, model, platformStyle);
    dlg.exec();
    coinControlUpdateLabels();
}

// Coin Control: checkbox custom change address
void SendCoinsDialog::coinControlChangeChecked(int state)
{
    if (state == Qt::Unchecked)
    {
        m_coin_control->destChange = CNoDestination();
        ui->labelCoinControlChangeLabel->clear();
        ui->labelCoinControlChangeLabel->setVisible(false);
    }
    else
        // use this to re-validate an already entered address
        coinControlChangeEdited(ui->lineEditCoinControlChange->text());

    ui->lineEditCoinControlChange->setEnabled((state == Qt::Checked));
}

// Coin Control: custom change address changed
void SendCoinsDialog::coinControlChangeEdited(const QString& text)
{
    if (model && model->getAddressTableModel())
    {
        // Default to no change address until verified
        m_coin_control->destChange = CNoDestination();
        ui->labelCoinControlChangeLabel->setStyleSheet("QLabel{color:red;}");

        const CTxDestination dest = DecodeDestination(text.toStdString());

        ui->labelCoinControlChangeLabel->setVisible(!text.isEmpty());

        if (text.isEmpty()) // Nothing entered
        {
            ui->labelCoinControlChangeLabel->setText("");
        }
        else if (!IsValidDestination(dest)) // Invalid address
        {
            ui->labelCoinControlChangeLabel->setText(tr("Warning: Invalid Qtum address"));
        }
        else // Valid address
        {
            if (!model->wallet().isSpendable(dest)) {
                ui->labelCoinControlChangeLabel->setText(tr("Warning: Unknown change address"));

                // confirmation dialog
                QMessageBox::StandardButton btnRetVal = QMessageBox::question(this, tr("Confirm custom change address"), tr("The address you selected for change is not part of this wallet. Any or all funds in your wallet may be sent to this address. Are you sure?"),
                    QMessageBox::Yes | QMessageBox::Cancel, QMessageBox::Cancel);

                if(btnRetVal == QMessageBox::Yes)
                    m_coin_control->destChange = dest;
                else
                {
                    ui->lineEditCoinControlChange->setText("");
                    ui->labelCoinControlChangeLabel->setStyleSheet("QLabel{color:black;}");
                    ui->labelCoinControlChangeLabel->setText("");
                }
            }
            else // Known change address
            {
                ui->labelCoinControlChangeLabel->setStyleSheet("QLabel{color:black;}");

                // Query label
                QString associatedLabel = model->getAddressTableModel()->labelForAddress(text);
                if (!associatedLabel.isEmpty())
                    ui->labelCoinControlChangeLabel->setText(associatedLabel);
                else
                    ui->labelCoinControlChangeLabel->setText(tr("(no label)"));

                m_coin_control->destChange = dest;
            }
        }
    }
}

// Coin Control: update labels
void SendCoinsDialog::coinControlUpdateLabels()
{
    if (!model || !model->getOptionsModel())
        return;

    updateCoinControlState(*m_coin_control);

    // set pay amounts
    CoinControlDialog::payAmounts.clear();
    CoinControlDialog::fSubtractFeeFromAmount = false;

    for(int i = 0; i < ui->entries->count(); ++i)
    {
        SendCoinsEntry *entry = qobject_cast<SendCoinsEntry*>(ui->entries->itemAt(i)->widget());
        if(entry && !entry->isHidden())
        {
            SendCoinsRecipient rcp = entry->getValue();
            CoinControlDialog::payAmounts.append(rcp.amount);
            if (rcp.fSubtractFeeFromAmount)
                CoinControlDialog::fSubtractFeeFromAmount = true;
        }
    }

    if (m_coin_control->HasSelected())
    {
        // actual coin control calculation
        CoinControlDialog::updateLabels(*m_coin_control, model, this);

        // show coin control stats
        ui->labelCoinControlAutomaticallySelected->hide();
        ui->widgetCoinControl->show();
    }
    else
    {
        // hide coin control stats
        ui->labelCoinControlAutomaticallySelected->show();
        ui->widgetCoinControl->hide();
        ui->labelCoinControlInsuffFunds->hide();
    }
}

SendConfirmationDialog::SendConfirmationDialog(const QString& title, const QString& text, const QString& informative_text, const QString& detailed_text, int _secDelay, const QString& _confirmButtonText, QWidget* parent)
    : QMessageBox(parent), secDelay(_secDelay), confirmButtonText(_confirmButtonText)
{
    setIcon(QMessageBox::Question);
    setWindowTitle(title); // On macOS, the window title is ignored (as required by the macOS Guidelines).
    setText(text);
    setInformativeText(informative_text);
    setDetailedText(detailed_text);
    setStandardButtons(QMessageBox::Yes | QMessageBox::Cancel);
    setDefaultButton(QMessageBox::Cancel);
    yesButton = button(QMessageBox::Yes);
    updateYesButton();
    connect(&countDownTimer, &QTimer::timeout, this, &SendConfirmationDialog::countDown);
}

int SendConfirmationDialog::exec()
{
    updateYesButton();
    countDownTimer.start(1000);
    return QMessageBox::exec();
}

void SendConfirmationDialog::countDown()
{
    secDelay--;
    updateYesButton();

    if(secDelay <= 0)
    {
        countDownTimer.stop();
    }
}

void SendConfirmationDialog::updateYesButton()
{
    if(secDelay > 0)
    {
        yesButton->setEnabled(false);
        yesButton->setText(confirmButtonText + " (" + QString::number(secDelay) + ")");
    }
    else
    {
        yesButton->setEnabled(true);
        yesButton->setText(confirmButtonText);
    }
}<|MERGE_RESOLUTION|>--- conflicted
+++ resolved
@@ -622,10 +622,6 @@
     Q_EMIT message(tr("Send Coins"), msgParams.first, msgParams.second);
 }
 
-<<<<<<< HEAD
-
-=======
->>>>>>> ee8ca219
 void SendCoinsDialog::useAvailableBalance(SendCoinsEntry* entry)
 {
     // Include watch-only for wallets without private key
@@ -660,10 +656,6 @@
     ui->customFee               ->setEnabled(ui->radioCustomFee->isChecked());
     ui->stackedFeeTypes->setCurrentIndex(ui->radioSmartFee->isChecked() ? 0 : 1);
 }
-<<<<<<< HEAD
-
-=======
->>>>>>> ee8ca219
 
 void SendCoinsDialog::updateCoinControlState(CCoinControl& ctrl)
 {
@@ -707,10 +699,6 @@
         ui->labelFeeEstimation->setText(tr("Estimated to begin confirmation within %n block(s).", "", returned_target));
         ui->fallbackFeeWarningLabel->setVisible(false);
     }
-<<<<<<< HEAD
-
-=======
->>>>>>> ee8ca219
 }
 
 // Coin Control: copy label "Quantity" to clipboard
