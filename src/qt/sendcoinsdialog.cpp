--- conflicted
+++ resolved
@@ -2,31 +2,6 @@
 // Distributed under the MIT software license, see the accompanying
 // file COPYING or http://www.opensource.org/licenses/mit-license.php.
 
-<<<<<<< HEAD
-#include "sendcoinsdialog.h"
-#include "ui_sendcoinsdialog.h"
-
-#include "addresstablemodel.h"
-#include "bitcoinunits.h"
-#include "clientmodel.h"
-#include "coincontroldialog.h"
-#include "guiutil.h"
-#include "optionsmodel.h"
-#include "platformstyle.h"
-#include "sendcoinsentry.h"
-#include "walletmodel.h"
-#include "guiconstants.h"
-#include "styleSheet.h"
-
-#include "base58.h"
-#include "chainparams.h"
-#include "wallet/coincontrol.h"
-#include "validation.h" // mempool and minRelayTxFee
-#include "ui_interface.h"
-#include "txmempool.h"
-#include "policy/fees.h"
-#include "wallet/wallet.h"
-=======
 #include <qt/sendcoinsdialog.h>
 #include <qt/forms/ui_sendcoinsdialog.h>
 
@@ -49,7 +24,6 @@
 #include <txmempool.h>
 #include <policy/fees.h>
 #include <wallet/fees.h>
->>>>>>> a68962c4
 
 #include <QFontMetrics>
 #include <QMessageBox>
@@ -607,11 +581,6 @@
     Q_EMIT message(tr("Send Coins"), msgParams.first, msgParams.second);
 }
 
-<<<<<<< HEAD
-void SendCoinsDialog::setMinimumFee()
-{
-    ui->customFee->setValue(CWallet::GetRequiredFee(1000));
-=======
 void SendCoinsDialog::useAvailableBalance(SendCoinsEntry* entry)
 {
     // Get CCoinControl instance if CoinControl is enabled or create a new one.
@@ -640,7 +609,6 @@
 void SendCoinsDialog::setMinimumFee()
 {
     ui->customFee->setValue(GetRequiredFee(1000));
->>>>>>> a68962c4
 }
 
 void SendCoinsDialog::updateFeeSectionControls()
@@ -806,10 +774,6 @@
         }
         else // Valid address
         {
-<<<<<<< HEAD
-            const CTxDestination dest = addr.Get();
-=======
->>>>>>> a68962c4
             if (!model->IsSpendable(dest)) {
                 ui->labelCoinControlChangeLabel->setText(tr("Warning: Unknown change address"));
 
@@ -818,11 +782,7 @@
                     QMessageBox::Yes | QMessageBox::Cancel, QMessageBox::Cancel);
 
                 if(btnRetVal == QMessageBox::Yes)
-<<<<<<< HEAD
-                    CoinControlDialog::coinControl->destChange = dest;
-=======
                     CoinControlDialog::coinControl()->destChange = dest;
->>>>>>> a68962c4
                 else
                 {
                     ui->lineEditCoinControlChange->setText("");
@@ -841,11 +801,7 @@
                 else
                     ui->labelCoinControlChangeLabel->setText(tr("(no label)"));
 
-<<<<<<< HEAD
-                CoinControlDialog::coinControl->destChange = dest;
-=======
                 CoinControlDialog::coinControl()->destChange = dest;
->>>>>>> a68962c4
             }
         }
     }
