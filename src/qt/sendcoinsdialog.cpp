--- conflicted
+++ resolved
@@ -75,10 +75,6 @@
     SetObjectStyleSheet(ui->addButton, StyleSheetNames::ButtonGray);
     SetObjectStyleSheet(ui->sendButton, StyleSheetNames::ButtonGray);
     SetObjectStyleSheet(ui->pushButtonCoinControl, StyleSheetNames::ButtonDark);
-<<<<<<< HEAD
-
-=======
->>>>>>> da23532c
     if (!_platformStyle->getImagesOnButtons()) {
         ui->addButton->setIcon(QIcon());
     } else {
@@ -149,11 +145,7 @@
             ui->confTargetSelector->addItem(targetSelectorItemText(n));
         }
 
-<<<<<<< HEAD
-        connect(_clientModel, &ClientModel::numBlocksChanged, this, &SendCoinsDialog::updateSmartFeeLabel);
-=======
         connect(_clientModel, &ClientModel::numBlocksChanged, this, &SendCoinsDialog::updateNumberOfBlocks);
->>>>>>> da23532c
     }
 }
 
@@ -277,11 +269,7 @@
 
     updateCoinControlState(*m_coin_control);
 
-<<<<<<< HEAD
-    prepareStatus = model->prepareTransaction(currentTransaction, *m_coin_control);
-=======
     prepareStatus = model->prepareTransaction(*m_current_transaction, *m_coin_control);
->>>>>>> da23532c
 
     // process prepareStatus and on error generate message shown to user
     processSendCoinsReturn(prepareStatus,
@@ -329,11 +317,7 @@
 
     question_string.append("<br /><span style='font-size:10pt;'>");
     if (model->wallet().privateKeysDisabled()) {
-<<<<<<< HEAD
-        questionString.append(tr("Please, review your transaction proposal. This will produce a Partially Signed Qtum Transaction (PSBT) which you can copy and then sign with e.g. an offline %1 wallet, or a PSBT-compatible hardware wallet.").arg(PACKAGE_NAME));
-=======
         question_string.append(tr("Please, review your transaction proposal. This will produce a Partially Signed Qtum Transaction (PSBT) which you can save or copy and then sign with e.g. an offline %1 wallet, or a PSBT-compatible hardware wallet.").arg(PACKAGE_NAME));
->>>>>>> da23532c
     } else {
         question_string.append(tr("Please, review your transaction."));
     }
