--- conflicted
+++ resolved
@@ -1,8 +1,4 @@
-<<<<<<< HEAD
-// Copyright (c) 2011-2017 The Bitcoin Core developers
-=======
 // Copyright (c) 2011-2018 The Bitcoin Core developers
->>>>>>> 228c1378
 // Distributed under the MIT software license, see the accompanying
 // file COPYING or http://www.opensource.org/licenses/mit-license.php.
 
@@ -155,15 +151,9 @@
             }
         }
 
-<<<<<<< HEAD
-        setBalance(model->getBalance(), model->getUnconfirmedBalance(), model->getImmatureBalance(),  model->getStake(),
-                   model->getWatchBalance(), model->getWatchUnconfirmedBalance(), model->getWatchImmatureBalance(), model->getWatchStake());
-        connect(model, SIGNAL(balanceChanged(CAmount,CAmount,CAmount,CAmount,CAmount,CAmount,CAmount,CAmount)), this, SLOT(setBalance(CAmount,CAmount,CAmount,CAmount,CAmount,CAmount,CAmount,CAmount)));
-=======
         interfaces::WalletBalances balances = _model->wallet().getBalances();
         setBalance(balances);
         connect(_model, SIGNAL(balanceChanged(interfaces::WalletBalances)), this, SLOT(setBalance(interfaces::WalletBalances)));
->>>>>>> 228c1378
         connect(_model->getOptionsModel(), SIGNAL(displayUnitChanged(int)), this, SLOT(updateDisplayUnit()));
         updateDisplayUnit();
 
@@ -366,22 +356,8 @@
     }
     questionString.append(QString("<b>%1</b>: <b>%2</b>").arg(tr("Total Amount"))
         .arg(BitcoinUnits::formatHtmlWithUnit(model->getOptionsModel()->getDisplayUnit(), totalAmount)));
-<<<<<<< HEAD
-    questionString.append(QString("<span style='font-size:10pt;font-weight:normal;'><br />(=%1)</span>")
-        .arg(alternativeUnits.join(" " + tr("or") + "<br />")));
-
-    questionString.append("<hr /><span>");
-    if (ui->optInRBF->isChecked()) {
-        questionString.append(tr("You can increase the fee later (signals Replace-By-Fee, BIP-125)."));
-    } else {
-        questionString.append(tr("Not signalling Replace-By-Fee, BIP-125."));
-    }
-    questionString.append("</span>");
-
-=======
     questionString.append(QString("<br /><span style='font-size:10pt; font-weight:normal;'>(=%1)</span>")
         .arg(alternativeUnits.join(" " + tr("or") + " ")));
->>>>>>> 228c1378
 
     SendConfirmationDialog confirmationDialog(tr("Confirm send coins"),
         questionString.arg(formatted.join("<br />")), SEND_CONFIRM_DELAY, this);
@@ -547,22 +523,8 @@
     return true;
 }
 
-<<<<<<< HEAD
-void SendCoinsDialog::setBalance(const CAmount& balance, const CAmount& unconfirmedBalance, const CAmount& immatureBalance, const CAmount& stake,
-                                 const CAmount& watchBalance, const CAmount& watchUnconfirmedBalance, const CAmount& watchImmatureBalance, const CAmount& watchStake)
-{
-    Q_UNUSED(unconfirmedBalance);
-    Q_UNUSED(immatureBalance);
-    Q_UNUSED(watchBalance);
-    Q_UNUSED(stake);
-    Q_UNUSED(watchUnconfirmedBalance);
-    Q_UNUSED(watchImmatureBalance);
-    Q_UNUSED(watchStake);
-
-=======
 void SendCoinsDialog::setBalance(const interfaces::WalletBalances& balances)
 {
->>>>>>> 228c1378
     if(model && model->getOptionsModel())
     {
         ui->labelBalance->setText(BitcoinUnits::formatWithUnit(model->getOptionsModel()->getDisplayUnit(), balances.balance));
@@ -571,11 +533,7 @@
 
 void SendCoinsDialog::updateDisplayUnit()
 {
-<<<<<<< HEAD
-    setBalance(model->getBalance(), 0, 0, 0, 0, 0, 0, 0);
-=======
     setBalance(model->wallet().getBalances());
->>>>>>> 228c1378
     ui->customFee->setDisplayUnit(model->getOptionsModel()->getDisplayUnit());
     updateMinFeeLabel();
     updateSmartFeeLabel();
@@ -672,15 +630,8 @@
     ui->labelMinFeeWarning      ->setEnabled(ui->radioCustomFee->isChecked());
     ui->labelCustomPerKilobyte  ->setEnabled(ui->radioCustomFee->isChecked() && !ui->checkBoxMinimumFee->isChecked());
     ui->customFee               ->setEnabled(ui->radioCustomFee->isChecked() && !ui->checkBoxMinimumFee->isChecked());
-<<<<<<< HEAD
-
     ui->stackedFeeTypes->setCurrentIndex(ui->radioSmartFee->isChecked() ? 0 : 1);
 }
-
-=======
-    ui->stackedFeeTypes->setCurrentIndex(ui->radioSmartFee->isChecked() ? 0 : 1);
-}
->>>>>>> 228c1378
 void SendCoinsDialog::updateMinFeeLabel()
 {
     if (model && model->getOptionsModel())
