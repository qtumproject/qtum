--- conflicted
+++ resolved
@@ -65,11 +65,7 @@
  */
 std::string EncodeBase32(const std::string& str, bool pad = true);
 
-<<<<<<< HEAD
-void SplitHostPort(std::string in, int& portOut, std::string& hostOut);
-=======
 void SplitHostPort(std::string in, uint16_t& portOut, std::string& hostOut);
->>>>>>> 5ed36332
 std::string i64tostr(int64_t n);
 int64_t atoi64(const std::string& str);
 int atoi(const std::string& str);
