// Copyright (c) 2009-2010 Satoshi Nakamoto
// Copyright (c) 2009-2021 The Bitcoin Core developers
// Distributed under the MIT software license, see the accompanying
// file COPYING or http://www.opensource.org/licenses/mit-license.php.

/**
 * Utilities for converting data from/to strings.
 */
#ifndef BITCOIN_UTIL_STRENCODINGS_H
#define BITCOIN_UTIL_STRENCODINGS_H

#include <attributes.h>
#include <span.h>
#include <util/string.h>

#include <charconv>
#include <cstdint>
#include <iterator>
#include <limits>
#include <optional>
#include <string>
#include <vector>

/** Used by SanitizeString() */
enum SafeChars
{
    SAFE_CHARS_DEFAULT, //!< The full set of allowed chars
    SAFE_CHARS_UA_COMMENT, //!< BIP-0014 subset
    SAFE_CHARS_FILENAME, //!< Chars allowed in filenames
    SAFE_CHARS_URI, //!< Chars allowed in URIs (RFC 3986)
};

/**
 * Used by ParseByteUnits()
 * Lowercase base 1000
 * Uppercase base 1024
*/
enum class ByteUnit : uint64_t {
    NOOP = 1ULL,
    k = 1000ULL,
    K = 1024ULL,
    m = 1'000'000ULL,
    M = 1ULL << 20,
    g = 1'000'000'000ULL,
    G = 1ULL << 30,
    t = 1'000'000'000'000ULL,
    T = 1ULL << 40,
};

/**
* Remove unsafe chars. Safe chars chosen to allow simple messages/URLs/email
* addresses, but avoid anything even possibly remotely dangerous like & or >
* @param[in] str    The string to sanitize
* @param[in] rule   The set of safe chars to choose (default: least restrictive)
* @return           A new string without unsafe chars
*/
std::string SanitizeString(const std::string& str, int rule = SAFE_CHARS_DEFAULT);
std::vector<unsigned char> ParseHex(const char* psz);
std::vector<unsigned char> ParseHex(const std::string& str);
signed char HexDigit(char c);
/* Returns true if each character in str is a hex character, and has an even
 * number of hex digits.*/
bool IsHex(const std::string& str);
/**
* Return true if the string is a hex number, optionally prefixed with "0x"
*/
bool IsHexNumber(const std::string& str);
std::vector<unsigned char> DecodeBase64(const char* p, bool* pf_invalid = nullptr);
std::string DecodeBase64(const std::string& str, bool* pf_invalid = nullptr);
std::string EncodeBase64(Span<const unsigned char> input);
inline std::string EncodeBase64(Span<const std::byte> input) { return EncodeBase64(MakeUCharSpan(input)); }
inline std::string EncodeBase64(const std::string& str) { return EncodeBase64(MakeUCharSpan(str)); }
std::vector<unsigned char> DecodeBase32(const char* p, bool* pf_invalid = nullptr);
std::string DecodeBase32(const std::string& str, bool* pf_invalid = nullptr);

/**
 * Base32 encode.
 * If `pad` is true, then the output will be padded with '=' so that its length
 * is a multiple of 8.
 */
std::string EncodeBase32(Span<const unsigned char> input, bool pad = true);

/**
 * Base32 encode.
 * If `pad` is true, then the output will be padded with '=' so that its length
 * is a multiple of 8.
 */
std::string EncodeBase32(const std::string& str, bool pad = true);

void SplitHostPort(std::string in, uint16_t& portOut, std::string& hostOut);
<<<<<<< HEAD
=======

// LocaleIndependentAtoi is provided for backwards compatibility reasons.
//
// New code should use ToIntegral or the ParseInt* functions
// which provide parse error feedback.
//
// The goal of LocaleIndependentAtoi is to replicate the defined behaviour of
// std::atoi as it behaves under the "C" locale, and remove some undefined
// behavior. If the parsed value is bigger than the integer type's maximum
// value, or smaller than the integer type's minimum value, std::atoi has
// undefined behavior, while this function returns the maximum or minimum
// values, respectively.
template <typename T>
T LocaleIndependentAtoi(const std::string& str)
{
    static_assert(std::is_integral<T>::value);
    T result;
    // Emulate atoi(...) handling of white space and leading +/-.
    std::string s = TrimString(str);
    if (!s.empty() && s[0] == '+') {
        if (s.length() >= 2 && s[1] == '-') {
            return 0;
        }
        s = s.substr(1);
    }
    auto [_, error_condition] = std::from_chars(s.data(), s.data() + s.size(), result);
    if (error_condition == std::errc::result_out_of_range) {
        if (s.length() >= 1 && s[0] == '-') {
            // Saturate underflow, per strtoll's behavior.
            return std::numeric_limits<T>::min();
        } else {
            // Saturate overflow, per strtoll's behavior.
            return std::numeric_limits<T>::max();
        }
    } else if (error_condition != std::errc{}) {
        return 0;
    }
    return result;
}

>>>>>>> ec86f1e9
std::string i64tostr(int64_t n);
int64_t atoi64(const std::string& str);

/**
 * Tests if the given character is a decimal digit.
 * @param[in] c     character to test
 * @return          true if the argument is a decimal digit; otherwise false.
 */
constexpr bool IsDigit(char c)
{
    return c >= '0' && c <= '9';
}

/**
 * Tests if the given character is a whitespace character. The whitespace characters
 * are: space, form-feed ('\f'), newline ('\n'), carriage return ('\r'), horizontal
 * tab ('\t'), and vertical tab ('\v').
 *
 * This function is locale independent. Under the C locale this function gives the
 * same result as std::isspace.
 *
 * @param[in] c     character to test
 * @return          true if the argument is a whitespace character; otherwise false
 */
constexpr inline bool IsSpace(char c) noexcept {
    return c == ' ' || c == '\f' || c == '\n' || c == '\r' || c == '\t' || c == '\v';
}

/**
 * Convert string to integral type T. Leading whitespace, a leading +, or any
 * trailing character fail the parsing. The required format expressed as regex
 * is `-?[0-9]+`. The minus sign is only permitted for signed integer types.
 *
 * @returns std::nullopt if the entire string could not be parsed, or if the
 *   parsed value is not in the range representable by the type T.
 */
template <typename T>
std::optional<T> ToIntegral(const std::string& str)
{
    static_assert(std::is_integral<T>::value);
    T result;
    const auto [first_nonmatching, error_condition] = std::from_chars(str.data(), str.data() + str.size(), result);
    if (first_nonmatching != str.data() + str.size() || error_condition != std::errc{}) {
        return std::nullopt;
    }
    return result;
}

/**
 * Convert string to signed 32-bit integer with strict parse error feedback.
 * @returns true if the entire string could be parsed as valid integer,
 *   false if not the entire string could be parsed or when overflow or underflow occurred.
 */
[[nodiscard]] bool ParseInt32(const std::string& str, int32_t *out);

/**
 * Convert string to signed 64-bit integer with strict parse error feedback.
 * @returns true if the entire string could be parsed as valid integer,
 *   false if not the entire string could be parsed or when overflow or underflow occurred.
 */
[[nodiscard]] bool ParseInt64(const std::string& str, int64_t *out);

/**
 * Convert decimal string to unsigned 8-bit integer with strict parse error feedback.
 * @returns true if the entire string could be parsed as valid integer,
 *   false if not the entire string could be parsed or when overflow or underflow occurred.
 */
[[nodiscard]] bool ParseUInt8(const std::string& str, uint8_t *out);

/**
 * Convert decimal string to unsigned 16-bit integer with strict parse error feedback.
 * @returns true if the entire string could be parsed as valid integer,
 *   false if the entire string could not be parsed or if overflow or underflow occurred.
 */
[[nodiscard]] bool ParseUInt16(const std::string& str, uint16_t* out);

/**
 * Convert decimal string to unsigned 32-bit integer with strict parse error feedback.
 * @returns true if the entire string could be parsed as valid integer,
 *   false if not the entire string could be parsed or when overflow or underflow occurred.
 */
[[nodiscard]] bool ParseUInt32(const std::string& str, uint32_t *out);

/**
 * Convert decimal string to unsigned 64-bit integer with strict parse error feedback.
 * @returns true if the entire string could be parsed as valid integer,
 *   false if not the entire string could be parsed or when overflow or underflow occurred.
 */
[[nodiscard]] bool ParseUInt64(const std::string& str, uint64_t *out);

/**
 * Convert a span of bytes to a lower-case hexadecimal string.
 */
std::string HexStr(const Span<const uint8_t> s);
inline std::string HexStr(const Span<const char> s) { return HexStr(MakeUCharSpan(s)); }
inline std::string HexStr(const Span<const std::byte> s) { return HexStr(MakeUCharSpan(s)); }

/**
 * Format a paragraph of text to a fixed width, adding spaces for
 * indentation to any added line.
 */
std::string FormatParagraph(const std::string& in, size_t width = 79, size_t indent = 0);

/**
 * Timing-attack-resistant comparison.
 * Takes time proportional to length
 * of first argument.
 */
template <typename T>
bool TimingResistantEqual(const T& a, const T& b)
{
    if (b.size() == 0) return a.size() == 0;
    size_t accumulator = a.size() ^ b.size();
    for (size_t i = 0; i < a.size(); i++)
        accumulator |= size_t(a[i] ^ b[i%b.size()]);
    return accumulator == 0;
}

/** Parse number as fixed point according to JSON number syntax.
 * See https://json.org/number.gif
 * @returns true on success, false on error.
 * @note The result must be in the range (-10^18,10^18), otherwise an overflow error will trigger.
 */
[[nodiscard]] bool ParseFixedPoint(const std::string &val, int decimals, int64_t *amount_out);

/** Convert from one power-of-2 number base to another. */
template<int frombits, int tobits, bool pad, typename O, typename I>
bool ConvertBits(const O& outfn, I it, I end) {
    size_t acc = 0;
    size_t bits = 0;
    constexpr size_t maxv = (1 << tobits) - 1;
    constexpr size_t max_acc = (1 << (frombits + tobits - 1)) - 1;
    while (it != end) {
        acc = ((acc << frombits) | *it) & max_acc;
        bits += frombits;
        while (bits >= tobits) {
            bits -= tobits;
            outfn((acc >> bits) & maxv);
        }
        ++it;
    }
    if (pad) {
        if (bits) outfn((acc << (tobits - bits)) & maxv);
    } else if (bits >= frombits || ((acc << (tobits - bits)) & maxv)) {
        return false;
    }
    return true;
}

/**
 * Converts the given character to its lowercase equivalent.
 * This function is locale independent. It only converts uppercase
 * characters in the standard 7-bit ASCII range.
 * This is a feature, not a limitation.
 *
 * @param[in] c     the character to convert to lowercase.
 * @return          the lowercase equivalent of c; or the argument
 *                  if no conversion is possible.
 */
constexpr char ToLower(char c)
{
    return (c >= 'A' && c <= 'Z' ? (c - 'A') + 'a' : c);
}

/**
 * Returns the lowercase equivalent of the given string.
 * This function is locale independent. It only converts uppercase
 * characters in the standard 7-bit ASCII range.
 * This is a feature, not a limitation.
 *
 * @param[in] str   the string to convert to lowercase.
 * @returns         lowercased equivalent of str
 */
std::string ToLower(const std::string& str);

/**
 * Converts the given character to its uppercase equivalent.
 * This function is locale independent. It only converts lowercase
 * characters in the standard 7-bit ASCII range.
 * This is a feature, not a limitation.
 *
 * @param[in] c     the character to convert to uppercase.
 * @return          the uppercase equivalent of c; or the argument
 *                  if no conversion is possible.
 */
constexpr char ToUpper(char c)
{
    return (c >= 'a' && c <= 'z' ? (c - 'a') + 'A' : c);
}

/**
 * Returns the uppercase equivalent of the given string.
 * This function is locale independent. It only converts lowercase
 * characters in the standard 7-bit ASCII range.
 * This is a feature, not a limitation.
 *
 * @param[in] str   the string to convert to uppercase.
 * @returns         UPPERCASED EQUIVALENT OF str
 */
std::string ToUpper(const std::string& str);

/**
 * Capitalizes the first character of the given string.
 * This function is locale independent. It only converts lowercase
 * characters in the standard 7-bit ASCII range.
 * This is a feature, not a limitation.
 *
 * @param[in] str   the string to capitalize.
 * @returns         string with the first letter capitalized.
 */
std::string Capitalize(std::string str);

/**
 * Parse a string with suffix unit [k|K|m|M|g|G|t|T].
 * Must be a whole integer, fractions not allowed (0.5t), no whitespace or +-
 * Lowercase units are 1000 base. Uppercase units are 1024 base.
 * Examples: 2m,27M,19g,41T
 *
 * @param[in] str                  the string to convert into bytes
 * @param[in] default_multiplier   if no unit is found in str use this unit
 * @returns                        optional uint64_t bytes from str or nullopt
 *                                 if ToIntegral is false, str is empty, trailing whitespace or overflow
 */
std::optional<uint64_t> ParseByteUnits(const std::string& str, ByteUnit default_multiplier);

#endif // BITCOIN_UTIL_STRENCODINGS_H<|MERGE_RESOLUTION|>--- conflicted
+++ resolved
@@ -88,8 +88,6 @@
 std::string EncodeBase32(const std::string& str, bool pad = true);
 
 void SplitHostPort(std::string in, uint16_t& portOut, std::string& hostOut);
-<<<<<<< HEAD
-=======
 
 // LocaleIndependentAtoi is provided for backwards compatibility reasons.
 //
@@ -130,7 +128,6 @@
     return result;
 }
 
->>>>>>> ec86f1e9
 std::string i64tostr(int64_t n);
 int64_t atoi64(const std::string& str);
 
