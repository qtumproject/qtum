--- conflicted
+++ resolved
@@ -52,13 +52,8 @@
  * is called.
  */
 static std::map<std::string, std::unique_ptr<fsbridge::FileLock>> dir_locks GUARDED_BY(cs_dir_locks);
-<<<<<<< HEAD
-
-bool LockDirectory(const fs::path& directory, const fs::path& lockfile_name, bool probe_only, bool try_lock)
-=======
 namespace util {
 LockResult LockDirectory(const fs::path& directory, const fs::path& lockfile_name, bool probe_only, bool try_lock)
->>>>>>> 258457a4
 {
     LOCK(cs_dir_locks);
     fs::path pathLockFile = directory / lockfile_name;
@@ -76,12 +71,8 @@
     }
     auto lock = std::make_unique<fsbridge::FileLock>(pathLockFile);
     if (try_lock && !lock->TryLock()) {
-<<<<<<< HEAD
-        return error("Error while attempting to lock directory %s: %s", fs::PathToString(directory), lock->GetReason());
-=======
         error("Error while attempting to lock directory %s: %s", fs::PathToString(directory), lock->GetReason());
         return LockResult::ErrorLock;
->>>>>>> 258457a4
     }
     if (!probe_only) {
         // Lock successful and we're not just probing, put it into the map
