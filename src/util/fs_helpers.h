--- conflicted
+++ resolved
@@ -35,9 +35,6 @@
  */
 [[nodiscard]] bool RenameOver(fs::path src, fs::path dest);
 
-<<<<<<< HEAD
-bool LockDirectory(const fs::path& directory, const fs::path& lockfile_name, bool probe_only = false, bool try_lock = true);
-=======
 namespace util {
 enum class LockResult {
     Success,
@@ -46,7 +43,6 @@
 };
 [[nodiscard]] LockResult LockDirectory(const fs::path& directory, const fs::path& lockfile_name, bool probe_only = false, bool try_lock = true);
 } // namespace util
->>>>>>> 258457a4
 void UnlockDirectory(const fs::path& directory, const fs::path& lockfile_name);
 bool DirIsWritable(const fs::path& directory);
 bool CheckDiskSpace(const fs::path& dir, uint64_t additional_bytes = 0);
