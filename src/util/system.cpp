--- conflicted
+++ resolved
@@ -106,11 +106,7 @@
     // Create empty lock file if it doesn't exist.
     FILE* file = fsbridge::fopen(pathLockFile, "a");
     if (file) fclose(file);
-<<<<<<< HEAD
-    auto lock = MakeUnique<fsbridge::FileLock>(pathLockFile);
-=======
     auto lock = std::make_unique<fsbridge::FileLock>(pathLockFile);
->>>>>>> 5ed36332
     if (try_lock && !lock->TryLock()) {
         return error("Error while attempting to lock directory %s: %s", directory.string(), lock->GetReason());
     }
