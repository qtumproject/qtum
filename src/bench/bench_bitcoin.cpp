--- conflicted
+++ resolved
@@ -1,8 +1,4 @@
-<<<<<<< HEAD
-// Copyright (c) 2015-2017 The Bitcoin Core developers
-=======
 // Copyright (c) 2015-2018 The Bitcoin Core developers
->>>>>>> 228c1378
 // Distributed under the MIT software license, see the accompanying
 // file COPYING or http://www.opensource.org/licenses/mit-license.php.
 
@@ -50,40 +46,6 @@
     return ret;
 }
 
-<<<<<<< HEAD
-#include <boost/lexical_cast.hpp>
-
-#include <memory>
-
-static const int64_t DEFAULT_BENCH_EVALUATIONS = 5;
-static const char* DEFAULT_BENCH_FILTER = ".*";
-static const char* DEFAULT_BENCH_SCALING = "1.0";
-static const char* DEFAULT_BENCH_PRINTER = "console";
-static const char* DEFAULT_PLOT_PLOTLYURL = "https://cdn.plot.ly/plotly-latest.min.js";
-static const int64_t DEFAULT_PLOT_WIDTH = 1024;
-static const int64_t DEFAULT_PLOT_HEIGHT = 768;
-
-int
-main(int argc, char** argv)
-{
-    gArgs.ParseParameters(argc, argv);
-
-    if (gArgs.IsArgSet("-?") || gArgs.IsArgSet("-h") || gArgs.IsArgSet("-help")) {
-        std::cout << HelpMessageGroup(_("Options:"))
-                  << HelpMessageOpt("-?", _("Print this help message and exit"))
-                  << HelpMessageOpt("-list", _("List benchmarks without executing them. Can be combined with -scaling and -filter"))
-                  << HelpMessageOpt("-evals=<n>", strprintf(_("Number of measurement evaluations to perform. (default: %u)"), DEFAULT_BENCH_EVALUATIONS))
-                  << HelpMessageOpt("-filter=<regex>", strprintf(_("Regular expression filter to select benchmark by name (default: %s)"), DEFAULT_BENCH_FILTER))
-                  << HelpMessageOpt("-scaling=<n>", strprintf(_("Scaling factor for benchmark's runtime (default: %u)"), DEFAULT_BENCH_SCALING))
-                  << HelpMessageOpt("-printer=(console|plot)", strprintf(_("Choose printer format. console: print data to console. plot: Print results as HTML graph (default: %s)"), DEFAULT_BENCH_PRINTER))
-                  << HelpMessageOpt("-plot-plotlyurl=<uri>", strprintf(_("URL to use for plotly.js (default: %s)"), DEFAULT_PLOT_PLOTLYURL))
-                  << HelpMessageOpt("-plot-width=<x>", strprintf(_("Plot width in pixel (default: %u)"), DEFAULT_PLOT_WIDTH))
-                  << HelpMessageOpt("-plot-height=<x>", strprintf(_("Plot height in pixel (default: %u)"), DEFAULT_PLOT_HEIGHT));
-
-        return 0;
-    }
-
-=======
 int main(int argc, char** argv)
 {
     SetupBenchArgs();
@@ -102,7 +64,6 @@
     // Set the datadir after parsing the bench options
     const fs::path bench_datadir{SetDataDir()};
 
->>>>>>> 228c1378
     SHA256AutoDetect();
     RandomInit();
     ECC_Start();
@@ -113,16 +74,11 @@
     std::string scaling_str = gArgs.GetArg("-scaling", DEFAULT_BENCH_SCALING);
     bool is_list_only = gArgs.GetBoolArg("-list", false);
 
-<<<<<<< HEAD
-    double scaling_factor = boost::lexical_cast<double>(scaling_str);
-
-=======
     double scaling_factor;
     if (!ParseDouble(scaling_str, &scaling_factor)) {
         fprintf(stderr, "Error parsing scaling factor as double: %s\n", scaling_str.c_str());
         return EXIT_FAILURE;
     }
->>>>>>> 228c1378
 
     std::unique_ptr<benchmark::Printer> printer(new benchmark::ConsolePrinter());
     std::string printer_arg = gArgs.GetArg("-printer", DEFAULT_BENCH_PRINTER);
@@ -134,11 +90,8 @@
     }
 
     benchmark::BenchRunner::RunAll(*printer, evaluations, scaling_factor, regex_filter, is_list_only);
-<<<<<<< HEAD
-=======
 
     fs::remove_all(bench_datadir);
->>>>>>> 228c1378
 
     ECC_Stop();
 
