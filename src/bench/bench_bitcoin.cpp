--- conflicted
+++ resolved
@@ -55,8 +55,6 @@
     // Overwrite arguments for bench
     gArgs.SoftSetBoolArg("-acceptnonstdtxn", true);
 
-<<<<<<< HEAD
-=======
     if (evaluations == 0) {
         return EXIT_SUCCESS;
     } else if (evaluations < 0) {
@@ -64,7 +62,6 @@
         return EXIT_FAILURE;
     }
 
->>>>>>> ee8ca219
     double scaling_factor;
     if (!ParseDouble(scaling_str, &scaling_factor)) {
         tfm::format(std::cerr, "Error parsing scaling factor as double: %s\n", scaling_str);
