--- conflicted
+++ resolved
@@ -19,11 +19,7 @@
     LogInstance().DisableCategory(BCLog::LogFlags::ALL);
 
     TestingSetup test_setup{
-<<<<<<< HEAD
-        CBaseChainParams::UNITTEST,
-=======
         ChainType::UNITTEST,
->>>>>>> 86d0551a
         extra_args,
     };
 
