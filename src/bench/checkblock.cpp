// Copyright (c) 2016-2018 The Bitcoin Core developers
// Distributed under the MIT software license, see the accompanying
// file COPYING or http://www.opensource.org/licenses/mit-license.php.

#include <bench/bench.h>

#include <chainparams.h>
#include <validation.h>
#include <streams.h>
#include <consensus/validation.h>

namespace block_bench {
#include <bench/data/blockbench.raw.h>
} // namespace block_bench

// These are the two major time-sinks which happen after we have fully received
// a block off the wire, but before we can relay the block on to peers using
// compact block relay.

static void DeserializeBlockTest(benchmark::State& state)
{
    CDataStream stream((const char*)block_bench::blockbench,
<<<<<<< HEAD
            (const char*)&block_bench::blockbench[sizeof(block_bench::blockbench)],
=======
            (const char*)block_bench::blockbench + sizeof(block_bench::blockbench),
>>>>>>> 9e306671
            SER_NETWORK, PROTOCOL_VERSION);
    char a = '\0';
    stream.write(&a, 1); // Prevent compaction

    while (state.KeepRunning()) {
        CBlock block;
        stream >> block;
<<<<<<< HEAD
        assert(stream.Rewind(sizeof(block_bench::blockbench)));
=======
        bool rewound = stream.Rewind(sizeof(block_bench::blockbench));
        assert(rewound);
>>>>>>> 9e306671
    }
}

static void DeserializeAndCheckBlockTest(benchmark::State& state)
{
    CDataStream stream((const char*)block_bench::blockbench,
<<<<<<< HEAD
            (const char*)&block_bench::blockbench[sizeof(block_bench::blockbench)],
=======
            (const char*)block_bench::blockbench + sizeof(block_bench::blockbench),
>>>>>>> 9e306671
            SER_NETWORK, PROTOCOL_VERSION);
    char a = '\0';
    stream.write(&a, 1); // Prevent compaction

    const auto chainParams = CreateChainParams(CBaseChainParams::MAIN);

    while (state.KeepRunning()) {
        CBlock block; // Note that CBlock caches its checked state, so we need to recreate it here
        stream >> block;
<<<<<<< HEAD
        assert(stream.Rewind(sizeof(block_bench::blockbench)));
=======
        bool rewound = stream.Rewind(sizeof(block_bench::blockbench));
        assert(rewound);
>>>>>>> 9e306671

        CValidationState validationState;
        bool checked = CheckBlock(block, validationState, chainParams->GetConsensus());
        assert(checked);
    }
}

BENCHMARK(DeserializeBlockTest, 130);
BENCHMARK(DeserializeAndCheckBlockTest, 160);<|MERGE_RESOLUTION|>--- conflicted
+++ resolved
@@ -20,11 +20,7 @@
 static void DeserializeBlockTest(benchmark::State& state)
 {
     CDataStream stream((const char*)block_bench::blockbench,
-<<<<<<< HEAD
-            (const char*)&block_bench::blockbench[sizeof(block_bench::blockbench)],
-=======
             (const char*)block_bench::blockbench + sizeof(block_bench::blockbench),
->>>>>>> 9e306671
             SER_NETWORK, PROTOCOL_VERSION);
     char a = '\0';
     stream.write(&a, 1); // Prevent compaction
@@ -32,23 +28,15 @@
     while (state.KeepRunning()) {
         CBlock block;
         stream >> block;
-<<<<<<< HEAD
-        assert(stream.Rewind(sizeof(block_bench::blockbench)));
-=======
         bool rewound = stream.Rewind(sizeof(block_bench::blockbench));
         assert(rewound);
->>>>>>> 9e306671
     }
 }
 
 static void DeserializeAndCheckBlockTest(benchmark::State& state)
 {
     CDataStream stream((const char*)block_bench::blockbench,
-<<<<<<< HEAD
-            (const char*)&block_bench::blockbench[sizeof(block_bench::blockbench)],
-=======
             (const char*)block_bench::blockbench + sizeof(block_bench::blockbench),
->>>>>>> 9e306671
             SER_NETWORK, PROTOCOL_VERSION);
     char a = '\0';
     stream.write(&a, 1); // Prevent compaction
@@ -58,12 +46,8 @@
     while (state.KeepRunning()) {
         CBlock block; // Note that CBlock caches its checked state, so we need to recreate it here
         stream >> block;
-<<<<<<< HEAD
-        assert(stream.Rewind(sizeof(block_bench::blockbench)));
-=======
         bool rewound = stream.Rewind(sizeof(block_bench::blockbench));
         assert(rewound);
->>>>>>> 9e306671
 
         CValidationState validationState;
         bool checked = CheckBlock(block, validationState, chainParams->GetConsensus());
