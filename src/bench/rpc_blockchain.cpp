--- conflicted
+++ resolved
@@ -11,12 +11,8 @@
 
 #include <univalue.h>
 
-<<<<<<< HEAD
-static void BlockToJsonVerbose(benchmark::State& state) {
-=======
 static void BlockToJsonVerbose(benchmark::Bench& bench)
 {
->>>>>>> da23532c
     CDataStream stream(benchmark::data::blockbench, SER_NETWORK, PROTOCOL_VERSION);
     char a = '\0';
     stream.write(&a, 1); // Prevent compaction
