// Copyright (c) 2022 The Bitcoin Core developers
// Distributed under the MIT software license, see the accompanying
// file COPYING or https://www.opensource.org/licenses/mit-license.php.

#include <bench/bench.h>
#include <bench/data.h>
#include <chainparams.h>
#include <clientversion.h>
#include <test/util/setup_common.h>
#include <util/chaintype.h>
#include <validation.h>

/**
 * The LoadExternalBlockFile() function is used during -reindex and -loadblock.
 *
 * Create a test file that's similar to a datadir/blocks/blk?????.dat file,
 * It contains around 134 copies of the same block (typical size of real block files).
 * For each block in the file, LoadExternalBlockFile() won't find its parent,
 * and so will skip the block. (In the real system, it will re-read the block
 * from disk later when it encounters its parent.)
 *
 * This benchmark measures the performance of deserializing the block (or just
 * its header, beginning with PR 16981).
 */
static void LoadExternalBlockFile(benchmark::Bench& bench)
{
    const auto testing_setup{MakeNoLogFileContext<const TestingSetup>(ChainType::MAIN)};

    // Create a single block as in the blocks files (magic bytes, block size,
    // block data) as a stream object.
    const fs::path blkfile{testing_setup.get()->m_path_root / "blk.dat"};
    DataStream ss{};
    auto params{testing_setup->m_node.chainman->GetParams()};
    ss << params.MessageStart();
    ss << static_cast<uint32_t>(benchmark::data::blockbench.size());
    // We can't use the streaming serialization (ss << benchmark::data::blockbench)
    // because that first writes a compact size.
<<<<<<< HEAD
    ss.write(MakeByteSpan(benchmark::data::blockbench));
=======
    ss << Span{benchmark::data::blockbench};
>>>>>>> 86d0551a

    // Create the test file.
    {
        // "wb+" is "binary, O_RDWR | O_CREAT | O_TRUNC".
        FILE* file{fsbridge::fopen(blkfile, "wb+")};
        // Make the test block file about 128 MB in length.
        for (size_t i = 0; i < node::MAX_BLOCKFILE_SIZE / ss.size(); ++i) {
            if (fwrite(ss.data(), 1, ss.size(), file) != ss.size()) {
                throw std::runtime_error("write to test file failed\n");
            }
        }
        fclose(file);
    }

    std::multimap<uint256, FlatFilePos> blocks_with_unknown_parent;
    FlatFilePos pos;
    bench.run([&] {
        // "rb" is "binary, O_RDONLY", positioned to the start of the file.
        // The file will be closed by LoadExternalBlockFile().
        CAutoFile file{fsbridge::fopen(blkfile, "rb"), CLIENT_VERSION};
        testing_setup->m_node.chainman->LoadExternalBlockFile(file, &pos, &blocks_with_unknown_parent);
    });
    fs::remove(blkfile);
}

BENCHMARK(LoadExternalBlockFile, benchmark::PriorityLevel::HIGH);<|MERGE_RESOLUTION|>--- conflicted
+++ resolved
@@ -35,11 +35,7 @@
     ss << static_cast<uint32_t>(benchmark::data::blockbench.size());
     // We can't use the streaming serialization (ss << benchmark::data::blockbench)
     // because that first writes a compact size.
-<<<<<<< HEAD
-    ss.write(MakeByteSpan(benchmark::data::blockbench));
-=======
     ss << Span{benchmark::data::blockbench};
->>>>>>> 86d0551a
 
     // Create the test file.
     {
