--- conflicted
+++ resolved
@@ -300,11 +300,7 @@
     }
     unsigned char rnd[8];
     std::string str = "Qtum key verification\n";
-<<<<<<< HEAD
-    GetRandBytes(rnd, sizeof(rnd));
-=======
     GetRandBytes(rnd);
->>>>>>> d82fec21
     uint256 hash;
     CHash256().Write(MakeUCharSpan(str)).Write(rnd).Finalize(hash);
     std::vector<unsigned char> vchSig;
