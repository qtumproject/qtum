// Copyright (c) 2009-2010 Satoshi Nakamoto
// Copyright (c) 2009-2018 The Bitcoin Core developers
// Distributed under the MIT software license, see the accompanying
// file COPYING or http://www.opensource.org/licenses/mit-license.php.

#include <txmempool.h>

#include <consensus/consensus.h>
#include <consensus/tx_verify.h>
#include <consensus/validation.h>
#include <validation.h>
#include <policy/policy.h>
#include <policy/fees.h>
#include <reverse_iterator.h>
#include <streams.h>
#include <timedata.h>
#include <util/system.h>
#include <util/moneystr.h>
#include <util/time.h>

CTxMemPoolEntry::CTxMemPoolEntry(const CTransactionRef& _tx, const CAmount& _nFee,
                                 int64_t _nTime, unsigned int _entryHeight,
<<<<<<< HEAD
                                 bool _spendsCoinbase, int64_t _sigOpsCost, LockPoints lp, CAmount _nMinGasPrice):
    tx(_tx), nFee(_nFee), nTime(_nTime), entryHeight(_entryHeight),
=======
                                 bool _spendsCoinbase, int64_t _sigOpsCost, LockPoints lp, CAmount _nMinGasPrice)
    : tx(_tx), nFee(_nFee), nTxWeight(GetTransactionWeight(*tx)), nUsageSize(RecursiveDynamicUsage(tx)), nTime(_nTime), entryHeight(_entryHeight),
>>>>>>> 9e306671
    spendsCoinbase(_spendsCoinbase), sigOpCost(_sigOpsCost), lockPoints(lp),
    nMinGasPrice(_nMinGasPrice)
{
    nCountWithDescendants = 1;
    nSizeWithDescendants = GetTxSize();
    nModFeesWithDescendants = nFee;

    feeDelta = 0;

    nCountWithAncestors = 1;
    nSizeWithAncestors = GetTxSize();
    nModFeesWithAncestors = nFee;
    nSigOpCostWithAncestors = sigOpCost;
}

void CTxMemPoolEntry::UpdateFeeDelta(int64_t newFeeDelta)
{
    nModFeesWithDescendants += newFeeDelta - feeDelta;
    nModFeesWithAncestors += newFeeDelta - feeDelta;
    feeDelta = newFeeDelta;
}

void CTxMemPoolEntry::UpdateLockPoints(const LockPoints& lp)
{
    lockPoints = lp;
}

size_t CTxMemPoolEntry::GetTxSize() const
{
    return GetVirtualTransactionSize(nTxWeight, sigOpCost);
}

// Update the given tx for any in-mempool descendants.
// Assumes that setMemPoolChildren is correct for the given tx and all
// descendants.
void CTxMemPool::UpdateForDescendants(txiter updateIt, cacheMap &cachedDescendants, const std::set<uint256> &setExclude)
{
    setEntries stageEntries, setAllDescendants;
    stageEntries = GetMemPoolChildren(updateIt);

    while (!stageEntries.empty()) {
        const txiter cit = *stageEntries.begin();
        setAllDescendants.insert(cit);
        stageEntries.erase(cit);
        const setEntries &setChildren = GetMemPoolChildren(cit);
        for (txiter childEntry : setChildren) {
            cacheMap::iterator cacheIt = cachedDescendants.find(childEntry);
            if (cacheIt != cachedDescendants.end()) {
                // We've already calculated this one, just add the entries for this set
                // but don't traverse again.
                for (txiter cacheEntry : cacheIt->second) {
                    setAllDescendants.insert(cacheEntry);
                }
            } else if (!setAllDescendants.count(childEntry)) {
                // Schedule for later processing
                stageEntries.insert(childEntry);
            }
        }
    }
    // setAllDescendants now contains all in-mempool descendants of updateIt.
    // Update and add to cached descendant map
    int64_t modifySize = 0;
    CAmount modifyFee = 0;
    int64_t modifyCount = 0;
    for (txiter cit : setAllDescendants) {
        if (!setExclude.count(cit->GetTx().GetHash())) {
            modifySize += cit->GetTxSize();
            modifyFee += cit->GetModifiedFee();
            modifyCount++;
            cachedDescendants[updateIt].insert(cit);
            // Update ancestor state for each descendant
            mapTx.modify(cit, update_ancestor_state(updateIt->GetTxSize(), updateIt->GetModifiedFee(), 1, updateIt->GetSigOpCost()));
        }
    }
    mapTx.modify(updateIt, update_descendant_state(modifySize, modifyFee, modifyCount));
}

// vHashesToUpdate is the set of transaction hashes from a disconnected block
// which has been re-added to the mempool.
// for each entry, look for descendants that are outside vHashesToUpdate, and
// add fee/size information for such descendants to the parent.
// for each such descendant, also update the ancestor state to include the parent.
void CTxMemPool::UpdateTransactionsFromBlock(const std::vector<uint256> &vHashesToUpdate)
{
    LOCK(cs);
    // For each entry in vHashesToUpdate, store the set of in-mempool, but not
    // in-vHashesToUpdate transactions, so that we don't have to recalculate
    // descendants when we come across a previously seen entry.
    cacheMap mapMemPoolDescendantsToUpdate;

    // Use a set for lookups into vHashesToUpdate (these entries are already
    // accounted for in the state of their ancestors)
    std::set<uint256> setAlreadyIncluded(vHashesToUpdate.begin(), vHashesToUpdate.end());

    // Iterate in reverse, so that whenever we are looking at a transaction
    // we are sure that all in-mempool descendants have already been processed.
    // This maximizes the benefit of the descendant cache and guarantees that
    // setMemPoolChildren will be updated, an assumption made in
    // UpdateForDescendants.
    for (const uint256 &hash : reverse_iterate(vHashesToUpdate)) {
        // we cache the in-mempool children to avoid duplicate updates
        setEntries setChildren;
        // calculate children from mapNextTx
        txiter it = mapTx.find(hash);
        if (it == mapTx.end()) {
            continue;
        }
        auto iter = mapNextTx.lower_bound(COutPoint(hash, 0));
        // First calculate the children, and update setMemPoolChildren to
        // include them, and update their setMemPoolParents to include this tx.
        for (; iter != mapNextTx.end() && iter->first->hash == hash; ++iter) {
            const uint256 &childHash = iter->second->GetHash();
            txiter childIter = mapTx.find(childHash);
            assert(childIter != mapTx.end());
            // We can skip updating entries we've encountered before or that
            // are in the block (which are already accounted for).
            if (setChildren.insert(childIter).second && !setAlreadyIncluded.count(childHash)) {
                UpdateChild(it, childIter, true);
                UpdateParent(childIter, it, true);
            }
        }
        UpdateForDescendants(it, mapMemPoolDescendantsToUpdate, setAlreadyIncluded);
    }
}

bool CTxMemPool::CalculateMemPoolAncestors(const CTxMemPoolEntry &entry, setEntries &setAncestors, uint64_t limitAncestorCount, uint64_t limitAncestorSize, uint64_t limitDescendantCount, uint64_t limitDescendantSize, std::string &errString, bool fSearchForParents /* = true */) const
{
    setEntries parentHashes;
    const CTransaction &tx = entry.GetTx();

    if (fSearchForParents) {
        // Get parents of this transaction that are in the mempool
        // GetMemPoolParents() is only valid for entries in the mempool, so we
        // iterate mapTx to find parents.
        for (unsigned int i = 0; i < tx.vin.size(); i++) {
            boost::optional<txiter> piter = GetIter(tx.vin[i].prevout.hash);
            if (piter) {
                parentHashes.insert(*piter);
                if (parentHashes.size() + 1 > limitAncestorCount) {
                    errString = strprintf("too many unconfirmed parents [limit: %u]", limitAncestorCount);
                    return false;
                }
            }
        }
    } else {
        // If we're not searching for parents, we require this to be an
        // entry in the mempool already.
        txiter it = mapTx.iterator_to(entry);
        parentHashes = GetMemPoolParents(it);
    }

    size_t totalSizeWithAncestors = entry.GetTxSize();

    while (!parentHashes.empty()) {
        txiter stageit = *parentHashes.begin();

        setAncestors.insert(stageit);
        parentHashes.erase(stageit);
        totalSizeWithAncestors += stageit->GetTxSize();

        if (stageit->GetSizeWithDescendants() + entry.GetTxSize() > limitDescendantSize) {
            errString = strprintf("exceeds descendant size limit for tx %s [limit: %u]", stageit->GetTx().GetHash().ToString(), limitDescendantSize);
            return false;
        } else if (stageit->GetCountWithDescendants() + 1 > limitDescendantCount) {
            errString = strprintf("too many descendants for tx %s [limit: %u]", stageit->GetTx().GetHash().ToString(), limitDescendantCount);
            return false;
        } else if (totalSizeWithAncestors > limitAncestorSize) {
            errString = strprintf("exceeds ancestor size limit [limit: %u]", limitAncestorSize);
            return false;
        }

        const setEntries & setMemPoolParents = GetMemPoolParents(stageit);
        for (txiter phash : setMemPoolParents) {
            // If this is a new ancestor, add it.
            if (setAncestors.count(phash) == 0) {
                parentHashes.insert(phash);
            }
            if (parentHashes.size() + setAncestors.size() + 1 > limitAncestorCount) {
                errString = strprintf("too many unconfirmed ancestors [limit: %u]", limitAncestorCount);
                return false;
            }
        }
    }

    return true;
}

void CTxMemPool::UpdateAncestorsOf(bool add, txiter it, setEntries &setAncestors)
{
    setEntries parentIters = GetMemPoolParents(it);
    // add or remove this tx as a child of each parent
    for (txiter piter : parentIters) {
        UpdateChild(piter, it, add);
    }
    const int64_t updateCount = (add ? 1 : -1);
    const int64_t updateSize = updateCount * it->GetTxSize();
    const CAmount updateFee = updateCount * it->GetModifiedFee();
    for (txiter ancestorIt : setAncestors) {
        mapTx.modify(ancestorIt, update_descendant_state(updateSize, updateFee, updateCount));
    }
}

void CTxMemPool::UpdateEntryForAncestors(txiter it, const setEntries &setAncestors)
{
    int64_t updateCount = setAncestors.size();
    int64_t updateSize = 0;
    CAmount updateFee = 0;
    int64_t updateSigOpsCost = 0;
    for (txiter ancestorIt : setAncestors) {
        updateSize += ancestorIt->GetTxSize();
        updateFee += ancestorIt->GetModifiedFee();
        updateSigOpsCost += ancestorIt->GetSigOpCost();
    }
    mapTx.modify(it, update_ancestor_state(updateSize, updateFee, updateCount, updateSigOpsCost));
}

void CTxMemPool::UpdateChildrenForRemoval(txiter it)
{
    const setEntries &setMemPoolChildren = GetMemPoolChildren(it);
    for (txiter updateIt : setMemPoolChildren) {
        UpdateParent(updateIt, it, false);
    }
}

void CTxMemPool::UpdateForRemoveFromMempool(const setEntries &entriesToRemove, bool updateDescendants)
{
    // For each entry, walk back all ancestors and decrement size associated with this
    // transaction
    const uint64_t nNoLimit = std::numeric_limits<uint64_t>::max();
    if (updateDescendants) {
        // updateDescendants should be true whenever we're not recursively
        // removing a tx and all its descendants, eg when a transaction is
        // confirmed in a block.
        // Here we only update statistics and not data in mapLinks (which
        // we need to preserve until we're finished with all operations that
        // need to traverse the mempool).
        for (txiter removeIt : entriesToRemove) {
            setEntries setDescendants;
            CalculateDescendants(removeIt, setDescendants);
            setDescendants.erase(removeIt); // don't update state for self
            int64_t modifySize = -((int64_t)removeIt->GetTxSize());
            CAmount modifyFee = -removeIt->GetModifiedFee();
            int modifySigOps = -removeIt->GetSigOpCost();
            for (txiter dit : setDescendants) {
                mapTx.modify(dit, update_ancestor_state(modifySize, modifyFee, -1, modifySigOps));
            }
        }
    }
    for (txiter removeIt : entriesToRemove) {
        setEntries setAncestors;
        const CTxMemPoolEntry &entry = *removeIt;
        std::string dummy;
        // Since this is a tx that is already in the mempool, we can call CMPA
        // with fSearchForParents = false.  If the mempool is in a consistent
        // state, then using true or false should both be correct, though false
        // should be a bit faster.
        // However, if we happen to be in the middle of processing a reorg, then
        // the mempool can be in an inconsistent state.  In this case, the set
        // of ancestors reachable via mapLinks will be the same as the set of
        // ancestors whose packages include this transaction, because when we
        // add a new transaction to the mempool in addUnchecked(), we assume it
        // has no children, and in the case of a reorg where that assumption is
        // false, the in-mempool children aren't linked to the in-block tx's
        // until UpdateTransactionsFromBlock() is called.
        // So if we're being called during a reorg, ie before
        // UpdateTransactionsFromBlock() has been called, then mapLinks[] will
        // differ from the set of mempool parents we'd calculate by searching,
        // and it's important that we use the mapLinks[] notion of ancestor
        // transactions as the set of things to update for removal.
        CalculateMemPoolAncestors(entry, setAncestors, nNoLimit, nNoLimit, nNoLimit, nNoLimit, dummy, false);
        // Note that UpdateAncestorsOf severs the child links that point to
        // removeIt in the entries for the parents of removeIt.
        UpdateAncestorsOf(false, removeIt, setAncestors);
    }
    // After updating all the ancestor sizes, we can now sever the link between each
    // transaction being removed and any mempool children (ie, update setMemPoolParents
    // for each direct child of a transaction being removed).
    for (txiter removeIt : entriesToRemove) {
        UpdateChildrenForRemoval(removeIt);
    }
}

void CTxMemPoolEntry::UpdateDescendantState(int64_t modifySize, CAmount modifyFee, int64_t modifyCount)
{
    nSizeWithDescendants += modifySize;
    assert(int64_t(nSizeWithDescendants) > 0);
    nModFeesWithDescendants += modifyFee;
    nCountWithDescendants += modifyCount;
    assert(int64_t(nCountWithDescendants) > 0);
}

void CTxMemPoolEntry::UpdateAncestorState(int64_t modifySize, CAmount modifyFee, int64_t modifyCount, int64_t modifySigOps)
{
    nSizeWithAncestors += modifySize;
    assert(int64_t(nSizeWithAncestors) > 0);
    nModFeesWithAncestors += modifyFee;
    nCountWithAncestors += modifyCount;
    assert(int64_t(nCountWithAncestors) > 0);
    nSigOpCostWithAncestors += modifySigOps;
    assert(int(nSigOpCostWithAncestors) >= 0);
}

CTxMemPool::CTxMemPool(CBlockPolicyEstimator* estimator) :
    nTransactionsUpdated(0), minerPolicyEstimator(estimator)
{
    _clear(); //lock free clear

    // Sanity checks off by default for performance, because otherwise
    // accepting transactions becomes O(N^2) where N is the number
    // of transactions in the pool
    nCheckFrequency = 0;
}

bool CTxMemPool::isSpent(const COutPoint& outpoint) const
{
    LOCK(cs);
    return mapNextTx.count(outpoint);
}

unsigned int CTxMemPool::GetTransactionsUpdated() const
{
    LOCK(cs);
    return nTransactionsUpdated;
}

void CTxMemPool::AddTransactionsUpdated(unsigned int n)
{
    LOCK(cs);
    nTransactionsUpdated += n;
}

void CTxMemPool::addUnchecked(const CTxMemPoolEntry &entry, setEntries &setAncestors, bool validFeeEstimate)
{
    NotifyEntryAdded(entry.GetSharedTx());
    // Add to memory pool without checking anything.
    // Used by AcceptToMemoryPool(), which DOES do
    // all the appropriate checks.
    indexed_transaction_set::iterator newit = mapTx.insert(entry).first;
    mapLinks.insert(make_pair(newit, TxLinks()));

    // Update transaction for any feeDelta created by PrioritiseTransaction
    // TODO: refactor so that the fee delta is calculated before inserting
    // into mapTx.
    CAmount delta{0};
    ApplyDelta(entry.GetTx().GetHash(), delta);
    if (delta) {
            mapTx.modify(newit, update_fee_delta(delta));
    }

    // Update cachedInnerUsage to include contained transaction's usage.
    // (When we update the entry for in-mempool parents, memory usage will be
    // further updated.)
    cachedInnerUsage += entry.DynamicMemoryUsage();

    const CTransaction& tx = newit->GetTx();
    std::set<uint256> setParentTransactions;
    for (unsigned int i = 0; i < tx.vin.size(); i++) {
        mapNextTx.insert(std::make_pair(&tx.vin[i].prevout, &tx));
        setParentTransactions.insert(tx.vin[i].prevout.hash);
    }
    // Don't bother worrying about child transactions of this one.
    // Normal case of a new transaction arriving is that there can't be any
    // children, because such children would be orphans.
    // An exception to that is if a transaction enters that used to be in a block.
    // In that case, our disconnect block logic will call UpdateTransactionsFromBlock
    // to clean up the mess we're leaving here.

    // Update ancestors with information about this tx
    for (const auto& pit : GetIterSet(setParentTransactions)) {
            UpdateParent(newit, pit, true);
    }
    UpdateAncestorsOf(true, newit, setAncestors);
    UpdateEntryForAncestors(newit, setAncestors);

    nTransactionsUpdated++;
    totalTxSize += entry.GetTxSize();
    if (minerPolicyEstimator) {minerPolicyEstimator->processTransaction(entry, validFeeEstimate);}

    vTxHashes.emplace_back(tx.GetWitnessHash(), newit);
    newit->vTxHashesIdx = vTxHashes.size() - 1;
}

void CTxMemPool::removeUnchecked(txiter it, MemPoolRemovalReason reason)
{
    NotifyEntryRemoved(it->GetSharedTx(), reason);
    const uint256 hash = it->GetTx().GetHash();
    for (const CTxIn& txin : it->GetTx().vin)
        mapNextTx.erase(txin.prevout);

    if (vTxHashes.size() > 1) {
        vTxHashes[it->vTxHashesIdx] = std::move(vTxHashes.back());
        vTxHashes[it->vTxHashesIdx].second->vTxHashesIdx = it->vTxHashesIdx;
        vTxHashes.pop_back();
        if (vTxHashes.size() * 2 < vTxHashes.capacity())
            vTxHashes.shrink_to_fit();
    } else
        vTxHashes.clear();

    totalTxSize -= it->GetTxSize();
    cachedInnerUsage -= it->DynamicMemoryUsage();
    cachedInnerUsage -= memusage::DynamicUsage(mapLinks[it].parents) + memusage::DynamicUsage(mapLinks[it].children);
    mapLinks.erase(it);
    mapTx.erase(it);
    nTransactionsUpdated++;
    if (minerPolicyEstimator) {minerPolicyEstimator->removeTx(hash, false);}
}

// Calculates descendants of entry that are not already in setDescendants, and adds to
// setDescendants. Assumes entryit is already a tx in the mempool and setMemPoolChildren
// is correct for tx and all descendants.
// Also assumes that if an entry is in setDescendants already, then all
// in-mempool descendants of it are already in setDescendants as well, so that we
// can save time by not iterating over those entries.
void CTxMemPool::CalculateDescendants(txiter entryit, setEntries& setDescendants) const
{
    setEntries stage;
    if (setDescendants.count(entryit) == 0) {
        stage.insert(entryit);
    }
    // Traverse down the children of entry, only adding children that are not
    // accounted for in setDescendants already (because those children have either
    // already been walked, or will be walked in this iteration).
    while (!stage.empty()) {
        txiter it = *stage.begin();
        setDescendants.insert(it);
        stage.erase(it);

        const setEntries &setChildren = GetMemPoolChildren(it);
        for (txiter childiter : setChildren) {
            if (!setDescendants.count(childiter)) {
                stage.insert(childiter);
            }
        }
    }
}

void CTxMemPool::removeRecursive(const CTransaction &origTx, MemPoolRemovalReason reason)
{
    // Remove transaction from memory pool
    {
        LOCK(cs);
        setEntries txToRemove;
        txiter origit = mapTx.find(origTx.GetHash());
        if (origit != mapTx.end()) {
            txToRemove.insert(origit);
        } else {
            // When recursively removing but origTx isn't in the mempool
            // be sure to remove any children that are in the pool. This can
            // happen during chain re-orgs if origTx isn't re-accepted into
            // the mempool for any reason.
            for (unsigned int i = 0; i < origTx.vout.size(); i++) {
                auto it = mapNextTx.find(COutPoint(origTx.GetHash(), i));
                if (it == mapNextTx.end())
                    continue;
                txiter nextit = mapTx.find(it->second->GetHash());
                assert(nextit != mapTx.end());
                txToRemove.insert(nextit);
            }
        }
        setEntries setAllRemoves;
        for (txiter it : txToRemove) {
            CalculateDescendants(it, setAllRemoves);
        }

        RemoveStaged(setAllRemoves, false, reason);
    }
}

void CTxMemPool::removeForReorg(const CCoinsViewCache *pcoins, unsigned int nMemPoolHeight, int flags)
{
    // Remove transactions spending a coinbase which are now immature and no-longer-final transactions
    LOCK(cs);
    setEntries txToRemove;
    for (indexed_transaction_set::const_iterator it = mapTx.begin(); it != mapTx.end(); it++) {
        const CTransaction& tx = it->GetTx();
        LockPoints lp = it->GetLockPoints();
        bool validLP =  TestLockPointValidity(&lp);
        if (!CheckFinalTx(tx, flags) || !CheckSequenceLocks(*this, tx, flags, &lp, validLP)) {
            // Note if CheckSequenceLocks fails the LockPoints may still be invalid
            // So it's critical that we remove the tx and not depend on the LockPoints.
            txToRemove.insert(it);
        } else if (it->GetSpendsCoinbase()) {
            for (const CTxIn& txin : tx.vin) {
                indexed_transaction_set::const_iterator it2 = mapTx.find(txin.prevout.hash);
                if (it2 != mapTx.end())
                    continue;
                const Coin &coin = pcoins->AccessCoin(txin.prevout);
                if (nCheckFrequency != 0) assert(!coin.IsSpent());
                if (coin.IsSpent() || (coin.IsCoinBase() && ((signed long)nMemPoolHeight) - coin.nHeight < COINBASE_MATURITY)) {
                    txToRemove.insert(it);
                    break;
                }
            }
        }
        if (!validLP) {
            mapTx.modify(it, update_lock_points(lp));
        }
    }
    setEntries setAllRemoves;
    for (txiter it : txToRemove) {
        CalculateDescendants(it, setAllRemoves);
    }
    RemoveStaged(setAllRemoves, false, MemPoolRemovalReason::REORG);
}

void CTxMemPool::removeConflicts(const CTransaction &tx)
{
    // Remove transactions which depend on inputs of tx, recursively
    AssertLockHeld(cs);
    for (const CTxIn &txin : tx.vin) {
        auto it = mapNextTx.find(txin.prevout);
        if (it != mapNextTx.end()) {
            const CTransaction &txConflict = *it->second;
            if (txConflict != tx)
            {
                ClearPrioritisation(txConflict.GetHash());
                removeRecursive(txConflict, MemPoolRemovalReason::CONFLICT);
            }
        }
    }
}

/**
 * Called when a block is connected. Removes from mempool and updates the miner fee estimator.
 */
void CTxMemPool::removeForBlock(const std::vector<CTransactionRef>& vtx, unsigned int nBlockHeight)
{
    LOCK(cs);
    std::vector<const CTxMemPoolEntry*> entries;
    for (const auto& tx : vtx)
    {
        uint256 hash = tx->GetHash();

        indexed_transaction_set::iterator i = mapTx.find(hash);
        if (i != mapTx.end())
            entries.push_back(&*i);
    }
    // Before the txs in the new block have been removed from the mempool, update policy estimates
    if (minerPolicyEstimator) {minerPolicyEstimator->processBlock(nBlockHeight, entries);}
    for (const auto& tx : vtx)
    {
        txiter it = mapTx.find(tx->GetHash());
        if (it != mapTx.end()) {
            setEntries stage;
            stage.insert(it);
            RemoveStaged(stage, true, MemPoolRemovalReason::BLOCK);
        }
        removeConflicts(*tx);
        ClearPrioritisation(tx->GetHash());
    }
    lastRollingFeeUpdate = GetTime();
    blockSinceLastRollingFeeBump = true;
}

void CTxMemPool::_clear()
{
    mapLinks.clear();
    mapTx.clear();
    mapNextTx.clear();
    totalTxSize = 0;
    cachedInnerUsage = 0;
    lastRollingFeeUpdate = GetTime();
    blockSinceLastRollingFeeBump = false;
    rollingMinimumFeeRate = 0;
    ++nTransactionsUpdated;
}

void CTxMemPool::clear()
{
    LOCK(cs);
    _clear();
}

static void CheckInputsAndUpdateCoins(const CTransaction& tx, CCoinsViewCache& mempoolDuplicate, const int64_t spendheight)
{
    CValidationState state;
    CAmount txfee = 0;
    bool fCheckResult = tx.IsCoinBase() || Consensus::CheckTxInputs(tx, state, mempoolDuplicate, spendheight, txfee);
    assert(fCheckResult);
    UpdateCoins(tx, mempoolDuplicate, 1000000);
}

void CTxMemPool::check(const CCoinsViewCache *pcoins) const
{
    LOCK(cs);
    if (nCheckFrequency == 0)
        return;

    if (GetRand(std::numeric_limits<uint32_t>::max()) >= nCheckFrequency)
        return;

    LogPrint(BCLog::MEMPOOL, "Checking mempool with %u transactions and %u inputs\n", (unsigned int)mapTx.size(), (unsigned int)mapNextTx.size());

    uint64_t checkTotal = 0;
    uint64_t innerUsage = 0;

    CCoinsViewCache mempoolDuplicate(const_cast<CCoinsViewCache*>(pcoins));
    const int64_t spendheight = GetSpendHeight(mempoolDuplicate);

    std::list<const CTxMemPoolEntry*> waitingOnDependants;
    for (indexed_transaction_set::const_iterator it = mapTx.begin(); it != mapTx.end(); it++) {
        unsigned int i = 0;
        checkTotal += it->GetTxSize();
        innerUsage += it->DynamicMemoryUsage();
        const CTransaction& tx = it->GetTx();
        txlinksMap::const_iterator linksiter = mapLinks.find(it);
        assert(linksiter != mapLinks.end());
        const TxLinks &links = linksiter->second;
        innerUsage += memusage::DynamicUsage(links.parents) + memusage::DynamicUsage(links.children);
        bool fDependsWait = false;
        setEntries setParentCheck;
        for (const CTxIn &txin : tx.vin) {
            // Check that every mempool transaction's inputs refer to available coins, or other mempool tx's.
            indexed_transaction_set::const_iterator it2 = mapTx.find(txin.prevout.hash);
            if (it2 != mapTx.end()) {
                const CTransaction& tx2 = it2->GetTx();
                assert(tx2.vout.size() > txin.prevout.n && !tx2.vout[txin.prevout.n].IsNull());
                fDependsWait = true;
                setParentCheck.insert(it2);
            } else {
                assert(pcoins->HaveCoin(txin.prevout));
            }
            // Check whether its inputs are marked in mapNextTx.
            auto it3 = mapNextTx.find(txin.prevout);
            assert(it3 != mapNextTx.end());
            assert(it3->first == &txin.prevout);
            assert(it3->second == &tx);
            i++;
        }
        assert(setParentCheck == GetMemPoolParents(it));
        // Verify ancestor state is correct.
        setEntries setAncestors;
        uint64_t nNoLimit = std::numeric_limits<uint64_t>::max();
        std::string dummy;
        CalculateMemPoolAncestors(*it, setAncestors, nNoLimit, nNoLimit, nNoLimit, nNoLimit, dummy);
        uint64_t nCountCheck = setAncestors.size() + 1;
        uint64_t nSizeCheck = it->GetTxSize();
        CAmount nFeesCheck = it->GetModifiedFee();
        int64_t nSigOpCheck = it->GetSigOpCost();

        for (txiter ancestorIt : setAncestors) {
            nSizeCheck += ancestorIt->GetTxSize();
            nFeesCheck += ancestorIt->GetModifiedFee();
            nSigOpCheck += ancestorIt->GetSigOpCost();
        }

        assert(it->GetCountWithAncestors() == nCountCheck);
        assert(it->GetSizeWithAncestors() == nSizeCheck);
        assert(it->GetSigOpCostWithAncestors() == nSigOpCheck);
        assert(it->GetModFeesWithAncestors() == nFeesCheck);

        // Check children against mapNextTx
        CTxMemPool::setEntries setChildrenCheck;
        auto iter = mapNextTx.lower_bound(COutPoint(it->GetTx().GetHash(), 0));
        uint64_t child_sizes = 0;
        for (; iter != mapNextTx.end() && iter->first->hash == it->GetTx().GetHash(); ++iter) {
            txiter childit = mapTx.find(iter->second->GetHash());
            assert(childit != mapTx.end()); // mapNextTx points to in-mempool transactions
            if (setChildrenCheck.insert(childit).second) {
                child_sizes += childit->GetTxSize();
            }
        }
        assert(setChildrenCheck == GetMemPoolChildren(it));
        // Also check to make sure size is greater than sum with immediate children.
        // just a sanity check, not definitive that this calc is correct...
        assert(it->GetSizeWithDescendants() >= child_sizes + it->GetTxSize());

        if (fDependsWait)
            waitingOnDependants.push_back(&(*it));
        else {
            CheckInputsAndUpdateCoins(tx, mempoolDuplicate, spendheight);
        }
    }
    unsigned int stepsSinceLastRemove = 0;
    while (!waitingOnDependants.empty()) {
        const CTxMemPoolEntry* entry = waitingOnDependants.front();
        waitingOnDependants.pop_front();
        if (!mempoolDuplicate.HaveInputs(entry->GetTx())) {
            waitingOnDependants.push_back(entry);
            stepsSinceLastRemove++;
            assert(stepsSinceLastRemove < waitingOnDependants.size());
        } else {
            CheckInputsAndUpdateCoins(entry->GetTx(), mempoolDuplicate, spendheight);
            stepsSinceLastRemove = 0;
        }
    }
    for (auto it = mapNextTx.cbegin(); it != mapNextTx.cend(); it++) {
        uint256 hash = it->second->GetHash();
        indexed_transaction_set::const_iterator it2 = mapTx.find(hash);
        const CTransaction& tx = it2->GetTx();
        assert(it2 != mapTx.end());
        assert(&tx == it->second);
    }

    assert(totalTxSize == checkTotal);
    assert(innerUsage == cachedInnerUsage);
}

bool CTxMemPool::CompareDepthAndScore(const uint256& hasha, const uint256& hashb)
{
    LOCK(cs);
    indexed_transaction_set::const_iterator i = mapTx.find(hasha);
    if (i == mapTx.end()) return false;
    indexed_transaction_set::const_iterator j = mapTx.find(hashb);
    if (j == mapTx.end()) return true;
    uint64_t counta = i->GetCountWithAncestors();
    uint64_t countb = j->GetCountWithAncestors();
    if (counta == countb) {
        return CompareTxMemPoolEntryByScore()(*i, *j);
    }
    return counta < countb;
}

namespace {
class DepthAndScoreComparator
{
public:
    bool operator()(const CTxMemPool::indexed_transaction_set::const_iterator& a, const CTxMemPool::indexed_transaction_set::const_iterator& b)
    {
        uint64_t counta = a->GetCountWithAncestors();
        uint64_t countb = b->GetCountWithAncestors();
        if (counta == countb) {
            return CompareTxMemPoolEntryByScore()(*a, *b);
        }
        return counta < countb;
    }
};
} // namespace

std::vector<CTxMemPool::indexed_transaction_set::const_iterator> CTxMemPool::GetSortedDepthAndScore() const
{
    std::vector<indexed_transaction_set::const_iterator> iters;
    AssertLockHeld(cs);

    iters.reserve(mapTx.size());

    for (indexed_transaction_set::iterator mi = mapTx.begin(); mi != mapTx.end(); ++mi) {
        iters.push_back(mi);
    }
    std::sort(iters.begin(), iters.end(), DepthAndScoreComparator());
    return iters;
}

void CTxMemPool::queryHashes(std::vector<uint256>& vtxid)
{
    LOCK(cs);
    auto iters = GetSortedDepthAndScore();

    vtxid.clear();
    vtxid.reserve(mapTx.size());

    for (auto it : iters) {
        vtxid.push_back(it->GetTx().GetHash());
    }
}

static TxMempoolInfo GetInfo(CTxMemPool::indexed_transaction_set::const_iterator it) {
    return TxMempoolInfo{it->GetSharedTx(), it->GetTime(), CFeeRate(it->GetFee(), it->GetTxSize()), it->GetModifiedFee() - it->GetFee()};
}

std::vector<TxMempoolInfo> CTxMemPool::infoAll() const
{
    LOCK(cs);
    auto iters = GetSortedDepthAndScore();

    std::vector<TxMempoolInfo> ret;
    ret.reserve(mapTx.size());
    for (auto it : iters) {
        ret.push_back(GetInfo(it));
    }

    return ret;
}

CTransactionRef CTxMemPool::get(const uint256& hash) const
{
    LOCK(cs);
    indexed_transaction_set::const_iterator i = mapTx.find(hash);
    if (i == mapTx.end())
        return nullptr;
    return i->GetSharedTx();
}

TxMempoolInfo CTxMemPool::info(const uint256& hash) const
{
    LOCK(cs);
    indexed_transaction_set::const_iterator i = mapTx.find(hash);
    if (i == mapTx.end())
        return TxMempoolInfo();
    return GetInfo(i);
}

void CTxMemPool::PrioritiseTransaction(const uint256& hash, const CAmount& nFeeDelta)
{
    {
        LOCK(cs);
        CAmount &delta = mapDeltas[hash];
        delta += nFeeDelta;
        txiter it = mapTx.find(hash);
        if (it != mapTx.end()) {
            mapTx.modify(it, update_fee_delta(delta));
            // Now update all ancestors' modified fees with descendants
            setEntries setAncestors;
            uint64_t nNoLimit = std::numeric_limits<uint64_t>::max();
            std::string dummy;
            CalculateMemPoolAncestors(*it, setAncestors, nNoLimit, nNoLimit, nNoLimit, nNoLimit, dummy, false);
            for (txiter ancestorIt : setAncestors) {
                mapTx.modify(ancestorIt, update_descendant_state(0, nFeeDelta, 0));
            }
            // Now update all descendants' modified fees with ancestors
            setEntries setDescendants;
            CalculateDescendants(it, setDescendants);
            setDescendants.erase(it);
            for (txiter descendantIt : setDescendants) {
                mapTx.modify(descendantIt, update_ancestor_state(0, nFeeDelta, 0, 0));
            }
            ++nTransactionsUpdated;
        }
    }
    LogPrintf("PrioritiseTransaction: %s feerate += %s\n", hash.ToString(), FormatMoney(nFeeDelta));
}

void CTxMemPool::ApplyDelta(const uint256 hash, CAmount &nFeeDelta) const
{
    LOCK(cs);
    std::map<uint256, CAmount>::const_iterator pos = mapDeltas.find(hash);
    if (pos == mapDeltas.end())
        return;
    const CAmount &delta = pos->second;
    nFeeDelta += delta;
}

void CTxMemPool::ClearPrioritisation(const uint256 hash)
{
    LOCK(cs);
    mapDeltas.erase(hash);
}

const CTransaction* CTxMemPool::GetConflictTx(const COutPoint& prevout) const
{
    const auto it = mapNextTx.find(prevout);
    return it == mapNextTx.end() ? nullptr : it->second;
}

boost::optional<CTxMemPool::txiter> CTxMemPool::GetIter(const uint256& txid) const
{
    auto it = mapTx.find(txid);
    if (it != mapTx.end()) return it;
    return boost::optional<txiter>{};
}

CTxMemPool::setEntries CTxMemPool::GetIterSet(const std::set<uint256>& hashes) const
{
    CTxMemPool::setEntries ret;
    for (const auto& h : hashes) {
        const auto mi = GetIter(h);
        if (mi) ret.insert(*mi);
    }
    return ret;
}

bool CTxMemPool::HasNoInputsOf(const CTransaction &tx) const
{
    for (unsigned int i = 0; i < tx.vin.size(); i++)
        if (exists(tx.vin[i].prevout.hash))
            return false;
    return true;
}

CCoinsViewMemPool::CCoinsViewMemPool(CCoinsView* baseIn, const CTxMemPool& mempoolIn) : CCoinsViewBacked(baseIn), mempool(mempoolIn) { }

bool CCoinsViewMemPool::GetCoin(const COutPoint &outpoint, Coin &coin) const {
    // If an entry in the mempool exists, always return that one, as it's guaranteed to never
    // conflict with the underlying cache, and it cannot have pruned entries (as it contains full)
    // transactions. First checking the underlying cache risks returning a pruned entry instead.
    CTransactionRef ptx = mempool.get(outpoint.hash);
    if (ptx) {
        if (outpoint.n < ptx->vout.size()) {
            coin = Coin(ptx->vout[outpoint.n], MEMPOOL_HEIGHT, false, false);
            return true;
        } else {
            return false;
        }
    }
    return (base->GetCoin(outpoint, coin) && !coin.IsSpent());
}

bool CCoinsViewMemPool::HaveCoin(const COutPoint &outpoint) const {
    return mempool.exists(outpoint) || base->HaveCoin(outpoint);
}

size_t CTxMemPool::DynamicMemoryUsage() const {
    LOCK(cs);
    // Estimate the overhead of mapTx to be 12 pointers + an allocation, as no exact formula for boost::multi_index_contained is implemented.
    return memusage::MallocUsage(sizeof(CTxMemPoolEntry) + 12 * sizeof(void*)) * mapTx.size() + memusage::DynamicUsage(mapNextTx) + memusage::DynamicUsage(mapDeltas) + memusage::DynamicUsage(mapLinks) + memusage::DynamicUsage(vTxHashes) + cachedInnerUsage;
}

void CTxMemPool::RemoveStaged(setEntries &stage, bool updateDescendants, MemPoolRemovalReason reason) {
    AssertLockHeld(cs);
    UpdateForRemoveFromMempool(stage, updateDescendants);
    for (txiter it : stage) {
        removeUnchecked(it, reason);
    }
}

int CTxMemPool::Expire(int64_t time) {
    LOCK(cs);
    indexed_transaction_set::index<entry_time>::type::iterator it = mapTx.get<entry_time>().begin();
    setEntries toremove;
    while (it != mapTx.get<entry_time>().end() && it->GetTime() < time) {
        toremove.insert(mapTx.project<0>(it));
        it++;
    }
    setEntries stage;
    for (txiter removeit : toremove) {
        CalculateDescendants(removeit, stage);
    }
    RemoveStaged(stage, false, MemPoolRemovalReason::EXPIRY);
    return stage.size();
}

void CTxMemPool::addUnchecked(const CTxMemPoolEntry &entry, bool validFeeEstimate)
{
    setEntries setAncestors;
    uint64_t nNoLimit = std::numeric_limits<uint64_t>::max();
    std::string dummy;
    CalculateMemPoolAncestors(entry, setAncestors, nNoLimit, nNoLimit, nNoLimit, nNoLimit, dummy);
    return addUnchecked(entry, setAncestors, validFeeEstimate);
}

void CTxMemPool::UpdateChild(txiter entry, txiter child, bool add)
{
    setEntries s;
    if (add && mapLinks[entry].children.insert(child).second) {
        cachedInnerUsage += memusage::IncrementalDynamicUsage(s);
    } else if (!add && mapLinks[entry].children.erase(child)) {
        cachedInnerUsage -= memusage::IncrementalDynamicUsage(s);
    }
}

void CTxMemPool::UpdateParent(txiter entry, txiter parent, bool add)
{
    setEntries s;
    if (add && mapLinks[entry].parents.insert(parent).second) {
        cachedInnerUsage += memusage::IncrementalDynamicUsage(s);
    } else if (!add && mapLinks[entry].parents.erase(parent)) {
        cachedInnerUsage -= memusage::IncrementalDynamicUsage(s);
    }
}

const CTxMemPool::setEntries & CTxMemPool::GetMemPoolParents(txiter entry) const
{
    assert (entry != mapTx.end());
    txlinksMap::const_iterator it = mapLinks.find(entry);
    assert(it != mapLinks.end());
    return it->second.parents;
}

const CTxMemPool::setEntries & CTxMemPool::GetMemPoolChildren(txiter entry) const
{
    assert (entry != mapTx.end());
    txlinksMap::const_iterator it = mapLinks.find(entry);
    assert(it != mapLinks.end());
    return it->second.children;
}

CFeeRate CTxMemPool::GetMinFee(size_t sizelimit) const {
    LOCK(cs);
    if (!blockSinceLastRollingFeeBump || rollingMinimumFeeRate == 0)
        return CFeeRate(llround(rollingMinimumFeeRate));

    int64_t time = GetTime();
    if (time > lastRollingFeeUpdate + 10) {
        double halflife = ROLLING_FEE_HALFLIFE;
        if (DynamicMemoryUsage() < sizelimit / 4)
            halflife /= 4;
        else if (DynamicMemoryUsage() < sizelimit / 2)
            halflife /= 2;

        rollingMinimumFeeRate = rollingMinimumFeeRate / pow(2.0, (time - lastRollingFeeUpdate) / halflife);
        lastRollingFeeUpdate = time;

        if (rollingMinimumFeeRate < (double)incrementalRelayFee.GetFeePerK() / 2) {
            rollingMinimumFeeRate = 0;
            return CFeeRate(0);
        }
    }
    return std::max(CFeeRate(llround(rollingMinimumFeeRate)), incrementalRelayFee);
}

void CTxMemPool::trackPackageRemoved(const CFeeRate& rate) {
    AssertLockHeld(cs);
    if (rate.GetFeePerK() > rollingMinimumFeeRate) {
        rollingMinimumFeeRate = rate.GetFeePerK();
        blockSinceLastRollingFeeBump = false;
    }
}

void CTxMemPool::TrimToSize(size_t sizelimit, std::vector<COutPoint>* pvNoSpendsRemaining) {
    LOCK(cs);

    unsigned nTxnRemoved = 0;
    CFeeRate maxFeeRateRemoved(0);
    while (!mapTx.empty() && DynamicMemoryUsage() > sizelimit) {
        indexed_transaction_set::index<descendant_score>::type::iterator it = mapTx.get<descendant_score>().begin();

        // We set the new mempool min fee to the feerate of the removed set, plus the
        // "minimum reasonable fee rate" (ie some value under which we consider txn
        // to have 0 fee). This way, we don't allow txn to enter mempool with feerate
        // equal to txn which were removed with no block in between.
        CFeeRate removed(it->GetModFeesWithDescendants(), it->GetSizeWithDescendants());
        removed += incrementalRelayFee;
        trackPackageRemoved(removed);
        maxFeeRateRemoved = std::max(maxFeeRateRemoved, removed);

        setEntries stage;
        CalculateDescendants(mapTx.project<0>(it), stage);
        nTxnRemoved += stage.size();

        std::vector<CTransaction> txn;
        if (pvNoSpendsRemaining) {
            txn.reserve(stage.size());
            for (txiter iter : stage)
                txn.push_back(iter->GetTx());
        }
        RemoveStaged(stage, false, MemPoolRemovalReason::SIZELIMIT);
        if (pvNoSpendsRemaining) {
            for (const CTransaction& tx : txn) {
                for (const CTxIn& txin : tx.vin) {
                    if (exists(txin.prevout.hash)) continue;
                    if (!mapNextTx.count(txin.prevout)) {
                        pvNoSpendsRemaining->push_back(txin.prevout);
                    }
                }
            }
        }
    }

    if (maxFeeRateRemoved > CFeeRate(0)) {
        LogPrint(BCLog::MEMPOOL, "Removed %u txn, rolling minimum fee bumped to %s\n", nTxnRemoved, maxFeeRateRemoved.ToString());
    }
}

uint64_t CTxMemPool::CalculateDescendantMaximum(txiter entry) const {
    // find parent with highest descendant count
    std::vector<txiter> candidates;
    setEntries counted;
    candidates.push_back(entry);
    uint64_t maximum = 0;
    while (candidates.size()) {
        txiter candidate = candidates.back();
        candidates.pop_back();
        if (!counted.insert(candidate).second) continue;
        const setEntries& parents = GetMemPoolParents(candidate);
        if (parents.size() == 0) {
            maximum = std::max(maximum, candidate->GetCountWithDescendants());
        } else {
            for (txiter i : parents) {
                candidates.push_back(i);
            }
        }
    }
    return maximum;
}

void CTxMemPool::GetTransactionAncestry(const uint256& txid, size_t& ancestors, size_t& descendants) const {
    LOCK(cs);
    auto it = mapTx.find(txid);
    ancestors = descendants = 0;
    if (it != mapTx.end()) {
        ancestors = it->GetCountWithAncestors();
        descendants = CalculateDescendantMaximum(it);
    }
}

SaltedTxidHasher::SaltedTxidHasher() : k0(GetRand(std::numeric_limits<uint64_t>::max())), k1(GetRand(std::numeric_limits<uint64_t>::max())) {}<|MERGE_RESOLUTION|>--- conflicted
+++ resolved
@@ -20,13 +20,8 @@
 
 CTxMemPoolEntry::CTxMemPoolEntry(const CTransactionRef& _tx, const CAmount& _nFee,
                                  int64_t _nTime, unsigned int _entryHeight,
-<<<<<<< HEAD
-                                 bool _spendsCoinbase, int64_t _sigOpsCost, LockPoints lp, CAmount _nMinGasPrice):
-    tx(_tx), nFee(_nFee), nTime(_nTime), entryHeight(_entryHeight),
-=======
                                  bool _spendsCoinbase, int64_t _sigOpsCost, LockPoints lp, CAmount _nMinGasPrice)
     : tx(_tx), nFee(_nFee), nTxWeight(GetTransactionWeight(*tx)), nUsageSize(RecursiveDynamicUsage(tx)), nTime(_nTime), entryHeight(_entryHeight),
->>>>>>> 9e306671
     spendsCoinbase(_spendsCoinbase), sigOpCost(_sigOpsCost), lockPoints(lp),
     nMinGasPrice(_nMinGasPrice)
 {
