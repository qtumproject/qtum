// Copyright (c) 2009-2010 Satoshi Nakamoto
// Copyright (c) 2009-2022 The Bitcoin Core developers
// Distributed under the MIT software license, see the accompanying
// file COPYING or http://www.opensource.org/licenses/mit-license.php.

#include <txmempool.h>

#include <chain.h>
#include <coins.h>
#include <consensus/consensus.h>
#include <consensus/tx_verify.h>
#include <consensus/validation.h>
#include <policy/fees.h>
#include <policy/policy.h>
#include <policy/settings.h>
#include <reverse_iterator.h>
#include <util/check.h>
#include <util/moneystr.h>
#include <util/overflow.h>
#include <util/result.h>
#include <util/system.h>
#include <util/time.h>
<<<<<<< HEAD
=======
#include <util/trace.h>
#include <util/translation.h>
>>>>>>> 4985b774
#include <validation.h>
#include <validationinterface.h>
#include <script/sign.h>
#include <chainparams.h>

#include <cmath>
#include <optional>
<<<<<<< HEAD
=======
#include <string_view>
#include <utility>
>>>>>>> 4985b774
#include <algorithm>

bool TestLockPointValidity(CChain& active_chain, const LockPoints& lp)
{
    AssertLockHeld(cs_main);
    // If there are relative lock times then the maxInputBlock will be set
    // If there are no relative lock times, the LockPoints don't depend on the chain
    if (lp.maxInputBlock) {
        // Check whether active_chain is an extension of the block at which the LockPoints
        // calculation was valid.  If not LockPoints are no longer valid
        if (!active_chain.Contains(lp.maxInputBlock)) {
            return false;
        }
    }

    // LockPoints still valid
    return true;
}

<<<<<<< HEAD
CTxMemPoolEntry::CTxMemPoolEntry(const CTransactionRef& tx, CAmount fee,
                                 int64_t time, unsigned int entry_height,
                                 bool spends_coinbase, int64_t sigops_cost, LockPoints lp, CAmount min_gas_price)
    : tx{tx},
      nFee{fee},
      nTxWeight(GetTransactionWeight(*tx)),
      nUsageSize{RecursiveDynamicUsage(tx)},
      nTime{time},
      entryHeight{entry_height},
      spendsCoinbase{spends_coinbase},
      sigOpCost{sigops_cost},
      m_modified_fee{nFee},
      lockPoints{lp},
      nMinGasPrice{min_gas_price},
      nSizeWithDescendants{GetTxSize()},
      nModFeesWithDescendants{nFee},
      nSizeWithAncestors{GetTxSize()},
      nModFeesWithAncestors{nFee},
      nSigOpCostWithAncestors{sigOpCost} {}

void CTxMemPoolEntry::UpdateModifiedFee(CAmount fee_diff)
{
    nModFeesWithDescendants = SaturatingAdd(nModFeesWithDescendants, fee_diff);
    nModFeesWithAncestors = SaturatingAdd(nModFeesWithAncestors, fee_diff);
    m_modified_fee = SaturatingAdd(m_modified_fee, fee_diff);
}

void CTxMemPoolEntry::UpdateLockPoints(const LockPoints& lp)
{
    lockPoints = lp;
}

size_t CTxMemPoolEntry::GetTxSize() const
{
    return GetVirtualTransactionSize(nTxWeight, sigOpCost, ::nBytesPerSigOp);
}

=======
>>>>>>> 4985b774
void CTxMemPool::UpdateForDescendants(txiter updateIt, cacheMap& cachedDescendants,
                                      const std::set<uint256>& setExclude, std::set<uint256>& descendants_to_remove)
{
    CTxMemPoolEntry::Children stageEntries, descendants;
    stageEntries = updateIt->GetMemPoolChildrenConst();

    while (!stageEntries.empty()) {
        const CTxMemPoolEntry& descendant = *stageEntries.begin();
        descendants.insert(descendant);
        stageEntries.erase(descendant);
        const CTxMemPoolEntry::Children& children = descendant.GetMemPoolChildrenConst();
        for (const CTxMemPoolEntry& childEntry : children) {
            cacheMap::iterator cacheIt = cachedDescendants.find(mapTx.iterator_to(childEntry));
            if (cacheIt != cachedDescendants.end()) {
                // We've already calculated this one, just add the entries for this set
                // but don't traverse again.
                for (txiter cacheEntry : cacheIt->second) {
                    descendants.insert(*cacheEntry);
                }
            } else if (!descendants.count(childEntry)) {
                // Schedule for later processing
                stageEntries.insert(childEntry);
            }
        }
    }
    // descendants now contains all in-mempool descendants of updateIt.
    // Update and add to cached descendant map
    int64_t modifySize = 0;
    CAmount modifyFee = 0;
    int64_t modifyCount = 0;
    for (const CTxMemPoolEntry& descendant : descendants) {
        if (!setExclude.count(descendant.GetTx().GetHash())) {
            modifySize += descendant.GetTxSize();
            modifyFee += descendant.GetModifiedFee();
            modifyCount++;
            cachedDescendants[updateIt].insert(mapTx.iterator_to(descendant));
            // Update ancestor state for each descendant
            mapTx.modify(mapTx.iterator_to(descendant), [=](CTxMemPoolEntry& e) {
              e.UpdateAncestorState(updateIt->GetTxSize(), updateIt->GetModifiedFee(), 1, updateIt->GetSigOpCost());
            });
            // Don't directly remove the transaction here -- doing so would
            // invalidate iterators in cachedDescendants. Mark it for removal
            // by inserting into descendants_to_remove.
            if (descendant.GetCountWithAncestors() > uint64_t(m_limits.ancestor_count) || descendant.GetSizeWithAncestors() > uint64_t(m_limits.ancestor_size_vbytes)) {
                descendants_to_remove.insert(descendant.GetTx().GetHash());
            }
        }
    }
    mapTx.modify(updateIt, [=](CTxMemPoolEntry& e) { e.UpdateDescendantState(modifySize, modifyFee, modifyCount); });
}

void CTxMemPool::UpdateTransactionsFromBlock(const std::vector<uint256>& vHashesToUpdate)
{
    AssertLockHeld(cs);
    // For each entry in vHashesToUpdate, store the set of in-mempool, but not
    // in-vHashesToUpdate transactions, so that we don't have to recalculate
    // descendants when we come across a previously seen entry.
    cacheMap mapMemPoolDescendantsToUpdate;

    // Use a set for lookups into vHashesToUpdate (these entries are already
    // accounted for in the state of their ancestors)
    std::set<uint256> setAlreadyIncluded(vHashesToUpdate.begin(), vHashesToUpdate.end());

    std::set<uint256> descendants_to_remove;

    // Iterate in reverse, so that whenever we are looking at a transaction
    // we are sure that all in-mempool descendants have already been processed.
    // This maximizes the benefit of the descendant cache and guarantees that
    // CTxMemPoolEntry::m_children will be updated, an assumption made in
    // UpdateForDescendants.
    for (const uint256 &hash : reverse_iterate(vHashesToUpdate)) {
        // calculate children from mapNextTx
        txiter it = mapTx.find(hash);
        if (it == mapTx.end()) {
            continue;
        }
        auto iter = mapNextTx.lower_bound(COutPoint(hash, 0));
        // First calculate the children, and update CTxMemPoolEntry::m_children to
        // include them, and update their CTxMemPoolEntry::m_parents to include this tx.
        // we cache the in-mempool children to avoid duplicate updates
        {
            WITH_FRESH_EPOCH(m_epoch);
            for (; iter != mapNextTx.end() && iter->first->hash == hash; ++iter) {
                const uint256 &childHash = iter->second->GetHash();
                txiter childIter = mapTx.find(childHash);
                assert(childIter != mapTx.end());
                // We can skip updating entries we've encountered before or that
                // are in the block (which are already accounted for).
                if (!visited(childIter) && !setAlreadyIncluded.count(childHash)) {
                    UpdateChild(it, childIter, true);
                    UpdateParent(childIter, it, true);
                }
            }
        } // release epoch guard for UpdateForDescendants
        UpdateForDescendants(it, mapMemPoolDescendantsToUpdate, setAlreadyIncluded, descendants_to_remove);
    }

    for (const auto& txid : descendants_to_remove) {
        // This txid may have been removed already in a prior call to removeRecursive.
        // Therefore we ensure it is not yet removed already.
        if (const std::optional<txiter> txiter = GetIter(txid)) {
            removeRecursive((*txiter)->GetTx(), MemPoolRemovalReason::SIZELIMIT);
        }
    }
}

util::Result<CTxMemPool::setEntries> CTxMemPool::CalculateAncestorsAndCheckLimits(
    size_t entry_size,
    size_t entry_count,
    CTxMemPoolEntry::Parents& staged_ancestors,
    const Limits& limits) const
{
    size_t totalSizeWithAncestors = entry_size;
    setEntries ancestors;

    while (!staged_ancestors.empty()) {
        const CTxMemPoolEntry& stage = staged_ancestors.begin()->get();
        txiter stageit = mapTx.iterator_to(stage);

        ancestors.insert(stageit);
        staged_ancestors.erase(stage);
        totalSizeWithAncestors += stageit->GetTxSize();

        if (stageit->GetSizeWithDescendants() + entry_size > static_cast<uint64_t>(limits.descendant_size_vbytes)) {
            return util::Error{Untranslated(strprintf("exceeds descendant size limit for tx %s [limit: %u]", stageit->GetTx().GetHash().ToString(), limits.descendant_size_vbytes))};
        } else if (stageit->GetCountWithDescendants() + entry_count > static_cast<uint64_t>(limits.descendant_count)) {
            return util::Error{Untranslated(strprintf("too many descendants for tx %s [limit: %u]", stageit->GetTx().GetHash().ToString(), limits.descendant_count))};
        } else if (totalSizeWithAncestors > static_cast<uint64_t>(limits.ancestor_size_vbytes)) {
            return util::Error{Untranslated(strprintf("exceeds ancestor size limit [limit: %u]", limits.ancestor_size_vbytes))};
        }

        const CTxMemPoolEntry::Parents& parents = stageit->GetMemPoolParentsConst();
        for (const CTxMemPoolEntry& parent : parents) {
            txiter parent_it = mapTx.iterator_to(parent);

            // If this is a new ancestor, add it.
            if (ancestors.count(parent_it) == 0) {
                staged_ancestors.insert(parent);
            }
            if (staged_ancestors.size() + ancestors.size() + entry_count > static_cast<uint64_t>(limits.ancestor_count)) {
                return util::Error{Untranslated(strprintf("too many unconfirmed ancestors [limit: %u]", limits.ancestor_count))};
            }
        }
    }

    return ancestors;
}

bool CTxMemPool::CheckPackageLimits(const Package& package,
                                    const Limits& limits,
                                    std::string &errString) const
{
    CTxMemPoolEntry::Parents staged_ancestors;
    size_t total_size = 0;
    for (const auto& tx : package) {
        total_size += GetVirtualTransactionSize(*tx);
        for (const auto& input : tx->vin) {
            std::optional<txiter> piter = GetIter(input.prevout.hash);
            if (piter) {
                staged_ancestors.insert(**piter);
                if (staged_ancestors.size() + package.size() > static_cast<uint64_t>(limits.ancestor_count)) {
                    errString = strprintf("too many unconfirmed parents [limit: %u]", limits.ancestor_count);
                    return false;
                }
            }
        }
    }
    // When multiple transactions are passed in, the ancestors and descendants of all transactions
    // considered together must be within limits even if they are not interdependent. This may be
    // stricter than the limits for each individual transaction.
    const auto ancestors{CalculateAncestorsAndCheckLimits(total_size, package.size(),
                                                          staged_ancestors, limits)};
    // It's possible to overestimate the ancestor/descendant totals.
    if (!ancestors.has_value()) errString = "possibly " + util::ErrorString(ancestors).original;
    return ancestors.has_value();
}

util::Result<CTxMemPool::setEntries> CTxMemPool::CalculateMemPoolAncestors(
    const CTxMemPoolEntry &entry,
    const Limits& limits,
    bool fSearchForParents /* = true */) const
{
    CTxMemPoolEntry::Parents staged_ancestors;
    const CTransaction &tx = entry.GetTx();

    if (fSearchForParents) {
        // Get parents of this transaction that are in the mempool
        // GetMemPoolParents() is only valid for entries in the mempool, so we
        // iterate mapTx to find parents.
        for (unsigned int i = 0; i < tx.vin.size(); i++) {
            std::optional<txiter> piter = GetIter(tx.vin[i].prevout.hash);
            if (piter) {
                staged_ancestors.insert(**piter);
                if (staged_ancestors.size() + 1 > static_cast<uint64_t>(limits.ancestor_count)) {
                    return util::Error{Untranslated(strprintf("too many unconfirmed parents [limit: %u]", limits.ancestor_count))};
                }
            }
        }
    } else {
        // If we're not searching for parents, we require this to already be an
        // entry in the mempool and use the entry's cached parents.
        txiter it = mapTx.iterator_to(entry);
        staged_ancestors = it->GetMemPoolParentsConst();
    }

    return CalculateAncestorsAndCheckLimits(entry.GetTxSize(), /*entry_count=*/1, staged_ancestors,
                                            limits);
}

CTxMemPool::setEntries CTxMemPool::AssumeCalculateMemPoolAncestors(
    std::string_view calling_fn_name,
    const CTxMemPoolEntry &entry,
    const Limits& limits,
    bool fSearchForParents /* = true */) const
{
    auto result{CalculateMemPoolAncestors(entry, limits, fSearchForParents)};
    if (!Assume(result)) {
        LogPrintLevel(BCLog::MEMPOOL, BCLog::Level::Error, "%s: CalculateMemPoolAncestors failed unexpectedly, continuing with empty ancestor set (%s)\n",
                      calling_fn_name, util::ErrorString(result).original);
    }
    return std::move(result).value_or(CTxMemPool::setEntries{});
}

void CTxMemPool::UpdateAncestorsOf(bool add, txiter it, setEntries &setAncestors)
{
    const CTxMemPoolEntry::Parents& parents = it->GetMemPoolParentsConst();
    // add or remove this tx as a child of each parent
    for (const CTxMemPoolEntry& parent : parents) {
        UpdateChild(mapTx.iterator_to(parent), it, add);
    }
    const int64_t updateCount = (add ? 1 : -1);
    const int64_t updateSize = updateCount * it->GetTxSize();
    const CAmount updateFee = updateCount * it->GetModifiedFee();
    for (txiter ancestorIt : setAncestors) {
        mapTx.modify(ancestorIt, [=](CTxMemPoolEntry& e) { e.UpdateDescendantState(updateSize, updateFee, updateCount); });
    }
}

void CTxMemPool::UpdateEntryForAncestors(txiter it, const setEntries &setAncestors)
{
    int64_t updateCount = setAncestors.size();
    int64_t updateSize = 0;
    CAmount updateFee = 0;
    int64_t updateSigOpsCost = 0;
    for (txiter ancestorIt : setAncestors) {
        updateSize += ancestorIt->GetTxSize();
        updateFee += ancestorIt->GetModifiedFee();
        updateSigOpsCost += ancestorIt->GetSigOpCost();
    }
    mapTx.modify(it, [=](CTxMemPoolEntry& e){ e.UpdateAncestorState(updateSize, updateFee, updateCount, updateSigOpsCost); });
}

void CTxMemPool::UpdateChildrenForRemoval(txiter it)
{
    const CTxMemPoolEntry::Children& children = it->GetMemPoolChildrenConst();
    for (const CTxMemPoolEntry& updateIt : children) {
        UpdateParent(mapTx.iterator_to(updateIt), it, false);
    }
}

void CTxMemPool::UpdateForRemoveFromMempool(const setEntries &entriesToRemove, bool updateDescendants)
{
    // For each entry, walk back all ancestors and decrement size associated with this
    // transaction
    if (updateDescendants) {
        // updateDescendants should be true whenever we're not recursively
        // removing a tx and all its descendants, eg when a transaction is
        // confirmed in a block.
        // Here we only update statistics and not data in CTxMemPool::Parents
        // and CTxMemPoolEntry::Children (which we need to preserve until we're
        // finished with all operations that need to traverse the mempool).
        for (txiter removeIt : entriesToRemove) {
            setEntries setDescendants;
            CalculateDescendants(removeIt, setDescendants);
            setDescendants.erase(removeIt); // don't update state for self
            int64_t modifySize = -((int64_t)removeIt->GetTxSize());
            CAmount modifyFee = -removeIt->GetModifiedFee();
            int modifySigOps = -removeIt->GetSigOpCost();
            for (txiter dit : setDescendants) {
                mapTx.modify(dit, [=](CTxMemPoolEntry& e){ e.UpdateAncestorState(modifySize, modifyFee, -1, modifySigOps); });
            }
        }
    }
    for (txiter removeIt : entriesToRemove) {
        const CTxMemPoolEntry &entry = *removeIt;
        // Since this is a tx that is already in the mempool, we can call CMPA
        // with fSearchForParents = false.  If the mempool is in a consistent
        // state, then using true or false should both be correct, though false
        // should be a bit faster.
        // However, if we happen to be in the middle of processing a reorg, then
        // the mempool can be in an inconsistent state.  In this case, the set
        // of ancestors reachable via GetMemPoolParents()/GetMemPoolChildren()
        // will be the same as the set of ancestors whose packages include this
        // transaction, because when we add a new transaction to the mempool in
        // addUnchecked(), we assume it has no children, and in the case of a
        // reorg where that assumption is false, the in-mempool children aren't
        // linked to the in-block tx's until UpdateTransactionsFromBlock() is
        // called.
        // So if we're being called during a reorg, ie before
        // UpdateTransactionsFromBlock() has been called, then
        // GetMemPoolParents()/GetMemPoolChildren() will differ from the set of
        // mempool parents we'd calculate by searching, and it's important that
        // we use the cached notion of ancestor transactions as the set of
        // things to update for removal.
        auto ancestors{AssumeCalculateMemPoolAncestors(__func__, entry, Limits::NoLimits(), /*fSearchForParents=*/false)};
        // Note that UpdateAncestorsOf severs the child links that point to
        // removeIt in the entries for the parents of removeIt.
        UpdateAncestorsOf(false, removeIt, ancestors);
    }
    // After updating all the ancestor sizes, we can now sever the link between each
    // transaction being removed and any mempool children (ie, update CTxMemPoolEntry::m_parents
    // for each direct child of a transaction being removed).
    for (txiter removeIt : entriesToRemove) {
        UpdateChildrenForRemoval(removeIt);
    }
}

void CTxMemPoolEntry::UpdateDescendantState(int64_t modifySize, CAmount modifyFee, int64_t modifyCount)
{
    nSizeWithDescendants += modifySize;
    assert(int64_t(nSizeWithDescendants) > 0);
    nModFeesWithDescendants = SaturatingAdd(nModFeesWithDescendants, modifyFee);
    nCountWithDescendants += modifyCount;
    assert(int64_t(nCountWithDescendants) > 0);
}

void CTxMemPoolEntry::UpdateAncestorState(int64_t modifySize, CAmount modifyFee, int64_t modifyCount, int64_t modifySigOps)
{
    nSizeWithAncestors += modifySize;
    assert(int64_t(nSizeWithAncestors) > 0);
    nModFeesWithAncestors = SaturatingAdd(nModFeesWithAncestors, modifyFee);
    nCountWithAncestors += modifyCount;
    assert(int64_t(nCountWithAncestors) > 0);
    nSigOpCostWithAncestors += modifySigOps;
    assert(int(nSigOpCostWithAncestors) >= 0);
}

CTxMemPool::CTxMemPool(const Options& opts)
    : m_check_ratio{opts.check_ratio},
      minerPolicyEstimator{opts.estimator},
      m_max_size_bytes{opts.max_size_bytes},
      m_expiry{opts.expiry},
      m_incremental_relay_feerate{opts.incremental_relay_feerate},
      m_min_relay_feerate{opts.min_relay_feerate},
      m_dust_relay_feerate{opts.dust_relay_feerate},
      m_permit_bare_multisig{opts.permit_bare_multisig},
      m_max_datacarrier_bytes{opts.max_datacarrier_bytes},
      m_require_standard{opts.require_standard},
      m_full_rbf{opts.full_rbf},
      m_limits{opts.limits}
{
}

bool CTxMemPool::isSpent(const COutPoint& outpoint) const
{
    LOCK(cs);
    return mapNextTx.count(outpoint);
}

unsigned int CTxMemPool::GetTransactionsUpdated() const
{
    return nTransactionsUpdated;
}

void CTxMemPool::AddTransactionsUpdated(unsigned int n)
{
    nTransactionsUpdated += n;
}

void CTxMemPool::addUnchecked(const CTxMemPoolEntry &entry, setEntries &setAncestors, bool validFeeEstimate)
{
    // Add to memory pool without checking anything.
    // Used by AcceptToMemoryPool(), which DOES do
    // all the appropriate checks.
    indexed_transaction_set::iterator newit = mapTx.insert(entry).first;

    // Update transaction for any feeDelta created by PrioritiseTransaction
    CAmount delta{0};
    ApplyDelta(entry.GetTx().GetHash(), delta);
    // The following call to UpdateModifiedFee assumes no previous fee modifications
    Assume(entry.GetFee() == entry.GetModifiedFee());
    if (delta) {
        mapTx.modify(newit, [&delta](CTxMemPoolEntry& e) { e.UpdateModifiedFee(delta); });
    }

    // Update cachedInnerUsage to include contained transaction's usage.
    // (When we update the entry for in-mempool parents, memory usage will be
    // further updated.)
    cachedInnerUsage += entry.DynamicMemoryUsage();

    const CTransaction& tx = newit->GetTx();
    std::set<uint256> setParentTransactions;
    for (unsigned int i = 0; i < tx.vin.size(); i++) {
        mapNextTx.insert(std::make_pair(&tx.vin[i].prevout, &tx));
        setParentTransactions.insert(tx.vin[i].prevout.hash);
    }
    // Don't bother worrying about child transactions of this one.
    // Normal case of a new transaction arriving is that there can't be any
    // children, because such children would be orphans.
    // An exception to that is if a transaction enters that used to be in a block.
    // In that case, our disconnect block logic will call UpdateTransactionsFromBlock
    // to clean up the mess we're leaving here.

    // Update ancestors with information about this tx
    for (const auto& pit : GetIterSet(setParentTransactions)) {
            UpdateParent(newit, pit, true);
    }
    UpdateAncestorsOf(true, newit, setAncestors);
    UpdateEntryForAncestors(newit, setAncestors);

    nTransactionsUpdated++;
    totalTxSize += entry.GetTxSize();
    m_total_fee += entry.GetFee();
    if (minerPolicyEstimator) {
        minerPolicyEstimator->processTransaction(entry, validFeeEstimate);
    }

    vTxHashes.emplace_back(tx.GetWitnessHash(), newit);
    newit->vTxHashesIdx = vTxHashes.size() - 1;

    TRACE3(mempool, added,
        entry.GetTx().GetHash().data(),
        entry.GetTxSize(),
        entry.GetFee()
    );
}

void CTxMemPool::removeUnchecked(txiter it, MemPoolRemovalReason reason)
{
    // We increment mempool sequence value no matter removal reason
    // even if not directly reported below.
    uint64_t mempool_sequence = GetAndIncrementSequence();

    if (reason != MemPoolRemovalReason::BLOCK) {
        // Notify clients that a transaction has been removed from the mempool
        // for any reason except being included in a block. Clients interested
        // in transactions included in blocks can subscribe to the BlockConnected
        // notification.
        GetMainSignals().TransactionRemovedFromMempool(it->GetSharedTx(), reason, mempool_sequence);
    }
    TRACE5(mempool, removed,
        it->GetTx().GetHash().data(),
        RemovalReasonToString(reason).c_str(),
        it->GetTxSize(),
        it->GetFee(),
        std::chrono::duration_cast<std::chrono::duration<std::uint64_t>>(it->GetTime()).count()
    );

    const uint256 hash = it->GetTx().GetHash();
    for (const CTxIn& txin : it->GetTx().vin)
        mapNextTx.erase(txin.prevout);

    RemoveUnbroadcastTx(hash, true /* add logging because unchecked */ );

    if (vTxHashes.size() > 1) {
        vTxHashes[it->vTxHashesIdx] = std::move(vTxHashes.back());
        vTxHashes[it->vTxHashesIdx].second->vTxHashesIdx = it->vTxHashesIdx;
        vTxHashes.pop_back();
        if (vTxHashes.size() * 2 < vTxHashes.capacity())
            vTxHashes.shrink_to_fit();
    } else
        vTxHashes.clear();

    totalTxSize -= it->GetTxSize();
    m_total_fee -= it->GetFee();
    cachedInnerUsage -= it->DynamicMemoryUsage();
    cachedInnerUsage -= memusage::DynamicUsage(it->GetMemPoolParentsConst()) + memusage::DynamicUsage(it->GetMemPoolChildrenConst());
    mapTx.erase(it);
    nTransactionsUpdated++;
    if (minerPolicyEstimator) {minerPolicyEstimator->removeTx(hash, false);}
}

// Calculates descendants of entry that are not already in setDescendants, and adds to
// setDescendants. Assumes entryit is already a tx in the mempool and CTxMemPoolEntry::m_children
// is correct for tx and all descendants.
// Also assumes that if an entry is in setDescendants already, then all
// in-mempool descendants of it are already in setDescendants as well, so that we
// can save time by not iterating over those entries.
void CTxMemPool::CalculateDescendants(txiter entryit, setEntries& setDescendants) const
{
    setEntries stage;
    if (setDescendants.count(entryit) == 0) {
        stage.insert(entryit);
    }
    // Traverse down the children of entry, only adding children that are not
    // accounted for in setDescendants already (because those children have either
    // already been walked, or will be walked in this iteration).
    while (!stage.empty()) {
        txiter it = *stage.begin();
        setDescendants.insert(it);
        stage.erase(it);

        const CTxMemPoolEntry::Children& children = it->GetMemPoolChildrenConst();
        for (const CTxMemPoolEntry& child : children) {
            txiter childiter = mapTx.iterator_to(child);
            if (!setDescendants.count(childiter)) {
                stage.insert(childiter);
            }
        }
    }
}

void CTxMemPool::removeRecursive(const CTransaction &origTx, MemPoolRemovalReason reason)
{
    // Remove transaction from memory pool
    AssertLockHeld(cs);
        setEntries txToRemove;
        txiter origit = mapTx.find(origTx.GetHash());
        if (origit != mapTx.end()) {
            txToRemove.insert(origit);
        } else {
            // When recursively removing but origTx isn't in the mempool
            // be sure to remove any children that are in the pool. This can
            // happen during chain re-orgs if origTx isn't re-accepted into
            // the mempool for any reason.
            for (unsigned int i = 0; i < origTx.vout.size(); i++) {
                auto it = mapNextTx.find(COutPoint(origTx.GetHash(), i));
                if (it == mapNextTx.end())
                    continue;
                txiter nextit = mapTx.find(it->second->GetHash());
                assert(nextit != mapTx.end());
                txToRemove.insert(nextit);
            }
        }
        setEntries setAllRemoves;
        for (txiter it : txToRemove) {
            CalculateDescendants(it, setAllRemoves);
        }

        RemoveStaged(setAllRemoves, false, reason);
}

void CTxMemPool::removeForReorg(CChain& chain, std::function<bool(txiter)> check_final_and_mature)
{
    // Remove transactions spending a coinbase which are now immature and no-longer-final transactions
    AssertLockHeld(cs);
    AssertLockHeld(::cs_main);

    setEntries txToRemove;
    for (indexed_transaction_set::const_iterator it = mapTx.begin(); it != mapTx.end(); it++) {
        if (check_final_and_mature(it)) txToRemove.insert(it);
    }
    setEntries setAllRemoves;
    for (txiter it : txToRemove) {
        CalculateDescendants(it, setAllRemoves);
    }
    RemoveStaged(setAllRemoves, false, MemPoolRemovalReason::REORG);
    for (indexed_transaction_set::const_iterator it = mapTx.begin(); it != mapTx.end(); it++) {
        assert(TestLockPointValidity(chain, it->GetLockPoints()));
    }
}

void CTxMemPool::removeConflicts(const CTransaction &tx)
{
    // Remove transactions which depend on inputs of tx, recursively
    AssertLockHeld(cs);
    for (const CTxIn &txin : tx.vin) {
        auto it = mapNextTx.find(txin.prevout);
        if (it != mapNextTx.end()) {
            const CTransaction &txConflict = *it->second;
            if (txConflict != tx)
            {
                ClearPrioritisation(txConflict.GetHash());
                removeRecursive(txConflict, MemPoolRemovalReason::CONFLICT);
            }
        }
    }
}

/**
 * Called when a block is connected. Removes from mempool and updates the miner fee estimator.
 */
void CTxMemPool::removeForBlock(const std::vector<CTransactionRef>& vtx, unsigned int nBlockHeight)
{
    AssertLockHeld(cs);
    std::vector<const CTxMemPoolEntry*> entries;
    for (const auto& tx : vtx)
    {
        uint256 hash = tx->GetHash();

        indexed_transaction_set::iterator i = mapTx.find(hash);
        if (i != mapTx.end())
            entries.push_back(&*i);
    }
    // Before the txs in the new block have been removed from the mempool, update policy estimates
    if (minerPolicyEstimator) {minerPolicyEstimator->processBlock(nBlockHeight, entries);}
    for (const auto& tx : vtx)
    {
        txiter it = mapTx.find(tx->GetHash());
        if (it != mapTx.end()) {
            setEntries stage;
            stage.insert(it);
            RemoveStaged(stage, true, MemPoolRemovalReason::BLOCK);
        }
        removeConflicts(*tx);
        ClearPrioritisation(tx->GetHash());
        if(fAddressIndex) {
            removeAddressIndex(tx->GetHash());
            removeSpentIndex(tx->GetHash());
        }
    }
    lastRollingFeeUpdate = GetTime();
    blockSinceLastRollingFeeBump = true;
}

void CTxMemPool::check(const CCoinsViewCache& active_coins_tip, int64_t spendheight) const
{
    if (m_check_ratio == 0) return;

    if (GetRand(m_check_ratio) >= 1) return;

    AssertLockHeld(::cs_main);
    LOCK(cs);
    LogPrint(BCLog::MEMPOOL, "Checking mempool with %u transactions and %u inputs\n", (unsigned int)mapTx.size(), (unsigned int)mapNextTx.size());

    uint64_t checkTotal = 0;
    CAmount check_total_fee{0};
    uint64_t innerUsage = 0;
    uint64_t prev_ancestor_count{0};

    CCoinsViewCache mempoolDuplicate(const_cast<CCoinsViewCache*>(&active_coins_tip));

    for (const auto& it : GetSortedDepthAndScore()) {
        checkTotal += it->GetTxSize();
        check_total_fee += it->GetFee();
        innerUsage += it->DynamicMemoryUsage();
        const CTransaction& tx = it->GetTx();
        innerUsage += memusage::DynamicUsage(it->GetMemPoolParentsConst()) + memusage::DynamicUsage(it->GetMemPoolChildrenConst());
        CTxMemPoolEntry::Parents setParentCheck;
        for (const CTxIn &txin : tx.vin) {
            // Check that every mempool transaction's inputs refer to available coins, or other mempool tx's.
            indexed_transaction_set::const_iterator it2 = mapTx.find(txin.prevout.hash);
            if (it2 != mapTx.end()) {
                const CTransaction& tx2 = it2->GetTx();
                assert(tx2.vout.size() > txin.prevout.n && !tx2.vout[txin.prevout.n].IsNull());
                setParentCheck.insert(*it2);
            }
            // We are iterating through the mempool entries sorted in order by ancestor count.
            // All parents must have been checked before their children and their coins added to
            // the mempoolDuplicate coins cache.
            assert(mempoolDuplicate.HaveCoin(txin.prevout));
            // Check whether its inputs are marked in mapNextTx.
            auto it3 = mapNextTx.find(txin.prevout);
            assert(it3 != mapNextTx.end());
            assert(it3->first == &txin.prevout);
            assert(it3->second == &tx);
        }
        auto comp = [](const CTxMemPoolEntry& a, const CTxMemPoolEntry& b) -> bool {
            return a.GetTx().GetHash() == b.GetTx().GetHash();
        };
        assert(setParentCheck.size() == it->GetMemPoolParentsConst().size());
        assert(std::equal(setParentCheck.begin(), setParentCheck.end(), it->GetMemPoolParentsConst().begin(), comp));
        // Verify ancestor state is correct.
        auto ancestors{AssumeCalculateMemPoolAncestors(__func__, *it, Limits::NoLimits())};
        uint64_t nCountCheck = ancestors.size() + 1;
        uint64_t nSizeCheck = it->GetTxSize();
        CAmount nFeesCheck = it->GetModifiedFee();
        int64_t nSigOpCheck = it->GetSigOpCost();

        for (txiter ancestorIt : ancestors) {
            nSizeCheck += ancestorIt->GetTxSize();
            nFeesCheck += ancestorIt->GetModifiedFee();
            nSigOpCheck += ancestorIt->GetSigOpCost();
        }

        assert(it->GetCountWithAncestors() == nCountCheck);
        assert(it->GetSizeWithAncestors() == nSizeCheck);
        assert(it->GetSigOpCostWithAncestors() == nSigOpCheck);
        assert(it->GetModFeesWithAncestors() == nFeesCheck);
        // Sanity check: we are walking in ascending ancestor count order.
        assert(prev_ancestor_count <= it->GetCountWithAncestors());
        prev_ancestor_count = it->GetCountWithAncestors();

        // Check children against mapNextTx
        CTxMemPoolEntry::Children setChildrenCheck;
        auto iter = mapNextTx.lower_bound(COutPoint(it->GetTx().GetHash(), 0));
        uint64_t child_sizes = 0;
        for (; iter != mapNextTx.end() && iter->first->hash == it->GetTx().GetHash(); ++iter) {
            txiter childit = mapTx.find(iter->second->GetHash());
            assert(childit != mapTx.end()); // mapNextTx points to in-mempool transactions
            if (setChildrenCheck.insert(*childit).second) {
                child_sizes += childit->GetTxSize();
            }
        }
        assert(setChildrenCheck.size() == it->GetMemPoolChildrenConst().size());
        assert(std::equal(setChildrenCheck.begin(), setChildrenCheck.end(), it->GetMemPoolChildrenConst().begin(), comp));
        // Also check to make sure size is greater than sum with immediate children.
        // just a sanity check, not definitive that this calc is correct...
        assert(it->GetSizeWithDescendants() >= child_sizes + it->GetTxSize());

        TxValidationState dummy_state; // Not used. CheckTxInputs() should always pass
        CAmount txfee = 0;
        assert(!tx.IsCoinBase());
        assert(Consensus::CheckTxInputs(tx, dummy_state, mempoolDuplicate, spendheight, txfee));
        for (const auto& input: tx.vin) mempoolDuplicate.SpendCoin(input.prevout);
        AddCoins(mempoolDuplicate, tx, std::numeric_limits<int>::max());
    }
    for (auto it = mapNextTx.cbegin(); it != mapNextTx.cend(); it++) {
        uint256 hash = it->second->GetHash();
        indexed_transaction_set::const_iterator it2 = mapTx.find(hash);
        const CTransaction& tx = it2->GetTx();
        assert(it2 != mapTx.end());
        assert(&tx == it->second);
    }

    assert(totalTxSize == checkTotal);
    assert(m_total_fee == check_total_fee);
    assert(innerUsage == cachedInnerUsage);
}

bool CTxMemPool::CompareDepthAndScore(const uint256& hasha, const uint256& hashb, bool wtxid)
{
    /* Return `true` if hasha should be considered sooner than hashb. Namely when:
     *   a is not in the mempool, but b is
     *   both are in the mempool and a has fewer ancestors than b
     *   both are in the mempool and a has a higher score than b
     */
    LOCK(cs);
    indexed_transaction_set::const_iterator j = wtxid ? get_iter_from_wtxid(hashb) : mapTx.find(hashb);
    if (j == mapTx.end()) return false;
    indexed_transaction_set::const_iterator i = wtxid ? get_iter_from_wtxid(hasha) : mapTx.find(hasha);
    if (i == mapTx.end()) return true;
    uint64_t counta = i->GetCountWithAncestors();
    uint64_t countb = j->GetCountWithAncestors();
    if (counta == countb) {
        return CompareTxMemPoolEntryByScore()(*i, *j);
    }
    return counta < countb;
}

namespace {
class DepthAndScoreComparator
{
public:
    bool operator()(const CTxMemPool::indexed_transaction_set::const_iterator& a, const CTxMemPool::indexed_transaction_set::const_iterator& b)
    {
        uint64_t counta = a->GetCountWithAncestors();
        uint64_t countb = b->GetCountWithAncestors();
        if (counta == countb) {
            return CompareTxMemPoolEntryByScore()(*a, *b);
        }
        return counta < countb;
    }
};
} // namespace

std::vector<CTxMemPool::indexed_transaction_set::const_iterator> CTxMemPool::GetSortedDepthAndScore() const
{
    std::vector<indexed_transaction_set::const_iterator> iters;
    AssertLockHeld(cs);

    iters.reserve(mapTx.size());

    for (indexed_transaction_set::iterator mi = mapTx.begin(); mi != mapTx.end(); ++mi) {
        iters.push_back(mi);
    }
    std::sort(iters.begin(), iters.end(), DepthAndScoreComparator());
    return iters;
}

void CTxMemPool::queryHashes(std::vector<uint256>& vtxid) const
{
    LOCK(cs);
    auto iters = GetSortedDepthAndScore();

    vtxid.clear();
    vtxid.reserve(mapTx.size());

    for (auto it : iters) {
        vtxid.push_back(it->GetTx().GetHash());
    }
}

static TxMempoolInfo GetInfo(CTxMemPool::indexed_transaction_set::const_iterator it) {
    return TxMempoolInfo{it->GetSharedTx(), it->GetTime(), it->GetFee(), it->GetTxSize(), it->GetModifiedFee() - it->GetFee()};
}

std::vector<TxMempoolInfo> CTxMemPool::infoAll() const
{
    LOCK(cs);
    auto iters = GetSortedDepthAndScore();

    std::vector<TxMempoolInfo> ret;
    ret.reserve(mapTx.size());
    for (auto it : iters) {
        ret.push_back(GetInfo(it));
    }

    return ret;
}

CTransactionRef CTxMemPool::get(const uint256& hash) const
{
    LOCK(cs);
    indexed_transaction_set::const_iterator i = mapTx.find(hash);
    if (i == mapTx.end())
        return nullptr;
    return i->GetSharedTx();
}

TxMempoolInfo CTxMemPool::info(const GenTxid& gtxid) const
{
    LOCK(cs);
    indexed_transaction_set::const_iterator i = (gtxid.IsWtxid() ? get_iter_from_wtxid(gtxid.GetHash()) : mapTx.find(gtxid.GetHash()));
    if (i == mapTx.end())
        return TxMempoolInfo();
    return GetInfo(i);
}

void CTxMemPool::PrioritiseTransaction(const uint256& hash, const CAmount& nFeeDelta)
{
    {
        LOCK(cs);
        CAmount &delta = mapDeltas[hash];
        delta = SaturatingAdd(delta, nFeeDelta);
        txiter it = mapTx.find(hash);
        if (it != mapTx.end()) {
            mapTx.modify(it, [&nFeeDelta](CTxMemPoolEntry& e) { e.UpdateModifiedFee(nFeeDelta); });
            // Now update all ancestors' modified fees with descendants
            auto ancestors{AssumeCalculateMemPoolAncestors(__func__, *it, Limits::NoLimits(), /*fSearchForParents=*/false)};
            for (txiter ancestorIt : ancestors) {
                mapTx.modify(ancestorIt, [=](CTxMemPoolEntry& e){ e.UpdateDescendantState(0, nFeeDelta, 0);});
            }
            // Now update all descendants' modified fees with ancestors
            setEntries setDescendants;
            CalculateDescendants(it, setDescendants);
            setDescendants.erase(it);
            for (txiter descendantIt : setDescendants) {
                mapTx.modify(descendantIt, [=](CTxMemPoolEntry& e){ e.UpdateAncestorState(0, nFeeDelta, 0, 0); });
            }
            ++nTransactionsUpdated;
        }
    }
    LogPrintf("PrioritiseTransaction: %s fee += %s\n", hash.ToString(), FormatMoney(nFeeDelta));
}

void CTxMemPool::ApplyDelta(const uint256& hash, CAmount &nFeeDelta) const
{
    AssertLockHeld(cs);
    std::map<uint256, CAmount>::const_iterator pos = mapDeltas.find(hash);
    if (pos == mapDeltas.end())
        return;
    const CAmount &delta = pos->second;
    nFeeDelta += delta;
}

void CTxMemPool::ClearPrioritisation(const uint256& hash)
{
    AssertLockHeld(cs);
    mapDeltas.erase(hash);
}

const CTransaction* CTxMemPool::GetConflictTx(const COutPoint& prevout) const
{
    const auto it = mapNextTx.find(prevout);
    return it == mapNextTx.end() ? nullptr : it->second;
}

std::optional<CTxMemPool::txiter> CTxMemPool::GetIter(const uint256& txid) const
{
    auto it = mapTx.find(txid);
    if (it != mapTx.end()) return it;
    return std::nullopt;
}

CTxMemPool::setEntries CTxMemPool::GetIterSet(const std::set<uint256>& hashes) const
{
    CTxMemPool::setEntries ret;
    for (const auto& h : hashes) {
        const auto mi = GetIter(h);
        if (mi) ret.insert(*mi);
    }
    return ret;
}

bool CTxMemPool::HasNoInputsOf(const CTransaction &tx) const
{
    for (unsigned int i = 0; i < tx.vin.size(); i++)
        if (exists(GenTxid::Txid(tx.vin[i].prevout.hash)))
            return false;
    return true;
}

CCoinsViewMemPool::CCoinsViewMemPool(CCoinsView* baseIn, const CTxMemPool& mempoolIn) : CCoinsViewBacked(baseIn), mempool(mempoolIn) { }

bool CCoinsViewMemPool::GetCoin(const COutPoint &outpoint, Coin &coin) const {
    // Check to see if the inputs are made available by another tx in the package.
    // These Coins would not be available in the underlying CoinsView.
    if (auto it = m_temp_added.find(outpoint); it != m_temp_added.end()) {
        coin = it->second;
        return true;
    }

    // If an entry in the mempool exists, always return that one, as it's guaranteed to never
    // conflict with the underlying cache, and it cannot have pruned entries (as it contains full)
    // transactions. First checking the underlying cache risks returning a pruned entry instead.
    CTransactionRef ptx = mempool.get(outpoint.hash);
    if (ptx) {
        if (outpoint.n < ptx->vout.size()) {
            coin = Coin(ptx->vout[outpoint.n], MEMPOOL_HEIGHT, false, false);
            return true;
        } else {
            return false;
        }
    }
    return (base->GetCoin(outpoint, coin) && !coin.IsSpent());
}

bool CCoinsViewMemPool::HaveCoin(const COutPoint &outpoint) const {
    return mempool.exists(outpoint) || base->HaveCoin(outpoint);
}

void CCoinsViewMemPool::PackageAddTransaction(const CTransactionRef& tx)
{
    for (unsigned int n = 0; n < tx->vout.size(); ++n) {
        m_temp_added.emplace(COutPoint(tx->GetHash(), n), Coin(tx->vout[n], MEMPOOL_HEIGHT, false, false));
    }
}

size_t CTxMemPool::DynamicMemoryUsage() const {
    LOCK(cs);
    // Estimate the overhead of mapTx to be 15 pointers + an allocation, as no exact formula for boost::multi_index_contained is implemented.
    return memusage::MallocUsage(sizeof(CTxMemPoolEntry) + 15 * sizeof(void*)) * mapTx.size() + memusage::DynamicUsage(mapNextTx) + memusage::DynamicUsage(mapDeltas) + memusage::DynamicUsage(vTxHashes) + cachedInnerUsage;
}

void CTxMemPool::RemoveUnbroadcastTx(const uint256& txid, const bool unchecked) {
    LOCK(cs);

    if (m_unbroadcast_txids.erase(txid))
    {
        LogPrint(BCLog::MEMPOOL, "Removed %i from set of unbroadcast txns%s\n", txid.GetHex(), (unchecked ? " before confirmation that txn was sent out" : ""));
    }
}

void CTxMemPool::RemoveStaged(setEntries &stage, bool updateDescendants, MemPoolRemovalReason reason) {
    AssertLockHeld(cs);
    UpdateForRemoveFromMempool(stage, updateDescendants);
    for (txiter it : stage) {
        removeUnchecked(it, reason);
    }
}

int CTxMemPool::Expire(std::chrono::seconds time)
{
    AssertLockHeld(cs);
    indexed_transaction_set::index<entry_time>::type::iterator it = mapTx.get<entry_time>().begin();
    setEntries toremove;
    while (it != mapTx.get<entry_time>().end() && it->GetTime() < time) {
        toremove.insert(mapTx.project<0>(it));
        it++;
    }
    setEntries stage;
    for (txiter removeit : toremove) {
        CalculateDescendants(removeit, stage);
    }
    RemoveStaged(stage, false, MemPoolRemovalReason::EXPIRY);
    return stage.size();
}

void CTxMemPool::addUnchecked(const CTxMemPoolEntry &entry, bool validFeeEstimate)
{
    auto ancestors{AssumeCalculateMemPoolAncestors(__func__, entry, Limits::NoLimits())};
    return addUnchecked(entry, ancestors, validFeeEstimate);
}

void CTxMemPool::UpdateChild(txiter entry, txiter child, bool add)
{
    AssertLockHeld(cs);
    CTxMemPoolEntry::Children s;
    if (add && entry->GetMemPoolChildren().insert(*child).second) {
        cachedInnerUsage += memusage::IncrementalDynamicUsage(s);
    } else if (!add && entry->GetMemPoolChildren().erase(*child)) {
        cachedInnerUsage -= memusage::IncrementalDynamicUsage(s);
    }
}

void CTxMemPool::UpdateParent(txiter entry, txiter parent, bool add)
{
    AssertLockHeld(cs);
    CTxMemPoolEntry::Parents s;
    if (add && entry->GetMemPoolParents().insert(*parent).second) {
        cachedInnerUsage += memusage::IncrementalDynamicUsage(s);
    } else if (!add && entry->GetMemPoolParents().erase(*parent)) {
        cachedInnerUsage -= memusage::IncrementalDynamicUsage(s);
    }
}

CFeeRate CTxMemPool::GetMinFee(size_t sizelimit) const {
    LOCK(cs);
    if (!blockSinceLastRollingFeeBump || rollingMinimumFeeRate == 0)
        return CFeeRate(llround(rollingMinimumFeeRate));

    int64_t time = GetTime();
    if (time > lastRollingFeeUpdate + 10) {
        double halflife = ROLLING_FEE_HALFLIFE;
        if (DynamicMemoryUsage() < sizelimit / 4)
            halflife /= 4;
        else if (DynamicMemoryUsage() < sizelimit / 2)
            halflife /= 2;

        rollingMinimumFeeRate = rollingMinimumFeeRate / pow(2.0, (time - lastRollingFeeUpdate) / halflife);
        lastRollingFeeUpdate = time;

        if (rollingMinimumFeeRate < (double)m_incremental_relay_feerate.GetFeePerK() / 2) {
            rollingMinimumFeeRate = 0;
            return CFeeRate(0);
        }
    }
    return std::max(CFeeRate(llround(rollingMinimumFeeRate)), m_incremental_relay_feerate);
}

void CTxMemPool::trackPackageRemoved(const CFeeRate& rate) {
    AssertLockHeld(cs);
    if (rate.GetFeePerK() > rollingMinimumFeeRate) {
        rollingMinimumFeeRate = rate.GetFeePerK();
        blockSinceLastRollingFeeBump = false;
    }
}

void CTxMemPool::TrimToSize(size_t sizelimit, std::vector<COutPoint>* pvNoSpendsRemaining) {
    AssertLockHeld(cs);

    unsigned nTxnRemoved = 0;
    CFeeRate maxFeeRateRemoved(0);
    while (!mapTx.empty() && DynamicMemoryUsage() > sizelimit) {
        indexed_transaction_set::index<descendant_score>::type::iterator it = mapTx.get<descendant_score>().begin();

        // We set the new mempool min fee to the feerate of the removed set, plus the
        // "minimum reasonable fee rate" (ie some value under which we consider txn
        // to have 0 fee). This way, we don't allow txn to enter mempool with feerate
        // equal to txn which were removed with no block in between.
        CFeeRate removed(it->GetModFeesWithDescendants(), it->GetSizeWithDescendants());
        removed += m_incremental_relay_feerate;
        trackPackageRemoved(removed);
        maxFeeRateRemoved = std::max(maxFeeRateRemoved, removed);

        setEntries stage;
        CalculateDescendants(mapTx.project<0>(it), stage);
        nTxnRemoved += stage.size();

        std::vector<CTransaction> txn;
        if (pvNoSpendsRemaining) {
            txn.reserve(stage.size());
            for (txiter iter : stage)
                txn.push_back(iter->GetTx());
        }
        RemoveStaged(stage, false, MemPoolRemovalReason::SIZELIMIT);
        if (pvNoSpendsRemaining) {
            for (const CTransaction& tx : txn) {
                for (const CTxIn& txin : tx.vin) {
                    if (exists(GenTxid::Txid(txin.prevout.hash))) continue;
                    if (!mapNextTx.count(txin.prevout)) {
                        pvNoSpendsRemaining->push_back(txin.prevout);
                    }
                }
            }
        }
    }

    if (maxFeeRateRemoved > CFeeRate(0)) {
        LogPrint(BCLog::MEMPOOL, "Removed %u txn, rolling minimum fee bumped to %s\n", nTxnRemoved, maxFeeRateRemoved.ToString());
    }
}

uint64_t CTxMemPool::CalculateDescendantMaximum(txiter entry) const {
    // find parent with highest descendant count
    std::vector<txiter> candidates;
    setEntries counted;
    candidates.push_back(entry);
    uint64_t maximum = 0;
    while (candidates.size()) {
        txiter candidate = candidates.back();
        candidates.pop_back();
        if (!counted.insert(candidate).second) continue;
        const CTxMemPoolEntry::Parents& parents = candidate->GetMemPoolParentsConst();
        if (parents.size() == 0) {
            maximum = std::max(maximum, candidate->GetCountWithDescendants());
        } else {
            for (const CTxMemPoolEntry& i : parents) {
                candidates.push_back(mapTx.iterator_to(i));
            }
        }
    }
    return maximum;
}

void CTxMemPool::GetTransactionAncestry(const uint256& txid, size_t& ancestors, size_t& descendants, size_t* const ancestorsize, CAmount* const ancestorfees) const {
    LOCK(cs);
    auto it = mapTx.find(txid);
    ancestors = descendants = 0;
    if (it != mapTx.end()) {
        ancestors = it->GetCountWithAncestors();
        if (ancestorsize) *ancestorsize = it->GetSizeWithAncestors();
        if (ancestorfees) *ancestorfees = it->GetModFeesWithAncestors();
        descendants = CalculateDescendantMaximum(it);
    }
}

bool CTxMemPool::GetLoadTried() const
{
    LOCK(cs);
    return m_load_tried;
}

void CTxMemPool::SetLoadTried(bool load_tried)
{
    LOCK(cs);
    m_load_tried = load_tried;
}

<<<<<<< HEAD
=======

std::string RemovalReasonToString(const MemPoolRemovalReason& r) noexcept
{
    switch (r) {
        case MemPoolRemovalReason::EXPIRY: return "expiry";
        case MemPoolRemovalReason::SIZELIMIT: return "sizelimit";
        case MemPoolRemovalReason::REORG: return "reorg";
        case MemPoolRemovalReason::BLOCK: return "block";
        case MemPoolRemovalReason::CONFLICT: return "conflict";
        case MemPoolRemovalReason::REPLACED: return "replaced";
    }
    assert(false);
}

>>>>>>> 4985b774
/////////////////////////////////////////////////////// // qtum
void CTxMemPool::addAddressIndex(const CTxMemPoolEntry &entry, const CCoinsViewCache &view)
{
    LOCK(cs);
    const CTransaction& tx = entry.GetTx();
    std::vector<CMempoolAddressDeltaKey> inserted;

    uint256 txhash = tx.GetHash();
    for (unsigned int j = 0; j < tx.vin.size(); j++) {
        const CTxIn input = tx.vin[j];
        const CTxOut &prevout = view.GetOutputFor(input);

        CTxDestination dest;
        if (ExtractDestination(input.prevout, prevout.scriptPubKey, dest)) {
            valtype bytesID(std::visit(DataVisitor(), dest));
            if(bytesID.empty()) {
                continue;
            }
            valtype addressBytes(32);
            std::copy(bytesID.begin(), bytesID.end(), addressBytes.begin());
            CMempoolAddressDeltaKey key(dest.index(), uint256(addressBytes), txhash, j, 1);
            CMempoolAddressDelta delta(entry.GetTime().count(), prevout.nValue * -1, input.prevout.hash, input.prevout.n);
            mapAddress.insert(std::make_pair(key, delta));
            inserted.push_back(key);
        }
    }

    for (unsigned int k = 0; k < tx.vout.size(); k++) {
        const CTxOut &out = tx.vout[k];

        CTxDestination dest;
        if (ExtractDestination({tx.GetHash(), k}, out.scriptPubKey, dest)) {
            valtype bytesID(std::visit(DataVisitor(), dest));
            if(bytesID.empty()) {
                continue;
            }
            valtype addressBytes(32);
            std::copy(bytesID.begin(), bytesID.end(), addressBytes.begin());
            CMempoolAddressDeltaKey key(dest.index(), uint256(addressBytes), txhash, k, 0);
            mapAddress.insert(std::make_pair(key, CMempoolAddressDelta(entry.GetTime().count(), out.nValue)));
            inserted.push_back(key);
        }
    }

    mapAddressInserted.insert(std::make_pair(txhash, inserted));
}

bool CTxMemPool::getAddressIndex(std::vector<std::pair<uint256, int> > &addresses, std::vector<std::pair<CMempoolAddressDeltaKey, CMempoolAddressDelta> > &results)
{
    LOCK(cs);
    for (std::vector<std::pair<uint256, int> >::iterator it = addresses.begin(); it != addresses.end(); it++) {
        addressDeltaMap::iterator ait = mapAddress.lower_bound(CMempoolAddressDeltaKey((*it).second, (*it).first));
        while (ait != mapAddress.end() && (*ait).first.addressBytes == (*it).first && (*ait).first.type == (*it).second) {
            results.push_back(*ait);
            ait++;
        }
    }
    return true;
}

bool CTxMemPool::removeAddressIndex(const uint256 txhash)
{
    LOCK(cs);
    addressDeltaMapInserted::iterator it = mapAddressInserted.find(txhash);

    if (it != mapAddressInserted.end()) {
        std::vector<CMempoolAddressDeltaKey> keys = (*it).second;
        for (std::vector<CMempoolAddressDeltaKey>::iterator mit = keys.begin(); mit != keys.end(); mit++) {
            mapAddress.erase(*mit);
        }
        mapAddressInserted.erase(it);
    }

    return true;
}

void CTxMemPool::addSpentIndex(const CTxMemPoolEntry &entry, const CCoinsViewCache &view)
{
    LOCK(cs);

    const CTransaction& tx = entry.GetTx();
    std::vector<CSpentIndexKey> inserted;

    uint256 txhash = tx.GetHash();
    for (unsigned int j = 0; j < tx.vin.size(); j++) {
        const CTxIn input = tx.vin[j];
        const CTxOut &prevout = view.GetOutputFor(input);
        uint256 addressHash;
        int addressType;
        std::vector<unsigned char> addressBytes(32);

        if (prevout.scriptPubKey.IsPayToScriptHash()) {
            std::copy(prevout.scriptPubKey.begin() + 2, prevout.scriptPubKey.begin() + 22, addressBytes.begin());
            addressHash = uint256(addressBytes);
            addressType = 2;
        } else if (prevout.scriptPubKey.IsPayToPubkeyHash()) {
            std::copy(prevout.scriptPubKey.begin() + 3, prevout.scriptPubKey.begin() + 23, addressBytes.begin());
            addressHash = uint256(addressBytes);
            addressType = 1;
        } else if (prevout.scriptPubKey.IsPayToPubkey()) {
            std::vector<unsigned char> pubkeyBytes(prevout.scriptPubKey.begin() + 1, prevout.scriptPubKey.end()-1);
            uint160 hashBytes = Hash160(pubkeyBytes);
            std::copy(hashBytes.begin(), hashBytes.end(), addressBytes.begin());
            addressHash = uint256(addressBytes);
            addressType = 1;
        } else if (prevout.scriptPubKey.IsPayToWitnessPubkeyHash()) {
            std::copy(prevout.scriptPubKey.begin() + 2, prevout.scriptPubKey.end(), addressBytes.begin());
            addressHash = uint256(addressBytes);
            addressType = 4;
        } else if (prevout.scriptPubKey.IsPayToWitnessScriptHash()) {
            std::copy(prevout.scriptPubKey.begin() + 2, prevout.scriptPubKey.end(), addressBytes.begin());
            addressHash = uint256(addressBytes);
            addressType = 3;
        } else {
            addressHash.SetNull();
            addressType = 0;
        }

        CSpentIndexKey key = CSpentIndexKey(input.prevout.hash, input.prevout.n);
        CSpentIndexValue value = CSpentIndexValue(txhash, j, -1, prevout.nValue, addressType, addressHash);

        mapSpent.insert(std::make_pair(key, value));
        inserted.push_back(key);
    }

    mapSpentInserted.insert(std::make_pair(txhash, inserted));
}

bool CTxMemPool::getSpentIndex(CSpentIndexKey &key, CSpentIndexValue &value) const
{
    LOCK(cs);
    mapSpentIndex::const_iterator it;

    it = mapSpent.find(key);
    if (it != mapSpent.end()) {
        value = it->second;
        return true;
    }
    return false;
}

bool CTxMemPool::removeSpentIndex(const uint256 txhash)
{
    LOCK(cs);
    mapSpentIndexInserted::iterator it = mapSpentInserted.find(txhash);

    if (it != mapSpentInserted.end()) {
        std::vector<CSpentIndexKey> keys = (*it).second;
        for (std::vector<CSpentIndexKey>::iterator mit = keys.begin(); mit != keys.end(); mit++) {
            mapSpent.erase(*mit);
        }
        mapSpentInserted.erase(it);
    }

    return true;
}
///////////////////////////////////////////////////////<|MERGE_RESOLUTION|>--- conflicted
+++ resolved
@@ -20,11 +20,8 @@
 #include <util/result.h>
 #include <util/system.h>
 #include <util/time.h>
-<<<<<<< HEAD
-=======
 #include <util/trace.h>
 #include <util/translation.h>
->>>>>>> 4985b774
 #include <validation.h>
 #include <validationinterface.h>
 #include <script/sign.h>
@@ -32,11 +29,8 @@
 
 #include <cmath>
 #include <optional>
-<<<<<<< HEAD
-=======
 #include <string_view>
 #include <utility>
->>>>>>> 4985b774
 #include <algorithm>
 
 bool TestLockPointValidity(CChain& active_chain, const LockPoints& lp)
@@ -56,46 +50,6 @@
     return true;
 }
 
-<<<<<<< HEAD
-CTxMemPoolEntry::CTxMemPoolEntry(const CTransactionRef& tx, CAmount fee,
-                                 int64_t time, unsigned int entry_height,
-                                 bool spends_coinbase, int64_t sigops_cost, LockPoints lp, CAmount min_gas_price)
-    : tx{tx},
-      nFee{fee},
-      nTxWeight(GetTransactionWeight(*tx)),
-      nUsageSize{RecursiveDynamicUsage(tx)},
-      nTime{time},
-      entryHeight{entry_height},
-      spendsCoinbase{spends_coinbase},
-      sigOpCost{sigops_cost},
-      m_modified_fee{nFee},
-      lockPoints{lp},
-      nMinGasPrice{min_gas_price},
-      nSizeWithDescendants{GetTxSize()},
-      nModFeesWithDescendants{nFee},
-      nSizeWithAncestors{GetTxSize()},
-      nModFeesWithAncestors{nFee},
-      nSigOpCostWithAncestors{sigOpCost} {}
-
-void CTxMemPoolEntry::UpdateModifiedFee(CAmount fee_diff)
-{
-    nModFeesWithDescendants = SaturatingAdd(nModFeesWithDescendants, fee_diff);
-    nModFeesWithAncestors = SaturatingAdd(nModFeesWithAncestors, fee_diff);
-    m_modified_fee = SaturatingAdd(m_modified_fee, fee_diff);
-}
-
-void CTxMemPoolEntry::UpdateLockPoints(const LockPoints& lp)
-{
-    lockPoints = lp;
-}
-
-size_t CTxMemPoolEntry::GetTxSize() const
-{
-    return GetVirtualTransactionSize(nTxWeight, sigOpCost, ::nBytesPerSigOp);
-}
-
-=======
->>>>>>> 4985b774
 void CTxMemPool::UpdateForDescendants(txiter updateIt, cacheMap& cachedDescendants,
                                       const std::set<uint256>& setExclude, std::set<uint256>& descendants_to_remove)
 {
@@ -1206,8 +1160,6 @@
     m_load_tried = load_tried;
 }
 
-<<<<<<< HEAD
-=======
 
 std::string RemovalReasonToString(const MemPoolRemovalReason& r) noexcept
 {
@@ -1222,7 +1174,6 @@
     assert(false);
 }
 
->>>>>>> 4985b774
 /////////////////////////////////////////////////////// // qtum
 void CTxMemPool::addAddressIndex(const CTxMemPoolEntry &entry, const CCoinsViewCache &view)
 {
