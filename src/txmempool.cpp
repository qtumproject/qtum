// Copyright (c) 2009-2010 Satoshi Nakamoto
// Copyright (c) 2009-2018 The Bitcoin Core developers
// Distributed under the MIT software license, see the accompanying
// file COPYING or http://www.opensource.org/licenses/mit-license.php.

#include <txmempool.h>

#include <algorithm>
#include <consensus/consensus.h>
#include <consensus/tx_verify.h>
#include <consensus/validation.h>
#include <validation.h>
#include <policy/policy.h>
#include <policy/fees.h>
#include <policy/settings.h>
#include <reverse_iterator.h>
#include <util/system.h>
#include <util/moneystr.h>
#include <util/time.h>
#ifdef ENABLE_BITCORE_RPC
#include <script/sign.h>
#endif

CTxMemPoolEntry::CTxMemPoolEntry(const CTransactionRef& _tx, const CAmount& _nFee,
                                 int64_t _nTime, unsigned int _entryHeight,
                                 bool _spendsCoinbase, int64_t _sigOpsCost, LockPoints lp, CAmount _nMinGasPrice)
    : tx(_tx), nFee(_nFee), nTxWeight(GetTransactionWeight(*tx)), nUsageSize(RecursiveDynamicUsage(tx)), nTime(_nTime), entryHeight(_entryHeight),
    spendsCoinbase(_spendsCoinbase), sigOpCost(_sigOpsCost), lockPoints(lp),
    nMinGasPrice(_nMinGasPrice)
{
    nCountWithDescendants = 1;
    nSizeWithDescendants = GetTxSize();
    nModFeesWithDescendants = nFee;

    feeDelta = 0;

    nCountWithAncestors = 1;
    nSizeWithAncestors = GetTxSize();
    nModFeesWithAncestors = nFee;
    nSigOpCostWithAncestors = sigOpCost;
}

void CTxMemPoolEntry::UpdateFeeDelta(int64_t newFeeDelta)
{
    nModFeesWithDescendants += newFeeDelta - feeDelta;
    nModFeesWithAncestors += newFeeDelta - feeDelta;
    feeDelta = newFeeDelta;
}

void CTxMemPoolEntry::UpdateLockPoints(const LockPoints& lp)
{
    lockPoints = lp;
}

size_t CTxMemPoolEntry::GetTxSize() const
{
    return GetVirtualTransactionSize(nTxWeight, sigOpCost);
}

// Update the given tx for any in-mempool descendants.
// Assumes that setMemPoolChildren is correct for the given tx and all
// descendants.
void CTxMemPool::UpdateForDescendants(txiter updateIt, cacheMap &cachedDescendants, const std::set<uint256> &setExclude)
{
    setEntries stageEntries, setAllDescendants;
    stageEntries = GetMemPoolChildren(updateIt);

    while (!stageEntries.empty()) {
        const txiter cit = *stageEntries.begin();
        setAllDescendants.insert(cit);
        stageEntries.erase(cit);
        const setEntries &setChildren = GetMemPoolChildren(cit);
        for (txiter childEntry : setChildren) {
            cacheMap::iterator cacheIt = cachedDescendants.find(childEntry);
            if (cacheIt != cachedDescendants.end()) {
                // We've already calculated this one, just add the entries for this set
                // but don't traverse again.
                for (txiter cacheEntry : cacheIt->second) {
                    setAllDescendants.insert(cacheEntry);
                }
            } else if (!setAllDescendants.count(childEntry)) {
                // Schedule for later processing
                stageEntries.insert(childEntry);
            }
        }
    }
    // setAllDescendants now contains all in-mempool descendants of updateIt.
    // Update and add to cached descendant map
    int64_t modifySize = 0;
    CAmount modifyFee = 0;
    int64_t modifyCount = 0;
    for (txiter cit : setAllDescendants) {
        if (!setExclude.count(cit->GetTx().GetHash())) {
            modifySize += cit->GetTxSize();
            modifyFee += cit->GetModifiedFee();
            modifyCount++;
            cachedDescendants[updateIt].insert(cit);
            // Update ancestor state for each descendant
            mapTx.modify(cit, update_ancestor_state(updateIt->GetTxSize(), updateIt->GetModifiedFee(), 1, updateIt->GetSigOpCost()));
        }
    }
    mapTx.modify(updateIt, update_descendant_state(modifySize, modifyFee, modifyCount));
}

// vHashesToUpdate is the set of transaction hashes from a disconnected block
// which has been re-added to the mempool.
// for each entry, look for descendants that are outside vHashesToUpdate, and
// add fee/size information for such descendants to the parent.
// for each such descendant, also update the ancestor state to include the parent.
void CTxMemPool::UpdateTransactionsFromBlock(const std::vector<uint256> &vHashesToUpdate)
{
    AssertLockHeld(cs);
    // For each entry in vHashesToUpdate, store the set of in-mempool, but not
    // in-vHashesToUpdate transactions, so that we don't have to recalculate
    // descendants when we come across a previously seen entry.
    cacheMap mapMemPoolDescendantsToUpdate;

    // Use a set for lookups into vHashesToUpdate (these entries are already
    // accounted for in the state of their ancestors)
    std::set<uint256> setAlreadyIncluded(vHashesToUpdate.begin(), vHashesToUpdate.end());

    // Iterate in reverse, so that whenever we are looking at a transaction
    // we are sure that all in-mempool descendants have already been processed.
    // This maximizes the benefit of the descendant cache and guarantees that
    // setMemPoolChildren will be updated, an assumption made in
    // UpdateForDescendants.
    for (const uint256 &hash : reverse_iterate(vHashesToUpdate)) {
        // we cache the in-mempool children to avoid duplicate updates
        setEntries setChildren;
        // calculate children from mapNextTx
        txiter it = mapTx.find(hash);
        if (it == mapTx.end()) {
            continue;
        }
        auto iter = mapNextTx.lower_bound(COutPoint(hash, 0));
        // First calculate the children, and update setMemPoolChildren to
        // include them, and update their setMemPoolParents to include this tx.
        for (; iter != mapNextTx.end() && iter->first->hash == hash; ++iter) {
            const uint256 &childHash = iter->second->GetHash();
            txiter childIter = mapTx.find(childHash);
            assert(childIter != mapTx.end());
            // We can skip updating entries we've encountered before or that
            // are in the block (which are already accounted for).
            if (setChildren.insert(childIter).second && !setAlreadyIncluded.count(childHash)) {
                UpdateChild(it, childIter, true);
                UpdateParent(childIter, it, true);
            }
        }
        UpdateForDescendants(it, mapMemPoolDescendantsToUpdate, setAlreadyIncluded);
    }
}

bool CTxMemPool::CalculateMemPoolAncestors(const CTxMemPoolEntry &entry, setEntries &setAncestors, uint64_t limitAncestorCount, uint64_t limitAncestorSize, uint64_t limitDescendantCount, uint64_t limitDescendantSize, std::string &errString, bool fSearchForParents /* = true */) const
{
    setEntries parentHashes;
    const CTransaction &tx = entry.GetTx();

    if (fSearchForParents) {
        // Get parents of this transaction that are in the mempool
        // GetMemPoolParents() is only valid for entries in the mempool, so we
        // iterate mapTx to find parents.
        for (unsigned int i = 0; i < tx.vin.size(); i++) {
            boost::optional<txiter> piter = GetIter(tx.vin[i].prevout.hash);
            if (piter) {
                parentHashes.insert(*piter);
                if (parentHashes.size() + 1 > limitAncestorCount) {
                    errString = strprintf("too many unconfirmed parents [limit: %u]", limitAncestorCount);
                    return false;
                }
            }
        }
    } else {
        // If we're not searching for parents, we require this to be an
        // entry in the mempool already.
        txiter it = mapTx.iterator_to(entry);
        parentHashes = GetMemPoolParents(it);
    }

    size_t totalSizeWithAncestors = entry.GetTxSize();

    while (!parentHashes.empty()) {
        txiter stageit = *parentHashes.begin();

        setAncestors.insert(stageit);
        parentHashes.erase(stageit);
        totalSizeWithAncestors += stageit->GetTxSize();

        if (stageit->GetSizeWithDescendants() + entry.GetTxSize() > limitDescendantSize) {
            errString = strprintf("exceeds descendant size limit for tx %s [limit: %u]", stageit->GetTx().GetHash().ToString(), limitDescendantSize);
            return false;
        } else if (stageit->GetCountWithDescendants() + 1 > limitDescendantCount) {
            errString = strprintf("too many descendants for tx %s [limit: %u]", stageit->GetTx().GetHash().ToString(), limitDescendantCount);
            return false;
        } else if (totalSizeWithAncestors > limitAncestorSize) {
            errString = strprintf("exceeds ancestor size limit [limit: %u]", limitAncestorSize);
            return false;
        }

        const setEntries & setMemPoolParents = GetMemPoolParents(stageit);
        for (txiter phash : setMemPoolParents) {
            // If this is a new ancestor, add it.
            if (setAncestors.count(phash) == 0) {
                parentHashes.insert(phash);
            }
            if (parentHashes.size() + setAncestors.size() + 1 > limitAncestorCount) {
                errString = strprintf("too many unconfirmed ancestors [limit: %u]", limitAncestorCount);
                return false;
            }
        }
    }

    return true;
}

void CTxMemPool::UpdateAncestorsOf(bool add, txiter it, setEntries &setAncestors)
{
    setEntries parentIters = GetMemPoolParents(it);
    // add or remove this tx as a child of each parent
    for (txiter piter : parentIters) {
        UpdateChild(piter, it, add);
    }
    const int64_t updateCount = (add ? 1 : -1);
    const int64_t updateSize = updateCount * it->GetTxSize();
    const CAmount updateFee = updateCount * it->GetModifiedFee();
    for (txiter ancestorIt : setAncestors) {
        mapTx.modify(ancestorIt, update_descendant_state(updateSize, updateFee, updateCount));
    }
}

void CTxMemPool::UpdateEntryForAncestors(txiter it, const setEntries &setAncestors)
{
    int64_t updateCount = setAncestors.size();
    int64_t updateSize = 0;
    CAmount updateFee = 0;
    int64_t updateSigOpsCost = 0;
    for (txiter ancestorIt : setAncestors) {
        updateSize += ancestorIt->GetTxSize();
        updateFee += ancestorIt->GetModifiedFee();
        updateSigOpsCost += ancestorIt->GetSigOpCost();
    }
    mapTx.modify(it, update_ancestor_state(updateSize, updateFee, updateCount, updateSigOpsCost));
}

void CTxMemPool::UpdateChildrenForRemoval(txiter it)
{
    const setEntries &setMemPoolChildren = GetMemPoolChildren(it);
    for (txiter updateIt : setMemPoolChildren) {
        UpdateParent(updateIt, it, false);
    }
}

void CTxMemPool::UpdateForRemoveFromMempool(const setEntries &entriesToRemove, bool updateDescendants)
{
    // For each entry, walk back all ancestors and decrement size associated with this
    // transaction
    const uint64_t nNoLimit = std::numeric_limits<uint64_t>::max();
    if (updateDescendants) {
        // updateDescendants should be true whenever we're not recursively
        // removing a tx and all its descendants, eg when a transaction is
        // confirmed in a block.
        // Here we only update statistics and not data in mapLinks (which
        // we need to preserve until we're finished with all operations that
        // need to traverse the mempool).
        for (txiter removeIt : entriesToRemove) {
            setEntries setDescendants;
            CalculateDescendants(removeIt, setDescendants);
            setDescendants.erase(removeIt); // don't update state for self
            int64_t modifySize = -((int64_t)removeIt->GetTxSize());
            CAmount modifyFee = -removeIt->GetModifiedFee();
            int modifySigOps = -removeIt->GetSigOpCost();
            for (txiter dit : setDescendants) {
                mapTx.modify(dit, update_ancestor_state(modifySize, modifyFee, -1, modifySigOps));
            }
        }
    }
    for (txiter removeIt : entriesToRemove) {
        setEntries setAncestors;
        const CTxMemPoolEntry &entry = *removeIt;
        std::string dummy;
        // Since this is a tx that is already in the mempool, we can call CMPA
        // with fSearchForParents = false.  If the mempool is in a consistent
        // state, then using true or false should both be correct, though false
        // should be a bit faster.
        // However, if we happen to be in the middle of processing a reorg, then
        // the mempool can be in an inconsistent state.  In this case, the set
        // of ancestors reachable via mapLinks will be the same as the set of
        // ancestors whose packages include this transaction, because when we
        // add a new transaction to the mempool in addUnchecked(), we assume it
        // has no children, and in the case of a reorg where that assumption is
        // false, the in-mempool children aren't linked to the in-block tx's
        // until UpdateTransactionsFromBlock() is called.
        // So if we're being called during a reorg, ie before
        // UpdateTransactionsFromBlock() has been called, then mapLinks[] will
        // differ from the set of mempool parents we'd calculate by searching,
        // and it's important that we use the mapLinks[] notion of ancestor
        // transactions as the set of things to update for removal.
        CalculateMemPoolAncestors(entry, setAncestors, nNoLimit, nNoLimit, nNoLimit, nNoLimit, dummy, false);
        // Note that UpdateAncestorsOf severs the child links that point to
        // removeIt in the entries for the parents of removeIt.
        UpdateAncestorsOf(false, removeIt, setAncestors);
    }
    // After updating all the ancestor sizes, we can now sever the link between each
    // transaction being removed and any mempool children (ie, update setMemPoolParents
    // for each direct child of a transaction being removed).
    for (txiter removeIt : entriesToRemove) {
        UpdateChildrenForRemoval(removeIt);
    }
}

void CTxMemPoolEntry::UpdateDescendantState(int64_t modifySize, CAmount modifyFee, int64_t modifyCount)
{
    nSizeWithDescendants += modifySize;
    assert(int64_t(nSizeWithDescendants) > 0);
    nModFeesWithDescendants += modifyFee;
    nCountWithDescendants += modifyCount;
    assert(int64_t(nCountWithDescendants) > 0);
}

void CTxMemPoolEntry::UpdateAncestorState(int64_t modifySize, CAmount modifyFee, int64_t modifyCount, int64_t modifySigOps)
{
    nSizeWithAncestors += modifySize;
    assert(int64_t(nSizeWithAncestors) > 0);
    nModFeesWithAncestors += modifyFee;
    nCountWithAncestors += modifyCount;
    assert(int64_t(nCountWithAncestors) > 0);
    nSigOpCostWithAncestors += modifySigOps;
    assert(int(nSigOpCostWithAncestors) >= 0);
}

CTxMemPool::CTxMemPool(CBlockPolicyEstimator* estimator)
    : nTransactionsUpdated(0), minerPolicyEstimator(estimator)
{
    _clear(); //lock free clear

    // Sanity checks off by default for performance, because otherwise
    // accepting transactions becomes O(N^2) where N is the number
    // of transactions in the pool
    nCheckFrequency = 0;
}

bool CTxMemPool::isSpent(const COutPoint& outpoint) const
{
    LOCK(cs);
    return mapNextTx.count(outpoint);
}

unsigned int CTxMemPool::GetTransactionsUpdated() const
{
    return nTransactionsUpdated;
}

void CTxMemPool::AddTransactionsUpdated(unsigned int n)
{
    nTransactionsUpdated += n;
}

void CTxMemPool::addUnchecked(const CTxMemPoolEntry &entry, setEntries &setAncestors, bool validFeeEstimate)
{
    NotifyEntryAdded(entry.GetSharedTx());
    // Add to memory pool without checking anything.
    // Used by AcceptToMemoryPool(), which DOES do
    // all the appropriate checks.
    indexed_transaction_set::iterator newit = mapTx.insert(entry).first;
    mapLinks.insert(make_pair(newit, TxLinks()));

    // Update transaction for any feeDelta created by PrioritiseTransaction
    // TODO: refactor so that the fee delta is calculated before inserting
    // into mapTx.
    CAmount delta{0};
    ApplyDelta(entry.GetTx().GetHash(), delta);
    if (delta) {
            mapTx.modify(newit, update_fee_delta(delta));
    }

    // Update cachedInnerUsage to include contained transaction's usage.
    // (When we update the entry for in-mempool parents, memory usage will be
    // further updated.)
    cachedInnerUsage += entry.DynamicMemoryUsage();

    const CTransaction& tx = newit->GetTx();
    std::set<uint256> setParentTransactions;
    for (unsigned int i = 0; i < tx.vin.size(); i++) {
        mapNextTx.insert(std::make_pair(&tx.vin[i].prevout, &tx));
        setParentTransactions.insert(tx.vin[i].prevout.hash);
    }
    // Don't bother worrying about child transactions of this one.
    // Normal case of a new transaction arriving is that there can't be any
    // children, because such children would be orphans.
    // An exception to that is if a transaction enters that used to be in a block.
    // In that case, our disconnect block logic will call UpdateTransactionsFromBlock
    // to clean up the mess we're leaving here.

    // Update ancestors with information about this tx
    for (const auto& pit : GetIterSet(setParentTransactions)) {
            UpdateParent(newit, pit, true);
    }
    UpdateAncestorsOf(true, newit, setAncestors);
    UpdateEntryForAncestors(newit, setAncestors);

    nTransactionsUpdated++;
    totalTxSize += entry.GetTxSize();
    if (minerPolicyEstimator) {minerPolicyEstimator->processTransaction(entry, validFeeEstimate);}

    vTxHashes.emplace_back(tx.GetWitnessHash(), newit);
    newit->vTxHashesIdx = vTxHashes.size() - 1;
}

void CTxMemPool::removeUnchecked(txiter it, MemPoolRemovalReason reason)
{
    NotifyEntryRemoved(it->GetSharedTx(), reason);
    const uint256 hash = it->GetTx().GetHash();
    for (const CTxIn& txin : it->GetTx().vin)
        mapNextTx.erase(txin.prevout);

    if (vTxHashes.size() > 1) {
        vTxHashes[it->vTxHashesIdx] = std::move(vTxHashes.back());
        vTxHashes[it->vTxHashesIdx].second->vTxHashesIdx = it->vTxHashesIdx;
        vTxHashes.pop_back();
        if (vTxHashes.size() * 2 < vTxHashes.capacity())
            vTxHashes.shrink_to_fit();
    } else
        vTxHashes.clear();

    totalTxSize -= it->GetTxSize();
    cachedInnerUsage -= it->DynamicMemoryUsage();
    cachedInnerUsage -= memusage::DynamicUsage(mapLinks[it].parents) + memusage::DynamicUsage(mapLinks[it].children);
    mapLinks.erase(it);
    mapTx.erase(it);
    nTransactionsUpdated++;
    if (minerPolicyEstimator) {minerPolicyEstimator->removeTx(hash, false);}
}

// Calculates descendants of entry that are not already in setDescendants, and adds to
// setDescendants. Assumes entryit is already a tx in the mempool and setMemPoolChildren
// is correct for tx and all descendants.
// Also assumes that if an entry is in setDescendants already, then all
// in-mempool descendants of it are already in setDescendants as well, so that we
// can save time by not iterating over those entries.
void CTxMemPool::CalculateDescendants(txiter entryit, setEntries& setDescendants) const
{
    setEntries stage;
    if (setDescendants.count(entryit) == 0) {
        stage.insert(entryit);
    }
    // Traverse down the children of entry, only adding children that are not
    // accounted for in setDescendants already (because those children have either
    // already been walked, or will be walked in this iteration).
    while (!stage.empty()) {
        txiter it = *stage.begin();
        setDescendants.insert(it);
        stage.erase(it);

        const setEntries &setChildren = GetMemPoolChildren(it);
        for (txiter childiter : setChildren) {
            if (!setDescendants.count(childiter)) {
                stage.insert(childiter);
            }
        }
    }
}

void CTxMemPool::removeRecursive(const CTransaction &origTx, MemPoolRemovalReason reason)
{
    // Remove transaction from memory pool
    AssertLockHeld(cs);
        setEntries txToRemove;
        txiter origit = mapTx.find(origTx.GetHash());
        if (origit != mapTx.end()) {
            txToRemove.insert(origit);
        } else {
            // When recursively removing but origTx isn't in the mempool
            // be sure to remove any children that are in the pool. This can
            // happen during chain re-orgs if origTx isn't re-accepted into
            // the mempool for any reason.
            for (unsigned int i = 0; i < origTx.vout.size(); i++) {
                auto it = mapNextTx.find(COutPoint(origTx.GetHash(), i));
                if (it == mapNextTx.end())
                    continue;
                txiter nextit = mapTx.find(it->second->GetHash());
                assert(nextit != mapTx.end());
                txToRemove.insert(nextit);
            }
        }
        setEntries setAllRemoves;
        for (txiter it : txToRemove) {
            CalculateDescendants(it, setAllRemoves);
        }

        RemoveStaged(setAllRemoves, false, reason);
}

void CTxMemPool::removeForReorg(const CCoinsViewCache *pcoins, unsigned int nMemPoolHeight, int flags)
{
    // Remove transactions spending a coinbase which are now immature and no-longer-final transactions
    AssertLockHeld(cs);
    setEntries txToRemove;
    for (indexed_transaction_set::const_iterator it = mapTx.begin(); it != mapTx.end(); it++) {
        const CTransaction& tx = it->GetTx();
        LockPoints lp = it->GetLockPoints();
        bool validLP =  TestLockPointValidity(&lp);
        if (!CheckFinalTx(tx, flags) || !CheckSequenceLocks(*this, tx, flags, &lp, validLP)) {
            // Note if CheckSequenceLocks fails the LockPoints may still be invalid
            // So it's critical that we remove the tx and not depend on the LockPoints.
            txToRemove.insert(it);
        } else if (it->GetSpendsCoinbase()) {
            for (const CTxIn& txin : tx.vin) {
                indexed_transaction_set::const_iterator it2 = mapTx.find(txin.prevout.hash);
                if (it2 != mapTx.end())
                    continue;
                const Coin &coin = pcoins->AccessCoin(txin.prevout);
                if (nCheckFrequency != 0) assert(!coin.IsSpent());
                if (coin.IsSpent() || (coin.IsCoinBase() && ((signed long)nMemPoolHeight) - coin.nHeight < COINBASE_MATURITY)) {
                    txToRemove.insert(it);
                    break;
                }
            }
        }
        if (!validLP) {
            mapTx.modify(it, update_lock_points(lp));
        }
    }
    setEntries setAllRemoves;
    for (txiter it : txToRemove) {
        CalculateDescendants(it, setAllRemoves);
    }
    RemoveStaged(setAllRemoves, false, MemPoolRemovalReason::REORG);
}

void CTxMemPool::removeConflicts(const CTransaction &tx)
{
    // Remove transactions which depend on inputs of tx, recursively
    AssertLockHeld(cs);
    for (const CTxIn &txin : tx.vin) {
        auto it = mapNextTx.find(txin.prevout);
        if (it != mapNextTx.end()) {
            const CTransaction &txConflict = *it->second;
            if (txConflict != tx)
            {
                ClearPrioritisation(txConflict.GetHash());
                removeRecursive(txConflict, MemPoolRemovalReason::CONFLICT);
            }
        }
    }
}

/**
 * Called when a block is connected. Removes from mempool and updates the miner fee estimator.
 */
void CTxMemPool::removeForBlock(const std::vector<CTransactionRef>& vtx, unsigned int nBlockHeight)
{
    AssertLockHeld(cs);
    std::vector<const CTxMemPoolEntry*> entries;
    for (const auto& tx : vtx)
    {
        uint256 hash = tx->GetHash();

        indexed_transaction_set::iterator i = mapTx.find(hash);
        if (i != mapTx.end())
            entries.push_back(&*i);
    }
    // Before the txs in the new block have been removed from the mempool, update policy estimates
    if (minerPolicyEstimator) {minerPolicyEstimator->processBlock(nBlockHeight, entries);}
    for (const auto& tx : vtx)
    {
        txiter it = mapTx.find(tx->GetHash());
        if (it != mapTx.end()) {
            setEntries stage;
            stage.insert(it);
            RemoveStaged(stage, true, MemPoolRemovalReason::BLOCK);
        }
        removeConflicts(*tx);
        ClearPrioritisation(tx->GetHash());
#ifdef ENABLE_BITCORE_RPC
        removeAddressIndex(tx->GetHash());
        removeSpentIndex(tx->GetHash());
#endif
    }
    lastRollingFeeUpdate = GetTime();
    blockSinceLastRollingFeeBump = true;
}

void CTxMemPool::_clear()
{
    mapLinks.clear();
    mapTx.clear();
    mapNextTx.clear();
    totalTxSize = 0;
    cachedInnerUsage = 0;
    lastRollingFeeUpdate = GetTime();
    blockSinceLastRollingFeeBump = false;
    rollingMinimumFeeRate = 0;
    ++nTransactionsUpdated;
}

void CTxMemPool::clear()
{
    LOCK(cs);
    _clear();
}

static void CheckInputsAndUpdateCoins(const CTransaction& tx, CCoinsViewCache& mempoolDuplicate, const int64_t spendheight)
{
    CValidationState state;
    CAmount txfee = 0;
    bool fCheckResult = tx.IsCoinBase() || Consensus::CheckTxInputs(tx, state, mempoolDuplicate, spendheight, txfee);
    assert(fCheckResult);
    UpdateCoins(tx, mempoolDuplicate, std::numeric_limits<int>::max());
}

void CTxMemPool::check(const CCoinsViewCache *pcoins) const
{
    LOCK(cs);
    if (nCheckFrequency == 0)
        return;

    if (GetRand(std::numeric_limits<uint32_t>::max()) >= nCheckFrequency)
        return;

    LogPrint(BCLog::MEMPOOL, "Checking mempool with %u transactions and %u inputs\n", (unsigned int)mapTx.size(), (unsigned int)mapNextTx.size());

    uint64_t checkTotal = 0;
    uint64_t innerUsage = 0;

    CCoinsViewCache mempoolDuplicate(const_cast<CCoinsViewCache*>(pcoins));
    const int64_t spendheight = GetSpendHeight(mempoolDuplicate);

    std::list<const CTxMemPoolEntry*> waitingOnDependants;
    for (indexed_transaction_set::const_iterator it = mapTx.begin(); it != mapTx.end(); it++) {
        unsigned int i = 0;
        checkTotal += it->GetTxSize();
        innerUsage += it->DynamicMemoryUsage();
        const CTransaction& tx = it->GetTx();
        txlinksMap::const_iterator linksiter = mapLinks.find(it);
        assert(linksiter != mapLinks.end());
        const TxLinks &links = linksiter->second;
        innerUsage += memusage::DynamicUsage(links.parents) + memusage::DynamicUsage(links.children);
        bool fDependsWait = false;
        setEntries setParentCheck;
        for (const CTxIn &txin : tx.vin) {
            // Check that every mempool transaction's inputs refer to available coins, or other mempool tx's.
            indexed_transaction_set::const_iterator it2 = mapTx.find(txin.prevout.hash);
            if (it2 != mapTx.end()) {
                const CTransaction& tx2 = it2->GetTx();
                assert(tx2.vout.size() > txin.prevout.n && !tx2.vout[txin.prevout.n].IsNull());
                fDependsWait = true;
                setParentCheck.insert(it2);
            } else {
                assert(pcoins->HaveCoin(txin.prevout));
            }
            // Check whether its inputs are marked in mapNextTx.
            auto it3 = mapNextTx.find(txin.prevout);
            assert(it3 != mapNextTx.end());
            assert(it3->first == &txin.prevout);
            assert(it3->second == &tx);
            i++;
        }
        assert(setParentCheck == GetMemPoolParents(it));
        // Verify ancestor state is correct.
        setEntries setAncestors;
        uint64_t nNoLimit = std::numeric_limits<uint64_t>::max();
        std::string dummy;
        CalculateMemPoolAncestors(*it, setAncestors, nNoLimit, nNoLimit, nNoLimit, nNoLimit, dummy);
        uint64_t nCountCheck = setAncestors.size() + 1;
        uint64_t nSizeCheck = it->GetTxSize();
        CAmount nFeesCheck = it->GetModifiedFee();
        int64_t nSigOpCheck = it->GetSigOpCost();

        for (txiter ancestorIt : setAncestors) {
            nSizeCheck += ancestorIt->GetTxSize();
            nFeesCheck += ancestorIt->GetModifiedFee();
            nSigOpCheck += ancestorIt->GetSigOpCost();
        }

        assert(it->GetCountWithAncestors() == nCountCheck);
        assert(it->GetSizeWithAncestors() == nSizeCheck);
        assert(it->GetSigOpCostWithAncestors() == nSigOpCheck);
        assert(it->GetModFeesWithAncestors() == nFeesCheck);

        // Check children against mapNextTx
        CTxMemPool::setEntries setChildrenCheck;
        auto iter = mapNextTx.lower_bound(COutPoint(it->GetTx().GetHash(), 0));
        uint64_t child_sizes = 0;
        for (; iter != mapNextTx.end() && iter->first->hash == it->GetTx().GetHash(); ++iter) {
            txiter childit = mapTx.find(iter->second->GetHash());
            assert(childit != mapTx.end()); // mapNextTx points to in-mempool transactions
            if (setChildrenCheck.insert(childit).second) {
                child_sizes += childit->GetTxSize();
            }
        }
        assert(setChildrenCheck == GetMemPoolChildren(it));
        // Also check to make sure size is greater than sum with immediate children.
        // just a sanity check, not definitive that this calc is correct...
        assert(it->GetSizeWithDescendants() >= child_sizes + it->GetTxSize());

        if (fDependsWait)
            waitingOnDependants.push_back(&(*it));
        else {
            CheckInputsAndUpdateCoins(tx, mempoolDuplicate, spendheight);
        }
    }
    unsigned int stepsSinceLastRemove = 0;
    while (!waitingOnDependants.empty()) {
        const CTxMemPoolEntry* entry = waitingOnDependants.front();
        waitingOnDependants.pop_front();
        if (!mempoolDuplicate.HaveInputs(entry->GetTx())) {
            waitingOnDependants.push_back(entry);
            stepsSinceLastRemove++;
            assert(stepsSinceLastRemove < waitingOnDependants.size());
        } else {
            CheckInputsAndUpdateCoins(entry->GetTx(), mempoolDuplicate, spendheight);
            stepsSinceLastRemove = 0;
        }
    }
    for (auto it = mapNextTx.cbegin(); it != mapNextTx.cend(); it++) {
        uint256 hash = it->second->GetHash();
        indexed_transaction_set::const_iterator it2 = mapTx.find(hash);
        const CTransaction& tx = it2->GetTx();
        assert(it2 != mapTx.end());
        assert(&tx == it->second);
    }

    assert(totalTxSize == checkTotal);
    assert(innerUsage == cachedInnerUsage);
}

bool CTxMemPool::CompareDepthAndScore(const uint256& hasha, const uint256& hashb)
{
    LOCK(cs);
    indexed_transaction_set::const_iterator i = mapTx.find(hasha);
    if (i == mapTx.end()) return false;
    indexed_transaction_set::const_iterator j = mapTx.find(hashb);
    if (j == mapTx.end()) return true;
    uint64_t counta = i->GetCountWithAncestors();
    uint64_t countb = j->GetCountWithAncestors();
    if (counta == countb) {
        return CompareTxMemPoolEntryByScore()(*i, *j);
    }
    return counta < countb;
}

namespace {
class DepthAndScoreComparator
{
public:
    bool operator()(const CTxMemPool::indexed_transaction_set::const_iterator& a, const CTxMemPool::indexed_transaction_set::const_iterator& b)
    {
        uint64_t counta = a->GetCountWithAncestors();
        uint64_t countb = b->GetCountWithAncestors();
        if (counta == countb) {
            return CompareTxMemPoolEntryByScore()(*a, *b);
        }
        return counta < countb;
    }
};
} // namespace

std::vector<CTxMemPool::indexed_transaction_set::const_iterator> CTxMemPool::GetSortedDepthAndScore() const
{
    std::vector<indexed_transaction_set::const_iterator> iters;
    AssertLockHeld(cs);

    iters.reserve(mapTx.size());

    for (indexed_transaction_set::iterator mi = mapTx.begin(); mi != mapTx.end(); ++mi) {
        iters.push_back(mi);
    }
    std::sort(iters.begin(), iters.end(), DepthAndScoreComparator());
    return iters;
}

void CTxMemPool::queryHashes(std::vector<uint256>& vtxid) const
{
    LOCK(cs);
    auto iters = GetSortedDepthAndScore();

    vtxid.clear();
    vtxid.reserve(mapTx.size());

    for (auto it : iters) {
        vtxid.push_back(it->GetTx().GetHash());
    }
}

static TxMempoolInfo GetInfo(CTxMemPool::indexed_transaction_set::const_iterator it) {
    return TxMempoolInfo{it->GetSharedTx(), it->GetTime(), CFeeRate(it->GetFee(), it->GetTxSize()), it->GetModifiedFee() - it->GetFee()};
}

std::vector<TxMempoolInfo> CTxMemPool::infoAll() const
{
    LOCK(cs);
    auto iters = GetSortedDepthAndScore();

    std::vector<TxMempoolInfo> ret;
    ret.reserve(mapTx.size());
    for (auto it : iters) {
        ret.push_back(GetInfo(it));
    }

    return ret;
}

CTransactionRef CTxMemPool::get(const uint256& hash) const
{
    LOCK(cs);
    indexed_transaction_set::const_iterator i = mapTx.find(hash);
    if (i == mapTx.end())
        return nullptr;
    return i->GetSharedTx();
}

TxMempoolInfo CTxMemPool::info(const uint256& hash) const
{
    LOCK(cs);
    indexed_transaction_set::const_iterator i = mapTx.find(hash);
    if (i == mapTx.end())
        return TxMempoolInfo();
    return GetInfo(i);
}

void CTxMemPool::PrioritiseTransaction(const uint256& hash, const CAmount& nFeeDelta)
{
    {
        LOCK(cs);
        CAmount &delta = mapDeltas[hash];
        delta += nFeeDelta;
        txiter it = mapTx.find(hash);
        if (it != mapTx.end()) {
            mapTx.modify(it, update_fee_delta(delta));
            // Now update all ancestors' modified fees with descendants
            setEntries setAncestors;
            uint64_t nNoLimit = std::numeric_limits<uint64_t>::max();
            std::string dummy;
            CalculateMemPoolAncestors(*it, setAncestors, nNoLimit, nNoLimit, nNoLimit, nNoLimit, dummy, false);
            for (txiter ancestorIt : setAncestors) {
                mapTx.modify(ancestorIt, update_descendant_state(0, nFeeDelta, 0));
            }
            // Now update all descendants' modified fees with ancestors
            setEntries setDescendants;
            CalculateDescendants(it, setDescendants);
            setDescendants.erase(it);
            for (txiter descendantIt : setDescendants) {
                mapTx.modify(descendantIt, update_ancestor_state(0, nFeeDelta, 0, 0));
            }
            ++nTransactionsUpdated;
        }
    }
    LogPrintf("PrioritiseTransaction: %s feerate += %s\n", hash.ToString(), FormatMoney(nFeeDelta));
}

void CTxMemPool::ApplyDelta(const uint256 hash, CAmount &nFeeDelta) const
{
    LOCK(cs);
    std::map<uint256, CAmount>::const_iterator pos = mapDeltas.find(hash);
    if (pos == mapDeltas.end())
        return;
    const CAmount &delta = pos->second;
    nFeeDelta += delta;
}

void CTxMemPool::ClearPrioritisation(const uint256 hash)
{
    LOCK(cs);
    mapDeltas.erase(hash);
}

const CTransaction* CTxMemPool::GetConflictTx(const COutPoint& prevout) const
{
    const auto it = mapNextTx.find(prevout);
    return it == mapNextTx.end() ? nullptr : it->second;
}

boost::optional<CTxMemPool::txiter> CTxMemPool::GetIter(const uint256& txid) const
{
    auto it = mapTx.find(txid);
    if (it != mapTx.end()) return it;
    return boost::optional<txiter>{};
}

CTxMemPool::setEntries CTxMemPool::GetIterSet(const std::set<uint256>& hashes) const
{
    CTxMemPool::setEntries ret;
    for (const auto& h : hashes) {
        const auto mi = GetIter(h);
        if (mi) ret.insert(*mi);
    }
    return ret;
}

bool CTxMemPool::HasNoInputsOf(const CTransaction &tx) const
{
    for (unsigned int i = 0; i < tx.vin.size(); i++)
        if (exists(tx.vin[i].prevout.hash))
            return false;
    return true;
}

CCoinsViewMemPool::CCoinsViewMemPool(CCoinsView* baseIn, const CTxMemPool& mempoolIn) : CCoinsViewBacked(baseIn), mempool(mempoolIn) { }

bool CCoinsViewMemPool::GetCoin(const COutPoint &outpoint, Coin &coin) const {
    // If an entry in the mempool exists, always return that one, as it's guaranteed to never
    // conflict with the underlying cache, and it cannot have pruned entries (as it contains full)
    // transactions. First checking the underlying cache risks returning a pruned entry instead.
    CTransactionRef ptx = mempool.get(outpoint.hash);
    if (ptx) {
        if (outpoint.n < ptx->vout.size()) {
            coin = Coin(ptx->vout[outpoint.n], MEMPOOL_HEIGHT, false, false);
            return true;
        } else {
            return false;
        }
    }
    return (base->GetCoin(outpoint, coin) && !coin.IsSpent());
}

bool CCoinsViewMemPool::HaveCoin(const COutPoint &outpoint) const {
    return mempool.exists(outpoint) || base->HaveCoin(outpoint);
}

size_t CTxMemPool::DynamicMemoryUsage() const {
    LOCK(cs);
    // Estimate the overhead of mapTx to be 12 pointers + an allocation, as no exact formula for boost::multi_index_contained is implemented.
    return memusage::MallocUsage(sizeof(CTxMemPoolEntry) + 12 * sizeof(void*)) * mapTx.size() + memusage::DynamicUsage(mapNextTx) + memusage::DynamicUsage(mapDeltas) + memusage::DynamicUsage(mapLinks) + memusage::DynamicUsage(vTxHashes) + cachedInnerUsage;
}

void CTxMemPool::RemoveStaged(setEntries &stage, bool updateDescendants, MemPoolRemovalReason reason) {
    AssertLockHeld(cs);
    UpdateForRemoveFromMempool(stage, updateDescendants);
    for (txiter it : stage) {
        removeUnchecked(it, reason);
    }
}

int CTxMemPool::Expire(int64_t time) {
    AssertLockHeld(cs);
    indexed_transaction_set::index<entry_time>::type::iterator it = mapTx.get<entry_time>().begin();
    setEntries toremove;
    while (it != mapTx.get<entry_time>().end() && it->GetTime() < time) {
        toremove.insert(mapTx.project<0>(it));
        it++;
    }
    setEntries stage;
    for (txiter removeit : toremove) {
        CalculateDescendants(removeit, stage);
    }
    RemoveStaged(stage, false, MemPoolRemovalReason::EXPIRY);
    return stage.size();
}

void CTxMemPool::addUnchecked(const CTxMemPoolEntry &entry, bool validFeeEstimate)
{
    setEntries setAncestors;
    uint64_t nNoLimit = std::numeric_limits<uint64_t>::max();
    std::string dummy;
    CalculateMemPoolAncestors(entry, setAncestors, nNoLimit, nNoLimit, nNoLimit, nNoLimit, dummy);
    return addUnchecked(entry, setAncestors, validFeeEstimate);
}

void CTxMemPool::UpdateChild(txiter entry, txiter child, bool add)
{
    setEntries s;
    if (add && mapLinks[entry].children.insert(child).second) {
        cachedInnerUsage += memusage::IncrementalDynamicUsage(s);
    } else if (!add && mapLinks[entry].children.erase(child)) {
        cachedInnerUsage -= memusage::IncrementalDynamicUsage(s);
    }
}

void CTxMemPool::UpdateParent(txiter entry, txiter parent, bool add)
{
    setEntries s;
    if (add && mapLinks[entry].parents.insert(parent).second) {
        cachedInnerUsage += memusage::IncrementalDynamicUsage(s);
    } else if (!add && mapLinks[entry].parents.erase(parent)) {
        cachedInnerUsage -= memusage::IncrementalDynamicUsage(s);
    }
}

const CTxMemPool::setEntries & CTxMemPool::GetMemPoolParents(txiter entry) const
{
    assert (entry != mapTx.end());
    txlinksMap::const_iterator it = mapLinks.find(entry);
    assert(it != mapLinks.end());
    return it->second.parents;
}

const CTxMemPool::setEntries & CTxMemPool::GetMemPoolChildren(txiter entry) const
{
    assert (entry != mapTx.end());
    txlinksMap::const_iterator it = mapLinks.find(entry);
    assert(it != mapLinks.end());
    return it->second.children;
}

CFeeRate CTxMemPool::GetMinFee(size_t sizelimit) const {
    LOCK(cs);
    if (!blockSinceLastRollingFeeBump || rollingMinimumFeeRate == 0)
        return CFeeRate(llround(rollingMinimumFeeRate));

    int64_t time = GetTime();
    if (time > lastRollingFeeUpdate + 10) {
        double halflife = ROLLING_FEE_HALFLIFE;
        if (DynamicMemoryUsage() < sizelimit / 4)
            halflife /= 4;
        else if (DynamicMemoryUsage() < sizelimit / 2)
            halflife /= 2;

        rollingMinimumFeeRate = rollingMinimumFeeRate / pow(2.0, (time - lastRollingFeeUpdate) / halflife);
        lastRollingFeeUpdate = time;

        if (rollingMinimumFeeRate < (double)incrementalRelayFee.GetFeePerK() / 2) {
            rollingMinimumFeeRate = 0;
            return CFeeRate(0);
        }
    }
    return std::max(CFeeRate(llround(rollingMinimumFeeRate)), incrementalRelayFee);
}

void CTxMemPool::trackPackageRemoved(const CFeeRate& rate) {
    AssertLockHeld(cs);
    if (rate.GetFeePerK() > rollingMinimumFeeRate) {
        rollingMinimumFeeRate = rate.GetFeePerK();
        blockSinceLastRollingFeeBump = false;
    }
}

void CTxMemPool::TrimToSize(size_t sizelimit, std::vector<COutPoint>* pvNoSpendsRemaining) {
    AssertLockHeld(cs);

    unsigned nTxnRemoved = 0;
    CFeeRate maxFeeRateRemoved(0);
    while (!mapTx.empty() && DynamicMemoryUsage() > sizelimit) {
        indexed_transaction_set::index<descendant_score>::type::iterator it = mapTx.get<descendant_score>().begin();

        // We set the new mempool min fee to the feerate of the removed set, plus the
        // "minimum reasonable fee rate" (ie some value under which we consider txn
        // to have 0 fee). This way, we don't allow txn to enter mempool with feerate
        // equal to txn which were removed with no block in between.
        CFeeRate removed(it->GetModFeesWithDescendants(), it->GetSizeWithDescendants());
        removed += incrementalRelayFee;
        trackPackageRemoved(removed);
        maxFeeRateRemoved = std::max(maxFeeRateRemoved, removed);

        setEntries stage;
        CalculateDescendants(mapTx.project<0>(it), stage);
        nTxnRemoved += stage.size();

        std::vector<CTransaction> txn;
        if (pvNoSpendsRemaining) {
            txn.reserve(stage.size());
            for (txiter iter : stage)
                txn.push_back(iter->GetTx());
        }
        RemoveStaged(stage, false, MemPoolRemovalReason::SIZELIMIT);
        if (pvNoSpendsRemaining) {
            for (const CTransaction& tx : txn) {
                for (const CTxIn& txin : tx.vin) {
                    if (exists(txin.prevout.hash)) continue;
                    if (!mapNextTx.count(txin.prevout)) {
                        pvNoSpendsRemaining->push_back(txin.prevout);
                    }
                }
            }
        }
    }

    if (maxFeeRateRemoved > CFeeRate(0)) {
        LogPrint(BCLog::MEMPOOL, "Removed %u txn, rolling minimum fee bumped to %s\n", nTxnRemoved, maxFeeRateRemoved.ToString());
    }
}

uint64_t CTxMemPool::CalculateDescendantMaximum(txiter entry) const {
    // find parent with highest descendant count
    std::vector<txiter> candidates;
    setEntries counted;
    candidates.push_back(entry);
    uint64_t maximum = 0;
    while (candidates.size()) {
        txiter candidate = candidates.back();
        candidates.pop_back();
        if (!counted.insert(candidate).second) continue;
        const setEntries& parents = GetMemPoolParents(candidate);
        if (parents.size() == 0) {
            maximum = std::max(maximum, candidate->GetCountWithDescendants());
        } else {
            for (txiter i : parents) {
                candidates.push_back(i);
            }
        }
    }
    return maximum;
}

void CTxMemPool::GetTransactionAncestry(const uint256& txid, size_t& ancestors, size_t& descendants) const {
    LOCK(cs);
    auto it = mapTx.find(txid);
    ancestors = descendants = 0;
    if (it != mapTx.end()) {
        ancestors = it->GetCountWithAncestors();
        descendants = CalculateDescendantMaximum(it);
    }
}

<<<<<<< HEAD
=======
bool CTxMemPool::IsLoaded() const
{
    LOCK(cs);
    return m_is_loaded;
}

void CTxMemPool::SetIsLoaded(bool loaded)
{
    LOCK(cs);
    m_is_loaded = loaded;
}

>>>>>>> 451880b9
SaltedTxidHasher::SaltedTxidHasher() : k0(GetRand(std::numeric_limits<uint64_t>::max())), k1(GetRand(std::numeric_limits<uint64_t>::max())) {}

#ifdef ENABLE_BITCORE_RPC
/////////////////////////////////////////////////////// // qtum
void CTxMemPool::addAddressIndex(const CTxMemPoolEntry &entry, const CCoinsViewCache &view)
{
    LOCK(cs);
    const CTransaction& tx = entry.GetTx();
    std::vector<CMempoolAddressDeltaKey> inserted;

    uint256 txhash = tx.GetHash();
    for (unsigned int j = 0; j < tx.vin.size(); j++) {
        const CTxIn input = tx.vin[j];
        const CTxOut &prevout = view.GetOutputFor(input);

        CTxDestination dest;
        if (ExtractDestination(input.prevout, prevout.scriptPubKey, dest)) {
            valtype bytesID(boost::apply_visitor(DataVisitor(), dest));
            if(bytesID.empty()) {
                continue;
            }
            valtype addressBytes(32);
            std::copy(bytesID.begin(), bytesID.end(), addressBytes.begin());
            CMempoolAddressDeltaKey key(dest.which(), uint256(addressBytes), txhash, j, 1);
            CMempoolAddressDelta delta(entry.GetTime(), prevout.nValue * -1, input.prevout.hash, input.prevout.n);
            mapAddress.insert(std::make_pair(key, delta));
            inserted.push_back(key);
        }
    }

    for (unsigned int k = 0; k < tx.vout.size(); k++) {
        const CTxOut &out = tx.vout[k];

        CTxDestination dest;
        if (ExtractDestination({tx.GetHash(), k}, out.scriptPubKey, dest)) {
            valtype bytesID(boost::apply_visitor(DataVisitor(), dest));
            if(bytesID.empty()) {
                continue;
            }
            valtype addressBytes(32);
            std::copy(bytesID.begin(), bytesID.end(), addressBytes.begin());
            CMempoolAddressDeltaKey key(dest.which(), uint256(addressBytes), txhash, k, 0);
            mapAddress.insert(std::make_pair(key, CMempoolAddressDelta(entry.GetTime(), out.nValue)));
            inserted.push_back(key);
        }
    }

    mapAddressInserted.insert(std::make_pair(txhash, inserted));
}

bool CTxMemPool::getAddressIndex(std::vector<std::pair<uint256, int> > &addresses, std::vector<std::pair<CMempoolAddressDeltaKey, CMempoolAddressDelta> > &results)
{
    LOCK(cs);
    for (std::vector<std::pair<uint256, int> >::iterator it = addresses.begin(); it != addresses.end(); it++) {
        addressDeltaMap::iterator ait = mapAddress.lower_bound(CMempoolAddressDeltaKey((*it).second, (*it).first));
        while (ait != mapAddress.end() && (*ait).first.addressBytes == (*it).first && (*ait).first.type == (*it).second) {
            results.push_back(*ait);
            ait++;
        }
    }
    return true;
}

bool CTxMemPool::removeAddressIndex(const uint256 txhash)
{
    LOCK(cs);
    addressDeltaMapInserted::iterator it = mapAddressInserted.find(txhash);

    if (it != mapAddressInserted.end()) {
        std::vector<CMempoolAddressDeltaKey> keys = (*it).second;
        for (std::vector<CMempoolAddressDeltaKey>::iterator mit = keys.begin(); mit != keys.end(); mit++) {
            mapAddress.erase(*mit);
        }
        mapAddressInserted.erase(it);
    }

    return true;
}

void CTxMemPool::addSpentIndex(const CTxMemPoolEntry &entry, const CCoinsViewCache &view)
{
    LOCK(cs);

    const CTransaction& tx = entry.GetTx();
    std::vector<CSpentIndexKey> inserted;

    uint256 txhash = tx.GetHash();
    for (unsigned int j = 0; j < tx.vin.size(); j++) {
        const CTxIn input = tx.vin[j];
        const CTxOut &prevout = view.GetOutputFor(input);
        uint256 addressHash;
        int addressType;
        std::vector<unsigned char> addressBytes(32);

        if (prevout.scriptPubKey.IsPayToScriptHash()) {
            std::copy(prevout.scriptPubKey.begin() + 2, prevout.scriptPubKey.begin() + 22, addressBytes.begin());
            addressHash = uint256(addressBytes);
            addressType = 2;
        } else if (prevout.scriptPubKey.IsPayToPubkeyHash()) {
            std::copy(prevout.scriptPubKey.begin() + 3, prevout.scriptPubKey.begin() + 23, addressBytes.begin());
            addressHash = uint256(addressBytes);
            addressType = 1;
        } else if (prevout.scriptPubKey.IsPayToPubkey()) {
            std::vector<unsigned char> pubkeyBytes(prevout.scriptPubKey.begin() + 1, prevout.scriptPubKey.end()-1);
            uint160 hashBytes = Hash160(pubkeyBytes);
            std::copy(hashBytes.begin(), hashBytes.end(), addressBytes.begin());
            addressHash = uint256(addressBytes);
            addressType = 1;
        } else if (prevout.scriptPubKey.IsPayToWitnessPubkeyHash()) {
            std::copy(prevout.scriptPubKey.begin() + 2, prevout.scriptPubKey.end(), addressBytes.begin());
            addressHash = uint256(addressBytes);
            addressType = 4;
        } else if (prevout.scriptPubKey.IsPayToWitnessScriptHash()) {
            std::copy(prevout.scriptPubKey.begin() + 2, prevout.scriptPubKey.end(), addressBytes.begin());
            addressHash = uint256(addressBytes);
            addressType = 3;
        } else {
            addressHash.SetNull();
            addressType = 0;
        }

        CSpentIndexKey key = CSpentIndexKey(input.prevout.hash, input.prevout.n);
        CSpentIndexValue value = CSpentIndexValue(txhash, j, -1, prevout.nValue, addressType, addressHash);

        mapSpent.insert(std::make_pair(key, value));
        inserted.push_back(key);
    }

    mapSpentInserted.insert(std::make_pair(txhash, inserted));
}

bool CTxMemPool::getSpentIndex(CSpentIndexKey &key, CSpentIndexValue &value)
{
    LOCK(cs);
    mapSpentIndex::iterator it;

    it = mapSpent.find(key);
    if (it != mapSpent.end()) {
        value = it->second;
        return true;
    }
    return false;
}

bool CTxMemPool::removeSpentIndex(const uint256 txhash)
{
    LOCK(cs);
    mapSpentIndexInserted::iterator it = mapSpentInserted.find(txhash);

    if (it != mapSpentInserted.end()) {
        std::vector<CSpentIndexKey> keys = (*it).second;
        for (std::vector<CSpentIndexKey>::iterator mit = keys.begin(); mit != keys.end(); mit++) {
            mapSpent.erase(*mit);
        }
        mapSpentInserted.erase(it);
    }

    return true;
}
///////////////////////////////////////////////////////
#endif<|MERGE_RESOLUTION|>--- conflicted
+++ resolved
@@ -1100,8 +1100,6 @@
     }
 }
 
-<<<<<<< HEAD
-=======
 bool CTxMemPool::IsLoaded() const
 {
     LOCK(cs);
@@ -1114,7 +1112,6 @@
     m_is_loaded = loaded;
 }
 
->>>>>>> 451880b9
 SaltedTxidHasher::SaltedTxidHasher() : k0(GetRand(std::numeric_limits<uint64_t>::max())), k1(GetRand(std::numeric_limits<uint64_t>::max())) {}
 
 #ifdef ENABLE_BITCORE_RPC
