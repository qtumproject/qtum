// Copyright (c) 2009-2010 Satoshi Nakamoto
// Copyright (c) 2009-2022 The Bitcoin Core developers
// Distributed under the MIT software license, see the accompanying
// file COPYING or http://www.opensource.org/licenses/mit-license.php.

#include <txmempool.h>

#include <chain.h>
#include <coins.h>
#include <common/system.h>
#include <consensus/consensus.h>
#include <consensus/tx_verify.h>
#include <consensus/validation.h>
#include <logging.h>
#include <policy/fees.h>
#include <policy/policy.h>
#include <policy/settings.h>
#include <reverse_iterator.h>
#include <util/check.h>
#include <util/moneystr.h>
#include <util/overflow.h>
#include <util/result.h>
#include <util/time.h>
#include <util/trace.h>
#include <util/translation.h>
#include <validation.h>
#include <validationinterface.h>
#include <script/sign.h>
#include <chainparams.h>

#include <cmath>
#include <numeric>
#include <optional>
#include <string_view>
#include <utility>
#include <algorithm>

bool TestLockPointValidity(CChain& active_chain, const LockPoints& lp)
{
    AssertLockHeld(cs_main);
    // If there are relative lock times then the maxInputBlock will be set
    // If there are no relative lock times, the LockPoints don't depend on the chain
    if (lp.maxInputBlock) {
        // Check whether active_chain is an extension of the block at which the LockPoints
        // calculation was valid.  If not LockPoints are no longer valid
        if (!active_chain.Contains(lp.maxInputBlock)) {
            return false;
        }
    }

    // LockPoints still valid
    return true;
}

void CTxMemPool::UpdateForDescendants(txiter updateIt, cacheMap& cachedDescendants,
                                      const std::set<uint256>& setExclude, std::set<uint256>& descendants_to_remove)
{
    CTxMemPoolEntry::Children stageEntries, descendants;
    stageEntries = updateIt->GetMemPoolChildrenConst();

    while (!stageEntries.empty()) {
        const CTxMemPoolEntry& descendant = *stageEntries.begin();
        descendants.insert(descendant);
        stageEntries.erase(descendant);
        const CTxMemPoolEntry::Children& children = descendant.GetMemPoolChildrenConst();
        for (const CTxMemPoolEntry& childEntry : children) {
            cacheMap::iterator cacheIt = cachedDescendants.find(mapTx.iterator_to(childEntry));
            if (cacheIt != cachedDescendants.end()) {
                // We've already calculated this one, just add the entries for this set
                // but don't traverse again.
                for (txiter cacheEntry : cacheIt->second) {
                    descendants.insert(*cacheEntry);
                }
            } else if (!descendants.count(childEntry)) {
                // Schedule for later processing
                stageEntries.insert(childEntry);
            }
        }
    }
    // descendants now contains all in-mempool descendants of updateIt.
    // Update and add to cached descendant map
    int32_t modifySize = 0;
    CAmount modifyFee = 0;
    int64_t modifyCount = 0;
    for (const CTxMemPoolEntry& descendant : descendants) {
        if (!setExclude.count(descendant.GetTx().GetHash())) {
            modifySize += descendant.GetTxSize();
            modifyFee += descendant.GetModifiedFee();
            modifyCount++;
            cachedDescendants[updateIt].insert(mapTx.iterator_to(descendant));
            // Update ancestor state for each descendant
            mapTx.modify(mapTx.iterator_to(descendant), [=](CTxMemPoolEntry& e) {
              e.UpdateAncestorState(updateIt->GetTxSize(), updateIt->GetModifiedFee(), 1, updateIt->GetSigOpCost());
            });
            // Don't directly remove the transaction here -- doing so would
            // invalidate iterators in cachedDescendants. Mark it for removal
            // by inserting into descendants_to_remove.
            if (descendant.GetCountWithAncestors() > uint64_t(m_limits.ancestor_count) || descendant.GetSizeWithAncestors() > m_limits.ancestor_size_vbytes) {
                descendants_to_remove.insert(descendant.GetTx().GetHash());
            }
        }
    }
    mapTx.modify(updateIt, [=](CTxMemPoolEntry& e) { e.UpdateDescendantState(modifySize, modifyFee, modifyCount); });
}

void CTxMemPool::UpdateTransactionsFromBlock(const std::vector<uint256>& vHashesToUpdate)
{
    AssertLockHeld(cs);
    // For each entry in vHashesToUpdate, store the set of in-mempool, but not
    // in-vHashesToUpdate transactions, so that we don't have to recalculate
    // descendants when we come across a previously seen entry.
    cacheMap mapMemPoolDescendantsToUpdate;

    // Use a set for lookups into vHashesToUpdate (these entries are already
    // accounted for in the state of their ancestors)
    std::set<uint256> setAlreadyIncluded(vHashesToUpdate.begin(), vHashesToUpdate.end());

    std::set<uint256> descendants_to_remove;

    // Iterate in reverse, so that whenever we are looking at a transaction
    // we are sure that all in-mempool descendants have already been processed.
    // This maximizes the benefit of the descendant cache and guarantees that
    // CTxMemPoolEntry::m_children will be updated, an assumption made in
    // UpdateForDescendants.
    for (const uint256 &hash : reverse_iterate(vHashesToUpdate)) {
        // calculate children from mapNextTx
        txiter it = mapTx.find(hash);
        if (it == mapTx.end()) {
            continue;
        }
        auto iter = mapNextTx.lower_bound(COutPoint(hash, 0));
        // First calculate the children, and update CTxMemPoolEntry::m_children to
        // include them, and update their CTxMemPoolEntry::m_parents to include this tx.
        // we cache the in-mempool children to avoid duplicate updates
        {
            WITH_FRESH_EPOCH(m_epoch);
            for (; iter != mapNextTx.end() && iter->first->hash == hash; ++iter) {
                const uint256 &childHash = iter->second->GetHash();
                txiter childIter = mapTx.find(childHash);
                assert(childIter != mapTx.end());
                // We can skip updating entries we've encountered before or that
                // are in the block (which are already accounted for).
                if (!visited(childIter) && !setAlreadyIncluded.count(childHash)) {
                    UpdateChild(it, childIter, true);
                    UpdateParent(childIter, it, true);
                }
            }
        } // release epoch guard for UpdateForDescendants
        UpdateForDescendants(it, mapMemPoolDescendantsToUpdate, setAlreadyIncluded, descendants_to_remove);
    }

    for (const auto& txid : descendants_to_remove) {
        // This txid may have been removed already in a prior call to removeRecursive.
        // Therefore we ensure it is not yet removed already.
        if (const std::optional<txiter> txiter = GetIter(txid)) {
            removeRecursive((*txiter)->GetTx(), MemPoolRemovalReason::SIZELIMIT);
        }
    }
}

util::Result<CTxMemPool::setEntries> CTxMemPool::CalculateAncestorsAndCheckLimits(
    int64_t entry_size,
    size_t entry_count,
    CTxMemPoolEntry::Parents& staged_ancestors,
    const Limits& limits) const
{
    int64_t totalSizeWithAncestors = entry_size;
    setEntries ancestors;

    while (!staged_ancestors.empty()) {
        const CTxMemPoolEntry& stage = staged_ancestors.begin()->get();
        txiter stageit = mapTx.iterator_to(stage);

        ancestors.insert(stageit);
        staged_ancestors.erase(stage);
        totalSizeWithAncestors += stageit->GetTxSize();

        if (stageit->GetSizeWithDescendants() + entry_size > limits.descendant_size_vbytes) {
            return util::Error{Untranslated(strprintf("exceeds descendant size limit for tx %s [limit: %u]", stageit->GetTx().GetHash().ToString(), limits.descendant_size_vbytes))};
        } else if (stageit->GetCountWithDescendants() + entry_count > static_cast<uint64_t>(limits.descendant_count)) {
            return util::Error{Untranslated(strprintf("too many descendants for tx %s [limit: %u]", stageit->GetTx().GetHash().ToString(), limits.descendant_count))};
        } else if (totalSizeWithAncestors > limits.ancestor_size_vbytes) {
            return util::Error{Untranslated(strprintf("exceeds ancestor size limit [limit: %u]", limits.ancestor_size_vbytes))};
        }

        const CTxMemPoolEntry::Parents& parents = stageit->GetMemPoolParentsConst();
        for (const CTxMemPoolEntry& parent : parents) {
            txiter parent_it = mapTx.iterator_to(parent);

            // If this is a new ancestor, add it.
            if (ancestors.count(parent_it) == 0) {
                staged_ancestors.insert(parent);
            }
            if (staged_ancestors.size() + ancestors.size() + entry_count > static_cast<uint64_t>(limits.ancestor_count)) {
                return util::Error{Untranslated(strprintf("too many unconfirmed ancestors [limit: %u]", limits.ancestor_count))};
            }
        }
    }

    return ancestors;
}

bool CTxMemPool::CheckPackageLimits(const Package& package,
                                    const int64_t total_vsize,
                                    std::string &errString) const
{
    size_t pack_count = package.size();

    // Package itself is busting mempool limits; should be rejected even if no staged_ancestors exist
    if (pack_count > static_cast<uint64_t>(m_limits.ancestor_count)) {
        errString = strprintf("package count %u exceeds ancestor count limit [limit: %u]", pack_count, m_limits.ancestor_count);
        return false;
    } else if (pack_count > static_cast<uint64_t>(m_limits.descendant_count)) {
        errString = strprintf("package count %u exceeds descendant count limit [limit: %u]", pack_count, m_limits.descendant_count);
        return false;
    } else if (total_vsize > m_limits.ancestor_size_vbytes) {
        errString = strprintf("package size %u exceeds ancestor size limit [limit: %u]", total_vsize, m_limits.ancestor_size_vbytes);
        return false;
    } else if (total_vsize > m_limits.descendant_size_vbytes) {
        errString = strprintf("package size %u exceeds descendant size limit [limit: %u]", total_vsize, m_limits.descendant_size_vbytes);
        return false;
    }

    CTxMemPoolEntry::Parents staged_ancestors;
    for (const auto& tx : package) {
        for (const auto& input : tx->vin) {
            std::optional<txiter> piter = GetIter(input.prevout.hash);
            if (piter) {
                staged_ancestors.insert(**piter);
                if (staged_ancestors.size() + package.size() > static_cast<uint64_t>(m_limits.ancestor_count)) {
                    errString = strprintf("too many unconfirmed parents [limit: %u]", m_limits.ancestor_count);
                    return false;
                }
            }
        }
    }
    // When multiple transactions are passed in, the ancestors and descendants of all transactions
    // considered together must be within limits even if they are not interdependent. This may be
    // stricter than the limits for each individual transaction.
    const auto ancestors{CalculateAncestorsAndCheckLimits(total_vsize, package.size(),
                                                          staged_ancestors, m_limits)};
    // It's possible to overestimate the ancestor/descendant totals.
    if (!ancestors.has_value()) errString = "possibly " + util::ErrorString(ancestors).original;
    return ancestors.has_value();
}

util::Result<CTxMemPool::setEntries> CTxMemPool::CalculateMemPoolAncestors(
    const CTxMemPoolEntry &entry,
    const Limits& limits,
    bool fSearchForParents /* = true */) const
{
    CTxMemPoolEntry::Parents staged_ancestors;
    const CTransaction &tx = entry.GetTx();

    if (fSearchForParents) {
        // Get parents of this transaction that are in the mempool
        // GetMemPoolParents() is only valid for entries in the mempool, so we
        // iterate mapTx to find parents.
        for (unsigned int i = 0; i < tx.vin.size(); i++) {
            std::optional<txiter> piter = GetIter(tx.vin[i].prevout.hash);
            if (piter) {
                staged_ancestors.insert(**piter);
                if (staged_ancestors.size() + 1 > static_cast<uint64_t>(limits.ancestor_count)) {
                    return util::Error{Untranslated(strprintf("too many unconfirmed parents [limit: %u]", limits.ancestor_count))};
                }
            }
        }
    } else {
        // If we're not searching for parents, we require this to already be an
        // entry in the mempool and use the entry's cached parents.
        txiter it = mapTx.iterator_to(entry);
        staged_ancestors = it->GetMemPoolParentsConst();
    }

    return CalculateAncestorsAndCheckLimits(entry.GetTxSize(), /*entry_count=*/1, staged_ancestors,
                                            limits);
}

CTxMemPool::setEntries CTxMemPool::AssumeCalculateMemPoolAncestors(
    std::string_view calling_fn_name,
    const CTxMemPoolEntry &entry,
    const Limits& limits,
    bool fSearchForParents /* = true */) const
{
    auto result{CalculateMemPoolAncestors(entry, limits, fSearchForParents)};
    if (!Assume(result)) {
        LogPrintLevel(BCLog::MEMPOOL, BCLog::Level::Error, "%s: CalculateMemPoolAncestors failed unexpectedly, continuing with empty ancestor set (%s)\n",
                      calling_fn_name, util::ErrorString(result).original);
    }
    return std::move(result).value_or(CTxMemPool::setEntries{});
}

void CTxMemPool::UpdateAncestorsOf(bool add, txiter it, setEntries &setAncestors)
{
    const CTxMemPoolEntry::Parents& parents = it->GetMemPoolParentsConst();
    // add or remove this tx as a child of each parent
    for (const CTxMemPoolEntry& parent : parents) {
        UpdateChild(mapTx.iterator_to(parent), it, add);
    }
    const int32_t updateCount = (add ? 1 : -1);
    const int32_t updateSize{updateCount * it->GetTxSize()};
    const CAmount updateFee = updateCount * it->GetModifiedFee();
    for (txiter ancestorIt : setAncestors) {
        mapTx.modify(ancestorIt, [=](CTxMemPoolEntry& e) { e.UpdateDescendantState(updateSize, updateFee, updateCount); });
    }
}

void CTxMemPool::UpdateEntryForAncestors(txiter it, const setEntries &setAncestors)
{
    int64_t updateCount = setAncestors.size();
    int64_t updateSize = 0;
    CAmount updateFee = 0;
    int64_t updateSigOpsCost = 0;
    for (txiter ancestorIt : setAncestors) {
        updateSize += ancestorIt->GetTxSize();
        updateFee += ancestorIt->GetModifiedFee();
        updateSigOpsCost += ancestorIt->GetSigOpCost();
    }
    mapTx.modify(it, [=](CTxMemPoolEntry& e){ e.UpdateAncestorState(updateSize, updateFee, updateCount, updateSigOpsCost); });
}

void CTxMemPool::UpdateChildrenForRemoval(txiter it)
{
    const CTxMemPoolEntry::Children& children = it->GetMemPoolChildrenConst();
    for (const CTxMemPoolEntry& updateIt : children) {
        UpdateParent(mapTx.iterator_to(updateIt), it, false);
    }
}

void CTxMemPool::UpdateForRemoveFromMempool(const setEntries &entriesToRemove, bool updateDescendants)
{
    // For each entry, walk back all ancestors and decrement size associated with this
    // transaction
    if (updateDescendants) {
        // updateDescendants should be true whenever we're not recursively
        // removing a tx and all its descendants, eg when a transaction is
        // confirmed in a block.
        // Here we only update statistics and not data in CTxMemPool::Parents
        // and CTxMemPoolEntry::Children (which we need to preserve until we're
        // finished with all operations that need to traverse the mempool).
        for (txiter removeIt : entriesToRemove) {
            setEntries setDescendants;
            CalculateDescendants(removeIt, setDescendants);
            setDescendants.erase(removeIt); // don't update state for self
            int32_t modifySize = -removeIt->GetTxSize();
            CAmount modifyFee = -removeIt->GetModifiedFee();
            int modifySigOps = -removeIt->GetSigOpCost();
            for (txiter dit : setDescendants) {
                mapTx.modify(dit, [=](CTxMemPoolEntry& e){ e.UpdateAncestorState(modifySize, modifyFee, -1, modifySigOps); });
            }
        }
    }
    for (txiter removeIt : entriesToRemove) {
        const CTxMemPoolEntry &entry = *removeIt;
        // Since this is a tx that is already in the mempool, we can call CMPA
        // with fSearchForParents = false.  If the mempool is in a consistent
        // state, then using true or false should both be correct, though false
        // should be a bit faster.
        // However, if we happen to be in the middle of processing a reorg, then
        // the mempool can be in an inconsistent state.  In this case, the set
        // of ancestors reachable via GetMemPoolParents()/GetMemPoolChildren()
        // will be the same as the set of ancestors whose packages include this
        // transaction, because when we add a new transaction to the mempool in
        // addUnchecked(), we assume it has no children, and in the case of a
        // reorg where that assumption is false, the in-mempool children aren't
        // linked to the in-block tx's until UpdateTransactionsFromBlock() is
        // called.
        // So if we're being called during a reorg, ie before
        // UpdateTransactionsFromBlock() has been called, then
        // GetMemPoolParents()/GetMemPoolChildren() will differ from the set of
        // mempool parents we'd calculate by searching, and it's important that
        // we use the cached notion of ancestor transactions as the set of
        // things to update for removal.
        auto ancestors{AssumeCalculateMemPoolAncestors(__func__, entry, Limits::NoLimits(), /*fSearchForParents=*/false)};
        // Note that UpdateAncestorsOf severs the child links that point to
        // removeIt in the entries for the parents of removeIt.
        UpdateAncestorsOf(false, removeIt, ancestors);
    }
    // After updating all the ancestor sizes, we can now sever the link between each
    // transaction being removed and any mempool children (ie, update CTxMemPoolEntry::m_parents
    // for each direct child of a transaction being removed).
    for (txiter removeIt : entriesToRemove) {
        UpdateChildrenForRemoval(removeIt);
    }
}

void CTxMemPoolEntry::UpdateDescendantState(int32_t modifySize, CAmount modifyFee, int64_t modifyCount)
{
    nSizeWithDescendants += modifySize;
    assert(nSizeWithDescendants > 0);
    nModFeesWithDescendants = SaturatingAdd(nModFeesWithDescendants, modifyFee);
    m_count_with_descendants += modifyCount;
    assert(m_count_with_descendants > 0);
}

void CTxMemPoolEntry::UpdateAncestorState(int32_t modifySize, CAmount modifyFee, int64_t modifyCount, int64_t modifySigOps)
{
    nSizeWithAncestors += modifySize;
    assert(nSizeWithAncestors > 0);
    nModFeesWithAncestors = SaturatingAdd(nModFeesWithAncestors, modifyFee);
    m_count_with_ancestors += modifyCount;
    assert(m_count_with_ancestors > 0);
    nSigOpCostWithAncestors += modifySigOps;
    assert(int(nSigOpCostWithAncestors) >= 0);
}

CTxMemPool::CTxMemPool(const Options& opts)
    : m_check_ratio{opts.check_ratio},
      minerPolicyEstimator{opts.estimator},
      m_max_size_bytes{opts.max_size_bytes},
      m_expiry{opts.expiry},
      m_incremental_relay_feerate{opts.incremental_relay_feerate},
      m_min_relay_feerate{opts.min_relay_feerate},
      m_dust_relay_feerate{opts.dust_relay_feerate},
      m_permit_bare_multisig{opts.permit_bare_multisig},
      m_max_datacarrier_bytes{opts.max_datacarrier_bytes},
      m_require_standard{opts.require_standard},
      m_full_rbf{opts.full_rbf},
      m_limits{opts.limits}
{
}

bool CTxMemPool::isSpent(const COutPoint& outpoint) const
{
    LOCK(cs);
    return mapNextTx.count(outpoint);
}

unsigned int CTxMemPool::GetTransactionsUpdated() const
{
    return nTransactionsUpdated;
}

void CTxMemPool::AddTransactionsUpdated(unsigned int n)
{
    nTransactionsUpdated += n;
}

void CTxMemPool::addUnchecked(const CTxMemPoolEntry &entry, setEntries &setAncestors, bool validFeeEstimate)
{
    // Add to memory pool without checking anything.
    // Used by AcceptToMemoryPool(), which DOES do
    // all the appropriate checks.
    indexed_transaction_set::iterator newit = mapTx.insert(entry).first;

    // Update transaction for any feeDelta created by PrioritiseTransaction
    CAmount delta{0};
    ApplyDelta(entry.GetTx().GetHash(), delta);
    // The following call to UpdateModifiedFee assumes no previous fee modifications
    Assume(entry.GetFee() == entry.GetModifiedFee());
    if (delta) {
        mapTx.modify(newit, [&delta](CTxMemPoolEntry& e) { e.UpdateModifiedFee(delta); });
    }

    // Update cachedInnerUsage to include contained transaction's usage.
    // (When we update the entry for in-mempool parents, memory usage will be
    // further updated.)
    cachedInnerUsage += entry.DynamicMemoryUsage();

    const CTransaction& tx = newit->GetTx();
    std::set<uint256> setParentTransactions;
    for (unsigned int i = 0; i < tx.vin.size(); i++) {
        mapNextTx.insert(std::make_pair(&tx.vin[i].prevout, &tx));
        setParentTransactions.insert(tx.vin[i].prevout.hash);
    }
    // Don't bother worrying about child transactions of this one.
    // Normal case of a new transaction arriving is that there can't be any
    // children, because such children would be orphans.
    // An exception to that is if a transaction enters that used to be in a block.
    // In that case, our disconnect block logic will call UpdateTransactionsFromBlock
    // to clean up the mess we're leaving here.

    // Update ancestors with information about this tx
    for (const auto& pit : GetIterSet(setParentTransactions)) {
            UpdateParent(newit, pit, true);
    }
    UpdateAncestorsOf(true, newit, setAncestors);
    UpdateEntryForAncestors(newit, setAncestors);

    nTransactionsUpdated++;
    totalTxSize += entry.GetTxSize();
    m_total_fee += entry.GetFee();
    if (minerPolicyEstimator) {
        minerPolicyEstimator->processTransaction(entry, validFeeEstimate);
    }

    vTxHashes.emplace_back(tx.GetWitnessHash(), newit);
    newit->vTxHashesIdx = vTxHashes.size() - 1;

    TRACE3(mempool, added,
        entry.GetTx().GetHash().data(),
        entry.GetTxSize(),
        entry.GetFee()
    );
}

void CTxMemPool::removeUnchecked(txiter it, MemPoolRemovalReason reason)
{
    // We increment mempool sequence value no matter removal reason
    // even if not directly reported below.
    uint64_t mempool_sequence = GetAndIncrementSequence();

    if (reason != MemPoolRemovalReason::BLOCK) {
        // Notify clients that a transaction has been removed from the mempool
        // for any reason except being included in a block. Clients interested
        // in transactions included in blocks can subscribe to the BlockConnected
        // notification.
        GetMainSignals().TransactionRemovedFromMempool(it->GetSharedTx(), reason, mempool_sequence);
    }
    TRACE5(mempool, removed,
        it->GetTx().GetHash().data(),
        RemovalReasonToString(reason).c_str(),
        it->GetTxSize(),
        it->GetFee(),
        std::chrono::duration_cast<std::chrono::duration<std::uint64_t>>(it->GetTime()).count()
    );

    const uint256 hash = it->GetTx().GetHash();
    for (const CTxIn& txin : it->GetTx().vin)
        mapNextTx.erase(txin.prevout);

    RemoveUnbroadcastTx(hash, true /* add logging because unchecked */ );

    if (vTxHashes.size() > 1) {
        vTxHashes[it->vTxHashesIdx] = std::move(vTxHashes.back());
        vTxHashes[it->vTxHashesIdx].second->vTxHashesIdx = it->vTxHashesIdx;
        vTxHashes.pop_back();
        if (vTxHashes.size() * 2 < vTxHashes.capacity())
            vTxHashes.shrink_to_fit();
    } else
        vTxHashes.clear();

    totalTxSize -= it->GetTxSize();
    m_total_fee -= it->GetFee();
    cachedInnerUsage -= it->DynamicMemoryUsage();
    cachedInnerUsage -= memusage::DynamicUsage(it->GetMemPoolParentsConst()) + memusage::DynamicUsage(it->GetMemPoolChildrenConst());
    mapTx.erase(it);
    nTransactionsUpdated++;
    if (minerPolicyEstimator) {minerPolicyEstimator->removeTx(hash, false);}
}

// Calculates descendants of entry that are not already in setDescendants, and adds to
// setDescendants. Assumes entryit is already a tx in the mempool and CTxMemPoolEntry::m_children
// is correct for tx and all descendants.
// Also assumes that if an entry is in setDescendants already, then all
// in-mempool descendants of it are already in setDescendants as well, so that we
// can save time by not iterating over those entries.
void CTxMemPool::CalculateDescendants(txiter entryit, setEntries& setDescendants) const
{
    setEntries stage;
    if (setDescendants.count(entryit) == 0) {
        stage.insert(entryit);
    }
    // Traverse down the children of entry, only adding children that are not
    // accounted for in setDescendants already (because those children have either
    // already been walked, or will be walked in this iteration).
    while (!stage.empty()) {
        txiter it = *stage.begin();
        setDescendants.insert(it);
        stage.erase(it);

        const CTxMemPoolEntry::Children& children = it->GetMemPoolChildrenConst();
        for (const CTxMemPoolEntry& child : children) {
            txiter childiter = mapTx.iterator_to(child);
            if (!setDescendants.count(childiter)) {
                stage.insert(childiter);
            }
        }
    }
}

void CTxMemPool::removeRecursive(const CTransaction &origTx, MemPoolRemovalReason reason)
{
    // Remove transaction from memory pool
    AssertLockHeld(cs);
        setEntries txToRemove;
        txiter origit = mapTx.find(origTx.GetHash());
        if (origit != mapTx.end()) {
            txToRemove.insert(origit);
        } else {
            // When recursively removing but origTx isn't in the mempool
            // be sure to remove any children that are in the pool. This can
            // happen during chain re-orgs if origTx isn't re-accepted into
            // the mempool for any reason.
            for (unsigned int i = 0; i < origTx.vout.size(); i++) {
                auto it = mapNextTx.find(COutPoint(origTx.GetHash(), i));
                if (it == mapNextTx.end())
                    continue;
                txiter nextit = mapTx.find(it->second->GetHash());
                assert(nextit != mapTx.end());
                txToRemove.insert(nextit);
            }
        }
        setEntries setAllRemoves;
        for (txiter it : txToRemove) {
            CalculateDescendants(it, setAllRemoves);
        }

        RemoveStaged(setAllRemoves, false, reason);
}

void CTxMemPool::removeForReorg(CChain& chain, std::function<bool(txiter)> check_final_and_mature)
{
    // Remove transactions spending a coinbase which are now immature and no-longer-final transactions
    AssertLockHeld(cs);
    AssertLockHeld(::cs_main);

    setEntries txToRemove;
    for (indexed_transaction_set::const_iterator it = mapTx.begin(); it != mapTx.end(); it++) {
        if (check_final_and_mature(it)) txToRemove.insert(it);
    }
    setEntries setAllRemoves;
    for (txiter it : txToRemove) {
        CalculateDescendants(it, setAllRemoves);
    }
    RemoveStaged(setAllRemoves, false, MemPoolRemovalReason::REORG);
    for (indexed_transaction_set::const_iterator it = mapTx.begin(); it != mapTx.end(); it++) {
        assert(TestLockPointValidity(chain, it->GetLockPoints()));
    }
}

void CTxMemPool::removeConflicts(const CTransaction &tx)
{
    // Remove transactions which depend on inputs of tx, recursively
    AssertLockHeld(cs);
    for (const CTxIn &txin : tx.vin) {
        auto it = mapNextTx.find(txin.prevout);
        if (it != mapNextTx.end()) {
            const CTransaction &txConflict = *it->second;
            if (txConflict != tx)
            {
                ClearPrioritisation(txConflict.GetHash());
                removeRecursive(txConflict, MemPoolRemovalReason::CONFLICT);
            }
        }
    }
}

/**
 * Called when a block is connected. Removes from mempool and updates the miner fee estimator.
 */
void CTxMemPool::removeForBlock(const std::vector<CTransactionRef>& vtx, unsigned int nBlockHeight)
{
    AssertLockHeld(cs);
    std::vector<const CTxMemPoolEntry*> entries;
    for (const auto& tx : vtx)
    {
        uint256 hash = tx->GetHash();

        indexed_transaction_set::iterator i = mapTx.find(hash);
        if (i != mapTx.end())
            entries.push_back(&*i);
    }
    // Before the txs in the new block have been removed from the mempool, update policy estimates
    if (minerPolicyEstimator) {minerPolicyEstimator->processBlock(nBlockHeight, entries);}
    for (const auto& tx : vtx)
    {
        txiter it = mapTx.find(tx->GetHash());
        if (it != mapTx.end()) {
            setEntries stage;
            stage.insert(it);
            RemoveStaged(stage, true, MemPoolRemovalReason::BLOCK);
        }
        removeConflicts(*tx);
        ClearPrioritisation(tx->GetHash());
        if(fAddressIndex) {
            removeAddressIndex(tx->GetHash());
            removeSpentIndex(tx->GetHash());
        }
    }
    lastRollingFeeUpdate = GetTime();
    blockSinceLastRollingFeeBump = true;
}

void CTxMemPool::check(const CCoinsViewCache& active_coins_tip, int64_t spendheight) const
{
    if (m_check_ratio == 0) return;

    if (GetRand(m_check_ratio) >= 1) return;

    AssertLockHeld(::cs_main);
    LOCK(cs);
    LogPrint(BCLog::MEMPOOL, "Checking mempool with %u transactions and %u inputs\n", (unsigned int)mapTx.size(), (unsigned int)mapNextTx.size());

    uint64_t checkTotal = 0;
    CAmount check_total_fee{0};
    uint64_t innerUsage = 0;
    uint64_t prev_ancestor_count{0};

    CCoinsViewCache mempoolDuplicate(const_cast<CCoinsViewCache*>(&active_coins_tip));

    for (const auto& it : GetSortedDepthAndScore()) {
        checkTotal += it->GetTxSize();
        check_total_fee += it->GetFee();
        innerUsage += it->DynamicMemoryUsage();
        const CTransaction& tx = it->GetTx();
        innerUsage += memusage::DynamicUsage(it->GetMemPoolParentsConst()) + memusage::DynamicUsage(it->GetMemPoolChildrenConst());
        CTxMemPoolEntry::Parents setParentCheck;
        for (const CTxIn &txin : tx.vin) {
            // Check that every mempool transaction's inputs refer to available coins, or other mempool tx's.
            indexed_transaction_set::const_iterator it2 = mapTx.find(txin.prevout.hash);
            if (it2 != mapTx.end()) {
                const CTransaction& tx2 = it2->GetTx();
                assert(tx2.vout.size() > txin.prevout.n && !tx2.vout[txin.prevout.n].IsNull());
                setParentCheck.insert(*it2);
            }
            // We are iterating through the mempool entries sorted in order by ancestor count.
            // All parents must have been checked before their children and their coins added to
            // the mempoolDuplicate coins cache.
            assert(mempoolDuplicate.HaveCoin(txin.prevout));
            // Check whether its inputs are marked in mapNextTx.
            auto it3 = mapNextTx.find(txin.prevout);
            assert(it3 != mapNextTx.end());
            assert(it3->first == &txin.prevout);
            assert(it3->second == &tx);
        }
        auto comp = [](const CTxMemPoolEntry& a, const CTxMemPoolEntry& b) -> bool {
            return a.GetTx().GetHash() == b.GetTx().GetHash();
        };
        assert(setParentCheck.size() == it->GetMemPoolParentsConst().size());
        assert(std::equal(setParentCheck.begin(), setParentCheck.end(), it->GetMemPoolParentsConst().begin(), comp));
        // Verify ancestor state is correct.
        auto ancestors{AssumeCalculateMemPoolAncestors(__func__, *it, Limits::NoLimits())};
        uint64_t nCountCheck = ancestors.size() + 1;
        int32_t nSizeCheck = it->GetTxSize();
        CAmount nFeesCheck = it->GetModifiedFee();
        int64_t nSigOpCheck = it->GetSigOpCost();

        for (txiter ancestorIt : ancestors) {
            nSizeCheck += ancestorIt->GetTxSize();
            nFeesCheck += ancestorIt->GetModifiedFee();
            nSigOpCheck += ancestorIt->GetSigOpCost();
        }

        assert(it->GetCountWithAncestors() == nCountCheck);
        assert(it->GetSizeWithAncestors() == nSizeCheck);
        assert(it->GetSigOpCostWithAncestors() == nSigOpCheck);
        assert(it->GetModFeesWithAncestors() == nFeesCheck);
        // Sanity check: we are walking in ascending ancestor count order.
        assert(prev_ancestor_count <= it->GetCountWithAncestors());
        prev_ancestor_count = it->GetCountWithAncestors();

        // Check children against mapNextTx
        CTxMemPoolEntry::Children setChildrenCheck;
        auto iter = mapNextTx.lower_bound(COutPoint(it->GetTx().GetHash(), 0));
        int32_t child_sizes{0};
        for (; iter != mapNextTx.end() && iter->first->hash == it->GetTx().GetHash(); ++iter) {
            txiter childit = mapTx.find(iter->second->GetHash());
            assert(childit != mapTx.end()); // mapNextTx points to in-mempool transactions
            if (setChildrenCheck.insert(*childit).second) {
                child_sizes += childit->GetTxSize();
            }
        }
        assert(setChildrenCheck.size() == it->GetMemPoolChildrenConst().size());
        assert(std::equal(setChildrenCheck.begin(), setChildrenCheck.end(), it->GetMemPoolChildrenConst().begin(), comp));
        // Also check to make sure size is greater than sum with immediate children.
        // just a sanity check, not definitive that this calc is correct...
        assert(it->GetSizeWithDescendants() >= child_sizes + it->GetTxSize());

        TxValidationState dummy_state; // Not used. CheckTxInputs() should always pass
        CAmount txfee = 0;
        assert(!tx.IsCoinBase());
        assert(Consensus::CheckTxInputs(tx, dummy_state, mempoolDuplicate, spendheight, txfee));
        for (const auto& input: tx.vin) mempoolDuplicate.SpendCoin(input.prevout);
        AddCoins(mempoolDuplicate, tx, std::numeric_limits<int>::max());
    }
    for (auto it = mapNextTx.cbegin(); it != mapNextTx.cend(); it++) {
        uint256 hash = it->second->GetHash();
        indexed_transaction_set::const_iterator it2 = mapTx.find(hash);
        const CTransaction& tx = it2->GetTx();
        assert(it2 != mapTx.end());
        assert(&tx == it->second);
    }

    assert(totalTxSize == checkTotal);
    assert(m_total_fee == check_total_fee);
    assert(innerUsage == cachedInnerUsage);
}

bool CTxMemPool::CompareDepthAndScore(const uint256& hasha, const uint256& hashb, bool wtxid)
{
    /* Return `true` if hasha should be considered sooner than hashb. Namely when:
     *   a is not in the mempool, but b is
     *   both are in the mempool and a has fewer ancestors than b
     *   both are in the mempool and a has a higher score than b
     */
    LOCK(cs);
    indexed_transaction_set::const_iterator j = wtxid ? get_iter_from_wtxid(hashb) : mapTx.find(hashb);
    if (j == mapTx.end()) return false;
    indexed_transaction_set::const_iterator i = wtxid ? get_iter_from_wtxid(hasha) : mapTx.find(hasha);
    if (i == mapTx.end()) return true;
    uint64_t counta = i->GetCountWithAncestors();
    uint64_t countb = j->GetCountWithAncestors();
    if (counta == countb) {
        return CompareTxMemPoolEntryByScore()(*i, *j);
    }
    return counta < countb;
}

namespace {
class DepthAndScoreComparator
{
public:
    bool operator()(const CTxMemPool::indexed_transaction_set::const_iterator& a, const CTxMemPool::indexed_transaction_set::const_iterator& b)
    {
        uint64_t counta = a->GetCountWithAncestors();
        uint64_t countb = b->GetCountWithAncestors();
        if (counta == countb) {
            return CompareTxMemPoolEntryByScore()(*a, *b);
        }
        return counta < countb;
    }
};
} // namespace

std::vector<CTxMemPool::indexed_transaction_set::const_iterator> CTxMemPool::GetSortedDepthAndScore() const
{
    std::vector<indexed_transaction_set::const_iterator> iters;
    AssertLockHeld(cs);

    iters.reserve(mapTx.size());

    for (indexed_transaction_set::iterator mi = mapTx.begin(); mi != mapTx.end(); ++mi) {
        iters.push_back(mi);
    }
    std::sort(iters.begin(), iters.end(), DepthAndScoreComparator());
    return iters;
}

void CTxMemPool::queryHashes(std::vector<uint256>& vtxid) const
{
    LOCK(cs);
    auto iters = GetSortedDepthAndScore();

    vtxid.clear();
    vtxid.reserve(mapTx.size());

    for (auto it : iters) {
        vtxid.push_back(it->GetTx().GetHash());
    }
}

static TxMempoolInfo GetInfo(CTxMemPool::indexed_transaction_set::const_iterator it) {
    return TxMempoolInfo{it->GetSharedTx(), it->GetTime(), it->GetFee(), it->GetTxSize(), it->GetModifiedFee() - it->GetFee()};
}

std::vector<TxMempoolInfo> CTxMemPool::infoAll() const
{
    LOCK(cs);
    auto iters = GetSortedDepthAndScore();

    std::vector<TxMempoolInfo> ret;
    ret.reserve(mapTx.size());
    for (auto it : iters) {
        ret.push_back(GetInfo(it));
    }

    return ret;
}

CTransactionRef CTxMemPool::get(const uint256& hash) const
{
    LOCK(cs);
    indexed_transaction_set::const_iterator i = mapTx.find(hash);
    if (i == mapTx.end())
        return nullptr;
    return i->GetSharedTx();
}

TxMempoolInfo CTxMemPool::info(const GenTxid& gtxid) const
{
    LOCK(cs);
    indexed_transaction_set::const_iterator i = (gtxid.IsWtxid() ? get_iter_from_wtxid(gtxid.GetHash()) : mapTx.find(gtxid.GetHash()));
    if (i == mapTx.end())
        return TxMempoolInfo();
    return GetInfo(i);
}

TxMempoolInfo CTxMemPool::info_for_relay(const GenTxid& gtxid, uint64_t last_sequence) const
{
    LOCK(cs);
    indexed_transaction_set::const_iterator i = (gtxid.IsWtxid() ? get_iter_from_wtxid(gtxid.GetHash()) : mapTx.find(gtxid.GetHash()));
    if (i != mapTx.end() && i->GetSequence() < last_sequence) {
        return GetInfo(i);
    } else {
        return TxMempoolInfo();
    }
}

void CTxMemPool::PrioritiseTransaction(const uint256& hash, const CAmount& nFeeDelta)
{
    {
        LOCK(cs);
        CAmount &delta = mapDeltas[hash];
        delta = SaturatingAdd(delta, nFeeDelta);
        txiter it = mapTx.find(hash);
        if (it != mapTx.end()) {
            mapTx.modify(it, [&nFeeDelta](CTxMemPoolEntry& e) { e.UpdateModifiedFee(nFeeDelta); });
            // Now update all ancestors' modified fees with descendants
            auto ancestors{AssumeCalculateMemPoolAncestors(__func__, *it, Limits::NoLimits(), /*fSearchForParents=*/false)};
            for (txiter ancestorIt : ancestors) {
                mapTx.modify(ancestorIt, [=](CTxMemPoolEntry& e){ e.UpdateDescendantState(0, nFeeDelta, 0);});
            }
            // Now update all descendants' modified fees with ancestors
            setEntries setDescendants;
            CalculateDescendants(it, setDescendants);
            setDescendants.erase(it);
            for (txiter descendantIt : setDescendants) {
                mapTx.modify(descendantIt, [=](CTxMemPoolEntry& e){ e.UpdateAncestorState(0, nFeeDelta, 0, 0); });
            }
            ++nTransactionsUpdated;
        }
        if (delta == 0) {
            mapDeltas.erase(hash);
            LogPrintf("PrioritiseTransaction: %s (%sin mempool) delta cleared\n", hash.ToString(), it == mapTx.end() ? "not " : "");
        } else {
            LogPrintf("PrioritiseTransaction: %s (%sin mempool) fee += %s, new delta=%s\n",
                      hash.ToString(),
                      it == mapTx.end() ? "not " : "",
                      FormatMoney(nFeeDelta),
                      FormatMoney(delta));
        }
    }
}

void CTxMemPool::ApplyDelta(const uint256& hash, CAmount &nFeeDelta) const
{
    AssertLockHeld(cs);
    std::map<uint256, CAmount>::const_iterator pos = mapDeltas.find(hash);
    if (pos == mapDeltas.end())
        return;
    const CAmount &delta = pos->second;
    nFeeDelta += delta;
}

void CTxMemPool::ClearPrioritisation(const uint256& hash)
{
    AssertLockHeld(cs);
    mapDeltas.erase(hash);
}

std::vector<CTxMemPool::delta_info> CTxMemPool::GetPrioritisedTransactions() const
{
    AssertLockNotHeld(cs);
    LOCK(cs);
    std::vector<delta_info> result;
    result.reserve(mapDeltas.size());
    for (const auto& [txid, delta] : mapDeltas) {
        const auto iter{mapTx.find(txid)};
        const bool in_mempool{iter != mapTx.end()};
        std::optional<CAmount> modified_fee;
        if (in_mempool) modified_fee = iter->GetModifiedFee();
        result.emplace_back(delta_info{in_mempool, delta, modified_fee, txid});
    }
    return result;
}

const CTransaction* CTxMemPool::GetConflictTx(const COutPoint& prevout) const
{
    const auto it = mapNextTx.find(prevout);
    return it == mapNextTx.end() ? nullptr : it->second;
}

std::optional<CTxMemPool::txiter> CTxMemPool::GetIter(const uint256& txid) const
{
    auto it = mapTx.find(txid);
    if (it != mapTx.end()) return it;
    return std::nullopt;
}

CTxMemPool::setEntries CTxMemPool::GetIterSet(const std::set<uint256>& hashes) const
{
    CTxMemPool::setEntries ret;
    for (const auto& h : hashes) {
        const auto mi = GetIter(h);
        if (mi) ret.insert(*mi);
    }
    return ret;
}

std::vector<CTxMemPool::txiter> CTxMemPool::GetIterVec(const std::vector<uint256>& txids) const
{
    AssertLockHeld(cs);
    std::vector<txiter> ret;
    ret.reserve(txids.size());
    for (const auto& txid : txids) {
        const auto it{GetIter(txid)};
        if (!it) return {};
        ret.push_back(*it);
    }
    return ret;
}

bool CTxMemPool::HasNoInputsOf(const CTransaction &tx) const
{
    for (unsigned int i = 0; i < tx.vin.size(); i++)
        if (exists(GenTxid::Txid(tx.vin[i].prevout.hash)))
            return false;
    return true;
}

CCoinsViewMemPool::CCoinsViewMemPool(CCoinsView* baseIn, const CTxMemPool& mempoolIn) : CCoinsViewBacked(baseIn), mempool(mempoolIn) { }

bool CCoinsViewMemPool::GetCoin(const COutPoint &outpoint, Coin &coin) const {
    // Check to see if the inputs are made available by another tx in the package.
    // These Coins would not be available in the underlying CoinsView.
    if (auto it = m_temp_added.find(outpoint); it != m_temp_added.end()) {
        coin = it->second;
        return true;
    }

    // If an entry in the mempool exists, always return that one, as it's guaranteed to never
    // conflict with the underlying cache, and it cannot have pruned entries (as it contains full)
    // transactions. First checking the underlying cache risks returning a pruned entry instead.
    CTransactionRef ptx = mempool.get(outpoint.hash);
    if (ptx) {
        if (outpoint.n < ptx->vout.size()) {
            coin = Coin(ptx->vout[outpoint.n], MEMPOOL_HEIGHT, false, false);
<<<<<<< HEAD
=======
            m_non_base_coins.emplace(outpoint);
>>>>>>> 86d0551a
            return true;
        } else {
            return false;
        }
    }
    return (base->GetCoin(outpoint, coin) && !coin.IsSpent());
}

bool CCoinsViewMemPool::HaveCoin(const COutPoint &outpoint) const {
    return mempool.exists(outpoint) || base->HaveCoin(outpoint);
}

void CCoinsViewMemPool::PackageAddTransaction(const CTransactionRef& tx)
{
    for (unsigned int n = 0; n < tx->vout.size(); ++n) {
        m_temp_added.emplace(COutPoint(tx->GetHash(), n), Coin(tx->vout[n], MEMPOOL_HEIGHT, false, false));
<<<<<<< HEAD
=======
        m_non_base_coins.emplace(tx->GetHash(), n);
>>>>>>> 86d0551a
    }
}
void CCoinsViewMemPool::Reset()
{
    m_temp_added.clear();
    m_non_base_coins.clear();
}

size_t CTxMemPool::DynamicMemoryUsage() const {
    LOCK(cs);
    // Estimate the overhead of mapTx to be 15 pointers + an allocation, as no exact formula for boost::multi_index_contained is implemented.
    return memusage::MallocUsage(sizeof(CTxMemPoolEntry) + 15 * sizeof(void*)) * mapTx.size() + memusage::DynamicUsage(mapNextTx) + memusage::DynamicUsage(mapDeltas) + memusage::DynamicUsage(vTxHashes) + cachedInnerUsage;
}

void CTxMemPool::RemoveUnbroadcastTx(const uint256& txid, const bool unchecked) {
    LOCK(cs);

    if (m_unbroadcast_txids.erase(txid))
    {
        LogPrint(BCLog::MEMPOOL, "Removed %i from set of unbroadcast txns%s\n", txid.GetHex(), (unchecked ? " before confirmation that txn was sent out" : ""));
    }
}

void CTxMemPool::RemoveStaged(setEntries &stage, bool updateDescendants, MemPoolRemovalReason reason) {
    AssertLockHeld(cs);
    UpdateForRemoveFromMempool(stage, updateDescendants);
    for (txiter it : stage) {
        removeUnchecked(it, reason);
    }
}

int CTxMemPool::Expire(std::chrono::seconds time)
{
    AssertLockHeld(cs);
    indexed_transaction_set::index<entry_time>::type::iterator it = mapTx.get<entry_time>().begin();
    setEntries toremove;
    while (it != mapTx.get<entry_time>().end() && it->GetTime() < time) {
        toremove.insert(mapTx.project<0>(it));
        it++;
    }
    setEntries stage;
    for (txiter removeit : toremove) {
        CalculateDescendants(removeit, stage);
    }
    RemoveStaged(stage, false, MemPoolRemovalReason::EXPIRY);
    return stage.size();
}

void CTxMemPool::addUnchecked(const CTxMemPoolEntry &entry, bool validFeeEstimate)
{
    auto ancestors{AssumeCalculateMemPoolAncestors(__func__, entry, Limits::NoLimits())};
    return addUnchecked(entry, ancestors, validFeeEstimate);
}

void CTxMemPool::UpdateChild(txiter entry, txiter child, bool add)
{
    AssertLockHeld(cs);
    CTxMemPoolEntry::Children s;
    if (add && entry->GetMemPoolChildren().insert(*child).second) {
        cachedInnerUsage += memusage::IncrementalDynamicUsage(s);
    } else if (!add && entry->GetMemPoolChildren().erase(*child)) {
        cachedInnerUsage -= memusage::IncrementalDynamicUsage(s);
    }
}

void CTxMemPool::UpdateParent(txiter entry, txiter parent, bool add)
{
    AssertLockHeld(cs);
    CTxMemPoolEntry::Parents s;
    if (add && entry->GetMemPoolParents().insert(*parent).second) {
        cachedInnerUsage += memusage::IncrementalDynamicUsage(s);
    } else if (!add && entry->GetMemPoolParents().erase(*parent)) {
        cachedInnerUsage -= memusage::IncrementalDynamicUsage(s);
    }
}

CFeeRate CTxMemPool::GetMinFee(size_t sizelimit) const {
    LOCK(cs);
    if (!blockSinceLastRollingFeeBump || rollingMinimumFeeRate == 0)
        return CFeeRate(llround(rollingMinimumFeeRate));

    int64_t time = GetTime();
    if (time > lastRollingFeeUpdate + 10) {
        double halflife = ROLLING_FEE_HALFLIFE;
        if (DynamicMemoryUsage() < sizelimit / 4)
            halflife /= 4;
        else if (DynamicMemoryUsage() < sizelimit / 2)
            halflife /= 2;

        rollingMinimumFeeRate = rollingMinimumFeeRate / pow(2.0, (time - lastRollingFeeUpdate) / halflife);
        lastRollingFeeUpdate = time;

        if (rollingMinimumFeeRate < (double)m_incremental_relay_feerate.GetFeePerK() / 2) {
            rollingMinimumFeeRate = 0;
            return CFeeRate(0);
        }
    }
    return std::max(CFeeRate(llround(rollingMinimumFeeRate)), m_incremental_relay_feerate);
}

void CTxMemPool::trackPackageRemoved(const CFeeRate& rate) {
    AssertLockHeld(cs);
    if (rate.GetFeePerK() > rollingMinimumFeeRate) {
        rollingMinimumFeeRate = rate.GetFeePerK();
        blockSinceLastRollingFeeBump = false;
    }
}

void CTxMemPool::TrimToSize(size_t sizelimit, std::vector<COutPoint>* pvNoSpendsRemaining) {
    AssertLockHeld(cs);

    unsigned nTxnRemoved = 0;
    CFeeRate maxFeeRateRemoved(0);
    while (!mapTx.empty() && DynamicMemoryUsage() > sizelimit) {
        indexed_transaction_set::index<descendant_score>::type::iterator it = mapTx.get<descendant_score>().begin();

        // We set the new mempool min fee to the feerate of the removed set, plus the
        // "minimum reasonable fee rate" (ie some value under which we consider txn
        // to have 0 fee). This way, we don't allow txn to enter mempool with feerate
        // equal to txn which were removed with no block in between.
        CFeeRate removed(it->GetModFeesWithDescendants(), it->GetSizeWithDescendants());
        removed += m_incremental_relay_feerate;
        trackPackageRemoved(removed);
        maxFeeRateRemoved = std::max(maxFeeRateRemoved, removed);

        setEntries stage;
        CalculateDescendants(mapTx.project<0>(it), stage);
        nTxnRemoved += stage.size();

        std::vector<CTransaction> txn;
        if (pvNoSpendsRemaining) {
            txn.reserve(stage.size());
            for (txiter iter : stage)
                txn.push_back(iter->GetTx());
        }
        RemoveStaged(stage, false, MemPoolRemovalReason::SIZELIMIT);
        if (pvNoSpendsRemaining) {
            for (const CTransaction& tx : txn) {
                for (const CTxIn& txin : tx.vin) {
                    if (exists(GenTxid::Txid(txin.prevout.hash))) continue;
                    if (!mapNextTx.count(txin.prevout)) {
                        pvNoSpendsRemaining->push_back(txin.prevout);
                    }
                }
            }
        }
    }

    if (maxFeeRateRemoved > CFeeRate(0)) {
        LogPrint(BCLog::MEMPOOL, "Removed %u txn, rolling minimum fee bumped to %s\n", nTxnRemoved, maxFeeRateRemoved.ToString());
    }
}

uint64_t CTxMemPool::CalculateDescendantMaximum(txiter entry) const {
    // find parent with highest descendant count
    std::vector<txiter> candidates;
    setEntries counted;
    candidates.push_back(entry);
    uint64_t maximum = 0;
    while (candidates.size()) {
        txiter candidate = candidates.back();
        candidates.pop_back();
        if (!counted.insert(candidate).second) continue;
        const CTxMemPoolEntry::Parents& parents = candidate->GetMemPoolParentsConst();
        if (parents.size() == 0) {
            maximum = std::max(maximum, candidate->GetCountWithDescendants());
        } else {
            for (const CTxMemPoolEntry& i : parents) {
                candidates.push_back(mapTx.iterator_to(i));
            }
        }
    }
    return maximum;
}

void CTxMemPool::GetTransactionAncestry(const uint256& txid, size_t& ancestors, size_t& descendants, size_t* const ancestorsize, CAmount* const ancestorfees) const {
    LOCK(cs);
    auto it = mapTx.find(txid);
    ancestors = descendants = 0;
    if (it != mapTx.end()) {
        ancestors = it->GetCountWithAncestors();
        if (ancestorsize) *ancestorsize = it->GetSizeWithAncestors();
        if (ancestorfees) *ancestorfees = it->GetModFeesWithAncestors();
        descendants = CalculateDescendantMaximum(it);
    }
}

bool CTxMemPool::GetLoadTried() const
{
    LOCK(cs);
    return m_load_tried;
}

void CTxMemPool::SetLoadTried(bool load_tried)
{
    LOCK(cs);
    m_load_tried = load_tried;
}

std::vector<CTxMemPool::txiter> CTxMemPool::GatherClusters(const std::vector<uint256>& txids) const
{
    AssertLockHeld(cs);
    std::vector<txiter> clustered_txs{GetIterVec(txids)};
    // Use epoch: visiting an entry means we have added it to the clustered_txs vector. It does not
    // necessarily mean the entry has been processed.
    WITH_FRESH_EPOCH(m_epoch);
    for (const auto& it : clustered_txs) {
        visited(it);
    }
    // i = index of where the list of entries to process starts
    for (size_t i{0}; i < clustered_txs.size(); ++i) {
        // DoS protection: if there are 500 or more entries to process, just quit.
        if (clustered_txs.size() > 500) return {};
        const txiter& tx_iter = clustered_txs.at(i);
        for (const auto& entries : {tx_iter->GetMemPoolParentsConst(), tx_iter->GetMemPoolChildrenConst()}) {
            for (const CTxMemPoolEntry& entry : entries) {
                const auto entry_it = mapTx.iterator_to(entry);
                if (!visited(entry_it)) {
                    clustered_txs.push_back(entry_it);
                }
            }
        }
    }
    return clustered_txs;
}

/////////////////////////////////////////////////////// // qtum
void CTxMemPool::addAddressIndex(const CTxMemPoolEntry &entry, const CCoinsViewCache &view)
{
    LOCK(cs);
    const CTransaction& tx = entry.GetTx();
    std::vector<CMempoolAddressDeltaKey> inserted;

    uint256 txhash = tx.GetHash();
    for (unsigned int j = 0; j < tx.vin.size(); j++) {
        const CTxIn input = tx.vin[j];
        const CTxOut &prevout = view.GetOutputFor(input);

        CTxDestination dest;
        if (ExtractDestination(input.prevout, prevout.scriptPubKey, dest)) {
            valtype bytesID(std::visit(DataVisitor(), dest));
            if(bytesID.empty()) {
                continue;
            }
            valtype addressBytes(32);
            std::copy(bytesID.begin(), bytesID.end(), addressBytes.begin());
            CMempoolAddressDeltaKey key(dest.index(), uint256(addressBytes), txhash, j, 1);
            CMempoolAddressDelta delta(entry.GetTime().count(), prevout.nValue * -1, input.prevout.hash, input.prevout.n);
            mapAddress.insert(std::make_pair(key, delta));
            inserted.push_back(key);
        }
    }

    for (unsigned int k = 0; k < tx.vout.size(); k++) {
        const CTxOut &out = tx.vout[k];

        CTxDestination dest;
        if (ExtractDestination({tx.GetHash(), k}, out.scriptPubKey, dest)) {
            valtype bytesID(std::visit(DataVisitor(), dest));
            if(bytesID.empty()) {
                continue;
            }
            valtype addressBytes(32);
            std::copy(bytesID.begin(), bytesID.end(), addressBytes.begin());
            CMempoolAddressDeltaKey key(dest.index(), uint256(addressBytes), txhash, k, 0);
            mapAddress.insert(std::make_pair(key, CMempoolAddressDelta(entry.GetTime().count(), out.nValue)));
            inserted.push_back(key);
        }
    }

    mapAddressInserted.insert(std::make_pair(txhash, inserted));
}

bool CTxMemPool::getAddressIndex(std::vector<std::pair<uint256, int> > &addresses, std::vector<std::pair<CMempoolAddressDeltaKey, CMempoolAddressDelta> > &results)
{
    LOCK(cs);
    for (std::vector<std::pair<uint256, int> >::iterator it = addresses.begin(); it != addresses.end(); it++) {
        addressDeltaMap::iterator ait = mapAddress.lower_bound(CMempoolAddressDeltaKey((*it).second, (*it).first));
        while (ait != mapAddress.end() && (*ait).first.addressBytes == (*it).first && (*ait).first.type == (*it).second) {
            results.push_back(*ait);
            ait++;
        }
    }
    return true;
}

bool CTxMemPool::removeAddressIndex(const uint256 txhash)
{
    LOCK(cs);
    addressDeltaMapInserted::iterator it = mapAddressInserted.find(txhash);

    if (it != mapAddressInserted.end()) {
        std::vector<CMempoolAddressDeltaKey> keys = (*it).second;
        for (std::vector<CMempoolAddressDeltaKey>::iterator mit = keys.begin(); mit != keys.end(); mit++) {
            mapAddress.erase(*mit);
        }
        mapAddressInserted.erase(it);
    }

    return true;
}

void CTxMemPool::addSpentIndex(const CTxMemPoolEntry &entry, const CCoinsViewCache &view)
{
    LOCK(cs);

    const CTransaction& tx = entry.GetTx();
    std::vector<CSpentIndexKey> inserted;

    uint256 txhash = tx.GetHash();
    for (unsigned int j = 0; j < tx.vin.size(); j++) {
        const CTxIn input = tx.vin[j];
        const CTxOut &prevout = view.GetOutputFor(input);
        uint256 addressHash;
        int addressType;
        std::vector<unsigned char> addressBytes(32);

        if (prevout.scriptPubKey.IsPayToScriptHash()) {
            std::copy(prevout.scriptPubKey.begin() + 2, prevout.scriptPubKey.begin() + 22, addressBytes.begin());
            addressHash = uint256(addressBytes);
            addressType = 2;
        } else if (prevout.scriptPubKey.IsPayToPubkeyHash()) {
            std::copy(prevout.scriptPubKey.begin() + 3, prevout.scriptPubKey.begin() + 23, addressBytes.begin());
            addressHash = uint256(addressBytes);
            addressType = 1;
        } else if (prevout.scriptPubKey.IsPayToPubkey()) {
            std::vector<unsigned char> pubkeyBytes(prevout.scriptPubKey.begin() + 1, prevout.scriptPubKey.end()-1);
            uint160 hashBytes = Hash160(pubkeyBytes);
            std::copy(hashBytes.begin(), hashBytes.end(), addressBytes.begin());
            addressHash = uint256(addressBytes);
            addressType = 1;
        } else if (prevout.scriptPubKey.IsPayToWitnessPubkeyHash()) {
            std::copy(prevout.scriptPubKey.begin() + 2, prevout.scriptPubKey.end(), addressBytes.begin());
            addressHash = uint256(addressBytes);
            addressType = 4;
        } else if (prevout.scriptPubKey.IsPayToWitnessScriptHash()) {
            std::copy(prevout.scriptPubKey.begin() + 2, prevout.scriptPubKey.end(), addressBytes.begin());
            addressHash = uint256(addressBytes);
            addressType = 3;
        } else {
            addressHash.SetNull();
            addressType = 0;
        }

        CSpentIndexKey key = CSpentIndexKey(input.prevout.hash, input.prevout.n);
        CSpentIndexValue value = CSpentIndexValue(txhash, j, -1, prevout.nValue, addressType, addressHash);

        mapSpent.insert(std::make_pair(key, value));
        inserted.push_back(key);
    }

    mapSpentInserted.insert(std::make_pair(txhash, inserted));
}

bool CTxMemPool::getSpentIndex(CSpentIndexKey &key, CSpentIndexValue &value) const
{
    LOCK(cs);
    mapSpentIndex::const_iterator it;

    it = mapSpent.find(key);
    if (it != mapSpent.end()) {
        value = it->second;
        return true;
    }
    return false;
}

bool CTxMemPool::removeSpentIndex(const uint256 txhash)
{
<<<<<<< HEAD
    switch (r) {
        case MemPoolRemovalReason::EXPIRY: return "expiry";
        case MemPoolRemovalReason::SIZELIMIT: return "sizelimit";
        case MemPoolRemovalReason::REORG: return "reorg";
        case MemPoolRemovalReason::BLOCK: return "block";
        case MemPoolRemovalReason::CONFLICT: return "conflict";
        case MemPoolRemovalReason::REPLACED: return "replaced";
    }
    assert(false);
}

/////////////////////////////////////////////////////// // qtum
void CTxMemPool::addAddressIndex(const CTxMemPoolEntry &entry, const CCoinsViewCache &view)
{
    LOCK(cs);
    const CTransaction& tx = entry.GetTx();
    std::vector<CMempoolAddressDeltaKey> inserted;

    uint256 txhash = tx.GetHash();
    for (unsigned int j = 0; j < tx.vin.size(); j++) {
        const CTxIn input = tx.vin[j];
        const CTxOut &prevout = view.GetOutputFor(input);

        CTxDestination dest;
        if (ExtractDestination(input.prevout, prevout.scriptPubKey, dest)) {
            valtype bytesID(std::visit(DataVisitor(), dest));
            if(bytesID.empty()) {
                continue;
            }
            valtype addressBytes(32);
            std::copy(bytesID.begin(), bytesID.end(), addressBytes.begin());
            CMempoolAddressDeltaKey key(dest.index(), uint256(addressBytes), txhash, j, 1);
            CMempoolAddressDelta delta(entry.GetTime().count(), prevout.nValue * -1, input.prevout.hash, input.prevout.n);
            mapAddress.insert(std::make_pair(key, delta));
            inserted.push_back(key);
        }
    }

    for (unsigned int k = 0; k < tx.vout.size(); k++) {
        const CTxOut &out = tx.vout[k];

        CTxDestination dest;
        if (ExtractDestination({tx.GetHash(), k}, out.scriptPubKey, dest)) {
            valtype bytesID(std::visit(DataVisitor(), dest));
            if(bytesID.empty()) {
                continue;
            }
            valtype addressBytes(32);
            std::copy(bytesID.begin(), bytesID.end(), addressBytes.begin());
            CMempoolAddressDeltaKey key(dest.index(), uint256(addressBytes), txhash, k, 0);
            mapAddress.insert(std::make_pair(key, CMempoolAddressDelta(entry.GetTime().count(), out.nValue)));
            inserted.push_back(key);
        }
    }

    mapAddressInserted.insert(std::make_pair(txhash, inserted));
}

bool CTxMemPool::getAddressIndex(std::vector<std::pair<uint256, int> > &addresses, std::vector<std::pair<CMempoolAddressDeltaKey, CMempoolAddressDelta> > &results)
{
    LOCK(cs);
    for (std::vector<std::pair<uint256, int> >::iterator it = addresses.begin(); it != addresses.end(); it++) {
        addressDeltaMap::iterator ait = mapAddress.lower_bound(CMempoolAddressDeltaKey((*it).second, (*it).first));
        while (ait != mapAddress.end() && (*ait).first.addressBytes == (*it).first && (*ait).first.type == (*it).second) {
            results.push_back(*ait);
            ait++;
        }
    }
    return true;
}

bool CTxMemPool::removeAddressIndex(const uint256 txhash)
{
    LOCK(cs);
    addressDeltaMapInserted::iterator it = mapAddressInserted.find(txhash);

    if (it != mapAddressInserted.end()) {
        std::vector<CMempoolAddressDeltaKey> keys = (*it).second;
        for (std::vector<CMempoolAddressDeltaKey>::iterator mit = keys.begin(); mit != keys.end(); mit++) {
            mapAddress.erase(*mit);
        }
        mapAddressInserted.erase(it);
    }

    return true;
}

void CTxMemPool::addSpentIndex(const CTxMemPoolEntry &entry, const CCoinsViewCache &view)
{
    LOCK(cs);

    const CTransaction& tx = entry.GetTx();
    std::vector<CSpentIndexKey> inserted;

    uint256 txhash = tx.GetHash();
    for (unsigned int j = 0; j < tx.vin.size(); j++) {
        const CTxIn input = tx.vin[j];
        const CTxOut &prevout = view.GetOutputFor(input);
        uint256 addressHash;
        int addressType;
        std::vector<unsigned char> addressBytes(32);

        if (prevout.scriptPubKey.IsPayToScriptHash()) {
            std::copy(prevout.scriptPubKey.begin() + 2, prevout.scriptPubKey.begin() + 22, addressBytes.begin());
            addressHash = uint256(addressBytes);
            addressType = 2;
        } else if (prevout.scriptPubKey.IsPayToPubkeyHash()) {
            std::copy(prevout.scriptPubKey.begin() + 3, prevout.scriptPubKey.begin() + 23, addressBytes.begin());
            addressHash = uint256(addressBytes);
            addressType = 1;
        } else if (prevout.scriptPubKey.IsPayToPubkey()) {
            std::vector<unsigned char> pubkeyBytes(prevout.scriptPubKey.begin() + 1, prevout.scriptPubKey.end()-1);
            uint160 hashBytes = Hash160(pubkeyBytes);
            std::copy(hashBytes.begin(), hashBytes.end(), addressBytes.begin());
            addressHash = uint256(addressBytes);
            addressType = 1;
        } else if (prevout.scriptPubKey.IsPayToWitnessPubkeyHash()) {
            std::copy(prevout.scriptPubKey.begin() + 2, prevout.scriptPubKey.end(), addressBytes.begin());
            addressHash = uint256(addressBytes);
            addressType = 4;
        } else if (prevout.scriptPubKey.IsPayToWitnessScriptHash()) {
            std::copy(prevout.scriptPubKey.begin() + 2, prevout.scriptPubKey.end(), addressBytes.begin());
            addressHash = uint256(addressBytes);
            addressType = 3;
        } else {
            addressHash.SetNull();
            addressType = 0;
        }

        CSpentIndexKey key = CSpentIndexKey(input.prevout.hash, input.prevout.n);
        CSpentIndexValue value = CSpentIndexValue(txhash, j, -1, prevout.nValue, addressType, addressHash);

        mapSpent.insert(std::make_pair(key, value));
        inserted.push_back(key);
    }

    mapSpentInserted.insert(std::make_pair(txhash, inserted));
}

bool CTxMemPool::getSpentIndex(CSpentIndexKey &key, CSpentIndexValue &value) const
{
    LOCK(cs);
    mapSpentIndex::const_iterator it;

    it = mapSpent.find(key);
    if (it != mapSpent.end()) {
        value = it->second;
        return true;
    }
    return false;
}

bool CTxMemPool::removeSpentIndex(const uint256 txhash)
{
=======
>>>>>>> 86d0551a
    LOCK(cs);
    mapSpentIndexInserted::iterator it = mapSpentInserted.find(txhash);

    if (it != mapSpentInserted.end()) {
        std::vector<CSpentIndexKey> keys = (*it).second;
        for (std::vector<CSpentIndexKey>::iterator mit = keys.begin(); mit != keys.end(); mit++) {
            mapSpent.erase(*mit);
        }
        mapSpentInserted.erase(it);
    }

    return true;
}
///////////////////////////////////////////////////////<|MERGE_RESOLUTION|>--- conflicted
+++ resolved
@@ -1016,10 +1016,7 @@
     if (ptx) {
         if (outpoint.n < ptx->vout.size()) {
             coin = Coin(ptx->vout[outpoint.n], MEMPOOL_HEIGHT, false, false);
-<<<<<<< HEAD
-=======
             m_non_base_coins.emplace(outpoint);
->>>>>>> 86d0551a
             return true;
         } else {
             return false;
@@ -1036,10 +1033,7 @@
 {
     for (unsigned int n = 0; n < tx->vout.size(); ++n) {
         m_temp_added.emplace(COutPoint(tx->GetHash(), n), Coin(tx->vout[n], MEMPOOL_HEIGHT, false, false));
-<<<<<<< HEAD
-=======
         m_non_base_coins.emplace(tx->GetHash(), n);
->>>>>>> 86d0551a
     }
 }
 void CCoinsViewMemPool::Reset()
@@ -1409,163 +1403,6 @@
 
 bool CTxMemPool::removeSpentIndex(const uint256 txhash)
 {
-<<<<<<< HEAD
-    switch (r) {
-        case MemPoolRemovalReason::EXPIRY: return "expiry";
-        case MemPoolRemovalReason::SIZELIMIT: return "sizelimit";
-        case MemPoolRemovalReason::REORG: return "reorg";
-        case MemPoolRemovalReason::BLOCK: return "block";
-        case MemPoolRemovalReason::CONFLICT: return "conflict";
-        case MemPoolRemovalReason::REPLACED: return "replaced";
-    }
-    assert(false);
-}
-
-/////////////////////////////////////////////////////// // qtum
-void CTxMemPool::addAddressIndex(const CTxMemPoolEntry &entry, const CCoinsViewCache &view)
-{
-    LOCK(cs);
-    const CTransaction& tx = entry.GetTx();
-    std::vector<CMempoolAddressDeltaKey> inserted;
-
-    uint256 txhash = tx.GetHash();
-    for (unsigned int j = 0; j < tx.vin.size(); j++) {
-        const CTxIn input = tx.vin[j];
-        const CTxOut &prevout = view.GetOutputFor(input);
-
-        CTxDestination dest;
-        if (ExtractDestination(input.prevout, prevout.scriptPubKey, dest)) {
-            valtype bytesID(std::visit(DataVisitor(), dest));
-            if(bytesID.empty()) {
-                continue;
-            }
-            valtype addressBytes(32);
-            std::copy(bytesID.begin(), bytesID.end(), addressBytes.begin());
-            CMempoolAddressDeltaKey key(dest.index(), uint256(addressBytes), txhash, j, 1);
-            CMempoolAddressDelta delta(entry.GetTime().count(), prevout.nValue * -1, input.prevout.hash, input.prevout.n);
-            mapAddress.insert(std::make_pair(key, delta));
-            inserted.push_back(key);
-        }
-    }
-
-    for (unsigned int k = 0; k < tx.vout.size(); k++) {
-        const CTxOut &out = tx.vout[k];
-
-        CTxDestination dest;
-        if (ExtractDestination({tx.GetHash(), k}, out.scriptPubKey, dest)) {
-            valtype bytesID(std::visit(DataVisitor(), dest));
-            if(bytesID.empty()) {
-                continue;
-            }
-            valtype addressBytes(32);
-            std::copy(bytesID.begin(), bytesID.end(), addressBytes.begin());
-            CMempoolAddressDeltaKey key(dest.index(), uint256(addressBytes), txhash, k, 0);
-            mapAddress.insert(std::make_pair(key, CMempoolAddressDelta(entry.GetTime().count(), out.nValue)));
-            inserted.push_back(key);
-        }
-    }
-
-    mapAddressInserted.insert(std::make_pair(txhash, inserted));
-}
-
-bool CTxMemPool::getAddressIndex(std::vector<std::pair<uint256, int> > &addresses, std::vector<std::pair<CMempoolAddressDeltaKey, CMempoolAddressDelta> > &results)
-{
-    LOCK(cs);
-    for (std::vector<std::pair<uint256, int> >::iterator it = addresses.begin(); it != addresses.end(); it++) {
-        addressDeltaMap::iterator ait = mapAddress.lower_bound(CMempoolAddressDeltaKey((*it).second, (*it).first));
-        while (ait != mapAddress.end() && (*ait).first.addressBytes == (*it).first && (*ait).first.type == (*it).second) {
-            results.push_back(*ait);
-            ait++;
-        }
-    }
-    return true;
-}
-
-bool CTxMemPool::removeAddressIndex(const uint256 txhash)
-{
-    LOCK(cs);
-    addressDeltaMapInserted::iterator it = mapAddressInserted.find(txhash);
-
-    if (it != mapAddressInserted.end()) {
-        std::vector<CMempoolAddressDeltaKey> keys = (*it).second;
-        for (std::vector<CMempoolAddressDeltaKey>::iterator mit = keys.begin(); mit != keys.end(); mit++) {
-            mapAddress.erase(*mit);
-        }
-        mapAddressInserted.erase(it);
-    }
-
-    return true;
-}
-
-void CTxMemPool::addSpentIndex(const CTxMemPoolEntry &entry, const CCoinsViewCache &view)
-{
-    LOCK(cs);
-
-    const CTransaction& tx = entry.GetTx();
-    std::vector<CSpentIndexKey> inserted;
-
-    uint256 txhash = tx.GetHash();
-    for (unsigned int j = 0; j < tx.vin.size(); j++) {
-        const CTxIn input = tx.vin[j];
-        const CTxOut &prevout = view.GetOutputFor(input);
-        uint256 addressHash;
-        int addressType;
-        std::vector<unsigned char> addressBytes(32);
-
-        if (prevout.scriptPubKey.IsPayToScriptHash()) {
-            std::copy(prevout.scriptPubKey.begin() + 2, prevout.scriptPubKey.begin() + 22, addressBytes.begin());
-            addressHash = uint256(addressBytes);
-            addressType = 2;
-        } else if (prevout.scriptPubKey.IsPayToPubkeyHash()) {
-            std::copy(prevout.scriptPubKey.begin() + 3, prevout.scriptPubKey.begin() + 23, addressBytes.begin());
-            addressHash = uint256(addressBytes);
-            addressType = 1;
-        } else if (prevout.scriptPubKey.IsPayToPubkey()) {
-            std::vector<unsigned char> pubkeyBytes(prevout.scriptPubKey.begin() + 1, prevout.scriptPubKey.end()-1);
-            uint160 hashBytes = Hash160(pubkeyBytes);
-            std::copy(hashBytes.begin(), hashBytes.end(), addressBytes.begin());
-            addressHash = uint256(addressBytes);
-            addressType = 1;
-        } else if (prevout.scriptPubKey.IsPayToWitnessPubkeyHash()) {
-            std::copy(prevout.scriptPubKey.begin() + 2, prevout.scriptPubKey.end(), addressBytes.begin());
-            addressHash = uint256(addressBytes);
-            addressType = 4;
-        } else if (prevout.scriptPubKey.IsPayToWitnessScriptHash()) {
-            std::copy(prevout.scriptPubKey.begin() + 2, prevout.scriptPubKey.end(), addressBytes.begin());
-            addressHash = uint256(addressBytes);
-            addressType = 3;
-        } else {
-            addressHash.SetNull();
-            addressType = 0;
-        }
-
-        CSpentIndexKey key = CSpentIndexKey(input.prevout.hash, input.prevout.n);
-        CSpentIndexValue value = CSpentIndexValue(txhash, j, -1, prevout.nValue, addressType, addressHash);
-
-        mapSpent.insert(std::make_pair(key, value));
-        inserted.push_back(key);
-    }
-
-    mapSpentInserted.insert(std::make_pair(txhash, inserted));
-}
-
-bool CTxMemPool::getSpentIndex(CSpentIndexKey &key, CSpentIndexValue &value) const
-{
-    LOCK(cs);
-    mapSpentIndex::const_iterator it;
-
-    it = mapSpent.find(key);
-    if (it != mapSpent.end()) {
-        value = it->second;
-        return true;
-    }
-    return false;
-}
-
-bool CTxMemPool::removeSpentIndex(const uint256 txhash)
-{
-=======
->>>>>>> 86d0551a
     LOCK(cs);
     mapSpentIndexInserted::iterator it = mapSpentInserted.find(txhash);
 
