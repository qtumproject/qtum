// Copyright (c) 2009-2010 Satoshi Nakamoto
// Copyright (c) 2009-2020 The Bitcoin Core developers
// Distributed under the MIT software license, see the accompanying
// file COPYING or http://www.opensource.org/licenses/mit-license.php.

#include <txmempool.h>

#include <algorithm>
#include <consensus/consensus.h>
#include <consensus/tx_verify.h>
#include <consensus/validation.h>
#include <policy/fees.h>
#include <policy/policy.h>
#include <policy/settings.h>
#include <reverse_iterator.h>
#include <util/moneystr.h>
#include <util/system.h>
#include <util/time.h>
#include <validation.h>
#include <validationinterface.h>
#include <script/sign.h>
#include <chainparams.h>
<<<<<<< HEAD
=======

#include <cmath>
#include <optional>
#include <algorithm>
>>>>>>> 5ed36332

CTxMemPoolEntry::CTxMemPoolEntry(const CTransactionRef& _tx, const CAmount& _nFee,
                                 int64_t _nTime, unsigned int _entryHeight,
                                 bool _spendsCoinbase, int64_t _sigOpsCost, LockPoints lp, CAmount _nMinGasPrice)
    : tx(_tx), nFee(_nFee), nTxWeight(GetTransactionWeight(*tx)), nUsageSize(RecursiveDynamicUsage(tx)), nTime(_nTime), entryHeight(_entryHeight),
<<<<<<< HEAD
    spendsCoinbase(_spendsCoinbase), sigOpCost(_sigOpsCost), lockPoints(lp), nMinGasPrice(_nMinGasPrice), m_epoch(0)
=======
    spendsCoinbase(_spendsCoinbase), sigOpCost(_sigOpsCost), lockPoints(lp), nMinGasPrice(_nMinGasPrice)
>>>>>>> 5ed36332
{
    nCountWithDescendants = 1;
    nSizeWithDescendants = GetTxSize();
    nModFeesWithDescendants = nFee;

    feeDelta = 0;

    nCountWithAncestors = 1;
    nSizeWithAncestors = GetTxSize();
    nModFeesWithAncestors = nFee;
    nSigOpCostWithAncestors = sigOpCost;
}

void CTxMemPoolEntry::UpdateFeeDelta(int64_t newFeeDelta)
{
    nModFeesWithDescendants += newFeeDelta - feeDelta;
    nModFeesWithAncestors += newFeeDelta - feeDelta;
    feeDelta = newFeeDelta;
}

void CTxMemPoolEntry::UpdateLockPoints(const LockPoints& lp)
{
    lockPoints = lp;
}

size_t CTxMemPoolEntry::GetTxSize() const
{
    return GetVirtualTransactionSize(nTxWeight, sigOpCost);
}

// Update the given tx for any in-mempool descendants.
// Assumes that CTxMemPool::m_children is correct for the given tx and all
// descendants.
void CTxMemPool::UpdateForDescendants(txiter updateIt, cacheMap &cachedDescendants, const std::set<uint256> &setExclude)
{
    CTxMemPoolEntry::Children stageEntries, descendants;
    stageEntries = updateIt->GetMemPoolChildrenConst();

    while (!stageEntries.empty()) {
        const CTxMemPoolEntry& descendant = *stageEntries.begin();
        descendants.insert(descendant);
        stageEntries.erase(descendant);
        const CTxMemPoolEntry::Children& children = descendant.GetMemPoolChildrenConst();
        for (const CTxMemPoolEntry& childEntry : children) {
            cacheMap::iterator cacheIt = cachedDescendants.find(mapTx.iterator_to(childEntry));
            if (cacheIt != cachedDescendants.end()) {
                // We've already calculated this one, just add the entries for this set
                // but don't traverse again.
                for (txiter cacheEntry : cacheIt->second) {
                    descendants.insert(*cacheEntry);
                }
            } else if (!descendants.count(childEntry)) {
                // Schedule for later processing
                stageEntries.insert(childEntry);
            }
        }
    }
    // descendants now contains all in-mempool descendants of updateIt.
    // Update and add to cached descendant map
    int64_t modifySize = 0;
    CAmount modifyFee = 0;
    int64_t modifyCount = 0;
    for (const CTxMemPoolEntry& descendant : descendants) {
        if (!setExclude.count(descendant.GetTx().GetHash())) {
            modifySize += descendant.GetTxSize();
            modifyFee += descendant.GetModifiedFee();
            modifyCount++;
            cachedDescendants[updateIt].insert(mapTx.iterator_to(descendant));
            // Update ancestor state for each descendant
            mapTx.modify(mapTx.iterator_to(descendant), update_ancestor_state(updateIt->GetTxSize(), updateIt->GetModifiedFee(), 1, updateIt->GetSigOpCost()));
        }
    }
    mapTx.modify(updateIt, update_descendant_state(modifySize, modifyFee, modifyCount));
}

// vHashesToUpdate is the set of transaction hashes from a disconnected block
// which has been re-added to the mempool.
// for each entry, look for descendants that are outside vHashesToUpdate, and
// add fee/size information for such descendants to the parent.
// for each such descendant, also update the ancestor state to include the parent.
void CTxMemPool::UpdateTransactionsFromBlock(const std::vector<uint256> &vHashesToUpdate)
{
    AssertLockHeld(cs);
    // For each entry in vHashesToUpdate, store the set of in-mempool, but not
    // in-vHashesToUpdate transactions, so that we don't have to recalculate
    // descendants when we come across a previously seen entry.
    cacheMap mapMemPoolDescendantsToUpdate;

    // Use a set for lookups into vHashesToUpdate (these entries are already
    // accounted for in the state of their ancestors)
    std::set<uint256> setAlreadyIncluded(vHashesToUpdate.begin(), vHashesToUpdate.end());

    // Iterate in reverse, so that whenever we are looking at a transaction
    // we are sure that all in-mempool descendants have already been processed.
    // This maximizes the benefit of the descendant cache and guarantees that
    // CTxMemPool::m_children will be updated, an assumption made in
    // UpdateForDescendants.
    for (const uint256 &hash : reverse_iterate(vHashesToUpdate)) {
        // calculate children from mapNextTx
        txiter it = mapTx.find(hash);
        if (it == mapTx.end()) {
            continue;
        }
        auto iter = mapNextTx.lower_bound(COutPoint(hash, 0));
        // First calculate the children, and update CTxMemPool::m_children to
        // include them, and update their CTxMemPoolEntry::m_parents to include this tx.
        // we cache the in-mempool children to avoid duplicate updates
        {
            WITH_FRESH_EPOCH(m_epoch);
            for (; iter != mapNextTx.end() && iter->first->hash == hash; ++iter) {
                const uint256 &childHash = iter->second->GetHash();
                txiter childIter = mapTx.find(childHash);
                assert(childIter != mapTx.end());
                // We can skip updating entries we've encountered before or that
                // are in the block (which are already accounted for).
                if (!visited(childIter) && !setAlreadyIncluded.count(childHash)) {
                    UpdateChild(it, childIter, true);
                    UpdateParent(childIter, it, true);
                }
            }
        } // release epoch guard for UpdateForDescendants
        UpdateForDescendants(it, mapMemPoolDescendantsToUpdate, setAlreadyIncluded);
    }
}

bool CTxMemPool::CalculateMemPoolAncestors(const CTxMemPoolEntry &entry, setEntries &setAncestors, uint64_t limitAncestorCount, uint64_t limitAncestorSize, uint64_t limitDescendantCount, uint64_t limitDescendantSize, std::string &errString, bool fSearchForParents /* = true */) const
{
    CTxMemPoolEntry::Parents staged_ancestors;
    const CTransaction &tx = entry.GetTx();

    if (fSearchForParents) {
        // Get parents of this transaction that are in the mempool
        // GetMemPoolParents() is only valid for entries in the mempool, so we
        // iterate mapTx to find parents.
        for (unsigned int i = 0; i < tx.vin.size(); i++) {
            std::optional<txiter> piter = GetIter(tx.vin[i].prevout.hash);
            if (piter) {
                staged_ancestors.insert(**piter);
                if (staged_ancestors.size() + 1 > limitAncestorCount) {
                    errString = strprintf("too many unconfirmed parents [limit: %u]", limitAncestorCount);
                    return false;
                }
            }
        }
    } else {
        // If we're not searching for parents, we require this to be an
        // entry in the mempool already.
        txiter it = mapTx.iterator_to(entry);
        staged_ancestors = it->GetMemPoolParentsConst();
    }

    size_t totalSizeWithAncestors = entry.GetTxSize();

    while (!staged_ancestors.empty()) {
        const CTxMemPoolEntry& stage = staged_ancestors.begin()->get();
        txiter stageit = mapTx.iterator_to(stage);

        setAncestors.insert(stageit);
        staged_ancestors.erase(stage);
        totalSizeWithAncestors += stageit->GetTxSize();

        if (stageit->GetSizeWithDescendants() + entry.GetTxSize() > limitDescendantSize) {
            errString = strprintf("exceeds descendant size limit for tx %s [limit: %u]", stageit->GetTx().GetHash().ToString(), limitDescendantSize);
            return false;
        } else if (stageit->GetCountWithDescendants() + 1 > limitDescendantCount) {
            errString = strprintf("too many descendants for tx %s [limit: %u]", stageit->GetTx().GetHash().ToString(), limitDescendantCount);
            return false;
        } else if (totalSizeWithAncestors > limitAncestorSize) {
            errString = strprintf("exceeds ancestor size limit [limit: %u]", limitAncestorSize);
            return false;
        }

        const CTxMemPoolEntry::Parents& parents = stageit->GetMemPoolParentsConst();
        for (const CTxMemPoolEntry& parent : parents) {
            txiter parent_it = mapTx.iterator_to(parent);

            // If this is a new ancestor, add it.
            if (setAncestors.count(parent_it) == 0) {
                staged_ancestors.insert(parent);
            }
            if (staged_ancestors.size() + setAncestors.size() + 1 > limitAncestorCount) {
                errString = strprintf("too many unconfirmed ancestors [limit: %u]", limitAncestorCount);
                return false;
            }
        }
    }

    return true;
}

void CTxMemPool::UpdateAncestorsOf(bool add, txiter it, setEntries &setAncestors)
{
    CTxMemPoolEntry::Parents parents = it->GetMemPoolParents();
    // add or remove this tx as a child of each parent
    for (const CTxMemPoolEntry& parent : parents) {
        UpdateChild(mapTx.iterator_to(parent), it, add);
    }
    const int64_t updateCount = (add ? 1 : -1);
    const int64_t updateSize = updateCount * it->GetTxSize();
    const CAmount updateFee = updateCount * it->GetModifiedFee();
    for (txiter ancestorIt : setAncestors) {
        mapTx.modify(ancestorIt, update_descendant_state(updateSize, updateFee, updateCount));
    }
}

void CTxMemPool::UpdateEntryForAncestors(txiter it, const setEntries &setAncestors)
{
    int64_t updateCount = setAncestors.size();
    int64_t updateSize = 0;
    CAmount updateFee = 0;
    int64_t updateSigOpsCost = 0;
    for (txiter ancestorIt : setAncestors) {
        updateSize += ancestorIt->GetTxSize();
        updateFee += ancestorIt->GetModifiedFee();
        updateSigOpsCost += ancestorIt->GetSigOpCost();
    }
    mapTx.modify(it, update_ancestor_state(updateSize, updateFee, updateCount, updateSigOpsCost));
}

void CTxMemPool::UpdateChildrenForRemoval(txiter it)
{
    const CTxMemPoolEntry::Children& children = it->GetMemPoolChildrenConst();
    for (const CTxMemPoolEntry& updateIt : children) {
        UpdateParent(mapTx.iterator_to(updateIt), it, false);
    }
}

void CTxMemPool::UpdateForRemoveFromMempool(const setEntries &entriesToRemove, bool updateDescendants)
{
    // For each entry, walk back all ancestors and decrement size associated with this
    // transaction
    const uint64_t nNoLimit = std::numeric_limits<uint64_t>::max();
    if (updateDescendants) {
        // updateDescendants should be true whenever we're not recursively
        // removing a tx and all its descendants, eg when a transaction is
        // confirmed in a block.
        // Here we only update statistics and not data in CTxMemPool::Parents
        // and CTxMemPoolEntry::Children (which we need to preserve until we're
        // finished with all operations that need to traverse the mempool).
        for (txiter removeIt : entriesToRemove) {
            setEntries setDescendants;
            CalculateDescendants(removeIt, setDescendants);
            setDescendants.erase(removeIt); // don't update state for self
            int64_t modifySize = -((int64_t)removeIt->GetTxSize());
            CAmount modifyFee = -removeIt->GetModifiedFee();
            int modifySigOps = -removeIt->GetSigOpCost();
            for (txiter dit : setDescendants) {
                mapTx.modify(dit, update_ancestor_state(modifySize, modifyFee, -1, modifySigOps));
            }
        }
    }
    for (txiter removeIt : entriesToRemove) {
        setEntries setAncestors;
        const CTxMemPoolEntry &entry = *removeIt;
        std::string dummy;
        // Since this is a tx that is already in the mempool, we can call CMPA
        // with fSearchForParents = false.  If the mempool is in a consistent
        // state, then using true or false should both be correct, though false
        // should be a bit faster.
        // However, if we happen to be in the middle of processing a reorg, then
        // the mempool can be in an inconsistent state.  In this case, the set
        // of ancestors reachable via GetMemPoolParents()/GetMemPoolChildren()
        // will be the same as the set of ancestors whose packages include this
        // transaction, because when we add a new transaction to the mempool in
        // addUnchecked(), we assume it has no children, and in the case of a
        // reorg where that assumption is false, the in-mempool children aren't
        // linked to the in-block tx's until UpdateTransactionsFromBlock() is
        // called.
        // So if we're being called during a reorg, ie before
        // UpdateTransactionsFromBlock() has been called, then
        // GetMemPoolParents()/GetMemPoolChildren() will differ from the set of
        // mempool parents we'd calculate by searching, and it's important that
        // we use the cached notion of ancestor transactions as the set of
        // things to update for removal.
        CalculateMemPoolAncestors(entry, setAncestors, nNoLimit, nNoLimit, nNoLimit, nNoLimit, dummy, false);
        // Note that UpdateAncestorsOf severs the child links that point to
        // removeIt in the entries for the parents of removeIt.
        UpdateAncestorsOf(false, removeIt, setAncestors);
    }
    // After updating all the ancestor sizes, we can now sever the link between each
    // transaction being removed and any mempool children (ie, update CTxMemPoolEntry::m_parents
    // for each direct child of a transaction being removed).
    for (txiter removeIt : entriesToRemove) {
        UpdateChildrenForRemoval(removeIt);
    }
}

void CTxMemPoolEntry::UpdateDescendantState(int64_t modifySize, CAmount modifyFee, int64_t modifyCount)
{
    nSizeWithDescendants += modifySize;
    assert(int64_t(nSizeWithDescendants) > 0);
    nModFeesWithDescendants += modifyFee;
    nCountWithDescendants += modifyCount;
    assert(int64_t(nCountWithDescendants) > 0);
}

void CTxMemPoolEntry::UpdateAncestorState(int64_t modifySize, CAmount modifyFee, int64_t modifyCount, int64_t modifySigOps)
{
    nSizeWithAncestors += modifySize;
    assert(int64_t(nSizeWithAncestors) > 0);
    nModFeesWithAncestors += modifyFee;
    nCountWithAncestors += modifyCount;
    assert(int64_t(nCountWithAncestors) > 0);
    nSigOpCostWithAncestors += modifySigOps;
    assert(int(nSigOpCostWithAncestors) >= 0);
}

CTxMemPool::CTxMemPool(CBlockPolicyEstimator* estimator, int check_ratio)
    : m_check_ratio(check_ratio), minerPolicyEstimator(estimator)
{
    _clear(); //lock free clear
}

bool CTxMemPool::isSpent(const COutPoint& outpoint) const
{
    LOCK(cs);
    return mapNextTx.count(outpoint);
}

unsigned int CTxMemPool::GetTransactionsUpdated() const
{
    return nTransactionsUpdated;
}

void CTxMemPool::AddTransactionsUpdated(unsigned int n)
{
    nTransactionsUpdated += n;
}

void CTxMemPool::addUnchecked(const CTxMemPoolEntry &entry, setEntries &setAncestors, bool validFeeEstimate)
{
    // Add to memory pool without checking anything.
    // Used by AcceptToMemoryPool(), which DOES do
    // all the appropriate checks.
    indexed_transaction_set::iterator newit = mapTx.insert(entry).first;

    // Update transaction for any feeDelta created by PrioritiseTransaction
    // TODO: refactor so that the fee delta is calculated before inserting
    // into mapTx.
    CAmount delta{0};
    ApplyDelta(entry.GetTx().GetHash(), delta);
    if (delta) {
            mapTx.modify(newit, update_fee_delta(delta));
    }

    // Update cachedInnerUsage to include contained transaction's usage.
    // (When we update the entry for in-mempool parents, memory usage will be
    // further updated.)
    cachedInnerUsage += entry.DynamicMemoryUsage();

    const CTransaction& tx = newit->GetTx();
    std::set<uint256> setParentTransactions;
    for (unsigned int i = 0; i < tx.vin.size(); i++) {
        mapNextTx.insert(std::make_pair(&tx.vin[i].prevout, &tx));
        setParentTransactions.insert(tx.vin[i].prevout.hash);
    }
    // Don't bother worrying about child transactions of this one.
    // Normal case of a new transaction arriving is that there can't be any
    // children, because such children would be orphans.
    // An exception to that is if a transaction enters that used to be in a block.
    // In that case, our disconnect block logic will call UpdateTransactionsFromBlock
    // to clean up the mess we're leaving here.

    // Update ancestors with information about this tx
    for (const auto& pit : GetIterSet(setParentTransactions)) {
            UpdateParent(newit, pit, true);
    }
    UpdateAncestorsOf(true, newit, setAncestors);
    UpdateEntryForAncestors(newit, setAncestors);

    nTransactionsUpdated++;
    totalTxSize += entry.GetTxSize();
    m_total_fee += entry.GetFee();
    if (minerPolicyEstimator) {
        minerPolicyEstimator->processTransaction(entry, validFeeEstimate);
    }

    vTxHashes.emplace_back(tx.GetWitnessHash(), newit);
    newit->vTxHashesIdx = vTxHashes.size() - 1;
}

void CTxMemPool::removeUnchecked(txiter it, MemPoolRemovalReason reason)
{
    // We increment mempool sequence value no matter removal reason
    // even if not directly reported below.
    uint64_t mempool_sequence = GetAndIncrementSequence();

    if (reason != MemPoolRemovalReason::BLOCK) {
        // Notify clients that a transaction has been removed from the mempool
        // for any reason except being included in a block. Clients interested
        // in transactions included in blocks can subscribe to the BlockConnected
        // notification.
        GetMainSignals().TransactionRemovedFromMempool(it->GetSharedTx(), reason, mempool_sequence);
    }

    const uint256 hash = it->GetTx().GetHash();
    for (const CTxIn& txin : it->GetTx().vin)
        mapNextTx.erase(txin.prevout);

    RemoveUnbroadcastTx(hash, true /* add logging because unchecked */ );

    if (vTxHashes.size() > 1) {
        vTxHashes[it->vTxHashesIdx] = std::move(vTxHashes.back());
        vTxHashes[it->vTxHashesIdx].second->vTxHashesIdx = it->vTxHashesIdx;
        vTxHashes.pop_back();
        if (vTxHashes.size() * 2 < vTxHashes.capacity())
            vTxHashes.shrink_to_fit();
    } else
        vTxHashes.clear();

    totalTxSize -= it->GetTxSize();
    m_total_fee -= it->GetFee();
    cachedInnerUsage -= it->DynamicMemoryUsage();
    cachedInnerUsage -= memusage::DynamicUsage(it->GetMemPoolParentsConst()) + memusage::DynamicUsage(it->GetMemPoolChildrenConst());
    mapTx.erase(it);
    nTransactionsUpdated++;
    if (minerPolicyEstimator) {minerPolicyEstimator->removeTx(hash, false);}
}

// Calculates descendants of entry that are not already in setDescendants, and adds to
// setDescendants. Assumes entryit is already a tx in the mempool and CTxMemPoolEntry::m_children
// is correct for tx and all descendants.
// Also assumes that if an entry is in setDescendants already, then all
// in-mempool descendants of it are already in setDescendants as well, so that we
// can save time by not iterating over those entries.
void CTxMemPool::CalculateDescendants(txiter entryit, setEntries& setDescendants) const
{
    setEntries stage;
    if (setDescendants.count(entryit) == 0) {
        stage.insert(entryit);
    }
    // Traverse down the children of entry, only adding children that are not
    // accounted for in setDescendants already (because those children have either
    // already been walked, or will be walked in this iteration).
    while (!stage.empty()) {
        txiter it = *stage.begin();
        setDescendants.insert(it);
        stage.erase(it);

        const CTxMemPoolEntry::Children& children = it->GetMemPoolChildrenConst();
        for (const CTxMemPoolEntry& child : children) {
            txiter childiter = mapTx.iterator_to(child);
            if (!setDescendants.count(childiter)) {
                stage.insert(childiter);
            }
        }
    }
}

void CTxMemPool::removeRecursive(const CTransaction &origTx, MemPoolRemovalReason reason)
{
    // Remove transaction from memory pool
    AssertLockHeld(cs);
        setEntries txToRemove;
        txiter origit = mapTx.find(origTx.GetHash());
        if (origit != mapTx.end()) {
            txToRemove.insert(origit);
        } else {
            // When recursively removing but origTx isn't in the mempool
            // be sure to remove any children that are in the pool. This can
            // happen during chain re-orgs if origTx isn't re-accepted into
            // the mempool for any reason.
            for (unsigned int i = 0; i < origTx.vout.size(); i++) {
                auto it = mapNextTx.find(COutPoint(origTx.GetHash(), i));
                if (it == mapNextTx.end())
                    continue;
                txiter nextit = mapTx.find(it->second->GetHash());
                assert(nextit != mapTx.end());
                txToRemove.insert(nextit);
            }
        }
        setEntries setAllRemoves;
        for (txiter it : txToRemove) {
            CalculateDescendants(it, setAllRemoves);
        }

        RemoveStaged(setAllRemoves, false, reason);
}

void CTxMemPool::removeForReorg(CChainState& active_chainstate, int flags)
{
    // Remove transactions spending a coinbase which are now immature and no-longer-final transactions
    AssertLockHeld(cs);
    setEntries txToRemove;
    for (indexed_transaction_set::const_iterator it = mapTx.begin(); it != mapTx.end(); it++) {
        const CTransaction& tx = it->GetTx();
        LockPoints lp = it->GetLockPoints();
        bool validLP =  TestLockPointValidity(active_chainstate.m_chain, &lp);
        CCoinsViewMemPool view_mempool(&active_chainstate.CoinsTip(), *this);
        if (!CheckFinalTx(active_chainstate.m_chain.Tip(), tx, flags)
            || !CheckSequenceLocks(active_chainstate.m_chain.Tip(), view_mempool, tx, flags, &lp, validLP)) {
            // Note if CheckSequenceLocks fails the LockPoints may still be invalid
            // So it's critical that we remove the tx and not depend on the LockPoints.
            txToRemove.insert(it);
        } else if (it->GetSpendsCoinbase()) {
            for (const CTxIn& txin : tx.vin) {
                indexed_transaction_set::const_iterator it2 = mapTx.find(txin.prevout.hash);
                if (it2 != mapTx.end())
                    continue;
<<<<<<< HEAD
                const Coin &coin = pcoins->AccessCoin(txin.prevout);
                if (nCheckFrequency != 0) assert(!coin.IsSpent());
=======
                const Coin &coin = active_chainstate.CoinsTip().AccessCoin(txin.prevout);
                if (m_check_ratio != 0) assert(!coin.IsSpent());
                unsigned int nMemPoolHeight = active_chainstate.m_chain.Tip()->nHeight + 1;
>>>>>>> 5ed36332
                if (coin.IsSpent() || (coin.IsCoinBase() && ((signed long)nMemPoolHeight) - coin.nHeight < Params().GetConsensus().CoinbaseMaturity(nMemPoolHeight))) {
                    txToRemove.insert(it);
                    break;
                }
            }
        }
        if (!validLP) {
            mapTx.modify(it, update_lock_points(lp));
        }
    }
    setEntries setAllRemoves;
    for (txiter it : txToRemove) {
        CalculateDescendants(it, setAllRemoves);
    }
    RemoveStaged(setAllRemoves, false, MemPoolRemovalReason::REORG);
}

void CTxMemPool::removeConflicts(const CTransaction &tx)
{
    // Remove transactions which depend on inputs of tx, recursively
    AssertLockHeld(cs);
    for (const CTxIn &txin : tx.vin) {
        auto it = mapNextTx.find(txin.prevout);
        if (it != mapNextTx.end()) {
            const CTransaction &txConflict = *it->second;
            if (txConflict != tx)
            {
                ClearPrioritisation(txConflict.GetHash());
                removeRecursive(txConflict, MemPoolRemovalReason::CONFLICT);
            }
        }
    }
}

/**
 * Called when a block is connected. Removes from mempool and updates the miner fee estimator.
 */
void CTxMemPool::removeForBlock(const std::vector<CTransactionRef>& vtx, unsigned int nBlockHeight)
{
    AssertLockHeld(cs);
    std::vector<const CTxMemPoolEntry*> entries;
    for (const auto& tx : vtx)
    {
        uint256 hash = tx->GetHash();

        indexed_transaction_set::iterator i = mapTx.find(hash);
        if (i != mapTx.end())
            entries.push_back(&*i);
    }
    // Before the txs in the new block have been removed from the mempool, update policy estimates
    if (minerPolicyEstimator) {minerPolicyEstimator->processBlock(nBlockHeight, entries);}
    for (const auto& tx : vtx)
    {
        txiter it = mapTx.find(tx->GetHash());
        if (it != mapTx.end()) {
            setEntries stage;
            stage.insert(it);
            RemoveStaged(stage, true, MemPoolRemovalReason::BLOCK);
        }
        removeConflicts(*tx);
        ClearPrioritisation(tx->GetHash());
        if(fAddressIndex) {
            removeAddressIndex(tx->GetHash());
            removeSpentIndex(tx->GetHash());
        }
    }
    lastRollingFeeUpdate = GetTime();
    blockSinceLastRollingFeeBump = true;
}

void CTxMemPool::_clear()
{
    mapTx.clear();
    mapNextTx.clear();
    totalTxSize = 0;
    m_total_fee = 0;
    cachedInnerUsage = 0;
    lastRollingFeeUpdate = GetTime();
    blockSinceLastRollingFeeBump = false;
    rollingMinimumFeeRate = 0;
    ++nTransactionsUpdated;
}

void CTxMemPool::clear()
{
    LOCK(cs);
    _clear();
}

static void CheckInputsAndUpdateCoins(const CTransaction& tx, CCoinsViewCache& mempoolDuplicate, const int64_t spendheight)
{
    TxValidationState dummy_state; // Not used. CheckTxInputs() should always pass
    CAmount txfee = 0;
    bool fCheckResult = tx.IsCoinBase() || Consensus::CheckTxInputs(tx, dummy_state, mempoolDuplicate, spendheight, txfee);
    assert(fCheckResult);
    UpdateCoins(tx, mempoolDuplicate, std::numeric_limits<int>::max());
}

void CTxMemPool::check(CChainState& active_chainstate) const
{
    if (m_check_ratio == 0) return;

    if (GetRand(m_check_ratio) >= 1) return;

    AssertLockHeld(::cs_main);
    LOCK(cs);
    LogPrint(BCLog::MEMPOOL, "Checking mempool with %u transactions and %u inputs\n", (unsigned int)mapTx.size(), (unsigned int)mapNextTx.size());

    uint64_t checkTotal = 0;
    CAmount check_total_fee{0};
    uint64_t innerUsage = 0;

    CCoinsViewCache& active_coins_tip = active_chainstate.CoinsTip();
    CCoinsViewCache mempoolDuplicate(const_cast<CCoinsViewCache*>(&active_coins_tip));
    const int64_t spendheight = active_chainstate.m_chain.Height() + 1;

    std::list<const CTxMemPoolEntry*> waitingOnDependants;
    for (indexed_transaction_set::const_iterator it = mapTx.begin(); it != mapTx.end(); it++) {
        unsigned int i = 0;
        checkTotal += it->GetTxSize();
        check_total_fee += it->GetFee();
        innerUsage += it->DynamicMemoryUsage();
        const CTransaction& tx = it->GetTx();
        innerUsage += memusage::DynamicUsage(it->GetMemPoolParentsConst()) + memusage::DynamicUsage(it->GetMemPoolChildrenConst());
        bool fDependsWait = false;
        CTxMemPoolEntry::Parents setParentCheck;
        for (const CTxIn &txin : tx.vin) {
            // Check that every mempool transaction's inputs refer to available coins, or other mempool tx's.
            indexed_transaction_set::const_iterator it2 = mapTx.find(txin.prevout.hash);
            if (it2 != mapTx.end()) {
                const CTransaction& tx2 = it2->GetTx();
                assert(tx2.vout.size() > txin.prevout.n && !tx2.vout[txin.prevout.n].IsNull());
                fDependsWait = true;
                setParentCheck.insert(*it2);
            } else {
                assert(active_coins_tip.HaveCoin(txin.prevout));
            }
            // Check whether its inputs are marked in mapNextTx.
            auto it3 = mapNextTx.find(txin.prevout);
            assert(it3 != mapNextTx.end());
            assert(it3->first == &txin.prevout);
            assert(it3->second == &tx);
            i++;
        }
        auto comp = [](const CTxMemPoolEntry& a, const CTxMemPoolEntry& b) -> bool {
            return a.GetTx().GetHash() == b.GetTx().GetHash();
        };
        assert(setParentCheck.size() == it->GetMemPoolParentsConst().size());
        assert(std::equal(setParentCheck.begin(), setParentCheck.end(), it->GetMemPoolParentsConst().begin(), comp));
        // Verify ancestor state is correct.
        setEntries setAncestors;
        uint64_t nNoLimit = std::numeric_limits<uint64_t>::max();
        std::string dummy;
        CalculateMemPoolAncestors(*it, setAncestors, nNoLimit, nNoLimit, nNoLimit, nNoLimit, dummy);
        uint64_t nCountCheck = setAncestors.size() + 1;
        uint64_t nSizeCheck = it->GetTxSize();
        CAmount nFeesCheck = it->GetModifiedFee();
        int64_t nSigOpCheck = it->GetSigOpCost();

        for (txiter ancestorIt : setAncestors) {
            nSizeCheck += ancestorIt->GetTxSize();
            nFeesCheck += ancestorIt->GetModifiedFee();
            nSigOpCheck += ancestorIt->GetSigOpCost();
        }

        assert(it->GetCountWithAncestors() == nCountCheck);
        assert(it->GetSizeWithAncestors() == nSizeCheck);
        assert(it->GetSigOpCostWithAncestors() == nSigOpCheck);
        assert(it->GetModFeesWithAncestors() == nFeesCheck);

        // Check children against mapNextTx
        CTxMemPoolEntry::Children setChildrenCheck;
        auto iter = mapNextTx.lower_bound(COutPoint(it->GetTx().GetHash(), 0));
        uint64_t child_sizes = 0;
        for (; iter != mapNextTx.end() && iter->first->hash == it->GetTx().GetHash(); ++iter) {
            txiter childit = mapTx.find(iter->second->GetHash());
            assert(childit != mapTx.end()); // mapNextTx points to in-mempool transactions
            if (setChildrenCheck.insert(*childit).second) {
                child_sizes += childit->GetTxSize();
            }
        }
        assert(setChildrenCheck.size() == it->GetMemPoolChildrenConst().size());
        assert(std::equal(setChildrenCheck.begin(), setChildrenCheck.end(), it->GetMemPoolChildrenConst().begin(), comp));
        // Also check to make sure size is greater than sum with immediate children.
        // just a sanity check, not definitive that this calc is correct...
        assert(it->GetSizeWithDescendants() >= child_sizes + it->GetTxSize());

        if (fDependsWait)
            waitingOnDependants.push_back(&(*it));
        else {
            CheckInputsAndUpdateCoins(tx, mempoolDuplicate, spendheight);
        }
    }
    unsigned int stepsSinceLastRemove = 0;
    while (!waitingOnDependants.empty()) {
        const CTxMemPoolEntry* entry = waitingOnDependants.front();
        waitingOnDependants.pop_front();
        if (!mempoolDuplicate.HaveInputs(entry->GetTx())) {
            waitingOnDependants.push_back(entry);
            stepsSinceLastRemove++;
            assert(stepsSinceLastRemove < waitingOnDependants.size());
        } else {
            CheckInputsAndUpdateCoins(entry->GetTx(), mempoolDuplicate, spendheight);
            stepsSinceLastRemove = 0;
        }
    }
    for (auto it = mapNextTx.cbegin(); it != mapNextTx.cend(); it++) {
        uint256 hash = it->second->GetHash();
        indexed_transaction_set::const_iterator it2 = mapTx.find(hash);
        const CTransaction& tx = it2->GetTx();
        assert(it2 != mapTx.end());
        assert(&tx == it->second);
    }

    assert(totalTxSize == checkTotal);
    assert(m_total_fee == check_total_fee);
    assert(innerUsage == cachedInnerUsage);
}

bool CTxMemPool::CompareDepthAndScore(const uint256& hasha, const uint256& hashb, bool wtxid)
{
    LOCK(cs);
    indexed_transaction_set::const_iterator i = wtxid ? get_iter_from_wtxid(hasha) : mapTx.find(hasha);
    if (i == mapTx.end()) return false;
    indexed_transaction_set::const_iterator j = wtxid ? get_iter_from_wtxid(hashb) : mapTx.find(hashb);
    if (j == mapTx.end()) return true;
    uint64_t counta = i->GetCountWithAncestors();
    uint64_t countb = j->GetCountWithAncestors();
    if (counta == countb) {
        return CompareTxMemPoolEntryByScore()(*i, *j);
    }
    return counta < countb;
}

namespace {
class DepthAndScoreComparator
{
public:
    bool operator()(const CTxMemPool::indexed_transaction_set::const_iterator& a, const CTxMemPool::indexed_transaction_set::const_iterator& b)
    {
        uint64_t counta = a->GetCountWithAncestors();
        uint64_t countb = b->GetCountWithAncestors();
        if (counta == countb) {
            return CompareTxMemPoolEntryByScore()(*a, *b);
        }
        return counta < countb;
    }
};
} // namespace

std::vector<CTxMemPool::indexed_transaction_set::const_iterator> CTxMemPool::GetSortedDepthAndScore() const
{
    std::vector<indexed_transaction_set::const_iterator> iters;
    AssertLockHeld(cs);

    iters.reserve(mapTx.size());

    for (indexed_transaction_set::iterator mi = mapTx.begin(); mi != mapTx.end(); ++mi) {
        iters.push_back(mi);
    }
    std::sort(iters.begin(), iters.end(), DepthAndScoreComparator());
    return iters;
}

void CTxMemPool::queryHashes(std::vector<uint256>& vtxid) const
{
    LOCK(cs);
    auto iters = GetSortedDepthAndScore();

    vtxid.clear();
    vtxid.reserve(mapTx.size());

    for (auto it : iters) {
        vtxid.push_back(it->GetTx().GetHash());
    }
}

static TxMempoolInfo GetInfo(CTxMemPool::indexed_transaction_set::const_iterator it) {
    return TxMempoolInfo{it->GetSharedTx(), it->GetTime(), it->GetFee(), it->GetTxSize(), it->GetModifiedFee() - it->GetFee()};
}

std::vector<TxMempoolInfo> CTxMemPool::infoAll() const
{
    LOCK(cs);
    auto iters = GetSortedDepthAndScore();

    std::vector<TxMempoolInfo> ret;
    ret.reserve(mapTx.size());
    for (auto it : iters) {
        ret.push_back(GetInfo(it));
    }

    return ret;
}

CTransactionRef CTxMemPool::get(const uint256& hash) const
{
    LOCK(cs);
    indexed_transaction_set::const_iterator i = mapTx.find(hash);
    if (i == mapTx.end())
        return nullptr;
    return i->GetSharedTx();
}

TxMempoolInfo CTxMemPool::info(const GenTxid& gtxid) const
{
    LOCK(cs);
    indexed_transaction_set::const_iterator i = (gtxid.IsWtxid() ? get_iter_from_wtxid(gtxid.GetHash()) : mapTx.find(gtxid.GetHash()));
    if (i == mapTx.end())
        return TxMempoolInfo();
    return GetInfo(i);
}

TxMempoolInfo CTxMemPool::info(const uint256& txid) const { return info(GenTxid{false, txid}); }

void CTxMemPool::PrioritiseTransaction(const uint256& hash, const CAmount& nFeeDelta)
{
    {
        LOCK(cs);
        CAmount &delta = mapDeltas[hash];
        delta += nFeeDelta;
        txiter it = mapTx.find(hash);
        if (it != mapTx.end()) {
            mapTx.modify(it, update_fee_delta(delta));
            // Now update all ancestors' modified fees with descendants
            setEntries setAncestors;
            uint64_t nNoLimit = std::numeric_limits<uint64_t>::max();
            std::string dummy;
            CalculateMemPoolAncestors(*it, setAncestors, nNoLimit, nNoLimit, nNoLimit, nNoLimit, dummy, false);
            for (txiter ancestorIt : setAncestors) {
                mapTx.modify(ancestorIt, update_descendant_state(0, nFeeDelta, 0));
            }
            // Now update all descendants' modified fees with ancestors
            setEntries setDescendants;
            CalculateDescendants(it, setDescendants);
            setDescendants.erase(it);
            for (txiter descendantIt : setDescendants) {
                mapTx.modify(descendantIt, update_ancestor_state(0, nFeeDelta, 0, 0));
            }
            ++nTransactionsUpdated;
        }
    }
    LogPrintf("PrioritiseTransaction: %s feerate += %s\n", hash.ToString(), FormatMoney(nFeeDelta));
}

void CTxMemPool::ApplyDelta(const uint256& hash, CAmount &nFeeDelta) const
{
    AssertLockHeld(cs);
    std::map<uint256, CAmount>::const_iterator pos = mapDeltas.find(hash);
    if (pos == mapDeltas.end())
        return;
    const CAmount &delta = pos->second;
    nFeeDelta += delta;
}

void CTxMemPool::ClearPrioritisation(const uint256& hash)
{
    AssertLockHeld(cs);
    mapDeltas.erase(hash);
}

const CTransaction* CTxMemPool::GetConflictTx(const COutPoint& prevout) const
{
    const auto it = mapNextTx.find(prevout);
    return it == mapNextTx.end() ? nullptr : it->second;
}

std::optional<CTxMemPool::txiter> CTxMemPool::GetIter(const uint256& txid) const
{
    auto it = mapTx.find(txid);
    if (it != mapTx.end()) return it;
    return std::nullopt;
}

CTxMemPool::setEntries CTxMemPool::GetIterSet(const std::set<uint256>& hashes) const
{
    CTxMemPool::setEntries ret;
    for (const auto& h : hashes) {
        const auto mi = GetIter(h);
        if (mi) ret.insert(*mi);
    }
    return ret;
}

bool CTxMemPool::HasNoInputsOf(const CTransaction &tx) const
{
    for (unsigned int i = 0; i < tx.vin.size(); i++)
        if (exists(tx.vin[i].prevout.hash))
            return false;
    return true;
}

CCoinsViewMemPool::CCoinsViewMemPool(CCoinsView* baseIn, const CTxMemPool& mempoolIn) : CCoinsViewBacked(baseIn), mempool(mempoolIn) { }

bool CCoinsViewMemPool::GetCoin(const COutPoint &outpoint, Coin &coin) const {
    // Check to see if the inputs are made available by another tx in the package.
    // These Coins would not be available in the underlying CoinsView.
    if (auto it = m_temp_added.find(outpoint); it != m_temp_added.end()) {
        coin = it->second;
        return true;
    }

    // If an entry in the mempool exists, always return that one, as it's guaranteed to never
    // conflict with the underlying cache, and it cannot have pruned entries (as it contains full)
    // transactions. First checking the underlying cache risks returning a pruned entry instead.
    CTransactionRef ptx = mempool.get(outpoint.hash);
    if (ptx) {
        if (outpoint.n < ptx->vout.size()) {
            coin = Coin(ptx->vout[outpoint.n], MEMPOOL_HEIGHT, false, false);
            return true;
        } else {
            return false;
        }
    }
    return (base->GetCoin(outpoint, coin) && !coin.IsSpent());
}

bool CCoinsViewMemPool::HaveCoin(const COutPoint &outpoint) const {
    return mempool.exists(outpoint) || base->HaveCoin(outpoint);
<<<<<<< HEAD
=======
}

void CCoinsViewMemPool::PackageAddTransaction(const CTransactionRef& tx)
{
    for (unsigned int n = 0; n < tx->vout.size(); ++n) {
        m_temp_added.emplace(COutPoint(tx->GetHash(), n), Coin(tx->vout[n], MEMPOOL_HEIGHT, false, false));
    }
>>>>>>> 5ed36332
}

size_t CTxMemPool::DynamicMemoryUsage() const {
    LOCK(cs);
    // Estimate the overhead of mapTx to be 15 pointers + an allocation, as no exact formula for boost::multi_index_contained is implemented.
    return memusage::MallocUsage(sizeof(CTxMemPoolEntry) + 15 * sizeof(void*)) * mapTx.size() + memusage::DynamicUsage(mapNextTx) + memusage::DynamicUsage(mapDeltas) + memusage::DynamicUsage(vTxHashes) + cachedInnerUsage;
}

void CTxMemPool::RemoveUnbroadcastTx(const uint256& txid, const bool unchecked) {
    LOCK(cs);

    if (m_unbroadcast_txids.erase(txid))
    {
        LogPrint(BCLog::MEMPOOL, "Removed %i from set of unbroadcast txns%s\n", txid.GetHex(), (unchecked ? " before confirmation that txn was sent out" : ""));
    }
}

void CTxMemPool::RemoveStaged(setEntries &stage, bool updateDescendants, MemPoolRemovalReason reason) {
    AssertLockHeld(cs);
    UpdateForRemoveFromMempool(stage, updateDescendants);
    for (txiter it : stage) {
        removeUnchecked(it, reason);
    }
}

int CTxMemPool::Expire(std::chrono::seconds time)
{
    AssertLockHeld(cs);
    indexed_transaction_set::index<entry_time>::type::iterator it = mapTx.get<entry_time>().begin();
    setEntries toremove;
    while (it != mapTx.get<entry_time>().end() && it->GetTime() < time) {
        toremove.insert(mapTx.project<0>(it));
        it++;
    }
    setEntries stage;
    for (txiter removeit : toremove) {
        CalculateDescendants(removeit, stage);
    }
    RemoveStaged(stage, false, MemPoolRemovalReason::EXPIRY);
    return stage.size();
}

void CTxMemPool::addUnchecked(const CTxMemPoolEntry &entry, bool validFeeEstimate)
{
    setEntries setAncestors;
    uint64_t nNoLimit = std::numeric_limits<uint64_t>::max();
    std::string dummy;
    CalculateMemPoolAncestors(entry, setAncestors, nNoLimit, nNoLimit, nNoLimit, nNoLimit, dummy);
    return addUnchecked(entry, setAncestors, validFeeEstimate);
}

void CTxMemPool::UpdateChild(txiter entry, txiter child, bool add)
{
    AssertLockHeld(cs);
    CTxMemPoolEntry::Children s;
    if (add && entry->GetMemPoolChildren().insert(*child).second) {
        cachedInnerUsage += memusage::IncrementalDynamicUsage(s);
    } else if (!add && entry->GetMemPoolChildren().erase(*child)) {
        cachedInnerUsage -= memusage::IncrementalDynamicUsage(s);
    }
}

void CTxMemPool::UpdateParent(txiter entry, txiter parent, bool add)
{
    AssertLockHeld(cs);
    CTxMemPoolEntry::Parents s;
    if (add && entry->GetMemPoolParents().insert(*parent).second) {
        cachedInnerUsage += memusage::IncrementalDynamicUsage(s);
    } else if (!add && entry->GetMemPoolParents().erase(*parent)) {
        cachedInnerUsage -= memusage::IncrementalDynamicUsage(s);
    }
}

CFeeRate CTxMemPool::GetMinFee(size_t sizelimit) const {
    LOCK(cs);
    if (!blockSinceLastRollingFeeBump || rollingMinimumFeeRate == 0)
        return CFeeRate(llround(rollingMinimumFeeRate));

    int64_t time = GetTime();
    if (time > lastRollingFeeUpdate + 10) {
        double halflife = ROLLING_FEE_HALFLIFE;
        if (DynamicMemoryUsage() < sizelimit / 4)
            halflife /= 4;
        else if (DynamicMemoryUsage() < sizelimit / 2)
            halflife /= 2;

        rollingMinimumFeeRate = rollingMinimumFeeRate / pow(2.0, (time - lastRollingFeeUpdate) / halflife);
        lastRollingFeeUpdate = time;

        if (rollingMinimumFeeRate < (double)incrementalRelayFee.GetFeePerK() / 2) {
            rollingMinimumFeeRate = 0;
            return CFeeRate(0);
        }
    }
    return std::max(CFeeRate(llround(rollingMinimumFeeRate)), incrementalRelayFee);
}

void CTxMemPool::trackPackageRemoved(const CFeeRate& rate) {
    AssertLockHeld(cs);
    if (rate.GetFeePerK() > rollingMinimumFeeRate) {
        rollingMinimumFeeRate = rate.GetFeePerK();
        blockSinceLastRollingFeeBump = false;
    }
}

void CTxMemPool::TrimToSize(size_t sizelimit, std::vector<COutPoint>* pvNoSpendsRemaining) {
    AssertLockHeld(cs);

    unsigned nTxnRemoved = 0;
    CFeeRate maxFeeRateRemoved(0);
    while (!mapTx.empty() && DynamicMemoryUsage() > sizelimit) {
        indexed_transaction_set::index<descendant_score>::type::iterator it = mapTx.get<descendant_score>().begin();

        // We set the new mempool min fee to the feerate of the removed set, plus the
        // "minimum reasonable fee rate" (ie some value under which we consider txn
        // to have 0 fee). This way, we don't allow txn to enter mempool with feerate
        // equal to txn which were removed with no block in between.
        CFeeRate removed(it->GetModFeesWithDescendants(), it->GetSizeWithDescendants());
        removed += incrementalRelayFee;
        trackPackageRemoved(removed);
        maxFeeRateRemoved = std::max(maxFeeRateRemoved, removed);

        setEntries stage;
        CalculateDescendants(mapTx.project<0>(it), stage);
        nTxnRemoved += stage.size();

        std::vector<CTransaction> txn;
        if (pvNoSpendsRemaining) {
            txn.reserve(stage.size());
            for (txiter iter : stage)
                txn.push_back(iter->GetTx());
        }
        RemoveStaged(stage, false, MemPoolRemovalReason::SIZELIMIT);
        if (pvNoSpendsRemaining) {
            for (const CTransaction& tx : txn) {
                for (const CTxIn& txin : tx.vin) {
                    if (exists(txin.prevout.hash)) continue;
                    if (!mapNextTx.count(txin.prevout)) {
                        pvNoSpendsRemaining->push_back(txin.prevout);
                    }
                }
            }
        }
    }

    if (maxFeeRateRemoved > CFeeRate(0)) {
        LogPrint(BCLog::MEMPOOL, "Removed %u txn, rolling minimum fee bumped to %s\n", nTxnRemoved, maxFeeRateRemoved.ToString());
    }
}

uint64_t CTxMemPool::CalculateDescendantMaximum(txiter entry) const {
    // find parent with highest descendant count
    std::vector<txiter> candidates;
    setEntries counted;
    candidates.push_back(entry);
    uint64_t maximum = 0;
    while (candidates.size()) {
        txiter candidate = candidates.back();
        candidates.pop_back();
        if (!counted.insert(candidate).second) continue;
        const CTxMemPoolEntry::Parents& parents = candidate->GetMemPoolParentsConst();
        if (parents.size() == 0) {
            maximum = std::max(maximum, candidate->GetCountWithDescendants());
        } else {
            for (const CTxMemPoolEntry& i : parents) {
                candidates.push_back(mapTx.iterator_to(i));
            }
        }
    }
    return maximum;
}

void CTxMemPool::GetTransactionAncestry(const uint256& txid, size_t& ancestors, size_t& descendants) const {
    LOCK(cs);
    auto it = mapTx.find(txid);
    ancestors = descendants = 0;
    if (it != mapTx.end()) {
        ancestors = it->GetCountWithAncestors();
        descendants = CalculateDescendantMaximum(it);
    }
}

bool CTxMemPool::IsLoaded() const
{
    LOCK(cs);
    return m_is_loaded;
}

void CTxMemPool::SetIsLoaded(bool loaded)
{
    LOCK(cs);
    m_is_loaded = loaded;
}

/////////////////////////////////////////////////////// // qtum
void CTxMemPool::addAddressIndex(const CTxMemPoolEntry &entry, const CCoinsViewCache &view)
{
    LOCK(cs);
    const CTransaction& tx = entry.GetTx();
    std::vector<CMempoolAddressDeltaKey> inserted;

    uint256 txhash = tx.GetHash();
    for (unsigned int j = 0; j < tx.vin.size(); j++) {
        const CTxIn input = tx.vin[j];
        const CTxOut &prevout = view.GetOutputFor(input);

        CTxDestination dest;
        if (ExtractDestination(input.prevout, prevout.scriptPubKey, dest)) {
            valtype bytesID(std::visit(DataVisitor(), dest));
            if(bytesID.empty()) {
                continue;
            }
            valtype addressBytes(32);
            std::copy(bytesID.begin(), bytesID.end(), addressBytes.begin());
            CMempoolAddressDeltaKey key(dest.index(), uint256(addressBytes), txhash, j, 1);
            CMempoolAddressDelta delta(entry.GetTime().count(), prevout.nValue * -1, input.prevout.hash, input.prevout.n);
            mapAddress.insert(std::make_pair(key, delta));
            inserted.push_back(key);
        }
    }

    for (unsigned int k = 0; k < tx.vout.size(); k++) {
        const CTxOut &out = tx.vout[k];

        CTxDestination dest;
        if (ExtractDestination({tx.GetHash(), k}, out.scriptPubKey, dest)) {
            valtype bytesID(std::visit(DataVisitor(), dest));
            if(bytesID.empty()) {
                continue;
            }
            valtype addressBytes(32);
            std::copy(bytesID.begin(), bytesID.end(), addressBytes.begin());
            CMempoolAddressDeltaKey key(dest.index(), uint256(addressBytes), txhash, k, 0);
            mapAddress.insert(std::make_pair(key, CMempoolAddressDelta(entry.GetTime().count(), out.nValue)));
            inserted.push_back(key);
        }
    }

    mapAddressInserted.insert(std::make_pair(txhash, inserted));
}

bool CTxMemPool::getAddressIndex(std::vector<std::pair<uint256, int> > &addresses, std::vector<std::pair<CMempoolAddressDeltaKey, CMempoolAddressDelta> > &results)
{
    LOCK(cs);
    for (std::vector<std::pair<uint256, int> >::iterator it = addresses.begin(); it != addresses.end(); it++) {
        addressDeltaMap::iterator ait = mapAddress.lower_bound(CMempoolAddressDeltaKey((*it).second, (*it).first));
        while (ait != mapAddress.end() && (*ait).first.addressBytes == (*it).first && (*ait).first.type == (*it).second) {
            results.push_back(*ait);
            ait++;
        }
    }
    return true;
}

bool CTxMemPool::removeAddressIndex(const uint256 txhash)
{
    LOCK(cs);
    addressDeltaMapInserted::iterator it = mapAddressInserted.find(txhash);

    if (it != mapAddressInserted.end()) {
        std::vector<CMempoolAddressDeltaKey> keys = (*it).second;
        for (std::vector<CMempoolAddressDeltaKey>::iterator mit = keys.begin(); mit != keys.end(); mit++) {
            mapAddress.erase(*mit);
        }
        mapAddressInserted.erase(it);
    }

    return true;
}

void CTxMemPool::addSpentIndex(const CTxMemPoolEntry &entry, const CCoinsViewCache &view)
{
    LOCK(cs);

    const CTransaction& tx = entry.GetTx();
    std::vector<CSpentIndexKey> inserted;

    uint256 txhash = tx.GetHash();
    for (unsigned int j = 0; j < tx.vin.size(); j++) {
        const CTxIn input = tx.vin[j];
        const CTxOut &prevout = view.GetOutputFor(input);
        uint256 addressHash;
        int addressType;
        std::vector<unsigned char> addressBytes(32);

        if (prevout.scriptPubKey.IsPayToScriptHash()) {
            std::copy(prevout.scriptPubKey.begin() + 2, prevout.scriptPubKey.begin() + 22, addressBytes.begin());
            addressHash = uint256(addressBytes);
            addressType = 2;
        } else if (prevout.scriptPubKey.IsPayToPubkeyHash()) {
            std::copy(prevout.scriptPubKey.begin() + 3, prevout.scriptPubKey.begin() + 23, addressBytes.begin());
            addressHash = uint256(addressBytes);
            addressType = 1;
        } else if (prevout.scriptPubKey.IsPayToPubkey()) {
            std::vector<unsigned char> pubkeyBytes(prevout.scriptPubKey.begin() + 1, prevout.scriptPubKey.end()-1);
            uint160 hashBytes = Hash160(pubkeyBytes);
            std::copy(hashBytes.begin(), hashBytes.end(), addressBytes.begin());
            addressHash = uint256(addressBytes);
            addressType = 1;
        } else if (prevout.scriptPubKey.IsPayToWitnessPubkeyHash()) {
            std::copy(prevout.scriptPubKey.begin() + 2, prevout.scriptPubKey.end(), addressBytes.begin());
            addressHash = uint256(addressBytes);
            addressType = 4;
        } else if (prevout.scriptPubKey.IsPayToWitnessScriptHash()) {
            std::copy(prevout.scriptPubKey.begin() + 2, prevout.scriptPubKey.end(), addressBytes.begin());
            addressHash = uint256(addressBytes);
            addressType = 3;
        } else {
            addressHash.SetNull();
            addressType = 0;
        }

        CSpentIndexKey key = CSpentIndexKey(input.prevout.hash, input.prevout.n);
        CSpentIndexValue value = CSpentIndexValue(txhash, j, -1, prevout.nValue, addressType, addressHash);

        mapSpent.insert(std::make_pair(key, value));
        inserted.push_back(key);
    }

    mapSpentInserted.insert(std::make_pair(txhash, inserted));
}

bool CTxMemPool::getSpentIndex(CSpentIndexKey &key, CSpentIndexValue &value) const
{
    LOCK(cs);
    mapSpentIndex::const_iterator it;

    it = mapSpent.find(key);
    if (it != mapSpent.end()) {
        value = it->second;
        return true;
    }
    return false;
}

<<<<<<< HEAD
SaltedTxidHasher::SaltedTxidHasher() : k0(GetRand(std::numeric_limits<uint64_t>::max())), k1(GetRand(std::numeric_limits<uint64_t>::max())) {}

/////////////////////////////////////////////////////// // qtum
void CTxMemPool::addAddressIndex(const CTxMemPoolEntry &entry, const CCoinsViewCache &view)
{
    LOCK(cs);
    const CTransaction& tx = entry.GetTx();
    std::vector<CMempoolAddressDeltaKey> inserted;

    uint256 txhash = tx.GetHash();
    for (unsigned int j = 0; j < tx.vin.size(); j++) {
        const CTxIn input = tx.vin[j];
        const CTxOut &prevout = view.GetOutputFor(input);

        CTxDestination dest;
        if (ExtractDestination(input.prevout, prevout.scriptPubKey, dest)) {
            valtype bytesID(boost::apply_visitor(DataVisitor(), dest));
            if(bytesID.empty()) {
                continue;
            }
            valtype addressBytes(32);
            std::copy(bytesID.begin(), bytesID.end(), addressBytes.begin());
            CMempoolAddressDeltaKey key(dest.which(), uint256(addressBytes), txhash, j, 1);
            CMempoolAddressDelta delta(entry.GetTime().count(), prevout.nValue * -1, input.prevout.hash, input.prevout.n);
            mapAddress.insert(std::make_pair(key, delta));
            inserted.push_back(key);
        }
    }

    for (unsigned int k = 0; k < tx.vout.size(); k++) {
        const CTxOut &out = tx.vout[k];

        CTxDestination dest;
        if (ExtractDestination({tx.GetHash(), k}, out.scriptPubKey, dest)) {
            valtype bytesID(boost::apply_visitor(DataVisitor(), dest));
            if(bytesID.empty()) {
                continue;
            }
            valtype addressBytes(32);
            std::copy(bytesID.begin(), bytesID.end(), addressBytes.begin());
            CMempoolAddressDeltaKey key(dest.which(), uint256(addressBytes), txhash, k, 0);
            mapAddress.insert(std::make_pair(key, CMempoolAddressDelta(entry.GetTime().count(), out.nValue)));
            inserted.push_back(key);
        }
    }

    mapAddressInserted.insert(std::make_pair(txhash, inserted));
}

bool CTxMemPool::getAddressIndex(std::vector<std::pair<uint256, int> > &addresses, std::vector<std::pair<CMempoolAddressDeltaKey, CMempoolAddressDelta> > &results)
{
    LOCK(cs);
    for (std::vector<std::pair<uint256, int> >::iterator it = addresses.begin(); it != addresses.end(); it++) {
        addressDeltaMap::iterator ait = mapAddress.lower_bound(CMempoolAddressDeltaKey((*it).second, (*it).first));
        while (ait != mapAddress.end() && (*ait).first.addressBytes == (*it).first && (*ait).first.type == (*it).second) {
            results.push_back(*ait);
            ait++;
        }
    }
    return true;
}

bool CTxMemPool::removeAddressIndex(const uint256 txhash)
{
    LOCK(cs);
    addressDeltaMapInserted::iterator it = mapAddressInserted.find(txhash);

    if (it != mapAddressInserted.end()) {
        std::vector<CMempoolAddressDeltaKey> keys = (*it).second;
        for (std::vector<CMempoolAddressDeltaKey>::iterator mit = keys.begin(); mit != keys.end(); mit++) {
            mapAddress.erase(*mit);
        }
        mapAddressInserted.erase(it);
    }

    return true;
}

void CTxMemPool::addSpentIndex(const CTxMemPoolEntry &entry, const CCoinsViewCache &view)
{
    LOCK(cs);

    const CTransaction& tx = entry.GetTx();
    std::vector<CSpentIndexKey> inserted;

    uint256 txhash = tx.GetHash();
    for (unsigned int j = 0; j < tx.vin.size(); j++) {
        const CTxIn input = tx.vin[j];
        const CTxOut &prevout = view.GetOutputFor(input);
        uint256 addressHash;
        int addressType;
        std::vector<unsigned char> addressBytes(32);

        if (prevout.scriptPubKey.IsPayToScriptHash()) {
            std::copy(prevout.scriptPubKey.begin() + 2, prevout.scriptPubKey.begin() + 22, addressBytes.begin());
            addressHash = uint256(addressBytes);
            addressType = 2;
        } else if (prevout.scriptPubKey.IsPayToPubkeyHash()) {
            std::copy(prevout.scriptPubKey.begin() + 3, prevout.scriptPubKey.begin() + 23, addressBytes.begin());
            addressHash = uint256(addressBytes);
            addressType = 1;
        } else if (prevout.scriptPubKey.IsPayToPubkey()) {
            std::vector<unsigned char> pubkeyBytes(prevout.scriptPubKey.begin() + 1, prevout.scriptPubKey.end()-1);
            uint160 hashBytes = Hash160(pubkeyBytes);
            std::copy(hashBytes.begin(), hashBytes.end(), addressBytes.begin());
            addressHash = uint256(addressBytes);
            addressType = 1;
        } else if (prevout.scriptPubKey.IsPayToWitnessPubkeyHash()) {
            std::copy(prevout.scriptPubKey.begin() + 2, prevout.scriptPubKey.end(), addressBytes.begin());
            addressHash = uint256(addressBytes);
            addressType = 4;
        } else if (prevout.scriptPubKey.IsPayToWitnessScriptHash()) {
            std::copy(prevout.scriptPubKey.begin() + 2, prevout.scriptPubKey.end(), addressBytes.begin());
            addressHash = uint256(addressBytes);
            addressType = 3;
        } else {
            addressHash.SetNull();
            addressType = 0;
        }

        CSpentIndexKey key = CSpentIndexKey(input.prevout.hash, input.prevout.n);
        CSpentIndexValue value = CSpentIndexValue(txhash, j, -1, prevout.nValue, addressType, addressHash);

        mapSpent.insert(std::make_pair(key, value));
        inserted.push_back(key);
    }

    mapSpentInserted.insert(std::make_pair(txhash, inserted));
}

bool CTxMemPool::getSpentIndex(CSpentIndexKey &key, CSpentIndexValue &value)
{
    LOCK(cs);
    mapSpentIndex::iterator it;

    it = mapSpent.find(key);
    if (it != mapSpent.end()) {
        value = it->second;
        return true;
    }
    return false;
}

=======
>>>>>>> 5ed36332
bool CTxMemPool::removeSpentIndex(const uint256 txhash)
{
    LOCK(cs);
    mapSpentIndexInserted::iterator it = mapSpentInserted.find(txhash);

    if (it != mapSpentInserted.end()) {
        std::vector<CSpentIndexKey> keys = (*it).second;
        for (std::vector<CSpentIndexKey>::iterator mit = keys.begin(); mit != keys.end(); mit++) {
            mapSpent.erase(*mit);
        }
        mapSpentInserted.erase(it);
    }

    return true;
}
///////////////////////////////////////////////////////<|MERGE_RESOLUTION|>--- conflicted
+++ resolved
@@ -5,7 +5,6 @@
 
 #include <txmempool.h>
 
-#include <algorithm>
 #include <consensus/consensus.h>
 #include <consensus/tx_verify.h>
 #include <consensus/validation.h>
@@ -20,23 +19,16 @@
 #include <validationinterface.h>
 #include <script/sign.h>
 #include <chainparams.h>
-<<<<<<< HEAD
-=======
 
 #include <cmath>
 #include <optional>
 #include <algorithm>
->>>>>>> 5ed36332
 
 CTxMemPoolEntry::CTxMemPoolEntry(const CTransactionRef& _tx, const CAmount& _nFee,
                                  int64_t _nTime, unsigned int _entryHeight,
                                  bool _spendsCoinbase, int64_t _sigOpsCost, LockPoints lp, CAmount _nMinGasPrice)
     : tx(_tx), nFee(_nFee), nTxWeight(GetTransactionWeight(*tx)), nUsageSize(RecursiveDynamicUsage(tx)), nTime(_nTime), entryHeight(_entryHeight),
-<<<<<<< HEAD
-    spendsCoinbase(_spendsCoinbase), sigOpCost(_sigOpsCost), lockPoints(lp), nMinGasPrice(_nMinGasPrice), m_epoch(0)
-=======
     spendsCoinbase(_spendsCoinbase), sigOpCost(_sigOpsCost), lockPoints(lp), nMinGasPrice(_nMinGasPrice)
->>>>>>> 5ed36332
 {
     nCountWithDescendants = 1;
     nSizeWithDescendants = GetTxSize();
@@ -536,14 +528,9 @@
                 indexed_transaction_set::const_iterator it2 = mapTx.find(txin.prevout.hash);
                 if (it2 != mapTx.end())
                     continue;
-<<<<<<< HEAD
-                const Coin &coin = pcoins->AccessCoin(txin.prevout);
-                if (nCheckFrequency != 0) assert(!coin.IsSpent());
-=======
                 const Coin &coin = active_chainstate.CoinsTip().AccessCoin(txin.prevout);
                 if (m_check_ratio != 0) assert(!coin.IsSpent());
                 unsigned int nMemPoolHeight = active_chainstate.m_chain.Tip()->nHeight + 1;
->>>>>>> 5ed36332
                 if (coin.IsSpent() || (coin.IsCoinBase() && ((signed long)nMemPoolHeight) - coin.nHeight < Params().GetConsensus().CoinbaseMaturity(nMemPoolHeight))) {
                     txToRemove.insert(it);
                     break;
@@ -963,8 +950,6 @@
 
 bool CCoinsViewMemPool::HaveCoin(const COutPoint &outpoint) const {
     return mempool.exists(outpoint) || base->HaveCoin(outpoint);
-<<<<<<< HEAD
-=======
 }
 
 void CCoinsViewMemPool::PackageAddTransaction(const CTransactionRef& tx)
@@ -972,7 +957,6 @@
     for (unsigned int n = 0; n < tx->vout.size(); ++n) {
         m_temp_added.emplace(COutPoint(tx->GetHash(), n), Coin(tx->vout[n], MEMPOOL_HEIGHT, false, false));
     }
->>>>>>> 5ed36332
 }
 
 size_t CTxMemPool::DynamicMemoryUsage() const {
@@ -1308,152 +1292,6 @@
     return false;
 }
 
-<<<<<<< HEAD
-SaltedTxidHasher::SaltedTxidHasher() : k0(GetRand(std::numeric_limits<uint64_t>::max())), k1(GetRand(std::numeric_limits<uint64_t>::max())) {}
-
-/////////////////////////////////////////////////////// // qtum
-void CTxMemPool::addAddressIndex(const CTxMemPoolEntry &entry, const CCoinsViewCache &view)
-{
-    LOCK(cs);
-    const CTransaction& tx = entry.GetTx();
-    std::vector<CMempoolAddressDeltaKey> inserted;
-
-    uint256 txhash = tx.GetHash();
-    for (unsigned int j = 0; j < tx.vin.size(); j++) {
-        const CTxIn input = tx.vin[j];
-        const CTxOut &prevout = view.GetOutputFor(input);
-
-        CTxDestination dest;
-        if (ExtractDestination(input.prevout, prevout.scriptPubKey, dest)) {
-            valtype bytesID(boost::apply_visitor(DataVisitor(), dest));
-            if(bytesID.empty()) {
-                continue;
-            }
-            valtype addressBytes(32);
-            std::copy(bytesID.begin(), bytesID.end(), addressBytes.begin());
-            CMempoolAddressDeltaKey key(dest.which(), uint256(addressBytes), txhash, j, 1);
-            CMempoolAddressDelta delta(entry.GetTime().count(), prevout.nValue * -1, input.prevout.hash, input.prevout.n);
-            mapAddress.insert(std::make_pair(key, delta));
-            inserted.push_back(key);
-        }
-    }
-
-    for (unsigned int k = 0; k < tx.vout.size(); k++) {
-        const CTxOut &out = tx.vout[k];
-
-        CTxDestination dest;
-        if (ExtractDestination({tx.GetHash(), k}, out.scriptPubKey, dest)) {
-            valtype bytesID(boost::apply_visitor(DataVisitor(), dest));
-            if(bytesID.empty()) {
-                continue;
-            }
-            valtype addressBytes(32);
-            std::copy(bytesID.begin(), bytesID.end(), addressBytes.begin());
-            CMempoolAddressDeltaKey key(dest.which(), uint256(addressBytes), txhash, k, 0);
-            mapAddress.insert(std::make_pair(key, CMempoolAddressDelta(entry.GetTime().count(), out.nValue)));
-            inserted.push_back(key);
-        }
-    }
-
-    mapAddressInserted.insert(std::make_pair(txhash, inserted));
-}
-
-bool CTxMemPool::getAddressIndex(std::vector<std::pair<uint256, int> > &addresses, std::vector<std::pair<CMempoolAddressDeltaKey, CMempoolAddressDelta> > &results)
-{
-    LOCK(cs);
-    for (std::vector<std::pair<uint256, int> >::iterator it = addresses.begin(); it != addresses.end(); it++) {
-        addressDeltaMap::iterator ait = mapAddress.lower_bound(CMempoolAddressDeltaKey((*it).second, (*it).first));
-        while (ait != mapAddress.end() && (*ait).first.addressBytes == (*it).first && (*ait).first.type == (*it).second) {
-            results.push_back(*ait);
-            ait++;
-        }
-    }
-    return true;
-}
-
-bool CTxMemPool::removeAddressIndex(const uint256 txhash)
-{
-    LOCK(cs);
-    addressDeltaMapInserted::iterator it = mapAddressInserted.find(txhash);
-
-    if (it != mapAddressInserted.end()) {
-        std::vector<CMempoolAddressDeltaKey> keys = (*it).second;
-        for (std::vector<CMempoolAddressDeltaKey>::iterator mit = keys.begin(); mit != keys.end(); mit++) {
-            mapAddress.erase(*mit);
-        }
-        mapAddressInserted.erase(it);
-    }
-
-    return true;
-}
-
-void CTxMemPool::addSpentIndex(const CTxMemPoolEntry &entry, const CCoinsViewCache &view)
-{
-    LOCK(cs);
-
-    const CTransaction& tx = entry.GetTx();
-    std::vector<CSpentIndexKey> inserted;
-
-    uint256 txhash = tx.GetHash();
-    for (unsigned int j = 0; j < tx.vin.size(); j++) {
-        const CTxIn input = tx.vin[j];
-        const CTxOut &prevout = view.GetOutputFor(input);
-        uint256 addressHash;
-        int addressType;
-        std::vector<unsigned char> addressBytes(32);
-
-        if (prevout.scriptPubKey.IsPayToScriptHash()) {
-            std::copy(prevout.scriptPubKey.begin() + 2, prevout.scriptPubKey.begin() + 22, addressBytes.begin());
-            addressHash = uint256(addressBytes);
-            addressType = 2;
-        } else if (prevout.scriptPubKey.IsPayToPubkeyHash()) {
-            std::copy(prevout.scriptPubKey.begin() + 3, prevout.scriptPubKey.begin() + 23, addressBytes.begin());
-            addressHash = uint256(addressBytes);
-            addressType = 1;
-        } else if (prevout.scriptPubKey.IsPayToPubkey()) {
-            std::vector<unsigned char> pubkeyBytes(prevout.scriptPubKey.begin() + 1, prevout.scriptPubKey.end()-1);
-            uint160 hashBytes = Hash160(pubkeyBytes);
-            std::copy(hashBytes.begin(), hashBytes.end(), addressBytes.begin());
-            addressHash = uint256(addressBytes);
-            addressType = 1;
-        } else if (prevout.scriptPubKey.IsPayToWitnessPubkeyHash()) {
-            std::copy(prevout.scriptPubKey.begin() + 2, prevout.scriptPubKey.end(), addressBytes.begin());
-            addressHash = uint256(addressBytes);
-            addressType = 4;
-        } else if (prevout.scriptPubKey.IsPayToWitnessScriptHash()) {
-            std::copy(prevout.scriptPubKey.begin() + 2, prevout.scriptPubKey.end(), addressBytes.begin());
-            addressHash = uint256(addressBytes);
-            addressType = 3;
-        } else {
-            addressHash.SetNull();
-            addressType = 0;
-        }
-
-        CSpentIndexKey key = CSpentIndexKey(input.prevout.hash, input.prevout.n);
-        CSpentIndexValue value = CSpentIndexValue(txhash, j, -1, prevout.nValue, addressType, addressHash);
-
-        mapSpent.insert(std::make_pair(key, value));
-        inserted.push_back(key);
-    }
-
-    mapSpentInserted.insert(std::make_pair(txhash, inserted));
-}
-
-bool CTxMemPool::getSpentIndex(CSpentIndexKey &key, CSpentIndexValue &value)
-{
-    LOCK(cs);
-    mapSpentIndex::iterator it;
-
-    it = mapSpent.find(key);
-    if (it != mapSpent.end()) {
-        value = it->second;
-        return true;
-    }
-    return false;
-}
-
-=======
->>>>>>> 5ed36332
 bool CTxMemPool::removeSpentIndex(const uint256 txhash)
 {
     LOCK(cs);
