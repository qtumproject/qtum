--- conflicted
+++ resolved
@@ -1,8 +1,4 @@
-<<<<<<< HEAD
-// Copyright (c) 2015-2017 The Bitcoin Core developers
-=======
 // Copyright (c) 2015-2018 The Bitcoin Core developers
->>>>>>> 228c1378
 // Distributed under the MIT software license, see the accompanying
 // file COPYING or http://www.opensource.org/licenses/mit-license.php.
 
@@ -96,11 +92,7 @@
 //This function checks username and password against -rpcauth
 //entries from config file.
 static bool multiUserAuthorized(std::string strUserPass)
-<<<<<<< HEAD
-{    
-=======
-{
->>>>>>> 228c1378
+{
     if (strUserPass.find(':') == std::string::npos) {
         return false;
     }
@@ -174,10 +166,7 @@
     }
 
     JSONRPCRequest jreq(req);
-<<<<<<< HEAD
-=======
     jreq.peerAddr = req->GetPeer().ToString();
->>>>>>> 228c1378
     if (!RPCAuthorized(authHeader.second, jreq.authUser)) {
         LogPrintf("ThreadRPCServer incorrect password attempt from %s\n", jreq.peerAddr);
 
