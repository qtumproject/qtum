// Copyright (c) 2015-2017 The Bitcoin Core developers
// Distributed under the MIT software license, see the accompanying
// file COPYING or http://www.opensource.org/licenses/mit-license.php.

#include <httprpc.h>

#include <base58.h>
#include <chainparams.h>
#include <httpserver.h>
#include <rpc/protocol.h>
#include <rpc/server.h>
#include <random.h>
#include <sync.h>
#include <util.h>
#include <utilstrencodings.h>
#include <ui_interface.h>
#include <crypto/hmac_sha256.h>
#include <stdio.h>

#include <boost/algorithm/string.hpp> // boost::trim

/** WWW-Authenticate to present with 401 Unauthorized response */
static const char* WWW_AUTH_HEADER_DATA = "Basic realm=\"jsonrpc\"";

/** Simple one-shot callback timer to be used by the RPC mechanism to e.g.
 * re-lock the wallet.
 */
class HTTPRPCTimer : public RPCTimerBase
{
public:
    HTTPRPCTimer(struct event_base* eventBase, std::function<void(void)>& func, int64_t millis) :
<<<<<<< HEAD
        ev(eventBase, false, NULL, func)
=======
        ev(eventBase, false, nullptr, func)
>>>>>>> a68962c4
    {
        struct timeval tv;
        tv.tv_sec = millis/1000;
        tv.tv_usec = (millis%1000)*1000;
        ev.trigger(&tv);
    }
private:
    HTTPEvent ev;
};

class HTTPRPCTimerInterface : public RPCTimerInterface
{
public:
    explicit HTTPRPCTimerInterface(struct event_base* _base) : base(_base)
    {
    }
    const char* Name() override
    {
        return "HTTP";
    }
    RPCTimerBase* NewTimer(std::function<void(void)>& func, int64_t millis) override
    {
        return new HTTPRPCTimer(base, func, millis);
    }
private:
    struct event_base* base;
};


/* Pre-base64-encoded authentication token */
static std::string strRPCUserColonPass;
/* Stored RPC timer interface (for unregistration) */
static std::unique_ptr<HTTPRPCTimerInterface> httpRPCTimerInterface;

static void JSONErrorReply(HTTPRequest* req, const UniValue& objError, const UniValue& id)
{
    // Send error reply from json-rpc error object
    int nStatus = HTTP_INTERNAL_SERVER_ERROR;
    int code = find_value(objError, "code").get_int();

    if (code == RPC_INVALID_REQUEST)
        nStatus = HTTP_BAD_REQUEST;
    else if (code == RPC_METHOD_NOT_FOUND)
        nStatus = HTTP_NOT_FOUND;

    std::string strReply = JSONRPCReply(NullUniValue, objError, id);

    if (req->isChunkMode()) {
        // in chunk mode, we assume that the handler had already set the response content-type
        req->Chunk(strReply);
        req->ChunkEnd();
    } else {
        req->WriteHeader("Content-Type", "application/json");
        req->WriteReply(nStatus, strReply);
    }
}

//This function checks username and password against -rpcauth
//entries from config file.
static bool multiUserAuthorized(std::string strUserPass)
{    
    if (strUserPass.find(':') == std::string::npos) {
        return false;
    }
    std::string strUser = strUserPass.substr(0, strUserPass.find(':'));
    std::string strPass = strUserPass.substr(strUserPass.find(':') + 1);

    for (const std::string& strRPCAuth : gArgs.GetArgs("-rpcauth")) {
        //Search for multi-user login/pass "rpcauth" from config
        std::vector<std::string> vFields;
        boost::split(vFields, strRPCAuth, boost::is_any_of(":$"));
        if (vFields.size() != 3) {
            //Incorrect formatting in config file
            continue;
        }

        std::string strName = vFields[0];
        if (!TimingResistantEqual(strName, strUser)) {
            continue;
        }

        std::string strSalt = vFields[1];
        std::string strHash = vFields[2];

        static const unsigned int KEY_SIZE = 32;
        unsigned char out[KEY_SIZE];

        CHMAC_SHA256(reinterpret_cast<const unsigned char*>(strSalt.c_str()), strSalt.size()).Write(reinterpret_cast<const unsigned char*>(strPass.c_str()), strPass.size()).Finalize(out);
        std::vector<unsigned char> hexvec(out, out+KEY_SIZE);
        std::string strHashFromPass = HexStr(hexvec);

        if (TimingResistantEqual(strHashFromPass, strHash)) {
            return true;
        }
    }
    return false;
}

static bool RPCAuthorized(const std::string& strAuth, std::string& strAuthUsernameOut)
{
    if (strRPCUserColonPass.empty()) // Belt-and-suspenders measure if InitRPCAuthentication was not called
        return false;
    if (strAuth.substr(0, 6) != "Basic ")
        return false;
    std::string strUserPass64 = strAuth.substr(6);
    boost::trim(strUserPass64);
    std::string strUserPass = DecodeBase64(strUserPass64);

    if (strUserPass.find(':') != std::string::npos)
        strAuthUsernameOut = strUserPass.substr(0, strUserPass.find(':'));

    //Check if authorized under single-user field
    if (TimingResistantEqual(strUserPass, strRPCUserColonPass)) {
        return true;
    }
    return multiUserAuthorized(strUserPass);
}

static bool HTTPReq_JSONRPC(HTTPRequest* req, const std::string &)
{
    // JSONRPC handles only POST
    if (req->GetRequestMethod() != HTTPRequest::POST) {
        req->WriteReply(HTTP_BAD_METHOD, "JSONRPC server handles only POST requests");
        return false;
    }
    // Check authorization
    std::pair<bool, std::string> authHeader = req->GetHeader("authorization");
    if (!authHeader.first) {
        req->WriteHeader("WWW-Authenticate", WWW_AUTH_HEADER_DATA);
        req->WriteReply(HTTP_UNAUTHORIZED);
        return false;
    }

    JSONRPCRequest jreq(req);
    if (!RPCAuthorized(authHeader.second, jreq.authUser)) {
        LogPrintf("ThreadRPCServer incorrect password attempt from %s\n", req->GetPeer().ToString());

        /* Deter brute-forcing
           If this results in a DoS the user really
           shouldn't have their RPC port exposed. */
        MilliSleep(250);

        req->WriteHeader("WWW-Authenticate", WWW_AUTH_HEADER_DATA);
        req->WriteReply(HTTP_UNAUTHORIZED);
        return false;
    }

    try {
        // Parse request
        UniValue valRequest;
        if (!valRequest.read(req->ReadBody()))
            throw JSONRPCError(RPC_PARSE_ERROR, "Parse error");

        // Set the URI
        jreq.URI = req->GetURI();

        std::string strReply;
        // singleton request
        if (valRequest.isObject()) {
            jreq.parse(valRequest);

            UniValue result = tableRPC.execute(jreq);

            if (jreq.isLongPolling) {
                jreq.PollReply(result);
                return true;
            }

            // Send reply
            strReply = JSONRPCReply(result, NullUniValue, jreq.id);

        // array of requests
        } else if (valRequest.isArray())
            strReply = JSONRPCExecBatch(valRequest.get_array());
        else
            throw JSONRPCError(RPC_PARSE_ERROR, "Top-level object parse error");

        req->WriteHeader("Content-Type", "application/json");
        req->WriteReply(HTTP_OK, strReply);
    } catch (const UniValue& objError) {
        JSONErrorReply(req, objError, jreq.id);
        return false;
    } catch (const std::exception& e) {
        JSONErrorReply(req, JSONRPCError(RPC_PARSE_ERROR, e.what()), jreq.id);
        return false;
    }
    return true;
}

static bool InitRPCAuthentication()
{
    if (gArgs.GetArg("-rpcpassword", "") == "")
    {
        LogPrintf("No rpcpassword set - using random cookie authentication\n");
        if (!GenerateAuthCookie(&strRPCUserColonPass)) {
            uiInterface.ThreadSafeMessageBox(
                _("Error: A fatal internal error occurred, see debug.log for details"), // Same message as AbortNode
                "", CClientUIInterface::MSG_ERROR);
            return false;
        }
    } else {
        LogPrintf("Config options rpcuser and rpcpassword will soon be deprecated. Locally-run instances may remove rpcuser to use cookie-based auth, or may be replaced with rpcauth. Please see share/rpcuser for rpcauth auth generation.\n");
        strRPCUserColonPass = gArgs.GetArg("-rpcuser", "") + ":" + gArgs.GetArg("-rpcpassword", "");
    }
    return true;
}

bool StartHTTPRPC()
{
    LogPrint(BCLog::RPC, "Starting HTTP RPC server\n");
    if (!InitRPCAuthentication())
        return false;

    RegisterHTTPHandler("/", true, HTTPReq_JSONRPC);
#ifdef ENABLE_WALLET
    // ifdef can be removed once we switch to better endpoint support and API versioning
    RegisterHTTPHandler("/wallet/", false, HTTPReq_JSONRPC);
#endif
    assert(EventBase());
    httpRPCTimerInterface = MakeUnique<HTTPRPCTimerInterface>(EventBase());
    RPCSetTimerInterface(httpRPCTimerInterface.get());
    return true;
}

void InterruptHTTPRPC()
{
    LogPrint(BCLog::RPC, "Interrupting HTTP RPC server\n");
}

void StopHTTPRPC()
{
    LogPrint(BCLog::RPC, "Stopping HTTP RPC server\n");
    UnregisterHTTPHandler("/", true);
    if (httpRPCTimerInterface) {
        RPCUnsetTimerInterface(httpRPCTimerInterface.get());
        httpRPCTimerInterface.reset();
    }
}<|MERGE_RESOLUTION|>--- conflicted
+++ resolved
@@ -29,11 +29,7 @@
 {
 public:
     HTTPRPCTimer(struct event_base* eventBase, std::function<void(void)>& func, int64_t millis) :
-<<<<<<< HEAD
-        ev(eventBase, false, NULL, func)
-=======
         ev(eventBase, false, nullptr, func)
->>>>>>> a68962c4
     {
         struct timeval tv;
         tv.tv_sec = millis/1000;
