// Copyright (c) 2018-2022 The Bitcoin Core developers
// Distributed under the MIT software license, see the accompanying
// file COPYING or http://www.opensource.org/licenses/mit-license.php.

#ifndef BITCOIN_INTERFACES_CHAIN_H
#define BITCOIN_INTERFACES_CHAIN_H

#include <blockfilter.h>
#include <primitives/transaction.h> // For CTransactionRef
#include <util/settings.h>          // For util::SettingsValue
#include <netbase.h>                // For ConnectionDirection

#include <functional>
#include <memory>
#include <optional>
#include <stddef.h>
#include <stdint.h>
#include <string>
#include <vector>
#include <map>

#if defined(HAVE_CONFIG_H)
#include <config/bitcoin-config.h>
#endif

class ArgsManager;
class CBlock;
class CBlockUndo;
class CFeeRate;
class CRPCCommand;
class CScheduler;
class Coin;
class uint256;
enum class MemPoolRemovalReason;
enum class RBFTransactionState;
struct bilingual_str;
struct CBlockLocator;
struct FeeCalculation;
namespace node {
struct NodeContext;
} // namespace node
class ChainstateManager;
class CTxMemPool;
class CBlockIndex;
class CCoinsViewCache;

#ifdef ENABLE_WALLET
namespace wallet {
class CWallet;
} // namespace wallet
#endif
struct Delegation;

namespace interfaces {

class Handler;
class Wallet;

//! Hash/height pair to help track and identify blocks.
struct BlockKey {
    uint256 hash;
    int height = -1;
};

//! Helper for findBlock to selectively return pieces of block data. If block is
//! found, data will be returned by setting specified output variables. If block
//! is not found, output variables will keep their previous values.
class FoundBlock
{
public:
    FoundBlock& hash(uint256& hash) { m_hash = &hash; return *this; }
    FoundBlock& height(int& height) { m_height = &height; return *this; }
    FoundBlock& time(int64_t& time) { m_time = &time; return *this; }
    FoundBlock& maxTime(int64_t& max_time) { m_max_time = &max_time; return *this; }
    FoundBlock& mtpTime(int64_t& mtp_time) { m_mtp_time = &mtp_time; return *this; }
    //! Return whether block has delagation.
    FoundBlock& hasDelegation(bool& has_delegation) { m_has_delegation = &has_delegation; return *this; }
    //! Return whether block is in the active (most-work) chain.
    FoundBlock& inActiveChain(bool& in_active_chain) { m_in_active_chain = &in_active_chain; return *this; }
    //! Return locator if block is in the active chain.
    FoundBlock& locator(CBlockLocator& locator) { m_locator = &locator; return *this; }
    //! Return next block in the active chain if current block is in the active chain.
    FoundBlock& nextBlock(const FoundBlock& next_block) { m_next_block = &next_block; return *this; }
    //! Read block data from disk. If the block exists but doesn't have data
    //! (for example due to pruning), the CBlock variable will be set to null.
    FoundBlock& data(CBlock& data) { m_data = &data; return *this; }

    uint256* m_hash = nullptr;
    int* m_height = nullptr;
    int64_t* m_time = nullptr;
    int64_t* m_max_time = nullptr;
    int64_t* m_mtp_time = nullptr;
    bool* m_has_delegation = nullptr;
    bool* m_in_active_chain = nullptr;
    CBlockLocator* m_locator = nullptr;
    const FoundBlock* m_next_block = nullptr;
    CBlock* m_data = nullptr;
    mutable bool found = false;
};

//! Block data sent with blockConnected, blockDisconnected notifications.
struct BlockInfo {
    const uint256& hash;
    const uint256* prev_hash = nullptr;
    int height = -1;
    int file_number = -1;
    unsigned data_pos = 0;
    const CBlock* data = nullptr;
    const CBlockUndo* undo_data = nullptr;

    BlockInfo(const uint256& hash LIFETIMEBOUND) : hash(hash) {}
};

//! Interface giving clients (wallet processes, maybe other analysis tools in
//! the future) ability to access to the chain state, receive notifications,
//! estimate fees, and submit transactions.
//!
//! TODO: Current chain methods are too low level, exposing too much of the
//! internal workings of the bitcoin node, and not being very convenient to use.
//! Chain methods should be cleaned up and simplified over time. Examples:
//!
//! * The initMessages() and showProgress() methods which the wallet uses to send
//!   notifications to the GUI should go away when GUI and wallet can directly
//!   communicate with each other without going through the node
//!   (https://github.com/bitcoin/bitcoin/pull/15288#discussion_r253321096).
//!
//! * The handleRpc, registerRpcs, rpcEnableDeprecated methods and other RPC
//!   methods can go away if wallets listen for HTTP requests on their own
//!   ports instead of registering to handle requests on the node HTTP port.
//!
//! * Move fee estimation queries to an asynchronous interface and let the
//!   wallet cache it, fee estimation being driven by node mempool, wallet
//!   should be the consumer.
//!
//! * `guessVerificationProgress` and similar methods can go away if rescan
//!   logic moves out of the wallet, and the wallet just requests scans from the
//!   node (https://github.com/bitcoin/bitcoin/issues/11756)
class Chain
{
public:
    virtual ~Chain() {}

    //! Get chain state manager
    virtual ChainstateManager& chainman() = 0;

    //! Get mempool
    virtual const CTxMemPool& mempool() = 0;

    //! Get current chain height, not including genesis block (returns 0 if
    //! chain only contains genesis block, nullopt if chain does not contain
    //! any blocks)
    virtual std::optional<int> getHeight() = 0;

    //! Get block hash. Height must be valid or this function will abort.
    virtual uint256 getBlockHash(int height) = 0;

    //! Check that the block is available on disk (i.e. has not been
    //! pruned), and contains transactions.
    virtual bool haveBlockOnDisk(int height) = 0;

    //! Get locator for the current chain tip.
    virtual CBlockLocator getTipLocator() = 0;

    //! Return a locator that refers to a block in the active chain.
    //! If specified block is not in the active chain, return locator for the latest ancestor that is in the chain.
    virtual CBlockLocator getActiveChainLocator(const uint256& block_hash) = 0;

    //! Return height of the highest block on chain in common with the locator,
    //! which will either be the original block used to create the locator,
    //! or one of its ancestors.
    virtual std::optional<int> findLocatorFork(const CBlockLocator& locator) = 0;

    //! Returns whether a block filter index is available.
    virtual bool hasBlockFilterIndex(BlockFilterType filter_type) = 0;

    //! Returns whether any of the elements match the block via a BIP 157 block filter
    //! or std::nullopt if the block filter for this block couldn't be found.
    virtual std::optional<bool> blockFilterMatchesAny(BlockFilterType filter_type, const uint256& block_hash, const GCSFilter::ElementSet& filter_set) = 0;

    //! Return whether node has the block and optionally return block metadata
    //! or contents.
    virtual bool findBlock(const uint256& hash, const FoundBlock& block={}) = 0;

    //! Find first block in the chain with timestamp >= the given time
    //! and height >= than the given height, return false if there is no block
    //! with a high enough timestamp and height. Optionally return block
    //! information.
    virtual bool findFirstBlockWithTimeAndHeight(int64_t min_time, int min_height, const FoundBlock& block={}) = 0;

    //! Find ancestor of block at specified height and optionally return
    //! ancestor information.
    virtual bool findAncestorByHeight(const uint256& block_hash, int ancestor_height, const FoundBlock& ancestor_out={}) = 0;

    //! Return whether block descends from a specified ancestor, and
    //! optionally return ancestor information.
    virtual bool findAncestorByHash(const uint256& block_hash,
        const uint256& ancestor_hash,
        const FoundBlock& ancestor_out={}) = 0;

    //! Find most recent common ancestor between two blocks and optionally
    //! return block information.
    virtual bool findCommonAncestor(const uint256& block_hash1,
        const uint256& block_hash2,
        const FoundBlock& ancestor_out={},
        const FoundBlock& block1_out={},
        const FoundBlock& block2_out={}) = 0;

    //! Get map of the immature stakes.
    virtual std::map<COutPoint, uint32_t> getImmatureStakes() = 0;

    //! Look up unspent output information. Returns coins in the mempool and in
    //! the current chain UTXO set. Iterates through all the keys in the map and
    //! populates the values.
    virtual void findCoins(std::map<COutPoint, Coin>& coins) = 0;

    //! Estimate fraction of total transactions verified if blocks up to
    //! the specified block hash are verified.
    virtual double guessVerificationProgress(const uint256& block_hash) = 0;

    //! Return true if data is available for all blocks in the specified range
    //! of blocks. This checks all blocks that are ancestors of block_hash in
    //! the height range from min_height to max_height, inclusive.
    virtual bool hasBlocks(const uint256& block_hash, int min_height = 0, std::optional<int> max_height = {}) = 0;

    //! Check if transaction is RBF opt in.
    virtual RBFTransactionState isRBFOptIn(const CTransaction& tx) = 0;

    //! Check if transaction is in mempool.
    virtual bool isInMempool(const uint256& txid) = 0;

    //! Check if transaction has descendants in mempool.
    virtual bool hasDescendantsInMempool(const uint256& txid) = 0;

    //! Transaction is added to memory pool, if the transaction fee is below the
    //! amount specified by max_tx_fee, and broadcast to all peers if relay is set to true.
    //! Return false if the transaction could not be added due to the fee or for another reason.
    virtual bool broadcastTransaction(const CTransactionRef& tx,
        const CAmount& max_tx_fee,
        bool relay,
        std::string& err_string) = 0;

    //! Calculate mempool ancestor and descendant counts for the given transaction.
    virtual void getTransactionAncestry(const uint256& txid, size_t& ancestors, size_t& descendants, size_t* ancestorsize = nullptr, CAmount* ancestorfees = nullptr) = 0;

    //! Get the node's package limits.
    //! Currently only returns the ancestor and descendant count limits, but could be enhanced to
    //! return more policy settings.
    virtual void getPackageLimits(unsigned int& limit_ancestor_count, unsigned int& limit_descendant_count) = 0;

    //! Check if transaction will pass the mempool's chain limits.
    virtual bool checkChainLimits(const CTransactionRef& tx) = 0;

    //! Estimate smart fee.
    virtual CFeeRate estimateSmartFee(int num_blocks, bool conservative, FeeCalculation* calc = nullptr) = 0;

    //! Fee estimator max target.
    virtual unsigned int estimateMaxBlocks() = 0;

    //! Mempool minimum fee.
    virtual CFeeRate mempoolMinFee() = 0;

    //! Relay current minimum fee (from -minrelaytxfee and -incrementalrelayfee settings).
    virtual CFeeRate relayMinFee() = 0;

    //! Relay incremental fee setting (-incrementalrelayfee), reflecting cost of relay.
    virtual CFeeRate relayIncrementalFee() = 0;

    //! Relay dust fee setting (-dustrelayfee), reflecting lowest rate it's economical to spend.
    virtual CFeeRate relayDustFee() = 0;

    //! Check if any block has been pruned.
    virtual bool havePruned() = 0;

<<<<<<< HEAD
    //! Get reindex.
    virtual bool getReindex() = 0;

    //! Get importing.
    virtual bool getImporting() = 0;
=======
    //! Is loading blocks.
    virtual bool isLoadingBlocks() = 0;
>>>>>>> 4985b774

    //! Check if the node is ready to broadcast transactions.
    virtual bool isReadyToBroadcast() = 0;

    //! Check if in IBD.
    virtual bool isInitialBlockDownload() = 0;

    //! Check if shutdown requested.
    virtual bool shutdownRequested() = 0;

    //! Get adjusted time.
    virtual int64_t getAdjustedTime() = 0;

    //! Send init message.
    virtual void initMessage(const std::string& message) = 0;

    //! Send init warning.
    virtual void initWarning(const bilingual_str& message) = 0;

    //! Send init error.
    virtual void initError(const bilingual_str& message) = 0;

    //! Send progress indicator.
    virtual void showProgress(const std::string& title, int progress, bool resume_possible) = 0;

    //! Chain notifications.
    class Notifications
    {
    public:
        virtual ~Notifications() {}
        virtual void transactionAddedToMempool(const CTransactionRef& tx) {}
        virtual void transactionRemovedFromMempool(const CTransactionRef& tx, MemPoolRemovalReason reason) {}
        virtual void blockConnected(const BlockInfo& block) {}
        virtual void blockDisconnected(const BlockInfo& block) {}
        virtual void updatedBlockTip() {}
        virtual void chainStateFlushed(const CBlockLocator& locator) {}
    };

    //! Register handler for notifications.
    virtual std::unique_ptr<Handler> handleNotifications(std::shared_ptr<Notifications> notifications) = 0;

    //! Wait for pending notifications to be processed unless block hash points to the current
    //! chain tip.
    virtual void waitForNotificationsIfTipChanged(const uint256& old_tip) = 0;

    //! Register handler for RPC. Command is not copied, so reference
    //! needs to remain valid until Handler is disconnected.
    virtual std::unique_ptr<Handler> handleRpc(const CRPCCommand& command) = 0;

    //! Check if deprecated RPC is enabled.
    virtual bool rpcEnableDeprecated(const std::string& method) = 0;

    //! Run function after given number of seconds. Cancel any previous calls with same name.
    virtual void rpcRunLater(const std::string& name, std::function<void()> fn, int64_t seconds) = 0;

    //! Current RPC serialization flags.
    virtual int rpcSerializationFlags() = 0;

    //! Get settings value.
    virtual util::SettingsValue getSetting(const std::string& arg) = 0;

    //! Get list of settings values.
    virtual std::vector<util::SettingsValue> getSettingsList(const std::string& arg) = 0;

    //! Return <datadir>/settings.json setting value.
    virtual util::SettingsValue getRwSetting(const std::string& name) = 0;

    //! Write a setting to <datadir>/settings.json. Optionally just update the
    //! setting in memory and do not write the file.
    virtual bool updateRwSetting(const std::string& name, const util::SettingsValue& value, bool write=true) = 0;

    //! Synchronously send transactionAddedToMempool notifications about all
    //! current mempool transactions to the specified handler and return after
    //! the last one is sent. These notifications aren't coordinated with async
    //! notifications sent by handleNotifications, so out of date async
    //! notifications from handleNotifications can arrive during and after
    //! synchronous notifications from requestMempoolTransactions. Clients need
    //! to be prepared to handle this by ignoring notifications about unknown
    //! removed transactions and already added new transactions.
    virtual void requestMempoolTransactions(Notifications& notifications) = 0;

    //! Return true if an assumed-valid chain is in use.
    virtual bool hasAssumedValidChain() = 0;

    //! Get internal node context. Useful for testing, but not
    //! accessible across processes.
    virtual node::NodeContext* context() { return nullptr; }

    //! Get chain tip
    virtual CBlockIndex* getTip() const =  0;

    //! Get unspent outputs associated with a transaction.
    virtual bool getUnspentOutput(const COutPoint& output, Coin& coin) = 0;

    //! Get coins tip.
    virtual CCoinsViewCache& getCoinsTip() = 0;

    //! Get number of connections.
    virtual size_t getNodeCount(ConnectionDirection flags) = 0;

    //! Get transaction gas fee.
    virtual CAmount getTxGasFee(const CMutableTransaction& tx) = 0;

#ifdef ENABLE_WALLET
    //! Start staking qtums.
    virtual void startStake(wallet::CWallet& wallet) = 0;

    //! Stop staking qtums.
    virtual void stopStake(wallet::CWallet& wallet) = 0;

    //! get stake weight.
    virtual uint64_t getStakeWeight(const wallet::CWallet& wallet, uint64_t* pStakerWeight = nullptr, uint64_t* pDelegateWeight = nullptr) = 0;

    //! refresh delegates.
    virtual void refreshDelegates(wallet::CWallet *pwallet, bool myDelegates, bool stakerDelegates) = 0;

    //! get contract RPC commands.
    virtual Span<const CRPCCommand> getContractRPCCommands() = 0;

    //! get mining RPC commands.
    virtual Span<const CRPCCommand> getMiningRPCCommands() = 0;
#endif

    //! get delegation for an address.
    virtual bool getDelegation(const uint160& address, Delegation& delegation) = 0;

    //! verify delegation for an address.
    virtual bool verifyDelegation(const uint160& address, const Delegation& delegation) = 0;
};

//! Interface to let node manage chain clients (wallets, or maybe tools for
//! monitoring and analysis in the future).
class ChainClient
{
public:
    virtual ~ChainClient() {}

    //! Register rpcs.
    virtual void registerRpcs() = 0;

    //! Check for errors before loading.
    virtual bool verify() = 0;

    //! Load saved state.
    virtual bool load() = 0;

    //! Start client execution and provide a scheduler.
    virtual void start(CScheduler& scheduler) = 0;

    //! Save state to disk.
    virtual void flush() = 0;

    //! Shut down client.
    virtual void stop() = 0;

    //! Set mock time.
    virtual void setMockTime(int64_t time) = 0;
};

//! Return implementation of Chain interface.
std::unique_ptr<Chain> MakeChain(node::NodeContext& node);

} // namespace interfaces

#endif // BITCOIN_INTERFACES_CHAIN_H<|MERGE_RESOLUTION|>--- conflicted
+++ resolved
@@ -271,16 +271,8 @@
     //! Check if any block has been pruned.
     virtual bool havePruned() = 0;
 
-<<<<<<< HEAD
-    //! Get reindex.
-    virtual bool getReindex() = 0;
-
-    //! Get importing.
-    virtual bool getImporting() = 0;
-=======
     //! Is loading blocks.
     virtual bool isLoadingBlocks() = 0;
->>>>>>> 4985b774
 
     //! Check if the node is ready to broadcast transactions.
     virtual bool isReadyToBroadcast() = 0;
