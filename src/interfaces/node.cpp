--- conflicted
+++ resolved
@@ -43,13 +43,8 @@
 fs::path GetWalletDir();
 std::vector<fs::path> ListWalletDir();
 std::vector<std::shared_ptr<CWallet>> GetWallets();
-<<<<<<< HEAD
-std::shared_ptr<CWallet> LoadWallet(interfaces::Chain& chain, const std::string& name, std::string& error, std::string& warning);
-WalletCreationStatus CreateWallet(interfaces::Chain& chain, const SecureString& passphrase, uint64_t wallet_creation_flags, const std::string& name, std::string& error, std::string& warning, std::shared_ptr<CWallet>& result);
-=======
 std::shared_ptr<CWallet> LoadWallet(interfaces::Chain& chain, const std::string& name, std::string& error, std::vector<std::string>& warnings);
 WalletCreationStatus CreateWallet(interfaces::Chain& chain, const SecureString& passphrase, uint64_t wallet_creation_flags, const std::string& name, std::string& error, std::vector<std::string>& warnings, std::shared_ptr<CWallet>& result);
->>>>>>> ee8ca219
 std::unique_ptr<interfaces::Handler> HandleLoadWallet(interfaces::Node::LoadWalletFn load_wallet);
 
 namespace interfaces {
@@ -276,7 +271,16 @@
         }
         return wallets;
     }
-<<<<<<< HEAD
+    std::unique_ptr<Wallet> loadWallet(const std::string& name, std::string& error, std::vector<std::string>& warnings) override
+    {
+        return MakeWallet(LoadWallet(*m_context.chain, name, error, warnings));
+    }
+    std::unique_ptr<Wallet> createWallet(const SecureString& passphrase, uint64_t wallet_creation_flags, const std::string& name, std::string& error, std::vector<std::string>& warnings, WalletCreationStatus& status) override
+    {
+        std::shared_ptr<CWallet> wallet;
+        status = CreateWallet(*m_context.chain, passphrase, wallet_creation_flags, name, error, warnings, wallet);
+        return MakeWallet(wallet);
+    }
     void getGasInfo(uint64_t& blockGasLimit, uint64_t& minGasPrice, uint64_t& nGasPrice) override
     {
         LOCK(::cs_main);
@@ -315,57 +319,6 @@
     {
         return pindexBestHeader ? pindexBestHeader->nMoneySupply : 0;
     }
-    std::unique_ptr<Wallet> loadWallet(const std::string& name, std::string& error, std::string& warning) override
-=======
-    std::unique_ptr<Wallet> loadWallet(const std::string& name, std::string& error, std::vector<std::string>& warnings) override
->>>>>>> ee8ca219
-    {
-        return MakeWallet(LoadWallet(*m_context.chain, name, error, warnings));
-    }
-    std::unique_ptr<Wallet> createWallet(const SecureString& passphrase, uint64_t wallet_creation_flags, const std::string& name, std::string& error, std::vector<std::string>& warnings, WalletCreationStatus& status) override
-    {
-        std::shared_ptr<CWallet> wallet;
-        status = CreateWallet(*m_context.chain, passphrase, wallet_creation_flags, name, error, warnings, wallet);
-        return MakeWallet(wallet);
-    }
-    void getGasInfo(uint64_t& blockGasLimit, uint64_t& minGasPrice, uint64_t& nGasPrice) override
-    {
-        LOCK(::cs_main);
-
-        QtumDGP qtumDGP(globalState.get(), fGettingValuesDGP);
-        blockGasLimit = qtumDGP.getBlockGasLimit(::ChainActive().Height());
-        minGasPrice = CAmount(qtumDGP.getMinGasPrice(::ChainActive().Height()));
-        nGasPrice = (minGasPrice>DEFAULT_GAS_PRICE)?minGasPrice:DEFAULT_GAS_PRICE;
-    }
-    void getSyncInfo(int& numBlocks, bool& isSyncing) override
-    {
-        LOCK(::cs_main);
-        // Get node synchronization information with minimal locks
-        numBlocks = ::ChainActive().Height();
-        int64_t blockTime = ::ChainActive().Tip() ? ::ChainActive().Tip()->GetBlockTime() :
-                                                  Params().GenesisBlock().GetBlockTime();
-        int64_t secs = GetTime() - blockTime;
-        isSyncing = secs >= 90*60 ? true : false;
-    }
-    int64_t getBlockSubsidy(int nHeight) override
-    {
-        const CChainParams& chainparams = Params();
-        return GetBlockSubsidy(nHeight, chainparams.GetConsensus());
-    }
-    uint64_t getNetworkStakeWeight() override
-    {
-        LOCK(::cs_main);
-        return GetPoSKernelPS();
-    }
-    double getEstimatedAnnualROI() override
-    {
-        LOCK(::cs_main);
-        return GetEstimatedAnnualROI();
-    }
-    int64_t getMoneySupply() override
-    {
-        return pindexBestHeader ? pindexBestHeader->nMoneySupply : 0;
-    }
     std::unique_ptr<Handler> handleInitMessage(InitMessageFn fn) override
     {
         return MakeHandler(::uiInterface.InitMessage_connect(fn));
