// Copyright (c) 2018-2020 The Bitcoin Core developers
// Distributed under the MIT software license, see the accompanying
// file COPYING or http://www.opensource.org/licenses/mit-license.php.

#include <interfaces/node.h>

#include <addrdb.h>
#include <banman.h>
#include <chain.h>
#include <chainparams.h>
#include <init.h>
#include <interfaces/chain.h>
#include <interfaces/handler.h>
#include <interfaces/wallet.h>
#include <net.h>
#include <net_processing.h>
#include <netaddress.h>
#include <netbase.h>
#include <node/context.h>
#include <node/ui_interface.h>
#include <policy/feerate.h>
#include <policy/fees.h>
#include <policy/settings.h>
#include <primitives/block.h>
#include <rpc/server.h>
#include <shutdown.h>
#include <support/allocators/secure.h>
#include <sync.h>
#include <txmempool.h>
#include <util/check.h>
#include <util/ref.h>
#include <util/system.h>
#include <util/translation.h>
#include <validation.h>
#include <warnings.h>

#if defined(HAVE_CONFIG_H)
#include <config/bitcoin-config.h>
#endif

#include <univalue.h>

#include <boost/signals2/signal.hpp>

namespace interfaces {
namespace {

class NodeImpl : public Node
{
public:
    NodeImpl(NodeContext* context) { setContext(context); }
    void initLogging() override { InitLogging(*Assert(m_context->args)); }
    void initParameterInteraction() override { InitParameterInteraction(*Assert(m_context->args)); }
    bilingual_str getWarnings() override { return GetWarnings(true); }
    uint32_t getLogCategories() override { return LogInstance().GetCategoryMask(); }
    bool baseInitialize() override
    {
        return AppInitBasicSetup(gArgs) && AppInitParameterInteraction(gArgs) && AppInitSanityChecks() &&
               AppInitLockDataDirectory() && AppInitInterfaces(*m_context);
    }
    bool appInitMain(interfaces::BlockAndHeaderTipInfo* tip_info) override
    {
        return AppInitMain(m_context_ref, *m_context, tip_info);
    }
    void appShutdown() override
    {
        Interrupt(*m_context);
        Shutdown(*m_context);
    }
    void startShutdown() override
    {
        StartShutdown();
        // Stop RPC for clean shutdown if any of waitfor* commands is executed.
        if (gArgs.GetBoolArg("-server", false)) {
            InterruptRPC();
            StopRPC();
        }
    }
    bool shutdownRequested() override { return ShutdownRequested(); }
    void mapPort(bool use_upnp) override
    {
        if (use_upnp) {
            StartMapPort();
        } else {
            InterruptMapPort();
            StopMapPort();
        }
    }
    bool getProxy(Network net, proxyType& proxy_info) override { return GetProxy(net, proxy_info); }
    size_t getNodeCount(CConnman::NumConnections flags) override
    {
        return m_context->connman ? m_context->connman->GetNodeCount(flags) : 0;
    }
    bool getNodesStats(NodesStats& stats) override
    {
        stats.clear();

        if (m_context->connman) {
            std::vector<CNodeStats> stats_temp;
            m_context->connman->GetNodeStats(stats_temp);

            stats.reserve(stats_temp.size());
            for (auto& node_stats_temp : stats_temp) {
                stats.emplace_back(std::move(node_stats_temp), false, CNodeStateStats());
            }

            // Try to retrieve the CNodeStateStats for each node.
            TRY_LOCK(::cs_main, lockMain);
            if (lockMain) {
                for (auto& node_stats : stats) {
                    std::get<1>(node_stats) =
                        GetNodeStateStats(std::get<0>(node_stats).nodeid, std::get<2>(node_stats));
                }
            }
            return true;
        }
        return false;
    }
    bool getBanned(banmap_t& banmap) override
    {
        if (m_context->banman) {
            m_context->banman->GetBanned(banmap);
            return true;
        }
        return false;
    }
    bool ban(const CNetAddr& net_addr, int64_t ban_time_offset) override
    {
<<<<<<< HEAD
        if (m_context.banman) {
            m_context.banman->Ban(net_addr, ban_time_offset);
=======
        if (m_context->banman) {
            m_context->banman->Ban(net_addr, ban_time_offset);
>>>>>>> da23532c
            return true;
        }
        return false;
    }
    bool unban(const CSubNet& ip) override
    {
        if (m_context->banman) {
            m_context->banman->Unban(ip);
            return true;
        }
        return false;
    }
    bool disconnectByAddress(const CNetAddr& net_addr) override
    {
        if (m_context->connman) {
            return m_context->connman->DisconnectNode(net_addr);
        }
        return false;
    }
    bool disconnectById(NodeId id) override
    {
        if (m_context->connman) {
            return m_context->connman->DisconnectNode(id);
        }
        return false;
    }
    int64_t getTotalBytesRecv() override { return m_context->connman ? m_context->connman->GetTotalBytesRecv() : 0; }
    int64_t getTotalBytesSent() override { return m_context->connman ? m_context->connman->GetTotalBytesSent() : 0; }
    size_t getMempoolSize() override { return m_context->mempool ? m_context->mempool->size() : 0; }
    size_t getMempoolDynamicUsage() override { return m_context->mempool ? m_context->mempool->DynamicMemoryUsage() : 0; }
    bool getHeaderTip(int& height, int64_t& block_time) override
    {
        LOCK(::cs_main);
        if (::pindexBestHeader) {
            height = ::pindexBestHeader->nHeight;
            block_time = ::pindexBestHeader->GetBlockTime();
            return true;
        }
        return false;
    }
    int getNumBlocks() override
    {
        LOCK(::cs_main);
        return ::ChainActive().Height();
    }
    uint256 getBestBlockHash() override
    {
        const CBlockIndex* tip = WITH_LOCK(::cs_main, return ::ChainActive().Tip());
        return tip ? tip->GetBlockHash() : Params().GenesisBlock().GetHash();
    }
    int64_t getLastBlockTime() override
    {
        LOCK(::cs_main);
        if (::ChainActive().Tip()) {
            return ::ChainActive().Tip()->GetBlockTime();
        }
        return Params().GenesisBlock().GetBlockTime(); // Genesis block's time of current network
    }
    uint256 getBlockHash(int blockNumber) override
    {
        LOCK(::cs_main);
        CBlockIndex* index = ::ChainActive()[blockNumber];
        return index ? index->GetBlockHash() : uint256();
    }
    int64_t getBlockTime(int blockNumber) override
    {
        LOCK(::cs_main);
        CBlockIndex* index = ::ChainActive()[blockNumber];
        return index ? index->GetBlockTime() : 0;
    }
    double getVerificationProgress() override
    {
        const CBlockIndex* tip;
        {
            LOCK(::cs_main);
            tip = ::ChainActive().Tip();
        }
        return GuessVerificationProgress(Params().TxData(), tip);
    }
    bool isInitialBlockDownload() override { return ::ChainstateActive().IsInitialBlockDownload(); }
    bool isAddressTypeSet() override { return !::gArgs.GetArg("-addresstype", "").empty(); }
    bool getReindex() override { return ::fReindex; }
    bool getImporting() override { return ::fImporting; }
    void setNetworkActive(bool active) override
    {
        if (m_context->connman) {
            m_context->connman->SetNetworkActive(active);
        }
    }
    bool getNetworkActive() override { return m_context->connman && m_context->connman->GetNetworkActive(); }
    CFeeRate estimateSmartFee(int num_blocks, bool conservative, int* returned_target = nullptr) override
    {
        FeeCalculation fee_calc;
        CFeeRate result = ::feeEstimator.estimateSmartFee(num_blocks, &fee_calc, conservative);
        if (returned_target) {
            *returned_target = fee_calc.returnedTarget;
        }
        return result;
    }
    CFeeRate getDustRelayFee() override { return ::dustRelayFee; }
    UniValue executeRpc(const std::string& command, const UniValue& params, const std::string& uri) override
    {
        JSONRPCRequest req(m_context_ref);
        req.params = params;
        req.strMethod = command;
        req.URI = uri;
        return ::tableRPC.execute(req);
    }
    std::vector<std::string> listRpcCommands() override { return ::tableRPC.listCommands(); }
    void rpcSetTimerInterfaceIfUnset(RPCTimerInterface* iface) override { RPCSetTimerInterfaceIfUnset(iface); }
    void rpcUnsetTimerInterface(RPCTimerInterface* iface) override { RPCUnsetTimerInterface(iface); }
    bool getUnspentOutput(const COutPoint& output, Coin& coin) override
    {
        LOCK(::cs_main);
        return ::ChainstateActive().CoinsTip().GetCoin(output, coin);
    }
    WalletClient& walletClient() override
    {
        return *Assert(m_context->wallet_client);
    }
    void getGasInfo(uint64_t& blockGasLimit, uint64_t& minGasPrice, uint64_t& nGasPrice) override
    {
        LOCK(::cs_main);

        QtumDGP qtumDGP(globalState.get(), fGettingValuesDGP);
        blockGasLimit = qtumDGP.getBlockGasLimit(::ChainActive().Height());
        minGasPrice = CAmount(qtumDGP.getMinGasPrice(::ChainActive().Height()));
        nGasPrice = (minGasPrice>DEFAULT_GAS_PRICE)?minGasPrice:DEFAULT_GAS_PRICE;
    }
    void getSyncInfo(int& numBlocks, bool& isSyncing) override
    {
        LOCK(::cs_main);
        // Get node synchronization information with minimal locks
        numBlocks = ::ChainActive().Height();
        int64_t blockTime = ::ChainActive().Tip() ? ::ChainActive().Tip()->GetBlockTime() :
                                                  Params().GenesisBlock().GetBlockTime();
        int64_t secs = GetTime() - blockTime;
        isSyncing = secs >= 90*60 ? true : false;
    }
    bool tryGetSyncInfo(int& numBlocks, bool& isSyncing) override
    {
        TRY_LOCK(::cs_main, lockMain);
        if (lockMain) {
            // Get node synchronization information with minimal locks
            numBlocks = ::ChainActive().Height();
            int64_t blockTime = ::ChainActive().Tip() ? ::ChainActive().Tip()->GetBlockTime() :
                                                      Params().GenesisBlock().GetBlockTime();
            int64_t secs = GetTime() - blockTime;
            isSyncing = secs >= 90*60 ? true : false;
            return true;
        }

        return false;
    }
    int64_t getBlockSubsidy(int nHeight) override
    {
        const CChainParams& chainparams = Params();
        return GetBlockSubsidy(nHeight, chainparams.GetConsensus());
    }
    uint64_t getNetworkStakeWeight() override
    {
        LOCK(::cs_main);
        return GetPoSKernelPS();
    }
    double getEstimatedAnnualROI() override
    {
        LOCK(::cs_main);
        return GetEstimatedAnnualROI();
    }
    int64_t getMoneySupply() override
    {
        return pindexBestHeader ? pindexBestHeader->nMoneySupply : 0;
    }
    void getGasInfo(uint64_t& blockGasLimit, uint64_t& minGasPrice, uint64_t& nGasPrice) override
    {
        LOCK(::cs_main);

        QtumDGP qtumDGP(globalState.get(), fGettingValuesDGP);
        blockGasLimit = qtumDGP.getBlockGasLimit(::ChainActive().Height());
        minGasPrice = CAmount(qtumDGP.getMinGasPrice(::ChainActive().Height()));
        nGasPrice = (minGasPrice>DEFAULT_GAS_PRICE)?minGasPrice:DEFAULT_GAS_PRICE;
    }
    void getSyncInfo(int& numBlocks, bool& isSyncing) override
    {
        LOCK(::cs_main);
        // Get node synchronization information with minimal locks
        numBlocks = ::ChainActive().Height();
        int64_t blockTime = ::ChainActive().Tip() ? ::ChainActive().Tip()->GetBlockTime() :
                                                  Params().GenesisBlock().GetBlockTime();
        int64_t secs = GetTime() - blockTime;
        isSyncing = secs >= 90*60 ? true : false;
    }
    bool tryGetSyncInfo(int& numBlocks, bool& isSyncing) override
    {
        TRY_LOCK(::cs_main, lockMain);
        if (lockMain) {
            // Get node synchronization information with minimal locks
            numBlocks = ::ChainActive().Height();
            int64_t blockTime = ::ChainActive().Tip() ? ::ChainActive().Tip()->GetBlockTime() :
                                                      Params().GenesisBlock().GetBlockTime();
            int64_t secs = GetTime() - blockTime;
            isSyncing = secs >= 90*60 ? true : false;
            return true;
        }

        return false;
    }
    int64_t getBlockSubsidy(int nHeight) override
    {
        const CChainParams& chainparams = Params();
        return GetBlockSubsidy(nHeight, chainparams.GetConsensus());
    }
    uint64_t getNetworkStakeWeight() override
    {
        LOCK(::cs_main);
        return GetPoSKernelPS();
    }
    double getEstimatedAnnualROI() override
    {
        LOCK(::cs_main);
        return GetEstimatedAnnualROI();
    }
    int64_t getMoneySupply() override
    {
        return pindexBestHeader ? pindexBestHeader->nMoneySupply : 0;
    }
    std::unique_ptr<Handler> handleInitMessage(InitMessageFn fn) override
    {
        return MakeHandler(::uiInterface.InitMessage_connect(fn));
    }
    std::unique_ptr<Handler> handleMessageBox(MessageBoxFn fn) override
    {
        return MakeHandler(::uiInterface.ThreadSafeMessageBox_connect(fn));
    }
    std::unique_ptr<Handler> handleQuestion(QuestionFn fn) override
    {
        return MakeHandler(::uiInterface.ThreadSafeQuestion_connect(fn));
    }
    std::unique_ptr<Handler> handleShowProgress(ShowProgressFn fn) override
    {
        return MakeHandler(::uiInterface.ShowProgress_connect(fn));
    }
    std::unique_ptr<Handler> handleNotifyNumConnectionsChanged(NotifyNumConnectionsChangedFn fn) override
    {
        return MakeHandler(::uiInterface.NotifyNumConnectionsChanged_connect(fn));
    }
    std::unique_ptr<Handler> handleNotifyNetworkActiveChanged(NotifyNetworkActiveChangedFn fn) override
    {
        return MakeHandler(::uiInterface.NotifyNetworkActiveChanged_connect(fn));
    }
    std::unique_ptr<Handler> handleNotifyAlertChanged(NotifyAlertChangedFn fn) override
    {
        return MakeHandler(::uiInterface.NotifyAlertChanged_connect(fn));
    }
    std::unique_ptr<Handler> handleBannedListChanged(BannedListChangedFn fn) override
    {
        return MakeHandler(::uiInterface.BannedListChanged_connect(fn));
    }
    std::unique_ptr<Handler> handleNotifyBlockTip(NotifyBlockTipFn fn) override
    {
        return MakeHandler(::uiInterface.NotifyBlockTip_connect([fn](SynchronizationState sync_state, const CBlockIndex* block) {
            fn(sync_state, BlockTip{block->nHeight, block->GetBlockTime(), block->GetBlockHash()},
                GuessVerificationProgress(Params().TxData(), block));
        }));
    }
    std::unique_ptr<Handler> handleNotifyHeaderTip(NotifyHeaderTipFn fn) override
    {
        return MakeHandler(
            ::uiInterface.NotifyHeaderTip_connect([fn](SynchronizationState sync_state, const CBlockIndex* block) {
                fn(sync_state, BlockTip{block->nHeight, block->GetBlockTime(), block->GetBlockHash()},
                    /* verification progress is unused when a header was received */ 0);
            }));
    }
    NodeContext* context() override { return m_context; }
    void setContext(NodeContext* context) override
    {
        m_context = context;
        if (context) {
            m_context_ref.Set(*context);
        } else {
            m_context_ref.Clear();
        }
    }
    NodeContext* m_context{nullptr};
    util::Ref m_context_ref;
};

} // namespace

std::unique_ptr<Node> MakeNode(NodeContext* context) { return MakeUnique<NodeImpl>(context); }

} // namespace interfaces<|MERGE_RESOLUTION|>--- conflicted
+++ resolved
@@ -126,13 +126,8 @@
     }
     bool ban(const CNetAddr& net_addr, int64_t ban_time_offset) override
     {
-<<<<<<< HEAD
-        if (m_context.banman) {
-            m_context.banman->Ban(net_addr, ban_time_offset);
-=======
         if (m_context->banman) {
             m_context->banman->Ban(net_addr, ban_time_offset);
->>>>>>> da23532c
             return true;
         }
         return false;
@@ -306,59 +301,6 @@
     {
         return pindexBestHeader ? pindexBestHeader->nMoneySupply : 0;
     }
-    void getGasInfo(uint64_t& blockGasLimit, uint64_t& minGasPrice, uint64_t& nGasPrice) override
-    {
-        LOCK(::cs_main);
-
-        QtumDGP qtumDGP(globalState.get(), fGettingValuesDGP);
-        blockGasLimit = qtumDGP.getBlockGasLimit(::ChainActive().Height());
-        minGasPrice = CAmount(qtumDGP.getMinGasPrice(::ChainActive().Height()));
-        nGasPrice = (minGasPrice>DEFAULT_GAS_PRICE)?minGasPrice:DEFAULT_GAS_PRICE;
-    }
-    void getSyncInfo(int& numBlocks, bool& isSyncing) override
-    {
-        LOCK(::cs_main);
-        // Get node synchronization information with minimal locks
-        numBlocks = ::ChainActive().Height();
-        int64_t blockTime = ::ChainActive().Tip() ? ::ChainActive().Tip()->GetBlockTime() :
-                                                  Params().GenesisBlock().GetBlockTime();
-        int64_t secs = GetTime() - blockTime;
-        isSyncing = secs >= 90*60 ? true : false;
-    }
-    bool tryGetSyncInfo(int& numBlocks, bool& isSyncing) override
-    {
-        TRY_LOCK(::cs_main, lockMain);
-        if (lockMain) {
-            // Get node synchronization information with minimal locks
-            numBlocks = ::ChainActive().Height();
-            int64_t blockTime = ::ChainActive().Tip() ? ::ChainActive().Tip()->GetBlockTime() :
-                                                      Params().GenesisBlock().GetBlockTime();
-            int64_t secs = GetTime() - blockTime;
-            isSyncing = secs >= 90*60 ? true : false;
-            return true;
-        }
-
-        return false;
-    }
-    int64_t getBlockSubsidy(int nHeight) override
-    {
-        const CChainParams& chainparams = Params();
-        return GetBlockSubsidy(nHeight, chainparams.GetConsensus());
-    }
-    uint64_t getNetworkStakeWeight() override
-    {
-        LOCK(::cs_main);
-        return GetPoSKernelPS();
-    }
-    double getEstimatedAnnualROI() override
-    {
-        LOCK(::cs_main);
-        return GetEstimatedAnnualROI();
-    }
-    int64_t getMoneySupply() override
-    {
-        return pindexBestHeader ? pindexBestHeader->nMoneySupply : 0;
-    }
     std::unique_ptr<Handler> handleInitMessage(InitMessageFn fn) override
     {
         return MakeHandler(::uiInterface.InitMessage_connect(fn));
