// Copyright (c) 2018 The Bitcoin Core developers
// Distributed under the MIT software license, see the accompanying
// file COPYING or http://www.opensource.org/licenses/mit-license.php.

#ifndef BITCOIN_INTERFACES_WALLET_H
#define BITCOIN_INTERFACES_WALLET_H

#include <amount.h>                    // For CAmount
#include <pubkey.h>                    // For CKeyID and CScriptID (definitions needed in CTxDestination instantiation)
#include <script/ismine.h>             // For isminefilter, isminetype
#include <script/standard.h>           // For CTxDestination
#include <support/allocators/secure.h> // For SecureString
#include <ui_interface.h>              // For ChangeType

#include <functional>
#include <map>
#include <memory>
#include <stdint.h>
#include <string>
#include <tuple>
#include <utility>
#include <vector>

class CCoinControl;
class CFeeRate;
class CKey;
class CWallet;
enum class FeeReason;
enum class OutputType;
struct CRecipient;

namespace interfaces {

class Handler;
class PendingWalletTx;
struct WalletAddress;
struct WalletBalances;
struct WalletTx;
struct WalletTxOut;
struct WalletTxStatus;
struct TokenInfo;
struct TokenTx;
struct ContractBookData;

using WalletOrderForm = std::vector<std::pair<std::string, std::string>>;
using WalletValueMap = std::map<std::string, std::string>;

//! Interface for accessing a wallet.
class Wallet
{
public:
    virtual ~Wallet() {}

    //! Encrypt wallet.
    virtual bool encryptWallet(const SecureString& wallet_passphrase) = 0;

    //! Return whether wallet is encrypted.
    virtual bool isCrypted() = 0;

    //! Lock wallet.
    virtual bool lock() = 0;

    //! Unlock wallet.
    virtual bool unlock(const SecureString& wallet_passphrase) = 0;

    //! Return whether wallet is locked.
    virtual bool isLocked() = 0;

    //! Change wallet passphrase.
    virtual bool changeWalletPassphrase(const SecureString& old_wallet_passphrase,
        const SecureString& new_wallet_passphrase) = 0;

    //! Abort a rescan.
    virtual void abortRescan() = 0;

    //! Back up wallet.
    virtual bool backupWallet(const std::string& filename) = 0;

    //! Get wallet name.
    virtual std::string getWalletName() = 0;

    // Get key from pool.
    virtual bool getKeyFromPool(bool internal, CPubKey& pub_key) = 0;

    //! Get public key.
    virtual bool getPubKey(const CKeyID& address, CPubKey& pub_key) = 0;

    //! Get private key.
    virtual bool getPrivKey(const CKeyID& address, CKey& key) = 0;

    //! Return whether wallet has private key.
    virtual bool isSpendable(const CTxDestination& dest) = 0;

    //! Return whether wallet has watch only keys.
    virtual bool haveWatchOnly() = 0;

    //! Add or update address.
    virtual bool setAddressBook(const CTxDestination& dest, const std::string& name, const std::string& purpose) = 0;

    // Remove address.
    virtual bool delAddressBook(const CTxDestination& dest) = 0;

    //! Look up address in wallet, return whether exists.
    virtual bool getAddress(const CTxDestination& dest,
        std::string* name,
        isminetype* is_mine,
        std::string* purpose) = 0;

    //! Get wallet address list.
    virtual std::vector<WalletAddress> getAddresses() = 0;

    //! Add scripts to key store so old so software versions opening the wallet
    //! database can detect payments to newer address types.
    virtual void learnRelatedScripts(const CPubKey& key, OutputType type) = 0;

    //! Add dest data.
    virtual bool addDestData(const CTxDestination& dest, const std::string& key, const std::string& value) = 0;

    //! Erase dest data.
    virtual bool eraseDestData(const CTxDestination& dest, const std::string& key) = 0;

    //! Get dest values with prefix.
    virtual std::vector<std::string> getDestValues(const std::string& prefix) = 0;

    //! Lock coin.
    virtual void lockCoin(const COutPoint& output) = 0;

    //! Unlock coin.
    virtual void unlockCoin(const COutPoint& output) = 0;

    //! Return whether coin is locked.
    virtual bool isLockedCoin(const COutPoint& output) = 0;

    //! List locked coins.
    virtual void listLockedCoins(std::vector<COutPoint>& outputs) = 0;

    //! Create transaction.
    virtual std::unique_ptr<PendingWalletTx> createTransaction(const std::vector<CRecipient>& recipients,
        const CCoinControl& coin_control,
        bool sign,
        int& change_pos,
        CAmount& fee,
        std::string& fail_reason) = 0;

    //! Return whether transaction can be abandoned.
    virtual bool transactionCanBeAbandoned(const uint256& txid) = 0;

    //! Abandon transaction.
    virtual bool abandonTransaction(const uint256& txid) = 0;

    //! Return whether transaction can be bumped.
    virtual bool transactionCanBeBumped(const uint256& txid) = 0;

    //! Create bump transaction.
    virtual bool createBumpTransaction(const uint256& txid,
        const CCoinControl& coin_control,
        CAmount total_fee,
        std::vector<std::string>& errors,
        CAmount& old_fee,
        CAmount& new_fee,
        CMutableTransaction& mtx) = 0;

    //! Sign bump transaction.
    virtual bool signBumpTransaction(CMutableTransaction& mtx) = 0;

    //! Commit bump transaction.
    virtual bool commitBumpTransaction(const uint256& txid,
        CMutableTransaction&& mtx,
        std::vector<std::string>& errors,
        uint256& bumped_txid) = 0;

    //! Get a transaction.
    virtual CTransactionRef getTx(const uint256& txid) = 0;

    //! Get transaction information.
    virtual WalletTx getWalletTx(const uint256& txid) = 0;

    //! Get list of all wallet transactions.
    virtual std::vector<WalletTx> getWalletTxs() = 0;

    //! Try to get updated status for a particular transaction, if possible without blocking.
    virtual bool tryGetTxStatus(const uint256& txid,
        WalletTxStatus& tx_status,
        int& num_blocks,
        int64_t& block_time) = 0;

    //! Get transaction details.
    virtual WalletTx getWalletTxDetails(const uint256& txid,
        WalletTxStatus& tx_status,
        WalletOrderForm& order_form,
        bool& in_mempool,
        int& num_blocks) = 0;

    //! Get balances.
    virtual WalletBalances getBalances() = 0;

    //! Get balances if possible without blocking.
    virtual bool tryGetBalances(WalletBalances& balances, int& num_blocks) = 0;

    //! Get balance.
    virtual CAmount getBalance() = 0;

    //! Get available balance.
    virtual CAmount getAvailableBalance(const CCoinControl& coin_control) = 0;

    //! Return whether transaction input belongs to wallet.
    virtual isminetype txinIsMine(const CTxIn& txin) = 0;

    //! Return whether transaction output belongs to wallet.
    virtual isminetype txoutIsMine(const CTxOut& txout) = 0;

    //! Return debit amount if transaction input belongs to wallet.
    virtual CAmount getDebit(const CTxIn& txin, isminefilter filter) = 0;

    //! Return credit amount if transaction input belongs to wallet.
    virtual CAmount getCredit(const CTxOut& txout, isminefilter filter) = 0;

    //! Check if address have unspent coins
    virtual bool isUnspentAddress(const std::string& address) = 0;

    //! Check if address is mine
    virtual bool isMineAddress(const std::string &strAddress) = 0;

    //! Try get available coins addresses
    virtual bool tryGetAvailableAddresses(std::vector<std::string> &spendableAddresses, std::vector<std::string> &allAddresses) = 0;

    //! Return AvailableCoins + LockedCoins grouped by wallet address.
    //! (put change in one group with wallet address)
    using CoinsList = std::map<CTxDestination, std::vector<std::tuple<COutPoint, WalletTxOut>>>;
    virtual CoinsList listCoins() = 0;

    //! Return wallet transaction output information.
    virtual std::vector<WalletTxOut> getCoins(const std::vector<COutPoint>& outputs) = 0;

    //! Get required fee.
    virtual CAmount getRequiredFee(unsigned int tx_bytes) = 0;

    //! Get minimum fee.
    virtual CAmount getMinimumFee(unsigned int tx_bytes,
        const CCoinControl& coin_control,
        int* returned_target,
        FeeReason* reason) = 0;

    //! Get tx confirm target.
    virtual unsigned int getConfirmTarget() = 0;

    // Return whether HD enabled.
    virtual bool hdEnabled() = 0;

    // Return whether the wallet is blank.
    virtual bool canGetAddresses() = 0;

    // check if a certain wallet flag is set.
    virtual bool IsWalletFlagSet(uint64_t flag) = 0;

    // Get default address type.
    virtual OutputType getDefaultAddressType() = 0;

    // Get default change type.
    virtual OutputType getDefaultChangeType() = 0;

<<<<<<< HEAD
=======
    // Remove wallet.
    virtual void remove() = 0;

>>>>>>> 9e306671
    //! Add wallet token entry.
    virtual bool addTokenEntry(const TokenInfo &token) = 0;

    //! Add wallet token transaction entry.
    virtual bool addTokenTxEntry(const TokenTx& tokenTx, bool fFlushOnClose=true) = 0;

    //! Check if exist wallet token entry.
    virtual bool existTokenEntry(const TokenInfo &token) = 0;

    //! Remove wallet token entry.
    virtual bool removeTokenEntry(const std::string &sHash) = 0;

    //! Get invalid wallet tokens
    virtual std::vector<TokenInfo> getInvalidTokens() = 0;

    //! Get token transaction information.
    virtual TokenTx getTokenTx(const uint256& txid) = 0;

    //! Get list of all wallet token transactions.
    virtual std::vector<TokenTx> getTokenTxs() = 0;

    //! Get token information.
    virtual TokenInfo getToken(const uint256& id) = 0;

    //! Get list of all tokens.
    virtual std::vector<TokenInfo> getTokens() = 0;

    //! Try to get updated status for a particular token transaction, if possible without blocking.
    virtual bool tryGetTokenTxStatus(const uint256& txid, int& block_number, bool& in_mempool, int& num_blocks) = 0;

    //! Get updated status for a particular token transaction.
    virtual bool getTokenTxStatus(const uint256& txid, int& block_number, bool& in_mempool, int& num_blocks) = 0;

    //! Get token transaction details
    virtual bool getTokenTxDetails(const TokenTx &wtx, uint256& credit, uint256& debit, std::string& tokenSymbol, uint8_t& decimals) = 0;

    //! Clean token transaction entries in the wallet
    virtual bool cleanTokenTxEntries() = 0;

    //! Check if token transaction is mine
    virtual bool isTokenTxMine(const TokenTx &wtx) = 0;

    //! Get contract book data.
    virtual ContractBookData getContractBook(const std::string& address) = 0;

    //! Get list of all contract book data.
    virtual std::vector<ContractBookData> getContractBooks() = 0;

    //! Check if exist contract book.
    virtual bool existContractBook(const std::string& address) = 0;

    //! Delete contract book data.
    virtual bool delContractBook(const std::string& address) = 0;

    //! Set contract book data.
    virtual bool setContractBook(const std::string& address, const std::string& name, const std::string& abi) = 0;

    //! Try get the stake weight
    virtual bool tryGetStakeWeight(uint64_t& nWeight) = 0;

    //! Get last coin stake search interval
    virtual int64_t getLastCoinStakeSearchInterval() = 0;

    //! Get wallet unlock for staking only
    virtual bool getWalletUnlockStakingOnly() = 0;

    //! Set wallet unlock for staking only
    virtual void setWalletUnlockStakingOnly(bool unlock) = 0;

    //! Register handler for unload message.
    using UnloadFn = std::function<void()>;
    virtual std::unique_ptr<Handler> handleUnload(UnloadFn fn) = 0;

    //! Register handler for show progress messages.
    using ShowProgressFn = std::function<void(const std::string& title, int progress)>;
    virtual std::unique_ptr<Handler> handleShowProgress(ShowProgressFn fn) = 0;

    //! Register handler for status changed messages.
    using StatusChangedFn = std::function<void()>;
    virtual std::unique_ptr<Handler> handleStatusChanged(StatusChangedFn fn) = 0;

    //! Register handler for address book changed messages.
    using AddressBookChangedFn = std::function<void(const CTxDestination& address,
        const std::string& label,
        bool is_mine,
        const std::string& purpose,
        ChangeType status)>;
    virtual std::unique_ptr<Handler> handleAddressBookChanged(AddressBookChangedFn fn) = 0;

    //! Register handler for transaction changed messages.
    using TransactionChangedFn = std::function<void(const uint256& txid, ChangeType status)>;
    virtual std::unique_ptr<Handler> handleTransactionChanged(TransactionChangedFn fn) = 0;

    //! Register handler for token transaction changed messages.
    using TokenTransactionChangedFn = std::function<void(const uint256& id, ChangeType status)>;
    virtual std::unique_ptr<Handler> handleTokenTransactionChanged(TokenTransactionChangedFn fn) = 0;

    //! Register handler for token changed messages.
    using TokenChangedFn = std::function<void(const uint256& id, ChangeType status)>;
    virtual std::unique_ptr<Handler> handleTokenChanged(TokenChangedFn fn) = 0;

    //! Register handler for watchonly changed messages.
    using WatchOnlyChangedFn = std::function<void(bool have_watch_only)>;
    virtual std::unique_ptr<Handler> handleWatchOnlyChanged(WatchOnlyChangedFn fn) = 0;

<<<<<<< HEAD
=======
    //! Register handler for keypool changed messages.
    using CanGetAddressesChangedFn = std::function<void()>;
    virtual std::unique_ptr<Handler> handleCanGetAddressesChanged(CanGetAddressesChangedFn fn) = 0;

>>>>>>> 9e306671
    //! Register handler for contract book changed messages.
    using ContractBookChangedFn = std::function<void( const std::string& address,
        const std::string& label,
        const std::string& abi,
        ChangeType status)>;
    virtual std::unique_ptr<Handler> handleContractBookChanged(ContractBookChangedFn fn) = 0;
};

//! Tracking object returned by CreateTransaction and passed to CommitTransaction.
class PendingWalletTx
{
public:
    virtual ~PendingWalletTx() {}

    //! Get transaction data.
    virtual const CTransaction& get() = 0;

    //! Get virtual transaction size.
    virtual int64_t getVirtualSize() = 0;

    //! Send pending transaction and commit to wallet.
    virtual bool commit(WalletValueMap value_map,
        WalletOrderForm order_form,
        std::string& reject_reason) = 0;
};

//! Information about one wallet address.
struct WalletAddress
{
    CTxDestination dest;
    isminetype is_mine;
    std::string name;
    std::string purpose;

    WalletAddress(CTxDestination dest, isminetype is_mine, std::string name, std::string purpose)
        : dest(std::move(dest)), is_mine(is_mine), name(std::move(name)), purpose(std::move(purpose))
    {
    }
};

//! Collection of wallet balances.
struct WalletBalances
{
    CAmount balance = 0;
    CAmount unconfirmed_balance = 0;
    CAmount immature_balance = 0;
    CAmount stake = 0;
    bool have_watch_only = false;
    CAmount watch_only_balance = 0;
    CAmount unconfirmed_watch_only_balance = 0;
    CAmount immature_watch_only_balance = 0;
    CAmount watch_only_stake = 0;

    bool balanceChanged(const WalletBalances& prev) const
    {
        return balance != prev.balance || unconfirmed_balance != prev.unconfirmed_balance ||
               immature_balance != prev.immature_balance || stake != prev.stake || watch_only_balance != prev.watch_only_balance ||
               unconfirmed_watch_only_balance != prev.unconfirmed_watch_only_balance ||
               immature_watch_only_balance != prev.immature_watch_only_balance || watch_only_stake != prev.watch_only_stake;
    }
};

//! Wallet transaction information.
struct WalletTx
{
    CTransactionRef tx;
    std::vector<isminetype> txin_is_mine;
    std::vector<isminetype> txout_is_mine;
    std::vector<CTxDestination> txout_address;
    std::vector<isminetype> txout_address_is_mine;
    CAmount credit;
    CAmount debit;
    CAmount change;
    int64_t time;
    std::map<std::string, std::string> value_map;
    bool is_coinbase;
    bool is_coinstake;
    bool is_in_main_chain;

    // Contract tx params
    bool has_create_or_call;
    CKeyID tx_sender_key;
    std::vector<CKeyID> txout_keys;
};

//! Updated transaction status.
struct WalletTxStatus
{
    int block_height;
    int blocks_to_maturity;
    int depth_in_main_chain;
    unsigned int time_received;
    uint32_t lock_time;
    bool is_final;
    bool is_trusted;
    bool is_abandoned;
    bool is_coinbase;
    bool is_coinstake;
    bool is_in_main_chain;
};

//! Wallet transaction output.
struct WalletTxOut
{
    CTxOut txout;
    int64_t time;
    int depth_in_main_chain = -1;
    bool is_spent = false;
};

// Wallet token information.
struct TokenInfo
{
    std::string contract_address;
    std::string token_name;
    std::string token_symbol;
    uint8_t decimals = 0;
    std::string sender_address;
    int64_t time = 0;
    uint256 block_hash;
    int64_t block_number = -1;
    uint256 hash;
};

// Wallet token transaction
struct TokenTx
{
    std::string contract_address;
    std::string sender_address;
    std::string receiver_address;
    uint256 value;
    uint256 tx_hash;
    int64_t time = 0;
    uint256 block_hash;
    int64_t block_number = -1;
    std::string label;
    uint256 hash;
};

// Wallet contract book data */
struct ContractBookData
{
    std::string address;
    std::string name;
    std::string abi;
};

<<<<<<< HEAD
//! Return implementation of Wallet interface. This function will be undefined
//! in builds where ENABLE_WALLET is false.
=======
//! Return implementation of Wallet interface. This function is defined in
//! dummywallet.cpp and throws if the wallet component is not compiled.
>>>>>>> 9e306671
std::unique_ptr<Wallet> MakeWallet(const std::shared_ptr<CWallet>& wallet);

} // namespace interfaces

#endif // BITCOIN_INTERFACES_WALLET_H<|MERGE_RESOLUTION|>--- conflicted
+++ resolved
@@ -259,12 +259,9 @@
     // Get default change type.
     virtual OutputType getDefaultChangeType() = 0;
 
-<<<<<<< HEAD
-=======
     // Remove wallet.
     virtual void remove() = 0;
 
->>>>>>> 9e306671
     //! Add wallet token entry.
     virtual bool addTokenEntry(const TokenInfo &token) = 0;
 
@@ -370,13 +367,10 @@
     using WatchOnlyChangedFn = std::function<void(bool have_watch_only)>;
     virtual std::unique_ptr<Handler> handleWatchOnlyChanged(WatchOnlyChangedFn fn) = 0;
 
-<<<<<<< HEAD
-=======
     //! Register handler for keypool changed messages.
     using CanGetAddressesChangedFn = std::function<void()>;
     virtual std::unique_ptr<Handler> handleCanGetAddressesChanged(CanGetAddressesChangedFn fn) = 0;
 
->>>>>>> 9e306671
     //! Register handler for contract book changed messages.
     using ContractBookChangedFn = std::function<void( const std::string& address,
         const std::string& label,
@@ -524,13 +518,8 @@
     std::string abi;
 };
 
-<<<<<<< HEAD
-//! Return implementation of Wallet interface. This function will be undefined
-//! in builds where ENABLE_WALLET is false.
-=======
 //! Return implementation of Wallet interface. This function is defined in
 //! dummywallet.cpp and throws if the wallet component is not compiled.
->>>>>>> 9e306671
 std::unique_ptr<Wallet> MakeWallet(const std::shared_ptr<CWallet>& wallet);
 
 } // namespace interfaces
