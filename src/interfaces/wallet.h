// Copyright (c) 2018-2021 The Bitcoin Core developers
// Distributed under the MIT software license, see the accompanying
// file COPYING or http://www.opensource.org/licenses/mit-license.php.

#ifndef BITCOIN_INTERFACES_WALLET_H
#define BITCOIN_INTERFACES_WALLET_H

#include <consensus/amount.h>
#include <fs.h>
#include <interfaces/chain.h>          // For ChainClient
#include <pubkey.h>                    // For CKeyID and CScriptID (definitions needed in CTxDestination instantiation)
#include <script/standard.h>           // For CTxDestination
#include <support/allocators/secure.h> // For SecureString
#include <util/message.h>
#include <util/result.h>
#include <util/ui_change_type.h>

#include <cstdint>
#include <functional>
#include <map>
#include <memory>
#include <string>
#include <tuple>
#include <type_traits>
#include <utility>
#include <vector>

class CFeeRate;
class CKey;
enum class FeeReason;
enum class OutputType;
enum class TransactionError;
struct PartiallySignedTransaction;
struct bilingual_str;
namespace wallet {
class CCoinControl;
class CWallet;
enum isminetype : unsigned int;
struct CRecipient;
struct WalletContext;
using isminefilter = std::underlying_type<isminetype>::type;
} // namespace wallet

namespace interfaces {

class Handler;
struct WalletAddress;
struct WalletBalances;
struct WalletTx;
struct WalletTxOut;
struct WalletTxStatus;
struct TokenInfo;
struct TokenTx;
struct ContractBookData;
struct DelegationInfo;
struct DelegationDetails;
struct SuperStakerInfo;
struct DelegationStakerInfo;
struct SignDelegation;


using WalletOrderForm = std::vector<std::pair<std::string, std::string>>;
using WalletValueMap = std::map<std::string, std::string>;

//! Interface for accessing a wallet.
class Wallet
{
public:
    virtual ~Wallet() {}

    //! Encrypt wallet.
    virtual bool encryptWallet(const SecureString& wallet_passphrase) = 0;

    //! Return whether wallet is encrypted.
    virtual bool isCrypted() = 0;

    //! Lock wallet.
    virtual bool lock() = 0;

    //! Unlock wallet.
    virtual bool unlock(const SecureString& wallet_passphrase) = 0;

    //! Return whether wallet is locked.
    virtual bool isLocked() = 0;

    //! Change wallet passphrase.
    virtual bool changeWalletPassphrase(const SecureString& old_wallet_passphrase,
        const SecureString& new_wallet_passphrase) = 0;

    //! Abort a rescan.
    virtual void abortRescan() = 0;

    //! Back up wallet.
    virtual bool backupWallet(const std::string& filename) = 0;

    //! Get wallet name.
    virtual std::string getWalletName() = 0;

    // Get a new address.
    virtual util::Result<CTxDestination> getNewDestination(const OutputType type, const std::string& label) = 0;

    //! Get public key.
    virtual bool getPubKey(const CScript& script, const CKeyID& address, CPubKey& pub_key) = 0;

    //! Sign message
    virtual SigningResult signMessage(const std::string& message, const PKHash& pkhash, std::string& str_sig) = 0;

    //! Return whether wallet has private key.
    virtual bool isSpendable(const CTxDestination& dest) = 0;

    //! Return whether wallet has watch only keys.
    virtual bool haveWatchOnly() = 0;

    //! Add or update address.
    virtual bool setAddressBook(const CTxDestination& dest, const std::string& name, const std::string& purpose) = 0;

    // Remove address.
    virtual bool delAddressBook(const CTxDestination& dest) = 0;

    //! Look up address in wallet, return whether exists.
    virtual bool getAddress(const CTxDestination& dest,
        std::string* name,
        wallet::isminetype* is_mine,
        std::string* purpose) = 0;

    //! Get wallet address list.
    virtual std::vector<WalletAddress> getAddresses() const = 0;

    //! Get receive requests.
    virtual std::vector<std::string> getAddressReceiveRequests() = 0;

    //! Save or remove receive request.
    virtual bool setAddressReceiveRequest(const CTxDestination& dest, const std::string& id, const std::string& value) = 0;

    //! Display address on external signer
    virtual bool displayAddress(const CTxDestination& dest) = 0;

    //! Lock coin.
    virtual bool lockCoin(const COutPoint& output, const bool write_to_db) = 0;

    //! Unlock coin.
    virtual bool unlockCoin(const COutPoint& output) = 0;

    //! Return whether coin is locked.
    virtual bool isLockedCoin(const COutPoint& output) = 0;

    //! List locked coins.
    virtual void listLockedCoins(std::vector<COutPoint>& outputs) = 0;

    //! Create transaction.
    virtual util::Result<CTransactionRef> createTransaction(const std::vector<wallet::CRecipient>& recipients,
        const wallet::CCoinControl& coin_control,
        bool sign,
        int& change_pos,
        CAmount& fee) = 0;

    //! Commit transaction.
    virtual void commitTransaction(CTransactionRef tx,
        WalletValueMap value_map,
        WalletOrderForm order_form) = 0;

    //! Return whether transaction can be abandoned.
    virtual bool transactionCanBeAbandoned(const uint256& txid) = 0;

    //! Abandon transaction.
    virtual bool abandonTransaction(const uint256& txid) = 0;

    //! Return whether transaction can be bumped.
    virtual bool transactionCanBeBumped(const uint256& txid) = 0;

    //! Create bump transaction.
    virtual bool createBumpTransaction(const uint256& txid,
        const wallet::CCoinControl& coin_control,
        std::vector<bilingual_str>& errors,
        CAmount& old_fee,
        CAmount& new_fee,
        CMutableTransaction& mtx) = 0;

    //! Sign bump transaction.
    virtual bool signBumpTransaction(CMutableTransaction& mtx) = 0;

    //! Commit bump transaction.
    virtual bool commitBumpTransaction(const uint256& txid,
        CMutableTransaction&& mtx,
        std::vector<bilingual_str>& errors,
        uint256& bumped_txid) = 0;

    //! Get a transaction.
    virtual CTransactionRef getTx(const uint256& txid) = 0;

    //! Get transaction information.
    virtual WalletTx getWalletTx(const uint256& txid) = 0;

    //! Get list of all wallet transactions.
    virtual std::set<WalletTx> getWalletTxs() = 0;

    //! Try to get updated status for a particular transaction, if possible without blocking.
    virtual bool tryGetTxStatus(const uint256& txid,
        WalletTxStatus& tx_status,
        int& num_blocks,
        int64_t& block_time) = 0;

    //! Get transaction details.
    virtual WalletTx getWalletTxDetails(const uint256& txid,
        WalletTxStatus& tx_status,
        WalletOrderForm& order_form,
        bool& in_mempool,
        int& num_blocks) = 0;

    //! Fill PSBT.
    virtual TransactionError fillPSBT(int sighash_type,
        bool sign,
        bool bip32derivs,
        size_t* n_signed,
        PartiallySignedTransaction& psbtx,
        bool& complete) = 0;

    //! Get balances.
    virtual WalletBalances getBalances() = 0;

    //! Get balances if possible without blocking.
    virtual bool tryGetBalances(WalletBalances& balances, uint256& block_hash) = 0;

    //! Get balance.
    virtual CAmount getBalance() = 0;

    //! Get available balance.
    virtual CAmount getAvailableBalance(const wallet::CCoinControl& coin_control) = 0;

    //! Return whether transaction input belongs to wallet.
    virtual wallet::isminetype txinIsMine(const CTxIn& txin) = 0;

    //! Return whether transaction output belongs to wallet.
    virtual wallet::isminetype txoutIsMine(const CTxOut& txout) = 0;

    //! Return debit amount if transaction input belongs to wallet.
    virtual CAmount getDebit(const CTxIn& txin, wallet::isminefilter filter) = 0;

    //! Return credit amount if transaction input belongs to wallet.
    virtual CAmount getCredit(const CTxOut& txout, wallet::isminefilter filter) = 0;

    //! Check if address have unspent coins
    virtual bool isUnspentAddress(const std::string& address) = 0;

    //! Check if address is mine
    virtual bool isMineAddress(const std::string &strAddress) = 0;

    //! Try get available coins addresses
    virtual bool tryGetAvailableAddresses(std::vector<std::string> &spendableAddresses, std::vector<std::string> &allAddresses, bool &includeZeroValue) = 0;

    //! Return AvailableCoins + LockedCoins grouped by wallet address.
    //! (put change in one group with wallet address)
    using CoinsList = std::map<CTxDestination, std::vector<std::tuple<COutPoint, WalletTxOut>>>;
    virtual CoinsList listCoins() = 0;

    //! Return wallet transaction output information.
    virtual std::vector<WalletTxOut> getCoins(const std::vector<COutPoint>& outputs) = 0;

    //! Get required fee.
    virtual CAmount getRequiredFee(unsigned int tx_bytes) = 0;

    //! Get minimum fee.
    virtual CAmount getMinimumFee(unsigned int tx_bytes,
        const wallet::CCoinControl& coin_control,
        int* returned_target,
        FeeReason* reason) = 0;

    //! Get tx confirm target.
    virtual unsigned int getConfirmTarget() = 0;

    // Return whether HD enabled.
    virtual bool hdEnabled() = 0;

    // Return whether the wallet is blank.
    virtual bool canGetAddresses() = 0;

    // Return whether private keys enabled.
    virtual bool privateKeysDisabled() = 0;

    // Return whether the wallet contains a Taproot scriptPubKeyMan
    virtual bool taprootEnabled() = 0;

    // Return whether wallet uses an external signer.
    virtual bool hasExternalSigner() = 0;

    // Get default address type.
    virtual OutputType getDefaultAddressType() = 0;

    //! Get max tx fee.
    virtual CAmount getDefaultMaxTxFee() = 0;

    // Remove wallet.
    virtual void remove() = 0;

    //! Return whether is a legacy wallet
    virtual bool isLegacy() = 0;

    //! Add wallet token entry.
    virtual bool addTokenEntry(const TokenInfo &token) = 0;

    //! Add wallet token transaction entry.
    virtual bool addTokenTxEntry(const TokenTx& tokenTx, bool fFlushOnClose=true) = 0;

    //! Check if exist wallet token entry.
    virtual bool existTokenEntry(const TokenInfo &token) = 0;

    //! Remove wallet token entry.
    virtual bool removeTokenEntry(const std::string &sHash) = 0;

    //! Get invalid wallet tokens
    virtual std::vector<TokenInfo> getInvalidTokens() = 0;

    //! Get token transaction information.
    virtual TokenTx getTokenTx(const uint256& txid) = 0;

    //! Get list of all wallet token transactions.
    virtual std::vector<TokenTx> getTokenTxs() = 0;

    //! Get token information.
    virtual TokenInfo getToken(const uint256& id) = 0;

    //! Get list of all tokens.
    virtual std::vector<TokenInfo> getTokens() = 0;

    //! Try to get updated status for a particular token transaction, if possible without blocking.
    virtual bool tryGetTokenTxStatus(const uint256& txid, int& block_number, bool& in_mempool, int& num_blocks) = 0;

    //! Get updated status for a particular token transaction.
    virtual bool getTokenTxStatus(const uint256& txid, int& block_number, bool& in_mempool, int& num_blocks) = 0;

    //! Get token transaction details
    virtual bool getTokenTxDetails(const TokenTx &wtx, uint256& credit, uint256& debit, std::string& tokenSymbol, uint8_t& decimals) = 0;

    //! Clean token transaction entries in the wallet
    virtual bool cleanTokenTxEntries() = 0;

    //! Check if token transaction is mine
    virtual bool isTokenTxMine(const TokenTx &wtx) = 0;

    //! Get contract book data.
    virtual ContractBookData getContractBook(const std::string& address) = 0;

    //! Get list of all contract book data.
    virtual std::vector<ContractBookData> getContractBooks() = 0;

    //! Check if exist contract book.
    virtual bool existContractBook(const std::string& address) = 0;

    //! Delete contract book data.
    virtual bool delContractBook(const std::string& address) = 0;

    //! Set contract book data.
    virtual bool setContractBook(const std::string& address, const std::string& name, const std::string& abi) = 0;

    //! Restore wallet delegations.
    virtual uint32_t restoreDelegations() = 0;

    //! Add wallet delegation entry.
    virtual bool addDelegationEntry(const DelegationInfo &delegation) = 0;

    //! Check if exist wallet delegation entry.
    virtual bool existDelegationEntry(const DelegationInfo &delegation) = 0;

    //! Get delegation information.
    virtual DelegationInfo getDelegation(const uint256& id) = 0;

    //! Get delegation information from contract.
    virtual DelegationInfo getDelegationContract(const std::string &sHash, bool& validated, bool& contractRet) = 0;

    //! Get delegation details for address.
    virtual DelegationDetails getDelegationDetails(const std::string &sAddress) = 0;

    //! Get list of all delegations.
    virtual std::vector<DelegationInfo> getDelegations() = 0;

    //! Remove wallet delegation entry.
    virtual bool removeDelegationEntry(const std::string &sHash) = 0;

    //! Set delegation entry removed.
    virtual bool setDelegationRemoved(const std::string &sHash, const std::string &sTxid) = 0;

    //! Restore wallet super stakers.
    virtual uint32_t restoreSuperStakers() = 0;

    //! Exist super staker.
    virtual bool existSuperStaker(const std::string &sAddress) = 0;

    //! Get super staker information.
    virtual SuperStakerInfo getSuperStaker(const uint256& id) = 0;

    //! Get super staker recommended config.
    virtual SuperStakerInfo getSuperStakerRecommendedConfig() = 0;

    //! Get list of all super stakers.
    virtual std::vector<SuperStakerInfo> getSuperStakers() = 0;

    //! Add wallet super staker entry.
    virtual bool addSuperStakerEntry(const SuperStakerInfo &superStaker) = 0;

    //! Remove wallet super staker entry.
    virtual bool removeSuperStakerEntry(const std::string &sHash) = 0;

    //! Get the super staker weight
    virtual uint64_t getSuperStakerWeight(const uint256& id) = 0;

    //! Is super staker staking
    virtual bool isSuperStakerStaking(const uint256& id, CAmount& delegationsWeight) = 0;

    //! Try get the stake weight
    virtual bool tryGetStakeWeight(uint64_t& nWeight) = 0;

    //! Get the stake weight
    virtual uint64_t getStakeWeight() = 0;

    //! Get last coin stake search interval
    virtual int64_t getLastCoinStakeSearchInterval() = 0;

    //! Get wallet unlock for staking only
    virtual bool getWalletUnlockStakingOnly() = 0;

    //! Set wallet unlock for staking only
    virtual void setWalletUnlockStakingOnly(bool unlock) = 0;

    //! Set wallet enabled for staking
    virtual void setEnabledStaking(bool enabled) = 0;

    //! Get wallet enabled for staking
    virtual bool getEnabledStaking() = 0;

    //! Get wallet enabled for super staking
    virtual bool getEnabledSuperStaking() = 0;

    //! Get a delegation from super staker.
    virtual DelegationStakerInfo getDelegationStaker(const uint160& id) = 0;

    //! Get list of all delegations for super stakers.
    virtual std::vector<DelegationStakerInfo> getDelegationsStakers() = 0;

    //! Get staker address balance.
    virtual bool getStakerAddressBalance(const std::string& staker, CAmount& balance, CAmount& stake, CAmount& weight) = 0;

    //! Get add delegation data to sign.
    virtual bool getAddDelegationData(const std::string& psbt, std::map<int, SignDelegation>& signData, std::string& error) = 0;

    //! Set signed add delegation data.
    virtual bool setAddDelegationData(std::string& psbt, const std::map<int, SignDelegation>& signData, std::string& error) = 0;

    //! Set staker ledger id.
    virtual void setStakerLedgerId(const std::string& ledgerId) = 0;

    //! Get staker ledger id.
    virtual std::string getStakerLedgerId() = 0;

    //! Register handler for unload message.
    using UnloadFn = std::function<void()>;
    virtual std::unique_ptr<Handler> handleUnload(UnloadFn fn) = 0;

    //! Register handler for show progress messages.
    using ShowProgressFn = std::function<void(const std::string& title, int progress)>;
    virtual std::unique_ptr<Handler> handleShowProgress(ShowProgressFn fn) = 0;

    //! Register handler for status changed messages.
    using StatusChangedFn = std::function<void()>;
    virtual std::unique_ptr<Handler> handleStatusChanged(StatusChangedFn fn) = 0;

    //! Register handler for address book changed messages.
    using AddressBookChangedFn = std::function<void(const CTxDestination& address,
        const std::string& label,
        bool is_mine,
        const std::string& purpose,
        ChangeType status)>;
    virtual std::unique_ptr<Handler> handleAddressBookChanged(AddressBookChangedFn fn) = 0;

    //! Register handler for transaction changed messages.
    using TransactionChangedFn = std::function<void(const uint256& txid, ChangeType status)>;
    virtual std::unique_ptr<Handler> handleTransactionChanged(TransactionChangedFn fn) = 0;

    //! Register handler for token transaction changed messages.
    using TokenTransactionChangedFn = std::function<void(const uint256& id, ChangeType status)>;
    virtual std::unique_ptr<Handler> handleTokenTransactionChanged(TokenTransactionChangedFn fn) = 0;

    //! Register handler for token changed messages.
    using TokenChangedFn = std::function<void(const uint256& id, ChangeType status)>;
    virtual std::unique_ptr<Handler> handleTokenChanged(TokenChangedFn fn) = 0;

    //! Register handler for watchonly changed messages.
    using WatchOnlyChangedFn = std::function<void(bool have_watch_only)>;
    virtual std::unique_ptr<Handler> handleWatchOnlyChanged(WatchOnlyChangedFn fn) = 0;

    //! Register handler for keypool changed messages.
    using CanGetAddressesChangedFn = std::function<void()>;
    virtual std::unique_ptr<Handler> handleCanGetAddressesChanged(CanGetAddressesChangedFn fn) = 0;

    //! Register handler for contract book changed messages.
    using ContractBookChangedFn = std::function<void( const std::string& address,
        const std::string& label,
        const std::string& abi,
        ChangeType status)>;
    virtual std::unique_ptr<Handler> handleContractBookChanged(ContractBookChangedFn fn) = 0;

    //! Register handler for delegation changed messages.
    using DelegationChangedFn = std::function<void(const uint256& id, ChangeType status)>;
    virtual std::unique_ptr<Handler> handleDelegationChanged(DelegationChangedFn fn) = 0;

    //! Register handler for super staker changed messages.
    using SuperStakerChangedFn = std::function<void(const uint256& id, ChangeType status)>;
    virtual std::unique_ptr<Handler> handleSuperStakerChanged(SuperStakerChangedFn fn) = 0;

    //! Register handler for delegations staker changed messages.
    using DelegationsStakerChangedFn = std::function<void(const uint160& id, ChangeType status)>;
    virtual std::unique_ptr<Handler> handleDelegationsStakerChanged(DelegationsStakerChangedFn fn) = 0;

    //! Return pointer to internal wallet class, useful for testing.
    virtual wallet::CWallet* wallet() { return nullptr; }
};

//! Wallet chain client that in addition to having chain client methods for
//! starting up, shutting down, and registering RPCs, also has additional
//! methods (called by the GUI) to load and create wallets.
class WalletLoader : public ChainClient
{
public:
    //! Create new wallet.
    virtual util::Result<std::unique_ptr<Wallet>> createWallet(const std::string& name, const SecureString& passphrase, uint64_t wallet_creation_flags, std::vector<bilingual_str>& warnings) = 0;

    //! Load existing wallet.
    virtual util::Result<std::unique_ptr<Wallet>> loadWallet(const std::string& name, std::vector<bilingual_str>& warnings) = 0;

    //! Return default wallet directory.
    virtual std::string getWalletDir() = 0;

    //! Restore backup wallet
    virtual util::Result<std::unique_ptr<Wallet>> restoreWallet(const fs::path& backup_file, const std::string& wallet_name, std::vector<bilingual_str>& warnings) = 0;

    //! Return available wallets in wallet directory.
    virtual std::vector<std::string> listWalletDir() = 0;

    //! Return interfaces for accessing wallets (if any).
    virtual std::vector<std::unique_ptr<Wallet>> getWallets() = 0;

    //! Register handler for load wallet messages. This callback is triggered by
    //! createWallet and loadWallet above, and also triggered when wallets are
    //! loaded at startup or by RPC.
    using LoadWalletFn = std::function<void(std::unique_ptr<Wallet> wallet)>;
    virtual std::unique_ptr<Handler> handleLoadWallet(LoadWalletFn fn) = 0;

    //! Return pointer to internal context, useful for testing.
    virtual wallet::WalletContext* context() { return nullptr; }
};

//! Information about one wallet address.
struct WalletAddress
{
    CTxDestination dest;
    wallet::isminetype is_mine;
    std::string name;
    std::string purpose;

    WalletAddress(CTxDestination dest, wallet::isminetype is_mine, std::string name, std::string purpose)
        : dest(std::move(dest)), is_mine(is_mine), name(std::move(name)), purpose(std::move(purpose))
    {
    }
};

//! Collection of wallet balances.
struct WalletBalances
{
    CAmount balance = 0;
    CAmount unconfirmed_balance = 0;
    CAmount immature_balance = 0;
    CAmount stake = 0;
    bool have_watch_only = false;
    CAmount watch_only_balance = 0;
    CAmount unconfirmed_watch_only_balance = 0;
    CAmount immature_watch_only_balance = 0;
    CAmount watch_only_stake = 0;

    bool balanceChanged(const WalletBalances& prev) const
    {
        return balance != prev.balance || unconfirmed_balance != prev.unconfirmed_balance ||
               immature_balance != prev.immature_balance || stake != prev.stake || watch_only_balance != prev.watch_only_balance ||
               unconfirmed_watch_only_balance != prev.unconfirmed_watch_only_balance ||
               immature_watch_only_balance != prev.immature_watch_only_balance || watch_only_stake != prev.watch_only_stake;
    }
};

// Wallet transaction information.
struct WalletTx
{
    CTransactionRef tx;
    std::vector<wallet::isminetype> txin_is_mine;
    std::vector<wallet::isminetype> txout_is_mine;
    std::vector<CTxDestination> txout_address;
    std::vector<wallet::isminetype> txout_address_is_mine;
    CAmount credit;
    CAmount debit;
    CAmount change;
    int64_t time;
    std::map<std::string, std::string> value_map;
    bool is_coinbase;
    bool is_coinstake;
    bool is_in_main_chain;

    // Contract tx params
    bool has_create_or_call;
    CKeyID tx_sender_key;
    std::vector<CKeyID> txout_keys;
<<<<<<< HEAD
=======

    bool operator<(const WalletTx& a) const { return tx->GetHash() < a.tx->GetHash(); }
>>>>>>> d82fec21
};

//! Updated transaction status.
struct WalletTxStatus
{
    int block_height;
    int blocks_to_maturity;
    int depth_in_main_chain;
    unsigned int time_received;
    uint32_t lock_time;
    bool is_trusted;
    bool is_abandoned;
    bool is_coinbase;
    bool is_coinstake;
    bool is_in_main_chain;
};

//! Wallet transaction output.
struct WalletTxOut
{
    CTxOut txout;
    int64_t time;
    int depth_in_main_chain = -1;
    bool is_spent = false;
};

// Wallet token information.
struct TokenInfo
{
    std::string contract_address;
    std::string token_name;
    std::string token_symbol;
    uint8_t decimals = 0;
    std::string sender_address;
    int64_t time = 0;
    uint256 block_hash;
    int64_t block_number = -1;
    uint256 hash;
};

// Wallet token transaction
struct TokenTx
{
    std::string contract_address;
    std::string sender_address;
    std::string receiver_address;
    uint256 value;
    uint256 tx_hash;
    int64_t time = 0;
    uint256 block_hash;
    int64_t block_number = -1;
    std::string label;
    uint256 hash;
};

// Wallet contract book data */
struct ContractBookData
{
    std::string address;
    std::string name;
    std::string abi;
};

// Wallet delegation information.
struct DelegationInfo
{
    std::string delegate_address;
    std::string staker_address;
    std::string staker_name;
    uint8_t fee = 0;
    int64_t time = 0;
    int64_t block_number = -1;
    uint256 hash;
    uint256 create_tx_hash;
    uint256 remove_tx_hash;
};

// Delegation details.
struct DelegationDetails
{
    // Wallet delegation details
    bool w_entry_exist = false;
    std::string w_delegate_address;
    std::string w_staker_address;
    std::string w_staker_name;
    uint8_t w_fee = 0;
    int64_t w_time = 0;
    int64_t w_block_number = -1;
    uint256 w_hash;
    uint256 w_create_tx_hash;
    uint256 w_remove_tx_hash;

    // Wallet create tx details
    bool w_create_exist = false;
    bool w_create_in_main_chain = false;
    bool w_create_in_mempool = false;
    bool w_create_abandoned = false;

    // Wallet remove tx details
    bool w_remove_exist = false;
    bool w_remove_in_main_chain = false;
    bool w_remove_in_mempool = false;
    bool w_remove_abandoned = false;

    // Delegation contract details
    std::string c_delegate_address;
    std::string c_staker_address;
    uint8_t c_fee = 0;
    int64_t c_block_number = -1;
    bool c_entry_exist = false;
    bool c_contract_return = false;

    // To delegation info
    DelegationInfo toInfo(bool fromWallet = true)
    {
        interfaces::DelegationInfo info;
        info.delegate_address = fromWallet ? w_delegate_address : c_delegate_address;
        info.staker_address = fromWallet ? w_staker_address : c_staker_address;
        info.fee =  fromWallet ? w_fee : c_fee;
        info.block_number = fromWallet ? w_block_number : c_block_number;
        info.hash = w_hash;
        info.time = w_time;
        info.create_tx_hash = w_create_tx_hash;
        info.remove_tx_hash = w_remove_tx_hash;
        info.staker_name = w_staker_name;
        return info;
    }
};

// Super staker address list
enum SuperStakerAddressList
{
    AcceptAll = 0,
    AllowList = 1,
    ExcludeList = 2
};

// Wallet super staker information.
struct SuperStakerInfo
{
    uint256 hash;
    std::string staker_address;
    std::string staker_name;
    int64_t time = 0;
    bool custom_config = false;
    uint8_t min_fee = 0;
    CAmount min_delegate_utxo = 0;
    std::vector<std::string> delegate_address_list;
    int delegate_address_type = 0;
};

// Wallet delegation staker information.
struct DelegationStakerInfo
{
    std::string delegate_address;
    std::string staker_address;
    std::string PoD;
    uint8_t fee = 0;
    int64_t time = 0;
    int64_t block_number = -1;
    CAmount weight = 0;
    uint160 hash;
};

// Sign PoD wallet delegation data.
struct SignDelegation
{
    std::string delegate;
    std::string staker;
    std::string PoD;
};

//! Return implementation of Wallet interface. This function is defined in
//! dummywallet.cpp and throws if the wallet component is not compiled.
std::unique_ptr<Wallet> MakeWallet(wallet::WalletContext& context, const std::shared_ptr<wallet::CWallet>& wallet);

//! Return implementation of ChainClient interface for a wallet loader. This
//! function will be undefined in builds where ENABLE_WALLET is false.
std::unique_ptr<WalletLoader> MakeWalletLoader(Chain& chain, ArgsManager& args);

} // namespace interfaces

#endif // BITCOIN_INTERFACES_WALLET_H<|MERGE_RESOLUTION|>--- conflicted
+++ resolved
@@ -605,11 +605,8 @@
     bool has_create_or_call;
     CKeyID tx_sender_key;
     std::vector<CKeyID> txout_keys;
-<<<<<<< HEAD
-=======
 
     bool operator<(const WalletTx& a) const { return tx->GetHash() < a.tx->GetHash(); }
->>>>>>> d82fec21
 };
 
 //! Updated transaction status.
