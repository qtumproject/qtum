--- conflicted
+++ resolved
@@ -51,10 +51,7 @@
 struct WalletTx;
 struct WalletTxOut;
 struct WalletTxStatus;
-<<<<<<< HEAD
-=======
 struct WalletMigrationResult;
->>>>>>> 86d0551a
 struct TokenInfo;
 struct TokenTx;
 struct ContractBookData;
@@ -648,9 +645,6 @@
     bool is_spent = false;
 };
 
-<<<<<<< HEAD
-// Wallet token information.
-=======
 //! Migrated wallet info
 struct WalletMigrationResult
 {
@@ -661,7 +655,6 @@
 };
 
 //! Wallet token information.
->>>>>>> 86d0551a
 struct TokenInfo
 {
     std::string contract_address;
@@ -675,11 +668,7 @@
     uint256 hash;
 };
 
-<<<<<<< HEAD
-// Wallet token transaction
-=======
 //! Wallet token transaction
->>>>>>> 86d0551a
 struct TokenTx
 {
     std::string contract_address;
@@ -694,11 +683,7 @@
     uint256 hash;
 };
 
-<<<<<<< HEAD
-// Wallet contract book data */
-=======
 //! Wallet contract book data */
->>>>>>> 86d0551a
 struct ContractBookData
 {
     std::string address;
@@ -706,11 +691,7 @@
     std::string abi;
 };
 
-<<<<<<< HEAD
-// Wallet delegation information.
-=======
 //! Wallet delegation information.
->>>>>>> 86d0551a
 struct DelegationInfo
 {
     std::string delegate_address;
@@ -724,11 +705,7 @@
     uint256 remove_tx_hash;
 };
 
-<<<<<<< HEAD
-// Delegation details.
-=======
 //! Delegation details.
->>>>>>> 86d0551a
 struct DelegationDetails
 {
     // Wallet delegation details
