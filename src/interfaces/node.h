--- conflicted
+++ resolved
@@ -185,12 +185,6 @@
 
     //! Is -addresstype set.
     virtual bool isAddressTypeSet() = 0;
-<<<<<<< HEAD
-
-    //! Get reindex.
-    virtual bool getReindex() = 0;
-=======
->>>>>>> 4985b774
 
     //! Is loading blocks.
     virtual bool isLoadingBlocks() = 0;
