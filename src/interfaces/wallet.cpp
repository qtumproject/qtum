--- conflicted
+++ resolved
@@ -30,9 +30,6 @@
 #include <wallet/fees.h>
 #include <wallet/rpcwallet.h>
 #include <wallet/wallet.h>
-<<<<<<< HEAD
-#include <key_io.h>
-=======
 #include <wallet/walletutil.h>
 #include <key_io.h>
 
@@ -40,7 +37,6 @@
 #include <string>
 #include <utility>
 #include <vector>
->>>>>>> 9e306671
 #include <algorithm>
 
 namespace interfaces {
@@ -100,11 +96,7 @@
     result.value_map = wtx.mapValue;
     result.is_coinbase = wtx.IsCoinBase();
     result.is_coinstake = wtx.IsCoinStake();
-<<<<<<< HEAD
-    result.is_in_main_chain = wtx.IsInMainChain();
-=======
     result.is_in_main_chain = wtx.IsInMainChain(locked_chain);
->>>>>>> 9e306671
     result.has_create_or_call = wtx.tx->HasCreateOrCall();
     if(result.has_create_or_call)
     {
@@ -139,11 +131,7 @@
     result.is_abandoned = wtx.isAbandoned();
     result.is_coinbase = wtx.IsCoinBase();
     result.is_coinstake = wtx.IsCoinStake();
-<<<<<<< HEAD
-    result.is_in_main_chain = wtx.IsInMainChain();
-=======
     result.is_in_main_chain = wtx.IsInMainChain(locked_chain);
->>>>>>> 9e306671
     return result;
 }
 
@@ -226,73 +214,6 @@
     return result;
 }
 
-<<<<<<< HEAD
-//! Construct token info.
-CTokenInfo MakeTokenInfo(const TokenInfo& token)
-{
-    CTokenInfo result;
-    result.strContractAddress = token.contract_address;
-    result.strTokenName = token.token_name;
-    result.strTokenSymbol = token.token_symbol;
-    result.nDecimals = token.decimals;
-    result.strSenderAddress = token.sender_address;
-    result.nCreateTime = token.time;
-    result.blockHash = token.block_hash;
-    result.blockNumber = token.block_number;
-    return result;
-}
-
-//! Construct wallet token info.
-TokenInfo MakeWalletTokenInfo(const CTokenInfo& token)
-{
-    TokenInfo result;
-    result.contract_address = token.strContractAddress;
-    result.token_name = token.strTokenName;
-    result.token_symbol = token.strTokenSymbol;
-    result.decimals = token.nDecimals;
-    result.sender_address = token.strSenderAddress;
-    result.time = token.nCreateTime;
-    result.block_hash = token.blockHash;
-    result.block_number = token.blockNumber;
-    result.hash = token.GetHash();
-    return result;
-}
-
-//! Construct token transaction.
-CTokenTx MakeTokenTx(const TokenTx& tokenTx)
-{
-    CTokenTx result;
-    result.strContractAddress = tokenTx.contract_address;
-    result.strSenderAddress = tokenTx.sender_address;
-    result.strReceiverAddress = tokenTx.receiver_address;
-    result.nValue = tokenTx.value;
-    result.transactionHash = tokenTx.tx_hash;
-    result.nCreateTime = tokenTx.time;
-    result.blockHash = tokenTx.block_hash;
-    result.blockNumber = tokenTx.block_number;
-    result.strLabel = tokenTx.label;
-    return result;
-}
-
-//! Construct wallet token transaction.
-TokenTx MakeWalletTokenTx(const CTokenTx& tokenTx)
-{
-    TokenTx result;
-    result.contract_address = tokenTx.strContractAddress;
-    result.sender_address = tokenTx.strSenderAddress;
-    result.receiver_address = tokenTx.strReceiverAddress;
-    result.value = tokenTx.nValue;
-    result.tx_hash = tokenTx.transactionHash;
-    result.time = tokenTx.nCreateTime;
-    result.block_hash = tokenTx.blockHash;
-    result.block_number = tokenTx.blockNumber;
-    result.label = tokenTx.strLabel;
-    result.hash = tokenTx.GetHash();
-    return result;
-}
-
-=======
->>>>>>> 9e306671
 ContractBookData MakeContractBook(const std::string& id, const CContractBookData& data)
 {
     ContractBookData result;
@@ -302,11 +223,7 @@
     return result;
 }
 
-<<<<<<< HEAD
-bool TokenTxStatus(CWallet& wallet, const uint256& txid, int& block_number, bool& in_mempool, int& num_blocks)
-=======
 bool TokenTxStatus(interfaces::Chain::Lock& locked_chain, CWallet& wallet, const uint256& txid, int& block_number, bool& in_mempool, int& num_blocks)
->>>>>>> 9e306671
 {
     auto mi = wallet.mapTokenTx.find(txid);
     if (mi == wallet.mapTokenTx.end()) {
@@ -318,15 +235,11 @@
     {
         in_mempool = it->second.InMempool();
     }
-<<<<<<< HEAD
-    num_blocks = ::chainActive.Height();
-=======
     if (Optional<int> height = locked_chain.getHeight()) {
         num_blocks = *height;
     } else {
         num_blocks = -1;
     }
->>>>>>> 9e306671
     return true;
 }
 
@@ -563,18 +476,6 @@
     WalletBalances getBalances() override
     {
         WalletBalances result;
-<<<<<<< HEAD
-        result.balance = m_wallet.GetBalance();
-        result.unconfirmed_balance = m_wallet.GetUnconfirmedBalance();
-        result.immature_balance = m_wallet.GetImmatureBalance();
-        result.stake = m_wallet.GetStake();
-        result.have_watch_only = m_wallet.HaveWatchOnly();
-        if (result.have_watch_only) {
-            result.watch_only_balance = m_wallet.GetBalance(ISMINE_WATCH_ONLY);
-            result.unconfirmed_watch_only_balance = m_wallet.GetUnconfirmedWatchOnlyBalance();
-            result.immature_watch_only_balance = m_wallet.GetImmatureWatchOnlyBalance();
-            result.watch_only_stake = m_wallet.GetWatchOnlyStake();
-=======
         result.balance = m_wallet->GetBalance();
         result.unconfirmed_balance = m_wallet->GetUnconfirmedBalance();
         result.immature_balance = m_wallet->GetImmatureBalance();
@@ -585,7 +486,6 @@
             result.unconfirmed_watch_only_balance = m_wallet->GetUnconfirmedWatchOnlyBalance();
             result.immature_watch_only_balance = m_wallet->GetImmatureWatchOnlyBalance();
             result.watch_only_stake = m_wallet->GetWatchOnlyStake();
->>>>>>> 9e306671
         }
         return result;
     }
@@ -718,95 +618,6 @@
 
         spendableAddresses = availableAddresses(*locked_chain, false);
         allAddresses = availableAddresses(*locked_chain, true);
-        return true;
-    }
-    bool isUnspentAddress(const std::string &qtumAddress) override
-    {
-        LOCK2(::cs_main, m_wallet.cs_wallet);
-
-        std::vector<COutput> vecOutputs;
-        m_wallet.AvailableCoins(vecOutputs);
-        for (const COutput& out : vecOutputs)
-        {
-            CTxDestination address;
-            const CScript& scriptPubKey = out.tx->tx->vout[out.i].scriptPubKey;
-            bool fValidAddress = ExtractDestination(scriptPubKey, address);
-
-            if(fValidAddress && EncodeDestination(address) == qtumAddress && out.tx->tx->vout[out.i].nValue)
-            {
-                return true;
-            }
-        }
-        return false;
-    }
-    bool isMineAddress(const std::string &strAddress) override
-    {
-        CTxDestination address = DecodeDestination(strAddress);
-        if(!IsValidDestination(address) || !IsMine(m_wallet, address))
-        {
-            return false;
-        }
-        return true;
-    }
-    std::vector<std::string> availableAddresses(bool fIncludeZeroValue)
-    {
-        std::vector<std::string> result;
-        std::vector<COutput> vecOutputs;
-        std::map<std::string, bool> mapAddress;
-
-        if(fIncludeZeroValue)
-        {
-            // Get the user created addresses in from the address book and add them if they are mine
-            for (const auto& item : m_wallet.mapAddressBook) {
-                if(!IsMine(m_wallet, item.first)) continue;
-
-                std::string strAddress = EncodeDestination(item.first);
-                if (mapAddress.find(strAddress) == mapAddress.end())
-                {
-                    mapAddress[strAddress] = true;
-                    result.push_back(strAddress);
-                }
-            }
-
-            // Get all coins including the 0 values
-            m_wallet.AvailableCoins(vecOutputs, false, nullptr, 0);
-        }
-        else
-        {
-            // Get all spendable coins
-            m_wallet.AvailableCoins(vecOutputs);
-        }
-
-        // Extract all coins addresses and add them in the list
-        for (const COutput& out : vecOutputs)
-        {
-            CTxDestination address;
-            const CScript& scriptPubKey = out.tx->tx->vout[out.i].scriptPubKey;
-            bool fValidAddress = ExtractDestination(scriptPubKey, address);
-
-            if (!fValidAddress || !IsMine(m_wallet, address)) continue;
-
-            std::string strAddress = EncodeDestination(address);
-            if (mapAddress.find(strAddress) == mapAddress.end())
-            {
-                mapAddress[strAddress] = true;
-                result.push_back(strAddress);
-            }
-        }
-
-        return result;
-    }
-    bool tryGetAvailableAddresses(std::vector<std::string> &spendableAddresses, std::vector<std::string> &allAddresses) override
-    {
-        TRY_LOCK(cs_main, locked_chain);
-        if (!locked_chain) return false;
-        TRY_LOCK(m_wallet.cs_wallet, locked_wallet);
-        if (!locked_wallet) {
-            return false;
-        }
-
-        spendableAddresses = availableAddresses(false);
-        allAddresses = availableAddresses(true);
         return true;
     }
     CoinsList listCoins() override
@@ -854,44 +665,6 @@
         if (reason) *reason = fee_calc.reason;
         return result;
     }
-<<<<<<< HEAD
-    unsigned int getConfirmTarget() override { return m_wallet.m_confirm_target; }
-    bool hdEnabled() override { return m_wallet.IsHDEnabled(); }
-    bool IsWalletFlagSet(uint64_t flag) override { return m_wallet.IsWalletFlagSet(flag); }
-    OutputType getDefaultAddressType() override { return m_wallet.m_default_address_type; }
-    OutputType getDefaultChangeType() override { return m_wallet.m_default_change_type; }
-    bool addTokenEntry(const TokenInfo &token) override
-    {
-        return m_wallet.AddTokenEntry(MakeTokenInfo(token), true);
-    }
-    bool addTokenTxEntry(const TokenTx& tokenTx, bool fFlushOnClose) override
-    {
-        return m_wallet.AddTokenTxEntry(MakeTokenTx(tokenTx), fFlushOnClose);
-    }
-    bool existTokenEntry(const TokenInfo &token) override
-    {
-        LOCK2(::cs_main, m_wallet.cs_wallet);
-
-        uint256 hash = MakeTokenInfo(token).GetHash();
-        std::map<uint256, CTokenInfo>::iterator it = m_wallet.mapToken.find(hash);
-
-        return it != m_wallet.mapToken.end();
-    }
-    bool removeTokenEntry(const std::string &sHash) override
-    {
-        return m_wallet.RemoveTokenEntry(uint256S(sHash), true);
-    }
-    std::vector<TokenInfo> getInvalidTokens() override
-    {
-        LOCK2(::cs_main, m_wallet.cs_wallet);
-
-        std::vector<TokenInfo> listInvalid;
-        for(auto& info : m_wallet.mapToken)
-        {
-            std::string strAddress = info.second.strSenderAddress;
-            CTxDestination address = DecodeDestination(strAddress);
-            if(!IsMine(m_wallet, address))
-=======
     unsigned int getConfirmTarget() override { return m_wallet->m_confirm_target; }
     bool hdEnabled() override { return m_wallet->IsHDEnabled(); }
     bool canGetAddresses() override { return m_wallet->CanGetAddresses(); }
@@ -935,7 +708,6 @@
             std::string strAddress = info.second.strSenderAddress;
             CTxDestination address = DecodeDestination(strAddress);
             if(!IsMine(*m_wallet, address))
->>>>>>> 9e306671
             {
                 listInvalid.push_back(MakeWalletTokenInfo(info.second));
             }
@@ -945,108 +717,52 @@
     }
     TokenTx getTokenTx(const uint256& txid) override
     {
-<<<<<<< HEAD
-        LOCK2(::cs_main, m_wallet.cs_wallet);
-        auto mi = m_wallet.mapTokenTx.find(txid);
-        if (mi != m_wallet.mapTokenTx.end()) {
-=======
         auto locked_chain = m_wallet->chain().lock();
         LOCK(m_wallet->cs_wallet);
 
         auto mi = m_wallet->mapTokenTx.find(txid);
         if (mi != m_wallet->mapTokenTx.end()) {
->>>>>>> 9e306671
             return MakeWalletTokenTx(mi->second);
         }
         return {};
     }
     std::vector<TokenTx> getTokenTxs() override
     {
-<<<<<<< HEAD
-        LOCK2(::cs_main, m_wallet.cs_wallet);
-        std::vector<TokenTx> result;
-        result.reserve(m_wallet.mapTokenTx.size());
-        for (const auto& entry : m_wallet.mapTokenTx) {
-=======
         auto locked_chain = m_wallet->chain().lock();
         LOCK(m_wallet->cs_wallet);
 
         std::vector<TokenTx> result;
         result.reserve(m_wallet->mapTokenTx.size());
         for (const auto& entry : m_wallet->mapTokenTx) {
->>>>>>> 9e306671
             result.emplace_back(MakeWalletTokenTx(entry.second));
         }
         return result;
     }
     TokenInfo getToken(const uint256& id) override
     {
-<<<<<<< HEAD
-        LOCK2(::cs_main, m_wallet.cs_wallet);
-        auto mi = m_wallet.mapToken.find(id);
-        if (mi != m_wallet.mapToken.end()) {
-=======
         auto locked_chain = m_wallet->chain().lock();
         LOCK(m_wallet->cs_wallet);
 
         auto mi = m_wallet->mapToken.find(id);
         if (mi != m_wallet->mapToken.end()) {
->>>>>>> 9e306671
             return MakeWalletTokenInfo(mi->second);
         }
         return {};
     }
     std::vector<TokenInfo> getTokens() override
     {
-<<<<<<< HEAD
-        LOCK2(::cs_main, m_wallet.cs_wallet);
-        std::vector<TokenInfo> result;
-        result.reserve(m_wallet.mapToken.size());
-        for (const auto& entry : m_wallet.mapToken) {
-=======
         auto locked_chain = m_wallet->chain().lock();
         LOCK(m_wallet->cs_wallet);
 
         std::vector<TokenInfo> result;
         result.reserve(m_wallet->mapToken.size());
         for (const auto& entry : m_wallet->mapToken) {
->>>>>>> 9e306671
             result.emplace_back(MakeWalletTokenInfo(entry.second));
         }
         return result;
     }
     bool tryGetTokenTxStatus(const uint256& txid, int& block_number, bool& in_mempool, int& num_blocks) override
     {
-<<<<<<< HEAD
-        TRY_LOCK(::cs_main, locked_chain);
-        if (!locked_chain) {
-            return false;
-        }
-        TRY_LOCK(m_wallet.cs_wallet, locked_wallet);
-        if (!locked_wallet) {
-            return false;
-        }
-        return TokenTxStatus(m_wallet, txid, block_number, in_mempool, num_blocks);
-    }
-    bool getTokenTxStatus(const uint256& txid, int& block_number, bool& in_mempool, int& num_blocks) override
-    {
-        LOCK2(::cs_main, m_wallet.cs_wallet);
-        return TokenTxStatus(m_wallet, txid, block_number, in_mempool, num_blocks);
-    }
-    bool getTokenTxDetails(const TokenTx &wtx, uint256& credit, uint256& debit, std::string& tokenSymbol, uint8_t& decimals) override
-    {
-        return m_wallet.GetTokenTxDetails(MakeTokenTx(wtx), credit, debit, tokenSymbol, decimals);
-    }
-    bool isTokenTxMine(const TokenTx &wtx) override
-    {
-        return m_wallet.IsTokenTxMine(MakeTokenTx(wtx));
-    }
-    ContractBookData getContractBook(const std::string& id) override
-    {
-        LOCK(m_wallet.cs_wallet);
-        auto mi = m_wallet.mapContractBook.find(id);
-        if (mi != m_wallet.mapContractBook.end()) {
-=======
         auto locked_chain = m_wallet->chain().lock(true);
         if (!locked_chain) {
             return false;
@@ -1078,52 +794,23 @@
 
         auto mi = m_wallet->mapContractBook.find(id);
         if (mi != m_wallet->mapContractBook.end()) {
->>>>>>> 9e306671
             return MakeContractBook(id, mi->second);
         }
         return {};
     }
     std::vector<ContractBookData> getContractBooks() override
     {
-<<<<<<< HEAD
-        LOCK(m_wallet.cs_wallet);
-        std::vector<ContractBookData> result;
-        result.reserve(m_wallet.mapContractBook.size());
-        for (const auto& entry : m_wallet.mapContractBook) {
-=======
         LOCK(m_wallet->cs_wallet);
 
         std::vector<ContractBookData> result;
         result.reserve(m_wallet->mapContractBook.size());
         for (const auto& entry : m_wallet->mapContractBook) {
->>>>>>> 9e306671
             result.emplace_back(MakeContractBook(entry.first, entry.second));
         }
         return result;
     }
     bool existContractBook(const std::string& id) override
     {
-<<<<<<< HEAD
-        LOCK(m_wallet.cs_wallet);
-        auto mi = m_wallet.mapContractBook.find(id);
-        return mi != m_wallet.mapContractBook.end();
-    }
-    bool delContractBook(const std::string& id) override
-    {
-        return m_wallet.DelContractBook(id);
-    }
-    bool setContractBook(const std::string& id, const std::string& name, const std::string& abi) override
-    {
-        return m_wallet.SetContractBook(id, name, abi);
-    }
-    bool tryGetStakeWeight(uint64_t& nWeight) override
-    {
-        TRY_LOCK(::cs_main, locked_chain);
-        if (!locked_chain) {
-            return false;
-        }
-        TRY_LOCK(m_wallet.cs_wallet, locked_wallet);
-=======
         LOCK(m_wallet->cs_wallet);
 
         auto mi = m_wallet->mapContractBook.find(id);
@@ -1144,49 +831,28 @@
             return false;
         }
         TRY_LOCK(m_wallet->cs_wallet, locked_wallet);
->>>>>>> 9e306671
         if (!locked_wallet) {
             return false;
         }
 
-<<<<<<< HEAD
-        nWeight = m_wallet.GetStakeWeight();
-=======
         nWeight = m_wallet->GetStakeWeight(*locked_chain);
->>>>>>> 9e306671
         return true;
     }
     int64_t getLastCoinStakeSearchInterval() override 
     { 
-<<<<<<< HEAD
-        return m_wallet.m_last_coin_stake_search_interval;
+        return m_wallet->m_last_coin_stake_search_interval;
     }
     bool getWalletUnlockStakingOnly() override
     {
-        return m_wallet.m_wallet_unlock_staking_only;
+        return m_wallet->m_wallet_unlock_staking_only;
     }
     void setWalletUnlockStakingOnly(bool unlock) override
     {
-        m_wallet.m_wallet_unlock_staking_only = unlock;
+        m_wallet->m_wallet_unlock_staking_only = unlock;
     }
     bool cleanTokenTxEntries() override
     {
-        return m_wallet.CleanTokenTxEntries();
-=======
-        return m_wallet->m_last_coin_stake_search_interval;
-    }
-    bool getWalletUnlockStakingOnly() override
-    {
-        return m_wallet->m_wallet_unlock_staking_only;
-    }
-    void setWalletUnlockStakingOnly(bool unlock) override
-    {
-        m_wallet->m_wallet_unlock_staking_only = unlock;
-    }
-    bool cleanTokenTxEntries() override
-    {
         return m_wallet->CleanTokenTxEntries();
->>>>>>> 9e306671
     }
     std::unique_ptr<Handler> handleUnload(UnloadFn fn) override
     {
@@ -1213,20 +879,12 @@
     }
     std::unique_ptr<Handler> handleTokenTransactionChanged(TokenTransactionChangedFn fn) override
     {
-<<<<<<< HEAD
-        return MakeHandler(m_wallet.NotifyTokenTransactionChanged.connect(
-=======
         return MakeHandler(m_wallet->NotifyTokenTransactionChanged.connect(
->>>>>>> 9e306671
             [fn](CWallet*, const uint256& id, ChangeType status) { fn(id, status); }));
     }
     std::unique_ptr<Handler> handleTokenChanged(TokenChangedFn fn) override
     {
-<<<<<<< HEAD
-        return MakeHandler(m_wallet.NotifyTokenChanged.connect(
-=======
         return MakeHandler(m_wallet->NotifyTokenChanged.connect(
->>>>>>> 9e306671
             [fn](CWallet*, const uint256& id, ChangeType status) { fn(id, status); }));
     }
     std::unique_ptr<Handler> handleWatchOnlyChanged(WatchOnlyChangedFn fn) override
@@ -1240,12 +898,6 @@
     std::unique_ptr<Handler> handleContractBookChanged(ContractBookChangedFn fn) override
     {
         return MakeHandler(m_wallet->NotifyContractBookChanged.connect(
-            [fn](CWallet*, const std::string& address, const std::string& label,
-                const std::string& abi, ChangeType status) { fn(address, label, abi, status); }));
-    }
-    std::unique_ptr<Handler> handleContractBookChanged(ContractBookChangedFn fn) override
-    {
-        return MakeHandler(m_wallet.NotifyContractBookChanged.connect(
             [fn](CWallet*, const std::string& address, const std::string& label,
                 const std::string& abi, ChangeType status) { fn(address, label, abi, status); }));
     }
