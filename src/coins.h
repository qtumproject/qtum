// Copyright (c) 2009-2010 Satoshi Nakamoto
// Copyright (c) 2009-2021 The Bitcoin Core developers
// Distributed under the MIT software license, see the accompanying
// file COPYING or http://www.opensource.org/licenses/mit-license.php.

#ifndef BITCOIN_COINS_H
#define BITCOIN_COINS_H

#include <compressor.h>
#include <core_memusage.h>
#include <memusage.h>
#include <primitives/transaction.h>
#include <serialize.h>
#include <uint256.h>
#include <util/hasher.h>

#include <assert.h>
#include <stdint.h>

#include <functional>
#include <unordered_map>

////////////////////////////////////////////////////////////////// // qtum
struct CSpentIndexKey {
    uint256 txid;
    unsigned int outputIndex;

    SERIALIZE_METHODS(CSpentIndexKey, obj) { READWRITE(obj.txid, obj.outputIndex); }

    CSpentIndexKey(uint256 t, unsigned int i) {
        txid = t;
        outputIndex = i;
    }

    CSpentIndexKey() {
        SetNull();
    }

    void SetNull() {
        txid.SetNull();
        outputIndex = 0;
    }
};

struct CSpentIndexValue {
    uint256 txid;
    unsigned int inputIndex;
    int blockHeight;
    CAmount satoshis;
    int addressType;
    uint256 addressHash;

    SERIALIZE_METHODS(CSpentIndexValue, obj) { READWRITE(obj.txid, obj.inputIndex, obj.blockHeight, obj.satoshis, obj.addressType, obj.addressHash); }

    CSpentIndexValue(uint256 t, unsigned int i, int h, CAmount s, int type, uint256 a) {
        txid = t;
        inputIndex = i;
        blockHeight = h;
        satoshis = s;
        addressType = type;
        addressHash = a;
    }

    CSpentIndexValue() {
        SetNull();
    }

    void SetNull() {
        txid.SetNull();
        inputIndex = 0;
        blockHeight = 0;
        satoshis = 0;
        addressType = 0;
        addressHash.SetNull();
    }

    bool IsNull() const {
        return txid.IsNull();
    }
};
//////////////////////////////////////////////////////////////////

/**
 * A UTXO entry.
 *
 * Serialized format:
 * - VARINT((coinbase ? 1 : 0) | (height << 2))
 * - VARINT((coinstake ? 2 : 0) | (height << 2))
 * - the non-spent CTxOut (via TxOutCompression)
 */
class Coin
{
public:
    //! unspent transaction output
    CTxOut out;

    //! whether containing transaction was a coinbase
    unsigned int fCoinBase : 1;
    unsigned int fCoinStake : 1;
<<<<<<< HEAD
	
=======

>>>>>>> d82fec21
    //! at which height this containing transaction was included in the active block chain
    uint32_t nHeight : 30;

    //! construct a Coin from a CTxOut and height/coinbase information.
    Coin(CTxOut&& outIn, int nHeightIn, bool fCoinBaseIn, bool fCoinStakeIn) : out(std::move(outIn)), fCoinBase(fCoinBaseIn), fCoinStake(fCoinStakeIn), nHeight(nHeightIn) {}
    Coin(const CTxOut& outIn, int nHeightIn, bool fCoinBaseIn, bool fCoinStakeIn) : out(outIn), fCoinBase(fCoinBaseIn), fCoinStake(fCoinStakeIn), nHeight(nHeightIn) {}

    void Clear() {
        out.SetNull();
        fCoinBase = false;
        fCoinStake = false;
        nHeight = 0;
    }

    //! empty constructor
    Coin() : fCoinBase(false), fCoinStake(false), nHeight(0) { }

    bool IsCoinBase() const {
        return fCoinBase;
    }
    bool IsCoinStake() const {
        return fCoinStake;
    }

    template<typename Stream>
    void Serialize(Stream &s) const {
        assert(!IsSpent());
        uint32_t code = (nHeight << 2) + (fCoinBase ? 1 : 0) + (fCoinStake ? 2 : 0);
        ::Serialize(s, VARINT(code));
        ::Serialize(s, Using<TxOutCompression>(out));
    }

    template<typename Stream>
    void Unserialize(Stream &s) {
        uint32_t code = 0;
        ::Unserialize(s, VARINT(code));
        nHeight = code >> 2;
        fCoinBase = code & 1;
        fCoinStake = (code >> 1) & 1;
        ::Unserialize(s, Using<TxOutCompression>(out));
    }

    /** Either this coin never existed (see e.g. coinEmpty in coins.cpp), or it
      * did exist and has been spent.
      */
    bool IsSpent() const {
        return out.IsNull();
    }

    size_t DynamicMemoryUsage() const {
        return memusage::DynamicUsage(out.scriptPubKey);
    }
};

/**
 * A Coin in one level of the coins database caching hierarchy.
 *
 * A coin can either be:
 * - unspent or spent (in which case the Coin object will be nulled out - see Coin.Clear())
 * - DIRTY or not DIRTY
 * - FRESH or not FRESH
 *
 * Out of these 2^3 = 8 states, only some combinations are valid:
 * - unspent, FRESH, DIRTY (e.g. a new coin created in the cache)
 * - unspent, not FRESH, DIRTY (e.g. a coin changed in the cache during a reorg)
 * - unspent, not FRESH, not DIRTY (e.g. an unspent coin fetched from the parent cache)
 * - spent, FRESH, not DIRTY (e.g. a spent coin fetched from the parent cache)
 * - spent, not FRESH, DIRTY (e.g. a coin is spent and spentness needs to be flushed to the parent)
 */
struct CCoinsCacheEntry
{
    Coin coin; // The actual cached data.
    unsigned char flags;

    enum Flags {
        /**
         * DIRTY means the CCoinsCacheEntry is potentially different from the
         * version in the parent cache. Failure to mark a coin as DIRTY when
         * it is potentially different from the parent cache will cause a
         * consensus failure, since the coin's state won't get written to the
         * parent when the cache is flushed.
         */
        DIRTY = (1 << 0),
        /**
         * FRESH means the parent cache does not have this coin or that it is a
         * spent coin in the parent cache. If a FRESH coin in the cache is
         * later spent, it can be deleted entirely and doesn't ever need to be
         * flushed to the parent. This is a performance optimization. Marking a
         * coin as FRESH when it exists unspent in the parent cache will cause a
         * consensus failure, since it might not be deleted from the parent
         * when this cache is flushed.
         */
        FRESH = (1 << 1),
    };

    CCoinsCacheEntry() : flags(0) {}
    explicit CCoinsCacheEntry(Coin&& coin_) : coin(std::move(coin_)), flags(0) {}
    CCoinsCacheEntry(Coin&& coin_, unsigned char flag) : coin(std::move(coin_)), flags(flag) {}
};

typedef std::unordered_map<COutPoint, CCoinsCacheEntry, SaltedOutpointHasher> CCoinsMap;

/** Cursor for iterating over CoinsView state */
class CCoinsViewCursor
{
public:
    CCoinsViewCursor(const uint256 &hashBlockIn): hashBlock(hashBlockIn) {}
    virtual ~CCoinsViewCursor() {}

    virtual bool GetKey(COutPoint &key) const = 0;
    virtual bool GetValue(Coin &coin) const = 0;

    virtual bool Valid() const = 0;
    virtual void Next() = 0;

    //! Get best block at the time this cursor was created
    const uint256 &GetBestBlock() const { return hashBlock; }
private:
    uint256 hashBlock;
};

/** Abstract view on the open txout dataset. */
class CCoinsView
{
public:
    /** Retrieve the Coin (unspent transaction output) for a given outpoint.
     *  Returns true only when an unspent coin was found, which is returned in coin.
     *  When false is returned, coin's value is unspecified.
     */
    virtual bool GetCoin(const COutPoint &outpoint, Coin &coin) const;

    //! Just check whether a given outpoint is unspent.
    virtual bool HaveCoin(const COutPoint &outpoint) const;

    //! Retrieve the block hash whose state this CCoinsView currently represents
    virtual uint256 GetBestBlock() const;

    //! Retrieve the range of blocks that may have been only partially written.
    //! If the database is in a consistent state, the result is the empty vector.
    //! Otherwise, a two-element vector is returned consisting of the new and
    //! the old block hash, in that order.
    virtual std::vector<uint256> GetHeadBlocks() const;

    //! Do a bulk modification (multiple Coin changes + BestBlock change).
    //! The passed mapCoins can be modified.
    virtual bool BatchWrite(CCoinsMap &mapCoins, const uint256 &hashBlock);

    //! Get a cursor to iterate over the whole state
    virtual std::unique_ptr<CCoinsViewCursor> Cursor() const;

    //! As we use CCoinsViews polymorphically, have a virtual destructor
    virtual ~CCoinsView() {}

    //! Estimate database size (0 if not implemented)
    virtual size_t EstimateSize() const { return 0; }
};


/** CCoinsView backed by another CCoinsView */
class CCoinsViewBacked : public CCoinsView
{
protected:
    CCoinsView *base;

public:
    CCoinsViewBacked(CCoinsView *viewIn);
    bool GetCoin(const COutPoint &outpoint, Coin &coin) const override;
    bool HaveCoin(const COutPoint &outpoint) const override;
    uint256 GetBestBlock() const override;
    std::vector<uint256> GetHeadBlocks() const override;
    void SetBackend(CCoinsView &viewIn);
    bool BatchWrite(CCoinsMap &mapCoins, const uint256 &hashBlock) override;
    std::unique_ptr<CCoinsViewCursor> Cursor() const override;
    size_t EstimateSize() const override;
};


/** CCoinsView that adds a memory cache for transactions to another CCoinsView */
class CCoinsViewCache : public CCoinsViewBacked
{
protected:
    /**
     * Make mutable so that we can "fill the cache" even from Get-methods
     * declared as "const".
     */
    mutable uint256 hashBlock;
    mutable CCoinsMap cacheCoins;

    /* Cached dynamic memory usage for the inner Coin objects. */
    mutable size_t cachedCoinsUsage;

public:
    CCoinsViewCache(CCoinsView *baseIn);

    /**
     * By deleting the copy constructor, we prevent accidentally using it when one intends to create a cache on top of a base cache.
     */
    CCoinsViewCache(const CCoinsViewCache &) = delete;

    // Standard CCoinsView methods
    bool GetCoin(const COutPoint &outpoint, Coin &coin) const override;
    bool HaveCoin(const COutPoint &outpoint) const override;
    uint256 GetBestBlock() const override;
    void SetBestBlock(const uint256 &hashBlock);
    bool BatchWrite(CCoinsMap &mapCoins, const uint256 &hashBlock) override;
    std::unique_ptr<CCoinsViewCursor> Cursor() const override {
        throw std::logic_error("CCoinsViewCache cursor iteration not supported.");
    }

    /**
     * Check if we have the given utxo already loaded in this cache.
     * The semantics are the same as HaveCoin(), but no calls to
     * the backing CCoinsView are made.
     */
    bool HaveCoinInCache(const COutPoint &outpoint) const;

    /**
     * Return a reference to Coin in the cache, or coinEmpty if not found. This is
     * more efficient than GetCoin.
     *
     * Generally, do not hold the reference returned for more than a short scope.
     * While the current implementation allows for modifications to the contents
     * of the cache while holding the reference, this behavior should not be relied
     * on! To be safe, best to not hold the returned reference through any other
     * calls to this cache.
     */
    const Coin& AccessCoin(const COutPoint &output) const;

    /**
     * Add a coin. Set possible_overwrite to true if an unspent version may
     * already exist in the cache.
     */
    void AddCoin(const COutPoint& outpoint, Coin&& coin, bool possible_overwrite);

    /**
     * Emplace a coin into cacheCoins without performing any checks, marking
     * the emplaced coin as dirty.
     *
     * NOT FOR GENERAL USE. Used only when loading coins from a UTXO snapshot.
     * @sa ChainstateManager::PopulateAndValidateSnapshot()
     */
    void EmplaceCoinInternalDANGER(COutPoint&& outpoint, Coin&& coin);

    /**
     * Spend a coin. Pass moveto in order to get the deleted data.
     * If no unspent output exists for the passed outpoint, this call
     * has no effect.
     */
    bool SpendCoin(const COutPoint &outpoint, Coin* moveto = nullptr);

    /**
     * Push the modifications applied to this cache to its base.
     * Failure to call this method before destruction will cause the changes to be forgotten.
     * If false is returned, the state of this cache (and its backing view) will be undefined.
     */
    bool Flush();

    /**
     * Removes the UTXO with the given outpoint from the cache, if it is
     * not modified.
     */
    void Uncache(const COutPoint &outpoint);

    //! Calculate the size of the cache (in number of transaction outputs)
    unsigned int GetCacheSize() const;

    //! Calculate the size of the cache (in bytes)
    size_t DynamicMemoryUsage() const;

    /**
     * Amount of bitcoins coming in to a transaction
     * Note that lightweight clients may not know anything besides the hash of previous transactions,
     * so may not be able to calculate this.
     *
     * @param[in] tx    transaction for which we are checking input total
     * @return  Sum of value of all inputs (scriptSigs)
     */
    CAmount GetValueIn(const CTransaction& tx) const;

    //! Check whether all prevouts of the transaction are present in the UTXO set represented by this view
    bool HaveInputs(const CTransaction& tx) const;

    //! Force a reallocation of the cache map. This is required when downsizing
    //! the cache because the map's allocator may be hanging onto a lot of
    //! memory despite having called .clear().
    //!
    //! See: https://stackoverflow.com/questions/42114044/how-to-release-unordered-map-memory
    void ReallocateCache();

    const CTxOut &GetOutputFor(const CTxIn& input) const;

private:
    /**
     * @note this is marked const, but may actually append to `cacheCoins`, increasing
     * memory usage.
     */
    CCoinsMap::iterator FetchCoin(const COutPoint &outpoint) const;
};

//! Utility function to add all of a transaction's outputs to a cache.
//! When check is false, this assumes that overwrites are only possible for coinbase transactions.
//! When check is true, the underlying view may be queried to determine whether an addition is
//! an overwrite.
// TODO: pass in a boolean to limit these possible overwrites to known
// (pre-BIP34) cases.
void AddCoins(CCoinsViewCache& cache, const CTransaction& tx, int nHeight, bool check = false);

//! Utility function to find any unspent output with a given txid.
//! This function can be quite expensive because in the event of a transaction
//! which is not found in the cache, it can cause up to MAX_OUTPUTS_PER_BLOCK
//! lookups to database, so it should be used with care.
const Coin& AccessByTxid(const CCoinsViewCache& cache, const uint256& txid);

/**
 * This is a minimally invasive approach to shutdown on LevelDB read errors from the
 * chainstate, while keeping user interface out of the common library, which is shared
 * between bitcoind, and bitcoin-qt and non-server tools.
 *
 * Writes do not need similar protection, as failure to write is handled by the caller.
*/
class CCoinsViewErrorCatcher final : public CCoinsViewBacked
{
public:
    explicit CCoinsViewErrorCatcher(CCoinsView* view) : CCoinsViewBacked(view) {}

    void AddReadErrCallback(std::function<void()> f) {
        m_err_callbacks.emplace_back(std::move(f));
    }

    bool GetCoin(const COutPoint &outpoint, Coin &coin) const override;

private:
    /** A list of callbacks to execute upon leveldb read error. */
    std::vector<std::function<void()>> m_err_callbacks;

};

#endif // BITCOIN_COINS_H<|MERGE_RESOLUTION|>--- conflicted
+++ resolved
@@ -97,11 +97,7 @@
     //! whether containing transaction was a coinbase
     unsigned int fCoinBase : 1;
     unsigned int fCoinStake : 1;
-<<<<<<< HEAD
-	
-=======
-
->>>>>>> d82fec21
+
     //! at which height this containing transaction was included in the active block chain
     uint32_t nHeight : 30;
 
