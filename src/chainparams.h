// Copyright (c) 2009-2010 Satoshi Nakamoto
// Copyright (c) 2009-2018 The Bitcoin Core developers
// Distributed under the MIT software license, see the accompanying
// file COPYING or http://www.opensource.org/licenses/mit-license.php.

#ifndef BITCOIN_CHAINPARAMS_H
#define BITCOIN_CHAINPARAMS_H

#include <chainparamsbase.h>
#include <consensus/params.h>
#include <primitives/block.h>
#include <protocol.h>
#include <libethashseal/GenesisInfo.h>

#include <memory>
#include <vector>
#include <string>

struct SeedSpec6 {
    uint8_t addr[16];
    uint16_t port;
};

typedef std::map<int, uint256> MapCheckpoints;

struct CCheckpointData {
    MapCheckpoints mapCheckpoints;
};

/**
 * Holds various statistics on transactions within a chain. Used to estimate
 * verification progress during chain sync.
 *
 * See also: CChainParams::TxData, GuessVerificationProgress.
 */
struct ChainTxData {
    int64_t nTime;    //!< UNIX timestamp of last known number of transactions
    int64_t nTxCount; //!< total number of transactions between genesis and that timestamp
    double dTxRate;   //!< estimated number of transactions per second after that timestamp
};

/**
 * CChainParams defines various tweakable parameters of a given instance of the
 * Bitcoin system. There are three: the main network on which people trade goods
 * and services, the public test network which gets reset from time to time and
 * a regression test mode which is intended for private networks only. It has
 * minimal difficulty to ensure that blocks can be found instantly.
 */
class CChainParams
{
public:
    enum Base58Type {
        PUBKEY_ADDRESS,
        SCRIPT_ADDRESS,
        SECRET_KEY,
        EXT_PUBLIC_KEY,
        EXT_SECRET_KEY,

        MAX_BASE58_TYPES
    };

    const Consensus::Params& GetConsensus() const { return consensus; }
    const CMessageHeader::MessageStartChars& MessageStart() const { return pchMessageStart; }
    int GetDefaultPort() const { return nDefaultPort; }

    const CBlock& GenesisBlock() const { return genesis; }
    /** Default value for -checkmempool and -checkblockindex argument */
    bool DefaultConsistencyChecks() const { return fDefaultConsistencyChecks; }
    /** Policy: Filter transactions that do not match well-defined patterns */
    bool RequireStandard() const { return fRequireStandard; }
    uint64_t PruneAfterHeight() const { return nPruneAfterHeight; }
    /** Minimum free space (in GB) needed for data directory */
    uint64_t AssumedBlockchainSize() const { return m_assumed_blockchain_size; }
    /** Minimum free space (in GB) needed for data directory when pruned; Does not include prune target*/
    uint64_t AssumedChainStateSize() const { return m_assumed_chain_state_size; }
    /** Make miner stop after a block is found. In RPC, don't return until nGenProcLimit blocks are generated */
    bool MineBlocksOnDemand() const { return fMineBlocksOnDemand; }
    /** Return the BIP70 network string (main, test or regtest) */
    std::string NetworkIDString() const { return strNetworkID; }
    /** Return true if the fallback fee is by default enabled for this network */
    bool IsFallbackFeeEnabled() const { return m_fallback_fee_enabled; }
    /** Return the list of hostnames to look up for DNS seeds */
    const std::vector<std::string>& DNSSeeds() const { return vSeeds; }
    const std::vector<unsigned char>& Base58Prefix(Base58Type type) const { return base58Prefixes[type]; }
    const std::string& Bech32HRP() const { return bech32_hrp; }
    const std::vector<SeedSpec6>& FixedSeeds() const { return vFixedSeeds; }
    const CCheckpointData& Checkpoints() const { return checkpointData; }
    const ChainTxData& TxData() const { return chainTxData; }
<<<<<<< HEAD
    void UpdateVersionBitsParameters(Consensus::DeploymentPos d, int64_t nStartTime, int64_t nTimeout);
    std::string EVMGenesisInfo(dev::eth::Network network) const;
    std::string EVMGenesisInfo(dev::eth::Network network, int nHeight) const;
    void UpdateOpSenderBlockHeight(int nHeight);
    void UpdateDifficultyChangeBlockHeight(int nHeight);
    void UpdateBtcEcrecoverBlockHeight(int nHeight);
    void UpdateConstantinopleBlockHeight(int nHeight);
=======
>>>>>>> eb77ce52
protected:
    CChainParams() {}

    Consensus::Params consensus;
    CMessageHeader::MessageStartChars pchMessageStart;
    int nDefaultPort;
    uint64_t nPruneAfterHeight;
    uint64_t m_assumed_blockchain_size;
    uint64_t m_assumed_chain_state_size;
    std::vector<std::string> vSeeds;
    std::vector<unsigned char> base58Prefixes[MAX_BASE58_TYPES];
    std::string bech32_hrp;
    std::string strNetworkID;
    CBlock genesis;
    std::vector<SeedSpec6> vFixedSeeds;
    bool fDefaultConsistencyChecks;
    bool fRequireStandard;
    bool fMineBlocksOnDemand;
    CCheckpointData checkpointData;
    ChainTxData chainTxData;
    bool m_fallback_fee_enabled;
};

/**
 * Creates and returns a std::unique_ptr<CChainParams> of the chosen chain.
 * @returns a CChainParams* of the chosen chain.
 * @throws a std::runtime_error if the chain is not supported.
 */
std::unique_ptr<const CChainParams> CreateChainParams(const std::string& chain);

/**
 * Return the currently selected parameters. This won't change after app
 * startup, except for unit tests.
 */
const CChainParams &Params();

/**
 * Sets the params returned by Params() to those for the given BIP70 chain name.
 * @throws std::runtime_error when the chain is not supported.
 */
void SelectParams(const std::string& chain);

<<<<<<< HEAD
/**
 * Allows modifying the Version Bits regtest parameters.
 */
void UpdateVersionBitsParameters(Consensus::DeploymentPos d, int64_t nStartTime, int64_t nTimeout);

/**
 * Allows modifying the Op Sender block height regtest parameter.
 */
void UpdateOpSenderBlockHeight(int nHeight);

/**
 * Allows modifying the difficulty change block height regtest parameter.
 */
void UpdateDifficultyChangeBlockHeight(int nHeight);

/**
 * Allows modifying the btc_ecrecover block height regtest parameter.
 */
void UpdateBtcEcrecoverBlockHeight(int nHeight);

/**
 * Allows modifying the constantinople block height regtest parameter.
 */
void UpdateConstantinopleBlockHeight(int nHeight);

=======
>>>>>>> eb77ce52
#endif // BITCOIN_CHAINPARAMS_H<|MERGE_RESOLUTION|>--- conflicted
+++ resolved
@@ -86,16 +86,12 @@
     const std::vector<SeedSpec6>& FixedSeeds() const { return vFixedSeeds; }
     const CCheckpointData& Checkpoints() const { return checkpointData; }
     const ChainTxData& TxData() const { return chainTxData; }
-<<<<<<< HEAD
-    void UpdateVersionBitsParameters(Consensus::DeploymentPos d, int64_t nStartTime, int64_t nTimeout);
     std::string EVMGenesisInfo(dev::eth::Network network) const;
     std::string EVMGenesisInfo(dev::eth::Network network, int nHeight) const;
     void UpdateOpSenderBlockHeight(int nHeight);
     void UpdateDifficultyChangeBlockHeight(int nHeight);
     void UpdateBtcEcrecoverBlockHeight(int nHeight);
     void UpdateConstantinopleBlockHeight(int nHeight);
-=======
->>>>>>> eb77ce52
 protected:
     CChainParams() {}
 
@@ -138,12 +134,6 @@
  */
 void SelectParams(const std::string& chain);
 
-<<<<<<< HEAD
-/**
- * Allows modifying the Version Bits regtest parameters.
- */
-void UpdateVersionBitsParameters(Consensus::DeploymentPos d, int64_t nStartTime, int64_t nTimeout);
-
 /**
  * Allows modifying the Op Sender block height regtest parameter.
  */
@@ -164,6 +154,4 @@
  */
 void UpdateConstantinopleBlockHeight(int nHeight);
 
-=======
->>>>>>> eb77ce52
 #endif // BITCOIN_CHAINPARAMS_H