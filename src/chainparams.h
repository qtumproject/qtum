--- conflicted
+++ resolved
@@ -84,12 +84,9 @@
     const ChainTxData& TxData() const { return chainTxData; }
     void UpdateVersionBitsParameters(Consensus::DeploymentPos d, int64_t nStartTime, int64_t nTimeout);
     std::string EVMGenesisInfo(dev::eth::Network network) const;
-<<<<<<< HEAD
     void UpdateOpSenderBlockHeight(int nHeight);
     void UpdateDifficultyChangeBlockHeight(int nHeight);
-=======
     void UpdateBtcEcrecoverBlockHeight(int nHeight);
->>>>>>> 21aa476d
 protected:
     CChainParams() {}
 
@@ -136,7 +133,6 @@
 void UpdateVersionBitsParameters(Consensus::DeploymentPos d, int64_t nStartTime, int64_t nTimeout);
 
 /**
-<<<<<<< HEAD
  * Allows modifying the Op Sender block height regtest parameter.
  */
 void UpdateOpSenderBlockHeight(int nHeight);
@@ -145,10 +141,9 @@
  * Allows modifying the difficulty change block height regtest parameter.
  */
 void UpdateDifficultyChangeBlockHeight(int nHeight);
-=======
+
  * Allows modifying the btc_ecrecover block height regtest parameter.
  */
 void UpdateBtcEcrecoverBlockHeight(int nHeight);
->>>>>>> 21aa476d
 
 #endif // BITCOIN_CHAINPARAMS_H