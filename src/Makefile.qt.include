--- conflicted
+++ resolved
@@ -751,11 +751,7 @@
 	@rm $(@D)/temp_$(<F)
 
 $(QT_QRC_CPP): $(QT_QRC) $(QT_FORMS_H) $(QT_RES_FONTS) $(QT_RES_ICONS) $(QT_RES_ANIMATION) $(QT_RES_TOKENS) $(QT_RES_STYLES)
-<<<<<<< HEAD
-	@test -f $(RCC)
-=======
 	@test -f $(RCC) || (echo "rcc $(RCC) not found, but is required for generating qrc cpp files"; exit 1)
->>>>>>> 86d0551a
 	$(AM_V_GEN) QT_SELECT=$(QT_SELECT) $(RCC) -name bitcoin --format-version 1 $< > $@
 
 CLEAN_QT = $(nodist_qt_libbitcoinqt_a_SOURCES) $(QT_QM) $(QT_FORMS_H) qt/*.gcda qt/*.gcno qt/temp_bitcoin_locale.qrc
