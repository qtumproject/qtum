--- conflicted
+++ resolved
@@ -356,14 +356,9 @@
   qt/tokenamountfield.cpp \
   qt/tokenitemmodel.cpp \
   qt/trafficgraphwidget.cpp \
-<<<<<<< HEAD
   qt/utilitydialog.cpp\
-  qt/qtumversionchecker.cpp
-=======
-  qt/utilitydialog.cpp \
   qt/qtumversionchecker.cpp \
   qt/qtumpushbutton.cpp
->>>>>>> 95eb610f
 
 BITCOIN_QT_WINDOWS_CPP = qt/winshutdownmonitor.cpp
 
