--- conflicted
+++ resolved
@@ -675,11 +675,7 @@
 qt_libbitcoinqt_a_OBJCXXFLAGS = $(AM_OBJCXXFLAGS) $(QT_PIE_FLAGS)
 
 qt_libbitcoinqt_a_SOURCES = $(BITCOIN_QT_CPP) $(BITCOIN_QT_H) $(QT_FORMS_UI) \
-<<<<<<< HEAD
-  $(QT_QRC) $(QT_QRC_LOCALE) $(QT_TS) $(RES_ICONS) $(RES_ANIMATION) $(RES_TOKENS) $(RES_STYLES)
-=======
-  $(QT_QRC) $(QT_QRC_LOCALE) $(QT_TS) $(RES_ICONS) $(RES_IMAGES) $(RES_MOVIES) $(RES_TOKENS) $(RES_STYLES) $(RES_LEDGER)
->>>>>>> 0fb0c87e
+  $(QT_QRC) $(QT_QRC_LOCALE) $(QT_TS) $(RES_ICONS) $(RES_ANIMATION) $(RES_TOKENS) $(RES_STYLES) $(RES_LEDGER)
 if TARGET_DARWIN
   qt_libbitcoinqt_a_SOURCES += $(BITCOIN_MM)
 endif
@@ -750,11 +746,7 @@
 	  $(SED) -e '/^\*\*.*Created:/d' -e '/^\*\*.*by:/d' > $@
 	@rm $(@D)/temp_$(<F)
 
-<<<<<<< HEAD
-$(QT_QRC_CPP): $(QT_QRC) $(QT_FORMS_H) $(RES_ICONS) $(RES_ANIMATION) $(RES_TOKENS) $(RES_STYLES)
-=======
-$(QT_QRC_CPP): $(QT_QRC) $(QT_FORMS_H) $(RES_ICONS) $(RES_IMAGES) $(RES_MOVIES) $(RES_TOKENS) $(RES_STYLES) $(RES_LEDGER)
->>>>>>> 0fb0c87e
+$(QT_QRC_CPP): $(QT_QRC) $(QT_FORMS_H) $(RES_ICONS) $(RES_ANIMATION) $(RES_TOKENS) $(RES_STYLES) $(RES_LEDGER)
 	@test -f $(RCC)
 	$(AM_V_GEN) QT_SELECT=$(QT_SELECT) $(RCC) -name bitcoin $< | \
 	  $(SED) -e '/^\*\*.*Created:/d' -e '/^\*\*.*by:/d' > $@
