--- conflicted
+++ resolved
@@ -31,30 +31,11 @@
         vchBlockDlgt = header.GetProofOfDelegation();
     }
 
-<<<<<<< HEAD
-    ADD_SERIALIZE_METHODS;
-
-    template <typename Stream, typename Operation>
-    inline void SerializationOp(Stream& s, Operation ser_action) {
-        READWRITE(this->nVersion);
-        READWRITE(hashPrevBlock);
-        READWRITE(hashMerkleRoot);
-        READWRITE(nTime);
-        READWRITE(nBits);
-        READWRITE(nNonce);
-        READWRITE(hashStateRoot);
-        READWRITE(hashUTXORoot);
-        READWRITE(prevoutStake);
-        if(fHasProofOfDelegation)
-        {
-            READWRITE(vchBlockDlgt);
-=======
     SERIALIZE_METHODS(CBlockHeaderSign, obj) { 
         READWRITE(obj.nVersion, obj.hashPrevBlock, obj.hashMerkleRoot, obj.nTime, obj.nBits, obj.nNonce, obj.hashStateRoot, obj.hashUTXORoot, obj.prevoutStake);
         if(obj.fHasProofOfDelegation)
         {
             READWRITE(obj.vchBlockDlgt);
->>>>>>> da23532c
         }
     }
 
