--- conflicted
+++ resolved
@@ -333,11 +333,7 @@
 
     /** Convert a CMutableTransaction into a CTransaction. */
     CTransaction(const CMutableTransaction& tx);
-<<<<<<< HEAD
-    CTransaction(CMutableTransaction&& tx);
-=======
     explicit CTransaction(CMutableTransaction&& tx);
->>>>>>> d82fec21
 
     template <typename Stream>
     inline void Serialize(Stream& s) const {
