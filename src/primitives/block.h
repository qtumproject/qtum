--- conflicted
+++ resolved
@@ -37,25 +37,7 @@
         SetNull();
     }
 
-<<<<<<< HEAD
-    ADD_SERIALIZE_METHODS;
-
-    template <typename Stream, typename Operation>
-    inline void SerializationOp(Stream& s, Operation ser_action) {
-        READWRITE(this->nVersion);
-        READWRITE(hashPrevBlock);
-        READWRITE(hashMerkleRoot);
-        READWRITE(nTime);
-        READWRITE(nBits);
-        READWRITE(nNonce);
-        READWRITE(hashStateRoot); // qtum
-        READWRITE(hashUTXORoot); // qtum
-        READWRITE(prevoutStake);
-        READWRITE(vchBlockSigDlgt);
-    }
-=======
     SERIALIZE_METHODS(CBlockHeader, obj) { READWRITE(obj.nVersion, obj.hashPrevBlock, obj.hashMerkleRoot, obj.nTime, obj.nBits, obj.nNonce, obj.hashStateRoot, obj.hashUTXORoot, obj.prevoutStake, obj.vchBlockSigDlgt); }
->>>>>>> da23532c
 
     void SetNull()
     {
@@ -84,11 +66,7 @@
     {
         return (int64_t)nTime;
     }
-<<<<<<< HEAD
-    
-=======
-
->>>>>>> da23532c
+
     // ppcoin: two types of block: proof-of-work or proof-of-stake
     virtual bool IsProofOfStake() const //qtum
     {
