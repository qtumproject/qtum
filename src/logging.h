--- conflicted
+++ resolved
@@ -62,11 +62,6 @@
         VALIDATION  = (1 << 21),
         I2P         = (1 << 22),
         IPC         = (1 << 23),
-<<<<<<< HEAD
-        COINSTAKE   = (1 << 24),
-        HTTPPOLL    = (1 << 25),
-        INDEX       = (1 << 26),
-=======
 #ifdef DEBUG_LOCKCONTENTION
         LOCK        = (1 << 24),
 #endif
@@ -75,7 +70,6 @@
         COINSTAKE   = (1 << 27),
         HTTPPOLL    = (1 << 28),
         INDEX       = (1 << 29),
->>>>>>> ec86f1e9
         ALL         = ~(uint32_t)0,
     };
 
