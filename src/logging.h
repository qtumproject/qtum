--- conflicted
+++ resolved
@@ -94,17 +94,6 @@
         bool useVMLog;
     };
 
-    struct LogMsg
-    {
-        LogMsg(const std::string& _msg, bool _useVMLog) :
-            msg(_msg),
-            useVMLog(_useVMLog)
-        {}
-
-        std::string msg;
-        bool useVMLog;
-    };
-
     class Logger
     {
     private:
@@ -152,11 +141,7 @@
         std::atomic<bool> m_reopen_file{false};
 
         /** Send a string to the log output */
-<<<<<<< HEAD
-        void LogPrintStr(const std::string& str, const std::string& logging_function, const std::string& source_file, const int source_line, bool useVMLog = false);
-=======
         void LogPrintStr(const std::string& str, const std::string& logging_function, const std::string& source_file, int source_line, BCLog::LogFlags category, BCLog::Level level, bool useVMLog = false);
->>>>>>> d82fec21
 
         /** Returns whether logs will be written to any output */
         bool Enabled() const
