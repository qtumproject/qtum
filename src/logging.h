--- conflicted
+++ resolved
@@ -78,20 +78,12 @@
     class Logger
     {
     private:
-<<<<<<< HEAD
-        mutable std::mutex m_cs;                   // Can not use Mutex from sync.h because in debug mode it would cause a deadlock when a potential deadlock was detected
-        FILE* m_fileout = nullptr;                 // GUARDED_BY(m_cs)
-        FILE* m_fileoutVM = nullptr;               // GUARDED_BY(m_cs)
-        std::list<LogMsg> m_msgs_before_open; // GUARDED_BY(m_cs)
-        bool m_buffering{true};                    //!< Buffer messages before logging can be started. GUARDED_BY(m_cs)
-=======
         mutable StdMutex m_cs; // Can not use Mutex from sync.h because in debug mode it would cause a deadlock when a potential deadlock was detected
 
         FILE* m_fileout GUARDED_BY(m_cs) = nullptr;
         FILE* m_fileoutVM GUARDED_BY(m_cs) = nullptr;
         std::list<LogMsg> m_msgs_before_open GUARDED_BY(m_cs);
         bool m_buffering GUARDED_BY(m_cs) = true; //!< Buffer messages before logging can be started.
->>>>>>> da23532c
 
         /**
          * m_started_new_line is a state variable that will suppress printing of
