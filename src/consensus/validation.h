// Copyright (c) 2009-2010 Satoshi Nakamoto
// Copyright (c) 2009-2022 The Bitcoin Core developers
// Distributed under the MIT software license, see the accompanying
// file COPYING or http://www.opensource.org/licenses/mit-license.php.

#ifndef BITCOIN_CONSENSUS_VALIDATION_H
#define BITCOIN_CONSENSUS_VALIDATION_H

#include <string>
#include <consensus/consensus.h>
#include <primitives/transaction.h>
#include <primitives/block.h>

/** Index marker for when no witness commitment is present in a coinbase transaction. */
static constexpr int NO_WITNESS_COMMITMENT{-1};

/** Minimum size of a witness commitment structure. Defined in BIP 141. **/
static constexpr size_t MINIMUM_WITNESS_COMMITMENT{38};

/** A "reason" why a transaction was invalid, suitable for determining whether the
  * provider of the transaction should be banned/ignored/disconnected/etc.
  */
enum class TxValidationResult {
    TX_RESULT_UNSET = 0,     //!< initial value. Tx has not yet been rejected
    TX_CONSENSUS,            //!< invalid by consensus rules
    /**
     * Invalid by a change to consensus rules more recent than SegWit.
     * Currently unused as there are no such consensus rule changes, and any download
     * sources realistically need to support SegWit in order to provide useful data,
     * so differentiating between always-invalid and invalid-by-pre-SegWit-soft-fork
     * is uninteresting.
     */
    TX_RECENT_CONSENSUS_CHANGE,
    TX_INPUTS_NOT_STANDARD,   //!< inputs (covered by txid) failed policy rules
    TX_NOT_STANDARD,          //!< otherwise didn't meet our local policy rules
    TX_MISSING_INPUTS,        //!< transaction was missing some of its inputs
    TX_PREMATURE_SPEND,       //!< transaction spends a coinbase too early, or violates locktime/sequence locks
    /**
     * Transaction might have a witness prior to SegWit
     * activation, or witness may have been malleated (which includes
     * non-standard witnesses).
     */
    TX_WITNESS_MUTATED,
    /**
     * Transaction is missing a witness.
     */
    TX_WITNESS_STRIPPED,
    /**
     * Tx already in mempool or conflicts with a tx in the chain
     * (if it conflicts with another tx in mempool, we use MEMPOOL_POLICY as it failed to reach the RBF threshold)
     * Currently this is only used if the transaction already exists in the mempool or on chain.
     */
    TX_CONFLICT,
    TX_MEMPOOL_POLICY,        //!< violated mempool's fee/size/descendant/RBF/etc limits
    TX_NO_MEMPOOL,            //!< this node does not have a mempool so can't validate the transaction
<<<<<<< HEAD
=======
    TX_RECONSIDERABLE,        //!< fails some policy, but might be acceptable if submitted in a (different) package
    TX_UNKNOWN,               //!< transaction was not validated because package failed
>>>>>>> 258457a4
    TX_INVALID_SENDER_SCRIPT, //!< invalid contract sender script, used in the mempool
    TX_GAS_EXCEEDS_LIMIT,     //!< transaction gas exceeds block gas limit
};

/** A "reason" why a block was invalid, suitable for determining whether the
  * provider of the block should be banned/ignored/disconnected/etc.
  * These are much more granular than the rejection codes, which may be more
  * useful for some other use-cases.
  */
enum class BlockValidationResult {
    BLOCK_RESULT_UNSET = 0,  //!< initial value. Block has not yet been rejected
    BLOCK_CONSENSUS,         //!< invalid by consensus rules (excluding any below reasons)
    /**
     * Invalid by a change to consensus rules more recent than SegWit.
     * Currently unused as there are no such consensus rule changes, and any download
     * sources realistically need to support SegWit in order to provide useful data,
     * so differentiating between always-invalid and invalid-by-pre-SegWit-soft-fork
     * is uninteresting.
     */
    BLOCK_RECENT_CONSENSUS_CHANGE,
    BLOCK_CACHED_INVALID,    //!< this block was cached as being invalid and we didn't store the reason why
    BLOCK_INVALID_HEADER,    //!< invalid proof of work, proof of stake or time too old
    BLOCK_MUTATED,           //!< the block's data didn't match the data committed to by the PoW
    BLOCK_MISSING_PREV,      //!< We don't have the previous block the checked one is built on
    BLOCK_INVALID_PREV,      //!< A block this one builds on is invalid
    BLOCK_TIME_FUTURE,       //!< block timestamp was > 2 hours in the future (or our clock is bad)
    BLOCK_CHECKPOINT,        //!< the block failed to meet one of our checkpoints
    BLOCK_HEADER_LOW_WORK,   //!< the block header may be on a too-little-work chain
    BLOCK_HEADER_SPAM,       //!< reject block header from the spam filter
    BLOCK_HEADER_REJECT,     //!< reject only the block header, but not ban the node
    BLOCK_HEADER_SYNC,       //!< reject the block header due to synchronization problems, used to punish the node less
    BLOCK_GAS_EXCEEDS_LIMIT, //!< transaction gas exceeds block gas limit
};



/** Template for capturing information about block/transaction validation. This is instantiated
 *  by TxValidationState and BlockValidationState for validation information on transactions
 *  and blocks respectively. */
template <typename Result>
class ValidationState
{
private:
    enum class ModeState {
        M_VALID,   //!< everything ok
        M_INVALID, //!< network rule violation (DoS value may be set)
        M_ERROR,   //!< run-time error
    } m_mode{ModeState::M_VALID};
    Result m_result{};
    std::string m_reject_reason;
    std::string m_debug_message;

public:
    bool Invalid(Result result,
                 const std::string& reject_reason = "",
                 const std::string& debug_message = "")
    {
        m_result = result;
        m_reject_reason = reject_reason;
        m_debug_message = debug_message;
        if (m_mode != ModeState::M_ERROR) m_mode = ModeState::M_INVALID;
        return false;
    }
    bool Error(const std::string& reject_reason)
    {
        if (m_mode == ModeState::M_VALID)
            m_reject_reason = reject_reason;
        m_mode = ModeState::M_ERROR;
        return false;
    }
    bool IsValid() const { return m_mode == ModeState::M_VALID; }
    bool IsInvalid() const { return m_mode == ModeState::M_INVALID; }
    bool IsError() const { return m_mode == ModeState::M_ERROR; }
    Result GetResult() const { return m_result; }
    std::string GetRejectReason() const { return m_reject_reason; }
    std::string GetDebugMessage() const { return m_debug_message; }
    std::string ToString() const
    {
        if (IsValid()) {
            return "Valid";
        }

        if (!m_debug_message.empty()) {
            return m_reject_reason + ", " + m_debug_message;
        }

        return m_reject_reason;
    }
};

class TxValidationState : public ValidationState<TxValidationResult> {};
class BlockValidationState : public ValidationState<BlockValidationResult> {};

// These implement the weight = (stripped_size * 4) + witness_size formula,
// using only serialization with and without witness data. As witness_size
// is equal to total_size - stripped_size, this formula is identical to:
// weight = (stripped_size * 3) + total_size.
static inline int32_t GetTransactionWeight(const CTransaction& tx)
{
    return ::GetSerializeSize(TX_NO_WITNESS(tx)) * (WITNESS_SCALE_FACTOR - 1) + ::GetSerializeSize(TX_WITH_WITNESS(tx));
}
static inline int64_t GetBlockWeight(const CBlock& block)
{
    return ::GetSerializeSize(TX_NO_WITNESS(block)) * (WITNESS_SCALE_FACTOR - 1) + ::GetSerializeSize(TX_WITH_WITNESS(block));
}
static inline int64_t GetTransactionInputWeight(const CTxIn& txin)
{
    // scriptWitness size is added here because witnesses and txins are split up in segwit serialization.
    return ::GetSerializeSize(TX_NO_WITNESS(txin)) * (WITNESS_SCALE_FACTOR - 1) + ::GetSerializeSize(TX_WITH_WITNESS(txin)) + ::GetSerializeSize(txin.scriptWitness.stack);
}

/** Compute at which vout of the block's coinbase transaction the witness commitment occurs, or -1 if not found */
inline int GetWitnessCommitmentIndex(const CBlock& block)
{
    int commitpos = NO_WITNESS_COMMITMENT;
    if (!block.vtx.empty()) {
        for (size_t o = 0; o < block.vtx[0]->vout.size(); o++) {
            const CTxOut& vout = block.vtx[0]->vout[o];
            if (vout.scriptPubKey.size() >= MINIMUM_WITNESS_COMMITMENT &&
                vout.scriptPubKey[0] == OP_RETURN &&
                vout.scriptPubKey[1] == 0x24 &&
                vout.scriptPubKey[2] == 0xaa &&
                vout.scriptPubKey[3] == 0x21 &&
                vout.scriptPubKey[4] == 0xa9 &&
                vout.scriptPubKey[5] == 0xed) {
                commitpos = o;
            }
        }
    }
    return commitpos;
}

#endif // BITCOIN_CONSENSUS_VALIDATION_H<|MERGE_RESOLUTION|>--- conflicted
+++ resolved
@@ -53,11 +53,8 @@
     TX_CONFLICT,
     TX_MEMPOOL_POLICY,        //!< violated mempool's fee/size/descendant/RBF/etc limits
     TX_NO_MEMPOOL,            //!< this node does not have a mempool so can't validate the transaction
-<<<<<<< HEAD
-=======
     TX_RECONSIDERABLE,        //!< fails some policy, but might be acceptable if submitted in a (different) package
     TX_UNKNOWN,               //!< transaction was not validated because package failed
->>>>>>> 258457a4
     TX_INVALID_SENDER_SCRIPT, //!< invalid contract sender script, used in the mempool
     TX_GAS_EXCEEDS_LIMIT,     //!< transaction gas exceeds block gas limit
 };
