// Copyright (c) 2009-2010 Satoshi Nakamoto
// Copyright (c) 2009-2019 The Bitcoin Core developers
// Distributed under the MIT software license, see the accompanying
// file COPYING or http://www.opensource.org/licenses/mit-license.php.

#ifndef BITCOIN_CONSENSUS_VALIDATION_H
#define BITCOIN_CONSENSUS_VALIDATION_H

#include <string>
#include <version.h>
#include <consensus/consensus.h>
#include <primitives/transaction.h>
#include <primitives/block.h>

/** A "reason" why a transaction was invalid, suitable for determining whether the
  * provider of the transaction should be banned/ignored/disconnected/etc.
  */
enum class TxValidationResult {
    TX_RESULT_UNSET = 0,     //!< initial value. Tx has not yet been rejected
    TX_CONSENSUS,            //!< invalid by consensus rules
    /**
     * Invalid by a change to consensus rules more recent than SegWit.
     * Currently unused as there are no such consensus rule changes, and any download
     * sources realistically need to support SegWit in order to provide useful data,
     * so differentiating between always-invalid and invalid-by-pre-SegWit-soft-fork
     * is uninteresting.
     */
<<<<<<< HEAD
    RECENT_CONSENSUS_CHANGE,
    // Only blocks (or headers):
    CACHED_INVALID,          //!< this object was cached as being invalid, but we don't know why
    BLOCK_INVALID_HEADER,    //!< invalid proof of work, proof of stake or time too old
    BLOCK_MUTATED,           //!< the block's data didn't match the data committed to by the PoW
    BLOCK_MISSING_PREV,      //!< We don't have the previous block the checked one is built on
    BLOCK_INVALID_PREV,      //!< A block this one builds on is invalid
    BLOCK_TIME_FUTURE,          //!< block timestamp was > 2 hours in the future (or our clock is bad)
    BLOCK_CHECKPOINT,        //!< the block failed to meet one of our checkpoints
    BLOCK_HEADER_SPAM,       //!< reject block header from the spam filter
    BLOCK_HEADER_REJECT,     //!< reject only the block header, but not ban the node
    BLOCK_HEADER_SYNC,       //!< reject the block header due to synchronization problems, used to punish the node less
    // Only loose txn:
=======
    TX_RECENT_CONSENSUS_CHANGE,
>>>>>>> ee8ca219
    TX_NOT_STANDARD,          //!< didn't meet our local policy rules
    TX_MISSING_INPUTS,        //!< transaction was missing some of its inputs
    TX_PREMATURE_SPEND,       //!< transaction spends a coinbase too early, or violates locktime/sequence locks
    /**
     * Transaction might be missing a witness, have a witness prior to SegWit
     * activation, or witness may have been malleated (which includes
     * non-standard witnesses).
     */
    TX_WITNESS_MUTATED,
    /**
     * Tx already in mempool or conflicts with a tx in the chain
     * (if it conflicts with another tx in mempool, we use MEMPOOL_POLICY as it failed to reach the RBF threshold)
     * Currently this is only used if the transaction already exists in the mempool or on chain.
     */
    TX_CONFLICT,
    TX_MEMPOOL_POLICY,        //!< violated mempool's fee/size/descendant/RBF/etc limits
    TX_INVALID_SENDER_SCRIPT, //!< invalid contract sender script, used in the mempool
    TX_GAS_EXCEEDS_LIMIT,     //!< transaction gas exceeds block gas limit
<<<<<<< HEAD
};

inline bool IsTransactionReason(ValidationInvalidReason r)
{
    return r == ValidationInvalidReason::NONE ||
           r == ValidationInvalidReason::CONSENSUS ||
           r == ValidationInvalidReason::RECENT_CONSENSUS_CHANGE ||
           r == ValidationInvalidReason::TX_NOT_STANDARD ||
           r == ValidationInvalidReason::TX_PREMATURE_SPEND ||
           r == ValidationInvalidReason::TX_MISSING_INPUTS ||
           r == ValidationInvalidReason::TX_WITNESS_MUTATED ||
           r == ValidationInvalidReason::TX_CONFLICT ||
           r == ValidationInvalidReason::TX_MEMPOOL_POLICY ||
           r == ValidationInvalidReason::TX_INVALID_SENDER_SCRIPT ||
           r == ValidationInvalidReason::TX_GAS_EXCEEDS_LIMIT;
}

inline bool IsBlockReason(ValidationInvalidReason r)
{
    return r == ValidationInvalidReason::NONE ||
           r == ValidationInvalidReason::CONSENSUS ||
           r == ValidationInvalidReason::RECENT_CONSENSUS_CHANGE ||
           r == ValidationInvalidReason::CACHED_INVALID ||
           r == ValidationInvalidReason::BLOCK_INVALID_HEADER ||
           r == ValidationInvalidReason::BLOCK_MUTATED ||
           r == ValidationInvalidReason::BLOCK_MISSING_PREV ||
           r == ValidationInvalidReason::BLOCK_INVALID_PREV ||
           r == ValidationInvalidReason::BLOCK_TIME_FUTURE ||
           r == ValidationInvalidReason::BLOCK_CHECKPOINT ||
           r == ValidationInvalidReason::BLOCK_HEADER_SPAM ||
           r == ValidationInvalidReason::BLOCK_HEADER_REJECT ||
           r == ValidationInvalidReason::BLOCK_HEADER_SYNC;
}
=======
};

/** A "reason" why a block was invalid, suitable for determining whether the
  * provider of the block should be banned/ignored/disconnected/etc.
  * These are much more granular than the rejection codes, which may be more
  * useful for some other use-cases.
  */
enum class BlockValidationResult {
    BLOCK_RESULT_UNSET = 0,  //!< initial value. Block has not yet been rejected
    BLOCK_CONSENSUS,         //!< invalid by consensus rules (excluding any below reasons)
    /**
     * Invalid by a change to consensus rules more recent than SegWit.
     * Currently unused as there are no such consensus rule changes, and any download
     * sources realistically need to support SegWit in order to provide useful data,
     * so differentiating between always-invalid and invalid-by-pre-SegWit-soft-fork
     * is uninteresting.
     */
    BLOCK_RECENT_CONSENSUS_CHANGE,
    BLOCK_CACHED_INVALID,    //!< this block was cached as being invalid and we didn't store the reason why
    BLOCK_INVALID_HEADER,    //!< invalid proof of work, proof of stake or time too old
    BLOCK_MUTATED,           //!< the block's data didn't match the data committed to by the PoW
    BLOCK_MISSING_PREV,      //!< We don't have the previous block the checked one is built on
    BLOCK_INVALID_PREV,      //!< A block this one builds on is invalid
    BLOCK_TIME_FUTURE,       //!< block timestamp was > 2 hours in the future (or our clock is bad)
    BLOCK_CHECKPOINT,        //!< the block failed to meet one of our checkpoints
    BLOCK_HEADER_SPAM,       //!< reject block header from the spam filter
    BLOCK_HEADER_REJECT,     //!< reject only the block header, but not ban the node
    BLOCK_HEADER_SYNC,       //!< reject the block header due to synchronization problems, used to punish the node less
    BLOCK_GAS_EXCEEDS_LIMIT, //!< transaction gas exceeds block gas limit
};


>>>>>>> ee8ca219

/** Template for capturing information about block/transaction validation. This is instantiated
 *  by TxValidationState and BlockValidationState for validation information on transactions
 *  and blocks respectively. */
template <typename Result>
class ValidationState {
private:
    enum mode_state {
        MODE_VALID,   //!< everything ok
        MODE_INVALID, //!< network rule violation (DoS value may be set)
        MODE_ERROR,   //!< run-time error
    } m_mode{MODE_VALID};
    Result m_result{};
    std::string m_reject_reason;
    std::string m_debug_message;
public:
    bool Invalid(Result result,
                 const std::string &reject_reason="",
                 const std::string &debug_message="")
    {
        m_result = result;
        m_reject_reason = reject_reason;
        m_debug_message = debug_message;
        if (m_mode != MODE_ERROR) m_mode = MODE_INVALID;
        return false;
    }
    bool Error(const std::string& reject_reason)
    {
        if (m_mode == MODE_VALID)
            m_reject_reason = reject_reason;
        m_mode = MODE_ERROR;
        return false;
    }
    bool IsValid() const { return m_mode == MODE_VALID; }
    bool IsInvalid() const { return m_mode == MODE_INVALID; }
    bool IsError() const { return m_mode == MODE_ERROR; }
    Result GetResult() const { return m_result; }
    std::string GetRejectReason() const { return m_reject_reason; }
    std::string GetDebugMessage() const { return m_debug_message; }
    std::string ToString() const
    {
        if (IsValid()) {
            return "Valid";
        }

        if (!m_debug_message.empty()) {
            return m_reject_reason + ", " + m_debug_message;
        }

        return m_reject_reason;
    }
};

class TxValidationState : public ValidationState<TxValidationResult> {};
class BlockValidationState : public ValidationState<BlockValidationResult> {};

// These implement the weight = (stripped_size * 4) + witness_size formula,
// using only serialization with and without witness data. As witness_size
// is equal to total_size - stripped_size, this formula is identical to:
// weight = (stripped_size * 3) + total_size.
static inline int64_t GetTransactionWeight(const CTransaction& tx)
{
    return ::GetSerializeSize(tx, PROTOCOL_VERSION | SERIALIZE_TRANSACTION_NO_WITNESS) * (WITNESS_SCALE_FACTOR - 1) + ::GetSerializeSize(tx, PROTOCOL_VERSION);
}
static inline int64_t GetBlockWeight(const CBlock& block)
{
    return ::GetSerializeSize(block, PROTOCOL_VERSION | SERIALIZE_TRANSACTION_NO_WITNESS) * (WITNESS_SCALE_FACTOR - 1) + ::GetSerializeSize(block, PROTOCOL_VERSION);
}
static inline int64_t GetTransactionInputWeight(const CTxIn& txin)
{
    // scriptWitness size is added here because witnesses and txins are split up in segwit serialization.
    return ::GetSerializeSize(txin, PROTOCOL_VERSION | SERIALIZE_TRANSACTION_NO_WITNESS) * (WITNESS_SCALE_FACTOR - 1) + ::GetSerializeSize(txin, PROTOCOL_VERSION) + ::GetSerializeSize(txin.scriptWitness.stack, PROTOCOL_VERSION);
}

#endif // BITCOIN_CONSENSUS_VALIDATION_H<|MERGE_RESOLUTION|>--- conflicted
+++ resolved
@@ -25,23 +25,7 @@
      * so differentiating between always-invalid and invalid-by-pre-SegWit-soft-fork
      * is uninteresting.
      */
-<<<<<<< HEAD
-    RECENT_CONSENSUS_CHANGE,
-    // Only blocks (or headers):
-    CACHED_INVALID,          //!< this object was cached as being invalid, but we don't know why
-    BLOCK_INVALID_HEADER,    //!< invalid proof of work, proof of stake or time too old
-    BLOCK_MUTATED,           //!< the block's data didn't match the data committed to by the PoW
-    BLOCK_MISSING_PREV,      //!< We don't have the previous block the checked one is built on
-    BLOCK_INVALID_PREV,      //!< A block this one builds on is invalid
-    BLOCK_TIME_FUTURE,          //!< block timestamp was > 2 hours in the future (or our clock is bad)
-    BLOCK_CHECKPOINT,        //!< the block failed to meet one of our checkpoints
-    BLOCK_HEADER_SPAM,       //!< reject block header from the spam filter
-    BLOCK_HEADER_REJECT,     //!< reject only the block header, but not ban the node
-    BLOCK_HEADER_SYNC,       //!< reject the block header due to synchronization problems, used to punish the node less
-    // Only loose txn:
-=======
     TX_RECENT_CONSENSUS_CHANGE,
->>>>>>> ee8ca219
     TX_NOT_STANDARD,          //!< didn't meet our local policy rules
     TX_MISSING_INPUTS,        //!< transaction was missing some of its inputs
     TX_PREMATURE_SPEND,       //!< transaction spends a coinbase too early, or violates locktime/sequence locks
@@ -60,41 +44,6 @@
     TX_MEMPOOL_POLICY,        //!< violated mempool's fee/size/descendant/RBF/etc limits
     TX_INVALID_SENDER_SCRIPT, //!< invalid contract sender script, used in the mempool
     TX_GAS_EXCEEDS_LIMIT,     //!< transaction gas exceeds block gas limit
-<<<<<<< HEAD
-};
-
-inline bool IsTransactionReason(ValidationInvalidReason r)
-{
-    return r == ValidationInvalidReason::NONE ||
-           r == ValidationInvalidReason::CONSENSUS ||
-           r == ValidationInvalidReason::RECENT_CONSENSUS_CHANGE ||
-           r == ValidationInvalidReason::TX_NOT_STANDARD ||
-           r == ValidationInvalidReason::TX_PREMATURE_SPEND ||
-           r == ValidationInvalidReason::TX_MISSING_INPUTS ||
-           r == ValidationInvalidReason::TX_WITNESS_MUTATED ||
-           r == ValidationInvalidReason::TX_CONFLICT ||
-           r == ValidationInvalidReason::TX_MEMPOOL_POLICY ||
-           r == ValidationInvalidReason::TX_INVALID_SENDER_SCRIPT ||
-           r == ValidationInvalidReason::TX_GAS_EXCEEDS_LIMIT;
-}
-
-inline bool IsBlockReason(ValidationInvalidReason r)
-{
-    return r == ValidationInvalidReason::NONE ||
-           r == ValidationInvalidReason::CONSENSUS ||
-           r == ValidationInvalidReason::RECENT_CONSENSUS_CHANGE ||
-           r == ValidationInvalidReason::CACHED_INVALID ||
-           r == ValidationInvalidReason::BLOCK_INVALID_HEADER ||
-           r == ValidationInvalidReason::BLOCK_MUTATED ||
-           r == ValidationInvalidReason::BLOCK_MISSING_PREV ||
-           r == ValidationInvalidReason::BLOCK_INVALID_PREV ||
-           r == ValidationInvalidReason::BLOCK_TIME_FUTURE ||
-           r == ValidationInvalidReason::BLOCK_CHECKPOINT ||
-           r == ValidationInvalidReason::BLOCK_HEADER_SPAM ||
-           r == ValidationInvalidReason::BLOCK_HEADER_REJECT ||
-           r == ValidationInvalidReason::BLOCK_HEADER_SYNC;
-}
-=======
 };
 
 /** A "reason" why a block was invalid, suitable for determining whether the
@@ -127,7 +76,6 @@
 };
 
 
->>>>>>> ee8ca219
 
 /** Template for capturing information about block/transaction validation. This is instantiated
  *  by TxValidationState and BlockValidationState for validation information on transactions
