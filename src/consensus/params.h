--- conflicted
+++ resolved
@@ -113,8 +113,6 @@
     uint256 nMinimumChainWork;
     /** By default assume that the signatures in ancestors of this block are valid */
     uint256 defaultAssumeValid;
-<<<<<<< HEAD
-=======
 
     /**
      * If true, witness commitments contain a payload equal to a Bitcoin Script solution
@@ -123,7 +121,6 @@
     bool signet_blocks{false};
     std::vector<uint8_t> signet_challenge;
 
->>>>>>> da23532c
     int nLastPOWBlock;
     int nFirstMPoSBlock;
     int nMPoSRewardRecipients;
