// Copyright (c) 2016-2021 The Bitcoin Core developers
// Distributed under the MIT software license, see the accompanying
// file COPYING or http://www.opensource.org/licenses/mit-license.php.

#include <consensus/params.h>
#include <util/check.h>
#include <versionbits.h>

ThresholdState AbstractThresholdConditionChecker::GetStateFor(const CBlockIndex* pindexPrev, const Consensus::Params& params, ThresholdConditionCache& cache) const
{
    int nPeriod = Period(params);
    int nThreshold = Threshold(params);
    int min_activation_height = MinActivationHeight(params);
    int64_t nTimeStart = BeginTime(params);
    int64_t nTimeTimeout = EndTime(params);

    // Check if this deployment is always active.
    if (nTimeStart == Consensus::BIP9Deployment::ALWAYS_ACTIVE) {
        return ThresholdState::ACTIVE;
    }

    // Check if this deployment is never active.
    if (nTimeStart == Consensus::BIP9Deployment::NEVER_ACTIVE) {
        return ThresholdState::FAILED;
    }

    // A block's state is always the same as that of the first of its period, so it is computed based on a pindexPrev whose height equals a multiple of nPeriod - 1.
    if (pindexPrev != nullptr) {
        pindexPrev = pindexPrev->GetAncestor(pindexPrev->nHeight - ((pindexPrev->nHeight + 1) % nPeriod));
    }

    // Walk backwards in steps of nPeriod to find a pindexPrev whose information is known
    std::vector<const CBlockIndex*> vToCompute;
    while (cache.count(pindexPrev) == 0) {
        if (pindexPrev == nullptr) {
            // The genesis block is by definition defined.
            cache[pindexPrev] = ThresholdState::DEFINED;
            break;
        }
        if (pindexPrev->GetMedianTimePast() < nTimeStart) {
            // Optimization: don't recompute down further, as we know every earlier block will be before the start time
            cache[pindexPrev] = ThresholdState::DEFINED;
            break;
        }
        vToCompute.push_back(pindexPrev);
        pindexPrev = pindexPrev->GetAncestor(pindexPrev->nHeight - nPeriod);
    }

    // At this point, cache[pindexPrev] is known
    assert(cache.count(pindexPrev));
    ThresholdState state = cache[pindexPrev];

    // Now walk forward and compute the state of descendants of pindexPrev
    while (!vToCompute.empty()) {
        ThresholdState stateNext = state;
        pindexPrev = vToCompute.back();
        vToCompute.pop_back();

        switch (state) {
            case ThresholdState::DEFINED: {
                if (pindexPrev->GetMedianTimePast() >= nTimeStart) {
                    stateNext = ThresholdState::STARTED;
                }
                break;
            }
            case ThresholdState::STARTED: {
                // We need to count
                const CBlockIndex* pindexCount = pindexPrev;
                int count = 0;
                for (int i = 0; i < nPeriod; i++) {
                    if (Condition(pindexCount, params)) {
                        count++;
                    }
                    pindexCount = pindexCount->pprev;
                }
                if (count >= nThreshold) {
                    stateNext = ThresholdState::LOCKED_IN;
                } else if (pindexPrev->GetMedianTimePast() >= nTimeTimeout) {
                    stateNext = ThresholdState::FAILED;
                }
                break;
            }
            case ThresholdState::LOCKED_IN: {
                // Progresses into ACTIVE provided activation height will have been reached.
                if (pindexPrev->nHeight + 1 >= min_activation_height) {
                    stateNext = ThresholdState::ACTIVE;
                }
                break;
            }
            case ThresholdState::FAILED:
            case ThresholdState::ACTIVE: {
                // Nothing happens, these are terminal states.
                break;
            }
        }
        cache[pindexPrev] = state = stateNext;
    }

    return state;
}

BIP9Stats AbstractThresholdConditionChecker::GetStateStatisticsFor(const CBlockIndex* pindex, const Consensus::Params& params, std::vector<bool>* signalling_blocks) const
{
    BIP9Stats stats = {};

    stats.period = Period(params);
    stats.threshold = Threshold(params);

    if (pindex == nullptr) return stats;

    // Find how many blocks are in the current period
    int blocks_in_period = 1 + (pindex->nHeight % stats.period);

    // Reset signalling_blocks
    if (signalling_blocks) {
        signalling_blocks->assign(blocks_in_period, false);
    }

    // Count from current block to beginning of period
    int elapsed = 0;
    int count = 0;
    const CBlockIndex* currentIndex = pindex;
    do {
        ++elapsed;
        --blocks_in_period;
        if (Condition(currentIndex, params)) {
            ++count;
            if (signalling_blocks) signalling_blocks->at(blocks_in_period) = true;
        }
        currentIndex = currentIndex->pprev;
    } while(blocks_in_period > 0);

    stats.elapsed = elapsed;
    stats.count = count;
    stats.possible = (stats.period - stats.threshold ) >= (stats.elapsed - count);

    return stats;
}

int AbstractThresholdConditionChecker::GetStateSinceHeightFor(const CBlockIndex* pindexPrev, const Consensus::Params& params, ThresholdConditionCache& cache) const
{
    int64_t start_time = BeginTime(params);
    if (start_time == Consensus::BIP9Deployment::ALWAYS_ACTIVE || start_time == Consensus::BIP9Deployment::NEVER_ACTIVE) {
        return 0;
    }

    const ThresholdState initialState = GetStateFor(pindexPrev, params, cache);

    // BIP 9 about state DEFINED: "The genesis block is by definition in this state for each deployment."
    if (initialState == ThresholdState::DEFINED) {
        return 0;
    }

    const int nPeriod = Period(params);

    // A block's state is always the same as that of the first of its period, so it is computed based on a pindexPrev whose height equals a multiple of nPeriod - 1.
    // To ease understanding of the following height calculation, it helps to remember that
    // right now pindexPrev points to the block prior to the block that we are computing for, thus:
    // if we are computing for the last block of a period, then pindexPrev points to the second to last block of the period, and
    // if we are computing for the first block of a period, then pindexPrev points to the last block of the previous period.
    // The parent of the genesis block is represented by nullptr.
    pindexPrev = Assert(pindexPrev->GetAncestor(pindexPrev->nHeight - ((pindexPrev->nHeight + 1) % nPeriod)));

    const CBlockIndex* previousPeriodParent = pindexPrev->GetAncestor(pindexPrev->nHeight - nPeriod);

    while (previousPeriodParent != nullptr && GetStateFor(previousPeriodParent, params, cache) == initialState) {
        pindexPrev = previousPeriodParent;
        previousPeriodParent = pindexPrev->GetAncestor(pindexPrev->nHeight - nPeriod);
    }

    // Adjust the result because right now we point to the parent block.
    return pindexPrev->nHeight + 1;
}

namespace
{
/**
 * Class to implement versionbits logic.
 */
class VersionBitsConditionChecker : public AbstractThresholdConditionChecker {
private:
    const Consensus::DeploymentPos id;

protected:
    int64_t BeginTime(const Consensus::Params& params) const override { return params.vDeployments[id].nStartTime; }
    int64_t EndTime(const Consensus::Params& params) const override { return params.vDeployments[id].nTimeout; }
    int MinActivationHeight(const Consensus::Params& params) const override { return params.vDeployments[id].min_activation_height; }
    int Period(const Consensus::Params& params) const override { return params.nMinerConfirmationWindow; }
    int Threshold(const Consensus::Params& params) const override { return params.nRuleChangeActivationThreshold; }

    bool Condition(const CBlockIndex* pindex, const Consensus::Params& params) const override
    {
        return (((pindex->nVersion & VERSIONBITS_TOP_MASK) == VERSIONBITS_TOP_BITS) && (pindex->nVersion & Mask(params)) != 0);
    }

public:
    explicit VersionBitsConditionChecker(Consensus::DeploymentPos id_) : id(id_) {}
    uint32_t Mask(const Consensus::Params& params) const { return ((uint32_t)1) << params.vDeployments[id].bit; }
};

} // namespace

ThresholdState VersionBitsCache::State(const CBlockIndex* pindexPrev, const Consensus::Params& params, Consensus::DeploymentPos pos)
{
    LOCK(m_mutex);
    return VersionBitsConditionChecker(pos).GetStateFor(pindexPrev, params, m_caches[pos]);
}

BIP9Stats VersionBitsCache::Statistics(const CBlockIndex* pindex, const Consensus::Params& params, Consensus::DeploymentPos pos, std::vector<bool>* signalling_blocks)
{
    return VersionBitsConditionChecker(pos).GetStateStatisticsFor(pindex, params, signalling_blocks);
}

int VersionBitsCache::StateSinceHeight(const CBlockIndex* pindexPrev, const Consensus::Params& params, Consensus::DeploymentPos pos)
{
    LOCK(m_mutex);
    return VersionBitsConditionChecker(pos).GetStateSinceHeightFor(pindexPrev, params, m_caches[pos]);
}

uint32_t VersionBitsCache::Mask(const Consensus::Params& params, Consensus::DeploymentPos pos)
{
    return VersionBitsConditionChecker(pos).Mask(params);
}

int32_t VersionBitsCache::ComputeBlockVersion(const CBlockIndex* pindexPrev, const Consensus::Params& params)
{
    LOCK(m_mutex);
    int32_t nVersion = VERSIONBITS_TOP_BITS;

    for (int i = 0; i < (int)Consensus::MAX_VERSION_BITS_DEPLOYMENTS; i++) {
        Consensus::DeploymentPos pos = static_cast<Consensus::DeploymentPos>(i);
        ThresholdState state = VersionBitsConditionChecker(pos).GetStateFor(pindexPrev, params, m_caches[pos]);
        if (state == ThresholdState::LOCKED_IN || state == ThresholdState::STARTED) {
            nVersion |= Mask(params, pos);
        }
    }

    return nVersion;
}

void VersionBitsCache::Erase(CBlockIndex *pindex) {
<<<<<<< HEAD
=======
    LOCK(m_mutex);
>>>>>>> d82fec21
    for (int b = 0; b < Consensus::MAX_VERSION_BITS_DEPLOYMENTS; b++) {
        m_caches[b].erase(pindex);
    }
}

void VersionBitsCache::Clear()
{
    LOCK(m_mutex);
    for (unsigned int d = 0; d < Consensus::MAX_VERSION_BITS_DEPLOYMENTS; d++) {
        m_caches[d].clear();
    }
}<|MERGE_RESOLUTION|>--- conflicted
+++ resolved
@@ -239,10 +239,7 @@
 }
 
 void VersionBitsCache::Erase(CBlockIndex *pindex) {
-<<<<<<< HEAD
-=======
-    LOCK(m_mutex);
->>>>>>> d82fec21
+    LOCK(m_mutex);
     for (int b = 0; b < Consensus::MAX_VERSION_BITS_DEPLOYMENTS; b++) {
         m_caches[b].erase(pindex);
     }
