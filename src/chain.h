// Copyright (c) 2009-2010 Satoshi Nakamoto
// Copyright (c) 2009-2019 The Bitcoin Core developers
// Distributed under the MIT software license, see the accompanying
// file COPYING or http://www.opensource.org/licenses/mit-license.php.

#ifndef BITCOIN_CHAIN_H
#define BITCOIN_CHAIN_H

#include <arith_uint256.h>
#include <consensus/params.h>
#include <flatfile.h>
#include <primitives/block.h>
#include <tinyformat.h>
#include <uint256.h>

#include <vector>

/**
 * Maximum amount of time that a block timestamp is allowed to exceed the
 * current network-adjusted time before the block will be accepted.
 */
static constexpr int64_t MAX_FUTURE_BLOCK_TIME = 2 * 60 * 60;

/**
 * Timestamp window used as a grace period by code that compares external
 * timestamps (such as timestamps passed to RPCs, or wallet key creation times)
 * to block timestamps. This should be set at least as high as
 * MAX_FUTURE_BLOCK_TIME.
 */
static constexpr int64_t TIMESTAMP_WINDOW = MAX_FUTURE_BLOCK_TIME;

/**
 * Maximum gap between node time and block time used
 * for the "Catching up..." mode in GUI.
 *
 * Ref: https://github.com/bitcoin/bitcoin/pull/1026
 */
static constexpr int64_t MAX_BLOCK_TIME_GAP = 90 * 60;

class CBlockFileInfo
{
public:
    unsigned int nBlocks;      //!< number of blocks stored in file
    unsigned int nSize;        //!< number of used bytes of block file
    unsigned int nUndoSize;    //!< number of used bytes in the undo file
    unsigned int nHeightFirst; //!< lowest height of block in file
    unsigned int nHeightLast;  //!< highest height of block in file
    uint64_t nTimeFirst;       //!< earliest time of block in file
    uint64_t nTimeLast;        //!< latest time of block in file

    SERIALIZE_METHODS(CBlockFileInfo, obj)
    {
        READWRITE(VARINT(obj.nBlocks));
        READWRITE(VARINT(obj.nSize));
        READWRITE(VARINT(obj.nUndoSize));
        READWRITE(VARINT(obj.nHeightFirst));
        READWRITE(VARINT(obj.nHeightLast));
        READWRITE(VARINT(obj.nTimeFirst));
        READWRITE(VARINT(obj.nTimeLast));
    }

     void SetNull() {
         nBlocks = 0;
         nSize = 0;
         nUndoSize = 0;
         nHeightFirst = 0;
         nHeightLast = 0;
         nTimeFirst = 0;
         nTimeLast = 0;
     }

     CBlockFileInfo() {
         SetNull();
     }

     std::string ToString() const;

     /** update statistics (does not update nSize) */
     void AddBlock(unsigned int nHeightIn, uint64_t nTimeIn) {
         if (nBlocks==0 || nHeightFirst > nHeightIn)
             nHeightFirst = nHeightIn;
         if (nBlocks==0 || nTimeFirst > nTimeIn)
             nTimeFirst = nTimeIn;
         nBlocks++;
         if (nHeightIn > nHeightLast)
             nHeightLast = nHeightIn;
         if (nTimeIn > nTimeLast)
             nTimeLast = nTimeIn;
     }
};

enum BlockStatus: uint32_t {
    //! Unused.
    BLOCK_VALID_UNKNOWN      =    0,

    //! Reserved (was BLOCK_VALID_HEADER).
    BLOCK_VALID_RESERVED     =    1,

    //! All parent headers found, difficulty matches, timestamp >= median previous, checkpoint. Implies all parents
    //! are also at least TREE.
    BLOCK_VALID_TREE         =    2,

    /**
     * Only first tx is coinbase, 2 <= coinbase input script length <= 100, transactions valid, no duplicate txids,
     * sigops, size, merkle root. Implies all parents are at least TREE but not necessarily TRANSACTIONS. When all
     * parent blocks also have TRANSACTIONS, CBlockIndex::nChainTx will be set.
     */
    BLOCK_VALID_TRANSACTIONS =    3,

    //! Outputs do not overspend inputs, no double spends, coinbase output ok, no immature coinbase spends, BIP30.
    //! Implies all parents are also at least CHAIN.
    BLOCK_VALID_CHAIN        =    4,

    //! Scripts & signatures ok. Implies all parents are also at least SCRIPTS.
    BLOCK_VALID_SCRIPTS      =    5,

    //! All validity bits.
    BLOCK_VALID_MASK         =   BLOCK_VALID_RESERVED | BLOCK_VALID_TREE | BLOCK_VALID_TRANSACTIONS |
                                 BLOCK_VALID_CHAIN | BLOCK_VALID_SCRIPTS,

    BLOCK_HAVE_DATA          =    8, //!< full block available in blk*.dat
    BLOCK_HAVE_UNDO          =   16, //!< undo data available in rev*.dat
    BLOCK_HAVE_MASK          =   BLOCK_HAVE_DATA | BLOCK_HAVE_UNDO,

    BLOCK_FAILED_VALID       =   32, //!< stage after last reached validness failed
    BLOCK_FAILED_CHILD       =   64, //!< descends from failed block
    BLOCK_FAILED_MASK        =   BLOCK_FAILED_VALID | BLOCK_FAILED_CHILD,

    BLOCK_OPT_WITNESS       =   128, //!< block data in blk*.data was received with a witness-enforcing client
};

/** The block chain is a tree shaped structure starting with the
 * genesis block at the root, with each block potentially having multiple
 * candidates to be the next block. A blockindex may have multiple pprev pointing
 * to it, but at most one of them can be part of the currently active branch.
 */
class CBlockIndex
{
public:
    //! pointer to the hash of the block, if any. Memory is owned by this CBlockIndex
    const uint256* phashBlock{nullptr};

    //! pointer to the index of the predecessor of this block
    CBlockIndex* pprev{nullptr};

    //! pointer to the index of the successor of this block
    CBlockIndex* pnext{nullptr};

    //! pointer to the index of the successor of this block
    CBlockIndex* pnext;

    //! pointer to the index of some further predecessor of this block
    CBlockIndex* pskip{nullptr};

    //! height of the entry in the chain. The genesis block has height 0
    int nHeight{0};

    //! Which # file this block is stored in (blk?????.dat)
    int nFile{0};

    //! Byte offset within blk?????.dat where this block's data is stored
    unsigned int nDataPos{0};

    //! Byte offset within rev?????.dat where this block's undo data is stored
    unsigned int nUndoPos{0};

    //! (memory only) Total amount of work (expected number of hashes) in the chain up to and including this block
    arith_uint256 nChainWork{};

    //! Number of transactions in this block.
    //! Note: in a potential headers-first mode, this number cannot be relied upon
    unsigned int nTx{0};

    //! (memory only) Number of transactions in the chain up to and including this block.
    //! This value will be non-zero only if and only if transactions for this block and all its parents are available.
    //! Change to 64-bit type when necessary; won't happen before 2030
    unsigned int nChainTx{0};

    //! Verification status of this block. See enum BlockStatus
    uint32_t nStatus{0};

    //! block header
<<<<<<< HEAD
    int32_t nVersion;
    uint256 hashMerkleRoot;
    uint32_t nTime;
    uint32_t nBits;
    uint32_t nNonce;
    uint256 hashStateRoot; // qtum
    uint256 hashUTXORoot; // qtum
    // block signature - proof-of-stake protect the block by signing the block using a stake holder private key
    std::vector<unsigned char> vchBlockSigDlgt;
    uint256 nStakeModifier;
    // proof-of-stake specific fields
    COutPoint prevoutStake;
    uint256 hashProof; // qtum
    uint64_t nMoneySupply;
=======
    int32_t nVersion{0};
    uint256 hashMerkleRoot{};
    uint32_t nTime{0};
    uint32_t nBits{0};
    uint32_t nNonce{0};
    uint256 hashStateRoot{}; // qtum
    uint256 hashUTXORoot{}; // qtum
    // block signature - proof-of-stake protect the block by signing the block using a stake holder private key
    std::vector<unsigned char> vchBlockSigDlgt{};
    uint256 nStakeModifier{};
    // proof-of-stake specific fields
    COutPoint prevoutStake{};
    uint256 hashProof{}; // qtum
    uint64_t nMoneySupply{0};
>>>>>>> ee8ca219

    //! (memory only) Sequential id assigned to distinguish order in which blocks are received.
    int32_t nSequenceId{0};

    //! (memory only) Maximum nTime in the chain up to and including this block.
<<<<<<< HEAD
    unsigned int nTimeMax;

    void SetNull()
    {
        phashBlock = nullptr;
        pprev = nullptr;
        pnext = nullptr;
        pskip = nullptr;
        nHeight = 0;
        nFile = 0;
        nDataPos = 0;
        nUndoPos = 0;
        nChainWork = arith_uint256();
        nTx = 0;
        nChainTx = 0;
        nStatus = 0;
        nSequenceId = 0;
        nTimeMax = 0;

        nVersion       = 0;
        hashMerkleRoot = uint256();
        nTime          = 0;
        nBits          = 0;
        nNonce         = 0;
        hashStateRoot  = uint256(); // qtum
        hashUTXORoot   = uint256(); // qtum
        vchBlockSigDlgt.clear();
        nStakeModifier = uint256();
        hashProof = uint256();
        prevoutStake.SetNull();
        nMoneySupply = 0;
    }
=======
    unsigned int nTimeMax{0};
>>>>>>> ee8ca219

    CBlockIndex()
    {
    }

    explicit CBlockIndex(const CBlockHeader& block)
        : nVersion{block.nVersion},
          hashMerkleRoot{block.hashMerkleRoot},
          nTime{block.nTime},
          nBits{block.nBits},
          nNonce{block.nNonce},
          hashStateRoot{block.hashStateRoot},
          hashUTXORoot{block.hashUTXORoot},
          vchBlockSigDlgt{block.vchBlockSigDlgt},
          prevoutStake{block.prevoutStake}
    {
<<<<<<< HEAD
        SetNull();

        nVersion       = block.nVersion;
        hashMerkleRoot = block.hashMerkleRoot;
        nTime          = block.nTime;
        nBits          = block.nBits;
        nNonce         = block.nNonce;
        nMoneySupply   = 0;
        hashStateRoot  = block.hashStateRoot; // qtum
        hashUTXORoot   = block.hashUTXORoot; // qtum
        nStakeModifier = uint256();
        hashProof = uint256(); 
        prevoutStake   = block.prevoutStake; // qtum
        vchBlockSigDlgt    = block.vchBlockSigDlgt; // qtum
=======
>>>>>>> ee8ca219
    }

    FlatFilePos GetBlockPos() const {
        FlatFilePos ret;
        if (nStatus & BLOCK_HAVE_DATA) {
            ret.nFile = nFile;
            ret.nPos  = nDataPos;
        }
        return ret;
    }

    FlatFilePos GetUndoPos() const {
        FlatFilePos ret;
        if (nStatus & BLOCK_HAVE_UNDO) {
            ret.nFile = nFile;
            ret.nPos  = nUndoPos;
        }
        return ret;
    }

    CBlockHeader GetBlockHeader() const
    {
        CBlockHeader block;
        block.nVersion       = nVersion;
        if (pprev)
            block.hashPrevBlock = pprev->GetBlockHash();
        block.hashMerkleRoot = hashMerkleRoot;
        block.nTime          = nTime;
        block.nBits          = nBits;
        block.nNonce         = nNonce;
        block.hashStateRoot  = hashStateRoot; // qtum
        block.hashUTXORoot   = hashUTXORoot; // qtum
        block.vchBlockSigDlgt    = vchBlockSigDlgt;
        block.prevoutStake   = prevoutStake;
        return block;
    }

    uint256 GetBlockHash() const
    {
        return *phashBlock;
    }

    /**
     * Check whether this block's and all previous blocks' transactions have been
     * downloaded (and stored to disk) at some point.
     *
     * Does not imply the transactions are consensus-valid (ConnectTip might fail)
     * Does not imply the transactions are still stored on disk. (IsBlockPruned might return true)
     */
    bool HaveTxsDownloaded() const { return nChainTx != 0; }

    int64_t GetBlockTime() const
    {
        return (int64_t)nTime;
    }

    int64_t GetBlockTimeMax() const
    {
        return (int64_t)nTimeMax;
    }

    static constexpr int nMedianTimeSpan = 11;

    int64_t GetMedianTimePast() const
    {
        int64_t pmedian[nMedianTimeSpan];
        int64_t* pbegin = &pmedian[nMedianTimeSpan];
        int64_t* pend = &pmedian[nMedianTimeSpan];

        const CBlockIndex* pindex = this;
        for (int i = 0; i < nMedianTimeSpan && pindex; i++, pindex = pindex->pprev)
            *(--pbegin) = pindex->GetBlockTime();

        std::sort(pbegin, pend);
        return pbegin[(pend - pbegin)/2];
    }

    bool IsProofOfWork() const // qtum
    {
        return !IsProofOfStake();
    }

    bool IsProofOfStake() const
    {
        return !prevoutStake.IsNull();
    }

    std::vector<unsigned char> GetBlockSignature() const;

    std::vector<unsigned char> GetProofOfDelegation() const;

    bool HasProofOfDelegation() const;

    std::string ToString() const
    {
        return strprintf("CBlockIndex(pprev=%p, nHeight=%d, merkle=%s, hashBlock=%s)",
            pprev, nHeight,
            hashMerkleRoot.ToString(),
            GetBlockHash().ToString());
    }

    //! Check whether this block index entry is valid up to the passed validity level.
    bool IsValid(enum BlockStatus nUpTo = BLOCK_VALID_TRANSACTIONS) const
    {
        assert(!(nUpTo & ~BLOCK_VALID_MASK)); // Only validity flags allowed.
        if (nStatus & BLOCK_FAILED_MASK)
            return false;
        return ((nStatus & BLOCK_VALID_MASK) >= nUpTo);
    }

    //! Raise the validity level of this block index entry.
    //! Returns true if the validity was changed.
    bool RaiseValidity(enum BlockStatus nUpTo)
    {
        assert(!(nUpTo & ~BLOCK_VALID_MASK)); // Only validity flags allowed.
        if (nStatus & BLOCK_FAILED_MASK)
            return false;
        if ((nStatus & BLOCK_VALID_MASK) < nUpTo) {
            nStatus = (nStatus & ~BLOCK_VALID_MASK) | nUpTo;
            return true;
        }
        return false;
    }

    //! Build the skiplist pointer for this entry.
    void BuildSkip();

    //! Efficiently find an ancestor of this block.
    CBlockIndex* GetAncestor(int height);
    const CBlockIndex* GetAncestor(int height) const;
};

arith_uint256 GetBlockProof(const CBlockIndex& block);
/** Return the time it would take to redo the work difference between from and to, assuming the current hashrate corresponds to the difficulty at tip, in seconds. */
int64_t GetBlockProofEquivalentTime(const CBlockIndex& to, const CBlockIndex& from, const CBlockIndex& tip, const Consensus::Params&);
/** Find the forking point between two chain tips. */
const CBlockIndex* LastCommonAncestor(const CBlockIndex* pa, const CBlockIndex* pb);


/** Used to marshal pointers into hashes for db storage. */
class CDiskBlockIndex : public CBlockIndex
{
public:
    uint256 hashPrev;

    CDiskBlockIndex() {
        hashPrev = uint256();
    }

    explicit CDiskBlockIndex(const CBlockIndex* pindex) : CBlockIndex(*pindex) {
        hashPrev = (pprev ? pprev->GetBlockHash() : uint256());
    }

    SERIALIZE_METHODS(CDiskBlockIndex, obj)
    {
        int _nVersion = s.GetVersion();
<<<<<<< HEAD
        if (!(s.GetType() & SER_GETHASH))
            READWRITE(VARINT(_nVersion, VarIntMode::NONNEGATIVE_SIGNED));

        READWRITE(VARINT(nHeight, VarIntMode::NONNEGATIVE_SIGNED));
        READWRITE(VARINT(nStatus));
        READWRITE(VARINT(nTx));
        if (nStatus & (BLOCK_HAVE_DATA | BLOCK_HAVE_UNDO))
            READWRITE(VARINT(nFile, VarIntMode::NONNEGATIVE_SIGNED));
        if (nStatus & BLOCK_HAVE_DATA)
            READWRITE(VARINT(nDataPos));
        if (nStatus & BLOCK_HAVE_UNDO)
            READWRITE(VARINT(nUndoPos));
        READWRITE(VARINT(nMoneySupply));

        // block header
        READWRITE(this->nVersion);
        READWRITE(hashPrev);
        READWRITE(hashMerkleRoot);
        READWRITE(nTime);
        READWRITE(nBits);
        READWRITE(nNonce);
        READWRITE(hashStateRoot); // qtum
        READWRITE(hashUTXORoot); // qtum
        READWRITE(nStakeModifier);
        READWRITE(prevoutStake);
        READWRITE(hashProof);
        READWRITE(vchBlockSigDlgt); // qtum
=======
        if (!(s.GetType() & SER_GETHASH)) READWRITE(VARINT_MODE(_nVersion, VarIntMode::NONNEGATIVE_SIGNED));

        READWRITE(VARINT_MODE(obj.nHeight, VarIntMode::NONNEGATIVE_SIGNED));
        READWRITE(VARINT(obj.nStatus));
        READWRITE(VARINT(obj.nTx));
        if (obj.nStatus & (BLOCK_HAVE_DATA | BLOCK_HAVE_UNDO)) READWRITE(VARINT_MODE(obj.nFile, VarIntMode::NONNEGATIVE_SIGNED));
        if (obj.nStatus & BLOCK_HAVE_DATA) READWRITE(VARINT(obj.nDataPos));
        if (obj.nStatus & BLOCK_HAVE_UNDO) READWRITE(VARINT(obj.nUndoPos));
        READWRITE(VARINT(obj.nMoneySupply));

        // block header
        READWRITE(obj.nVersion);
        READWRITE(obj.hashPrev);
        READWRITE(obj.hashMerkleRoot);
        READWRITE(obj.nTime);
        READWRITE(obj.nBits);
        READWRITE(obj.nNonce);
        READWRITE(obj.hashStateRoot); // qtum
        READWRITE(obj.hashUTXORoot); // qtum
        READWRITE(obj.nStakeModifier);
        READWRITE(obj.prevoutStake);
        READWRITE(obj.hashProof);
        READWRITE(obj.vchBlockSigDlgt); // qtum
>>>>>>> ee8ca219
    }

    uint256 GetBlockHash() const
    {
        CBlockHeader block;
        block.nVersion        = nVersion;
        block.hashPrevBlock   = hashPrev;
        block.hashMerkleRoot  = hashMerkleRoot;
        block.nTime           = nTime;
        block.nBits           = nBits;
        block.nNonce          = nNonce;
        block.hashStateRoot   = hashStateRoot; // qtum
        block.hashUTXORoot    = hashUTXORoot; // qtum
        block.vchBlockSigDlgt     = vchBlockSigDlgt;
        block.prevoutStake    = prevoutStake;
        return block.GetHash();
    }


    std::string ToString() const
    {
        std::string str = "CDiskBlockIndex(";
        str += CBlockIndex::ToString();
        str += strprintf("\n                hashBlock=%s, hashPrev=%s)",
            GetBlockHash().ToString(),
            hashPrev.ToString());
        return str;
    }
};

/** An in-memory indexed chain of blocks. */
class CChain {
private:
    std::vector<CBlockIndex*> vChain;

public:
    /** Returns the index entry for the genesis block of this chain, or nullptr if none. */
    CBlockIndex *Genesis() const {
        return vChain.size() > 0 ? vChain[0] : nullptr;
    }

    /** Returns the index entry for the tip of this chain, or nullptr if none. */
    CBlockIndex *Tip() const {
        return vChain.size() > 0 ? vChain[vChain.size() - 1] : nullptr;
    }

    /** Returns the index entry at a particular height in this chain, or nullptr if no such height exists. */
    CBlockIndex *operator[](int nHeight) const {
        if (nHeight < 0 || nHeight >= (int)vChain.size())
            return nullptr;
        return vChain[nHeight];
    }

    /** Compare two chains efficiently. */
    friend bool operator==(const CChain &a, const CChain &b) {
        return a.vChain.size() == b.vChain.size() &&
               a.vChain[a.vChain.size() - 1] == b.vChain[b.vChain.size() - 1];
    }

    /** Efficiently check whether a block is present in this chain. */
    bool Contains(const CBlockIndex *pindex) const {
        return (*this)[pindex->nHeight] == pindex;
    }

    /** Find the successor of a block in this chain, or nullptr if the given index is not found or is the tip. */
    CBlockIndex *Next(const CBlockIndex *pindex) const {
        if (Contains(pindex))
            return (*this)[pindex->nHeight + 1];
        else
            return nullptr;
    }

    /** Return the maximal height in the chain. Is equal to chain.Tip() ? chain.Tip()->nHeight : -1. */
    int Height() const {
        return vChain.size() - 1;
    }

    /** Set/initialize a chain with a given tip. */
    void SetTip(CBlockIndex *pindex);

    /** Return a CBlockLocator that refers to a block in this chain (by default the tip). */
    CBlockLocator GetLocator(const CBlockIndex *pindex = nullptr) const;

    /** Find the last common block between this chain and a block index entry. */
    const CBlockIndex *FindFork(const CBlockIndex *pindex) const;

    /** Find the earliest block with timestamp equal or greater than the given time and height equal or greater than the given height. */
    CBlockIndex* FindEarliestAtLeast(int64_t nTime, int height) const;
};

#endif // BITCOIN_CHAIN_H<|MERGE_RESOLUTION|>--- conflicted
+++ resolved
@@ -146,9 +146,6 @@
     //! pointer to the index of the successor of this block
     CBlockIndex* pnext{nullptr};
 
-    //! pointer to the index of the successor of this block
-    CBlockIndex* pnext;
-
     //! pointer to the index of some further predecessor of this block
     CBlockIndex* pskip{nullptr};
 
@@ -180,22 +177,6 @@
     uint32_t nStatus{0};
 
     //! block header
-<<<<<<< HEAD
-    int32_t nVersion;
-    uint256 hashMerkleRoot;
-    uint32_t nTime;
-    uint32_t nBits;
-    uint32_t nNonce;
-    uint256 hashStateRoot; // qtum
-    uint256 hashUTXORoot; // qtum
-    // block signature - proof-of-stake protect the block by signing the block using a stake holder private key
-    std::vector<unsigned char> vchBlockSigDlgt;
-    uint256 nStakeModifier;
-    // proof-of-stake specific fields
-    COutPoint prevoutStake;
-    uint256 hashProof; // qtum
-    uint64_t nMoneySupply;
-=======
     int32_t nVersion{0};
     uint256 hashMerkleRoot{};
     uint32_t nTime{0};
@@ -210,48 +191,12 @@
     COutPoint prevoutStake{};
     uint256 hashProof{}; // qtum
     uint64_t nMoneySupply{0};
->>>>>>> ee8ca219
 
     //! (memory only) Sequential id assigned to distinguish order in which blocks are received.
     int32_t nSequenceId{0};
 
     //! (memory only) Maximum nTime in the chain up to and including this block.
-<<<<<<< HEAD
-    unsigned int nTimeMax;
-
-    void SetNull()
-    {
-        phashBlock = nullptr;
-        pprev = nullptr;
-        pnext = nullptr;
-        pskip = nullptr;
-        nHeight = 0;
-        nFile = 0;
-        nDataPos = 0;
-        nUndoPos = 0;
-        nChainWork = arith_uint256();
-        nTx = 0;
-        nChainTx = 0;
-        nStatus = 0;
-        nSequenceId = 0;
-        nTimeMax = 0;
-
-        nVersion       = 0;
-        hashMerkleRoot = uint256();
-        nTime          = 0;
-        nBits          = 0;
-        nNonce         = 0;
-        hashStateRoot  = uint256(); // qtum
-        hashUTXORoot   = uint256(); // qtum
-        vchBlockSigDlgt.clear();
-        nStakeModifier = uint256();
-        hashProof = uint256();
-        prevoutStake.SetNull();
-        nMoneySupply = 0;
-    }
-=======
     unsigned int nTimeMax{0};
->>>>>>> ee8ca219
 
     CBlockIndex()
     {
@@ -268,23 +213,6 @@
           vchBlockSigDlgt{block.vchBlockSigDlgt},
           prevoutStake{block.prevoutStake}
     {
-<<<<<<< HEAD
-        SetNull();
-
-        nVersion       = block.nVersion;
-        hashMerkleRoot = block.hashMerkleRoot;
-        nTime          = block.nTime;
-        nBits          = block.nBits;
-        nNonce         = block.nNonce;
-        nMoneySupply   = 0;
-        hashStateRoot  = block.hashStateRoot; // qtum
-        hashUTXORoot   = block.hashUTXORoot; // qtum
-        nStakeModifier = uint256();
-        hashProof = uint256(); 
-        prevoutStake   = block.prevoutStake; // qtum
-        vchBlockSigDlgt    = block.vchBlockSigDlgt; // qtum
-=======
->>>>>>> ee8ca219
     }
 
     FlatFilePos GetBlockPos() const {
@@ -441,35 +369,6 @@
     SERIALIZE_METHODS(CDiskBlockIndex, obj)
     {
         int _nVersion = s.GetVersion();
-<<<<<<< HEAD
-        if (!(s.GetType() & SER_GETHASH))
-            READWRITE(VARINT(_nVersion, VarIntMode::NONNEGATIVE_SIGNED));
-
-        READWRITE(VARINT(nHeight, VarIntMode::NONNEGATIVE_SIGNED));
-        READWRITE(VARINT(nStatus));
-        READWRITE(VARINT(nTx));
-        if (nStatus & (BLOCK_HAVE_DATA | BLOCK_HAVE_UNDO))
-            READWRITE(VARINT(nFile, VarIntMode::NONNEGATIVE_SIGNED));
-        if (nStatus & BLOCK_HAVE_DATA)
-            READWRITE(VARINT(nDataPos));
-        if (nStatus & BLOCK_HAVE_UNDO)
-            READWRITE(VARINT(nUndoPos));
-        READWRITE(VARINT(nMoneySupply));
-
-        // block header
-        READWRITE(this->nVersion);
-        READWRITE(hashPrev);
-        READWRITE(hashMerkleRoot);
-        READWRITE(nTime);
-        READWRITE(nBits);
-        READWRITE(nNonce);
-        READWRITE(hashStateRoot); // qtum
-        READWRITE(hashUTXORoot); // qtum
-        READWRITE(nStakeModifier);
-        READWRITE(prevoutStake);
-        READWRITE(hashProof);
-        READWRITE(vchBlockSigDlgt); // qtum
-=======
         if (!(s.GetType() & SER_GETHASH)) READWRITE(VARINT_MODE(_nVersion, VarIntMode::NONNEGATIVE_SIGNED));
 
         READWRITE(VARINT_MODE(obj.nHeight, VarIntMode::NONNEGATIVE_SIGNED));
@@ -493,7 +392,6 @@
         READWRITE(obj.prevoutStake);
         READWRITE(obj.hashProof);
         READWRITE(obj.vchBlockSigDlgt); // qtum
->>>>>>> ee8ca219
     }
 
     uint256 GetBlockHash() const
