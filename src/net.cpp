--- conflicted
+++ resolved
@@ -35,13 +35,6 @@
 
 #if HAVE_DECL_GETIFADDRS && HAVE_DECL_FREEIFADDRS
 #include <ifaddrs.h>
-<<<<<<< HEAD
-#endif
-
-#ifdef USE_POLL
-#include <poll.h>
-=======
->>>>>>> 5ed36332
 #endif
 
 #ifdef USE_POLL
@@ -704,11 +697,7 @@
 
     // reject messages larger than MAX_SIZE or dgpMaxProtoMsgLength
     if (hdr.nMessageSize > MAX_SIZE || hdr.nMessageSize > dgpMaxProtoMsgLength) {
-<<<<<<< HEAD
-        LogPrint(BCLog::NET, "HEADER ERROR - SIZE (%s, %u bytes), peer=%d\n", hdr.GetCommand(), hdr.nMessageSize, m_node_id);
-=======
         LogPrint(BCLog::NET, "Header error: Size too large (%s, %u bytes), peer=%d\n", SanitizeString(hdr.GetCommand()), hdr.nMessageSize, m_node_id);
->>>>>>> 5ed36332
         return -1;
     }
 
@@ -2089,11 +2078,7 @@
             // from advertising themselves as a service on another host and
             // port, causing a DoS attack as nodes around the network attempt
             // to connect to it fruitlessly.
-<<<<<<< HEAD
-            if (addr.GetPort() != Params().GetDefaultPort() && nTries < 50)
-=======
             if (addr.GetPort() != Params().GetDefaultPort(addr.GetNetwork()) && nTries < 50) {
->>>>>>> 5ed36332
                 continue;
             }
 
@@ -2493,11 +2478,7 @@
         return false;
     }
 
-<<<<<<< HEAD
-    if (addr.IsRoutable() && fDiscover && !(flags & BF_DONT_ADVERTISE) && !NetPermissions::HasFlag(permissions, NetPermissionFlags::PF_NOBAN)) {
-=======
     if (addr.IsRoutable() && fDiscover && !(flags & BF_DONT_ADVERTISE) && !NetPermissions::HasFlag(permissions, NetPermissionFlags::NoBan)) {
->>>>>>> 5ed36332
         AddLocal(addr, LOCAL_BIND);
     }
 
@@ -2952,13 +2933,8 @@
     if (historicalBlockServingLimit)
     {
         // keep a large enough buffer to at least relay each block once
-<<<<<<< HEAD
-        uint64_t timeLeftInCycle = GetMaxOutboundTimeLeftInCycle();
-        uint64_t buffer = timeLeftInCycle / 600 * dgpMaxBlockSerSize;
-=======
         const std::chrono::seconds timeLeftInCycle = GetMaxOutboundTimeLeftInCycle();
         const uint64_t buffer = timeLeftInCycle / std::chrono::minutes{10} * dgpMaxBlockSerSize;
->>>>>>> 5ed36332
         if (buffer >= nMaxOutboundLimit || nMaxOutboundTotalBytesSentInCycle >= nMaxOutboundLimit - buffer)
             return true;
     }
