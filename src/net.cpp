// Copyright (c) 2009-2010 Satoshi Nakamoto
// Copyright (c) 2009-2021 The Bitcoin Core developers
// Distributed under the MIT software license, see the accompanying
// file COPYING or http://www.opensource.org/licenses/mit-license.php.

#if defined(HAVE_CONFIG_H)
#include <config/bitcoin-config.h>
#endif

#include <net.h>

#include <addrdb.h>
#include <addrman.h>
#include <banman.h>
#include <clientversion.h>
#include <compat/compat.h>
#include <consensus/consensus.h>
#include <crypto/sha256.h>
#include <node/eviction.h>
#include <fs.h>
#include <i2p.h>
#include <net_permissions.h>
#include <netaddress.h>
#include <netbase.h>
#include <node/interface_ui.h>
#include <protocol.h>
#include <random.h>
#include <scheduler.h>
#include <util/sock.h>
#include <util/strencodings.h>
#include <util/syscall_sandbox.h>
#include <util/system.h>
#include <util/thread.h>
#include <util/trace.h>
#include <util/translation.h>

#ifdef WIN32
#include <string.h>
#else
#include <fcntl.h>
#endif

#if HAVE_DECL_GETIFADDRS && HAVE_DECL_FREEIFADDRS
#include <ifaddrs.h>
#endif

#ifdef USE_POLL
#include <poll.h>
#endif

#include <algorithm>
#include <array>
#include <cstdint>
#include <functional>
#include <optional>
#include <unordered_map>

#include <math.h>

/** Maximum number of block-relay-only anchor connections */
static constexpr size_t MAX_BLOCK_RELAY_ONLY_ANCHORS = 2;
static_assert (MAX_BLOCK_RELAY_ONLY_ANCHORS <= static_cast<size_t>(MAX_BLOCK_RELAY_ONLY_CONNECTIONS), "MAX_BLOCK_RELAY_ONLY_ANCHORS must not exceed MAX_BLOCK_RELAY_ONLY_CONNECTIONS.");
/** Anchor IP address database file name */
const char* const ANCHORS_DATABASE_FILENAME = "anchors.dat";

// How often to dump addresses to peers.dat
static constexpr std::chrono::minutes DUMP_PEERS_INTERVAL{15};

/** Number of DNS seeds to query when the number of connections is low. */
static constexpr int DNSSEEDS_TO_QUERY_AT_ONCE = 3;

/** How long to delay before querying DNS seeds
 *
 * If we have more than THRESHOLD entries in addrman, then it's likely
 * that we got those addresses from having previously connected to the P2P
 * network, and that we'll be able to successfully reconnect to the P2P
 * network via contacting one of them. So if that's the case, spend a
 * little longer trying to connect to known peers before querying the
 * DNS seeds.
 */
static constexpr std::chrono::seconds DNSSEEDS_DELAY_FEW_PEERS{11};
static constexpr std::chrono::minutes DNSSEEDS_DELAY_MANY_PEERS{5};
static constexpr int DNSSEEDS_DELAY_PEER_THRESHOLD = 1000; // "many" vs "few" peers

/** The default timeframe for -maxuploadtarget. 1 day. */
static constexpr std::chrono::seconds MAX_UPLOAD_TIMEFRAME{60 * 60 * 24};

// A random time period (0 to 1 seconds) is added to feeler connections to prevent synchronization.
static constexpr auto FEELER_SLEEP_WINDOW{1s};

/** Used to pass flags to the Bind() function */
enum BindFlags {
    BF_NONE         = 0,
    BF_EXPLICIT     = (1U << 0),
    BF_REPORT_ERROR = (1U << 1),
    /**
     * Do not call AddLocal() for our special addresses, e.g., for incoming
     * Tor connections, to prevent gossiping them over the network.
     */
    BF_DONT_ADVERTISE = (1U << 2),
};

// The set of sockets cannot be modified while waiting
// The sleep time needs to be small to avoid new sockets stalling
static const uint64_t SELECT_TIMEOUT_MILLISECONDS = 50;

const std::string NET_MESSAGE_TYPE_OTHER = "*other*";

static const uint64_t RANDOMIZER_ID_NETGROUP = 0x6c0edd8036ef4036ULL; // SHA256("netgroup")[0:8]
static const uint64_t RANDOMIZER_ID_LOCALHOSTNONCE = 0xd93e69e2bbfa5735ULL; // SHA256("localhostnonce")[0:8]
static const uint64_t RANDOMIZER_ID_ADDRCACHE = 0x1cf2e4ddd306dda9ULL; // SHA256("addrcache")[0:8]
//
// Global state variables
//
bool fDiscover = true;
bool fListen = true;
GlobalMutex g_maplocalhost_mutex;
std::map<CNetAddr, LocalServiceInfo> mapLocalHost GUARDED_BY(g_maplocalhost_mutex);
static bool vfLimited[NET_MAX] GUARDED_BY(g_maplocalhost_mutex) = {};
std::string strSubVersion;

void CConnman::AddAddrFetch(const std::string& strDest)
{
    LOCK(m_addr_fetches_mutex);
    m_addr_fetches.push_back(strDest);
}

uint16_t GetListenPort()
{
    // If -bind= is provided with ":port" part, use that (first one if multiple are provided).
    for (const std::string& bind_arg : gArgs.GetArgs("-bind")) {
        CService bind_addr;
        constexpr uint16_t dummy_port = 0;

        if (Lookup(bind_arg, bind_addr, dummy_port, /*fAllowLookup=*/false)) {
            if (bind_addr.GetPort() != dummy_port) {
                return bind_addr.GetPort();
            }
        }
    }

    // Otherwise, if -whitebind= without NetPermissionFlags::NoBan is provided, use that
    // (-whitebind= is required to have ":port").
    for (const std::string& whitebind_arg : gArgs.GetArgs("-whitebind")) {
        NetWhitebindPermissions whitebind;
        bilingual_str error;
        if (NetWhitebindPermissions::TryParse(whitebind_arg, whitebind, error)) {
            if (!NetPermissions::HasFlag(whitebind.m_flags, NetPermissionFlags::NoBan)) {
                return whitebind.m_service.GetPort();
            }
        }
    }

    // Otherwise, if -port= is provided, use that. Otherwise use the default port.
    return static_cast<uint16_t>(gArgs.GetIntArg("-port", Params().GetDefaultPort()));
}

// find 'best' local address for a particular peer
bool GetLocal(CService& addr, const CNetAddr *paddrPeer)
{
    if (!fListen)
        return false;

    int nBestScore = -1;
    int nBestReachability = -1;
    {
        LOCK(g_maplocalhost_mutex);
        for (const auto& entry : mapLocalHost)
        {
            int nScore = entry.second.nScore;
            int nReachability = entry.first.GetReachabilityFrom(paddrPeer);
            if (nReachability > nBestReachability || (nReachability == nBestReachability && nScore > nBestScore))
            {
                addr = CService(entry.first, entry.second.nPort);
                nBestReachability = nReachability;
                nBestScore = nScore;
            }
        }
    }
    return nBestScore >= 0;
}

//! Convert the serialized seeds into usable address objects.
static std::vector<CAddress> ConvertSeeds(const std::vector<uint8_t> &vSeedsIn)
{
    // It'll only connect to one or two seed nodes because once it connects,
    // it'll get a pile of addresses with newer timestamps.
    // Seed nodes are given a random 'last seen time' of between one and two
    // weeks ago.
    const auto one_week{7 * 24h};
    std::vector<CAddress> vSeedsOut;
    FastRandomContext rng;
    CDataStream s(vSeedsIn, SER_NETWORK, PROTOCOL_VERSION | ADDRV2_FORMAT);
    while (!s.eof()) {
        CService endpoint;
        s >> endpoint;
        CAddress addr{endpoint, GetDesirableServiceFlags(NODE_NONE)};
        addr.nTime = rng.rand_uniform_delay(Now<NodeSeconds>() - one_week, -one_week);
        LogPrint(BCLog::NET, "Added hardcoded seed: %s\n", addr.ToString());
        vSeedsOut.push_back(addr);
    }
    return vSeedsOut;
}

// get best local address for a particular peer as a CAddress
// Otherwise, return the unroutable 0.0.0.0 but filled in with
// the normal parameters, since the IP may be changed to a useful
// one by discovery.
CService GetLocalAddress(const CNetAddr& addrPeer)
{
    CService addr;
    if (GetLocal(addr, &addrPeer)) {
        return addr;
    }
    return CService{CNetAddr(), GetListenPort()};
}

static int GetnScore(const CService& addr)
{
    LOCK(g_maplocalhost_mutex);
    const auto it = mapLocalHost.find(addr);
    return (it != mapLocalHost.end()) ? it->second.nScore : 0;
}

// Is our peer's addrLocal potentially useful as an external IP source?
bool IsPeerAddrLocalGood(CNode *pnode)
{
    CService addrLocal = pnode->GetAddrLocal();
    return fDiscover && pnode->addr.IsRoutable() && addrLocal.IsRoutable() &&
           IsReachable(addrLocal.GetNetwork());
}

std::optional<CService> GetLocalAddrForPeer(CNode& node)
{
    CService addrLocal{GetLocalAddress(node.addr)};
    if (gArgs.GetBoolArg("-addrmantest", false)) {
        // use IPv4 loopback during addrmantest
        addrLocal = CService(LookupNumeric("127.0.0.1", GetListenPort()));
    }
    // If discovery is enabled, sometimes give our peer the address it
    // tells us that it sees us as in case it has a better idea of our
    // address than we do.
    FastRandomContext rng;
    if (IsPeerAddrLocalGood(&node) && (!addrLocal.IsRoutable() ||
         rng.randbits((GetnScore(addrLocal) > LOCAL_MANUAL) ? 3 : 1) == 0))
    {
        if (node.IsInboundConn()) {
            // For inbound connections, assume both the address and the port
            // as seen from the peer.
<<<<<<< HEAD
            addrLocal = CAddress{pnode->GetAddrLocal(), addrLocal.nServices, addrLocal.nTime};
=======
            addrLocal = CService{node.GetAddrLocal()};
>>>>>>> d82fec21
        } else {
            // For outbound connections, assume just the address as seen from
            // the peer and leave the port in `addrLocal` as returned by
            // `GetLocalAddress()` above. The peer has no way to observe our
            // listening port when we have initiated the connection.
            addrLocal.SetIP(node.GetAddrLocal());
        }
    }
    if (addrLocal.IsRoutable() || gArgs.GetBoolArg("-addrmantest", false))
    {
        LogPrint(BCLog::NET, "Advertising address %s to peer=%d\n", addrLocal.ToString(), node.GetId());
        return addrLocal;
    }
    // Address is unroutable. Don't advertise.
    return std::nullopt;
}

/**
 * If an IPv6 address belongs to the address range used by the CJDNS network and
 * the CJDNS network is reachable (-cjdnsreachable config is set), then change
 * the type from NET_IPV6 to NET_CJDNS.
 * @param[in] service Address to potentially convert.
 * @return a copy of `service` either unmodified or changed to CJDNS.
 */
CService MaybeFlipIPv6toCJDNS(const CService& service)
{
    CService ret{service};
    if (ret.m_net == NET_IPV6 && ret.m_addr[0] == 0xfc && IsReachable(NET_CJDNS)) {
        ret.m_net = NET_CJDNS;
    }
    return ret;
}

// learn a new local address
bool AddLocal(const CService& addr_, int nScore)
{
    CService addr{MaybeFlipIPv6toCJDNS(addr_)};

    if (!addr.IsRoutable())
        return false;

    if (!fDiscover && nScore < LOCAL_MANUAL)
        return false;

    if (!IsReachable(addr))
        return false;

    LogPrintf("AddLocal(%s,%i)\n", addr.ToString(), nScore);

    {
        LOCK(g_maplocalhost_mutex);
        const auto [it, is_newly_added] = mapLocalHost.emplace(addr, LocalServiceInfo());
        LocalServiceInfo &info = it->second;
        if (is_newly_added || nScore >= info.nScore) {
            info.nScore = nScore + (is_newly_added ? 0 : 1);
            info.nPort = addr.GetPort();
        }
    }

    return true;
}

bool AddLocal(const CNetAddr &addr, int nScore)
{
    return AddLocal(CService(addr, GetListenPort()), nScore);
}

void RemoveLocal(const CService& addr)
{
    LOCK(g_maplocalhost_mutex);
    LogPrintf("RemoveLocal(%s)\n", addr.ToString());
    mapLocalHost.erase(addr);
}

void SetReachable(enum Network net, bool reachable)
{
    if (net == NET_UNROUTABLE || net == NET_INTERNAL)
        return;
    LOCK(g_maplocalhost_mutex);
    vfLimited[net] = !reachable;
}

bool IsReachable(enum Network net)
{
    LOCK(g_maplocalhost_mutex);
    return !vfLimited[net];
}

bool IsReachable(const CNetAddr &addr)
{
    return IsReachable(addr.GetNetwork());
}

/** vote for a local address */
bool SeenLocal(const CService& addr)
{
    LOCK(g_maplocalhost_mutex);
    const auto it = mapLocalHost.find(addr);
    if (it == mapLocalHost.end()) return false;
    ++it->second.nScore;
    return true;
}


/** check whether a given address is potentially local */
bool IsLocal(const CService& addr)
{
    LOCK(g_maplocalhost_mutex);
    return mapLocalHost.count(addr) > 0;
}

CNode* CConnman::FindNode(const CNetAddr& ip)
{
    LOCK(m_nodes_mutex);
    for (CNode* pnode : m_nodes) {
      if (static_cast<CNetAddr>(pnode->addr) == ip) {
            return pnode;
        }
    }
    return nullptr;
}

CNode* CConnman::FindNode(const CSubNet& subNet)
{
    LOCK(m_nodes_mutex);
    for (CNode* pnode : m_nodes) {
        if (subNet.Match(static_cast<CNetAddr>(pnode->addr))) {
            return pnode;
        }
    }
    return nullptr;
}

CNode* CConnman::FindNode(const std::string& addrName)
{
    LOCK(m_nodes_mutex);
    for (CNode* pnode : m_nodes) {
        if (pnode->m_addr_name == addrName) {
            return pnode;
        }
    }
    return nullptr;
}

CNode* CConnman::FindNode(const CService& addr)
{
    LOCK(m_nodes_mutex);
    for (CNode* pnode : m_nodes) {
        if (static_cast<CService>(pnode->addr) == addr) {
            return pnode;
        }
    }
    return nullptr;
}

bool CConnman::AlreadyConnectedToAddress(const CAddress& addr)
{
    return FindNode(static_cast<CNetAddr>(addr)) || FindNode(addr.ToStringIPPort());
}

bool CConnman::CheckIncomingNonce(uint64_t nonce)
{
    LOCK(m_nodes_mutex);
    for (const CNode* pnode : m_nodes) {
        if (!pnode->fSuccessfullyConnected && !pnode->IsInboundConn() && pnode->GetLocalNonce() == nonce)
            return false;
    }
    return true;
}

/** Get the bind address for a socket as CAddress */
static CAddress GetBindAddress(const Sock& sock)
{
    CAddress addr_bind;
    struct sockaddr_storage sockaddr_bind;
    socklen_t sockaddr_bind_len = sizeof(sockaddr_bind);
    if (sock.Get() != INVALID_SOCKET) {
        if (!sock.GetSockName((struct sockaddr*)&sockaddr_bind, &sockaddr_bind_len)) {
            addr_bind.SetSockAddr((const struct sockaddr*)&sockaddr_bind);
        } else {
            LogPrintLevel(BCLog::NET, BCLog::Level::Warning, "getsockname failed\n");
        }
    }
    return addr_bind;
}

CNode* CConnman::ConnectNode(CAddress addrConnect, const char *pszDest, bool fCountFailure, ConnectionType conn_type)
{
    assert(conn_type != ConnectionType::INBOUND);

    if (pszDest == nullptr) {
        if (IsLocal(addrConnect))
            return nullptr;

        // Look for an existing connection
        CNode* pnode = FindNode(static_cast<CService>(addrConnect));
        if (pnode)
        {
            LogPrintf("Failed to open new connection, already connected\n");
            return nullptr;
        }
    }

    LogPrintLevel(BCLog::NET, BCLog::Level::Debug, "trying connection %s lastseen=%.1fhrs\n",
        pszDest ? pszDest : addrConnect.ToString(),
        Ticks<HoursDouble>(pszDest ? 0h : Now<NodeSeconds>() - addrConnect.nTime));

    // Resolve
    const uint16_t default_port{pszDest != nullptr ? Params().GetDefaultPort(pszDest) :
                                                     Params().GetDefaultPort()};
    if (pszDest) {
        std::vector<CService> resolved;
        if (Lookup(pszDest, resolved,  default_port, fNameLookup && !HaveNameProxy(), 256) && !resolved.empty()) {
            const CService rnd{resolved[GetRand(resolved.size())]};
            addrConnect = CAddress{MaybeFlipIPv6toCJDNS(rnd), NODE_NONE};
            if (!addrConnect.IsValid()) {
                LogPrint(BCLog::NET, "Resolver returned invalid address %s for %s\n", addrConnect.ToString(), pszDest);
                return nullptr;
            }
            // It is possible that we already have a connection to the IP/port pszDest resolved to.
            // In that case, drop the connection that was just created.
            LOCK(m_nodes_mutex);
            CNode* pnode = FindNode(static_cast<CService>(addrConnect));
            if (pnode) {
                LogPrintf("Failed to open new connection, already connected\n");
                return nullptr;
            }
        }
    }

    // Connect
    bool connected = false;
    std::unique_ptr<Sock> sock;
    Proxy proxy;
    CAddress addr_bind;
    assert(!addr_bind.IsValid());
    std::unique_ptr<i2p::sam::Session> i2p_transient_session;

    if (addrConnect.IsValid()) {
        const bool use_proxy{GetProxy(addrConnect.GetNetwork(), proxy)};
        bool proxyConnectionFailed = false;

        if (addrConnect.GetNetwork() == NET_I2P && use_proxy) {
            i2p::Connection conn;

            if (m_i2p_sam_session) {
                connected = m_i2p_sam_session->Connect(addrConnect, conn, proxyConnectionFailed);
            } else {
                i2p_transient_session = std::make_unique<i2p::sam::Session>(proxy.proxy, &interruptNet);
                connected = i2p_transient_session->Connect(addrConnect, conn, proxyConnectionFailed);
            }

            if (connected) {
                sock = std::move(conn.sock);
                addr_bind = CAddress{conn.me, NODE_NONE};
            }
        } else if (use_proxy) {
            sock = CreateSock(proxy.proxy);
            if (!sock) {
                return nullptr;
            }
            connected = ConnectThroughProxy(proxy, addrConnect.ToStringIP(), addrConnect.GetPort(),
                                            *sock, nConnectTimeout, proxyConnectionFailed);
        } else {
            // no proxy needed (none set for target network)
            sock = CreateSock(addrConnect);
            if (!sock) {
                return nullptr;
            }
            connected = ConnectSocketDirectly(addrConnect, *sock, nConnectTimeout,
                                              conn_type == ConnectionType::MANUAL);
        }
        if (!proxyConnectionFailed) {
            // If a connection to the node was attempted, and failure (if any) is not caused by a problem connecting to
            // the proxy, mark this as an attempt.
            addrman.Attempt(addrConnect, fCountFailure);
        }
    } else if (pszDest && GetNameProxy(proxy)) {
        sock = CreateSock(proxy.proxy);
        if (!sock) {
            return nullptr;
        }
        std::string host;
        uint16_t port{default_port};
        SplitHostPort(std::string(pszDest), port, host);
        bool proxyConnectionFailed;
        connected = ConnectThroughProxy(proxy, host, port, *sock, nConnectTimeout,
                                        proxyConnectionFailed);
    }
    if (!connected) {
        return nullptr;
    }

    // Add node
    NodeId id = GetNewNodeId();
    uint64_t nonce = GetDeterministicRandomizer(RANDOMIZER_ID_LOCALHOSTNONCE).Write(id).Finalize();
    if (!addr_bind.IsValid()) {
        addr_bind = GetBindAddress(*sock);
    }
    CNode* pnode = new CNode(id,
                             std::move(sock),
                             addrConnect,
                             CalculateKeyedNetGroup(addrConnect),
                             nonce,
                             addr_bind,
                             pszDest ? pszDest : "",
                             conn_type,
                             /*inbound_onion=*/false,
                             CNodeOptions{ .i2p_sam_session = std::move(i2p_transient_session) });
    pnode->AddRef();

    // We're making a new connection, harvest entropy from the time (and our peer count)
    RandAddEvent((uint32_t)id);

    return pnode;
}

void CNode::CloseSocketDisconnect()
{
    fDisconnect = true;
    LOCK(m_sock_mutex);
    if (m_sock) {
        LogPrint(BCLog::NET, "disconnecting peer=%d\n", id);
        m_sock.reset();
    }
    m_i2p_sam_session.reset();
}

void CConnman::AddWhitelistPermissionFlags(NetPermissionFlags& flags, const CNetAddr &addr) const {
    for (const auto& subnet : vWhitelistedRange) {
        if (subnet.m_subnet.Match(addr)) NetPermissions::AddFlag(flags, subnet.m_flags);
    }
}

CService CNode::GetAddrLocal() const
{
    AssertLockNotHeld(m_addr_local_mutex);
    LOCK(m_addr_local_mutex);
    return addrLocal;
}

void CNode::SetAddrLocal(const CService& addrLocalIn) {
    AssertLockNotHeld(m_addr_local_mutex);
    LOCK(m_addr_local_mutex);
    if (addrLocal.IsValid()) {
        error("Addr local already set for node: %i. Refusing to change from %s to %s", id, addrLocal.ToString(), addrLocalIn.ToString());
    } else {
        addrLocal = addrLocalIn;
    }
}

Network CNode::ConnectedThroughNetwork() const
{
    return m_inbound_onion ? NET_ONION : addr.GetNetClass();
}

#undef X
#define X(name) stats.name = name
void CNode::CopyStats(CNodeStats& stats)
{
    stats.nodeid = this->GetId();
    X(addr);
    X(addrBind);
    stats.m_network = ConnectedThroughNetwork();
    X(m_last_send);
    X(m_last_recv);
    X(m_last_tx_time);
    X(m_last_block_time);
    X(m_connected);
    X(nTimeOffset);
    X(m_addr_name);
    X(nVersion);
    {
        LOCK(m_subver_mutex);
        X(cleanSubVer);
    }
    stats.fInbound = IsInboundConn();
    X(m_bip152_highbandwidth_to);
    X(m_bip152_highbandwidth_from);
    {
        LOCK(cs_vSend);
        X(mapSendBytesPerMsgType);
        X(nSendBytes);
    }
    {
        LOCK(cs_vRecv);
        X(mapRecvBytesPerMsgType);
        X(nRecvBytes);
    }
    X(m_permission_flags);

    X(m_last_ping_time);
    X(m_min_ping_time);

    // Leave string empty if addrLocal invalid (not filled in yet)
    CService addrLocalUnlocked = GetAddrLocal();
    stats.addrLocal = addrLocalUnlocked.IsValid() ? addrLocalUnlocked.ToString() : "";

    X(m_conn_type);
}
#undef X

bool CNode::ReceiveMsgBytes(Span<const uint8_t> msg_bytes, bool& complete)
{
    complete = false;
    const auto time = GetTime<std::chrono::microseconds>();
    LOCK(cs_vRecv);
    m_last_recv = std::chrono::duration_cast<std::chrono::seconds>(time);
    nRecvBytes += msg_bytes.size();
    while (msg_bytes.size() > 0) {
        // absorb network data
        int handled = m_deserializer->Read(msg_bytes);
        if (handled < 0) {
            // Serious header problem, disconnect from the peer.
            return false;
        }

        if (m_deserializer->Complete()) {
            // decompose a transport agnostic CNetMessage from the deserializer
            bool reject_message{false};
            CNetMessage msg = m_deserializer->GetMessage(time, reject_message);
            if (reject_message) {
                // Message deserialization failed. Drop the message but don't disconnect the peer.
                // store the size of the corrupt message
                mapRecvBytesPerMsgType.at(NET_MESSAGE_TYPE_OTHER) += msg.m_raw_message_size;
                continue;
            }

            // Store received bytes per message type.
            // To prevent a memory DOS, only allow known message types.
            auto i = mapRecvBytesPerMsgType.find(msg.m_type);
            if (i == mapRecvBytesPerMsgType.end()) {
                i = mapRecvBytesPerMsgType.find(NET_MESSAGE_TYPE_OTHER);
            }
            assert(i != mapRecvBytesPerMsgType.end());
            i->second += msg.m_raw_message_size;

            // push the message to the process queue,
            vRecvMsg.push_back(std::move(msg));

            complete = true;
        }
    }

    return true;
}

int V1TransportDeserializer::readHeader(Span<const uint8_t> msg_bytes)
{
    // copy data to temporary parsing buffer
    unsigned int nRemaining = CMessageHeader::HEADER_SIZE - nHdrPos;
    unsigned int nCopy = std::min<unsigned int>(nRemaining, msg_bytes.size());

    memcpy(&hdrbuf[nHdrPos], msg_bytes.data(), nCopy);
    nHdrPos += nCopy;

    // if header incomplete, exit
    if (nHdrPos < CMessageHeader::HEADER_SIZE)
        return nCopy;

    // deserialize to CMessageHeader
    try {
        hdrbuf >> hdr;
    }
    catch (const std::exception&) {
        LogPrint(BCLog::NET, "Header error: Unable to deserialize, peer=%d\n", m_node_id);
        return -1;
    }

    // Check start string, network magic
    if (memcmp(hdr.pchMessageStart, m_chain_params.MessageStart(), CMessageHeader::MESSAGE_START_SIZE) != 0) {
        LogPrint(BCLog::NET, "Header error: Wrong MessageStart %s received, peer=%d\n", HexStr(hdr.pchMessageStart), m_node_id);
        return -1;
    }

    // reject messages larger than MAX_SIZE or dgpMaxProtoMsgLength
    if (hdr.nMessageSize > MAX_SIZE || hdr.nMessageSize > dgpMaxProtoMsgLength) {
        LogPrint(BCLog::NET, "Header error: Size too large (%s, %u bytes), peer=%d\n", SanitizeString(hdr.GetCommand()), hdr.nMessageSize, m_node_id);
        return -1;
    }

    // switch state to reading message data
    in_data = true;

    return nCopy;
}

int V1TransportDeserializer::readData(Span<const uint8_t> msg_bytes)
{
    unsigned int nRemaining = hdr.nMessageSize - nDataPos;
    unsigned int nCopy = std::min<unsigned int>(nRemaining, msg_bytes.size());

    if (vRecv.size() < nDataPos + nCopy) {
        // Allocate up to 256 KiB ahead, but never more than the total message size.
        vRecv.resize(std::min(hdr.nMessageSize, nDataPos + nCopy + 256 * 1024));
    }

    hasher.Write(msg_bytes.first(nCopy));
    memcpy(&vRecv[nDataPos], msg_bytes.data(), nCopy);
    nDataPos += nCopy;

    return nCopy;
}

const uint256& V1TransportDeserializer::GetMessageHash() const
{
    assert(Complete());
    if (data_hash.IsNull())
        hasher.Finalize(data_hash);
    return data_hash;
}

CNetMessage V1TransportDeserializer::GetMessage(const std::chrono::microseconds time, bool& reject_message)
{
    // Initialize out parameter
    reject_message = false;
    // decompose a single CNetMessage from the TransportDeserializer
    CNetMessage msg(std::move(vRecv));

    // store message type string, time, and sizes
    msg.m_type = hdr.GetCommand();
    msg.m_time = time;
    msg.m_message_size = hdr.nMessageSize;
    msg.m_raw_message_size = hdr.nMessageSize + CMessageHeader::HEADER_SIZE;

    uint256 hash = GetMessageHash();

    // We just received a message off the wire, harvest entropy from the time (and the message checksum)
    RandAddEvent(ReadLE32(hash.begin()));

    // Check checksum and header message type string
    if (memcmp(hash.begin(), hdr.pchChecksum, CMessageHeader::CHECKSUM_SIZE) != 0) {
        LogPrint(BCLog::NET, "Header error: Wrong checksum (%s, %u bytes), expected %s was %s, peer=%d\n",
                 SanitizeString(msg.m_type), msg.m_message_size,
                 HexStr(Span{hash}.first(CMessageHeader::CHECKSUM_SIZE)),
                 HexStr(hdr.pchChecksum),
                 m_node_id);
        reject_message = true;
    } else if (!hdr.IsCommandValid()) {
        LogPrint(BCLog::NET, "Header error: Invalid message type (%s, %u bytes), peer=%d\n",
                 SanitizeString(hdr.GetCommand()), msg.m_message_size, m_node_id);
        reject_message = true;
    }

    // Always reset the network deserializer (prepare for the next message)
    Reset();
    return msg;
}

void V1TransportSerializer::prepareForTransport(CSerializedNetMsg& msg, std::vector<unsigned char>& header) const
{
    // create dbl-sha256 checksum
    uint256 hash = Hash(msg.data);

    // create header
    CMessageHeader hdr(Params().MessageStart(), msg.m_type.c_str(), msg.data.size());
    memcpy(hdr.pchChecksum, hash.begin(), CMessageHeader::CHECKSUM_SIZE);

    // serialize header
    header.reserve(CMessageHeader::HEADER_SIZE);
    CVectorWriter{SER_NETWORK, INIT_PROTO_VERSION, header, 0, hdr};
}

size_t CConnman::SocketSendData(CNode& node) const
{
    auto it = node.vSendMsg.begin();
    size_t nSentSize = 0;

    while (it != node.vSendMsg.end()) {
        const auto& data = *it;
        assert(data.size() > node.nSendOffset);
        int nBytes = 0;
        {
            LOCK(node.m_sock_mutex);
            if (!node.m_sock) {
                break;
            }
            nBytes = node.m_sock->Send(reinterpret_cast<const char*>(data.data()) + node.nSendOffset, data.size() - node.nSendOffset, MSG_NOSIGNAL | MSG_DONTWAIT);
        }
        if (nBytes > 0) {
            node.m_last_send = GetTime<std::chrono::seconds>();
            node.nSendBytes += nBytes;
            node.nSendOffset += nBytes;
            nSentSize += nBytes;
            if (node.nSendOffset == data.size()) {
                node.nSendOffset = 0;
                node.nSendSize -= data.size();
                node.fPauseSend = node.nSendSize > nSendBufferMaxSize;
                it++;
            } else {
                // could not send full message; stop sending more
                break;
            }
        } else {
            if (nBytes < 0) {
                // error
                int nErr = WSAGetLastError();
                if (nErr != WSAEWOULDBLOCK && nErr != WSAEMSGSIZE && nErr != WSAEINTR && nErr != WSAEINPROGRESS) {
                    LogPrint(BCLog::NET, "socket send error for peer=%d: %s\n", node.GetId(), NetworkErrorString(nErr));
                    node.CloseSocketDisconnect();
                }
            }
            // couldn't send anything at all
            break;
        }
    }

    if (it == node.vSendMsg.end()) {
        assert(node.nSendOffset == 0);
        assert(node.nSendSize == 0);
    }
    node.vSendMsg.erase(node.vSendMsg.begin(), it);
    return nSentSize;
}

/** Try to find a connection to evict when the node is full.
 *  Extreme care must be taken to avoid opening the node to attacker
 *   triggered network partitioning.
 *  The strategy used here is to protect a small number of peers
 *   for each of several distinct characteristics which are difficult
 *   to forge.  In order to partition a node the attacker must be
 *   simultaneously better at all of them than honest peers.
 */
bool CConnman::AttemptToEvictConnection()
{
    std::vector<NodeEvictionCandidate> vEvictionCandidates;
    {

        LOCK(m_nodes_mutex);
        for (const CNode* node : m_nodes) {
            if (node->fDisconnect)
                continue;
            NodeEvictionCandidate candidate{
                .id = node->GetId(),
                .m_connected = node->m_connected,
                .m_min_ping_time = node->m_min_ping_time,
                .m_last_block_time = node->m_last_block_time,
                .m_last_tx_time = node->m_last_tx_time,
                .fRelevantServices = node->m_has_all_wanted_services,
                .m_relay_txs = node->m_relays_txs.load(),
                .fBloomFilter = node->m_bloom_filter_loaded.load(),
                .nKeyedNetGroup = node->nKeyedNetGroup,
                .prefer_evict = node->m_prefer_evict,
                .m_is_local = node->addr.IsLocal(),
                .m_network = node->ConnectedThroughNetwork(),
                .m_noban = node->HasPermission(NetPermissionFlags::NoBan),
                .m_conn_type = node->m_conn_type,
            };
            vEvictionCandidates.push_back(candidate);
        }
    }
    const std::optional<NodeId> node_id_to_evict = SelectNodeToEvict(std::move(vEvictionCandidates));
    if (!node_id_to_evict) {
        return false;
    }
    LOCK(m_nodes_mutex);
    for (CNode* pnode : m_nodes) {
        if (pnode->GetId() == *node_id_to_evict) {
            LogPrint(BCLog::NET, "selected %s connection for eviction peer=%d; disconnecting\n", pnode->ConnectionTypeAsString(), pnode->GetId());
            pnode->fDisconnect = true;
            return true;
        }
    }
    return false;
}

void CConnman::AcceptConnection(const ListenSocket& hListenSocket) {
    struct sockaddr_storage sockaddr;
    socklen_t len = sizeof(sockaddr);
    auto sock = hListenSocket.sock->Accept((struct sockaddr*)&sockaddr, &len);
    CAddress addr;

    if (!sock) {
        const int nErr = WSAGetLastError();
        if (nErr != WSAEWOULDBLOCK) {
            LogPrintf("socket error accept failed: %s\n", NetworkErrorString(nErr));
        }
        return;
    }

    if (!addr.SetSockAddr((const struct sockaddr*)&sockaddr)) {
        LogPrintLevel(BCLog::NET, BCLog::Level::Warning, "Unknown socket family\n");
    } else {
        addr = CAddress{MaybeFlipIPv6toCJDNS(addr), NODE_NONE};
    }

    const CAddress addr_bind{MaybeFlipIPv6toCJDNS(GetBindAddress(*sock)), NODE_NONE};

    NetPermissionFlags permission_flags = NetPermissionFlags::None;
    hListenSocket.AddSocketPermissionFlags(permission_flags);

    CreateNodeFromAcceptedSocket(std::move(sock), permission_flags, addr_bind, addr);
}

void CConnman::CreateNodeFromAcceptedSocket(std::unique_ptr<Sock>&& sock,
                                            NetPermissionFlags permission_flags,
                                            const CAddress& addr_bind,
                                            const CAddress& addr)
{
    int nInbound = 0;
    int nMaxInbound = nMaxConnections - m_max_outbound;

    AddWhitelistPermissionFlags(permission_flags, addr);
    if (NetPermissions::HasFlag(permission_flags, NetPermissionFlags::Implicit)) {
        NetPermissions::ClearFlag(permission_flags, NetPermissionFlags::Implicit);
        if (gArgs.GetBoolArg("-whitelistforcerelay", DEFAULT_WHITELISTFORCERELAY)) NetPermissions::AddFlag(permission_flags, NetPermissionFlags::ForceRelay);
        if (gArgs.GetBoolArg("-whitelistrelay", DEFAULT_WHITELISTRELAY)) NetPermissions::AddFlag(permission_flags, NetPermissionFlags::Relay);
        NetPermissions::AddFlag(permission_flags, NetPermissionFlags::Mempool);
        NetPermissions::AddFlag(permission_flags, NetPermissionFlags::NoBan);
    }

    {
        LOCK(m_nodes_mutex);
        for (const CNode* pnode : m_nodes) {
            if (pnode->IsInboundConn()) nInbound++;
        }
    }

    if (!fNetworkActive) {
        LogPrint(BCLog::NET, "connection from %s dropped: not accepting new connections\n", addr.ToString());
        return;
    }

    if (!IsSelectableSocket(sock->Get()))
    {
        LogPrintf("connection from %s dropped: non-selectable socket\n", addr.ToString());
        return;
    }

    // According to the internet TCP_NODELAY is not carried into accepted sockets
    // on all platforms.  Set it again here just to be sure.
    const int on{1};
    if (sock->SetSockOpt(IPPROTO_TCP, TCP_NODELAY, &on, sizeof(on)) == SOCKET_ERROR) {
        LogPrint(BCLog::NET, "connection from %s: unable to set TCP_NODELAY, continuing anyway\n",
                 addr.ToString());
    }

    // Don't accept connections from banned peers.
    bool banned = m_banman && m_banman->IsBanned(addr);
    if (!NetPermissions::HasFlag(permission_flags, NetPermissionFlags::NoBan) && banned)
    {
        LogPrint(BCLog::NET, "connection from %s dropped (banned)\n", addr.ToString());
        return;
    }

    // Only accept connections from discouraged peers if our inbound slots aren't (almost) full.
    bool discouraged = m_banman && m_banman->IsDiscouraged(addr);
    if (!NetPermissions::HasFlag(permission_flags, NetPermissionFlags::NoBan) && nInbound + 1 >= nMaxInbound && discouraged)
    {
        LogPrint(BCLog::NET, "connection from %s dropped (discouraged)\n", addr.ToString());
        return;
    }

    if (nInbound >= nMaxInbound)
    {
        if (!AttemptToEvictConnection()) {
            // No connection to evict, disconnect the new connection
            LogPrint(BCLog::NET, "failed to find an eviction candidate - connection dropped (full)\n");
            return;
        }
    }

    NodeId id = GetNewNodeId();
    uint64_t nonce = GetDeterministicRandomizer(RANDOMIZER_ID_LOCALHOSTNONCE).Write(id).Finalize();

    ServiceFlags nodeServices = nLocalServices;
    if (NetPermissions::HasFlag(permission_flags, NetPermissionFlags::BloomFilter)) {
        nodeServices = static_cast<ServiceFlags>(nodeServices | NODE_BLOOM);
    }

    const bool inbound_onion = std::find(m_onion_binds.begin(), m_onion_binds.end(), addr_bind) != m_onion_binds.end();
    CNode* pnode = new CNode(id,
                             std::move(sock),
                             addr,
                             CalculateKeyedNetGroup(addr),
                             nonce,
                             addr_bind,
                             /*addrNameIn=*/"",
                             ConnectionType::INBOUND,
                             inbound_onion,
                             CNodeOptions{
                               .permission_flags = permission_flags,
                               .prefer_evict = discouraged,
                             });
    pnode->AddRef();
    m_msgproc->InitializeNode(*pnode, nodeServices);

    LogPrint(BCLog::NET, "connection from %s accepted\n", addr.ToString());

    {
        LOCK(m_nodes_mutex);
        m_nodes.push_back(pnode);
    }

    // We received a new connection, harvest entropy from the time (and our peer count)
    RandAddEvent((uint32_t)id);
}

bool CConnman::AddConnection(const std::string& address, ConnectionType conn_type)
{
    std::optional<int> max_connections;
    switch (conn_type) {
    case ConnectionType::INBOUND:
    case ConnectionType::MANUAL:
        return false;
    case ConnectionType::OUTBOUND_FULL_RELAY:
        max_connections = m_max_outbound_full_relay;
        break;
    case ConnectionType::BLOCK_RELAY:
        max_connections = m_max_outbound_block_relay;
        break;
    // no limit for ADDR_FETCH because -seednode has no limit either
    case ConnectionType::ADDR_FETCH:
        break;
    // no limit for FEELER connections since they're short-lived
    case ConnectionType::FEELER:
        break;
    } // no default case, so the compiler can warn about missing cases

    // Count existing connections
    int existing_connections = WITH_LOCK(m_nodes_mutex,
                                         return std::count_if(m_nodes.begin(), m_nodes.end(), [conn_type](CNode* node) { return node->m_conn_type == conn_type; }););

    // Max connections of specified type already exist
    if (max_connections != std::nullopt && existing_connections >= max_connections) return false;

    // Max total outbound connections already exist
    CSemaphoreGrant grant(*semOutbound, true);
    if (!grant) return false;

    OpenNetworkConnection(CAddress(), false, &grant, address.c_str(), conn_type);
    return true;
}

void CConnman::DisconnectNodes()
{
    {
        LOCK(m_nodes_mutex);

        if (!fNetworkActive) {
            // Disconnect any connected nodes
            for (CNode* pnode : m_nodes) {
                if (!pnode->fDisconnect) {
                    LogPrint(BCLog::NET, "Network not active, dropping peer=%d\n", pnode->GetId());
                    pnode->fDisconnect = true;
                }
            }
        }

        // Disconnect unused nodes
        std::vector<CNode*> nodes_copy = m_nodes;
        for (CNode* pnode : nodes_copy)
        {
            if (pnode->fDisconnect)
            {
                // remove from m_nodes
                m_nodes.erase(remove(m_nodes.begin(), m_nodes.end(), pnode), m_nodes.end());

                // release outbound grant (if any)
                pnode->grantOutbound.Release();

                // close socket and cleanup
                pnode->CloseSocketDisconnect();

                // hold in disconnected pool until all refs are released
                pnode->Release();
                m_nodes_disconnected.push_back(pnode);
            }
        }
    }
    {
        // Delete disconnected nodes
        std::list<CNode*> nodes_disconnected_copy = m_nodes_disconnected;
        for (CNode* pnode : nodes_disconnected_copy)
        {
            // Destroy the object only after other threads have stopped using it.
            if (pnode->GetRefCount() <= 0) {
                m_nodes_disconnected.remove(pnode);
                DeleteNode(pnode);
            }
        }
    }
}

void CConnman::NotifyNumConnectionsChanged()
{
    size_t nodes_size;
    {
        LOCK(m_nodes_mutex);
        nodes_size = m_nodes.size();
    }
    if(nodes_size != nPrevNodeCount) {
        nPrevNodeCount = nodes_size;
        if (m_client_interface) {
            m_client_interface->NotifyNumConnectionsChanged(nodes_size);
        }
    }
}

bool CConnman::ShouldRunInactivityChecks(const CNode& node, std::chrono::seconds now) const
{
    return node.m_connected + m_peer_connect_timeout < now;
}

bool CConnman::InactivityCheck(const CNode& node) const
{
    // Tests that see disconnects after using mocktime can start nodes with a
    // large timeout. For example, -peertimeout=999999999.
    const auto now{GetTime<std::chrono::seconds>()};
    const auto last_send{node.m_last_send.load()};
    const auto last_recv{node.m_last_recv.load()};

    if (!ShouldRunInactivityChecks(node, now)) return false;

    if (last_recv.count() == 0 || last_send.count() == 0) {
        LogPrint(BCLog::NET, "socket no message in first %i seconds, %d %d peer=%d\n", count_seconds(m_peer_connect_timeout), last_recv.count() != 0, last_send.count() != 0, node.GetId());
        return true;
    }

    if (now > last_send + TIMEOUT_INTERVAL) {
        LogPrint(BCLog::NET, "socket sending timeout: %is peer=%d\n", count_seconds(now - last_send), node.GetId());
        return true;
    }

    if (now > last_recv + TIMEOUT_INTERVAL) {
        LogPrint(BCLog::NET, "socket receive timeout: %is peer=%d\n", count_seconds(now - last_recv), node.GetId());
        return true;
    }

    if (!node.fSuccessfullyConnected) {
        LogPrint(BCLog::NET, "version handshake timeout peer=%d\n", node.GetId());
        return true;
    }

    return false;
}

Sock::EventsPerSock CConnman::GenerateWaitSockets(Span<CNode* const> nodes)
{
    Sock::EventsPerSock events_per_sock;

    for (const ListenSocket& hListenSocket : vhListenSocket) {
        events_per_sock.emplace(hListenSocket.sock, Sock::Events{Sock::RECV});
    }

    for (CNode* pnode : nodes) {
        // Implement the following logic:
        // * If there is data to send, select() for sending data. As this only
        //   happens when optimistic write failed, we choose to first drain the
        //   write buffer in this case before receiving more. This avoids
        //   needlessly queueing received data, if the remote peer is not themselves
        //   receiving data. This means properly utilizing TCP flow control signalling.
        // * Otherwise, if there is space left in the receive buffer, select() for
        //   receiving data.
        // * Hand off all complete messages to the processor, to be handled without
        //   blocking here.

        bool select_recv = !pnode->fPauseRecv;
        bool select_send;
        {
            LOCK(pnode->cs_vSend);
            select_send = !pnode->vSendMsg.empty();
        }

        LOCK(pnode->m_sock_mutex);
        if (!pnode->m_sock) {
            continue;
        }

        Sock::Event requested{0};
        if (select_send) {
            requested = Sock::SEND;
        } else if (select_recv) {
            requested = Sock::RECV;
        }

        events_per_sock.emplace(pnode->m_sock, Sock::Events{requested});
    }

    return events_per_sock;
}

void CConnman::SocketHandler()
{
    AssertLockNotHeld(m_total_bytes_sent_mutex);

    Sock::EventsPerSock events_per_sock;

    {
        const NodesSnapshot snap{*this, /*shuffle=*/false};

        const auto timeout = std::chrono::milliseconds(SELECT_TIMEOUT_MILLISECONDS);

        // Check for the readiness of the already connected sockets and the
        // listening sockets in one call ("readiness" as in poll(2) or
        // select(2)). If none are ready, wait for a short while and return
        // empty sets.
        events_per_sock = GenerateWaitSockets(snap.Nodes());
        if (events_per_sock.empty() || !events_per_sock.begin()->first->WaitMany(timeout, events_per_sock)) {
            interruptNet.sleep_for(timeout);
        }

        // Service (send/receive) each of the already connected nodes.
        SocketHandlerConnected(snap.Nodes(), events_per_sock);
    }

    // Accept new connections from listening sockets.
    SocketHandlerListening(events_per_sock);
}

void CConnman::SocketHandlerConnected(const std::vector<CNode*>& nodes,
                                      const Sock::EventsPerSock& events_per_sock)
{
    AssertLockNotHeld(m_total_bytes_sent_mutex);

    for (CNode* pnode : nodes) {
        if (interruptNet)
            return;

        //
        // Receive
        //
        bool recvSet = false;
        bool sendSet = false;
        bool errorSet = false;
        {
            LOCK(pnode->m_sock_mutex);
            if (!pnode->m_sock) {
                continue;
            }
            const auto it = events_per_sock.find(pnode->m_sock);
            if (it != events_per_sock.end()) {
                recvSet = it->second.occurred & Sock::RECV;
                sendSet = it->second.occurred & Sock::SEND;
                errorSet = it->second.occurred & Sock::ERR;
            }
        }
        if (recvSet || errorSet)
        {
            // typical socket buffer is 8K-64K
            uint8_t pchBuf[0x10000];
            int nBytes = 0;
            {
                LOCK(pnode->m_sock_mutex);
                if (!pnode->m_sock) {
                    continue;
                }
                nBytes = pnode->m_sock->Recv(pchBuf, sizeof(pchBuf), MSG_DONTWAIT);
            }
            if (nBytes > 0)
            {
                bool notify = false;
                if (!pnode->ReceiveMsgBytes({pchBuf, (size_t)nBytes}, notify)) {
                    pnode->CloseSocketDisconnect();
                }
                RecordBytesRecv(nBytes);
                if (notify) {
                    size_t nSizeAdded = 0;
                    auto it(pnode->vRecvMsg.begin());
                    for (; it != pnode->vRecvMsg.end(); ++it) {
                        // vRecvMsg contains only completed CNetMessage
                        // the single possible partially deserialized message are held by TransportDeserializer
                        nSizeAdded += it->m_raw_message_size;
                    }
                    {
                        LOCK(pnode->cs_vProcessMsg);
                        pnode->vProcessMsg.splice(pnode->vProcessMsg.end(), pnode->vRecvMsg, pnode->vRecvMsg.begin(), it);
                        pnode->nProcessQueueSize += nSizeAdded;
                        pnode->fPauseRecv = pnode->nProcessQueueSize > nReceiveFloodSize;
                    }
                    WakeMessageHandler();
                }
            }
            else if (nBytes == 0)
            {
                // socket closed gracefully
                if (!pnode->fDisconnect) {
                    LogPrint(BCLog::NET, "socket closed for peer=%d\n", pnode->GetId());
                }
                pnode->CloseSocketDisconnect();
            }
            else if (nBytes < 0)
            {
                // error
                int nErr = WSAGetLastError();
                if (nErr != WSAEWOULDBLOCK && nErr != WSAEMSGSIZE && nErr != WSAEINTR && nErr != WSAEINPROGRESS)
                {
                    if (!pnode->fDisconnect) {
                        LogPrint(BCLog::NET, "socket recv error for peer=%d: %s\n", pnode->GetId(), NetworkErrorString(nErr));
                    }
                    pnode->CloseSocketDisconnect();
                }
            }
        }

        if (sendSet) {
            // Send data
            size_t bytes_sent = WITH_LOCK(pnode->cs_vSend, return SocketSendData(*pnode));
            if (bytes_sent) RecordBytesSent(bytes_sent);
        }

        if (InactivityCheck(*pnode)) pnode->fDisconnect = true;
    }
}

void CConnman::SocketHandlerListening(const Sock::EventsPerSock& events_per_sock)
{
    for (const ListenSocket& listen_socket : vhListenSocket) {
        if (interruptNet) {
            return;
        }
        const auto it = events_per_sock.find(listen_socket.sock);
        if (it != events_per_sock.end() && it->second.occurred & Sock::RECV) {
            AcceptConnection(listen_socket);
        }
    }
}

void CConnman::ThreadSocketHandler()
{
    AssertLockNotHeld(m_total_bytes_sent_mutex);

    SetSyscallSandboxPolicy(SyscallSandboxPolicy::NET);
    while (!interruptNet)
    {
        DisconnectNodes();
        NotifyNumConnectionsChanged();
        SocketHandler();
    }
}

void CConnman::WakeMessageHandler()
{
    {
        LOCK(mutexMsgProc);
        fMsgProcWake = true;
    }
    condMsgProc.notify_one();
}

void CConnman::ThreadDNSAddressSeed()
{
    SetSyscallSandboxPolicy(SyscallSandboxPolicy::INITIALIZATION_DNS_SEED);
    FastRandomContext rng;
    std::vector<std::string> seeds = Params().DNSSeeds();
    Shuffle(seeds.begin(), seeds.end(), rng);
    int seeds_right_now = 0; // Number of seeds left before testing if we have enough connections
    int found = 0;

    if (gArgs.GetBoolArg("-forcednsseed", DEFAULT_FORCEDNSSEED)) {
        // When -forcednsseed is provided, query all.
        seeds_right_now = seeds.size();
    } else if (addrman.size() == 0) {
        // If we have no known peers, query all.
        // This will occur on the first run, or if peers.dat has been
        // deleted.
        seeds_right_now = seeds.size();
    }

    // goal: only query DNS seed if address need is acute
    // * If we have a reasonable number of peers in addrman, spend
    //   some time trying them first. This improves user privacy by
    //   creating fewer identifying DNS requests, reduces trust by
    //   giving seeds less influence on the network topology, and
    //   reduces traffic to the seeds.
    // * When querying DNS seeds query a few at once, this ensures
    //   that we don't give DNS seeds the ability to eclipse nodes
    //   that query them.
    // * If we continue having problems, eventually query all the
    //   DNS seeds, and if that fails too, also try the fixed seeds.
    //   (done in ThreadOpenConnections)
    const std::chrono::seconds seeds_wait_time = (addrman.size() >= DNSSEEDS_DELAY_PEER_THRESHOLD ? DNSSEEDS_DELAY_MANY_PEERS : DNSSEEDS_DELAY_FEW_PEERS);

    for (const std::string& seed : seeds) {
        if (seeds_right_now == 0) {
            seeds_right_now += DNSSEEDS_TO_QUERY_AT_ONCE;

            if (addrman.size() > 0) {
                LogPrintf("Waiting %d seconds before querying DNS seeds.\n", seeds_wait_time.count());
                std::chrono::seconds to_wait = seeds_wait_time;
                while (to_wait.count() > 0) {
                    // if sleeping for the MANY_PEERS interval, wake up
                    // early to see if we have enough peers and can stop
                    // this thread entirely freeing up its resources
                    std::chrono::seconds w = std::min(DNSSEEDS_DELAY_FEW_PEERS, to_wait);
                    if (!interruptNet.sleep_for(w)) return;
                    to_wait -= w;

                    int nRelevant = 0;
                    {
                        LOCK(m_nodes_mutex);
                        for (const CNode* pnode : m_nodes) {
                            if (pnode->fSuccessfullyConnected && pnode->IsFullOutboundConn()) ++nRelevant;
                        }
                    }
                    if (nRelevant >= 2) {
                        if (found > 0) {
                            LogPrintf("%d addresses found from DNS seeds\n", found);
                            LogPrintf("P2P peers available. Finished DNS seeding.\n");
                        } else {
                            LogPrintf("P2P peers available. Skipped DNS seeding.\n");
                        }
                        return;
                    }
                }
            }
        }

        if (interruptNet) return;

        // hold off on querying seeds if P2P network deactivated
        if (!fNetworkActive) {
            LogPrintf("Waiting for network to be reactivated before querying DNS seeds.\n");
            do {
                if (!interruptNet.sleep_for(std::chrono::seconds{1})) return;
            } while (!fNetworkActive);
        }

        LogPrintf("Loading addresses from DNS seed %s\n", seed);
        if (HaveNameProxy()) {
            AddAddrFetch(seed);
        } else {
            std::vector<CNetAddr> vIPs;
            std::vector<CAddress> vAdd;
            ServiceFlags requiredServiceBits = GetDesirableServiceFlags(NODE_NONE);
            std::string host = strprintf("x%x.%s", requiredServiceBits, seed);
            CNetAddr resolveSource;
            if (!resolveSource.SetInternal(host)) {
                continue;
            }
            unsigned int nMaxIPs = 256; // Limits number of IPs learned from a DNS seed
            if (LookupHost(host, vIPs, nMaxIPs, true)) {
                for (const CNetAddr& ip : vIPs) {
                    CAddress addr = CAddress(CService(ip, Params().GetDefaultPort()), requiredServiceBits);
                    addr.nTime = rng.rand_uniform_delay(Now<NodeSeconds>() - 3 * 24h, -4 * 24h); // use a random age between 3 and 7 days old
                    vAdd.push_back(addr);
                    found++;
                }
                addrman.Add(vAdd, resolveSource);
            } else {
                // We now avoid directly using results from DNS Seeds which do not support service bit filtering,
                // instead using them as a addrfetch to get nodes with our desired service bits.
                AddAddrFetch(seed);
            }
        }
        --seeds_right_now;
    }
    LogPrintf("%d addresses found from DNS seeds\n", found);
}

void CConnman::DumpAddresses()
{
    const auto start{SteadyClock::now()};

    DumpPeerAddresses(::gArgs, addrman);

    LogPrint(BCLog::NET, "Flushed %d addresses to peers.dat  %dms\n",
             addrman.size(), Ticks<std::chrono::milliseconds>(SteadyClock::now() - start));
}

void CConnman::ProcessAddrFetch()
{
    std::string strDest;
    {
        LOCK(m_addr_fetches_mutex);
        if (m_addr_fetches.empty())
            return;
        strDest = m_addr_fetches.front();
        m_addr_fetches.pop_front();
    }
    CAddress addr;
    CSemaphoreGrant grant(*semOutbound, true);
    if (grant) {
        OpenNetworkConnection(addr, false, &grant, strDest.c_str(), ConnectionType::ADDR_FETCH);
    }
}

bool CConnman::GetTryNewOutboundPeer() const
{
    return m_try_another_outbound_peer;
}

void CConnman::SetTryNewOutboundPeer(bool flag)
{
    m_try_another_outbound_peer = flag;
    LogPrint(BCLog::NET, "setting try another outbound peer=%s\n", flag ? "true" : "false");
}

void CConnman::StartExtraBlockRelayPeers()
{
    LogPrint(BCLog::NET, "enabling extra block-relay-only peers\n");
    m_start_extra_block_relay_peers = true;
}

// Return the number of peers we have over our outbound connection limit
// Exclude peers that are marked for disconnect, or are going to be
// disconnected soon (eg ADDR_FETCH and FEELER)
// Also exclude peers that haven't finished initial connection handshake yet
// (so that we don't decide we're over our desired connection limit, and then
// evict some peer that has finished the handshake)
int CConnman::GetExtraFullOutboundCount() const
{
    int full_outbound_peers = 0;
    {
        LOCK(m_nodes_mutex);
        for (const CNode* pnode : m_nodes) {
            if (pnode->fSuccessfullyConnected && !pnode->fDisconnect && pnode->IsFullOutboundConn()) {
                ++full_outbound_peers;
            }
        }
    }
    return std::max(full_outbound_peers - m_max_outbound_full_relay, 0);
}

int CConnman::GetExtraBlockRelayCount() const
{
    int block_relay_peers = 0;
    {
        LOCK(m_nodes_mutex);
        for (const CNode* pnode : m_nodes) {
            if (pnode->fSuccessfullyConnected && !pnode->fDisconnect && pnode->IsBlockOnlyConn()) {
                ++block_relay_peers;
            }
        }
    }
    return std::max(block_relay_peers - m_max_outbound_block_relay, 0);
}

void CConnman::ThreadOpenConnections(const std::vector<std::string> connect)
{
    SetSyscallSandboxPolicy(SyscallSandboxPolicy::NET_OPEN_CONNECTION);
    FastRandomContext rng;
    // Connect to specific addresses
    if (!connect.empty())
    {
        for (int64_t nLoop = 0;; nLoop++)
        {
            ProcessAddrFetch();
            for (const std::string& strAddr : connect)
            {
                CAddress addr(CService(), NODE_NONE);
                OpenNetworkConnection(addr, false, nullptr, strAddr.c_str(), ConnectionType::MANUAL);
                for (int i = 0; i < 10 && i < nLoop; i++)
                {
                    if (!interruptNet.sleep_for(std::chrono::milliseconds(500)))
                        return;
                }
            }
            if (!interruptNet.sleep_for(std::chrono::milliseconds(500)))
                return;
        }
    }

    // Initiate network connections
    auto start = GetTime<std::chrono::microseconds>();

    // Minimum time before next feeler connection (in microseconds).
    auto next_feeler = GetExponentialRand(start, FEELER_INTERVAL);
    auto next_extra_block_relay = GetExponentialRand(start, EXTRA_BLOCK_RELAY_ONLY_PEER_INTERVAL);
    const bool dnsseed = gArgs.GetBoolArg("-dnsseed", DEFAULT_DNSSEED);
    bool add_fixed_seeds = gArgs.GetBoolArg("-fixedseeds", DEFAULT_FIXEDSEEDS);

    if (!add_fixed_seeds) {
        LogPrintf("Fixed seeds are disabled\n");
    }

    while (!interruptNet)
    {
        ProcessAddrFetch();

        if (!interruptNet.sleep_for(std::chrono::milliseconds(500)))
            return;

        CSemaphoreGrant grant(*semOutbound);
        if (interruptNet)
            return;

        if (add_fixed_seeds && addrman.size() == 0) {
            // When the node starts with an empty peers.dat, there are a few other sources of peers before
            // we fallback on to fixed seeds: -dnsseed, -seednode, -addnode
            // If none of those are available, we fallback on to fixed seeds immediately, else we allow
            // 60 seconds for any of those sources to populate addrman.
            bool add_fixed_seeds_now = false;
            // It is cheapest to check if enough time has passed first.
            if (GetTime<std::chrono::seconds>() > start + std::chrono::minutes{1}) {
                add_fixed_seeds_now = true;
                LogPrintf("Adding fixed seeds as 60 seconds have passed and addrman is empty\n");
            }

            // Checking !dnsseed is cheaper before locking 2 mutexes.
            if (!add_fixed_seeds_now && !dnsseed) {
                LOCK2(m_addr_fetches_mutex, m_added_nodes_mutex);
                if (m_addr_fetches.empty() && m_added_nodes.empty()) {
                    add_fixed_seeds_now = true;
                    LogPrintf("Adding fixed seeds as -dnsseed=0 (or IPv4/IPv6 connections are disabled via -onlynet), -addnode is not provided and all -seednode(s) attempted\n");
                }
            }

            if (add_fixed_seeds_now) {
                std::vector<CAddress> seed_addrs{ConvertSeeds(Params().FixedSeeds())};
                // We will not make outgoing connections to peers that are unreachable
                // (e.g. because of -onlynet configuration).
                // Therefore, we do not add them to addrman in the first place.
                // Note that if you change -onlynet setting from one network to another,
                // peers.dat will contain only peers of unreachable networks and
                // manual intervention will be needed (either delete peers.dat after
                // configuration change or manually add some reachable peer using addnode),
                // see <https://github.com/bitcoin/bitcoin/issues/26035> for details.
                seed_addrs.erase(std::remove_if(seed_addrs.begin(), seed_addrs.end(),
                                               [](const CAddress& addr) { return !IsReachable(addr); }),
                                seed_addrs.end());
                CNetAddr local;
                local.SetInternal("fixedseeds");
                addrman.Add(seed_addrs, local);
                add_fixed_seeds = false;
                LogPrintf("Added %d fixed seeds from reachable networks.\n", seed_addrs.size());
            }
        }

        //
        // Choose an address to connect to based on most recently seen
        //
        CAddress addrConnect;

        // Only connect out to one peer per network group (/16 for IPv4).
        int nOutboundFullRelay = 0;
        int nOutboundBlockRelay = 0;
        std::set<std::vector<unsigned char> > setConnected;

        {
            LOCK(m_nodes_mutex);
            for (const CNode* pnode : m_nodes) {
                if (pnode->IsFullOutboundConn()) nOutboundFullRelay++;
                if (pnode->IsBlockOnlyConn()) nOutboundBlockRelay++;

                // Netgroups for inbound and manual peers are not excluded because our goal here
                // is to not use multiple of our limited outbound slots on a single netgroup
                // but inbound and manual peers do not use our outbound slots. Inbound peers
                // also have the added issue that they could be attacker controlled and used
                // to prevent us from connecting to particular hosts if we used them here.
                switch (pnode->m_conn_type) {
                    case ConnectionType::INBOUND:
                    case ConnectionType::MANUAL:
                        break;
                    case ConnectionType::OUTBOUND_FULL_RELAY:
                    case ConnectionType::BLOCK_RELAY:
                    case ConnectionType::ADDR_FETCH:
                    case ConnectionType::FEELER:
                        setConnected.insert(m_netgroupman.GetGroup(pnode->addr));
                } // no default case, so the compiler can warn about missing cases
            }
        }

        ConnectionType conn_type = ConnectionType::OUTBOUND_FULL_RELAY;
        auto now = GetTime<std::chrono::microseconds>();
        bool anchor = false;
        bool fFeeler = false;

        // Determine what type of connection to open. Opening
        // BLOCK_RELAY connections to addresses from anchors.dat gets the highest
        // priority. Then we open OUTBOUND_FULL_RELAY priority until we
        // meet our full-relay capacity. Then we open BLOCK_RELAY connection
        // until we hit our block-relay-only peer limit.
        // GetTryNewOutboundPeer() gets set when a stale tip is detected, so we
        // try opening an additional OUTBOUND_FULL_RELAY connection. If none of
        // these conditions are met, check to see if it's time to try an extra
        // block-relay-only peer (to confirm our tip is current, see below) or the next_feeler
        // timer to decide if we should open a FEELER.

        if (!m_anchors.empty() && (nOutboundBlockRelay < m_max_outbound_block_relay)) {
            conn_type = ConnectionType::BLOCK_RELAY;
            anchor = true;
        } else if (nOutboundFullRelay < m_max_outbound_full_relay) {
            // OUTBOUND_FULL_RELAY
        } else if (nOutboundBlockRelay < m_max_outbound_block_relay) {
            conn_type = ConnectionType::BLOCK_RELAY;
        } else if (GetTryNewOutboundPeer()) {
            // OUTBOUND_FULL_RELAY
        } else if (now > next_extra_block_relay && m_start_extra_block_relay_peers) {
            // Periodically connect to a peer (using regular outbound selection
            // methodology from addrman) and stay connected long enough to sync
            // headers, but not much else.
            //
            // Then disconnect the peer, if we haven't learned anything new.
            //
            // The idea is to make eclipse attacks very difficult to pull off,
            // because every few minutes we're finding a new peer to learn headers
            // from.
            //
            // This is similar to the logic for trying extra outbound (full-relay)
            // peers, except:
            // - we do this all the time on an exponential timer, rather than just when
            //   our tip is stale
            // - we potentially disconnect our next-youngest block-relay-only peer, if our
            //   newest block-relay-only peer delivers a block more recently.
            //   See the eviction logic in net_processing.cpp.
            //
            // Because we can promote these connections to block-relay-only
            // connections, they do not get their own ConnectionType enum
            // (similar to how we deal with extra outbound peers).
            next_extra_block_relay = GetExponentialRand(now, EXTRA_BLOCK_RELAY_ONLY_PEER_INTERVAL);
            conn_type = ConnectionType::BLOCK_RELAY;
        } else if (now > next_feeler) {
            next_feeler = GetExponentialRand(now, FEELER_INTERVAL);
            conn_type = ConnectionType::FEELER;
            fFeeler = true;
        } else {
            // skip to next iteration of while loop
            continue;
        }

        addrman.ResolveCollisions();

        const auto current_time{NodeClock::now()};
        int nTries = 0;
        while (!interruptNet)
        {
            if (anchor && !m_anchors.empty()) {
                const CAddress addr = m_anchors.back();
                m_anchors.pop_back();
                if (!addr.IsValid() || IsLocal(addr) || !IsReachable(addr) ||
                    !HasAllDesirableServiceFlags(addr.nServices) ||
                    setConnected.count(m_netgroupman.GetGroup(addr))) continue;
                addrConnect = addr;
                LogPrint(BCLog::NET, "Trying to make an anchor connection to %s\n", addrConnect.ToString());
                break;
            }

            // If we didn't find an appropriate destination after trying 100 addresses fetched from addrman,
            // stop this loop, and let the outer loop run again (which sleeps, adds seed nodes, recalculates
            // already-connected network ranges, ...) before trying new addrman addresses.
            nTries++;
            if (nTries > 100)
                break;

            CAddress addr;
            NodeSeconds addr_last_try{0s};

            if (fFeeler) {
                // First, try to get a tried table collision address. This returns
                // an empty (invalid) address if there are no collisions to try.
                std::tie(addr, addr_last_try) = addrman.SelectTriedCollision();

                if (!addr.IsValid()) {
                    // No tried table collisions. Select a new table address
                    // for our feeler.
                    std::tie(addr, addr_last_try) = addrman.Select(true);
                } else if (AlreadyConnectedToAddress(addr)) {
                    // If test-before-evict logic would have us connect to a
                    // peer that we're already connected to, just mark that
                    // address as Good(). We won't be able to initiate the
                    // connection anyway, so this avoids inadvertently evicting
                    // a currently-connected peer.
                    addrman.Good(addr);
                    // Select a new table address for our feeler instead.
                    std::tie(addr, addr_last_try) = addrman.Select(true);
                }
            } else {
                // Not a feeler
                std::tie(addr, addr_last_try) = addrman.Select();
            }

            // Require outbound connections, other than feelers, to be to distinct network groups
            if (!fFeeler && setConnected.count(m_netgroupman.GetGroup(addr))) {
                break;
            }

            // if we selected an invalid or local address, restart
            if (!addr.IsValid() || IsLocal(addr)) {
                break;
            }

            if (!IsReachable(addr))
                continue;

            // only consider very recently tried nodes after 30 failed attempts
            if (current_time - addr_last_try < 10min && nTries < 30) {
                continue;
            }

            // for non-feelers, require all the services we'll want,
            // for feelers, only require they be a full node (only because most
            // SPV clients don't have a good address DB available)
            if (!fFeeler && !HasAllDesirableServiceFlags(addr.nServices)) {
                continue;
            } else if (fFeeler && !MayHaveUsefulAddressDB(addr.nServices)) {
                continue;
            }

            // Do not connect to bad ports, unless 50 invalid addresses have been selected already.
            if (nTries < 50 && (addr.IsIPv4() || addr.IsIPv6()) && IsBadPort(addr.GetPort())) {
                continue;
            }

            addrConnect = addr;
            break;
        }

        if (addrConnect.IsValid()) {
            if (fFeeler) {
                // Add small amount of random noise before connection to avoid synchronization.
                if (!interruptNet.sleep_for(rng.rand_uniform_duration<CThreadInterrupt::Clock>(FEELER_SLEEP_WINDOW))) {
                    return;
                }
                LogPrint(BCLog::NET, "Making feeler connection to %s\n", addrConnect.ToString());
            }

            OpenNetworkConnection(addrConnect, (int)setConnected.size() >= std::min(nMaxConnections - 1, 2), &grant, nullptr, conn_type);
        }
    }
}

std::vector<CAddress> CConnman::GetCurrentBlockRelayOnlyConns() const
{
    std::vector<CAddress> ret;
    LOCK(m_nodes_mutex);
    for (const CNode* pnode : m_nodes) {
        if (pnode->IsBlockOnlyConn()) {
            ret.push_back(pnode->addr);
        }
    }

    return ret;
}

std::vector<AddedNodeInfo> CConnman::GetAddedNodeInfo() const
{
    std::vector<AddedNodeInfo> ret;

    std::list<std::string> lAddresses(0);
    {
        LOCK(m_added_nodes_mutex);
        ret.reserve(m_added_nodes.size());
        std::copy(m_added_nodes.cbegin(), m_added_nodes.cend(), std::back_inserter(lAddresses));
    }


    // Build a map of all already connected addresses (by IP:port and by name) to inbound/outbound and resolved CService
    std::map<CService, bool> mapConnected;
    std::map<std::string, std::pair<bool, CService>> mapConnectedByName;
    {
        LOCK(m_nodes_mutex);
        for (const CNode* pnode : m_nodes) {
            if (pnode->addr.IsValid()) {
                mapConnected[pnode->addr] = pnode->IsInboundConn();
            }
            std::string addrName{pnode->m_addr_name};
            if (!addrName.empty()) {
                mapConnectedByName[std::move(addrName)] = std::make_pair(pnode->IsInboundConn(), static_cast<const CService&>(pnode->addr));
            }
        }
    }

    for (const std::string& strAddNode : lAddresses) {
        CService service(LookupNumeric(strAddNode, Params().GetDefaultPort(strAddNode)));
        AddedNodeInfo addedNode{strAddNode, CService(), false, false};
        if (service.IsValid()) {
            // strAddNode is an IP:port
            auto it = mapConnected.find(service);
            if (it != mapConnected.end()) {
                addedNode.resolvedAddress = service;
                addedNode.fConnected = true;
                addedNode.fInbound = it->second;
            }
        } else {
            // strAddNode is a name
            auto it = mapConnectedByName.find(strAddNode);
            if (it != mapConnectedByName.end()) {
                addedNode.resolvedAddress = it->second.second;
                addedNode.fConnected = true;
                addedNode.fInbound = it->second.first;
            }
        }
        ret.emplace_back(std::move(addedNode));
    }

    return ret;
}

void CConnman::ThreadOpenAddedConnections()
{
    SetSyscallSandboxPolicy(SyscallSandboxPolicy::NET_ADD_CONNECTION);
    while (true)
    {
        CSemaphoreGrant grant(*semAddnode);
        std::vector<AddedNodeInfo> vInfo = GetAddedNodeInfo();
        bool tried = false;
        for (const AddedNodeInfo& info : vInfo) {
            if (!info.fConnected) {
                if (!grant.TryAcquire()) {
                    // If we've used up our semaphore and need a new one, let's not wait here since while we are waiting
                    // the addednodeinfo state might change.
                    break;
                }
                tried = true;
                CAddress addr(CService(), NODE_NONE);
                OpenNetworkConnection(addr, false, &grant, info.strAddedNode.c_str(), ConnectionType::MANUAL);
                if (!interruptNet.sleep_for(std::chrono::milliseconds(500)))
                    return;
            }
        }
        // Retry every 60 seconds if a connection was attempted, otherwise two seconds
        if (!interruptNet.sleep_for(std::chrono::seconds(tried ? 60 : 2)))
            return;
    }
}

// if successful, this moves the passed grant to the constructed node
void CConnman::OpenNetworkConnection(const CAddress& addrConnect, bool fCountFailure, CSemaphoreGrant *grantOutbound, const char *pszDest, ConnectionType conn_type)
{
    assert(conn_type != ConnectionType::INBOUND);

    //
    // Initiate outbound network connection
    //
    if (interruptNet) {
        return;
    }
    if (!fNetworkActive) {
        return;
    }
    if (!pszDest) {
        bool banned_or_discouraged = m_banman && (m_banman->IsDiscouraged(addrConnect) || m_banman->IsBanned(addrConnect));
        if (IsLocal(addrConnect) || banned_or_discouraged || AlreadyConnectedToAddress(addrConnect)) {
            return;
        }
    } else if (FindNode(std::string(pszDest)))
        return;

    CNode* pnode = ConnectNode(addrConnect, pszDest, fCountFailure, conn_type);

    if (!pnode)
        return;
    if (grantOutbound)
        grantOutbound->MoveTo(pnode->grantOutbound);

    m_msgproc->InitializeNode(*pnode, nLocalServices);
    {
        LOCK(m_nodes_mutex);
        m_nodes.push_back(pnode);
    }
}

void CConnman::ThreadMessageHandler()
{
    SetSyscallSandboxPolicy(SyscallSandboxPolicy::MESSAGE_HANDLER);
    while (!flagInterruptMsgProc)
    {
        bool fMoreWork = false;

        {
            // Randomize the order in which we process messages from/to our peers.
            // This prevents attacks in which an attacker exploits having multiple
            // consecutive connections in the m_nodes list.
            const NodesSnapshot snap{*this, /*shuffle=*/true};

            for (CNode* pnode : snap.Nodes()) {
                if (pnode->fDisconnect)
                    continue;

                // Receive messages
                bool fMoreNodeWork = m_msgproc->ProcessMessages(pnode, flagInterruptMsgProc);
                fMoreWork |= (fMoreNodeWork && !pnode->fPauseSend);
                if (flagInterruptMsgProc)
                    return;
                // Send messages
                {
                    LOCK(pnode->cs_sendProcessing);
                    m_msgproc->SendMessages(pnode);
                }

                if (flagInterruptMsgProc)
                    return;
            }
        }

        WAIT_LOCK(mutexMsgProc, lock);
        if (!fMoreWork) {
            condMsgProc.wait_until(lock, std::chrono::steady_clock::now() + std::chrono::milliseconds(100), [this]() EXCLUSIVE_LOCKS_REQUIRED(mutexMsgProc) { return fMsgProcWake; });
        }
        fMsgProcWake = false;
    }
}

void CConnman::ThreadI2PAcceptIncoming()
{
    static constexpr auto err_wait_begin = 1s;
    static constexpr auto err_wait_cap = 5min;
    auto err_wait = err_wait_begin;

    bool advertising_listen_addr = false;
    i2p::Connection conn;

    while (!interruptNet) {

        if (!m_i2p_sam_session->Listen(conn)) {
            if (advertising_listen_addr && conn.me.IsValid()) {
                RemoveLocal(conn.me);
                advertising_listen_addr = false;
            }

            interruptNet.sleep_for(err_wait);
            if (err_wait < err_wait_cap) {
                err_wait *= 2;
            }

            continue;
        }

        if (!advertising_listen_addr) {
            AddLocal(conn.me, LOCAL_MANUAL);
            advertising_listen_addr = true;
        }

        if (!m_i2p_sam_session->Accept(conn)) {
            continue;
        }

        CreateNodeFromAcceptedSocket(std::move(conn.sock), NetPermissionFlags::None,
                                     CAddress{conn.me, NODE_NONE}, CAddress{conn.peer, NODE_NONE});
    }
}

bool CConnman::BindListenPort(const CService& addrBind, bilingual_str& strError, NetPermissionFlags permissions)
{
    int nOne = 1;

    // Create socket for listening for incoming connections
    struct sockaddr_storage sockaddr;
    socklen_t len = sizeof(sockaddr);
    if (!addrBind.GetSockAddr((struct sockaddr*)&sockaddr, &len))
    {
        strError = strprintf(Untranslated("Bind address family for %s not supported"), addrBind.ToString());
        LogPrintLevel(BCLog::NET, BCLog::Level::Error, "%s\n", strError.original);
        return false;
    }

    std::unique_ptr<Sock> sock = CreateSock(addrBind);
    if (!sock) {
        strError = strprintf(Untranslated("Couldn't open socket for incoming connections (socket returned error %s)"), NetworkErrorString(WSAGetLastError()));
        LogPrintLevel(BCLog::NET, BCLog::Level::Error, "%s\n", strError.original);
        return false;
    }

    // Allow binding if the port is still in TIME_WAIT state after
    // the program was closed and restarted.
    if (sock->SetSockOpt(SOL_SOCKET, SO_REUSEADDR, (sockopt_arg_type)&nOne, sizeof(int)) == SOCKET_ERROR) {
        strError = strprintf(Untranslated("Error setting SO_REUSEADDR on socket: %s, continuing anyway"), NetworkErrorString(WSAGetLastError()));
        LogPrintf("%s\n", strError.original);
    }

    // some systems don't have IPV6_V6ONLY but are always v6only; others do have the option
    // and enable it by default or not. Try to enable it, if possible.
    if (addrBind.IsIPv6()) {
#ifdef IPV6_V6ONLY
        if (sock->SetSockOpt(IPPROTO_IPV6, IPV6_V6ONLY, (sockopt_arg_type)&nOne, sizeof(int)) == SOCKET_ERROR) {
            strError = strprintf(Untranslated("Error setting IPV6_V6ONLY on socket: %s, continuing anyway"), NetworkErrorString(WSAGetLastError()));
            LogPrintf("%s\n", strError.original);
        }
#endif
#ifdef WIN32
        int nProtLevel = PROTECTION_LEVEL_UNRESTRICTED;
        if (sock->SetSockOpt(IPPROTO_IPV6, IPV6_PROTECTION_LEVEL, (const char*)&nProtLevel, sizeof(int)) == SOCKET_ERROR) {
            strError = strprintf(Untranslated("Error setting IPV6_PROTECTION_LEVEL on socket: %s, continuing anyway"), NetworkErrorString(WSAGetLastError()));
            LogPrintf("%s\n", strError.original);
        }
#endif
    }

    if (sock->Bind(reinterpret_cast<struct sockaddr*>(&sockaddr), len) == SOCKET_ERROR) {
        int nErr = WSAGetLastError();
        if (nErr == WSAEADDRINUSE)
            strError = strprintf(_("Unable to bind to %s on this computer. %s is probably already running."), addrBind.ToString(), PACKAGE_NAME);
        else
            strError = strprintf(_("Unable to bind to %s on this computer (bind returned error %s)"), addrBind.ToString(), NetworkErrorString(nErr));
        LogPrintLevel(BCLog::NET, BCLog::Level::Error, "%s\n", strError.original);
        return false;
    }
    LogPrintf("Bound to %s\n", addrBind.ToString());

    // Listen for incoming connections
    if (sock->Listen(SOMAXCONN) == SOCKET_ERROR)
    {
        strError = strprintf(_("Listening for incoming connections failed (listen returned error %s)"), NetworkErrorString(WSAGetLastError()));
        LogPrintLevel(BCLog::NET, BCLog::Level::Error, "%s\n", strError.original);
        return false;
    }

    vhListenSocket.emplace_back(std::move(sock), permissions);
    return true;
}

void Discover()
{
    if (!fDiscover)
        return;

#ifdef WIN32
    // Get local host IP
    char pszHostName[256] = "";
    if (gethostname(pszHostName, sizeof(pszHostName)) != SOCKET_ERROR)
    {
        std::vector<CNetAddr> vaddr;
        if (LookupHost(pszHostName, vaddr, 0, true))
        {
            for (const CNetAddr &addr : vaddr)
            {
                if (AddLocal(addr, LOCAL_IF))
                    LogPrintf("%s: %s - %s\n", __func__, pszHostName, addr.ToString());
            }
        }
    }
#elif (HAVE_DECL_GETIFADDRS && HAVE_DECL_FREEIFADDRS)
    // Get local host ip
    struct ifaddrs* myaddrs;
    if (getifaddrs(&myaddrs) == 0)
    {
        for (struct ifaddrs* ifa = myaddrs; ifa != nullptr; ifa = ifa->ifa_next)
        {
            if (ifa->ifa_addr == nullptr) continue;
            if ((ifa->ifa_flags & IFF_UP) == 0) continue;
            if (strcmp(ifa->ifa_name, "lo") == 0) continue;
            if (strcmp(ifa->ifa_name, "lo0") == 0) continue;
            if (ifa->ifa_addr->sa_family == AF_INET)
            {
                struct sockaddr_in* s4 = (struct sockaddr_in*)(ifa->ifa_addr);
                CNetAddr addr(s4->sin_addr);
                if (AddLocal(addr, LOCAL_IF))
                    LogPrintf("%s: IPv4 %s: %s\n", __func__, ifa->ifa_name, addr.ToString());
            }
            else if (ifa->ifa_addr->sa_family == AF_INET6)
            {
                struct sockaddr_in6* s6 = (struct sockaddr_in6*)(ifa->ifa_addr);
                CNetAddr addr(s6->sin6_addr);
                if (AddLocal(addr, LOCAL_IF))
                    LogPrintf("%s: IPv6 %s: %s\n", __func__, ifa->ifa_name, addr.ToString());
            }
        }
        freeifaddrs(myaddrs);
    }
#endif
}

void CConnman::SetNetworkActive(bool active)
{
    LogPrintf("%s: %s\n", __func__, active);

    if (fNetworkActive == active) {
        return;
    }

    fNetworkActive = active;

    if (m_client_interface) {
        m_client_interface->NotifyNetworkActiveChanged(fNetworkActive);
    }
}

CConnman::CConnman(uint64_t nSeed0In, uint64_t nSeed1In, AddrMan& addrman_in,
                   const NetGroupManager& netgroupman, bool network_active)
    : addrman(addrman_in)
    , m_netgroupman{netgroupman}
    , nSeed0(nSeed0In)
    , nSeed1(nSeed1In)
{
    SetTryNewOutboundPeer(false);

    Options connOptions;
    Init(connOptions);
    SetNetworkActive(network_active);
}

NodeId CConnman::GetNewNodeId()
{
    return nLastNodeId.fetch_add(1, std::memory_order_relaxed);
}


bool CConnman::Bind(const CService& addr_, unsigned int flags, NetPermissionFlags permissions)
{
    const CService addr{MaybeFlipIPv6toCJDNS(addr_)};

    if (!(flags & BF_EXPLICIT) && !IsReachable(addr)) {
        return false;
    }
    bilingual_str strError;
    if (!BindListenPort(addr, strError, permissions)) {
        if ((flags & BF_REPORT_ERROR) && m_client_interface) {
            m_client_interface->ThreadSafeMessageBox(strError, "", CClientUIInterface::MSG_ERROR);
        }
        return false;
    }

    if (addr.IsRoutable() && fDiscover && !(flags & BF_DONT_ADVERTISE) && !NetPermissions::HasFlag(permissions, NetPermissionFlags::NoBan)) {
        AddLocal(addr, LOCAL_BIND);
    }

    return true;
}

bool CConnman::InitBinds(const Options& options)
{
    bool fBound = false;
    for (const auto& addrBind : options.vBinds) {
        fBound |= Bind(addrBind, (BF_EXPLICIT | BF_REPORT_ERROR), NetPermissionFlags::None);
    }
    for (const auto& addrBind : options.vWhiteBinds) {
        fBound |= Bind(addrBind.m_service, (BF_EXPLICIT | BF_REPORT_ERROR), addrBind.m_flags);
    }
    for (const auto& addr_bind : options.onion_binds) {
        fBound |= Bind(addr_bind, BF_EXPLICIT | BF_DONT_ADVERTISE, NetPermissionFlags::None);
    }
    if (options.bind_on_any) {
        struct in_addr inaddr_any;
        inaddr_any.s_addr = htonl(INADDR_ANY);
        struct in6_addr inaddr6_any = IN6ADDR_ANY_INIT;
        fBound |= Bind(CService(inaddr6_any, GetListenPort()), BF_NONE, NetPermissionFlags::None);
        fBound |= Bind(CService(inaddr_any, GetListenPort()), !fBound ? BF_REPORT_ERROR : BF_NONE, NetPermissionFlags::None);
    }
    return fBound;
}

bool CConnman::Start(CScheduler& scheduler, const Options& connOptions)
{
    AssertLockNotHeld(m_total_bytes_sent_mutex);
    Init(connOptions);

    if (fListen && !InitBinds(connOptions)) {
        if (m_client_interface) {
            m_client_interface->ThreadSafeMessageBox(
                _("Failed to listen on any port. Use -listen=0 if you want this."),
                "", CClientUIInterface::MSG_ERROR);
        }
        return false;
    }

    Proxy i2p_sam;
    if (GetProxy(NET_I2P, i2p_sam) && connOptions.m_i2p_accept_incoming) {
        m_i2p_sam_session = std::make_unique<i2p::sam::Session>(gArgs.GetDataDirNet() / "i2p_private_key",
                                                                i2p_sam.proxy, &interruptNet);
    }

    for (const auto& strDest : connOptions.vSeedNodes) {
        AddAddrFetch(strDest);
    }

    if (m_use_addrman_outgoing) {
        // Load addresses from anchors.dat
        m_anchors = ReadAnchors(gArgs.GetDataDirNet() / ANCHORS_DATABASE_FILENAME);
        if (m_anchors.size() > MAX_BLOCK_RELAY_ONLY_ANCHORS) {
            m_anchors.resize(MAX_BLOCK_RELAY_ONLY_ANCHORS);
        }
        LogPrintf("%i block-relay-only anchors will be tried for connections.\n", m_anchors.size());
    }

    if (m_client_interface) {
        m_client_interface->InitMessage(_("Starting network threads…").translated);
    }

    fAddressesInitialized = true;

    if (semOutbound == nullptr) {
        // initialize semaphore
        semOutbound = std::make_unique<CSemaphore>(std::min(m_max_outbound, nMaxConnections));
    }
    if (semAddnode == nullptr) {
        // initialize semaphore
        semAddnode = std::make_unique<CSemaphore>(nMaxAddnode);
    }

    //
    // Start threads
    //
    assert(m_msgproc);
    InterruptSocks5(false);
    interruptNet.reset();
    flagInterruptMsgProc = false;

    {
        LOCK(mutexMsgProc);
        fMsgProcWake = false;
    }

    // Send and receive from sockets, accept connections
    threadSocketHandler = std::thread(&util::TraceThread, "net", [this] { ThreadSocketHandler(); });

    if (!gArgs.GetBoolArg("-dnsseed", DEFAULT_DNSSEED))
        LogPrintf("DNS seeding disabled\n");
    else
        threadDNSAddressSeed = std::thread(&util::TraceThread, "dnsseed", [this] { ThreadDNSAddressSeed(); });

    // Initiate manual connections
    threadOpenAddedConnections = std::thread(&util::TraceThread, "addcon", [this] { ThreadOpenAddedConnections(); });

    if (connOptions.m_use_addrman_outgoing && !connOptions.m_specified_outgoing.empty()) {
        if (m_client_interface) {
            m_client_interface->ThreadSafeMessageBox(
                _("Cannot provide specific connections and have addrman find outgoing connections at the same time."),
                "", CClientUIInterface::MSG_ERROR);
        }
        return false;
    }
    if (connOptions.m_use_addrman_outgoing || !connOptions.m_specified_outgoing.empty()) {
        threadOpenConnections = std::thread(
            &util::TraceThread, "opencon",
            [this, connect = connOptions.m_specified_outgoing] { ThreadOpenConnections(connect); });
    }

    // Process messages
    threadMessageHandler = std::thread(&util::TraceThread, "msghand", [this] { ThreadMessageHandler(); });

    if (m_i2p_sam_session) {
        threadI2PAcceptIncoming =
            std::thread(&util::TraceThread, "i2paccept", [this] { ThreadI2PAcceptIncoming(); });
    }

    // Dump network addresses
    scheduler.scheduleEvery([this] { DumpAddresses(); }, DUMP_PEERS_INTERVAL);

    return true;
}

class CNetCleanup
{
public:
    CNetCleanup() = default;

    ~CNetCleanup()
    {
#ifdef WIN32
        // Shutdown Windows Sockets
        WSACleanup();
#endif
    }
};
static CNetCleanup instance_of_cnetcleanup;

void CConnman::Interrupt()
{
    {
        LOCK(mutexMsgProc);
        flagInterruptMsgProc = true;
    }
    condMsgProc.notify_all();

    interruptNet();
    InterruptSocks5(true);

    if (semOutbound) {
        for (int i=0; i<m_max_outbound; i++) {
            semOutbound->post();
        }
    }

    if (semAddnode) {
        for (int i=0; i<nMaxAddnode; i++) {
            semAddnode->post();
        }
    }
}

void CConnman::StopThreads()
{
    if (threadI2PAcceptIncoming.joinable()) {
        threadI2PAcceptIncoming.join();
    }
    if (threadMessageHandler.joinable())
        threadMessageHandler.join();
    if (threadOpenConnections.joinable())
        threadOpenConnections.join();
    if (threadOpenAddedConnections.joinable())
        threadOpenAddedConnections.join();
    if (threadDNSAddressSeed.joinable())
        threadDNSAddressSeed.join();
    if (threadSocketHandler.joinable())
        threadSocketHandler.join();
}

void CConnman::StopNodes()
{
    if (fAddressesInitialized) {
        DumpAddresses();
        fAddressesInitialized = false;

        if (m_use_addrman_outgoing) {
            // Anchor connections are only dumped during clean shutdown.
            std::vector<CAddress> anchors_to_dump = GetCurrentBlockRelayOnlyConns();
            if (anchors_to_dump.size() > MAX_BLOCK_RELAY_ONLY_ANCHORS) {
                anchors_to_dump.resize(MAX_BLOCK_RELAY_ONLY_ANCHORS);
            }
            DumpAnchors(gArgs.GetDataDirNet() / ANCHORS_DATABASE_FILENAME, anchors_to_dump);
        }
    }

    // Delete peer connections.
    std::vector<CNode*> nodes;
    WITH_LOCK(m_nodes_mutex, nodes.swap(m_nodes));
    for (CNode* pnode : nodes) {
        pnode->CloseSocketDisconnect();
        DeleteNode(pnode);
    }

    for (CNode* pnode : m_nodes_disconnected) {
        DeleteNode(pnode);
    }
    m_nodes_disconnected.clear();
    vhListenSocket.clear();
    semOutbound.reset();
    semAddnode.reset();
}

void CConnman::DeleteNode(CNode* pnode)
{
    assert(pnode);
    m_msgproc->FinalizeNode(*pnode);
    delete pnode;
}

CConnman::~CConnman()
{
    Interrupt();
    Stop();
}

std::vector<CAddress> CConnman::GetAddresses(size_t max_addresses, size_t max_pct, std::optional<Network> network) const
{
    std::vector<CAddress> addresses = addrman.GetAddr(max_addresses, max_pct, network);
    if (m_banman) {
        addresses.erase(std::remove_if(addresses.begin(), addresses.end(),
                        [this](const CAddress& addr){return m_banman->IsDiscouraged(addr) || m_banman->IsBanned(addr);}),
                        addresses.end());
    }
    return addresses;
}

std::vector<CAddress> CConnman::GetAddresses(CNode& requestor, size_t max_addresses, size_t max_pct)
{
    auto local_socket_bytes = requestor.addrBind.GetAddrBytes();
    uint64_t cache_id = GetDeterministicRandomizer(RANDOMIZER_ID_ADDRCACHE)
        .Write(requestor.ConnectedThroughNetwork())
        .Write(local_socket_bytes.data(), local_socket_bytes.size())
        // For outbound connections, the port of the bound address is randomly
        // assigned by the OS and would therefore not be useful for seeding.
        .Write(requestor.IsInboundConn() ? requestor.addrBind.GetPort() : 0)
        .Finalize();
    const auto current_time = GetTime<std::chrono::microseconds>();
    auto r = m_addr_response_caches.emplace(cache_id, CachedAddrResponse{});
    CachedAddrResponse& cache_entry = r.first->second;
    if (cache_entry.m_cache_entry_expiration < current_time) { // If emplace() added new one it has expiration 0.
        cache_entry.m_addrs_response_cache = GetAddresses(max_addresses, max_pct, /*network=*/std::nullopt);
        // Choosing a proper cache lifetime is a trade-off between the privacy leak minimization
        // and the usefulness of ADDR responses to honest users.
        //
        // Longer cache lifetime makes it more difficult for an attacker to scrape
        // enough AddrMan data to maliciously infer something useful.
        // By the time an attacker scraped enough AddrMan records, most of
        // the records should be old enough to not leak topology info by
        // e.g. analyzing real-time changes in timestamps.
        //
        // It takes only several hundred requests to scrape everything from an AddrMan containing 100,000 nodes,
        // so ~24 hours of cache lifetime indeed makes the data less inferable by the time
        // most of it could be scraped (considering that timestamps are updated via
        // ADDR self-announcements and when nodes communicate).
        // We also should be robust to those attacks which may not require scraping *full* victim's AddrMan
        // (because even several timestamps of the same handful of nodes may leak privacy).
        //
        // On the other hand, longer cache lifetime makes ADDR responses
        // outdated and less useful for an honest requestor, e.g. if most nodes
        // in the ADDR response are no longer active.
        //
        // However, the churn in the network is known to be rather low. Since we consider
        // nodes to be "terrible" (see IsTerrible()) if the timestamps are older than 30 days,
        // max. 24 hours of "penalty" due to cache shouldn't make any meaningful difference
        // in terms of the freshness of the response.
        cache_entry.m_cache_entry_expiration = current_time + std::chrono::hours(21) + GetRandMillis(std::chrono::hours(6));
    }
    return cache_entry.m_addrs_response_cache;
}

bool CConnman::AddNode(const std::string& strNode)
{
    LOCK(m_added_nodes_mutex);
    for (const std::string& it : m_added_nodes) {
        if (strNode == it) return false;
    }

    m_added_nodes.push_back(strNode);
    return true;
}

bool CConnman::RemoveAddedNode(const std::string& strNode)
{
    LOCK(m_added_nodes_mutex);
    for(std::vector<std::string>::iterator it = m_added_nodes.begin(); it != m_added_nodes.end(); ++it) {
        if (strNode == *it) {
            m_added_nodes.erase(it);
            return true;
        }
    }
    return false;
}

size_t CConnman::GetNodeCount(ConnectionDirection flags) const
{
    LOCK(m_nodes_mutex);
    if (flags == ConnectionDirection::Both) // Shortcut if we want total
        return m_nodes.size();

    int nNum = 0;
    for (const auto& pnode : m_nodes) {
        if (flags & (pnode->IsInboundConn() ? ConnectionDirection::In : ConnectionDirection::Out)) {
            nNum++;
        }
    }

    return nNum;
}

void CConnman::GetNodeStats(std::vector<CNodeStats>& vstats) const
{
    vstats.clear();
    LOCK(m_nodes_mutex);
    vstats.reserve(m_nodes.size());
    for (CNode* pnode : m_nodes) {
        vstats.emplace_back();
        pnode->CopyStats(vstats.back());
        vstats.back().m_mapped_as = m_netgroupman.GetMappedAS(pnode->addr);
    }
}

bool CConnman::DisconnectNode(const std::string& strNode)
{
    LOCK(m_nodes_mutex);
    if (CNode* pnode = FindNode(strNode)) {
        LogPrint(BCLog::NET, "disconnect by address%s matched peer=%d; disconnecting\n", (fLogIPs ? strprintf("=%s", strNode) : ""), pnode->GetId());
        pnode->fDisconnect = true;
        return true;
    }
    return false;
}

bool CConnman::DisconnectNode(const CSubNet& subnet)
{
    bool disconnected = false;
    LOCK(m_nodes_mutex);
    for (CNode* pnode : m_nodes) {
        if (subnet.Match(pnode->addr)) {
            LogPrint(BCLog::NET, "disconnect by subnet%s matched peer=%d; disconnecting\n", (fLogIPs ? strprintf("=%s", subnet.ToString()) : ""), pnode->GetId());
            pnode->fDisconnect = true;
            disconnected = true;
        }
    }
    return disconnected;
}

bool CConnman::DisconnectNode(const CNetAddr& addr)
{
    return DisconnectNode(CSubNet(addr));
}

bool CConnman::DisconnectNode(NodeId id)
{
    LOCK(m_nodes_mutex);
    for(CNode* pnode : m_nodes) {
        if (id == pnode->GetId()) {
            LogPrint(BCLog::NET, "disconnect by id peer=%d; disconnecting\n", pnode->GetId());
            pnode->fDisconnect = true;
            return true;
        }
    }
    return false;
}

void CConnman::RecordBytesRecv(uint64_t bytes)
{
    nTotalBytesRecv += bytes;
}

void CConnman::RecordBytesSent(uint64_t bytes)
{
    AssertLockNotHeld(m_total_bytes_sent_mutex);
    LOCK(m_total_bytes_sent_mutex);

    nTotalBytesSent += bytes;

    const auto now = GetTime<std::chrono::seconds>();
    if (nMaxOutboundCycleStartTime + MAX_UPLOAD_TIMEFRAME < now)
    {
        // timeframe expired, reset cycle
        nMaxOutboundCycleStartTime = now;
        nMaxOutboundTotalBytesSentInCycle = 0;
    }

    nMaxOutboundTotalBytesSentInCycle += bytes;
}

uint64_t CConnman::GetMaxOutboundTarget() const
{
    AssertLockNotHeld(m_total_bytes_sent_mutex);
    LOCK(m_total_bytes_sent_mutex);
    return nMaxOutboundLimit;
}

std::chrono::seconds CConnman::GetMaxOutboundTimeframe() const
{
    return MAX_UPLOAD_TIMEFRAME;
}

std::chrono::seconds CConnman::GetMaxOutboundTimeLeftInCycle() const
{
    AssertLockNotHeld(m_total_bytes_sent_mutex);
    LOCK(m_total_bytes_sent_mutex);
    return GetMaxOutboundTimeLeftInCycle_();
}

std::chrono::seconds CConnman::GetMaxOutboundTimeLeftInCycle_() const
{
    AssertLockHeld(m_total_bytes_sent_mutex);

    if (nMaxOutboundLimit == 0)
        return 0s;

    if (nMaxOutboundCycleStartTime.count() == 0)
        return MAX_UPLOAD_TIMEFRAME;

    const std::chrono::seconds cycleEndTime = nMaxOutboundCycleStartTime + MAX_UPLOAD_TIMEFRAME;
    const auto now = GetTime<std::chrono::seconds>();
    return (cycleEndTime < now) ? 0s : cycleEndTime - now;
}

bool CConnman::OutboundTargetReached(bool historicalBlockServingLimit) const
{
    AssertLockNotHeld(m_total_bytes_sent_mutex);
    LOCK(m_total_bytes_sent_mutex);
    if (nMaxOutboundLimit == 0)
        return false;

    if (historicalBlockServingLimit)
    {
        // keep a large enough buffer to at least relay each block once
<<<<<<< HEAD
        const std::chrono::seconds timeLeftInCycle = GetMaxOutboundTimeLeftInCycle();
=======
        const std::chrono::seconds timeLeftInCycle = GetMaxOutboundTimeLeftInCycle_();
>>>>>>> d82fec21
        const uint64_t buffer = timeLeftInCycle / std::chrono::minutes{10} * dgpMaxBlockSerSize;
        if (buffer >= nMaxOutboundLimit || nMaxOutboundTotalBytesSentInCycle >= nMaxOutboundLimit - buffer)
            return true;
    }
    else if (nMaxOutboundTotalBytesSentInCycle >= nMaxOutboundLimit)
        return true;

    return false;
}

uint64_t CConnman::GetOutboundTargetBytesLeft() const
{
    AssertLockNotHeld(m_total_bytes_sent_mutex);
    LOCK(m_total_bytes_sent_mutex);
    if (nMaxOutboundLimit == 0)
        return 0;

    return (nMaxOutboundTotalBytesSentInCycle >= nMaxOutboundLimit) ? 0 : nMaxOutboundLimit - nMaxOutboundTotalBytesSentInCycle;
}

uint64_t CConnman::GetTotalBytesRecv() const
{
    return nTotalBytesRecv;
}

uint64_t CConnman::GetTotalBytesSent() const
{
    AssertLockNotHeld(m_total_bytes_sent_mutex);
    LOCK(m_total_bytes_sent_mutex);
    return nTotalBytesSent;
}

ServiceFlags CConnman::GetLocalServices() const
{
    return nLocalServices;
}

unsigned int CConnman::GetReceiveFloodSize() const { return nReceiveFloodSize; }

CNode::CNode(NodeId idIn,
             std::shared_ptr<Sock> sock,
             const CAddress& addrIn,
             uint64_t nKeyedNetGroupIn,
             uint64_t nLocalHostNonceIn,
             const CAddress& addrBindIn,
             const std::string& addrNameIn,
             ConnectionType conn_type_in,
             bool inbound_onion,
             CNodeOptions&& node_opts)
    : m_deserializer{std::make_unique<V1TransportDeserializer>(V1TransportDeserializer(Params(), idIn, SER_NETWORK, INIT_PROTO_VERSION))},
      m_serializer{std::make_unique<V1TransportSerializer>(V1TransportSerializer())},
      m_permission_flags{node_opts.permission_flags},
      m_sock{sock},
      m_connected{GetTime<std::chrono::seconds>()},
      addr{addrIn},
      addrBind{addrBindIn},
      m_addr_name{addrNameIn.empty() ? addr.ToStringIPPort() : addrNameIn},
      m_inbound_onion{inbound_onion},
      m_prefer_evict{node_opts.prefer_evict},
      nKeyedNetGroup{nKeyedNetGroupIn},
      id{idIn},
      nLocalHostNonce{nLocalHostNonceIn},
      m_conn_type{conn_type_in},
      m_i2p_sam_session{std::move(node_opts.i2p_sam_session)}
{
    if (inbound_onion) assert(conn_type_in == ConnectionType::INBOUND);

    for (const std::string &msg : getAllNetMessageTypes())
        mapRecvBytesPerMsgType[msg] = 0;
    mapRecvBytesPerMsgType[NET_MESSAGE_TYPE_OTHER] = 0;

    if (fLogIPs) {
        LogPrint(BCLog::NET, "Added connection to %s peer=%d\n", m_addr_name, id);
    } else {
        LogPrint(BCLog::NET, "Added connection peer=%d\n", id);
    }
}

bool CConnman::NodeFullyConnected(const CNode* pnode)
{
    return pnode && pnode->fSuccessfullyConnected && !pnode->fDisconnect;
}

void CConnman::PushMessage(CNode* pnode, CSerializedNetMsg&& msg)
{
    AssertLockNotHeld(m_total_bytes_sent_mutex);
    size_t nMessageSize = msg.data.size();
    LogPrint(BCLog::NET, "sending %s (%d bytes) peer=%d\n", msg.m_type, nMessageSize, pnode->GetId());
    if (gArgs.GetBoolArg("-capturemessages", false)) {
        CaptureMessage(pnode->addr, msg.m_type, msg.data, /*is_incoming=*/false);
    }

    TRACE6(net, outbound_message,
        pnode->GetId(),
        pnode->m_addr_name.c_str(),
        pnode->ConnectionTypeAsString().c_str(),
        msg.m_type.c_str(),
        msg.data.size(),
        msg.data.data()
    );

    // make sure we use the appropriate network transport format
    std::vector<unsigned char> serializedHeader;
    pnode->m_serializer->prepareForTransport(msg, serializedHeader);
    size_t nTotalSize = nMessageSize + serializedHeader.size();

    size_t nBytesSent = 0;
    {
        LOCK(pnode->cs_vSend);
        bool optimisticSend(pnode->vSendMsg.empty());

        //log total amount of bytes per message type
        pnode->mapSendBytesPerMsgType[msg.m_type] += nTotalSize;
        pnode->nSendSize += nTotalSize;

        if (pnode->nSendSize > nSendBufferMaxSize) pnode->fPauseSend = true;
        pnode->vSendMsg.push_back(std::move(serializedHeader));
        if (nMessageSize) pnode->vSendMsg.push_back(std::move(msg.data));

        // If write queue empty, attempt "optimistic write"
        if (optimisticSend) nBytesSent = SocketSendData(*pnode);
    }
    if (nBytesSent) RecordBytesSent(nBytesSent);
}

bool CConnman::ForNode(NodeId id, std::function<bool(CNode* pnode)> func)
{
    CNode* found = nullptr;
    LOCK(m_nodes_mutex);
    for (auto&& pnode : m_nodes) {
        if(pnode->GetId() == id) {
            found = pnode;
            break;
        }
    }
    return found != nullptr && NodeFullyConnected(found) && func(found);
}

CSipHasher CConnman::GetDeterministicRandomizer(uint64_t id) const
{
    return CSipHasher(nSeed0, nSeed1).Write(id);
}

uint64_t CConnman::CalculateKeyedNetGroup(const CAddress& address) const
{
    std::vector<unsigned char> vchNetGroup(m_netgroupman.GetGroup(address));

    return GetDeterministicRandomizer(RANDOMIZER_ID_NETGROUP).Write(vchNetGroup.data(), vchNetGroup.size()).Finalize();
}

void CaptureMessageToFile(const CAddress& addr,
                          const std::string& msg_type,
                          Span<const unsigned char> data,
                          bool is_incoming)
{
    // Note: This function captures the message at the time of processing,
    // not at socket receive/send time.
    // This ensures that the messages are always in order from an application
    // layer (processing) perspective.
    auto now = GetTime<std::chrono::microseconds>();

    // Windows folder names cannot include a colon
    std::string clean_addr = addr.ToString();
    std::replace(clean_addr.begin(), clean_addr.end(), ':', '_');

    fs::path base_path = gArgs.GetDataDirNet() / "message_capture" / fs::u8path(clean_addr);
    fs::create_directories(base_path);

    fs::path path = base_path / (is_incoming ? "msgs_recv.dat" : "msgs_sent.dat");
    AutoFile f{fsbridge::fopen(path, "ab")};

    ser_writedata64(f, now.count());
    f.write(MakeByteSpan(msg_type));
    for (auto i = msg_type.length(); i < CMessageHeader::COMMAND_SIZE; ++i) {
        f << uint8_t{'\0'};
    }
    uint32_t size = data.size();
    ser_writedata32(f, size);
    f.write(AsBytes(data));
}

std::function<void(const CAddress& addr,
                   const std::string& msg_type,
                   Span<const unsigned char> data,
                   bool is_incoming)>
    CaptureMessage = CaptureMessageToFile;<|MERGE_RESOLUTION|>--- conflicted
+++ resolved
@@ -247,11 +247,7 @@
         if (node.IsInboundConn()) {
             // For inbound connections, assume both the address and the port
             // as seen from the peer.
-<<<<<<< HEAD
-            addrLocal = CAddress{pnode->GetAddrLocal(), addrLocal.nServices, addrLocal.nTime};
-=======
             addrLocal = CService{node.GetAddrLocal()};
->>>>>>> d82fec21
         } else {
             // For outbound connections, assume just the address as seen from
             // the peer and leave the port in `addrLocal` as returned by
@@ -2692,11 +2688,7 @@
     if (historicalBlockServingLimit)
     {
         // keep a large enough buffer to at least relay each block once
-<<<<<<< HEAD
-        const std::chrono::seconds timeLeftInCycle = GetMaxOutboundTimeLeftInCycle();
-=======
         const std::chrono::seconds timeLeftInCycle = GetMaxOutboundTimeLeftInCycle_();
->>>>>>> d82fec21
         const uint64_t buffer = timeLeftInCycle / std::chrono::minutes{10} * dgpMaxBlockSerSize;
         if (buffer >= nMaxOutboundLimit || nMaxOutboundTotalBytesSentInCycle >= nMaxOutboundLimit - buffer)
             return true;
