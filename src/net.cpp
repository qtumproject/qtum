// Copyright (c) 2009-2010 Satoshi Nakamoto
<<<<<<< HEAD
// Copyright (c) 2009-2017 The Bitcoin Core developers
=======
// Copyright (c) 2009-2018 The Bitcoin Core developers
>>>>>>> 228c1378
// Distributed under the MIT software license, see the accompanying
// file COPYING or http://www.opensource.org/licenses/mit-license.php.

#if defined(HAVE_CONFIG_H)
#include <config/bitcoin-config.h>
#endif

#include <net.h>

#include <chainparams.h>
#include <clientversion.h>
#include <consensus/consensus.h>
#include <crypto/common.h>
#include <crypto/sha256.h>
#include <primitives/transaction.h>
#include <netbase.h>
#include <scheduler.h>
#include <ui_interface.h>
#include <utilstrencodings.h>

#ifdef WIN32
#include <string.h>
#else
#include <fcntl.h>
#endif

#ifdef USE_UPNP
#include <miniupnpc/miniupnpc.h>
#include <miniupnpc/miniwget.h>
#include <miniupnpc/upnpcommands.h>
#include <miniupnpc/upnperrors.h>
#endif


#include <math.h>

// Dump addresses to peers.dat and banlist.dat every 15 minutes (900s)
#define DUMP_ADDRESSES_INTERVAL 900

// We add a random period time (0 to 1 seconds) to feeler connections to prevent synchronization.
#define FEELER_SLEEP_WINDOW 1

// MSG_NOSIGNAL is not available on some platforms, if it doesn't exist define it as 0
#if !defined(MSG_NOSIGNAL)
#define MSG_NOSIGNAL 0
#endif

// MSG_DONTWAIT is not available on some platforms, if it doesn't exist define it as 0
#if !defined(MSG_DONTWAIT)
#define MSG_DONTWAIT 0
#endif

// Fix for ancient MinGW versions, that don't have defined these in ws2tcpip.h.
// Todo: Can be removed when our pull-tester is upgraded to a modern MinGW version.
#ifdef WIN32
#ifndef PROTECTION_LEVEL_UNRESTRICTED
#define PROTECTION_LEVEL_UNRESTRICTED 10
#endif
#ifndef IPV6_PROTECTION_LEVEL
#define IPV6_PROTECTION_LEVEL 23
#endif
#endif

/** Used to pass flags to the Bind() function */
enum BindFlags {
    BF_NONE         = 0,
    BF_EXPLICIT     = (1U << 0),
    BF_REPORT_ERROR = (1U << 1),
    BF_WHITELIST    = (1U << 2),
};

const static std::string NET_MESSAGE_COMMAND_OTHER = "*other*";

static const uint64_t RANDOMIZER_ID_NETGROUP = 0x6c0edd8036ef4036ULL; // SHA256("netgroup")[0:8]
static const uint64_t RANDOMIZER_ID_LOCALHOSTNONCE = 0xd93e69e2bbfa5735ULL; // SHA256("localhostnonce")[0:8]
//
// Global state variables
//
bool fDiscover = true;
bool fListen = true;
bool fRelayTxes = true;
CCriticalSection cs_mapLocalHost;
std::map<CNetAddr, LocalServiceInfo> mapLocalHost;
static bool vfLimited[NET_MAX] = {};
std::string strSubVersion;

limitedmap<uint256, int64_t> mapAlreadyAskedFor(MAX_INV_SZ);

void CConnman::AddOneShot(const std::string& strDest)
{
    LOCK(cs_vOneShots);
    vOneShots.push_back(strDest);
}

unsigned short GetListenPort()
{
    return (unsigned short)(gArgs.GetArg("-port", Params().GetDefaultPort()));
}

// find 'best' local address for a particular peer
bool GetLocal(CService& addr, const CNetAddr *paddrPeer)
{
    if (!fListen)
        return false;

    int nBestScore = -1;
    int nBestReachability = -1;
    {
        LOCK(cs_mapLocalHost);
        for (const auto& entry : mapLocalHost)
        {
            int nScore = entry.second.nScore;
            int nReachability = entry.first.GetReachabilityFrom(paddrPeer);
            if (nReachability > nBestReachability || (nReachability == nBestReachability && nScore > nBestScore))
            {
                addr = CService(entry.first, entry.second.nPort);
                nBestReachability = nReachability;
                nBestScore = nScore;
            }
        }
    }
    return nBestScore >= 0;
}

//! Convert the pnSeed6 array into usable address objects.
static std::vector<CAddress> convertSeed6(const std::vector<SeedSpec6> &vSeedsIn)
{
    // It'll only connect to one or two seed nodes because once it connects,
    // it'll get a pile of addresses with newer timestamps.
    // Seed nodes are given a random 'last seen time' of between one and two
    // weeks ago.
    const int64_t nOneWeek = 7*24*60*60;
    std::vector<CAddress> vSeedsOut;
    vSeedsOut.reserve(vSeedsIn.size());
    for (const auto& seed_in : vSeedsIn) {
        struct in6_addr ip;
        memcpy(&ip, seed_in.addr, sizeof(ip));
        CAddress addr(CService(ip, seed_in.port), GetDesirableServiceFlags(NODE_NONE));
        addr.nTime = GetTime() - GetRand(nOneWeek) - nOneWeek;
        vSeedsOut.push_back(addr);
    }
    return vSeedsOut;
}

// get best local address for a particular peer as a CAddress
// Otherwise, return the unroutable 0.0.0.0 but filled in with
// the normal parameters, since the IP may be changed to a useful
// one by discovery.
CAddress GetLocalAddress(const CNetAddr *paddrPeer, ServiceFlags nLocalServices)
{
    CAddress ret(CService(CNetAddr(),GetListenPort()), nLocalServices);
    CService addr;
    if (GetLocal(addr, paddrPeer))
    {
        ret = CAddress(addr, nLocalServices);
    }
    ret.nTime = GetAdjustedTime();
    return ret;
}

static int GetnScore(const CService& addr)
{
    LOCK(cs_mapLocalHost);
    if (mapLocalHost.count(addr) == LOCAL_NONE)
        return 0;
    return mapLocalHost[addr].nScore;
}

// Is our peer's addrLocal potentially useful as an external IP source?
bool IsPeerAddrLocalGood(CNode *pnode)
{
    CService addrLocal = pnode->GetAddrLocal();
    return fDiscover && pnode->addr.IsRoutable() && addrLocal.IsRoutable() &&
           !IsLimited(addrLocal.GetNetwork());
}

// pushes our own address to a peer
void AdvertiseLocal(CNode *pnode)
{
    if (fListen && pnode->fSuccessfullyConnected)
    {
        CAddress addrLocal = GetLocalAddress(&pnode->addr, pnode->GetLocalServices());
        if (gArgs.GetBoolArg("-addrmantest", false)) {
            // use IPv4 loopback during addrmantest
            addrLocal = CAddress(CService(LookupNumeric("127.0.0.1", GetListenPort())), pnode->GetLocalServices());
        }
        // If discovery is enabled, sometimes give our peer the address it
        // tells us that it sees us as in case it has a better idea of our
        // address than we do.
        if (IsPeerAddrLocalGood(pnode) && (!addrLocal.IsRoutable() ||
             GetRand((GetnScore(addrLocal) > LOCAL_MANUAL) ? 8:2) == 0))
        {
            addrLocal.SetIP(pnode->GetAddrLocal());
        }
        if (addrLocal.IsRoutable() || gArgs.GetBoolArg("-addrmantest", false))
        {
            LogPrint(BCLog::NET, "AdvertiseLocal: advertising address %s\n", addrLocal.ToString());
            FastRandomContext insecure_rand;
            pnode->PushAddress(addrLocal, insecure_rand);
        }
    }
}

// learn a new local address
bool AddLocal(const CService& addr, int nScore)
{
    if (!addr.IsRoutable())
        return false;

    if (!fDiscover && nScore < LOCAL_MANUAL)
        return false;

    if (IsLimited(addr))
        return false;

    LogPrintf("AddLocal(%s,%i)\n", addr.ToString(), nScore);

    {
        LOCK(cs_mapLocalHost);
        bool fAlready = mapLocalHost.count(addr) > 0;
        LocalServiceInfo &info = mapLocalHost[addr];
        if (!fAlready || nScore >= info.nScore) {
            info.nScore = nScore + (fAlready ? 1 : 0);
            info.nPort = addr.GetPort();
        }
    }

    return true;
}

bool AddLocal(const CNetAddr &addr, int nScore)
{
    return AddLocal(CService(addr, GetListenPort()), nScore);
}

void RemoveLocal(const CService& addr)
{
    LOCK(cs_mapLocalHost);
    LogPrintf("RemoveLocal(%s)\n", addr.ToString());
    mapLocalHost.erase(addr);
}

/** Make a particular network entirely off-limits (no automatic connects to it) */
void SetLimited(enum Network net, bool fLimited)
{
    if (net == NET_UNROUTABLE || net == NET_INTERNAL)
        return;
    LOCK(cs_mapLocalHost);
    vfLimited[net] = fLimited;
}

bool IsLimited(enum Network net)
{
    LOCK(cs_mapLocalHost);
    return vfLimited[net];
}

bool IsLimited(const CNetAddr &addr)
{
    return IsLimited(addr.GetNetwork());
}

/** vote for a local address */
bool SeenLocal(const CService& addr)
{
    {
        LOCK(cs_mapLocalHost);
        if (mapLocalHost.count(addr) == 0)
            return false;
        mapLocalHost[addr].nScore++;
    }
    return true;
}


/** check whether a given address is potentially local */
bool IsLocal(const CService& addr)
{
    LOCK(cs_mapLocalHost);
    return mapLocalHost.count(addr) > 0;
}

/** check whether a given network is one we can probably connect to */
bool IsReachable(enum Network net)
{
    LOCK(cs_mapLocalHost);
    return !vfLimited[net];
}

/** check whether a given address is in a network we can probably connect to */
bool IsReachable(const CNetAddr& addr)
{
    enum Network net = addr.GetNetwork();
    return IsReachable(net);
}


CNode* CConnman::FindNode(const CNetAddr& ip)
{
    LOCK(cs_vNodes);
    for (CNode* pnode : vNodes) {
      if (static_cast<CNetAddr>(pnode->addr) == ip) {
            return pnode;
        }
    }
    return nullptr;
}

CNode* CConnman::FindNode(const CSubNet& subNet)
{
    LOCK(cs_vNodes);
    for (CNode* pnode : vNodes) {
        if (subNet.Match(static_cast<CNetAddr>(pnode->addr))) {
            return pnode;
        }
    }
    return nullptr;
}

CNode* CConnman::FindNode(const std::string& addrName)
{
    LOCK(cs_vNodes);
    for (CNode* pnode : vNodes) {
        if (pnode->GetAddrName() == addrName) {
            return pnode;
        }
    }
    return nullptr;
}

CNode* CConnman::FindNode(const CService& addr)
{
    LOCK(cs_vNodes);
    for (CNode* pnode : vNodes) {
        if (static_cast<CService>(pnode->addr) == addr) {
            return pnode;
        }
    }
    return nullptr;
}

bool CConnman::CheckIncomingNonce(uint64_t nonce)
{
    LOCK(cs_vNodes);
    for (CNode* pnode : vNodes) {
        if (!pnode->fSuccessfullyConnected && !pnode->fInbound && pnode->GetLocalNonce() == nonce)
            return false;
    }
    return true;
}

/** Get the bind address for a socket as CAddress */
static CAddress GetBindAddress(SOCKET sock)
{
    CAddress addr_bind;
    struct sockaddr_storage sockaddr_bind;
    socklen_t sockaddr_bind_len = sizeof(sockaddr_bind);
    if (sock != INVALID_SOCKET) {
        if (!getsockname(sock, (struct sockaddr*)&sockaddr_bind, &sockaddr_bind_len)) {
            addr_bind.SetSockAddr((const struct sockaddr*)&sockaddr_bind);
        } else {
            LogPrint(BCLog::NET, "Warning: getsockname failed\n");
        }
    }
    return addr_bind;
}

CNode* CConnman::ConnectNode(CAddress addrConnect, const char *pszDest, bool fCountFailure, bool manual_connection)
{
    if (pszDest == nullptr) {
        if (IsLocal(addrConnect))
            return nullptr;

        // Look for an existing connection
        CNode* pnode = FindNode(static_cast<CService>(addrConnect));
        if (pnode)
        {
            LogPrintf("Failed to open new connection, already connected\n");
            return nullptr;
        }
    }

    /// debug print
    LogPrint(BCLog::NET, "trying connection %s lastseen=%.1fhrs\n",
        pszDest ? pszDest : addrConnect.ToString(),
        pszDest ? 0.0 : (double)(GetAdjustedTime() - addrConnect.nTime)/3600.0);

    // Resolve
    const int default_port = Params().GetDefaultPort();
    if (pszDest) {
        std::vector<CService> resolved;
        if (Lookup(pszDest, resolved,  default_port, fNameLookup && !HaveNameProxy(), 256) && !resolved.empty()) {
            addrConnect = CAddress(resolved[GetRand(resolved.size())], NODE_NONE);
            if (!addrConnect.IsValid()) {
                LogPrint(BCLog::NET, "Resolver returned invalid address %s for %s\n", addrConnect.ToString(), pszDest);
                return nullptr;
            }
            // It is possible that we already have a connection to the IP/port pszDest resolved to.
            // In that case, drop the connection that was just created, and return the existing CNode instead.
            // Also store the name we used to connect in that CNode, so that future FindNode() calls to that
            // name catch this early.
            LOCK(cs_vNodes);
            CNode* pnode = FindNode(static_cast<CService>(addrConnect));
            if (pnode)
            {
                pnode->MaybeSetAddrName(std::string(pszDest));
                LogPrintf("Failed to open new connection, already connected\n");
                return nullptr;
            }
        }
    }

    // Connect
    bool connected = false;
    SOCKET hSocket = INVALID_SOCKET;
    proxyType proxy;
    if (addrConnect.IsValid()) {
        bool proxyConnectionFailed = false;

        if (GetProxy(addrConnect.GetNetwork(), proxy)) {
            hSocket = CreateSocket(proxy.proxy);
            if (hSocket == INVALID_SOCKET) {
                return nullptr;
            }
            connected = ConnectThroughProxy(proxy, addrConnect.ToStringIP(), addrConnect.GetPort(), hSocket, nConnectTimeout, &proxyConnectionFailed);
        } else {
            // no proxy needed (none set for target network)
            hSocket = CreateSocket(addrConnect);
            if (hSocket == INVALID_SOCKET) {
                return nullptr;
            }
<<<<<<< HEAD
            connected = ConnectSocketDirectly(addrConnect, hSocket, nConnectTimeout);
=======
            connected = ConnectSocketDirectly(addrConnect, hSocket, nConnectTimeout, manual_connection);
>>>>>>> 228c1378
        }
        if (!proxyConnectionFailed) {
            // If a connection to the node was attempted, and failure (if any) is not caused by a problem connecting to
            // the proxy, mark this as an attempt.
            addrman.Attempt(addrConnect, fCountFailure);
        }
    } else if (pszDest && GetNameProxy(proxy)) {
        hSocket = CreateSocket(proxy.proxy);
        if (hSocket == INVALID_SOCKET) {
            return nullptr;
        }
        std::string host;
        int port = default_port;
        SplitHostPort(std::string(pszDest), port, host);
        connected = ConnectThroughProxy(proxy, host, port, hSocket, nConnectTimeout, nullptr);
    }
    if (!connected) {
        CloseSocket(hSocket);
        return nullptr;
    }

    // Add node
    NodeId id = GetNewNodeId();
    uint64_t nonce = GetDeterministicRandomizer(RANDOMIZER_ID_LOCALHOSTNONCE).Write(id).Finalize();
    CAddress addr_bind = GetBindAddress(hSocket);
    CNode* pnode = new CNode(id, nLocalServices, GetBestHeight(), hSocket, addrConnect, CalculateKeyedNetGroup(addrConnect), nonce, addr_bind, pszDest ? pszDest : "", false);
    pnode->AddRef();

    return pnode;
}

void CConnman::DumpBanlist()
{
    SweepBanned(); // clean unused entries (if bantime has expired)

    if (!BannedSetIsDirty())
        return;

    int64_t nStart = GetTimeMillis();

    CBanDB bandb;
    banmap_t banmap;
    GetBanned(banmap);
    if (bandb.Write(banmap)) {
        SetBannedSetDirty(false);
    }

    LogPrint(BCLog::NET, "Flushed %d banned node ips/subnets to banlist.dat  %dms\n",
        banmap.size(), GetTimeMillis() - nStart);
}

void CNode::CloseSocketDisconnect()
{
    fDisconnect = true;
    LOCK(cs_hSocket);
    if (hSocket != INVALID_SOCKET)
    {
        LogPrint(BCLog::NET, "disconnecting peer=%d\n", id);
        CloseSocket(hSocket);
    }
}

void CConnman::ClearBanned()
{
    {
        LOCK(cs_setBanned);
        setBanned.clear();
        setBannedIsDirty = true;
    }
    DumpBanlist(); //store banlist to disk
    if(clientInterface)
        clientInterface->BannedListChanged();
}

bool CConnman::IsBanned(CNetAddr ip)
{
    LOCK(cs_setBanned);
    for (const auto& it : setBanned) {
        CSubNet subNet = it.first;
        CBanEntry banEntry = it.second;

        if (subNet.Match(ip) && GetTime() < banEntry.nBanUntil) {
            return true;
        }
    }
    return false;
}

bool CConnman::IsBanned(CSubNet subnet)
{
    LOCK(cs_setBanned);
    banmap_t::iterator i = setBanned.find(subnet);
    if (i != setBanned.end())
    {
        CBanEntry banEntry = (*i).second;
        if (GetTime() < banEntry.nBanUntil) {
            return true;
        }
    }
    return false;
}

void CConnman::Ban(const CNetAddr& addr, const BanReason &banReason, int64_t bantimeoffset, bool sinceUnixEpoch) {
    CSubNet subNet(addr);
    Ban(subNet, banReason, bantimeoffset, sinceUnixEpoch);
}

void CConnman::Ban(const CSubNet& subNet, const BanReason &banReason, int64_t bantimeoffset, bool sinceUnixEpoch) {
    CBanEntry banEntry(GetTime());
    banEntry.banReason = banReason;
    if (bantimeoffset <= 0)
    {
        bantimeoffset = gArgs.GetArg("-bantime", DEFAULT_MISBEHAVING_BANTIME);
        sinceUnixEpoch = false;
    }
    banEntry.nBanUntil = (sinceUnixEpoch ? 0 : GetTime() )+bantimeoffset;

    {
        LOCK(cs_setBanned);
        if (setBanned[subNet].nBanUntil < banEntry.nBanUntil) {
            setBanned[subNet] = banEntry;
            setBannedIsDirty = true;
        }
        else
            return;
    }
    if(clientInterface)
        clientInterface->BannedListChanged();
    {
        LOCK(cs_vNodes);
        for (CNode* pnode : vNodes) {
            if (subNet.Match(static_cast<CNetAddr>(pnode->addr)))
                pnode->fDisconnect = true;
        }
    }
    if(banReason == BanReasonManuallyAdded)
        DumpBanlist(); //store banlist to disk immediately if user requested ban
}

bool CConnman::Unban(const CNetAddr &addr) {
    CSubNet subNet(addr);
    return Unban(subNet);
}

bool CConnman::Unban(const CSubNet &subNet) {
    {
        LOCK(cs_setBanned);
        if (!setBanned.erase(subNet))
            return false;
        setBannedIsDirty = true;
    }
    if(clientInterface)
        clientInterface->BannedListChanged();
    DumpBanlist(); //store banlist to disk immediately
    return true;
}

void CConnman::GetBanned(banmap_t &banMap)
{
    LOCK(cs_setBanned);
    // Sweep the banlist so expired bans are not returned
    SweepBanned();
    banMap = setBanned; //create a thread safe copy
}

void CConnman::SetBanned(const banmap_t &banMap)
{
    LOCK(cs_setBanned);
    setBanned = banMap;
    setBannedIsDirty = true;
}

void CConnman::SweepBanned()
{
    int64_t now = GetTime();
    bool notifyUI = false;
    {
        LOCK(cs_setBanned);
        banmap_t::iterator it = setBanned.begin();
        while(it != setBanned.end())
        {
            CSubNet subNet = (*it).first;
            CBanEntry banEntry = (*it).second;
            if(now > banEntry.nBanUntil)
            {
                setBanned.erase(it++);
                setBannedIsDirty = true;
                notifyUI = true;
                LogPrint(BCLog::NET, "%s: Removed banned node ip/subnet from banlist.dat: %s\n", __func__, subNet.ToString());
            }
            else
                ++it;
        }
    }
    // update UI
    if(notifyUI && clientInterface) {
        clientInterface->BannedListChanged();
    }
}

bool CConnman::BannedSetIsDirty()
{
    LOCK(cs_setBanned);
    return setBannedIsDirty;
}

void CConnman::SetBannedSetDirty(bool dirty)
{
    LOCK(cs_setBanned); //reuse setBanned lock for the isDirty flag
    setBannedIsDirty = dirty;
}


bool CConnman::IsWhitelistedRange(const CNetAddr &addr) {
    for (const CSubNet& subnet : vWhitelistedRange) {
        if (subnet.Match(addr))
            return true;
    }
    return false;
}

std::string CNode::GetAddrName() const {
    LOCK(cs_addrName);
    return addrName;
}

void CNode::MaybeSetAddrName(const std::string& addrNameIn) {
    LOCK(cs_addrName);
    if (addrName.empty()) {
        addrName = addrNameIn;
    }
}

CService CNode::GetAddrLocal() const {
    LOCK(cs_addrLocal);
    return addrLocal;
}

void CNode::SetAddrLocal(const CService& addrLocalIn) {
    LOCK(cs_addrLocal);
    if (addrLocal.IsValid()) {
        error("Addr local already set for node: %i. Refusing to change from %s to %s", id, addrLocal.ToString(), addrLocalIn.ToString());
    } else {
        addrLocal = addrLocalIn;
    }
}

#undef X
#define X(name) stats.name = name
void CNode::copyStats(CNodeStats &stats)
{
    stats.nodeid = this->GetId();
    X(nServices);
    X(addr);
    X(addrBind);
    {
        LOCK(cs_filter);
        X(fRelayTxes);
    }
    X(nLastSend);
    X(nLastRecv);
    X(nTimeConnected);
    X(nTimeOffset);
    stats.addrName = GetAddrName();
    X(nVersion);
    {
        LOCK(cs_SubVer);
        X(cleanSubVer);
    }
    X(fInbound);
    X(m_manual_connection);
    X(nStartingHeight);
    {
        LOCK(cs_vSend);
        X(mapSendBytesPerMsgCmd);
        X(nSendBytes);
    }
    {
        LOCK(cs_vRecv);
        X(mapRecvBytesPerMsgCmd);
        X(nRecvBytes);
    }
    X(fWhitelisted);

    // It is common for nodes with good ping times to suddenly become lagged,
    // due to a new block arriving or other large transfer.
    // Merely reporting pingtime might fool the caller into thinking the node was still responsive,
    // since pingtime does not update until the ping is complete, which might take a while.
    // So, if a ping is taking an unusually long time in flight,
    // the caller can immediately detect that this is happening.
    int64_t nPingUsecWait = 0;
    if ((0 != nPingNonceSent) && (0 != nPingUsecStart)) {
        nPingUsecWait = GetTimeMicros() - nPingUsecStart;
    }

    // Raw ping time is in microseconds, but show it to user as whole seconds (Bitcoin users should be well used to small numbers with many decimal places by now :)
    stats.dPingTime = (((double)nPingUsecTime) / 1e6);
    stats.dMinPing  = (((double)nMinPingUsecTime) / 1e6);
    stats.dPingWait = (((double)nPingUsecWait) / 1e6);

    // Leave string empty if addrLocal invalid (not filled in yet)
    CService addrLocalUnlocked = GetAddrLocal();
    stats.addrLocal = addrLocalUnlocked.IsValid() ? addrLocalUnlocked.ToString() : "";
}
#undef X

bool CNode::ReceiveMsgBytes(const char *pch, unsigned int nBytes, bool& complete)
{
    complete = false;
    int64_t nTimeMicros = GetTimeMicros();
    LOCK(cs_vRecv);
    nLastRecv = nTimeMicros / 1000000;
    nRecvBytes += nBytes;
    while (nBytes > 0) {

        // get current incomplete message, or create a new one
        if (vRecvMsg.empty() ||
            vRecvMsg.back().complete())
            vRecvMsg.push_back(CNetMessage(Params().MessageStart(), SER_NETWORK, INIT_PROTO_VERSION));

        CNetMessage& msg = vRecvMsg.back();

        // absorb network data
        int handled;
        if (!msg.in_data)
            handled = msg.readHeader(pch, nBytes);
        else
            handled = msg.readData(pch, nBytes);

        if (handled < 0)
            return false;

        if (msg.in_data && msg.hdr.nMessageSize > dgpMaxProtoMsgLength) {
            LogPrint(BCLog::NET, "Oversized message from peer=%i, disconnecting\n", GetId());
            return false;
        }

        pch += handled;
        nBytes -= handled;

        if (msg.complete()) {

            //store received bytes per message command
            //to prevent a memory DOS, only allow valid commands
            mapMsgCmdSize::iterator i = mapRecvBytesPerMsgCmd.find(msg.hdr.pchCommand);
            if (i == mapRecvBytesPerMsgCmd.end())
                i = mapRecvBytesPerMsgCmd.find(NET_MESSAGE_COMMAND_OTHER);
            assert(i != mapRecvBytesPerMsgCmd.end());
            i->second += msg.hdr.nMessageSize + CMessageHeader::HEADER_SIZE;

            msg.nTime = nTimeMicros;
            complete = true;
        }
    }

    return true;
}

void CNode::SetSendVersion(int nVersionIn)
{
    // Send version may only be changed in the version message, and
    // only one version message is allowed per session. We can therefore
    // treat this value as const and even atomic as long as it's only used
    // once a version message has been successfully processed. Any attempt to
    // set this twice is an error.
    if (nSendVersion != 0) {
        error("Send version already set for node: %i. Refusing to change from %i to %i", id, nSendVersion, nVersionIn);
    } else {
        nSendVersion = nVersionIn;
    }
}

int CNode::GetSendVersion() const
{
    // The send version should always be explicitly set to
    // INIT_PROTO_VERSION rather than using this value until SetSendVersion
    // has been called.
    if (nSendVersion == 0) {
        error("Requesting unset send version for node: %i. Using %i", id, INIT_PROTO_VERSION);
        return INIT_PROTO_VERSION;
    }
    return nSendVersion;
}


int CNetMessage::readHeader(const char *pch, unsigned int nBytes)
{
    // copy data to temporary parsing buffer
    unsigned int nRemaining = 24 - nHdrPos;
    unsigned int nCopy = std::min(nRemaining, nBytes);

    memcpy(&hdrbuf[nHdrPos], pch, nCopy);
    nHdrPos += nCopy;

    // if header incomplete, exit
    if (nHdrPos < 24)
        return nCopy;

    // deserialize to CMessageHeader
    try {
        hdrbuf >> hdr;
    }
    catch (const std::exception&) {
        return -1;
    }

    // reject messages larger than MAX_SIZE
    if (hdr.nMessageSize > MAX_SIZE)
        return -1;

    // switch state to reading message data
    in_data = true;

    return nCopy;
}

int CNetMessage::readData(const char *pch, unsigned int nBytes)
{
    unsigned int nRemaining = hdr.nMessageSize - nDataPos;
    unsigned int nCopy = std::min(nRemaining, nBytes);

    if (vRecv.size() < nDataPos + nCopy) {
        // Allocate up to 256 KiB ahead, but never more than the total message size.
        vRecv.resize(std::min(hdr.nMessageSize, nDataPos + nCopy + 256 * 1024));
    }

    hasher.Write((const unsigned char*)pch, nCopy);
    memcpy(&vRecv[nDataPos], pch, nCopy);
    nDataPos += nCopy;

    return nCopy;
}

const uint256& CNetMessage::GetMessageHash() const
{
    assert(complete());
    if (data_hash.IsNull())
        hasher.Finalize(data_hash.begin());
    return data_hash;
}









// requires LOCK(cs_vSend)
size_t CConnman::SocketSendData(CNode *pnode) const
{
    auto it = pnode->vSendMsg.begin();
    size_t nSentSize = 0;

    while (it != pnode->vSendMsg.end()) {
        const auto &data = *it;
        assert(data.size() > pnode->nSendOffset);
        int nBytes = 0;
        {
            LOCK(pnode->cs_hSocket);
            if (pnode->hSocket == INVALID_SOCKET)
                break;
            nBytes = send(pnode->hSocket, reinterpret_cast<const char*>(data.data()) + pnode->nSendOffset, data.size() - pnode->nSendOffset, MSG_NOSIGNAL | MSG_DONTWAIT);
        }
        if (nBytes > 0) {
            pnode->nLastSend = GetSystemTimeInSeconds();
            pnode->nSendBytes += nBytes;
            pnode->nSendOffset += nBytes;
            nSentSize += nBytes;
            if (pnode->nSendOffset == data.size()) {
                pnode->nSendOffset = 0;
                pnode->nSendSize -= data.size();
                pnode->fPauseSend = pnode->nSendSize > nSendBufferMaxSize;
                it++;
            } else {
                // could not send full message; stop sending more
                break;
            }
        } else {
            if (nBytes < 0) {
                // error
                int nErr = WSAGetLastError();
                if (nErr != WSAEWOULDBLOCK && nErr != WSAEMSGSIZE && nErr != WSAEINTR && nErr != WSAEINPROGRESS)
                {
                    LogPrintf("socket send error %s\n", NetworkErrorString(nErr));
                    pnode->CloseSocketDisconnect();
                }
            }
            // couldn't send anything at all
            break;
        }
    }

    if (it == pnode->vSendMsg.end()) {
        assert(pnode->nSendOffset == 0);
        assert(pnode->nSendSize == 0);
    }
    pnode->vSendMsg.erase(pnode->vSendMsg.begin(), it);
    return nSentSize;
}

struct NodeEvictionCandidate
{
    NodeId id;
    int64_t nTimeConnected;
    int64_t nMinPingUsecTime;
    int64_t nLastBlockTime;
    int64_t nLastTXTime;
    bool fRelevantServices;
    bool fRelayTxes;
    bool fBloomFilter;
    CAddress addr;
    uint64_t nKeyedNetGroup;
};

static bool ReverseCompareNodeMinPingTime(const NodeEvictionCandidate &a, const NodeEvictionCandidate &b)
{
    return a.nMinPingUsecTime > b.nMinPingUsecTime;
}

static bool ReverseCompareNodeTimeConnected(const NodeEvictionCandidate &a, const NodeEvictionCandidate &b)
{
    return a.nTimeConnected > b.nTimeConnected;
}

static bool CompareNetGroupKeyed(const NodeEvictionCandidate &a, const NodeEvictionCandidate &b) {
    return a.nKeyedNetGroup < b.nKeyedNetGroup;
}

static bool CompareNodeBlockTime(const NodeEvictionCandidate &a, const NodeEvictionCandidate &b)
{
    // There is a fall-through here because it is common for a node to have many peers which have not yet relayed a block.
    if (a.nLastBlockTime != b.nLastBlockTime) return a.nLastBlockTime < b.nLastBlockTime;
    if (a.fRelevantServices != b.fRelevantServices) return b.fRelevantServices;
    return a.nTimeConnected > b.nTimeConnected;
}

static bool CompareNodeTXTime(const NodeEvictionCandidate &a, const NodeEvictionCandidate &b)
{
    // There is a fall-through here because it is common for a node to have more than a few peers that have not yet relayed txn.
    if (a.nLastTXTime != b.nLastTXTime) return a.nLastTXTime < b.nLastTXTime;
    if (a.fRelayTxes != b.fRelayTxes) return b.fRelayTxes;
    if (a.fBloomFilter != b.fBloomFilter) return a.fBloomFilter;
    return a.nTimeConnected > b.nTimeConnected;
}


//! Sort an array by the specified comparator, then erase the last K elements.
template<typename T, typename Comparator>
static void EraseLastKElements(std::vector<T> &elements, Comparator comparator, size_t k)
{
    std::sort(elements.begin(), elements.end(), comparator);
    size_t eraseSize = std::min(k, elements.size());
    elements.erase(elements.end() - eraseSize, elements.end());
}

/** Try to find a connection to evict when the node is full.
 *  Extreme care must be taken to avoid opening the node to attacker
 *   triggered network partitioning.
 *  The strategy used here is to protect a small number of peers
 *   for each of several distinct characteristics which are difficult
 *   to forge.  In order to partition a node the attacker must be
 *   simultaneously better at all of them than honest peers.
 */
bool CConnman::AttemptToEvictConnection()
{
    std::vector<NodeEvictionCandidate> vEvictionCandidates;
    {
        LOCK(cs_vNodes);

        for (const CNode* node : vNodes) {
            if (node->fWhitelisted)
                continue;
            if (!node->fInbound)
                continue;
            if (node->fDisconnect)
                continue;
            NodeEvictionCandidate candidate = {node->GetId(), node->nTimeConnected, node->nMinPingUsecTime,
                                               node->nLastBlockTime, node->nLastTXTime,
                                               HasAllDesirableServiceFlags(node->nServices),
                                               node->fRelayTxes, node->pfilter != nullptr, node->addr, node->nKeyedNetGroup};
            vEvictionCandidates.push_back(candidate);
        }
    }

    // Protect connections with certain characteristics

    // Deterministically select 4 peers to protect by netgroup.
    // An attacker cannot predict which netgroups will be protected
    EraseLastKElements(vEvictionCandidates, CompareNetGroupKeyed, 4);
    // Protect the 8 nodes with the lowest minimum ping time.
    // An attacker cannot manipulate this metric without physically moving nodes closer to the target.
    EraseLastKElements(vEvictionCandidates, ReverseCompareNodeMinPingTime, 8);
    // Protect 4 nodes that most recently sent us transactions.
    // An attacker cannot manipulate this metric without performing useful work.
    EraseLastKElements(vEvictionCandidates, CompareNodeTXTime, 4);
    // Protect 4 nodes that most recently sent us blocks.
    // An attacker cannot manipulate this metric without performing useful work.
    EraseLastKElements(vEvictionCandidates, CompareNodeBlockTime, 4);
    // Protect the half of the remaining nodes which have been connected the longest.
    // This replicates the non-eviction implicit behavior, and precludes attacks that start later.
    EraseLastKElements(vEvictionCandidates, ReverseCompareNodeTimeConnected, vEvictionCandidates.size() / 2);

    if (vEvictionCandidates.empty()) return false;

    // Identify the network group with the most connections and youngest member.
    // (vEvictionCandidates is already sorted by reverse connect time)
    uint64_t naMostConnections;
    unsigned int nMostConnections = 0;
    int64_t nMostConnectionsTime = 0;
    std::map<uint64_t, std::vector<NodeEvictionCandidate> > mapNetGroupNodes;
    for (const NodeEvictionCandidate &node : vEvictionCandidates) {
        std::vector<NodeEvictionCandidate> &group = mapNetGroupNodes[node.nKeyedNetGroup];
        group.push_back(node);
        int64_t grouptime = group[0].nTimeConnected;

        if (group.size() > nMostConnections || (group.size() == nMostConnections && grouptime > nMostConnectionsTime)) {
            nMostConnections = group.size();
            nMostConnectionsTime = grouptime;
            naMostConnections = node.nKeyedNetGroup;
        }
    }

    // Reduce to the network group with the most connections
    vEvictionCandidates = std::move(mapNetGroupNodes[naMostConnections]);

    // Disconnect from the network group with the most connections
    NodeId evicted = vEvictionCandidates.front().id;
    LOCK(cs_vNodes);
    for (CNode* pnode : vNodes) {
        if (pnode->GetId() == evicted) {
            pnode->fDisconnect = true;
            return true;
        }
    }
    return false;
}

void CConnman::AcceptConnection(const ListenSocket& hListenSocket) {
    struct sockaddr_storage sockaddr;
    socklen_t len = sizeof(sockaddr);
    SOCKET hSocket = accept(hListenSocket.socket, (struct sockaddr*)&sockaddr, &len);
    CAddress addr;
    int nInbound = 0;
    int nMaxInbound = nMaxConnections - (nMaxOutbound + nMaxFeeler);

    if (hSocket != INVALID_SOCKET) {
        if (!addr.SetSockAddr((const struct sockaddr*)&sockaddr)) {
            LogPrintf("Warning: Unknown socket family\n");
        }
    }

    bool whitelisted = hListenSocket.whitelisted || IsWhitelistedRange(addr);
    {
        LOCK(cs_vNodes);
        for (const CNode* pnode : vNodes) {
            if (pnode->fInbound) nInbound++;
        }
    }

    if (hSocket == INVALID_SOCKET)
    {
        int nErr = WSAGetLastError();
        if (nErr != WSAEWOULDBLOCK)
            LogPrintf("socket error accept failed: %s\n", NetworkErrorString(nErr));
        return;
    }

    if (!fNetworkActive) {
        LogPrintf("connection from %s dropped: not accepting new connections\n", addr.ToString());
        CloseSocket(hSocket);
        return;
    }

    if (!IsSelectableSocket(hSocket))
    {
        LogPrintf("connection from %s dropped: non-selectable socket\n", addr.ToString());
        CloseSocket(hSocket);
        return;
    }

    // According to the internet TCP_NODELAY is not carried into accepted sockets
    // on all platforms.  Set it again here just to be sure.
    SetSocketNoDelay(hSocket);

    if (IsBanned(addr) && !whitelisted)
    {
        LogPrint(BCLog::NET, "connection from %s dropped (banned)\n", addr.ToString());
        CloseSocket(hSocket);
        return;
    }

    if (nInbound >= nMaxInbound)
    {
        if (!AttemptToEvictConnection()) {
            // No connection to evict, disconnect the new connection
            LogPrint(BCLog::NET, "failed to find an eviction candidate - connection dropped (full)\n");
            CloseSocket(hSocket);
            return;
        }
    }

    NodeId id = GetNewNodeId();
    uint64_t nonce = GetDeterministicRandomizer(RANDOMIZER_ID_LOCALHOSTNONCE).Write(id).Finalize();
    CAddress addr_bind = GetBindAddress(hSocket);

    CNode* pnode = new CNode(id, nLocalServices, GetBestHeight(), hSocket, addr, CalculateKeyedNetGroup(addr), nonce, addr_bind, "", true);
    pnode->AddRef();
    pnode->fWhitelisted = whitelisted;
    m_msgproc->InitializeNode(pnode);

    LogPrint(BCLog::NET, "connection from %s accepted\n", addr.ToString());

    {
        LOCK(cs_vNodes);
        vNodes.push_back(pnode);
    }
}

void CConnman::ThreadSocketHandler()
{
    unsigned int nPrevNodeCount = 0;
    while (!interruptNet)
    {
        //
        // Disconnect nodes
        //
        {
            LOCK(cs_vNodes);

            if (!fNetworkActive) {
                // Disconnect any connected nodes
                for (CNode* pnode : vNodes) {
                    if (!pnode->fDisconnect) {
                        LogPrint(BCLog::NET, "Network not active, dropping peer=%d\n", pnode->GetId());
                        pnode->fDisconnect = true;
                    }
                }
            }

            // Disconnect unused nodes
            std::vector<CNode*> vNodesCopy = vNodes;
            for (CNode* pnode : vNodesCopy)
            {
                if (pnode->fDisconnect)
                {
                    // remove from vNodes
                    vNodes.erase(remove(vNodes.begin(), vNodes.end(), pnode), vNodes.end());

                    // release outbound grant (if any)
                    pnode->grantOutbound.Release();

                    // close socket and cleanup
                    pnode->CloseSocketDisconnect();

                    // hold in disconnected pool until all refs are released
                    pnode->Release();
                    vNodesDisconnected.push_back(pnode);
                }
            }
        }
        {
            // Delete disconnected nodes
            std::list<CNode*> vNodesDisconnectedCopy = vNodesDisconnected;
            for (CNode* pnode : vNodesDisconnectedCopy)
            {
                // wait until threads are done using it
                if (pnode->GetRefCount() <= 0) {
                    bool fDelete = false;
                    {
                        TRY_LOCK(pnode->cs_inventory, lockInv);
                        if (lockInv) {
                            TRY_LOCK(pnode->cs_vSend, lockSend);
                            if (lockSend) {
                                fDelete = true;
                            }
                        }
                    }
                    if (fDelete) {
                        vNodesDisconnected.remove(pnode);
                        DeleteNode(pnode);
                    }
                }
            }
        }
        size_t vNodesSize;
        {
            LOCK(cs_vNodes);
            vNodesSize = vNodes.size();
        }
        if(vNodesSize != nPrevNodeCount) {
            nPrevNodeCount = vNodesSize;
            if(clientInterface)
                clientInterface->NotifyNumConnectionsChanged(nPrevNodeCount);
        }

        //
        // Find which sockets have data to receive
        //
        struct timeval timeout;
        timeout.tv_sec  = 0;
        timeout.tv_usec = 50000; // frequency to poll pnode->vSend

        fd_set fdsetRecv;
        fd_set fdsetSend;
        fd_set fdsetError;
        FD_ZERO(&fdsetRecv);
        FD_ZERO(&fdsetSend);
        FD_ZERO(&fdsetError);
        SOCKET hSocketMax = 0;
        bool have_fds = false;

        for (const ListenSocket& hListenSocket : vhListenSocket) {
            FD_SET(hListenSocket.socket, &fdsetRecv);
            hSocketMax = std::max(hSocketMax, hListenSocket.socket);
            have_fds = true;
        }

        {
            LOCK(cs_vNodes);
            for (CNode* pnode : vNodes)
            {
                // Implement the following logic:
                // * If there is data to send, select() for sending data. As this only
                //   happens when optimistic write failed, we choose to first drain the
                //   write buffer in this case before receiving more. This avoids
                //   needlessly queueing received data, if the remote peer is not themselves
                //   receiving data. This means properly utilizing TCP flow control signalling.
                // * Otherwise, if there is space left in the receive buffer, select() for
                //   receiving data.
                // * Hand off all complete messages to the processor, to be handled without
                //   blocking here.

                bool select_recv = !pnode->fPauseRecv;
                bool select_send;
                {
                    LOCK(pnode->cs_vSend);
                    select_send = !pnode->vSendMsg.empty();
                }

                LOCK(pnode->cs_hSocket);
                if (pnode->hSocket == INVALID_SOCKET)
                    continue;

                FD_SET(pnode->hSocket, &fdsetError);
                hSocketMax = std::max(hSocketMax, pnode->hSocket);
                have_fds = true;

                if (select_send) {
                    FD_SET(pnode->hSocket, &fdsetSend);
                    continue;
                }
                if (select_recv) {
                    FD_SET(pnode->hSocket, &fdsetRecv);
                }
            }
        }

        int nSelect = select(have_fds ? hSocketMax + 1 : 0,
                             &fdsetRecv, &fdsetSend, &fdsetError, &timeout);
        if (interruptNet)
            return;

        if (nSelect == SOCKET_ERROR)
        {
            if (have_fds)
            {
                int nErr = WSAGetLastError();
                LogPrintf("socket select error %s\n", NetworkErrorString(nErr));
                for (unsigned int i = 0; i <= hSocketMax; i++)
                    FD_SET(i, &fdsetRecv);
            }
            FD_ZERO(&fdsetSend);
            FD_ZERO(&fdsetError);
            if (!interruptNet.sleep_for(std::chrono::milliseconds(timeout.tv_usec/1000)))
                return;
        }

        //
        // Accept new connections
        //
        for (const ListenSocket& hListenSocket : vhListenSocket)
        {
            if (hListenSocket.socket != INVALID_SOCKET && FD_ISSET(hListenSocket.socket, &fdsetRecv))
            {
                AcceptConnection(hListenSocket);
            }
        }

        //
        // Service each socket
        //
        std::vector<CNode*> vNodesCopy;
        {
            LOCK(cs_vNodes);
            vNodesCopy = vNodes;
            for (CNode* pnode : vNodesCopy)
                pnode->AddRef();
        }
        for (CNode* pnode : vNodesCopy)
        {
            if (interruptNet)
                return;

            //
            // Receive
            //
            bool recvSet = false;
            bool sendSet = false;
            bool errorSet = false;
            {
                LOCK(pnode->cs_hSocket);
                if (pnode->hSocket == INVALID_SOCKET)
                    continue;
                recvSet = FD_ISSET(pnode->hSocket, &fdsetRecv);
                sendSet = FD_ISSET(pnode->hSocket, &fdsetSend);
                errorSet = FD_ISSET(pnode->hSocket, &fdsetError);
            }
            if (recvSet || errorSet)
            {
                // typical socket buffer is 8K-64K
                char pchBuf[0x10000];
                int nBytes = 0;
                {
                    LOCK(pnode->cs_hSocket);
                    if (pnode->hSocket == INVALID_SOCKET)
                        continue;
                    nBytes = recv(pnode->hSocket, pchBuf, sizeof(pchBuf), MSG_DONTWAIT);
                }
                if (nBytes > 0)
                {
                    bool notify = false;
                    if (!pnode->ReceiveMsgBytes(pchBuf, nBytes, notify))
                        pnode->CloseSocketDisconnect();
                    RecordBytesRecv(nBytes);
                    if (notify) {
                        size_t nSizeAdded = 0;
                        auto it(pnode->vRecvMsg.begin());
                        for (; it != pnode->vRecvMsg.end(); ++it) {
                            if (!it->complete())
                                break;
                            nSizeAdded += it->vRecv.size() + CMessageHeader::HEADER_SIZE;
                        }
                        {
                            LOCK(pnode->cs_vProcessMsg);
                            pnode->vProcessMsg.splice(pnode->vProcessMsg.end(), pnode->vRecvMsg, pnode->vRecvMsg.begin(), it);
                            pnode->nProcessQueueSize += nSizeAdded;
                            pnode->fPauseRecv = pnode->nProcessQueueSize > nReceiveFloodSize;
                        }
                        WakeMessageHandler();
                    }
                }
                else if (nBytes == 0)
                {
                    // socket closed gracefully
                    if (!pnode->fDisconnect) {
                        LogPrint(BCLog::NET, "socket closed\n");
                    }
                    pnode->CloseSocketDisconnect();
                }
                else if (nBytes < 0)
                {
                    // error
                    int nErr = WSAGetLastError();
                    if (nErr != WSAEWOULDBLOCK && nErr != WSAEMSGSIZE && nErr != WSAEINTR && nErr != WSAEINPROGRESS)
                    {
                        if (!pnode->fDisconnect)
                            LogPrintf("socket recv error %s\n", NetworkErrorString(nErr));
                        pnode->CloseSocketDisconnect();
                    }
                }
            }

            //
            // Send
            //
            if (sendSet)
            {
                LOCK(pnode->cs_vSend);
                size_t nBytes = SocketSendData(pnode);
                if (nBytes) {
                    RecordBytesSent(nBytes);
                }
            }

            //
            // Inactivity checking
            //
            int64_t nTime = GetSystemTimeInSeconds();
            if (nTime - pnode->nTimeConnected > 60)
            {
                if (pnode->nLastRecv == 0 || pnode->nLastSend == 0)
                {
                    LogPrint(BCLog::NET, "socket no message in first 60 seconds, %d %d from %d\n", pnode->nLastRecv != 0, pnode->nLastSend != 0, pnode->GetId());
                    pnode->fDisconnect = true;
                }
                else if (nTime - pnode->nLastSend > TIMEOUT_INTERVAL)
                {
                    LogPrintf("socket sending timeout: %is\n", nTime - pnode->nLastSend);
                    pnode->fDisconnect = true;
                }
                else if (nTime - pnode->nLastRecv > (pnode->nVersion > BIP0031_VERSION ? TIMEOUT_INTERVAL : 90*60))
                {
                    LogPrintf("socket receive timeout: %is\n", nTime - pnode->nLastRecv);
                    pnode->fDisconnect = true;
                }
                else if (pnode->nPingNonceSent && pnode->nPingUsecStart + TIMEOUT_INTERVAL * 1000000 < GetTimeMicros())
                {
                    LogPrintf("ping timeout: %fs\n", 0.000001 * (GetTimeMicros() - pnode->nPingUsecStart));
                    pnode->fDisconnect = true;
                }
                else if (!pnode->fSuccessfullyConnected)
                {
                    LogPrint(BCLog::NET, "version handshake timeout from %d\n", pnode->GetId());
                    pnode->fDisconnect = true;
                }
            }
        }
        {
            LOCK(cs_vNodes);
            for (CNode* pnode : vNodesCopy)
                pnode->Release();
        }
    }
}

void CConnman::WakeMessageHandler()
{
    {
        std::lock_guard<std::mutex> lock(mutexMsgProc);
        fMsgProcWake = true;
    }
    condMsgProc.notify_one();
}






#ifdef USE_UPNP
static CThreadInterrupt g_upnp_interrupt;
static std::thread g_upnp_thread;
static void ThreadMapPort()
{
    std::string port = strprintf("%u", GetListenPort());
    const char * multicastif = nullptr;
    const char * minissdpdpath = nullptr;
    struct UPNPDev * devlist = nullptr;
    char lanaddr[64];

#ifndef UPNPDISCOVER_SUCCESS
    /* miniupnpc 1.5 */
    devlist = upnpDiscover(2000, multicastif, minissdpdpath, 0);
#elif MINIUPNPC_API_VERSION < 14
    /* miniupnpc 1.6 */
    int error = 0;
    devlist = upnpDiscover(2000, multicastif, minissdpdpath, 0, 0, &error);
#else
    /* miniupnpc 1.9.20150730 */
    int error = 0;
    devlist = upnpDiscover(2000, multicastif, minissdpdpath, 0, 0, 2, &error);
#endif

    struct UPNPUrls urls;
    struct IGDdatas data;
    int r;

    r = UPNP_GetValidIGD(devlist, &urls, &data, lanaddr, sizeof(lanaddr));
    if (r == 1)
    {
        if (fDiscover) {
            char externalIPAddress[40];
            r = UPNP_GetExternalIPAddress(urls.controlURL, data.first.servicetype, externalIPAddress);
            if(r != UPNPCOMMAND_SUCCESS)
                LogPrintf("UPnP: GetExternalIPAddress() returned %d\n", r);
            else
            {
                if(externalIPAddress[0])
                {
                    CNetAddr resolved;
                    if(LookupHost(externalIPAddress, resolved, false)) {
                        LogPrintf("UPnP: ExternalIPAddress = %s\n", resolved.ToString().c_str());
                        AddLocal(resolved, LOCAL_UPNP);
                    }
                }
                else
                    LogPrintf("UPnP: GetExternalIPAddress failed.\n");
            }
        }

        std::string strDesc = "Qtum " + FormatFullVersion();

        do {
#ifndef UPNPDISCOVER_SUCCESS
            /* miniupnpc 1.5 */
            r = UPNP_AddPortMapping(urls.controlURL, data.first.servicetype,
                                port.c_str(), port.c_str(), lanaddr, strDesc.c_str(), "TCP", 0);
#else
            /* miniupnpc 1.6 */
            r = UPNP_AddPortMapping(urls.controlURL, data.first.servicetype,
                                port.c_str(), port.c_str(), lanaddr, strDesc.c_str(), "TCP", 0, "0");
#endif

            if(r!=UPNPCOMMAND_SUCCESS)
                LogPrintf("AddPortMapping(%s, %s, %s) failed with code %d (%s)\n",
                    port, port, lanaddr, r, strupnperror(r));
            else
                LogPrintf("UPnP Port Mapping successful.\n");
        }
        while(g_upnp_interrupt.sleep_for(std::chrono::minutes(20)));

        r = UPNP_DeletePortMapping(urls.controlURL, data.first.servicetype, port.c_str(), "TCP", 0);
        LogPrintf("UPNP_DeletePortMapping() returned: %d\n", r);
        freeUPNPDevlist(devlist); devlist = nullptr;
        FreeUPNPUrls(&urls);
    } else {
        LogPrintf("No valid UPnP IGDs found\n");
        freeUPNPDevlist(devlist); devlist = nullptr;
        if (r != 0)
            FreeUPNPUrls(&urls);
    }
}

void StartMapPort()
{
    if (!g_upnp_thread.joinable()) {
        assert(!g_upnp_interrupt);
        g_upnp_thread = std::thread((std::bind(&TraceThread<void (*)()>, "upnp", &ThreadMapPort)));
    }
}

void InterruptMapPort()
{
    if(g_upnp_thread.joinable()) {
        g_upnp_interrupt();
    }
}

void StopMapPort()
{
    if(g_upnp_thread.joinable()) {
        g_upnp_thread.join();
        g_upnp_interrupt.reset();
    }
}

#else
void StartMapPort()
{
    // Intentionally left blank.
}
void InterruptMapPort()
{
    // Intentionally left blank.
}
void StopMapPort()
{
    // Intentionally left blank.
}
#endif






void CConnman::ThreadDNSAddressSeed()
{
    // goal: only query DNS seeds if address need is acute
    // Avoiding DNS seeds when we don't need them improves user privacy by
    //  creating fewer identifying DNS requests, reduces trust by giving seeds
    //  less influence on the network topology, and reduces traffic to the seeds.
    if ((addrman.size() > 0) &&
        (!gArgs.GetBoolArg("-forcednsseed", DEFAULT_FORCEDNSSEED))) {
        if (!interruptNet.sleep_for(std::chrono::seconds(11)))
            return;

        LOCK(cs_vNodes);
        int nRelevant = 0;
        for (auto pnode : vNodes) {
            nRelevant += pnode->fSuccessfullyConnected && !pnode->fFeeler && !pnode->fOneShot && !pnode->m_manual_connection && !pnode->fInbound;
        }
        if (nRelevant >= 2) {
            LogPrintf("P2P peers available. Skipped DNS seeding.\n");
            return;
        }
    }

    const std::vector<std::string> &vSeeds = Params().DNSSeeds();
    int found = 0;

    LogPrintf("Loading addresses from DNS seeds (could take a while)\n");

    for (const std::string &seed : vSeeds) {
        if (interruptNet) {
            return;
        }
        if (HaveNameProxy()) {
            AddOneShot(seed);
        } else {
            std::vector<CNetAddr> vIPs;
            std::vector<CAddress> vAdd;
            ServiceFlags requiredServiceBits = GetDesirableServiceFlags(NODE_NONE);
            std::string host = strprintf("x%x.%s", requiredServiceBits, seed);
            CNetAddr resolveSource;
            if (!resolveSource.SetInternal(host)) {
                continue;
            }
            unsigned int nMaxIPs = 256; // Limits number of IPs learned from a DNS seed
            if (LookupHost(host.c_str(), vIPs, nMaxIPs, true))
            {
                for (const CNetAddr& ip : vIPs)
                {
                    int nOneDay = 24*3600;
                    CAddress addr = CAddress(CService(ip, Params().GetDefaultPort()), requiredServiceBits);
                    addr.nTime = GetTime() - 3*nOneDay - GetRand(4*nOneDay); // use a random age between 3 and 7 days old
                    vAdd.push_back(addr);
                    found++;
                }
                addrman.Add(vAdd, resolveSource);
            } else {
                // We now avoid directly using results from DNS Seeds which do not support service bit filtering,
                // instead using them as a oneshot to get nodes with our desired service bits.
                AddOneShot(seed);
            }
        }
    }

    LogPrintf("%d addresses found from DNS seeds\n", found);
}












void CConnman::DumpAddresses()
{
    int64_t nStart = GetTimeMillis();

    CAddrDB adb;
    adb.Write(addrman);

    LogPrint(BCLog::NET, "Flushed %d addresses to peers.dat  %dms\n",
           addrman.size(), GetTimeMillis() - nStart);
}

void CConnman::DumpData()
{
    DumpAddresses();
    DumpBanlist();
}

void CConnman::ProcessOneShot()
{
    std::string strDest;
    {
        LOCK(cs_vOneShots);
        if (vOneShots.empty())
            return;
        strDest = vOneShots.front();
        vOneShots.pop_front();
    }
    CAddress addr;
    CSemaphoreGrant grant(*semOutbound, true);
    if (grant) {
        OpenNetworkConnection(addr, false, &grant, strDest.c_str(), true);
    }
}

bool CConnman::GetTryNewOutboundPeer()
{
    return m_try_another_outbound_peer;
}

void CConnman::SetTryNewOutboundPeer(bool flag)
{
    m_try_another_outbound_peer = flag;
    LogPrint(BCLog::NET, "net: setting try another outbound peer=%s\n", flag ? "true" : "false");
}

// Return the number of peers we have over our outbound connection limit
// Exclude peers that are marked for disconnect, or are going to be
// disconnected soon (eg one-shots and feelers)
// Also exclude peers that haven't finished initial connection handshake yet
// (so that we don't decide we're over our desired connection limit, and then
// evict some peer that has finished the handshake)
int CConnman::GetExtraOutboundCount()
{
    int nOutbound = 0;
    {
        LOCK(cs_vNodes);
        for (CNode* pnode : vNodes) {
            if (!pnode->fInbound && !pnode->m_manual_connection && !pnode->fFeeler && !pnode->fDisconnect && !pnode->fOneShot && pnode->fSuccessfullyConnected) {
                ++nOutbound;
            }
        }
    }
    return std::max(nOutbound - nMaxOutbound, 0);
}

void CConnman::ThreadOpenConnections(const std::vector<std::string> connect)
{
    // Connect to specific addresses
    if (!connect.empty())
    {
        for (int64_t nLoop = 0;; nLoop++)
        {
            ProcessOneShot();
            for (const std::string& strAddr : connect)
            {
                CAddress addr(CService(), NODE_NONE);
                OpenNetworkConnection(addr, false, nullptr, strAddr.c_str(), false, false, true);
                for (int i = 0; i < 10 && i < nLoop; i++)
                {
                    if (!interruptNet.sleep_for(std::chrono::milliseconds(500)))
                        return;
                }
            }
            if (!interruptNet.sleep_for(std::chrono::milliseconds(500)))
                return;
        }
    }

    // Initiate network connections
    int64_t nStart = GetTime();

    // Minimum time before next feeler connection (in microseconds).
    int64_t nNextFeeler = PoissonNextSend(nStart*1000*1000, FEELER_INTERVAL);
    while (!interruptNet)
    {
        ProcessOneShot();

        if (!interruptNet.sleep_for(std::chrono::milliseconds(500)))
            return;

        CSemaphoreGrant grant(*semOutbound);
        if (interruptNet)
            return;

        // Add seed nodes if DNS seeds are all down (an infrastructure attack?).
        if (addrman.size() == 0 && (GetTime() - nStart > 60)) {
            static bool done = false;
            if (!done) {
                LogPrintf("Adding fixed seed nodes as DNS doesn't seem to be available.\n");
                CNetAddr local;
                local.SetInternal("fixedseeds");
                addrman.Add(convertSeed6(Params().FixedSeeds()), local);
                done = true;
            }
        }

        //
        // Choose an address to connect to based on most recently seen
        //
        CAddress addrConnect;

        // Only connect out to one peer per network group (/16 for IPv4).
        int nOutbound = 0;
        std::set<std::vector<unsigned char> > setConnected;
        {
            LOCK(cs_vNodes);
            for (CNode* pnode : vNodes) {
                if (!pnode->fInbound && !pnode->m_manual_connection) {
                    // Netgroups for inbound and addnode peers are not excluded because our goal here
                    // is to not use multiple of our limited outbound slots on a single netgroup
                    // but inbound and addnode peers do not use our outbound slots.  Inbound peers
                    // also have the added issue that they're attacker controlled and could be used
                    // to prevent us from connecting to particular hosts if we used them here.
                    setConnected.insert(pnode->addr.GetGroup());
                    nOutbound++;
                }
            }
        }

        // Feeler Connections
        //
        // Design goals:
        //  * Increase the number of connectable addresses in the tried table.
        //
        // Method:
        //  * Choose a random address from new and attempt to connect to it if we can connect
        //    successfully it is added to tried.
        //  * Start attempting feeler connections only after node finishes making outbound
        //    connections.
        //  * Only make a feeler connection once every few minutes.
        //
        bool fFeeler = false;

        if (nOutbound >= nMaxOutbound && !GetTryNewOutboundPeer()) {
            int64_t nTime = GetTimeMicros(); // The current time right now (in microseconds).
            if (nTime > nNextFeeler) {
                nNextFeeler = PoissonNextSend(nTime, FEELER_INTERVAL);
                fFeeler = true;
            } else {
                continue;
            }
        }

        addrman.ResolveCollisions();

        int64_t nANow = GetAdjustedTime();
        int nTries = 0;
        while (!interruptNet)
        {
            CAddrInfo addr = addrman.SelectTriedCollision();

            // SelectTriedCollision returns an invalid address if it is empty.
            if (!fFeeler || !addr.IsValid()) {
                addr = addrman.Select(fFeeler);
            }

            // if we selected an invalid address, restart
            if (!addr.IsValid() || setConnected.count(addr.GetGroup()) || IsLocal(addr))
                break;

            // If we didn't find an appropriate destination after trying 100 addresses fetched from addrman,
            // stop this loop, and let the outer loop run again (which sleeps, adds seed nodes, recalculates
            // already-connected network ranges, ...) before trying new addrman addresses.
            nTries++;
            if (nTries > 100)
                break;

            if (IsLimited(addr))
                continue;

            // only consider very recently tried nodes after 30 failed attempts
            if (nANow - addr.nLastTry < 600 && nTries < 30)
                continue;

            // for non-feelers, require all the services we'll want,
            // for feelers, only require they be a full node (only because most
            // SPV clients don't have a good address DB available)
            if (!fFeeler && !HasAllDesirableServiceFlags(addr.nServices)) {
                continue;
            } else if (fFeeler && !MayHaveUsefulAddressDB(addr.nServices)) {
                continue;
            }

            // do not allow non-default ports, unless after 50 invalid addresses selected already
            if (addr.GetPort() != Params().GetDefaultPort() && nTries < 50)
                continue;

            addrConnect = addr;
            break;
        }

        if (addrConnect.IsValid()) {

            if (fFeeler) {
                // Add small amount of random noise before connection to avoid synchronization.
                int randsleep = GetRandInt(FEELER_SLEEP_WINDOW * 1000);
                if (!interruptNet.sleep_for(std::chrono::milliseconds(randsleep)))
                    return;
                LogPrint(BCLog::NET, "Making feeler connection to %s\n", addrConnect.ToString());
            }

            OpenNetworkConnection(addrConnect, (int)setConnected.size() >= std::min(nMaxConnections - 1, 2), &grant, nullptr, false, fFeeler);
        }
    }
}

std::vector<AddedNodeInfo> CConnman::GetAddedNodeInfo()
{
    std::vector<AddedNodeInfo> ret;

    std::list<std::string> lAddresses(0);
    {
        LOCK(cs_vAddedNodes);
        ret.reserve(vAddedNodes.size());
        std::copy(vAddedNodes.cbegin(), vAddedNodes.cend(), std::back_inserter(lAddresses));
    }


    // Build a map of all already connected addresses (by IP:port and by name) to inbound/outbound and resolved CService
    std::map<CService, bool> mapConnected;
    std::map<std::string, std::pair<bool, CService>> mapConnectedByName;
    {
        LOCK(cs_vNodes);
        for (const CNode* pnode : vNodes) {
            if (pnode->addr.IsValid()) {
                mapConnected[pnode->addr] = pnode->fInbound;
            }
            std::string addrName = pnode->GetAddrName();
            if (!addrName.empty()) {
                mapConnectedByName[std::move(addrName)] = std::make_pair(pnode->fInbound, static_cast<const CService&>(pnode->addr));
            }
        }
    }

    for (const std::string& strAddNode : lAddresses) {
        CService service(LookupNumeric(strAddNode.c_str(), Params().GetDefaultPort()));
        AddedNodeInfo addedNode{strAddNode, CService(), false, false};
        if (service.IsValid()) {
            // strAddNode is an IP:port
            auto it = mapConnected.find(service);
            if (it != mapConnected.end()) {
                addedNode.resolvedAddress = service;
                addedNode.fConnected = true;
                addedNode.fInbound = it->second;
            }
        } else {
            // strAddNode is a name
            auto it = mapConnectedByName.find(strAddNode);
            if (it != mapConnectedByName.end()) {
                addedNode.resolvedAddress = it->second.second;
                addedNode.fConnected = true;
                addedNode.fInbound = it->second.first;
            }
        }
        ret.emplace_back(std::move(addedNode));
    }

    return ret;
}

void CConnman::ThreadOpenAddedConnections()
{
    while (true)
    {
        CSemaphoreGrant grant(*semAddnode);
        std::vector<AddedNodeInfo> vInfo = GetAddedNodeInfo();
        bool tried = false;
        for (const AddedNodeInfo& info : vInfo) {
            if (!info.fConnected) {
                if (!grant.TryAcquire()) {
                    // If we've used up our semaphore and need a new one, let's not wait here since while we are waiting
                    // the addednodeinfo state might change.
                    break;
                }
                tried = true;
                CAddress addr(CService(), NODE_NONE);
                OpenNetworkConnection(addr, false, &grant, info.strAddedNode.c_str(), false, false, true);
                if (!interruptNet.sleep_for(std::chrono::milliseconds(500)))
                    return;
            }
        }
        // Retry every 60 seconds if a connection was attempted, otherwise two seconds
        if (!interruptNet.sleep_for(std::chrono::seconds(tried ? 60 : 2)))
            return;
    }
}

// if successful, this moves the passed grant to the constructed node
void CConnman::OpenNetworkConnection(const CAddress& addrConnect, bool fCountFailure, CSemaphoreGrant *grantOutbound, const char *pszDest, bool fOneShot, bool fFeeler, bool manual_connection)
{
    //
    // Initiate outbound network connection
    //
    if (interruptNet) {
        return;
    }
    if (!fNetworkActive) {
        return;
    }
    if (!pszDest) {
        if (IsLocal(addrConnect) ||
            FindNode(static_cast<CNetAddr>(addrConnect)) || IsBanned(addrConnect) ||
            FindNode(addrConnect.ToStringIPPort()))
            return;
    } else if (FindNode(std::string(pszDest)))
        return;

    CNode* pnode = ConnectNode(addrConnect, pszDest, fCountFailure, manual_connection);

    if (!pnode)
        return;
    if (grantOutbound)
        grantOutbound->MoveTo(pnode->grantOutbound);
    if (fOneShot)
        pnode->fOneShot = true;
    if (fFeeler)
        pnode->fFeeler = true;
    if (manual_connection)
        pnode->m_manual_connection = true;

    m_msgproc->InitializeNode(pnode);
    {
        LOCK(cs_vNodes);
        vNodes.push_back(pnode);
    }
}

void CConnman::ThreadMessageHandler()
{
    while (!flagInterruptMsgProc)
    {
        std::vector<CNode*> vNodesCopy;
        {
            LOCK(cs_vNodes);
            vNodesCopy = vNodes;
            for (CNode* pnode : vNodesCopy) {
                pnode->AddRef();
            }
        }

        bool fMoreWork = false;

        for (CNode* pnode : vNodesCopy)
        {
            if (pnode->fDisconnect)
                continue;

            // Receive messages
            bool fMoreNodeWork = m_msgproc->ProcessMessages(pnode, flagInterruptMsgProc);
            fMoreWork |= (fMoreNodeWork && !pnode->fPauseSend);
            if (flagInterruptMsgProc)
                return;
            // Send messages
            {
                LOCK(pnode->cs_sendProcessing);
                m_msgproc->SendMessages(pnode);
            }

            if (flagInterruptMsgProc)
                return;
        }

        {
            LOCK(cs_vNodes);
            for (CNode* pnode : vNodesCopy)
                pnode->Release();
        }

        std::unique_lock<std::mutex> lock(mutexMsgProc);
        if (!fMoreWork) {
            condMsgProc.wait_until(lock, std::chrono::steady_clock::now() + std::chrono::milliseconds(100), [this] { return fMsgProcWake; });
        }
        fMsgProcWake = false;
    }
}






bool CConnman::BindListenPort(const CService &addrBind, std::string& strError, bool fWhitelisted)
{
    strError = "";
    int nOne = 1;

    // Create socket for listening for incoming connections
    struct sockaddr_storage sockaddr;
    socklen_t len = sizeof(sockaddr);
    if (!addrBind.GetSockAddr((struct sockaddr*)&sockaddr, &len))
    {
        strError = strprintf("Error: Bind address family for %s not supported", addrBind.ToString());
        LogPrintf("%s\n", strError);
        return false;
    }

    SOCKET hListenSocket = CreateSocket(addrBind);
    if (hListenSocket == INVALID_SOCKET)
    {
        strError = strprintf("Error: Couldn't open socket for incoming connections (socket returned error %s)", NetworkErrorString(WSAGetLastError()));
        LogPrintf("%s\n", strError);
        return false;
    }
<<<<<<< HEAD
#ifndef WIN32
    // Allow binding if the port is still in TIME_WAIT state after
    // the program was closed and restarted.
    setsockopt(hListenSocket, SOL_SOCKET, SO_REUSEADDR, (void*)&nOne, sizeof(int));
#else
    setsockopt(hListenSocket, SOL_SOCKET, SO_REUSEADDR, (const char*)&nOne, sizeof(int));
#endif
=======

    // Allow binding if the port is still in TIME_WAIT state after
    // the program was closed and restarted.
    setsockopt(hListenSocket, SOL_SOCKET, SO_REUSEADDR, (sockopt_arg_type)&nOne, sizeof(int));
>>>>>>> 228c1378

    // some systems don't have IPV6_V6ONLY but are always v6only; others do have the option
    // and enable it by default or not. Try to enable it, if possible.
    if (addrBind.IsIPv6()) {
#ifdef IPV6_V6ONLY
        setsockopt(hListenSocket, IPPROTO_IPV6, IPV6_V6ONLY, (sockopt_arg_type)&nOne, sizeof(int));
#endif
#ifdef WIN32
        int nProtLevel = PROTECTION_LEVEL_UNRESTRICTED;
        setsockopt(hListenSocket, IPPROTO_IPV6, IPV6_PROTECTION_LEVEL, (const char*)&nProtLevel, sizeof(int));
#endif
    }

    if (::bind(hListenSocket, (struct sockaddr*)&sockaddr, len) == SOCKET_ERROR)
    {
        int nErr = WSAGetLastError();
        if (nErr == WSAEADDRINUSE)
            strError = strprintf(_("Unable to bind to %s on this computer. %s is probably already running."), addrBind.ToString(), _(PACKAGE_NAME));
        else
            strError = strprintf(_("Unable to bind to %s on this computer (bind returned error %s)"), addrBind.ToString(), NetworkErrorString(nErr));
        LogPrintf("%s\n", strError);
        CloseSocket(hListenSocket);
        return false;
    }
    LogPrintf("Bound to %s\n", addrBind.ToString());

    // Listen for incoming connections
    if (listen(hListenSocket, SOMAXCONN) == SOCKET_ERROR)
    {
        strError = strprintf(_("Error: Listening for incoming connections failed (listen returned error %s)"), NetworkErrorString(WSAGetLastError()));
        LogPrintf("%s\n", strError);
        CloseSocket(hListenSocket);
        return false;
    }

    vhListenSocket.push_back(ListenSocket(hListenSocket, fWhitelisted));

    if (addrBind.IsRoutable() && fDiscover && !fWhitelisted)
        AddLocal(addrBind, LOCAL_BIND);

    return true;
}

void Discover()
{
    if (!fDiscover)
        return;

#ifdef WIN32
    // Get local host IP
    char pszHostName[256] = "";
    if (gethostname(pszHostName, sizeof(pszHostName)) != SOCKET_ERROR)
    {
        std::vector<CNetAddr> vaddr;
        if (LookupHost(pszHostName, vaddr, 0, true))
        {
            for (const CNetAddr &addr : vaddr)
            {
                if (AddLocal(addr, LOCAL_IF))
                    LogPrintf("%s: %s - %s\n", __func__, pszHostName, addr.ToString());
            }
        }
    }
#else
    // Get local host ip
    struct ifaddrs* myaddrs;
    if (getifaddrs(&myaddrs) == 0)
    {
        for (struct ifaddrs* ifa = myaddrs; ifa != nullptr; ifa = ifa->ifa_next)
        {
            if (ifa->ifa_addr == nullptr) continue;
            if ((ifa->ifa_flags & IFF_UP) == 0) continue;
            if (strcmp(ifa->ifa_name, "lo") == 0) continue;
            if (strcmp(ifa->ifa_name, "lo0") == 0) continue;
            if (ifa->ifa_addr->sa_family == AF_INET)
            {
                struct sockaddr_in* s4 = (struct sockaddr_in*)(ifa->ifa_addr);
                CNetAddr addr(s4->sin_addr);
                if (AddLocal(addr, LOCAL_IF))
                    LogPrintf("%s: IPv4 %s: %s\n", __func__, ifa->ifa_name, addr.ToString());
            }
            else if (ifa->ifa_addr->sa_family == AF_INET6)
            {
                struct sockaddr_in6* s6 = (struct sockaddr_in6*)(ifa->ifa_addr);
                CNetAddr addr(s6->sin6_addr);
                if (AddLocal(addr, LOCAL_IF))
                    LogPrintf("%s: IPv6 %s: %s\n", __func__, ifa->ifa_name, addr.ToString());
            }
        }
        freeifaddrs(myaddrs);
    }
#endif
}

void CConnman::SetNetworkActive(bool active)
{
    LogPrint(BCLog::NET, "SetNetworkActive: %s\n", active);

    if (fNetworkActive == active) {
        return;
    }

    fNetworkActive = active;

    uiInterface.NotifyNetworkActiveChanged(fNetworkActive);
}

CConnman::CConnman(uint64_t nSeed0In, uint64_t nSeed1In) : nSeed0(nSeed0In), nSeed1(nSeed1In)
{
    fNetworkActive = true;
    setBannedIsDirty = false;
    fAddressesInitialized = false;
    nLastNodeId = 0;
    nSendBufferMaxSize = 0;
    nReceiveFloodSize = 0;
    flagInterruptMsgProc = false;
    SetTryNewOutboundPeer(false);

    Options connOptions;
    Init(connOptions);
}

NodeId CConnman::GetNewNodeId()
{
    return nLastNodeId.fetch_add(1, std::memory_order_relaxed);
}


bool CConnman::Bind(const CService &addr, unsigned int flags) {
    if (!(flags & BF_EXPLICIT) && IsLimited(addr))
        return false;
    std::string strError;
    if (!BindListenPort(addr, strError, (flags & BF_WHITELIST) != 0)) {
        if ((flags & BF_REPORT_ERROR) && clientInterface) {
            clientInterface->ThreadSafeMessageBox(strError, "", CClientUIInterface::MSG_ERROR);
        }
        return false;
    }
    return true;
}

bool CConnman::InitBinds(const std::vector<CService>& binds, const std::vector<CService>& whiteBinds) {
    bool fBound = false;
    for (const auto& addrBind : binds) {
        fBound |= Bind(addrBind, (BF_EXPLICIT | BF_REPORT_ERROR));
    }
    for (const auto& addrBind : whiteBinds) {
        fBound |= Bind(addrBind, (BF_EXPLICIT | BF_REPORT_ERROR | BF_WHITELIST));
    }
    if (binds.empty() && whiteBinds.empty()) {
        struct in_addr inaddr_any;
        inaddr_any.s_addr = INADDR_ANY;
        struct in6_addr inaddr6_any = IN6ADDR_ANY_INIT;
        fBound |= Bind(CService(inaddr6_any, GetListenPort()), BF_NONE);
        fBound |= Bind(CService(inaddr_any, GetListenPort()), !fBound ? BF_REPORT_ERROR : BF_NONE);
    }
    return fBound;
}

bool CConnman::Start(CScheduler& scheduler, const Options& connOptions)
{
    Init(connOptions);

    {
        LOCK(cs_totalBytesRecv);
        nTotalBytesRecv = 0;
    }
    {
        LOCK(cs_totalBytesSent);
        nTotalBytesSent = 0;
        nMaxOutboundTotalBytesSentInCycle = 0;
        nMaxOutboundCycleStartTime = 0;
    }

    if (fListen && !InitBinds(connOptions.vBinds, connOptions.vWhiteBinds)) {
        if (clientInterface) {
            clientInterface->ThreadSafeMessageBox(
                _("Failed to listen on any port. Use -listen=0 if you want this."),
                "", CClientUIInterface::MSG_ERROR);
        }
        return false;
    }

    for (const auto& strDest : connOptions.vSeedNodes) {
        AddOneShot(strDest);
    }

    if (clientInterface) {
        clientInterface->InitMessage(_("Loading P2P addresses..."));
    }
    // Load addresses from peers.dat
    int64_t nStart = GetTimeMillis();
    {
        CAddrDB adb;
        if (adb.Read(addrman))
            LogPrintf("Loaded %i addresses from peers.dat  %dms\n", addrman.size(), GetTimeMillis() - nStart);
        else {
            addrman.Clear(); // Addrman can be in an inconsistent state after failure, reset it
            LogPrintf("Invalid or missing peers.dat; recreating\n");
            DumpAddresses();
        }
    }
    if (clientInterface)
        clientInterface->InitMessage(_("Loading banlist..."));
    // Load addresses from banlist.dat
    nStart = GetTimeMillis();
    CBanDB bandb;
    banmap_t banmap;
    if (bandb.Read(banmap)) {
        SetBanned(banmap); // thread save setter
        SetBannedSetDirty(false); // no need to write down, just read data
        SweepBanned(); // sweep out unused entries

        LogPrint(BCLog::NET, "Loaded %d banned node ips/subnets from banlist.dat  %dms\n",
            banmap.size(), GetTimeMillis() - nStart);
    } else {
        LogPrintf("Invalid or missing banlist.dat; recreating\n");
        SetBannedSetDirty(true); // force write
        DumpBanlist();
    }

    uiInterface.InitMessage(_("Starting network threads..."));

    fAddressesInitialized = true;

    if (semOutbound == nullptr) {
        // initialize semaphore
        semOutbound = MakeUnique<CSemaphore>(std::min((nMaxOutbound + nMaxFeeler), nMaxConnections));
    }
    if (semAddnode == nullptr) {
        // initialize semaphore
        semAddnode = MakeUnique<CSemaphore>(nMaxAddnode);
    }

    //
    // Start threads
    //
    assert(m_msgproc);
    InterruptSocks5(false);
    interruptNet.reset();
    flagInterruptMsgProc = false;

    {
        std::unique_lock<std::mutex> lock(mutexMsgProc);
        fMsgProcWake = false;
    }

    // Send and receive from sockets, accept connections
    threadSocketHandler = std::thread(&TraceThread<std::function<void()> >, "net", std::function<void()>(std::bind(&CConnman::ThreadSocketHandler, this)));

    if (!gArgs.GetBoolArg("-dnsseed", true))
        LogPrintf("DNS seeding disabled\n");
    else
        threadDNSAddressSeed = std::thread(&TraceThread<std::function<void()> >, "dnsseed", std::function<void()>(std::bind(&CConnman::ThreadDNSAddressSeed, this)));

    // Initiate outbound connections from -addnode
    threadOpenAddedConnections = std::thread(&TraceThread<std::function<void()> >, "addcon", std::function<void()>(std::bind(&CConnman::ThreadOpenAddedConnections, this)));

    if (connOptions.m_use_addrman_outgoing && !connOptions.m_specified_outgoing.empty()) {
        if (clientInterface) {
            clientInterface->ThreadSafeMessageBox(
                _("Cannot provide specific connections and have addrman find outgoing connections at the same."),
                "", CClientUIInterface::MSG_ERROR);
        }
        return false;
    }
    if (connOptions.m_use_addrman_outgoing || !connOptions.m_specified_outgoing.empty())
        threadOpenConnections = std::thread(&TraceThread<std::function<void()> >, "opencon", std::function<void()>(std::bind(&CConnman::ThreadOpenConnections, this, connOptions.m_specified_outgoing)));

    // Process messages
    threadMessageHandler = std::thread(&TraceThread<std::function<void()> >, "msghand", std::function<void()>(std::bind(&CConnman::ThreadMessageHandler, this)));

    // Dump network addresses
    scheduler.scheduleEvery(std::bind(&CConnman::DumpData, this), DUMP_ADDRESSES_INTERVAL * 1000);

    return true;
}

class CNetCleanup
{
public:
    CNetCleanup() {}

    ~CNetCleanup()
    {
#ifdef WIN32
        // Shutdown Windows Sockets
        WSACleanup();
#endif
    }
}
instance_of_cnetcleanup;

void CConnman::Interrupt()
{
    {
        std::lock_guard<std::mutex> lock(mutexMsgProc);
        flagInterruptMsgProc = true;
    }
    condMsgProc.notify_all();

    interruptNet();
    InterruptSocks5(true);

    if (semOutbound) {
        for (int i=0; i<(nMaxOutbound + nMaxFeeler); i++) {
            semOutbound->post();
        }
    }

    if (semAddnode) {
        for (int i=0; i<nMaxAddnode; i++) {
            semAddnode->post();
        }
    }
}

void CConnman::Stop()
{
    if (threadMessageHandler.joinable())
        threadMessageHandler.join();
    if (threadOpenConnections.joinable())
        threadOpenConnections.join();
    if (threadOpenAddedConnections.joinable())
        threadOpenAddedConnections.join();
    if (threadDNSAddressSeed.joinable())
        threadDNSAddressSeed.join();
    if (threadSocketHandler.joinable())
        threadSocketHandler.join();

    if (fAddressesInitialized)
    {
        DumpData();
        fAddressesInitialized = false;
    }

    // Close sockets
    for (CNode* pnode : vNodes)
        pnode->CloseSocketDisconnect();
    for (ListenSocket& hListenSocket : vhListenSocket)
        if (hListenSocket.socket != INVALID_SOCKET)
            if (!CloseSocket(hListenSocket.socket))
                LogPrintf("CloseSocket(hListenSocket) failed with error %s\n", NetworkErrorString(WSAGetLastError()));

    // clean up some globals (to help leak detection)
    for (CNode *pnode : vNodes) {
        DeleteNode(pnode);
    }
    for (CNode *pnode : vNodesDisconnected) {
        DeleteNode(pnode);
    }
    vNodes.clear();
    vNodesDisconnected.clear();
    vhListenSocket.clear();
    semOutbound.reset();
    semAddnode.reset();
}

void CConnman::DeleteNode(CNode* pnode)
{
    assert(pnode);
    bool fUpdateConnectionTime = false;
    m_msgproc->FinalizeNode(pnode->GetId(), fUpdateConnectionTime);
    if(fUpdateConnectionTime) {
        addrman.Connected(pnode->addr);
    }
    delete pnode;
}

CConnman::~CConnman()
{
    Interrupt();
    Stop();
}

size_t CConnman::GetAddressCount() const
{
    return addrman.size();
}

void CConnman::SetServices(const CService &addr, ServiceFlags nServices)
{
    addrman.SetServices(addr, nServices);
}

void CConnman::MarkAddressGood(const CAddress& addr)
{
    addrman.Good(addr);
}

void CConnman::AddNewAddresses(const std::vector<CAddress>& vAddr, const CAddress& addrFrom, int64_t nTimePenalty)
{
    addrman.Add(vAddr, addrFrom, nTimePenalty);
}

std::vector<CAddress> CConnman::GetAddresses()
{
    return addrman.GetAddr();
}

bool CConnman::AddNode(const std::string& strNode)
{
    LOCK(cs_vAddedNodes);
    for (const std::string& it : vAddedNodes) {
        if (strNode == it) return false;
    }

    vAddedNodes.push_back(strNode);
    return true;
}

bool CConnman::RemoveAddedNode(const std::string& strNode)
{
    LOCK(cs_vAddedNodes);
    for(std::vector<std::string>::iterator it = vAddedNodes.begin(); it != vAddedNodes.end(); ++it) {
        if (strNode == *it) {
            vAddedNodes.erase(it);
            return true;
        }
    }
    return false;
}

size_t CConnman::GetNodeCount(NumConnections flags)
{
    LOCK(cs_vNodes);
    if (flags == CConnman::CONNECTIONS_ALL) // Shortcut if we want total
        return vNodes.size();

    int nNum = 0;
    for (const auto& pnode : vNodes) {
        if (flags & (pnode->fInbound ? CONNECTIONS_IN : CONNECTIONS_OUT)) {
            nNum++;
        }
    }

    return nNum;
}

void CConnman::GetNodeStats(std::vector<CNodeStats>& vstats)
{
    vstats.clear();
    LOCK(cs_vNodes);
    vstats.reserve(vNodes.size());
    for (CNode* pnode : vNodes) {
        vstats.emplace_back();
        pnode->copyStats(vstats.back());
    }
}

bool CConnman::DisconnectNode(const std::string& strNode)
{
    LOCK(cs_vNodes);
    if (CNode* pnode = FindNode(strNode)) {
        pnode->fDisconnect = true;
        return true;
    }
    return false;
}
bool CConnman::DisconnectNode(NodeId id)
{
    LOCK(cs_vNodes);
    for(CNode* pnode : vNodes) {
        if (id == pnode->GetId()) {
            pnode->fDisconnect = true;
            return true;
        }
    }
    return false;
}

void CConnman::RecordBytesRecv(uint64_t bytes)
{
    LOCK(cs_totalBytesRecv);
    nTotalBytesRecv += bytes;
}

void CConnman::RecordBytesSent(uint64_t bytes)
{
    LOCK(cs_totalBytesSent);
    nTotalBytesSent += bytes;

    uint64_t now = GetTime();
    if (nMaxOutboundCycleStartTime + nMaxOutboundTimeframe < now)
    {
        // timeframe expired, reset cycle
        nMaxOutboundCycleStartTime = now;
        nMaxOutboundTotalBytesSentInCycle = 0;
    }

    // TODO, exclude whitebind peers
    nMaxOutboundTotalBytesSentInCycle += bytes;
}

void CConnman::SetMaxOutboundTarget(uint64_t limit)
{
    LOCK(cs_totalBytesSent);
    nMaxOutboundLimit = limit;
}

uint64_t CConnman::GetMaxOutboundTarget()
{
    LOCK(cs_totalBytesSent);
    return nMaxOutboundLimit;
}

uint64_t CConnman::GetMaxOutboundTimeframe()
{
    LOCK(cs_totalBytesSent);
    return nMaxOutboundTimeframe;
}

uint64_t CConnman::GetMaxOutboundTimeLeftInCycle()
{
    LOCK(cs_totalBytesSent);
    if (nMaxOutboundLimit == 0)
        return 0;

    if (nMaxOutboundCycleStartTime == 0)
        return nMaxOutboundTimeframe;

    uint64_t cycleEndTime = nMaxOutboundCycleStartTime + nMaxOutboundTimeframe;
    uint64_t now = GetTime();
    return (cycleEndTime < now) ? 0 : cycleEndTime - GetTime();
}

void CConnman::SetMaxOutboundTimeframe(uint64_t timeframe)
{
    LOCK(cs_totalBytesSent);
    if (nMaxOutboundTimeframe != timeframe)
    {
        // reset measure-cycle in case of changing
        // the timeframe
        nMaxOutboundCycleStartTime = GetTime();
    }
    nMaxOutboundTimeframe = timeframe;
}

bool CConnman::OutboundTargetReached(bool historicalBlockServingLimit)
{
    LOCK(cs_totalBytesSent);
    if (nMaxOutboundLimit == 0)
        return false;

    if (historicalBlockServingLimit)
    {
        // keep a large enough buffer to at least relay each block once
        uint64_t timeLeftInCycle = GetMaxOutboundTimeLeftInCycle();
        uint64_t buffer = timeLeftInCycle / 600 * dgpMaxBlockSerSize;
        if (buffer >= nMaxOutboundLimit || nMaxOutboundTotalBytesSentInCycle >= nMaxOutboundLimit - buffer)
            return true;
    }
    else if (nMaxOutboundTotalBytesSentInCycle >= nMaxOutboundLimit)
        return true;

    return false;
}

uint64_t CConnman::GetOutboundTargetBytesLeft()
{
    LOCK(cs_totalBytesSent);
    if (nMaxOutboundLimit == 0)
        return 0;

    return (nMaxOutboundTotalBytesSentInCycle >= nMaxOutboundLimit) ? 0 : nMaxOutboundLimit - nMaxOutboundTotalBytesSentInCycle;
}

uint64_t CConnman::GetTotalBytesRecv()
{
    LOCK(cs_totalBytesRecv);
    return nTotalBytesRecv;
}

uint64_t CConnman::GetTotalBytesSent()
{
    LOCK(cs_totalBytesSent);
    return nTotalBytesSent;
}

ServiceFlags CConnman::GetLocalServices() const
{
    return nLocalServices;
}

void CConnman::SetBestHeight(int height)
{
    nBestHeight.store(height, std::memory_order_release);
}

int CConnman::GetBestHeight() const
{
    return nBestHeight.load(std::memory_order_acquire);
}

unsigned int CConnman::GetReceiveFloodSize() const { return nReceiveFloodSize; }

CNode::CNode(NodeId idIn, ServiceFlags nLocalServicesIn, int nMyStartingHeightIn, SOCKET hSocketIn, const CAddress& addrIn, uint64_t nKeyedNetGroupIn, uint64_t nLocalHostNonceIn, const CAddress &addrBindIn, const std::string& addrNameIn, bool fInboundIn) :
    nTimeConnected(GetSystemTimeInSeconds()),
    addr(addrIn),
    addrBind(addrBindIn),
    fInbound(fInboundIn),
    nKeyedNetGroup(nKeyedNetGroupIn),
    addrKnown(5000, 0.001),
    filterInventoryKnown(50000, 0.000001),
    id(idIn),
    nLocalHostNonce(nLocalHostNonceIn),
    nLocalServices(nLocalServicesIn),
    nMyStartingHeight(nMyStartingHeightIn),
    nSendVersion(0)
{
    nServices = NODE_NONE;
    hSocket = hSocketIn;
    nRecvVersion = INIT_PROTO_VERSION;
    nLastSend = 0;
    nLastRecv = 0;
    nSendBytes = 0;
    nRecvBytes = 0;
    nTimeOffset = 0;
    addrName = addrNameIn == "" ? addr.ToStringIPPort() : addrNameIn;
    nVersion = 0;
    strSubVer = "";
    fWhitelisted = false;
    fOneShot = false;
    m_manual_connection = false;
    fClient = false; // set by version message
    m_limited_node = false; // set by version message
    fFeeler = false;
    fSuccessfullyConnected = false;
    fDisconnect = false;
    nRefCount = 0;
    nSendSize = 0;
    nSendOffset = 0;
    hashContinue = uint256();
    nStartingHeight = -1;
    filterInventoryKnown.reset();
    fSendMempool = false;
    fGetAddr = false;
    nNextLocalAddrSend = 0;
    nNextAddrSend = 0;
    nNextInvSend = 0;
    fRelayTxes = false;
    fSentAddr = false;
    pfilter = MakeUnique<CBloomFilter>();
    timeLastMempoolReq = 0;
    nLastBlockTime = 0;
    nLastTXTime = 0;
    nPingNonceSent = 0;
    nPingUsecStart = 0;
    nPingUsecTime = 0;
    fPingQueued = false;
    nMinPingUsecTime = std::numeric_limits<int64_t>::max();
    minFeeFilter = 0;
    lastSentFeeFilter = 0;
    nextSendTimeFeeFilter = 0;
    fPauseRecv = false;
    fPauseSend = false;
    nProcessQueueSize = 0;

    for (const std::string &msg : getAllNetMessageTypes())
        mapRecvBytesPerMsgCmd[msg] = 0;
    mapRecvBytesPerMsgCmd[NET_MESSAGE_COMMAND_OTHER] = 0;

    if (fLogIPs) {
        LogPrint(BCLog::NET, "Added connection to %s peer=%d\n", addrName, id);
    } else {
        LogPrint(BCLog::NET, "Added connection peer=%d\n", id);
    }
}

CNode::~CNode()
{
    CloseSocket(hSocket);
}

void CNode::AskFor(const CInv& inv)
{
    if (mapAskFor.size() > MAPASKFOR_MAX_SZ || setAskFor.size() > SETASKFOR_MAX_SZ)
        return;
    // a peer may not have multiple non-responded queue positions for a single inv item
    if (!setAskFor.insert(inv.hash).second)
        return;

    // We're using mapAskFor as a priority queue,
    // the key is the earliest time the request can be sent
    int64_t nRequestTime;
    limitedmap<uint256, int64_t>::const_iterator it = mapAlreadyAskedFor.find(inv.hash);
    if (it != mapAlreadyAskedFor.end())
        nRequestTime = it->second;
    else
        nRequestTime = 0;
    LogPrint(BCLog::NET, "askfor %s  %d (%s) peer=%d\n", inv.ToString(), nRequestTime, FormatISO8601Time(nRequestTime/1000000), id);

    // Make sure not to reuse time indexes to keep things in the same order
    int64_t nNow = GetTimeMicros() - 1000000;
    static int64_t nLastTime;
    ++nLastTime;
    nNow = std::max(nNow, nLastTime);
    nLastTime = nNow;

    // Each retry is 2 minutes after the last
    nRequestTime = std::max(nRequestTime + 2 * 60 * 1000000, nNow);
    if (it != mapAlreadyAskedFor.end())
        mapAlreadyAskedFor.update(it, nRequestTime);
    else
        mapAlreadyAskedFor.insert(std::make_pair(inv.hash, nRequestTime));
    mapAskFor.insert(std::make_pair(nRequestTime, inv));
}

bool CConnman::NodeFullyConnected(const CNode* pnode)
{
    return pnode && pnode->fSuccessfullyConnected && !pnode->fDisconnect;
}

void CConnman::PushMessage(CNode* pnode, CSerializedNetMsg&& msg)
{
    size_t nMessageSize = msg.data.size();
    size_t nTotalSize = nMessageSize + CMessageHeader::HEADER_SIZE;
    LogPrint(BCLog::NET, "sending %s (%d bytes) peer=%d\n",  SanitizeString(msg.command.c_str()), nMessageSize, pnode->GetId());

    std::vector<unsigned char> serializedHeader;
    serializedHeader.reserve(CMessageHeader::HEADER_SIZE);
    uint256 hash = Hash(msg.data.data(), msg.data.data() + nMessageSize);
    CMessageHeader hdr(Params().MessageStart(), msg.command.c_str(), nMessageSize);
    memcpy(hdr.pchChecksum, hash.begin(), CMessageHeader::CHECKSUM_SIZE);

    CVectorWriter{SER_NETWORK, INIT_PROTO_VERSION, serializedHeader, 0, hdr};

    size_t nBytesSent = 0;
    {
        LOCK(pnode->cs_vSend);
        bool optimisticSend(pnode->vSendMsg.empty());

        //log total amount of bytes per command
        pnode->mapSendBytesPerMsgCmd[msg.command] += nTotalSize;
        pnode->nSendSize += nTotalSize;

        if (pnode->nSendSize > nSendBufferMaxSize)
            pnode->fPauseSend = true;
        pnode->vSendMsg.push_back(std::move(serializedHeader));
        if (nMessageSize)
            pnode->vSendMsg.push_back(std::move(msg.data));

        // If write queue empty, attempt "optimistic write"
        if (optimisticSend == true)
            nBytesSent = SocketSendData(pnode);
    }
    if (nBytesSent)
        RecordBytesSent(nBytesSent);
}

bool CConnman::ForNode(NodeId id, std::function<bool(CNode* pnode)> func)
{
    CNode* found = nullptr;
    LOCK(cs_vNodes);
    for (auto&& pnode : vNodes) {
        if(pnode->GetId() == id) {
            found = pnode;
            break;
        }
    }
    return found != nullptr && NodeFullyConnected(found) && func(found);
}

int64_t CConnman::PoissonNextSendInbound(int64_t now, int average_interval_seconds)
{
    if (m_next_send_inv_to_incoming < now) {
        // If this function were called from multiple threads simultaneously
        // it would possible that both update the next send variable, and return a different result to their caller.
        // This is not possible in practice as only the net processing thread invokes this function.
        m_next_send_inv_to_incoming = PoissonNextSend(now, average_interval_seconds);
    }
    return m_next_send_inv_to_incoming;
}

int64_t PoissonNextSend(int64_t now, int average_interval_seconds)
{
    return now + (int64_t)(log1p(GetRand(1ULL << 48) * -0.0000000000000035527136788 /* -1/2^48 */) * average_interval_seconds * -1000000.0 + 0.5);
}

CSipHasher CConnman::GetDeterministicRandomizer(uint64_t id) const
{
    return CSipHasher(nSeed0, nSeed1).Write(id);
}

uint64_t CConnman::CalculateKeyedNetGroup(const CAddress& ad) const
{
    std::vector<unsigned char> vchNetGroup(ad.GetGroup());

    return GetDeterministicRandomizer(RANDOMIZER_ID_NETGROUP).Write(vchNetGroup.data(), vchNetGroup.size()).Finalize();
}<|MERGE_RESOLUTION|>--- conflicted
+++ resolved
@@ -1,9 +1,5 @@
 // Copyright (c) 2009-2010 Satoshi Nakamoto
-<<<<<<< HEAD
-// Copyright (c) 2009-2017 The Bitcoin Core developers
-=======
 // Copyright (c) 2009-2018 The Bitcoin Core developers
->>>>>>> 228c1378
 // Distributed under the MIT software license, see the accompanying
 // file COPYING or http://www.opensource.org/licenses/mit-license.php.
 
@@ -435,11 +431,7 @@
             if (hSocket == INVALID_SOCKET) {
                 return nullptr;
             }
-<<<<<<< HEAD
-            connected = ConnectSocketDirectly(addrConnect, hSocket, nConnectTimeout);
-=======
             connected = ConnectSocketDirectly(addrConnect, hSocket, nConnectTimeout, manual_connection);
->>>>>>> 228c1378
         }
         if (!proxyConnectionFailed) {
             // If a connection to the node was attempted, and failure (if any) is not caused by a problem connecting to
@@ -2107,20 +2099,10 @@
         LogPrintf("%s\n", strError);
         return false;
     }
-<<<<<<< HEAD
-#ifndef WIN32
-    // Allow binding if the port is still in TIME_WAIT state after
-    // the program was closed and restarted.
-    setsockopt(hListenSocket, SOL_SOCKET, SO_REUSEADDR, (void*)&nOne, sizeof(int));
-#else
-    setsockopt(hListenSocket, SOL_SOCKET, SO_REUSEADDR, (const char*)&nOne, sizeof(int));
-#endif
-=======
 
     // Allow binding if the port is still in TIME_WAIT state after
     // the program was closed and restarted.
     setsockopt(hListenSocket, SOL_SOCKET, SO_REUSEADDR, (sockopt_arg_type)&nOne, sizeof(int));
->>>>>>> 228c1378
 
     // some systems don't have IPV6_V6ONLY but are always v6only; others do have the option
     // and enable it by default or not. Try to enable it, if possible.
