--- conflicted
+++ resolved
@@ -299,12 +299,8 @@
     unsigned char tmp[Num3072::DATA_BYTE_SIZE];
 
     uint256 hashed_in{(HashWriter{} << in).GetSHA256()};
-<<<<<<< HEAD
-    ChaCha20Aligned(hashed_in.data()).Keystream64(tmp, Num3072::DATA_BYTE_SIZE / 64);
-=======
     static_assert(sizeof(tmp) % ChaCha20Aligned::BLOCKLEN == 0);
     ChaCha20Aligned{MakeByteSpan(hashed_in)}.Keystream(MakeWritableByteSpan(tmp));
->>>>>>> 86d0551a
     Num3072 out{tmp};
 
     return out;
