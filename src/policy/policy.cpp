// Copyright (c) 2009-2010 Satoshi Nakamoto
// Copyright (c) 2009-2019 The Bitcoin Core developers
// Distributed under the MIT software license, see the accompanying
// file COPYING or http://www.opensource.org/licenses/mit-license.php.

// NOTE: This file is intended to be customised by the end user, and includes only local node policy logic

#include <policy/policy.h>

#include <consensus/validation.h>
#include <coins.h>
#include <span.h>

CAmount GetDustThreshold(const CTxOut& txout, const CFeeRate& dustRelayFeeIn)
{
    // "Dust" is defined in terms of dustRelayFee,
    // which has units satoshis-per-kilobyte.
    // If you'd pay more in fees than the value of the output
    // to spend something, then we consider it dust.
    // A typical spendable non-segwit txout is 34 bytes big, and will
    // need a CTxIn of at least 148 bytes to spend:
    // so dust is a spendable txout less than
    // 182*dustRelayFee/1000 (in satoshis).
    // 546 satoshis at the default rate of 3000 sat/kB.
    // A typical spendable segwit txout is 31 bytes big, and will
    // need a CTxIn of at least 67 bytes to spend:
    // so dust is a spendable txout less than
    // 98*dustRelayFee/1000 (in satoshis).
    // 294 satoshis at the default rate of 3000 sat/kB.
    if (txout.scriptPubKey.IsUnspendable())
        return 0;

    size_t nSize = GetSerializeSize(txout);
    int witnessversion = 0;
    std::vector<unsigned char> witnessprogram;

    if (txout.scriptPubKey.IsWitnessProgram(witnessversion, witnessprogram)) {
        // sum the sizes of the parts of a transaction input
        // with 75% segwit discount applied to the script size.
        nSize += (32 + 4 + 1 + (107 / WITNESS_SCALE_FACTOR) + 4);
    } else {
        nSize += (32 + 4 + 1 + 107 + 4); // the 148 mentioned above
    }

    return dustRelayFeeIn.GetFee(nSize);
}

bool IsDust(const CTxOut& txout, const CFeeRate& dustRelayFeeIn)
{
    return (txout.nValue < GetDustThreshold(txout, dustRelayFeeIn) && !txout.scriptPubKey.HasOpCreate() && !txout.scriptPubKey.HasOpCall());
}

bool IsStandard(const CScript& scriptPubKey, TxoutType& whichType)
{
    std::vector<std::vector<unsigned char> > vSolutions;
    whichType = Solver(scriptPubKey, vSolutions);

    if (whichType == TxoutType::NONSTANDARD) {
        return false;
    } else if (whichType == TxoutType::MULTISIG) {
        unsigned char m = vSolutions.front()[0];
        unsigned char n = vSolutions.back()[0];
        // Support up to x-of-3 multisig txns as standard
        if (n < 1 || n > 3)
            return false;
        if (m < 1 || m > n)
            return false;
    } else if (whichType == TxoutType::NULL_DATA &&
               (!fAcceptDatacarrier || scriptPubKey.size() > nMaxDatacarrierBytes)) {
          return false;
    }

    return true;
}

bool IsStandardTx(const CTransaction& tx, bool permit_bare_multisig, const CFeeRate& dust_relay_fee, std::string& reason)
{
    if (tx.nVersion > CTransaction::MAX_STANDARD_VERSION || tx.nVersion < 1) {
        reason = "version";
        return false;
    }

    // Extremely large transactions with lots of inputs can cost the network
    // almost as much to process as they cost the sender in fees, because
    // computing signature hashes is O(ninputs*txsize). Limiting transactions
    // to MAX_STANDARD_TX_WEIGHT mitigates CPU exhaustion attacks.
    unsigned int sz = GetTransactionWeight(tx);
    if (sz > MAX_STANDARD_TX_WEIGHT) {
        reason = "tx-size";
        return false;
    }

    for (const CTxIn& txin : tx.vin)
    {
        // Biggest 'standard' txin is a 15-of-15 P2SH multisig with compressed
        // keys (remember the 520 byte limit on redeemScript size). That works
        // out to a (15*(33+1))+3=513 byte redeemScript, 513+1+15*(73+1)+3=1627
        // bytes of scriptSig, which we round off to 1650 bytes for some minor
        // future-proofing. That's also enough to spend a 20-of-20
        // CHECKMULTISIG scriptPubKey, though such a scriptPubKey is not
        // considered standard.
        if (txin.scriptSig.size() > 1650) {
            reason = "scriptsig-size";
            return false;
        }
        if (!txin.scriptSig.IsPushOnly()) {
            reason = "scriptsig-not-pushonly";
            return false;
        }
    }

    unsigned int nDataOut = 0;
    TxoutType whichType;
    for (const CTxOut& txout : tx.vout) {
        if (!::IsStandard(txout.scriptPubKey, whichType)) {
            reason = "scriptpubkey";
            return false;
        }

        if (whichType == TxoutType::NULL_DATA)
            nDataOut++;
        else if ((whichType == TxoutType::MULTISIG) && (!permit_bare_multisig)) {
            reason = "bare-multisig";
            return false;
        } else if (IsDust(txout, dust_relay_fee)) {
            reason = "dust";
            return false;
        }
    }

    // only one OP_RETURN txout is permitted
    if (nDataOut > 1) {
        reason = "multi-op-return";
        return false;
    }

    return true;
}

/**
 * Check transaction inputs to mitigate two
 * potential denial-of-service attacks:
 *
 * 1. scriptSigs with extra data stuffed into them,
 *    not consumed by scriptPubKey (or P2SH script)
 * 2. P2SH scripts with a crazy number of expensive
 *    CHECKSIG/CHECKMULTISIG operations
 *
 * Why bother? To avoid denial-of-service attacks; an attacker
 * can submit a standard HASH... OP_EQUAL transaction,
 * which will get accepted into blocks. The redemption
 * script can be anything; an attacker could use a very
 * expensive-to-check-upon-redemption script like:
 *   DUP CHECKSIG DROP ... repeated 100 times... OP_1
 *
 * Note that only the non-witness portion of the transaction is checked here.
 */
bool AreInputsStandard(const CTransaction& tx, const CCoinsViewCache& mapInputs, bool taproot_active)
{
    if (tx.IsCoinBase())
        return true; // Coinbases don't use vin normally

    for (unsigned int i = 0; i < tx.vin.size(); i++)
    {
        const CTxOut& prev = mapInputs.AccessCoin(tx.vin[i].prevout).out;

        std::vector<std::vector<unsigned char> > vSolutions;
<<<<<<< HEAD
        txnouttype whichType = Solver(prev.scriptPubKey, vSolutions);
        if (whichType == TX_NONSTANDARD || whichType == TX_WITNESS_UNKNOWN) {
=======
        TxoutType whichType = Solver(prev.scriptPubKey, vSolutions);
        if (whichType == TxoutType::NONSTANDARD || whichType == TxoutType::WITNESS_UNKNOWN) {
>>>>>>> da23532c
            // WITNESS_UNKNOWN failures are typically also caught with a policy
            // flag in the script interpreter, but it can be helpful to catch
            // this type of NONSTANDARD transaction earlier in transaction
            // validation.
            return false;
        } else if (whichType == TxoutType::SCRIPTHASH) {
            std::vector<std::vector<unsigned char> > stack;
            // convert the scriptSig into a stack, so we can inspect the redeemScript
            if (!EvalScript(stack, tx.vin[i].scriptSig, SCRIPT_VERIFY_NONE, BaseSignatureChecker(), SigVersion::BASE))
                return false;
            if (stack.empty())
                return false;
            CScript subscript(stack.back().begin(), stack.back().end());
            if (subscript.GetSigOpCount(true) > MAX_P2SH_SIGOPS) {
                return false;
            }
        } else if (whichType == TxoutType::WITNESS_V1_TAPROOT) {
            // Don't allow Taproot spends unless Taproot is active.
            if (!taproot_active) return false;
        }
    }

    return true;
}

bool IsWitnessStandard(const CTransaction& tx, const CCoinsViewCache& mapInputs)
{
    if (tx.IsCoinBase())
        return true; // Coinbases are skipped

    for (unsigned int i = 0; i < tx.vin.size(); i++)
    {
        // We don't care if witness for this input is empty, since it must not be bloated.
        // If the script is invalid without witness, it would be caught sooner or later during validation.
        if (tx.vin[i].scriptWitness.IsNull())
            continue;

        const CTxOut &prev = mapInputs.AccessCoin(tx.vin[i].prevout).out;

        // get the scriptPubKey corresponding to this input:
        CScript prevScript = prev.scriptPubKey;

        bool p2sh = false;
        if (prevScript.IsPayToScriptHash()) {
            std::vector <std::vector<unsigned char> > stack;
            // If the scriptPubKey is P2SH, we try to extract the redeemScript casually by converting the scriptSig
            // into a stack. We do not check IsPushOnly nor compare the hash as these will be done later anyway.
            // If the check fails at this stage, we know that this txid must be a bad one.
            if (!EvalScript(stack, tx.vin[i].scriptSig, SCRIPT_VERIFY_NONE, BaseSignatureChecker(), SigVersion::BASE))
                return false;
            if (stack.empty())
                return false;
            prevScript = CScript(stack.back().begin(), stack.back().end());
            p2sh = true;
        }

        int witnessversion = 0;
        std::vector<unsigned char> witnessprogram;

        // Non-witness program must not be associated with any witness
        if (!prevScript.IsWitnessProgram(witnessversion, witnessprogram))
            return false;

        // Check P2WSH standard limits
        if (witnessversion == 0 && witnessprogram.size() == WITNESS_V0_SCRIPTHASH_SIZE) {
            if (tx.vin[i].scriptWitness.stack.back().size() > MAX_STANDARD_P2WSH_SCRIPT_SIZE)
                return false;
            size_t sizeWitnessStack = tx.vin[i].scriptWitness.stack.size() - 1;
            if (sizeWitnessStack > MAX_STANDARD_P2WSH_STACK_ITEMS)
                return false;
            for (unsigned int j = 0; j < sizeWitnessStack; j++) {
                if (tx.vin[i].scriptWitness.stack[j].size() > MAX_STANDARD_P2WSH_STACK_ITEM_SIZE)
                    return false;
            }
        }

        // Check policy limits for Taproot spends:
        // - MAX_STANDARD_TAPSCRIPT_STACK_ITEM_SIZE limit for stack item size
        // - No annexes
        if (witnessversion == 1 && witnessprogram.size() == WITNESS_V1_TAPROOT_SIZE && !p2sh) {
            // Taproot spend (non-P2SH-wrapped, version 1, witness program size 32; see BIP 341)
            auto stack = MakeSpan(tx.vin[i].scriptWitness.stack);
            if (stack.size() >= 2 && !stack.back().empty() && stack.back()[0] == ANNEX_TAG) {
                // Annexes are nonstandard as long as no semantics are defined for them.
                return false;
            }
            if (stack.size() >= 2) {
                // Script path spend (2 or more stack elements after removing optional annex)
                const auto& control_block = SpanPopBack(stack);
                SpanPopBack(stack); // Ignore script
                if (control_block.empty()) return false; // Empty control block is invalid
                if ((control_block[0] & TAPROOT_LEAF_MASK) == TAPROOT_LEAF_TAPSCRIPT) {
                    // Leaf version 0xc0 (aka Tapscript, see BIP 342)
                    for (const auto& item : stack) {
                        if (item.size() > MAX_STANDARD_TAPSCRIPT_STACK_ITEM_SIZE) return false;
                    }
                }
            } else if (stack.size() == 1) {
                // Key path spend (1 stack element after removing optional annex)
                // (no policy rules apply)
            } else {
                // 0 stack elements; this is already invalid by consensus rules
                return false;
            }
        }
    }
    return true;
}

int64_t GetVirtualTransactionSize(int64_t nWeight, int64_t nSigOpCost, unsigned int bytes_per_sigop)
{
    return (std::max(nWeight, nSigOpCost * bytes_per_sigop) + WITNESS_SCALE_FACTOR - 1) / WITNESS_SCALE_FACTOR;
}

int64_t GetVirtualTransactionSize(const CTransaction& tx, int64_t nSigOpCost, unsigned int bytes_per_sigop)
{
    return GetVirtualTransactionSize(GetTransactionWeight(tx), nSigOpCost, bytes_per_sigop);
}

int64_t GetVirtualTransactionInputSize(const CTxIn& txin, int64_t nSigOpCost, unsigned int bytes_per_sigop)
{
    return GetVirtualTransactionSize(GetTransactionInputWeight(txin), nSigOpCost, bytes_per_sigop);
}<|MERGE_RESOLUTION|>--- conflicted
+++ resolved
@@ -165,13 +165,8 @@
         const CTxOut& prev = mapInputs.AccessCoin(tx.vin[i].prevout).out;
 
         std::vector<std::vector<unsigned char> > vSolutions;
-<<<<<<< HEAD
-        txnouttype whichType = Solver(prev.scriptPubKey, vSolutions);
-        if (whichType == TX_NONSTANDARD || whichType == TX_WITNESS_UNKNOWN) {
-=======
         TxoutType whichType = Solver(prev.scriptPubKey, vSolutions);
         if (whichType == TxoutType::NONSTANDARD || whichType == TxoutType::WITNESS_UNKNOWN) {
->>>>>>> da23532c
             // WITNESS_UNKNOWN failures are typically also caught with a policy
             // flag in the script interpreter, but it can be helpful to catch
             // this type of NONSTANDARD transaction earlier in transaction
