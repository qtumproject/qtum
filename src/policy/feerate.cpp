--- conflicted
+++ resolved
@@ -7,11 +7,6 @@
 
 #include <tinyformat.h>
 
-<<<<<<< HEAD
-const std::string CURRENCY_UNIT = "QTUM";
-
-=======
->>>>>>> da23532c
 CFeeRate::CFeeRate(const CAmount& nFeePaid, size_t nBytes_)
 {
     assert(nBytes_ <= uint64_t(std::numeric_limits<int64_t>::max()));
