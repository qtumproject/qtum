--- conflicted
+++ resolved
@@ -25,14 +25,9 @@
 // How often to flush fee estimates to fee_estimates.dat.
 static constexpr std::chrono::hours FEE_FLUSH_INTERVAL{1};
 
-<<<<<<< HEAD
-/** fee_estimates.dat that are more than 60 hours (2.5 days) will not be read,
- * as the estimates in the file are stale.
-=======
 /** fee_estimates.dat that are more than 60 hours (2.5 days) old will not be read,
  * as fee estimates are based on historical data and may be inaccurate if
  * network activity has changed.
->>>>>>> 86d0551a
  */
 static constexpr std::chrono::hours MAX_FILE_AGE{60};
 
