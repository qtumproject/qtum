--- conflicted
+++ resolved
@@ -20,15 +20,9 @@
 class CScript;
 
 /** Default for -blockmaxweight, which controls the range of block weights the mining code will create **/
-<<<<<<< HEAD
-static const unsigned int DEFAULT_BLOCK_MAX_WEIGHT = 7600000;
-/** Default for -blockmintxfee, which sets the minimum feerate for a transaction in blocks created by mining code **/
-static const unsigned int DEFAULT_BLOCK_MIN_TX_FEE = 400000;
-=======
 static constexpr unsigned int DEFAULT_BLOCK_MAX_WEIGHT{7600000};
 /** Default for -blockmintxfee, which sets the minimum feerate for a transaction in blocks created by mining code **/
 static constexpr unsigned int DEFAULT_BLOCK_MIN_TX_FEE{400000};
->>>>>>> d82fec21
 /** The maximum weight for transactions we're willing to relay/mine */
 static constexpr unsigned int MAX_STANDARD_TX_WEIGHT{400000};
 /** The minimum non-witness size for transactions we're willing to relay/mine (1 segwit input + 1 P2WPKH output = 82 bytes) */
@@ -37,15 +31,8 @@
 static constexpr unsigned int MAX_P2SH_SIGOPS{15};
 /** The maximum number of sigops we're willing to relay/mine in a single tx */
 extern unsigned int dgpMaxTxSigOps;
-<<<<<<< HEAD
-/** Default for -maxmempool, maximum megabytes of mempool memory usage */
-static const unsigned int DEFAULT_MAX_MEMPOOL_SIZE = 300;
-/** Default for -incrementalrelayfee, which sets the minimum feerate increase for mempool limiting or BIP 125 replacement **/
-static const unsigned int DEFAULT_INCREMENTAL_RELAY_FEE = 10000;
-=======
 /** Default for -incrementalrelayfee, which sets the minimum feerate increase for mempool limiting or replacement **/
 static constexpr unsigned int DEFAULT_INCREMENTAL_RELAY_FEE{10000};
->>>>>>> d82fec21
 /** Default for -bytespersigop */
 static constexpr unsigned int DEFAULT_BYTES_PER_SIGOP{20};
 /** Default for -permitbaremultisig */
@@ -65,9 +52,6 @@
  * standard and should be done with care and ideally rarely. It makes sense to
  * only increase the dust limit after prior releases were already not creating
  * outputs below the new threshold */
-<<<<<<< HEAD
-static const unsigned int DUST_RELAY_TX_FEE = 400000;
-=======
 static constexpr unsigned int DUST_RELAY_TX_FEE{400000};
 /** Default for -minrelaytxfee, minimum relay fee for transactions */
 static constexpr unsigned int DEFAULT_MIN_RELAY_TX_FEE{400000};
@@ -85,7 +69,6 @@
  * configurable as it doesn't materially change DoS parameters.
  */
 static constexpr unsigned int EXTRA_DESCENDANT_TX_SIZE_LIMIT{10000};
->>>>>>> d82fec21
 /**
  * Standard script verification flags that standard transactions will comply
  * with. However scripts violating these flags may still be present in valid
@@ -122,11 +105,6 @@
 static constexpr unsigned int STANDARD_SENDER_STACK_ITEMS{2};
 /** The maximum size of each sender stack item in a standard sender signature script */
 static constexpr unsigned int MAX_STANDARD_SENDER_STACK_ITEM_SIZE{80};
-
-/** The number of sender stack items in a standard sender signature script */
-static const unsigned int STANDARD_SENDER_STACK_ITEMS = 2;
-/** The maximum size of each sender stack item in a standard sender signature script */
-static const unsigned int MAX_STANDARD_SENDER_STACK_ITEM_SIZE = 80;
 
 CAmount GetDustThreshold(const CTxOut& txout, const CFeeRate& dustRelayFee);
 
