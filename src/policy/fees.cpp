// Copyright (c) 2009-2010 Satoshi Nakamoto
// Copyright (c) 2009-2021 The Bitcoin Core developers
// Distributed under the MIT software license, see the accompanying
// file COPYING or http://www.opensource.org/licenses/mit-license.php.

#include <policy/fees.h>

#include <clientversion.h>
#include <consensus/amount.h>
#include <fs.h>
#include <logging.h>
#include <policy/feerate.h>
#include <primitives/transaction.h>
#include <random.h>
#include <serialize.h>
#include <streams.h>
#include <sync.h>
#include <tinyformat.h>
#include <txmempool.h>
#include <uint256.h>
#include <util/serfloat.h>
#include <util/system.h>
#include <util/time.h>

<<<<<<< HEAD
const char* FEE_ESTIMATES_FILENAME = "fee_estimates.dat";
=======
#include <algorithm>
#include <cassert>
#include <cmath>
#include <cstddef>
#include <cstdint>
#include <exception>
#include <stdexcept>
#include <utility>
>>>>>>> d82fec21

static constexpr double INF_FEERATE = 1e99;

std::string StringForFeeEstimateHorizon(FeeEstimateHorizon horizon)
{
    switch (horizon) {
    case FeeEstimateHorizon::SHORT_HALFLIFE: return "short";
    case FeeEstimateHorizon::MED_HALFLIFE: return "medium";
    case FeeEstimateHorizon::LONG_HALFLIFE: return "long";
    } // no default case, so the compiler can warn about missing cases
    assert(false);
}

namespace {

struct EncodedDoubleFormatter
{
    template<typename Stream> void Ser(Stream &s, double v)
    {
        s << EncodeDouble(v);
    }

    template<typename Stream> void Unser(Stream& s, double& v)
    {
        uint64_t encoded;
        s >> encoded;
        v = DecodeDouble(encoded);
    }
};

} // namespace

/**
 * We will instantiate an instance of this class to track transactions that were
 * included in a block. We will lump transactions into a bucket according to their
 * approximate feerate and then track how long it took for those txs to be included in a block
 *
 * The tracking of unconfirmed (mempool) transactions is completely independent of the
 * historical tracking of transactions that have been confirmed in a block.
 */
class TxConfirmStats
{
private:
    //Define the buckets we will group transactions into
    const std::vector<double>& buckets;              // The upper-bound of the range for the bucket (inclusive)
    const std::map<double, unsigned int>& bucketMap; // Map of bucket upper-bound to index into all vectors by bucket

    // For each bucket X:
    // Count the total # of txs in each bucket
    // Track the historical moving average of this total over blocks
    std::vector<double> txCtAvg;

    // Count the total # of txs confirmed within Y blocks in each bucket
    // Track the historical moving average of these totals over blocks
    std::vector<std::vector<double>> confAvg; // confAvg[Y][X]

    // Track moving avg of txs which have been evicted from the mempool
    // after failing to be confirmed within Y blocks
    std::vector<std::vector<double>> failAvg; // failAvg[Y][X]

    // Sum the total feerate of all tx's in each bucket
    // Track the historical moving average of this total over blocks
    std::vector<double> m_feerate_avg;

    // Combine the conf counts with tx counts to calculate the confirmation % for each Y,X
    // Combine the total value with the tx counts to calculate the avg feerate per bucket

    double decay;

    // Resolution (# of blocks) with which confirmations are tracked
    unsigned int scale;

    // Mempool counts of outstanding transactions
    // For each bucket X, track the number of transactions in the mempool
    // that are unconfirmed for each possible confirmation value Y
    std::vector<std::vector<int> > unconfTxs;  //unconfTxs[Y][X]
    // transactions still unconfirmed after GetMaxConfirms for each bucket
    std::vector<int> oldUnconfTxs;

    void resizeInMemoryCounters(size_t newbuckets);

public:
    /**
     * Create new TxConfirmStats. This is called by BlockPolicyEstimator's
     * constructor with default values.
     * @param defaultBuckets contains the upper limits for the bucket boundaries
     * @param maxPeriods max number of periods to track
     * @param decay how much to decay the historical moving average per block
     */
    TxConfirmStats(const std::vector<double>& defaultBuckets, const std::map<double, unsigned int>& defaultBucketMap,
                   unsigned int maxPeriods, double decay, unsigned int scale);

    /** Roll the circular buffer for unconfirmed txs*/
    void ClearCurrent(unsigned int nBlockHeight);

    /**
     * Record a new transaction data point in the current block stats
     * @param blocksToConfirm the number of blocks it took this transaction to confirm
     * @param val the feerate of the transaction
     * @warning blocksToConfirm is 1-based and has to be >= 1
     */
    void Record(int blocksToConfirm, double val);

    /** Record a new transaction entering the mempool*/
    unsigned int NewTx(unsigned int nBlockHeight, double val);

    /** Remove a transaction from mempool tracking stats*/
    void removeTx(unsigned int entryHeight, unsigned int nBestSeenHeight,
                  unsigned int bucketIndex, bool inBlock);

    /** Update our estimates by decaying our historical moving average and updating
        with the data gathered from the current block */
    void UpdateMovingAverages();

    /**
     * Calculate a feerate estimate.  Find the lowest value bucket (or range of buckets
     * to make sure we have enough data points) whose transactions still have sufficient likelihood
     * of being confirmed within the target number of confirmations
     * @param confTarget target number of confirmations
     * @param sufficientTxVal required average number of transactions per block in a bucket range
     * @param minSuccess the success probability we require
     * @param nBlockHeight the current block height
     */
    double EstimateMedianVal(int confTarget, double sufficientTxVal,
                             double minSuccess, unsigned int nBlockHeight,
                             EstimationResult *result = nullptr) const;

    /** Return the max number of confirms we're tracking */
    unsigned int GetMaxConfirms() const { return scale * confAvg.size(); }

    /** Write state of estimation data to a file*/
    void Write(AutoFile& fileout) const;

    /**
     * Read saved state of estimation data from a file and replace all internal data structures and
     * variables with this state.
     */
    void Read(AutoFile& filein, int nFileVersion, size_t numBuckets);
};


TxConfirmStats::TxConfirmStats(const std::vector<double>& defaultBuckets,
                                const std::map<double, unsigned int>& defaultBucketMap,
                               unsigned int maxPeriods, double _decay, unsigned int _scale)
    : buckets(defaultBuckets), bucketMap(defaultBucketMap), decay(_decay), scale(_scale)
{
    assert(_scale != 0 && "_scale must be non-zero");
    confAvg.resize(maxPeriods);
    failAvg.resize(maxPeriods);
    for (unsigned int i = 0; i < maxPeriods; i++) {
        confAvg[i].resize(buckets.size());
        failAvg[i].resize(buckets.size());
    }

    txCtAvg.resize(buckets.size());
    m_feerate_avg.resize(buckets.size());

    resizeInMemoryCounters(buckets.size());
}

void TxConfirmStats::resizeInMemoryCounters(size_t newbuckets) {
    // newbuckets must be passed in because the buckets referred to during Read have not been updated yet.
    unconfTxs.resize(GetMaxConfirms());
    for (unsigned int i = 0; i < unconfTxs.size(); i++) {
        unconfTxs[i].resize(newbuckets);
    }
    oldUnconfTxs.resize(newbuckets);
}

// Roll the unconfirmed txs circular buffer
void TxConfirmStats::ClearCurrent(unsigned int nBlockHeight)
{
    for (unsigned int j = 0; j < buckets.size(); j++) {
        oldUnconfTxs[j] += unconfTxs[nBlockHeight % unconfTxs.size()][j];
        unconfTxs[nBlockHeight%unconfTxs.size()][j] = 0;
    }
}


void TxConfirmStats::Record(int blocksToConfirm, double feerate)
{
    // blocksToConfirm is 1-based
    if (blocksToConfirm < 1)
        return;
    int periodsToConfirm = (blocksToConfirm + scale - 1) / scale;
    unsigned int bucketindex = bucketMap.lower_bound(feerate)->second;
    for (size_t i = periodsToConfirm; i <= confAvg.size(); i++) {
        confAvg[i - 1][bucketindex]++;
    }
    txCtAvg[bucketindex]++;
    m_feerate_avg[bucketindex] += feerate;
}

void TxConfirmStats::UpdateMovingAverages()
{
    assert(confAvg.size() == failAvg.size());
    for (unsigned int j = 0; j < buckets.size(); j++) {
        for (unsigned int i = 0; i < confAvg.size(); i++) {
            confAvg[i][j] *= decay;
            failAvg[i][j] *= decay;
        }
        m_feerate_avg[j] *= decay;
        txCtAvg[j] *= decay;
    }
}

// returns -1 on error conditions
double TxConfirmStats::EstimateMedianVal(int confTarget, double sufficientTxVal,
                                         double successBreakPoint, unsigned int nBlockHeight,
                                         EstimationResult *result) const
{
    // Counters for a bucket (or range of buckets)
    double nConf = 0; // Number of tx's confirmed within the confTarget
    double totalNum = 0; // Total number of tx's that were ever confirmed
    int extraNum = 0;  // Number of tx's still in mempool for confTarget or longer
    double failNum = 0; // Number of tx's that were never confirmed but removed from the mempool after confTarget
    const int periodTarget = (confTarget + scale - 1) / scale;
    const int maxbucketindex = buckets.size() - 1;

    // We'll combine buckets until we have enough samples.
    // The near and far variables will define the range we've combined
    // The best variables are the last range we saw which still had a high
    // enough confirmation rate to count as success.
    // The cur variables are the current range we're counting.
    unsigned int curNearBucket = maxbucketindex;
    unsigned int bestNearBucket = maxbucketindex;
    unsigned int curFarBucket = maxbucketindex;
    unsigned int bestFarBucket = maxbucketindex;

    bool foundAnswer = false;
    unsigned int bins = unconfTxs.size();
    bool newBucketRange = true;
    bool passing = true;
    EstimatorBucket passBucket;
    EstimatorBucket failBucket;

    // Start counting from highest feerate transactions
    for (int bucket = maxbucketindex; bucket >= 0; --bucket) {
        if (newBucketRange) {
            curNearBucket = bucket;
            newBucketRange = false;
        }
        curFarBucket = bucket;
        nConf += confAvg[periodTarget - 1][bucket];
        totalNum += txCtAvg[bucket];
        failNum += failAvg[periodTarget - 1][bucket];
        for (unsigned int confct = confTarget; confct < GetMaxConfirms(); confct++)
            extraNum += unconfTxs[(nBlockHeight - confct) % bins][bucket];
        extraNum += oldUnconfTxs[bucket];
        // If we have enough transaction data points in this range of buckets,
        // we can test for success
        // (Only count the confirmed data points, so that each confirmation count
        // will be looking at the same amount of data and same bucket breaks)
        if (totalNum >= sufficientTxVal / (1 - decay)) {
            double curPct = nConf / (totalNum + failNum + extraNum);

            // Check to see if we are no longer getting confirmed at the success rate
            if (curPct < successBreakPoint) {
                if (passing == true) {
                    // First time we hit a failure record the failed bucket
                    unsigned int failMinBucket = std::min(curNearBucket, curFarBucket);
                    unsigned int failMaxBucket = std::max(curNearBucket, curFarBucket);
                    failBucket.start = failMinBucket ? buckets[failMinBucket - 1] : 0;
                    failBucket.end = buckets[failMaxBucket];
                    failBucket.withinTarget = nConf;
                    failBucket.totalConfirmed = totalNum;
                    failBucket.inMempool = extraNum;
                    failBucket.leftMempool = failNum;
                    passing = false;
                }
                continue;
            }
            // Otherwise update the cumulative stats, and the bucket variables
            // and reset the counters
            else {
                failBucket = EstimatorBucket(); // Reset any failed bucket, currently passing
                foundAnswer = true;
                passing = true;
                passBucket.withinTarget = nConf;
                nConf = 0;
                passBucket.totalConfirmed = totalNum;
                totalNum = 0;
                passBucket.inMempool = extraNum;
                passBucket.leftMempool = failNum;
                failNum = 0;
                extraNum = 0;
                bestNearBucket = curNearBucket;
                bestFarBucket = curFarBucket;
                newBucketRange = true;
            }
        }
    }

    double median = -1;
    double txSum = 0;

    // Calculate the "average" feerate of the best bucket range that met success conditions
    // Find the bucket with the median transaction and then report the average feerate from that bucket
    // This is a compromise between finding the median which we can't since we don't save all tx's
    // and reporting the average which is less accurate
    unsigned int minBucket = std::min(bestNearBucket, bestFarBucket);
    unsigned int maxBucket = std::max(bestNearBucket, bestFarBucket);
    for (unsigned int j = minBucket; j <= maxBucket; j++) {
        txSum += txCtAvg[j];
    }
    if (foundAnswer && txSum != 0) {
        txSum = txSum / 2;
        for (unsigned int j = minBucket; j <= maxBucket; j++) {
            if (txCtAvg[j] < txSum)
                txSum -= txCtAvg[j];
            else { // we're in the right bucket
                median = m_feerate_avg[j] / txCtAvg[j];
                break;
            }
        }

        passBucket.start = minBucket ? buckets[minBucket-1] : 0;
        passBucket.end = buckets[maxBucket];
    }

    // If we were passing until we reached last few buckets with insufficient data, then report those as failed
    if (passing && !newBucketRange) {
        unsigned int failMinBucket = std::min(curNearBucket, curFarBucket);
        unsigned int failMaxBucket = std::max(curNearBucket, curFarBucket);
        failBucket.start = failMinBucket ? buckets[failMinBucket - 1] : 0;
        failBucket.end = buckets[failMaxBucket];
        failBucket.withinTarget = nConf;
        failBucket.totalConfirmed = totalNum;
        failBucket.inMempool = extraNum;
        failBucket.leftMempool = failNum;
    }

    float passed_within_target_perc = 0.0;
    float failed_within_target_perc = 0.0;
    if ((passBucket.totalConfirmed + passBucket.inMempool + passBucket.leftMempool)) {
        passed_within_target_perc = 100 * passBucket.withinTarget / (passBucket.totalConfirmed + passBucket.inMempool + passBucket.leftMempool);
    }
    if ((failBucket.totalConfirmed + failBucket.inMempool + failBucket.leftMempool)) {
        failed_within_target_perc = 100 * failBucket.withinTarget / (failBucket.totalConfirmed + failBucket.inMempool + failBucket.leftMempool);
    }

    LogPrint(BCLog::ESTIMATEFEE, "FeeEst: %d > %.0f%% decay %.5f: feerate: %g from (%g - %g) %.2f%% %.1f/(%.1f %d mem %.1f out) Fail: (%g - %g) %.2f%% %.1f/(%.1f %d mem %.1f out)\n",
             confTarget, 100.0 * successBreakPoint, decay,
             median, passBucket.start, passBucket.end,
             passed_within_target_perc,
             passBucket.withinTarget, passBucket.totalConfirmed, passBucket.inMempool, passBucket.leftMempool,
             failBucket.start, failBucket.end,
             failed_within_target_perc,
             failBucket.withinTarget, failBucket.totalConfirmed, failBucket.inMempool, failBucket.leftMempool);


    if (result) {
        result->pass = passBucket;
        result->fail = failBucket;
        result->decay = decay;
        result->scale = scale;
    }
    return median;
}

void TxConfirmStats::Write(AutoFile& fileout) const
{
    fileout << Using<EncodedDoubleFormatter>(decay);
    fileout << scale;
    fileout << Using<VectorFormatter<EncodedDoubleFormatter>>(m_feerate_avg);
    fileout << Using<VectorFormatter<EncodedDoubleFormatter>>(txCtAvg);
    fileout << Using<VectorFormatter<VectorFormatter<EncodedDoubleFormatter>>>(confAvg);
    fileout << Using<VectorFormatter<VectorFormatter<EncodedDoubleFormatter>>>(failAvg);
}

void TxConfirmStats::Read(AutoFile& filein, int nFileVersion, size_t numBuckets)
{
    // Read data file and do some very basic sanity checking
    // buckets and bucketMap are not updated yet, so don't access them
    // If there is a read failure, we'll just discard this entire object anyway
    size_t maxConfirms, maxPeriods;

    // The current version will store the decay with each individual TxConfirmStats and also keep a scale factor
    filein >> Using<EncodedDoubleFormatter>(decay);
    if (decay <= 0 || decay >= 1) {
        throw std::runtime_error("Corrupt estimates file. Decay must be between 0 and 1 (non-inclusive)");
    }
    filein >> scale;
    if (scale == 0) {
        throw std::runtime_error("Corrupt estimates file. Scale must be non-zero");
    }

    filein >> Using<VectorFormatter<EncodedDoubleFormatter>>(m_feerate_avg);
    if (m_feerate_avg.size() != numBuckets) {
        throw std::runtime_error("Corrupt estimates file. Mismatch in feerate average bucket count");
    }
    filein >> Using<VectorFormatter<EncodedDoubleFormatter>>(txCtAvg);
    if (txCtAvg.size() != numBuckets) {
        throw std::runtime_error("Corrupt estimates file. Mismatch in tx count bucket count");
    }
    filein >> Using<VectorFormatter<VectorFormatter<EncodedDoubleFormatter>>>(confAvg);
    maxPeriods = confAvg.size();
    maxConfirms = scale * maxPeriods;

    if (maxConfirms <= 0 || maxConfirms > 6 * 24 * 7) { // one week
        throw std::runtime_error("Corrupt estimates file.  Must maintain estimates for between 1 and 1008 (one week) confirms");
    }
    for (unsigned int i = 0; i < maxPeriods; i++) {
        if (confAvg[i].size() != numBuckets) {
            throw std::runtime_error("Corrupt estimates file. Mismatch in feerate conf average bucket count");
        }
    }

    filein >> Using<VectorFormatter<VectorFormatter<EncodedDoubleFormatter>>>(failAvg);
    if (maxPeriods != failAvg.size()) {
        throw std::runtime_error("Corrupt estimates file. Mismatch in confirms tracked for failures");
    }
    for (unsigned int i = 0; i < maxPeriods; i++) {
        if (failAvg[i].size() != numBuckets) {
            throw std::runtime_error("Corrupt estimates file. Mismatch in one of failure average bucket counts");
        }
    }

    // Resize the current block variables which aren't stored in the data file
    // to match the number of confirms and buckets
    resizeInMemoryCounters(numBuckets);

    LogPrint(BCLog::ESTIMATEFEE, "Reading estimates: %u buckets counting confirms up to %u blocks\n",
             numBuckets, maxConfirms);
}

unsigned int TxConfirmStats::NewTx(unsigned int nBlockHeight, double val)
{
    unsigned int bucketindex = bucketMap.lower_bound(val)->second;
    unsigned int blockIndex = nBlockHeight % unconfTxs.size();
    unconfTxs[blockIndex][bucketindex]++;
    return bucketindex;
}

void TxConfirmStats::removeTx(unsigned int entryHeight, unsigned int nBestSeenHeight, unsigned int bucketindex, bool inBlock)
{
    //nBestSeenHeight is not updated yet for the new block
    int blocksAgo = nBestSeenHeight - entryHeight;
    if (nBestSeenHeight == 0)  // the BlockPolicyEstimator hasn't seen any blocks yet
        blocksAgo = 0;
    if (blocksAgo < 0) {
        LogPrint(BCLog::ESTIMATEFEE, "Blockpolicy error, blocks ago is negative for mempool tx\n");
        return;  //This can't happen because we call this with our best seen height, no entries can have higher
    }

    if (blocksAgo >= (int)unconfTxs.size()) {
        if (oldUnconfTxs[bucketindex] > 0) {
            oldUnconfTxs[bucketindex]--;
        } else {
            LogPrint(BCLog::ESTIMATEFEE, "Blockpolicy error, mempool tx removed from >25 blocks,bucketIndex=%u already\n",
                     bucketindex);
        }
    }
    else {
        unsigned int blockIndex = entryHeight % unconfTxs.size();
        if (unconfTxs[blockIndex][bucketindex] > 0) {
            unconfTxs[blockIndex][bucketindex]--;
        } else {
            LogPrint(BCLog::ESTIMATEFEE, "Blockpolicy error, mempool tx removed from blockIndex=%u,bucketIndex=%u already\n",
                     blockIndex, bucketindex);
        }
    }
    if (!inBlock && (unsigned int)blocksAgo >= scale) { // Only counts as a failure if not confirmed for entire period
        assert(scale != 0);
        unsigned int periodsAgo = blocksAgo / scale;
        for (size_t i = 0; i < periodsAgo && i < failAvg.size(); i++) {
            failAvg[i][bucketindex]++;
        }
    }
}

// This function is called from CTxMemPool::removeUnchecked to ensure
// txs removed from the mempool for any reason are no longer
// tracked. Txs that were part of a block have already been removed in
// processBlockTx to ensure they are never double tracked, but it is
// of no harm to try to remove them again.
bool CBlockPolicyEstimator::removeTx(uint256 hash, bool inBlock)
{
    LOCK(m_cs_fee_estimator);
    return _removeTx(hash, inBlock);
}

bool CBlockPolicyEstimator::_removeTx(const uint256& hash, bool inBlock)
{
    AssertLockHeld(m_cs_fee_estimator);
    std::map<uint256, TxStatsInfo>::iterator pos = mapMemPoolTxs.find(hash);
    if (pos != mapMemPoolTxs.end()) {
        feeStats->removeTx(pos->second.blockHeight, nBestSeenHeight, pos->second.bucketIndex, inBlock);
        shortStats->removeTx(pos->second.blockHeight, nBestSeenHeight, pos->second.bucketIndex, inBlock);
        longStats->removeTx(pos->second.blockHeight, nBestSeenHeight, pos->second.bucketIndex, inBlock);
        mapMemPoolTxs.erase(hash);
        return true;
    } else {
        return false;
    }
}

CBlockPolicyEstimator::CBlockPolicyEstimator(const fs::path& estimation_filepath)
    : m_estimation_filepath{estimation_filepath}, nBestSeenHeight{0}, firstRecordedHeight{0}, historicalFirst{0}, historicalBest{0}, trackedTxs{0}, untrackedTxs{0}
{
    static_assert(MIN_BUCKET_FEERATE > 0, "Min feerate must be nonzero");
    size_t bucketIndex = 0;

    for (double bucketBoundary = MIN_BUCKET_FEERATE; bucketBoundary <= MAX_BUCKET_FEERATE; bucketBoundary *= FEE_SPACING, bucketIndex++) {
        buckets.push_back(bucketBoundary);
        bucketMap[bucketBoundary] = bucketIndex;
    }
    buckets.push_back(INF_FEERATE);
    bucketMap[INF_FEERATE] = bucketIndex;
    assert(bucketMap.size() == buckets.size());

    feeStats = std::unique_ptr<TxConfirmStats>(new TxConfirmStats(buckets, bucketMap, MED_BLOCK_PERIODS, MED_DECAY, MED_SCALE));
    shortStats = std::unique_ptr<TxConfirmStats>(new TxConfirmStats(buckets, bucketMap, SHORT_BLOCK_PERIODS, SHORT_DECAY, SHORT_SCALE));
    longStats = std::unique_ptr<TxConfirmStats>(new TxConfirmStats(buckets, bucketMap, LONG_BLOCK_PERIODS, LONG_DECAY, LONG_SCALE));

    // If the fee estimation file is present, read recorded estimations
    AutoFile est_file{fsbridge::fopen(m_estimation_filepath, "rb")};
    if (est_file.IsNull() || !Read(est_file)) {
        LogPrintf("Failed to read fee estimates from %s. Continue anyway.\n", fs::PathToString(m_estimation_filepath));
    }
}

CBlockPolicyEstimator::~CBlockPolicyEstimator() = default;

void CBlockPolicyEstimator::processTransaction(const CTxMemPoolEntry& entry, bool validFeeEstimate)
{
    LOCK(m_cs_fee_estimator);
    unsigned int txHeight = entry.GetHeight();
    uint256 hash = entry.GetTx().GetHash();
    if (mapMemPoolTxs.count(hash)) {
        LogPrint(BCLog::ESTIMATEFEE, "Blockpolicy error mempool tx %s already being tracked\n",
                 hash.ToString());
        return;
    }

    if (txHeight != nBestSeenHeight) {
        // Ignore side chains and re-orgs; assuming they are random they don't
        // affect the estimate.  We'll potentially double count transactions in 1-block reorgs.
        // Ignore txs if BlockPolicyEstimator is not in sync with ActiveChain().Tip().
        // It will be synced next time a block is processed.
        return;
    }

    // Only want to be updating estimates when our blockchain is synced,
    // otherwise we'll miscalculate how many blocks its taking to get included.
    if (!validFeeEstimate) {
        untrackedTxs++;
        return;
    }
    trackedTxs++;

    // Feerates are stored and reported as BTC-per-kb:
    CFeeRate feeRate(entry.GetFee(), entry.GetTxSize());

    mapMemPoolTxs[hash].blockHeight = txHeight;
    unsigned int bucketIndex = feeStats->NewTx(txHeight, (double)feeRate.GetFeePerK());
    mapMemPoolTxs[hash].bucketIndex = bucketIndex;
    unsigned int bucketIndex2 = shortStats->NewTx(txHeight, (double)feeRate.GetFeePerK());
    assert(bucketIndex == bucketIndex2);
    unsigned int bucketIndex3 = longStats->NewTx(txHeight, (double)feeRate.GetFeePerK());
    assert(bucketIndex == bucketIndex3);
}

bool CBlockPolicyEstimator::processBlockTx(unsigned int nBlockHeight, const CTxMemPoolEntry* entry)
{
    AssertLockHeld(m_cs_fee_estimator);
    if (!_removeTx(entry->GetTx().GetHash(), true)) {
        // This transaction wasn't being tracked for fee estimation
        return false;
    }

    if(entry->GetTx().HasCreateOrCall()){
    	//Exclude contract transactions
    	return false;
    }

    // How many blocks did it take for miners to include this transaction?
    // blocksToConfirm is 1-based, so a transaction included in the earliest
    // possible block has confirmation count of 1
    int blocksToConfirm = nBlockHeight - entry->GetHeight();
    if (blocksToConfirm <= 0) {
        // This can't happen because we don't process transactions from a block with a height
        // lower than our greatest seen height
        LogPrint(BCLog::ESTIMATEFEE, "Blockpolicy error Transaction had negative blocksToConfirm\n");
        return false;
    }

    // Feerates are stored and reported as BTC-per-kb:
    CFeeRate feeRate(entry->GetFee(), entry->GetTxSize());

    feeStats->Record(blocksToConfirm, (double)feeRate.GetFeePerK());
    shortStats->Record(blocksToConfirm, (double)feeRate.GetFeePerK());
    longStats->Record(blocksToConfirm, (double)feeRate.GetFeePerK());
    return true;
}

void CBlockPolicyEstimator::processBlock(unsigned int nBlockHeight,
                                         std::vector<const CTxMemPoolEntry*>& entries)
{
    LOCK(m_cs_fee_estimator);
    if (nBlockHeight <= nBestSeenHeight) {
        // Ignore side chains and re-orgs; assuming they are random
        // they don't affect the estimate.
        // And if an attacker can re-org the chain at will, then
        // you've got much bigger problems than "attacker can influence
        // transaction fees."
        return;
    }

    // Must update nBestSeenHeight in sync with ClearCurrent so that
    // calls to removeTx (via processBlockTx) correctly calculate age
    // of unconfirmed txs to remove from tracking.
    nBestSeenHeight = nBlockHeight;

    // Update unconfirmed circular buffer
    feeStats->ClearCurrent(nBlockHeight);
    shortStats->ClearCurrent(nBlockHeight);
    longStats->ClearCurrent(nBlockHeight);

    // Decay all exponential averages
    feeStats->UpdateMovingAverages();
    shortStats->UpdateMovingAverages();
    longStats->UpdateMovingAverages();

    unsigned int countedTxs = 0;
    // Update averages with data points from current block
    for (const auto& entry : entries) {
        if (processBlockTx(nBlockHeight, entry))
            countedTxs++;
    }

    if (firstRecordedHeight == 0 && countedTxs > 0) {
        firstRecordedHeight = nBestSeenHeight;
        LogPrint(BCLog::ESTIMATEFEE, "Blockpolicy first recorded height %u\n", firstRecordedHeight);
    }


    LogPrint(BCLog::ESTIMATEFEE, "Blockpolicy estimates updated by %u of %u block txs, since last block %u of %u tracked, mempool map size %u, max target %u from %s\n",
             countedTxs, entries.size(), trackedTxs, trackedTxs + untrackedTxs, mapMemPoolTxs.size(),
             MaxUsableEstimate(), HistoricalBlockSpan() > BlockSpan() ? "historical" : "current");

    trackedTxs = 0;
    untrackedTxs = 0;
}

CFeeRate CBlockPolicyEstimator::estimateFee(int confTarget) const
{
    // It's not possible to get reasonable estimates for confTarget of 1
    if (confTarget <= 1)
        return CFeeRate(0);

    return estimateRawFee(confTarget, DOUBLE_SUCCESS_PCT, FeeEstimateHorizon::MED_HALFLIFE);
}

CFeeRate CBlockPolicyEstimator::estimateRawFee(int confTarget, double successThreshold, FeeEstimateHorizon horizon, EstimationResult* result) const
{
    TxConfirmStats* stats = nullptr;
    double sufficientTxs = SUFFICIENT_FEETXS;
    switch (horizon) {
    case FeeEstimateHorizon::SHORT_HALFLIFE: {
        stats = shortStats.get();
        sufficientTxs = SUFFICIENT_TXS_SHORT;
        break;
    }
    case FeeEstimateHorizon::MED_HALFLIFE: {
        stats = feeStats.get();
        break;
    }
    case FeeEstimateHorizon::LONG_HALFLIFE: {
        stats = longStats.get();
        break;
    }
    } // no default case, so the compiler can warn about missing cases
    assert(stats);

    LOCK(m_cs_fee_estimator);
    // Return failure if trying to analyze a target we're not tracking
    if (confTarget <= 0 || (unsigned int)confTarget > stats->GetMaxConfirms())
        return CFeeRate(0);
    if (successThreshold > 1)
        return CFeeRate(0);

    double median = stats->EstimateMedianVal(confTarget, sufficientTxs, successThreshold, nBestSeenHeight, result);

    if (median < 0)
        return CFeeRate(0);

    return CFeeRate(llround(median));
}

unsigned int CBlockPolicyEstimator::HighestTargetTracked(FeeEstimateHorizon horizon) const
{
    LOCK(m_cs_fee_estimator);
    switch (horizon) {
    case FeeEstimateHorizon::SHORT_HALFLIFE: {
        return shortStats->GetMaxConfirms();
    }
    case FeeEstimateHorizon::MED_HALFLIFE: {
        return feeStats->GetMaxConfirms();
    }
    case FeeEstimateHorizon::LONG_HALFLIFE: {
        return longStats->GetMaxConfirms();
    }
    } // no default case, so the compiler can warn about missing cases
    assert(false);
}

unsigned int CBlockPolicyEstimator::BlockSpan() const
{
    if (firstRecordedHeight == 0) return 0;
    assert(nBestSeenHeight >= firstRecordedHeight);

    return nBestSeenHeight - firstRecordedHeight;
}

unsigned int CBlockPolicyEstimator::HistoricalBlockSpan() const
{
    if (historicalFirst == 0) return 0;
    assert(historicalBest >= historicalFirst);

    if (nBestSeenHeight - historicalBest > OLDEST_ESTIMATE_HISTORY) return 0;

    return historicalBest - historicalFirst;
}

unsigned int CBlockPolicyEstimator::MaxUsableEstimate() const
{
    // Block spans are divided by 2 to make sure there are enough potential failing data points for the estimate
    return std::min(longStats->GetMaxConfirms(), std::max(BlockSpan(), HistoricalBlockSpan()) / 2);
}

/** Return a fee estimate at the required successThreshold from the shortest
 * time horizon which tracks confirmations up to the desired target.  If
 * checkShorterHorizon is requested, also allow short time horizon estimates
 * for a lower target to reduce the given answer */
double CBlockPolicyEstimator::estimateCombinedFee(unsigned int confTarget, double successThreshold, bool checkShorterHorizon, EstimationResult *result) const
{
    double estimate = -1;
    if (confTarget >= 1 && confTarget <= longStats->GetMaxConfirms()) {
        // Find estimate from shortest time horizon possible
        if (confTarget <= shortStats->GetMaxConfirms()) { // short horizon
            estimate = shortStats->EstimateMedianVal(confTarget, SUFFICIENT_TXS_SHORT, successThreshold, nBestSeenHeight, result);
        }
        else if (confTarget <= feeStats->GetMaxConfirms()) { // medium horizon
            estimate = feeStats->EstimateMedianVal(confTarget, SUFFICIENT_FEETXS, successThreshold, nBestSeenHeight, result);
        }
        else { // long horizon
            estimate = longStats->EstimateMedianVal(confTarget, SUFFICIENT_FEETXS, successThreshold, nBestSeenHeight, result);
        }
        if (checkShorterHorizon) {
            EstimationResult tempResult;
            // If a lower confTarget from a more recent horizon returns a lower answer use it.
            if (confTarget > feeStats->GetMaxConfirms()) {
                double medMax = feeStats->EstimateMedianVal(feeStats->GetMaxConfirms(), SUFFICIENT_FEETXS, successThreshold, nBestSeenHeight, &tempResult);
                if (medMax > 0 && (estimate == -1 || medMax < estimate)) {
                    estimate = medMax;
                    if (result) *result = tempResult;
                }
            }
            if (confTarget > shortStats->GetMaxConfirms()) {
                double shortMax = shortStats->EstimateMedianVal(shortStats->GetMaxConfirms(), SUFFICIENT_TXS_SHORT, successThreshold, nBestSeenHeight, &tempResult);
                if (shortMax > 0 && (estimate == -1 || shortMax < estimate)) {
                    estimate = shortMax;
                    if (result) *result = tempResult;
                }
            }
        }
    }
    return estimate;
}

/** Ensure that for a conservative estimate, the DOUBLE_SUCCESS_PCT is also met
 * at 2 * target for any longer time horizons.
 */
double CBlockPolicyEstimator::estimateConservativeFee(unsigned int doubleTarget, EstimationResult *result) const
{
    double estimate = -1;
    EstimationResult tempResult;
    if (doubleTarget <= shortStats->GetMaxConfirms()) {
        estimate = feeStats->EstimateMedianVal(doubleTarget, SUFFICIENT_FEETXS, DOUBLE_SUCCESS_PCT, nBestSeenHeight, result);
    }
    if (doubleTarget <= feeStats->GetMaxConfirms()) {
        double longEstimate = longStats->EstimateMedianVal(doubleTarget, SUFFICIENT_FEETXS, DOUBLE_SUCCESS_PCT, nBestSeenHeight, &tempResult);
        if (longEstimate > estimate) {
            estimate = longEstimate;
            if (result) *result = tempResult;
        }
    }
    return estimate;
}

/** estimateSmartFee returns the max of the feerates calculated with a 60%
 * threshold required at target / 2, an 85% threshold required at target and a
 * 95% threshold required at 2 * target.  Each calculation is performed at the
 * shortest time horizon which tracks the required target.  Conservative
 * estimates, however, required the 95% threshold at 2 * target be met for any
 * longer time horizons also.
 */
CFeeRate CBlockPolicyEstimator::estimateSmartFee(int confTarget, FeeCalculation *feeCalc, bool conservative) const
{
    LOCK(m_cs_fee_estimator);

    if (feeCalc) {
        feeCalc->desiredTarget = confTarget;
        feeCalc->returnedTarget = confTarget;
    }

    double median = -1;
    EstimationResult tempResult;

    // Return failure if trying to analyze a target we're not tracking
    if (confTarget <= 0 || (unsigned int)confTarget > longStats->GetMaxConfirms()) {
        return CFeeRate(0);  // error condition
    }

    // It's not possible to get reasonable estimates for confTarget of 1
    if (confTarget == 1) confTarget = 2;

    unsigned int maxUsableEstimate = MaxUsableEstimate();
    if ((unsigned int)confTarget > maxUsableEstimate) {
        confTarget = maxUsableEstimate;
    }
    if (feeCalc) feeCalc->returnedTarget = confTarget;

    if (confTarget <= 1) return CFeeRate(0); // error condition

    assert(confTarget > 0); //estimateCombinedFee and estimateConservativeFee take unsigned ints
    /** true is passed to estimateCombined fee for target/2 and target so
     * that we check the max confirms for shorter time horizons as well.
     * This is necessary to preserve monotonically increasing estimates.
     * For non-conservative estimates we do the same thing for 2*target, but
     * for conservative estimates we want to skip these shorter horizons
     * checks for 2*target because we are taking the max over all time
     * horizons so we already have monotonically increasing estimates and
     * the purpose of conservative estimates is not to let short term
     * fluctuations lower our estimates by too much.
     */
    double halfEst = estimateCombinedFee(confTarget/2, HALF_SUCCESS_PCT, true, &tempResult);
    if (feeCalc) {
        feeCalc->est = tempResult;
        feeCalc->reason = FeeReason::HALF_ESTIMATE;
    }
    median = halfEst;
    double actualEst = estimateCombinedFee(confTarget, SUCCESS_PCT, true, &tempResult);
    if (actualEst > median) {
        median = actualEst;
        if (feeCalc) {
            feeCalc->est = tempResult;
            feeCalc->reason = FeeReason::FULL_ESTIMATE;
        }
    }
    double doubleEst = estimateCombinedFee(2 * confTarget, DOUBLE_SUCCESS_PCT, !conservative, &tempResult);
    if (doubleEst > median) {
        median = doubleEst;
        if (feeCalc) {
            feeCalc->est = tempResult;
            feeCalc->reason = FeeReason::DOUBLE_ESTIMATE;
        }
    }

    if (conservative || median == -1) {
        double consEst =  estimateConservativeFee(2 * confTarget, &tempResult);
        if (consEst > median) {
            median = consEst;
            if (feeCalc) {
                feeCalc->est = tempResult;
                feeCalc->reason = FeeReason::CONSERVATIVE;
            }
        }
    }

    if (median < 0) return CFeeRate(0); // error condition

    return CFeeRate(llround(median));
}

void CBlockPolicyEstimator::Flush() {
    FlushUnconfirmed();

    AutoFile est_file{fsbridge::fopen(m_estimation_filepath, "wb")};
    if (est_file.IsNull() || !Write(est_file)) {
        LogPrintf("Failed to write fee estimates to %s. Continue anyway.\n", fs::PathToString(m_estimation_filepath));
    }
}

bool CBlockPolicyEstimator::Write(AutoFile& fileout) const
{
    try {
        LOCK(m_cs_fee_estimator);
        fileout << 149900; // version required to read: 0.14.99 or later
        fileout << CLIENT_VERSION; // version that wrote the file
        fileout << nBestSeenHeight;
        if (BlockSpan() > HistoricalBlockSpan()/2) {
            fileout << firstRecordedHeight << nBestSeenHeight;
        }
        else {
            fileout << historicalFirst << historicalBest;
        }
        fileout << Using<VectorFormatter<EncodedDoubleFormatter>>(buckets);
        feeStats->Write(fileout);
        shortStats->Write(fileout);
        longStats->Write(fileout);
    }
    catch (const std::exception&) {
        LogPrintf("CBlockPolicyEstimator::Write(): unable to write policy estimator data (non-fatal)\n");
        return false;
    }
    return true;
}

bool CBlockPolicyEstimator::Read(AutoFile& filein)
{
    try {
        LOCK(m_cs_fee_estimator);
        int nVersionRequired, nVersionThatWrote;
        filein >> nVersionRequired >> nVersionThatWrote;
        if (nVersionRequired > CLIENT_VERSION) {
            throw std::runtime_error(strprintf("up-version (%d) fee estimate file", nVersionRequired));
        }

        // Read fee estimates file into temporary variables so existing data
        // structures aren't corrupted if there is an exception.
        unsigned int nFileBestSeenHeight;
        filein >> nFileBestSeenHeight;

        if (nVersionRequired < 149900) {
            LogPrintf("%s: incompatible old fee estimation data (non-fatal). Version: %d\n", __func__, nVersionRequired);
        } else { // New format introduced in 149900
            unsigned int nFileHistoricalFirst, nFileHistoricalBest;
            filein >> nFileHistoricalFirst >> nFileHistoricalBest;
            if (nFileHistoricalFirst > nFileHistoricalBest || nFileHistoricalBest > nFileBestSeenHeight) {
                throw std::runtime_error("Corrupt estimates file. Historical block range for estimates is invalid");
            }
            std::vector<double> fileBuckets;
            filein >> Using<VectorFormatter<EncodedDoubleFormatter>>(fileBuckets);
            size_t numBuckets = fileBuckets.size();
            if (numBuckets <= 1 || numBuckets > 1000) {
                throw std::runtime_error("Corrupt estimates file. Must have between 2 and 1000 feerate buckets");
            }

            std::unique_ptr<TxConfirmStats> fileFeeStats(new TxConfirmStats(buckets, bucketMap, MED_BLOCK_PERIODS, MED_DECAY, MED_SCALE));
            std::unique_ptr<TxConfirmStats> fileShortStats(new TxConfirmStats(buckets, bucketMap, SHORT_BLOCK_PERIODS, SHORT_DECAY, SHORT_SCALE));
            std::unique_ptr<TxConfirmStats> fileLongStats(new TxConfirmStats(buckets, bucketMap, LONG_BLOCK_PERIODS, LONG_DECAY, LONG_SCALE));
            fileFeeStats->Read(filein, nVersionThatWrote, numBuckets);
            fileShortStats->Read(filein, nVersionThatWrote, numBuckets);
            fileLongStats->Read(filein, nVersionThatWrote, numBuckets);

            // Fee estimates file parsed correctly
            // Copy buckets from file and refresh our bucketmap
            buckets = fileBuckets;
            bucketMap.clear();
            for (unsigned int i = 0; i < buckets.size(); i++) {
                bucketMap[buckets[i]] = i;
            }

            // Destroy old TxConfirmStats and point to new ones that already reference buckets and bucketMap
            feeStats = std::move(fileFeeStats);
            shortStats = std::move(fileShortStats);
            longStats = std::move(fileLongStats);

            nBestSeenHeight = nFileBestSeenHeight;
            historicalFirst = nFileHistoricalFirst;
            historicalBest = nFileHistoricalBest;
        }
    }
    catch (const std::exception& e) {
        LogPrintf("CBlockPolicyEstimator::Read(): unable to read policy estimator data (non-fatal): %s\n",e.what());
        return false;
    }
    return true;
}

void CBlockPolicyEstimator::FlushUnconfirmed() {
    int64_t startclear = GetTimeMicros();
    LOCK(m_cs_fee_estimator);
    size_t num_entries = mapMemPoolTxs.size();
    // Remove every entry in mapMemPoolTxs
    while (!mapMemPoolTxs.empty()) {
        auto mi = mapMemPoolTxs.begin();
        _removeTx(mi->first, false); // this calls erase() on mapMemPoolTxs
    }
    int64_t endclear = GetTimeMicros();
    LogPrint(BCLog::ESTIMATEFEE, "Recorded %u unconfirmed txs from mempool in %gs\n", num_entries, (endclear - startclear)*0.000001);
}

FeeFilterRounder::FeeFilterRounder(const CFeeRate& minIncrementalFee)
{
    CAmount minFeeLimit = std::max(CAmount(1), minIncrementalFee.GetFeePerK() / 2);
    feeset.insert(0);
    for (double bucketBoundary = minFeeLimit; bucketBoundary <= MAX_FILTER_FEERATE; bucketBoundary *= FEE_FILTER_SPACING) {
        feeset.insert(bucketBoundary);
    }
}

CAmount FeeFilterRounder::round(CAmount currentMinFee)
{
    std::set<double>::iterator it = feeset.lower_bound(currentMinFee);
    if ((it != feeset.begin() && insecure_rand.rand32() % 3 != 0) || it == feeset.end()) {
        it--;
    }
    return static_cast<CAmount>(*it);
}<|MERGE_RESOLUTION|>--- conflicted
+++ resolved
@@ -22,9 +22,6 @@
 #include <util/system.h>
 #include <util/time.h>
 
-<<<<<<< HEAD
-const char* FEE_ESTIMATES_FILENAME = "fee_estimates.dat";
-=======
 #include <algorithm>
 #include <cassert>
 #include <cmath>
@@ -33,7 +30,6 @@
 #include <exception>
 #include <stdexcept>
 #include <utility>
->>>>>>> d82fec21
 
 static constexpr double INF_FEERATE = 1e99;
 
