--- conflicted
+++ resolved
@@ -514,14 +514,7 @@
     else
         evtimer_add(ev, tv); // trigger after timeval passed
 }
-<<<<<<< HEAD
-HTTPRequest::HTTPRequest(struct evhttp_request* _req) : req(_req),
-                                                        replySent(false),
-                                                        startedChunkTransfer(false),
-                                                        connClosed(false)
-=======
 HTTPRequest::HTTPRequest(struct evhttp_request* _req, bool _replySent) : req(_req), replySent(_replySent), startedChunkTransfer(false), connClosed(false)
->>>>>>> ee8ca219
 {
 }
 
