// Copyright (c) 2009-2018 The Bitcoin Core developers
// Distributed under the MIT software license, see the accompanying
// file COPYING or http://www.opensource.org/licenses/mit-license.php.

#include <checkpoints.h>

#include <chain.h>
#include <chainparams.h>
#include <reverse_iterator.h>
#include <validation.h>

#include <stdint.h>

<<<<<<< HEAD
static const int nCheckpointSpan = 500;

=======
>>>>>>> 451880b9
namespace Checkpoints {

    bool CheckHardened(int nHeight, const uint256& hash, const CCheckpointData& data)
    {
        const MapCheckpoints& checkpoints = data.mapCheckpoints;

        MapCheckpoints::const_iterator i = checkpoints.find(nHeight);
        if (i == checkpoints.end()) return true;
        return hash == i->second;
    }

<<<<<<< HEAD
    CBlockIndex* GetLastCheckpoint(const CCheckpointData& data)
=======
    //! Returns last CBlockIndex* that is a checkpoint
    CBlockIndex* GetLastCheckpoint(const CCheckpointData& data) EXCLUSIVE_LOCKS_REQUIRED(cs_main)
>>>>>>> 451880b9
    {
        const MapCheckpoints& checkpoints = data.mapCheckpoints;

        for (const MapCheckpoints::value_type& i : reverse_iterate(checkpoints))
        {
            const uint256& hash = i.second;
            CBlockIndex* pindex = LookupBlockIndex(hash);
            if (pindex) {
                return pindex;
            }
        }
        return nullptr;
    }

    // Automatically select a suitable sync-checkpoint 
    const CBlockIndex* AutoSelectSyncCheckpoint()
    {
<<<<<<< HEAD
        const CBlockIndex *pindexBest = chainActive.Tip();
        const CBlockIndex *pindex = pindexBest;
        // Search backward for a block within max span and maturity window
        while (pindex->pprev && pindex->nHeight + nCheckpointSpan > pindexBest->nHeight)
=======
        const CBlockIndex *pindexBest = ::ChainActive().Tip();
        const CBlockIndex *pindex = pindexBest;
        // Search backward for a block within max span and maturity window
        while (pindex->pprev && pindex->nHeight + Params().GetConsensus().nCheckpointSpan > pindexBest->nHeight)
>>>>>>> 451880b9
            pindex = pindex->pprev;
        return pindex;
    }

    // Check against synchronized checkpoint
    bool CheckSync(int nHeight)
    {
        const CBlockIndex* pindexSync;
        if(nHeight)
            pindexSync = AutoSelectSyncCheckpoint();

        if(nHeight && nHeight <= pindexSync->nHeight)
            return false;
        return true;
    }
} // namespace Checkpoints<|MERGE_RESOLUTION|>--- conflicted
+++ resolved
@@ -11,11 +11,6 @@
 
 #include <stdint.h>
 
-<<<<<<< HEAD
-static const int nCheckpointSpan = 500;
-
-=======
->>>>>>> 451880b9
 namespace Checkpoints {
 
     bool CheckHardened(int nHeight, const uint256& hash, const CCheckpointData& data)
@@ -27,12 +22,8 @@
         return hash == i->second;
     }
 
-<<<<<<< HEAD
-    CBlockIndex* GetLastCheckpoint(const CCheckpointData& data)
-=======
     //! Returns last CBlockIndex* that is a checkpoint
     CBlockIndex* GetLastCheckpoint(const CCheckpointData& data) EXCLUSIVE_LOCKS_REQUIRED(cs_main)
->>>>>>> 451880b9
     {
         const MapCheckpoints& checkpoints = data.mapCheckpoints;
 
@@ -50,17 +41,10 @@
     // Automatically select a suitable sync-checkpoint 
     const CBlockIndex* AutoSelectSyncCheckpoint()
     {
-<<<<<<< HEAD
-        const CBlockIndex *pindexBest = chainActive.Tip();
-        const CBlockIndex *pindex = pindexBest;
-        // Search backward for a block within max span and maturity window
-        while (pindex->pprev && pindex->nHeight + nCheckpointSpan > pindexBest->nHeight)
-=======
         const CBlockIndex *pindexBest = ::ChainActive().Tip();
         const CBlockIndex *pindex = pindexBest;
         // Search backward for a block within max span and maturity window
         while (pindex->pprev && pindex->nHeight + Params().GetConsensus().nCheckpointSpan > pindexBest->nHeight)
->>>>>>> 451880b9
             pindex = pindex->pprev;
         return pindex;
     }
