// Copyright (c) 2009-2010 Satoshi Nakamoto
// Copyright (c) 2009-2020 The Bitcoin Core developers
// Distributed under the MIT software license, see the accompanying
// file COPYING or http://www.opensource.org/licenses/mit-license.php.

#include <net_processing.h>

#include <addrman.h>
#include <banman.h>
#include <blockencodings.h>
#include <chainparams.h>
#include <consensus/validation.h>
#include <hash.h>
#include <validation.h>
#include <merkleblock.h>
#include <netmessagemaker.h>
#include <netbase.h>
#include <policy/fees.h>
#include <policy/policy.h>
#include <primitives/block.h>
#include <primitives/transaction.h>
#include <random.h>
#include <reverse_iterator.h>
#include <scheduler.h>
#include <tinyformat.h>
#include <txmempool.h>
#include <util/system.h>
#include <util/strencodings.h>
<<<<<<< HEAD
#include <util/validation.h>
=======
>>>>>>> ee8ca219
#include <checkpoints.h>
#include <clientversion.h>
#include <consensus/merkle.h>
#include <shutdown.h>

#include <memory>
#include <typeinfo>

#if defined(NDEBUG)
# error "Qtum cannot be compiled without assertions."
#endif

/** Expiration time for orphan transactions in seconds */
static constexpr int64_t ORPHAN_TX_EXPIRE_TIME = 20 * 60;
/** Minimum time between orphan transactions expire time checks in seconds */
static constexpr int64_t ORPHAN_TX_EXPIRE_INTERVAL = 5 * 60;
/** How long to cache transactions in mapRelay for normal relay */
static constexpr std::chrono::seconds RELAY_TX_CACHE_TIME{15 * 60};
/** Headers download timeout expressed in microseconds
 *  Timeout = base + per_header * (expected number of headers) */
static constexpr int64_t HEADERS_DOWNLOAD_TIMEOUT_BASE = 15 * 60 * 1000000; // 15 minutes
static constexpr int64_t HEADERS_DOWNLOAD_TIMEOUT_PER_HEADER = 1000; // 1ms/header
/** Protect at least this many outbound peers from disconnection due to slow/
 * behind headers chain.
 */
static constexpr int32_t MAX_OUTBOUND_PEERS_TO_PROTECT_FROM_DISCONNECT = 4;
/** Timeout for (unprotected) outbound peers to sync to our chainwork, in seconds */
static constexpr int64_t CHAIN_SYNC_TIMEOUT = 20 * 60; // 20 minutes
/** How frequently to check for stale tips, in seconds */
static constexpr int64_t STALE_CHECK_INTERVAL = 10 * 60; // 10 minutes
/** How frequently to check for extra outbound peers and disconnect, in seconds */
static constexpr int64_t EXTRA_PEER_CHECK_INTERVAL = 45;
/** Minimum time an outbound-peer-eviction candidate must be connected for, in order to evict, in seconds */
static constexpr int64_t MINIMUM_CONNECT_TIME = 30;
/** SHA256("main address relay")[0:8] */
static constexpr uint64_t RANDOMIZER_ID_ADDRESS_RELAY = 0x3cac0035b5866b90ULL;
/// Age after which a stale block will no longer be served if requested as
/// protection against fingerprinting. Set to one month, denominated in seconds.
static constexpr int STALE_RELAY_AGE_LIMIT = 30 * 24 * 60 * 60;
/// Age after which a block is considered historical for purposes of rate
/// limiting block relay. Set to one week, denominated in seconds.
static constexpr int HISTORICAL_BLOCK_AGE = 7 * 24 * 60 * 60;
/** Maximum number of in-flight transactions from a peer */
static constexpr int32_t MAX_PEER_TX_IN_FLIGHT = 100;
/** Maximum number of announced transactions from a peer */
static constexpr int32_t MAX_PEER_TX_ANNOUNCEMENTS = 2 * MAX_INV_SZ;
/** How many microseconds to delay requesting transactions from inbound peers */
static constexpr std::chrono::microseconds INBOUND_PEER_TX_DELAY{std::chrono::seconds{2}};
/** How long to wait (in microseconds) before downloading a transaction from an additional peer */
static constexpr std::chrono::microseconds GETDATA_TX_INTERVAL{std::chrono::seconds{60}};
/** Maximum delay (in microseconds) for transaction requests to avoid biasing some peers over others. */
static constexpr std::chrono::microseconds MAX_GETDATA_RANDOM_DELAY{std::chrono::seconds{2}};
/** How long to wait (in microseconds) before expiring an in-flight getdata request to a peer */
static constexpr std::chrono::microseconds TX_EXPIRY_INTERVAL{GETDATA_TX_INTERVAL * 10};
static_assert(INBOUND_PEER_TX_DELAY >= MAX_GETDATA_RANDOM_DELAY,
"To preserve security, MAX_GETDATA_RANDOM_DELAY should not exceed INBOUND_PEER_DELAY");
/** Limit to avoid sending big packets. Not used in processing incoming GETDATA for compatibility */
static const unsigned int MAX_GETDATA_SZ = 1000;


struct COrphanTx {
    // When modifying, adapt the copy of this definition in tests/DoS_tests.
    CTransactionRef tx;
    NodeId fromPeer;
    int64_t nTimeExpire;
    size_t list_pos;
};
RecursiveMutex g_cs_orphans;
std::map<uint256, COrphanTx> mapOrphanTransactions GUARDED_BY(g_cs_orphans);

void EraseOrphansFor(NodeId peer);

struct COrphanBlock {
    uint256 hashBlock;
    uint256 hashPrev;
    std::pair<COutPoint, unsigned int> stake;
    std::vector<unsigned char> vchBlock;
};
std::map<uint256, COrphanBlock*> mapOrphanBlocks GUARDED_BY(cs_main);
std::multimap<uint256, COrphanBlock*> mapOrphanBlocksByPrev GUARDED_BY(cs_main);
std::set<std::pair<COutPoint, unsigned int>> setStakeSeenOrphan GUARDED_BY(cs_main);
size_t nOrphanBlocksSize = 0;

/** Increase a node's misbehavior score. */
void Misbehaving(NodeId nodeid, int howmuch, const std::string& message="") EXCLUSIVE_LOCKS_REQUIRED(cs_main);

/** Average delay between local address broadcasts */
static constexpr std::chrono::hours AVG_LOCAL_ADDRESS_BROADCAST_INTERVAL{24};
/** Average delay between peer address broadcasts */
static constexpr std::chrono::seconds AVG_ADDRESS_BROADCAST_INTERVAL{30};
/** Average delay between trickled inventory transmissions in seconds.
 *  Blocks and whitelisted receivers bypass this, outbound peers get half this delay. */
static const unsigned int INVENTORY_BROADCAST_INTERVAL = 5;
/** Maximum number of inventory items to send per transmission.
 *  Limits the impact of low-fee transaction floods. */
static constexpr unsigned int INVENTORY_BROADCAST_MAX = 7 * INVENTORY_BROADCAST_INTERVAL;
/** Average delay between feefilter broadcasts in seconds. */
static constexpr unsigned int AVG_FEEFILTER_BROADCAST_INTERVAL = 10 * 60;
/** Maximum feefilter broadcast delay after significant change. */
static constexpr unsigned int MAX_FEEFILTER_CHANGE_DELAY = 5 * 60;

// Internal stuff
namespace {
    /** Number of nodes with fSyncStarted. */
    int nSyncStarted GUARDED_BY(cs_main) = 0;

    /**
     * Sources of received blocks, saved to be able punish them when processing
     * happens afterwards.
     * Set mapBlockSource[hash].second to false if the node should not be
     * punished if the block is invalid.
     */
    std::map<uint256, std::pair<NodeId, bool>> mapBlockSource GUARDED_BY(cs_main);

    /**
     * Filter for transactions that were recently rejected by
     * AcceptToMemoryPool. These are not rerequested until the chain tip
     * changes, at which point the entire filter is reset.
     *
     * Without this filter we'd be re-requesting txs from each of our peers,
     * increasing bandwidth consumption considerably. For instance, with 100
     * peers, half of which relay a tx we don't accept, that might be a 50x
     * bandwidth increase. A flooding attacker attempting to roll-over the
     * filter using minimum-sized, 60byte, transactions might manage to send
     * 1000/sec if we have fast peers, so we pick 120,000 to give our peers a
     * two minute window to send invs to us.
     *
     * Decreasing the false positive rate is fairly cheap, so we pick one in a
     * million to make it highly unlikely for users to have issues with this
     * filter.
     *
     * Memory used: 1.3 MB
     */
    std::unique_ptr<CRollingBloomFilter> recentRejects GUARDED_BY(cs_main);
    uint256 hashRecentRejectsChainTip GUARDED_BY(cs_main);

    /*
     * Filter for transactions that have been recently confirmed.
     * We use this to avoid requesting transactions that have already been
     * confirnmed.
     */
    RecursiveMutex g_cs_recent_confirmed_transactions;
    std::unique_ptr<CRollingBloomFilter> g_recent_confirmed_transactions GUARDED_BY(g_cs_recent_confirmed_transactions);

    /** Blocks that are in flight, and that are in the queue to be downloaded. */
    struct QueuedBlock {
        uint256 hash;
        const CBlockIndex* pindex;                               //!< Optional.
        bool fValidatedHeaders;                                  //!< Whether this block has validated headers at the time of request.
        std::unique_ptr<PartiallyDownloadedBlock> partialBlock;  //!< Optional, used for CMPCTBLOCK downloads
    };
    std::map<uint256, std::pair<NodeId, std::list<QueuedBlock>::iterator> > mapBlocksInFlight GUARDED_BY(cs_main);

    /** Stack of nodes which we have set to announce using compact blocks */
    std::list<NodeId> lNodesAnnouncingHeaderAndIDs GUARDED_BY(cs_main);

    /** Number of preferable block download peers. */
    int nPreferredDownload GUARDED_BY(cs_main) = 0;

    /** Number of peers from which we're downloading blocks. */
    int nPeersWithValidatedDownloads GUARDED_BY(cs_main) = 0;

    /** Number of outbound peers with m_chain_sync.m_protect. */
    int g_outbound_peers_with_protect_from_disconnect GUARDED_BY(cs_main) = 0;

    /** When our tip was last updated. */
    std::atomic<int64_t> g_last_tip_update(0);

    /** Relay map */
    typedef std::map<uint256, CTransactionRef> MapRelay;
    MapRelay mapRelay GUARDED_BY(cs_main);
    /** Expiration-time ordered list of (expire time, relay map entry) pairs. */
    std::deque<std::pair<int64_t, MapRelay::iterator>> vRelayExpiration GUARDED_BY(cs_main);

    struct IteratorComparator
    {
        template<typename I>
        bool operator()(const I& a, const I& b) const
        {
            return &(*a) < &(*b);
        }
    };
    std::map<COutPoint, std::set<std::map<uint256, COrphanTx>::iterator, IteratorComparator>> mapOrphanTransactionsByPrev GUARDED_BY(g_cs_orphans);

    std::vector<std::map<uint256, COrphanTx>::iterator> g_orphan_list GUARDED_BY(g_cs_orphans); //! For random eviction

    static size_t vExtraTxnForCompactIt GUARDED_BY(g_cs_orphans) = 0;
    static std::vector<std::pair<uint256, CTransactionRef>> vExtraTxnForCompact GUARDED_BY(g_cs_orphans);
} // namespace

namespace {
class CNodeHeaders
{
public:
    CNodeHeaders():
        maxSize(0),
        maxAvg(0)
    {
        maxSize = gArgs.GetArg("-headerspamfiltermaxsize", DEFAULT_HEADER_SPAM_FILTER_MAX_SIZE);
        maxAvg = gArgs.GetArg("-headerspamfiltermaxavg", DEFAULT_HEADER_SPAM_FILTER_MAX_AVG);
    }

    bool addHeaders(const CBlockIndex *pindexFirst, const CBlockIndex *pindexLast)
    {
        if(pindexFirst && pindexLast && maxSize && maxAvg)
        {
            // Get the begin block index
            int nBegin = pindexFirst->nHeight;

            // Get the end block index
            int nEnd = pindexLast->nHeight;

            for(int point = nBegin; point<= nEnd; point++)
            {
                addPoint(point);
            }

            return true;
        }

        return false;
    }

    bool updateState(BlockValidationState& state, bool ret)
    {
        // No headers
        size_t size = points.size();
        if(size == 0)
            return ret;

        // Compute the number of the received headers
        size_t nHeaders = 0;
        for(auto point : points)
        {
            nHeaders += point.second;
        }

        // Compute the average value per height
        double nAvgValue = (double)nHeaders / size;

        // Ban the node if try to spam
        bool banNode = (nAvgValue >= 1.5 * maxAvg && size >= maxAvg) ||
                       (nAvgValue >= maxAvg && nHeaders >= maxSize) ||
                       (nHeaders >= maxSize * 4.1);
        if(banNode)
        {
            // Clear the points and ban the node
            points.clear();
            return state.Invalid(BlockValidationResult::BLOCK_HEADER_SPAM, "header-spam", "ban node for sending spam");
        }

        return ret;
    }

private:
    void addPoint(int height)
    {
        // Erace the last element in the list
        if(points.size() == maxSize)
        {
            points.erase(points.begin());
        }

        // Add the point to the list
        int occurrence = 0;
        auto mi = points.find(height);
        if (mi != points.end())
            occurrence = (*mi).second;
        occurrence++;
        points[height] = occurrence;
    }

private:
    std::map<int,int> points;
    size_t maxSize;
    size_t maxAvg;
};

class CNodeHeaders
{
public:
    CNodeHeaders():
        maxSize(0),
        maxAvg(0)
    {
        maxSize = gArgs.GetArg("-headerspamfiltermaxsize", DEFAULT_HEADER_SPAM_FILTER_MAX_SIZE);
        maxAvg = gArgs.GetArg("-headerspamfiltermaxavg", DEFAULT_HEADER_SPAM_FILTER_MAX_AVG);
    }

    bool addHeaders(const CBlockIndex *pindexFirst, const CBlockIndex *pindexLast)
    {
        if(pindexFirst && pindexLast && maxSize && maxAvg)
        {
            // Get the begin block index
            int nBegin = pindexFirst->nHeight;

            // Get the end block index
            int nEnd = pindexLast->nHeight;

            for(int point = nBegin; point<= nEnd; point++)
            {
                addPoint(point);
            }

            return true;
        }

        return false;
    }

    bool updateState(CValidationState& state, bool ret)
    {
        // No headers
        size_t size = points.size();
        if(size == 0)
            return ret;

        // Compute the number of the received headers
        size_t nHeaders = 0;
        for(auto point : points)
        {
            nHeaders += point.second;
        }

        // Compute the average value per height
        double nAvgValue = (double)nHeaders / size;

        // Ban the node if try to spam
        bool banNode = (nAvgValue >= 1.5 * maxAvg && size >= maxAvg) ||
                       (nAvgValue >= maxAvg && nHeaders >= maxSize) ||
                       (nHeaders >= maxSize * 4.1);
        if(banNode)
        {
            // Clear the points and ban the node
            points.clear();
            return state.Invalid(ValidationInvalidReason::BLOCK_HEADER_SPAM, false, REJECT_INVALID, "header-spam", "ban node for sending spam");
        }

        return ret;
    }

private:
    void addPoint(int height)
    {
        // Erace the last element in the list
        if(points.size() == maxSize)
        {
            points.erase(points.begin());
        }

        // Add the point to the list
        int occurrence = 0;
        auto mi = points.find(height);
        if (mi != points.end())
            occurrence = (*mi).second;
        occurrence++;
        points[height] = occurrence;
    }

private:
    std::map<int,int> points;
    size_t maxSize;
    size_t maxAvg;
};

/**
 * Maintain validation-specific state about nodes, protected by cs_main, instead
 * by CNode's own locks. This simplifies asynchronous operation, where
 * processing of incoming data is done after the ProcessMessage call returns,
 * and we're no longer holding the node's locks.
 */
struct CNodeState {
    //! The peer's address
    const CService address;
    //! Whether we have a fully established connection.
    bool fCurrentlyConnected;
    //! Accumulated misbehaviour score for this peer.
    int nMisbehavior;
    //! Whether this peer should be disconnected and banned (unless whitelisted).
    bool fShouldBan;
    //! String name of this peer (debugging/logging purposes).
    const std::string name;
    //! The best known block we know this peer has announced.
    const CBlockIndex *pindexBestKnownBlock;
    //! The hash of the last unknown block this peer has announced.
    uint256 hashLastUnknownBlock;
    //! The last full block we both have.
    const CBlockIndex *pindexLastCommonBlock;
    //! The best header we have sent our peer.
    const CBlockIndex *pindexBestHeaderSent;
    //! Length of current-streak of unconnecting headers announcements
    int nUnconnectingHeaders;
    //! Whether we've started headers synchronization with this peer.
    bool fSyncStarted;
    //! When to potentially disconnect peer for stalling headers download
    int64_t nHeadersSyncTimeout;
    //! Since when we're stalling block download progress (in microseconds), or 0.
    int64_t nStallingSince;
    std::list<QueuedBlock> vBlocksInFlight;
    //! When the first entry in vBlocksInFlight started downloading. Don't care when vBlocksInFlight is empty.
    int64_t nDownloadingSince;
    int nBlocksInFlight;
    int nBlocksInFlightValidHeaders;
    //! Whether we consider this a preferred download peer.
    bool fPreferredDownload;
    //! Whether this peer wants invs or headers (when possible) for block announcements.
    bool fPreferHeaders;
    //! Whether this peer wants invs or cmpctblocks (when possible) for block announcements.
    bool fPreferHeaderAndIDs;
    /**
      * Whether this peer will send us cmpctblocks if we request them.
      * This is not used to gate request logic, as we really only care about fSupportsDesiredCmpctVersion,
      * but is used as a flag to "lock in" the version of compact blocks (fWantsCmpctWitness) we send.
      */
    bool fProvidesHeaderAndIDs;
    //! Whether this peer can give us witnesses
    bool fHaveWitness;
    //! Whether this peer wants witnesses in cmpctblocks/blocktxns
    bool fWantsCmpctWitness;
    /**
     * If we've announced NODE_WITNESS to this peer: whether the peer sends witnesses in cmpctblocks/blocktxns,
     * otherwise: whether this peer sends non-witnesses in cmpctblocks/blocktxns.
     */
    bool fSupportsDesiredCmpctVersion;

    /** State used to enforce CHAIN_SYNC_TIMEOUT
      * Only in effect for outbound, non-manual, full-relay connections, with
      * m_protect == false
      * Algorithm: if a peer's best known block has less work than our tip,
      * set a timeout CHAIN_SYNC_TIMEOUT seconds in the future:
      *   - If at timeout their best known block now has more work than our tip
      *     when the timeout was set, then either reset the timeout or clear it
      *     (after comparing against our current tip's work)
      *   - If at timeout their best known block still has less work than our
      *     tip did when the timeout was set, then send a getheaders message,
      *     and set a shorter timeout, HEADERS_RESPONSE_TIME seconds in future.
      *     If their best known block is still behind when that new timeout is
      *     reached, disconnect.
      */
    struct ChainSyncTimeoutState {
        //! A timeout used for checking whether our peer has sufficiently synced
        int64_t m_timeout;
        //! A header with the work we require on our peer's chain
        const CBlockIndex * m_work_header;
        //! After timeout is reached, set to true after sending getheaders
        bool m_sent_getheaders;
        //! Whether this peer is protected from disconnection due to a bad/slow chain
        bool m_protect;
    };

    ChainSyncTimeoutState m_chain_sync;

    //! Time of last new block announcement
    int64_t m_last_block_announcement;

    /*
     * State associated with transaction download.
     *
     * Tx download algorithm:
     *
     *   When inv comes in, queue up (process_time, txid) inside the peer's
     *   CNodeState (m_tx_process_time) as long as m_tx_announced for the peer
     *   isn't too big (MAX_PEER_TX_ANNOUNCEMENTS).
     *
     *   The process_time for a transaction is set to nNow for outbound peers,
     *   nNow + 2 seconds for inbound peers. This is the time at which we'll
     *   consider trying to request the transaction from the peer in
     *   SendMessages(). The delay for inbound peers is to allow outbound peers
     *   a chance to announce before we request from inbound peers, to prevent
     *   an adversary from using inbound connections to blind us to a
     *   transaction (InvBlock).
     *
     *   When we call SendMessages() for a given peer,
     *   we will loop over the transactions in m_tx_process_time, looking
     *   at the transactions whose process_time <= nNow. We'll request each
     *   such transaction that we don't have already and that hasn't been
     *   requested from another peer recently, up until we hit the
     *   MAX_PEER_TX_IN_FLIGHT limit for the peer. Then we'll update
     *   g_already_asked_for for each requested txid, storing the time of the
     *   GETDATA request. We use g_already_asked_for to coordinate transaction
     *   requests amongst our peers.
     *
     *   For transactions that we still need but we have already recently
     *   requested from some other peer, we'll reinsert (process_time, txid)
     *   back into the peer's m_tx_process_time at the point in the future at
     *   which the most recent GETDATA request would time out (ie
     *   GETDATA_TX_INTERVAL + the request time stored in g_already_asked_for).
     *   We add an additional delay for inbound peers, again to prefer
     *   attempting download from outbound peers first.
     *   We also add an extra small random delay up to 2 seconds
     *   to avoid biasing some peers over others. (e.g., due to fixed ordering
     *   of peer processing in ThreadMessageHandler).
     *
     *   When we receive a transaction from a peer, we remove the txid from the
     *   peer's m_tx_in_flight set and from their recently announced set
     *   (m_tx_announced).  We also clear g_already_asked_for for that entry, so
     *   that if somehow the transaction is not accepted but also not added to
     *   the reject filter, then we will eventually redownload from other
     *   peers.
     */
    struct TxDownloadState {
        /* Track when to attempt download of announced transactions (process
         * time in micros -> txid)
         */
        std::multimap<std::chrono::microseconds, uint256> m_tx_process_time;

        //! Store all the transactions a peer has recently announced
        std::set<uint256> m_tx_announced;

        //! Store transactions which were requested by us, with timestamp
        std::map<uint256, std::chrono::microseconds> m_tx_in_flight;

        //! Periodically check for stuck getdata requests
        std::chrono::microseconds m_check_expiry_timer{0};
    };

    TxDownloadState m_tx_download;

    //! Whether this peer is an inbound connection
    bool m_is_inbound;

    //! Whether this peer is a manual connection
    bool m_is_manual_connection;

    CNodeState(CAddress addrIn, std::string addrNameIn, bool is_inbound, bool is_manual) :
        address(addrIn), name(std::move(addrNameIn)), m_is_inbound(is_inbound),
        m_is_manual_connection (is_manual)
    {
        fCurrentlyConnected = false;
        nMisbehavior = 0;
        fShouldBan = false;
        pindexBestKnownBlock = nullptr;
        hashLastUnknownBlock.SetNull();
        pindexLastCommonBlock = nullptr;
        pindexBestHeaderSent = nullptr;
        nUnconnectingHeaders = 0;
        fSyncStarted = false;
        nHeadersSyncTimeout = 0;
        nStallingSince = 0;
        nDownloadingSince = 0;
        nBlocksInFlight = 0;
        nBlocksInFlightValidHeaders = 0;
        fPreferredDownload = false;
        fPreferHeaders = false;
        fPreferHeaderAndIDs = false;
        fProvidesHeaderAndIDs = false;
        fHaveWitness = false;
        fWantsCmpctWitness = false;
        fSupportsDesiredCmpctVersion = false;
        m_chain_sync = { 0, nullptr, false, false };
        m_last_block_announcement = 0;
    }
};

// Keeps track of the time (in microseconds) when transactions were requested last time
limitedmap<uint256, std::chrono::microseconds> g_already_asked_for GUARDED_BY(cs_main)(MAX_INV_SZ);

/** Map maintaining per-node state. */
static std::map<NodeId, CNodeState> mapNodeState GUARDED_BY(cs_main);
static std::map<CService, CNodeHeaders> mapServiceHeaders GUARDED_BY(cs_main);

static CNodeState *State(NodeId pnode) EXCLUSIVE_LOCKS_REQUIRED(cs_main) {
    std::map<NodeId, CNodeState>::iterator it = mapNodeState.find(pnode);
    if (it == mapNodeState.end())
        return nullptr;
    return &it->second;
}

static CNodeHeaders &ServiceHeaders(const CService& address) EXCLUSIVE_LOCKS_REQUIRED(cs_main) {
    unsigned short port =
            gArgs.GetBoolArg("-headerspamfilterignoreport", DEFAULT_HEADER_SPAM_FILTER_IGNORE_PORT) ? 0 : address.GetPort();
    CService addr(address, port);
    return mapServiceHeaders[addr];
}

static void CleanAddressHeaders(const CAddress& addr) EXCLUSIVE_LOCKS_REQUIRED(cs_main) {
    CSubNet subNet(addr);
    for (std::map<CService, CNodeHeaders>::iterator it=mapServiceHeaders.begin(); it!=mapServiceHeaders.end();){
        if(subNet.Match(it->first))
        {
            it = mapServiceHeaders.erase(it);
        }
        else{
            it++;
        }
    }
}

<<<<<<< HEAD
bool ProcessNetBlockHeaders(CNode* pfrom, const std::vector<CBlockHeader>& block, CValidationState& state, const CChainParams& chainparams, const CBlockIndex** ppindex=nullptr, CBlockHeader *first_invalid=nullptr)
{
    const CBlockIndex *pindexFirst = nullptr;
    bool ret = ProcessNewBlockHeaders(block, state, chainparams, ppindex, first_invalid, &pindexFirst);
=======
bool ProcessNetBlockHeaders(CNode* pfrom, const std::vector<CBlockHeader>& block, BlockValidationState& state, const CChainParams& chainparams, const CBlockIndex** ppindex=nullptr)
{
    const CBlockIndex *pindexFirst = nullptr;
    bool ret = ProcessNewBlockHeaders(block, state, chainparams, ppindex, &pindexFirst);
>>>>>>> ee8ca219
    if(gArgs.GetBoolArg("-headerspamfilter", DEFAULT_HEADER_SPAM_FILTER))
    {
        LOCK(cs_main);
        CNodeState *nodestate = State(pfrom->GetId());
        CNodeHeaders& headers = ServiceHeaders(nodestate->address);
        const CBlockIndex *pindexLast = ppindex == nullptr ? nullptr : *ppindex;
        headers.addHeaders(pindexFirst, pindexLast);
        return headers.updateState(state, ret);
    }
    return ret;
}

static void UpdatePreferredDownload(CNode* node, CNodeState* state) EXCLUSIVE_LOCKS_REQUIRED(cs_main)
{
    nPreferredDownload -= state->fPreferredDownload;

    // Whether this node should be marked as a preferred download node.
    state->fPreferredDownload = (!node->fInbound || node->HasPermission(PF_NOBAN)) && !node->fOneShot && !node->fClient;

    nPreferredDownload += state->fPreferredDownload;
}

static void PushNodeVersion(CNode *pnode, CConnman* connman, int64_t nTime)
{
    // Note that pnode->GetLocalServices() is a reflection of the local
    // services we were offering when the CNode object was created for this
    // peer.
    ServiceFlags nLocalNodeServices = pnode->GetLocalServices();
    uint64_t nonce = pnode->GetLocalNonce();
    int nNodeStartingHeight = pnode->GetMyStartingHeight();
    NodeId nodeid = pnode->GetId();
    CAddress addr = pnode->addr;

    CAddress addrYou = (addr.IsRoutable() && !IsProxy(addr) ? addr : CAddress(CService(), addr.nServices));
    CAddress addrMe = CAddress(CService(), nLocalNodeServices);

    connman->PushMessage(pnode, CNetMsgMaker(INIT_PROTO_VERSION).Make(NetMsgType::VERSION, PROTOCOL_VERSION, (uint64_t)nLocalNodeServices, nTime, addrYou, addrMe,
            nonce, strSubVersion, nNodeStartingHeight, ::g_relay_txes && pnode->m_tx_relay != nullptr));

    if (fLogIPs) {
        LogPrint(BCLog::NET, "send version message: version %d, blocks=%d, us=%s, them=%s, peer=%d\n", PROTOCOL_VERSION, nNodeStartingHeight, addrMe.ToString(), addrYou.ToString(), nodeid);
    } else {
        LogPrint(BCLog::NET, "send version message: version %d, blocks=%d, us=%s, peer=%d\n", PROTOCOL_VERSION, nNodeStartingHeight, addrMe.ToString(), nodeid);
    }
}

// Returns a bool indicating whether we requested this block.
// Also used if a block was /not/ received and timed out or started with another peer
static bool MarkBlockAsReceived(const uint256& hash) EXCLUSIVE_LOCKS_REQUIRED(cs_main) {
    std::map<uint256, std::pair<NodeId, std::list<QueuedBlock>::iterator> >::iterator itInFlight = mapBlocksInFlight.find(hash);
    if (itInFlight != mapBlocksInFlight.end()) {
        CNodeState *state = State(itInFlight->second.first);
        assert(state != nullptr);
        state->nBlocksInFlightValidHeaders -= itInFlight->second.second->fValidatedHeaders;
        if (state->nBlocksInFlightValidHeaders == 0 && itInFlight->second.second->fValidatedHeaders) {
            // Last validated block on the queue was received.
            nPeersWithValidatedDownloads--;
        }
        if (state->vBlocksInFlight.begin() == itInFlight->second.second) {
            // First block on the queue was received, update the start download time for the next one
            state->nDownloadingSince = std::max(state->nDownloadingSince, GetTimeMicros());
        }
        state->vBlocksInFlight.erase(itInFlight->second.second);
        state->nBlocksInFlight--;
        state->nStallingSince = 0;
        mapBlocksInFlight.erase(itInFlight);
        return true;
    }
    return false;
}

// returns false, still setting pit, if the block was already in flight from the same peer
// pit will only be valid as long as the same cs_main lock is being held
static bool MarkBlockAsInFlight(CTxMemPool& mempool, NodeId nodeid, const uint256& hash, const CBlockIndex* pindex = nullptr, std::list<QueuedBlock>::iterator** pit = nullptr) EXCLUSIVE_LOCKS_REQUIRED(cs_main) {
    CNodeState *state = State(nodeid);
    assert(state != nullptr);

    // Short-circuit most stuff in case it is from the same node
    std::map<uint256, std::pair<NodeId, std::list<QueuedBlock>::iterator> >::iterator itInFlight = mapBlocksInFlight.find(hash);
    if (itInFlight != mapBlocksInFlight.end() && itInFlight->second.first == nodeid) {
        if (pit) {
            *pit = &itInFlight->second.second;
        }
        return false;
    }

    // Make sure it's not listed somewhere already.
    MarkBlockAsReceived(hash);

    std::list<QueuedBlock>::iterator it = state->vBlocksInFlight.insert(state->vBlocksInFlight.end(),
            {hash, pindex, pindex != nullptr, std::unique_ptr<PartiallyDownloadedBlock>(pit ? new PartiallyDownloadedBlock(&mempool) : nullptr)});
    state->nBlocksInFlight++;
    state->nBlocksInFlightValidHeaders += it->fValidatedHeaders;
    if (state->nBlocksInFlight == 1) {
        // We're starting a block download (batch) from this peer.
        state->nDownloadingSince = GetTimeMicros();
    }
    if (state->nBlocksInFlightValidHeaders == 1 && pindex != nullptr) {
        nPeersWithValidatedDownloads++;
    }
    itInFlight = mapBlocksInFlight.insert(std::make_pair(hash, std::make_pair(nodeid, it))).first;
    if (pit)
        *pit = &itInFlight->second.second;
    return true;
}

/** Check whether the last unknown block a peer advertised is not yet known. */
static void ProcessBlockAvailability(NodeId nodeid) EXCLUSIVE_LOCKS_REQUIRED(cs_main) {
    CNodeState *state = State(nodeid);
    assert(state != nullptr);

    if (!state->hashLastUnknownBlock.IsNull()) {
        const CBlockIndex* pindex = LookupBlockIndex(state->hashLastUnknownBlock);
        if (pindex && pindex->nChainWork > 0) {
            if (state->pindexBestKnownBlock == nullptr || pindex->nChainWork >= state->pindexBestKnownBlock->nChainWork) {
                state->pindexBestKnownBlock = pindex;
            }
            state->hashLastUnknownBlock.SetNull();
        }
    }
}

/** Update tracking information about which blocks a peer is assumed to have. */
static void UpdateBlockAvailability(NodeId nodeid, const uint256 &hash) EXCLUSIVE_LOCKS_REQUIRED(cs_main) {
    CNodeState *state = State(nodeid);
    assert(state != nullptr);

    ProcessBlockAvailability(nodeid);

    const CBlockIndex* pindex = LookupBlockIndex(hash);
    if (pindex && pindex->nChainWork > 0) {
        // An actually better block was announced.
        if (state->pindexBestKnownBlock == nullptr || pindex->nChainWork >= state->pindexBestKnownBlock->nChainWork) {
            state->pindexBestKnownBlock = pindex;
        }
    } else {
        // An unknown block was announced; just assume that the latest one is the best one.
        state->hashLastUnknownBlock = hash;
    }
}

/**
 * When a peer sends us a valid block, instruct it to announce blocks to us
 * using CMPCTBLOCK if possible by adding its nodeid to the end of
 * lNodesAnnouncingHeaderAndIDs, and keeping that list under a certain size by
 * removing the first element if necessary.
 */
static void MaybeSetPeerAsAnnouncingHeaderAndIDs(NodeId nodeid, CConnman* connman) EXCLUSIVE_LOCKS_REQUIRED(cs_main)
{
    AssertLockHeld(cs_main);
    CNodeState* nodestate = State(nodeid);
    if (!nodestate || !nodestate->fSupportsDesiredCmpctVersion) {
        // Never ask from peers who can't provide witnesses.
        return;
    }
    if (nodestate->fProvidesHeaderAndIDs) {
        for (std::list<NodeId>::iterator it = lNodesAnnouncingHeaderAndIDs.begin(); it != lNodesAnnouncingHeaderAndIDs.end(); it++) {
            if (*it == nodeid) {
                lNodesAnnouncingHeaderAndIDs.erase(it);
                lNodesAnnouncingHeaderAndIDs.push_back(nodeid);
                return;
            }
        }
        connman->ForNode(nodeid, [connman](CNode* pfrom){
            AssertLockHeld(cs_main);
            uint64_t nCMPCTBLOCKVersion = (pfrom->GetLocalServices() & NODE_WITNESS) ? 2 : 1;
            if (lNodesAnnouncingHeaderAndIDs.size() >= 3) {
                // As per BIP152, we only get 3 of our peers to announce
                // blocks using compact encodings.
                connman->ForNode(lNodesAnnouncingHeaderAndIDs.front(), [connman, nCMPCTBLOCKVersion](CNode* pnodeStop){
                    AssertLockHeld(cs_main);
                    connman->PushMessage(pnodeStop, CNetMsgMaker(pnodeStop->GetSendVersion()).Make(NetMsgType::SENDCMPCT, /*fAnnounceUsingCMPCTBLOCK=*/false, nCMPCTBLOCKVersion));
                    return true;
                });
                lNodesAnnouncingHeaderAndIDs.pop_front();
            }
            connman->PushMessage(pfrom, CNetMsgMaker(pfrom->GetSendVersion()).Make(NetMsgType::SENDCMPCT, /*fAnnounceUsingCMPCTBLOCK=*/true, nCMPCTBLOCKVersion));
            lNodesAnnouncingHeaderAndIDs.push_back(pfrom->GetId());
            return true;
        });
    }
}

static bool TipMayBeStale(const Consensus::Params &consensusParams) EXCLUSIVE_LOCKS_REQUIRED(cs_main)
{
    AssertLockHeld(cs_main);
    if (g_last_tip_update == 0) {
        g_last_tip_update = GetTime();
    }
    return g_last_tip_update < GetTime() - consensusParams.nPowTargetSpacing * 3 && mapBlocksInFlight.empty();
}

static bool CanDirectFetch(const Consensus::Params &consensusParams) EXCLUSIVE_LOCKS_REQUIRED(cs_main)
{
    return ::ChainActive().Tip()->GetBlockTime() > GetAdjustedTime() - consensusParams.nPowTargetSpacing * 20;
}

static bool PeerHasHeader(CNodeState *state, const CBlockIndex *pindex) EXCLUSIVE_LOCKS_REQUIRED(cs_main)
{
    if (state->pindexBestKnownBlock && pindex == state->pindexBestKnownBlock->GetAncestor(pindex->nHeight))
        return true;
    if (state->pindexBestHeaderSent && pindex == state->pindexBestHeaderSent->GetAncestor(pindex->nHeight))
        return true;
    return false;
}

/** Update pindexLastCommonBlock and add not-in-flight missing successors to vBlocks, until it has
 *  at most count entries. */
static void FindNextBlocksToDownload(NodeId nodeid, unsigned int count, std::vector<const CBlockIndex*>& vBlocks, NodeId& nodeStaller, const Consensus::Params& consensusParams) EXCLUSIVE_LOCKS_REQUIRED(cs_main)
{
    if (count == 0)
        return;

    vBlocks.reserve(vBlocks.size() + count);
    CNodeState *state = State(nodeid);
    assert(state != nullptr);

    // Make sure pindexBestKnownBlock is up to date, we'll need it.
    ProcessBlockAvailability(nodeid);

    if (state->pindexBestKnownBlock == nullptr || state->pindexBestKnownBlock->nChainWork <= ::ChainActive().Tip()->nChainWork || state->pindexBestKnownBlock->nChainWork < nMinimumChainWork) {
        // This peer has nothing interesting.
        return;
    }

    if (state->pindexLastCommonBlock == nullptr) {
        // Bootstrap quickly by guessing a parent of our best tip is the forking point.
        // Guessing wrong in either direction is not a problem.
        state->pindexLastCommonBlock = ::ChainActive()[std::min(state->pindexBestKnownBlock->nHeight, ::ChainActive().Height())];
    }

    // If the peer reorganized, our previous pindexLastCommonBlock may not be an ancestor
    // of its current tip anymore. Go back enough to fix that.
    state->pindexLastCommonBlock = LastCommonAncestor(state->pindexLastCommonBlock, state->pindexBestKnownBlock);
    if (state->pindexLastCommonBlock == state->pindexBestKnownBlock)
        return;

    std::vector<const CBlockIndex*> vToFetch;
    const CBlockIndex *pindexWalk = state->pindexLastCommonBlock;
    // Never fetch further than the best block we know the peer has, or more than BLOCK_DOWNLOAD_WINDOW + 1 beyond the last
    // linked block we have in common with this peer. The +1 is so we can detect stalling, namely if we would be able to
    // download that next block if the window were 1 larger.
    int nWindowEnd = state->pindexLastCommonBlock->nHeight + BLOCK_DOWNLOAD_WINDOW;
    int nMaxHeight = std::min<int>(state->pindexBestKnownBlock->nHeight, nWindowEnd + 1);
    NodeId waitingfor = -1;
    while (pindexWalk->nHeight < nMaxHeight) {
        // Read up to 128 (or more, if more blocks than that are needed) successors of pindexWalk (towards
        // pindexBestKnownBlock) into vToFetch. We fetch 128, because CBlockIndex::GetAncestor may be as expensive
        // as iterating over ~100 CBlockIndex* entries anyway.
        int nToFetch = std::min(nMaxHeight - pindexWalk->nHeight, std::max<int>(count - vBlocks.size(), 128));
        vToFetch.resize(nToFetch);
        pindexWalk = state->pindexBestKnownBlock->GetAncestor(pindexWalk->nHeight + nToFetch);
        vToFetch[nToFetch - 1] = pindexWalk;
        for (unsigned int i = nToFetch - 1; i > 0; i--) {
            vToFetch[i - 1] = vToFetch[i]->pprev;
        }

        // Iterate over those blocks in vToFetch (in forward direction), adding the ones that
        // are not yet downloaded and not in flight to vBlocks. In the meantime, update
        // pindexLastCommonBlock as long as all ancestors are already downloaded, or if it's
        // already part of our chain (and therefore don't need it even if pruned).
        for (const CBlockIndex* pindex : vToFetch) {
            if (!pindex->IsValid(BLOCK_VALID_TREE)) {
                // We consider the chain that this peer is on invalid.
                return;
            }
            if (!State(nodeid)->fHaveWitness && IsWitnessEnabled(pindex->pprev, consensusParams)) {
                // We wouldn't download this block or its descendants from this peer.
                return;
            }
            if (pindex->nStatus & BLOCK_HAVE_DATA || ::ChainActive().Contains(pindex)) {
                if (pindex->HaveTxsDownloaded())
                    state->pindexLastCommonBlock = pindex;
            } else if (mapBlocksInFlight.count(pindex->GetBlockHash()) == 0) {
                // The block is not already downloaded, and not yet in flight.
                if (pindex->nHeight > nWindowEnd) {
                    // We reached the end of the window.
                    if (vBlocks.size() == 0 && waitingfor != nodeid) {
                        // We aren't able to fetch anything, but we would be if the download window was one larger.
                        nodeStaller = waitingfor;
                    }
                    return;
                }
                vBlocks.push_back(pindex);
                if (vBlocks.size() == count) {
                    return;
                }
            } else if (waitingfor == -1) {
                // This is the first already-in-flight block.
                waitingfor = mapBlocksInFlight[pindex->GetBlockHash()].first;
            }
        }
    }
}

void EraseTxRequest(const uint256& txid) EXCLUSIVE_LOCKS_REQUIRED(cs_main)
{
    g_already_asked_for.erase(txid);
}

std::chrono::microseconds GetTxRequestTime(const uint256& txid) EXCLUSIVE_LOCKS_REQUIRED(cs_main)
{
    auto it = g_already_asked_for.find(txid);
    if (it != g_already_asked_for.end()) {
        return it->second;
    }
    return {};
}

void UpdateTxRequestTime(const uint256& txid, std::chrono::microseconds request_time) EXCLUSIVE_LOCKS_REQUIRED(cs_main)
{
    auto it = g_already_asked_for.find(txid);
    if (it == g_already_asked_for.end()) {
        g_already_asked_for.insert(std::make_pair(txid, request_time));
    } else {
        g_already_asked_for.update(it, request_time);
    }
}

std::chrono::microseconds CalculateTxGetDataTime(const uint256& txid, std::chrono::microseconds current_time, bool use_inbound_delay) EXCLUSIVE_LOCKS_REQUIRED(cs_main)
{
    std::chrono::microseconds process_time;
    const auto last_request_time = GetTxRequestTime(txid);
    // First time requesting this tx
    if (last_request_time.count() == 0) {
        process_time = current_time;
    } else {
        // Randomize the delay to avoid biasing some peers over others (such as due to
        // fixed ordering of peer processing in ThreadMessageHandler)
        process_time = last_request_time + GETDATA_TX_INTERVAL + GetRandMicros(MAX_GETDATA_RANDOM_DELAY);
    }

    // We delay processing announcements from inbound peers
    if (use_inbound_delay) process_time += INBOUND_PEER_TX_DELAY;

    return process_time;
}

void RequestTx(CNodeState* state, const uint256& txid, std::chrono::microseconds current_time) EXCLUSIVE_LOCKS_REQUIRED(cs_main)
{
    CNodeState::TxDownloadState& peer_download_state = state->m_tx_download;
    if (peer_download_state.m_tx_announced.size() >= MAX_PEER_TX_ANNOUNCEMENTS ||
            peer_download_state.m_tx_process_time.size() >= MAX_PEER_TX_ANNOUNCEMENTS ||
            peer_download_state.m_tx_announced.count(txid)) {
        // Too many queued announcements from this peer, or we already have
        // this announcement
        return;
    }
    peer_download_state.m_tx_announced.insert(txid);

    // Calculate the time to try requesting this transaction. Use
    // fPreferredDownload as a proxy for outbound peers.
    const auto process_time = CalculateTxGetDataTime(txid, current_time, !state->fPreferredDownload);

    peer_download_state.m_tx_process_time.emplace(process_time, txid);
}

} // namespace

// This function is used for testing the stale tip eviction logic, see
// denialofservice_tests.cpp
void UpdateLastBlockAnnounceTime(NodeId node, int64_t time_in_seconds)
{
    LOCK(cs_main);
    CNodeState *state = State(node);
    if (state) state->m_last_block_announcement = time_in_seconds;
}

// Returns true for outbound peers, excluding manual connections, feelers, and
// one-shots.
static bool IsOutboundDisconnectionCandidate(const CNode *node)
{
    return !(node->fInbound || node->m_manual_connection || node->fFeeler || node->fOneShot);
}

void PeerLogicValidation::InitializeNode(CNode *pnode) {
    CAddress addr = pnode->addr;
    std::string addrName = pnode->GetAddrName();
    NodeId nodeid = pnode->GetId();
    {
        LOCK(cs_main);
        mapNodeState.emplace_hint(mapNodeState.end(), std::piecewise_construct, std::forward_as_tuple(nodeid), std::forward_as_tuple(addr, std::move(addrName), pnode->fInbound, pnode->m_manual_connection));
    }
    if(!pnode->fInbound)
        PushNodeVersion(pnode, connman, GetTime());
}

void PeerLogicValidation::FinalizeNode(NodeId nodeid, bool& fUpdateConnectionTime) {
    fUpdateConnectionTime = false;
    LOCK(cs_main);
    CNodeState *state = State(nodeid);
    assert(state != nullptr);

    if (state->fSyncStarted)
        nSyncStarted--;

    if (state->nMisbehavior == 0 && state->fCurrentlyConnected) {
        fUpdateConnectionTime = true;
    }

    for (const QueuedBlock& entry : state->vBlocksInFlight) {
        mapBlocksInFlight.erase(entry.hash);
    }
    EraseOrphansFor(nodeid);
    nPreferredDownload -= state->fPreferredDownload;
    nPeersWithValidatedDownloads -= (state->nBlocksInFlightValidHeaders != 0);
    assert(nPeersWithValidatedDownloads >= 0);
    g_outbound_peers_with_protect_from_disconnect -= state->m_chain_sync.m_protect;
    assert(g_outbound_peers_with_protect_from_disconnect >= 0);

    mapNodeState.erase(nodeid);

    if (mapNodeState.empty()) {
        // Do a consistency check after the last peer is removed.
        assert(mapBlocksInFlight.empty());
        assert(nPreferredDownload == 0);
        assert(nPeersWithValidatedDownloads == 0);
        assert(g_outbound_peers_with_protect_from_disconnect == 0);
    }
    LogPrint(BCLog::NET, "Cleared nodestate for peer=%d\n", nodeid);
}

bool GetNodeStateStats(NodeId nodeid, CNodeStateStats &stats) {
    LOCK(cs_main);
    CNodeState *state = State(nodeid);
    if (state == nullptr)
        return false;
    stats.nMisbehavior = state->nMisbehavior;
    stats.nSyncHeight = state->pindexBestKnownBlock ? state->pindexBestKnownBlock->nHeight : -1;
    stats.nCommonHeight = state->pindexLastCommonBlock ? state->pindexLastCommonBlock->nHeight : -1;
    for (const QueuedBlock& queue : state->vBlocksInFlight) {
        if (queue.pindex)
            stats.vHeightInFlight.push_back(queue.pindex->nHeight);
    }
    return true;
}

//////////////////////////////////////////////////////////////////////////////
//
// mapOrphanTransactions
//

static void AddToCompactExtraTransactions(const CTransactionRef& tx) EXCLUSIVE_LOCKS_REQUIRED(g_cs_orphans)
{
    size_t max_extra_txn = gArgs.GetArg("-blockreconstructionextratxn", DEFAULT_BLOCK_RECONSTRUCTION_EXTRA_TXN);
    if (max_extra_txn <= 0)
        return;
    if (!vExtraTxnForCompact.size())
        vExtraTxnForCompact.resize(max_extra_txn);
    vExtraTxnForCompact[vExtraTxnForCompactIt] = std::make_pair(tx->GetWitnessHash(), tx);
    vExtraTxnForCompactIt = (vExtraTxnForCompactIt + 1) % max_extra_txn;
}

bool AddOrphanTx(const CTransactionRef& tx, NodeId peer) EXCLUSIVE_LOCKS_REQUIRED(g_cs_orphans)
{
    const uint256& hash = tx->GetHash();
    if (mapOrphanTransactions.count(hash))
        return false;

    // Ignore big transactions, to avoid a
    // send-big-orphans memory exhaustion attack. If a peer has a legitimate
    // large transaction with a missing parent then we assume
    // it will rebroadcast it later, after the parent transaction(s)
    // have been mined or received.
    // 100 orphans, each of which is at most 100,000 bytes big is
    // at most 10 megabytes of orphans and somewhat more byprev index (in the worst case):
    unsigned int sz = GetTransactionWeight(*tx);
    if (sz > MAX_STANDARD_TX_WEIGHT)
    {
        LogPrint(BCLog::MEMPOOL, "ignoring large orphan tx (size: %u, hash: %s)\n", sz, hash.ToString());
        return false;
    }

    auto ret = mapOrphanTransactions.emplace(hash, COrphanTx{tx, peer, GetTime() + ORPHAN_TX_EXPIRE_TIME, g_orphan_list.size()});
    assert(ret.second);
    g_orphan_list.push_back(ret.first);
    for (const CTxIn& txin : tx->vin) {
        mapOrphanTransactionsByPrev[txin.prevout].insert(ret.first);
    }

    AddToCompactExtraTransactions(tx);

    LogPrint(BCLog::MEMPOOL, "stored orphan tx %s (mapsz %u outsz %u)\n", hash.ToString(),
             mapOrphanTransactions.size(), mapOrphanTransactionsByPrev.size());
    return true;
}

int static EraseOrphanTx(uint256 hash) EXCLUSIVE_LOCKS_REQUIRED(g_cs_orphans)
{
    std::map<uint256, COrphanTx>::iterator it = mapOrphanTransactions.find(hash);
    if (it == mapOrphanTransactions.end())
        return 0;
    for (const CTxIn& txin : it->second.tx->vin)
    {
        auto itPrev = mapOrphanTransactionsByPrev.find(txin.prevout);
        if (itPrev == mapOrphanTransactionsByPrev.end())
            continue;
        itPrev->second.erase(it);
        if (itPrev->second.empty())
            mapOrphanTransactionsByPrev.erase(itPrev);
    }

    size_t old_pos = it->second.list_pos;
    assert(g_orphan_list[old_pos] == it);
    if (old_pos + 1 != g_orphan_list.size()) {
        // Unless we're deleting the last entry in g_orphan_list, move the last
        // entry to the position we're deleting.
        auto it_last = g_orphan_list.back();
        g_orphan_list[old_pos] = it_last;
        it_last->second.list_pos = old_pos;
    }
    g_orphan_list.pop_back();

    mapOrphanTransactions.erase(it);
    return 1;
}

void EraseOrphansFor(NodeId peer)
{
    LOCK(g_cs_orphans);
    int nErased = 0;
    std::map<uint256, COrphanTx>::iterator iter = mapOrphanTransactions.begin();
    while (iter != mapOrphanTransactions.end())
    {
        std::map<uint256, COrphanTx>::iterator maybeErase = iter++; // increment to avoid iterator becoming invalid
        if (maybeErase->second.fromPeer == peer)
        {
            nErased += EraseOrphanTx(maybeErase->second.tx->GetHash());
        }
    }
    if (nErased > 0) LogPrint(BCLog::MEMPOOL, "Erased %d orphan tx from peer=%d\n", nErased, peer);
}


unsigned int LimitOrphanTxSize(unsigned int nMaxOrphans)
{
    LOCK(g_cs_orphans);

    unsigned int nEvicted = 0;
    static int64_t nNextSweep;
    int64_t nNow = GetTime();
    if (nNextSweep <= nNow) {
        // Sweep out expired orphan pool entries:
        int nErased = 0;
        int64_t nMinExpTime = nNow + ORPHAN_TX_EXPIRE_TIME - ORPHAN_TX_EXPIRE_INTERVAL;
        std::map<uint256, COrphanTx>::iterator iter = mapOrphanTransactions.begin();
        while (iter != mapOrphanTransactions.end())
        {
            std::map<uint256, COrphanTx>::iterator maybeErase = iter++;
            if (maybeErase->second.nTimeExpire <= nNow) {
                nErased += EraseOrphanTx(maybeErase->second.tx->GetHash());
            } else {
                nMinExpTime = std::min(maybeErase->second.nTimeExpire, nMinExpTime);
            }
        }
        // Sweep again 5 minutes after the next entry that expires in order to batch the linear scan.
        nNextSweep = nMinExpTime + ORPHAN_TX_EXPIRE_INTERVAL;
        if (nErased > 0) LogPrint(BCLog::MEMPOOL, "Erased %d orphan tx due to expiration\n", nErased);
    }
    FastRandomContext rng;
    while (mapOrphanTransactions.size() > nMaxOrphans)
    {
        // Evict a random orphan:
        size_t randompos = rng.randrange(g_orphan_list.size());
        EraseOrphanTx(g_orphan_list[randompos]->first);
        ++nEvicted;
    }
    return nEvicted;
}

/**
 * Mark a misbehaving peer to be banned depending upon the value of `-banscore`.
 */
void Misbehaving(NodeId pnode, int howmuch, const std::string& message) EXCLUSIVE_LOCKS_REQUIRED(cs_main)
{
    if (howmuch == 0)
        return;

    CNodeState *state = State(pnode);
    if (state == nullptr)
        return;

    state->nMisbehavior += howmuch;
    int banscore = gArgs.GetArg("-banscore", DEFAULT_BANSCORE_THRESHOLD);
    std::string message_prefixed = message.empty() ? "" : (": " + message);
    if (state->nMisbehavior >= banscore && state->nMisbehavior - howmuch < banscore)
    {
        LogPrint(BCLog::NET, "%s: %s peer=%d (%d -> %d) BAN THRESHOLD EXCEEDED%s\n", __func__, state->name, pnode, state->nMisbehavior-howmuch, state->nMisbehavior, message_prefixed);
        state->fShouldBan = true;
    } else
        LogPrint(BCLog::NET, "%s: %s peer=%d (%d -> %d)%s\n", __func__, state->name, pnode, state->nMisbehavior-howmuch, state->nMisbehavior, message_prefixed);
}

/**
 * Potentially ban a node based on the contents of a BlockValidationState object
 *
 * @param[in] via_compact_block this bool is passed in because net_processing should
 * punish peers differently depending on whether the data was provided in a compact
 * block message or not. If the compact block had a valid header, but contained invalid
 * txs, the peer should not be punished. See BIP 152.
 *
 * @return Returns true if the peer was punished (probably disconnected)
 */
static bool MaybePunishNodeForBlock(NodeId nodeid, const BlockValidationState& state, bool via_compact_block, const std::string& message = "") {
    switch (state.GetResult()) {
    case BlockValidationResult::BLOCK_RESULT_UNSET:
        break;
    // The node is providing invalid data:
    case BlockValidationResult::BLOCK_CONSENSUS:
    case BlockValidationResult::BLOCK_MUTATED:
        if (!via_compact_block) {
            LOCK(cs_main);
            Misbehaving(nodeid, 100, message);
            return true;
        }
        break;
    case BlockValidationResult::BLOCK_CACHED_INVALID:
        {
            LOCK(cs_main);
            CNodeState *node_state = State(nodeid);
            if (node_state == nullptr) {
                break;
            }

            // Ban outbound (but not inbound) peers if on an invalid chain.
            // Exempt HB compact block peers and manual connections.
            if (!via_compact_block && !node_state->m_is_inbound && !node_state->m_is_manual_connection) {
                Misbehaving(nodeid, 100, message);
                return true;
            }
            break;
        }
<<<<<<< HEAD
    case ValidationInvalidReason::BLOCK_INVALID_HEADER:
    case ValidationInvalidReason::BLOCK_CHECKPOINT:
    case ValidationInvalidReason::BLOCK_INVALID_PREV:
    case ValidationInvalidReason::BLOCK_HEADER_SPAM:
=======
    case BlockValidationResult::BLOCK_INVALID_HEADER:
    case BlockValidationResult::BLOCK_CHECKPOINT:
    case BlockValidationResult::BLOCK_INVALID_PREV:
    case BlockValidationResult::BLOCK_HEADER_SPAM:
>>>>>>> ee8ca219
        {
            LOCK(cs_main);
            Misbehaving(nodeid, 100, message);
        }
        return true;
    // Conflicting (but not necessarily invalid) data or different policy:
    case BlockValidationResult::BLOCK_MISSING_PREV:
        {
            // TODO: Handle this much more gracefully (10 DoS points is super arbitrary)
            LOCK(cs_main);
            Misbehaving(nodeid, 10, message);
        }
        return true;
<<<<<<< HEAD
    case ValidationInvalidReason::BLOCK_HEADER_SYNC:
=======
    case BlockValidationResult::BLOCK_HEADER_SYNC:
    case BlockValidationResult::BLOCK_GAS_EXCEEDS_LIMIT:
>>>>>>> ee8ca219
        {
            LOCK(cs_main);
            Misbehaving(nodeid, 1, message);
        }
        return true;
<<<<<<< HEAD
    case ValidationInvalidReason::TX_INVALID_SENDER_SCRIPT:
    case ValidationInvalidReason::TX_GAS_EXCEEDS_LIMIT:
        if (!via_compact_block) {
            LOCK(cs_main);
            Misbehaving(nodeid, 1, message);
            return true;
        }
        break;
    case ValidationInvalidReason::RECENT_CONSENSUS_CHANGE:
    case ValidationInvalidReason::BLOCK_TIME_FUTURE:
    case ValidationInvalidReason::BLOCK_HEADER_REJECT:
    case ValidationInvalidReason::TX_NOT_STANDARD:
    case ValidationInvalidReason::TX_MISSING_INPUTS:
    case ValidationInvalidReason::TX_PREMATURE_SPEND:
    case ValidationInvalidReason::TX_WITNESS_MUTATED:
    case ValidationInvalidReason::TX_CONFLICT:
    case ValidationInvalidReason::TX_MEMPOOL_POLICY:
=======
    case BlockValidationResult::BLOCK_RECENT_CONSENSUS_CHANGE:
    case BlockValidationResult::BLOCK_TIME_FUTURE:
    case BlockValidationResult::BLOCK_HEADER_REJECT:
>>>>>>> ee8ca219
        break;
    }
    if (message != "") {
        LogPrint(BCLog::NET, "peer=%d: %s\n", nodeid, message);
    }
    return false;
}

/**
 * Potentially ban a node based on the contents of a TxValidationState object
 *
 * @return Returns true if the peer was punished (probably disconnected)
 */
static bool MaybePunishNodeForTx(NodeId nodeid, const TxValidationState& state, const std::string& message = "")
{
    switch (state.GetResult()) {
    case TxValidationResult::TX_RESULT_UNSET:
        break;
    // The node is providing invalid data:
    case TxValidationResult::TX_CONSENSUS:
        {
            LOCK(cs_main);
            Misbehaving(nodeid, 100, message);
            return true;
        }
    case TxValidationResult::TX_INVALID_SENDER_SCRIPT:
    case TxValidationResult::TX_GAS_EXCEEDS_LIMIT:
        {
            LOCK(cs_main);
            Misbehaving(nodeid, 1, message);
            return true;
        }
        break;
    // Conflicting (but not necessarily invalid) data or different policy:
    case TxValidationResult::TX_RECENT_CONSENSUS_CHANGE:
    case TxValidationResult::TX_NOT_STANDARD:
    case TxValidationResult::TX_MISSING_INPUTS:
    case TxValidationResult::TX_PREMATURE_SPEND:
    case TxValidationResult::TX_WITNESS_MUTATED:
    case TxValidationResult::TX_CONFLICT:
    case TxValidationResult::TX_MEMPOOL_POLICY:
        break;
    }
    if (message != "") {
        LogPrint(BCLog::NET, "peer=%d: %s\n", nodeid, message);
    }
    return false;
}


//////////////////////////////////////////////////////////////////////////////
//
// blockchain -> download logic notification
//

// To prevent fingerprinting attacks, only send blocks/headers outside of the
// active chain if they are no more than a month older (both in time, and in
// best equivalent proof of work) than the best header chain we know about and
// we fully-validated them at some point.
static bool BlockRequestAllowed(const CBlockIndex* pindex, const Consensus::Params& consensusParams) EXCLUSIVE_LOCKS_REQUIRED(cs_main)
{
    AssertLockHeld(cs_main);
    if (::ChainActive().Contains(pindex)) return true;
    return pindex->IsValid(BLOCK_VALID_SCRIPTS) && (pindexBestHeader != nullptr) &&
        (pindexBestHeader->GetBlockTime() - pindex->GetBlockTime() < STALE_RELAY_AGE_LIMIT) &&
        (GetBlockProofEquivalentTime(*pindexBestHeader, *pindex, *pindexBestHeader, consensusParams) < STALE_RELAY_AGE_LIMIT);
}

PeerLogicValidation::PeerLogicValidation(CConnman* connmanIn, BanMan* banman, CScheduler& scheduler, CTxMemPool& pool)
    : connman(connmanIn),
      m_banman(banman),
      m_mempool(pool),
      m_stale_tip_check_time(0)
{
    // Initialize global variables that cannot be constructed at startup.
    recentRejects.reset(new CRollingBloomFilter(120000, 0.000001));

    // Blocks don't typically have more than 4000 transactions, so this should
    // be at least six blocks (~1 hr) worth of transactions that we can store.
    // If the number of transactions appearing in a block goes up, or if we are
    // seeing getdata requests more than an hour after initial announcement, we
    // can increase this number.
    // The false positive rate of 1/1M should come out to less than 1
    // transaction per day that would be inadvertently ignored (which is the
    // same probability that we have in the reject filter).
    g_recent_confirmed_transactions.reset(new CRollingBloomFilter(24000, 0.000001));

    const Consensus::Params& consensusParams = Params().GetConsensus();
    // Stale tip checking and peer eviction are on two different timers, but we
    // don't want them to get out of sync due to drift in the scheduler, so we
    // combine them in one function and schedule at the quicker (peer-eviction)
    // timer.
    static_assert(EXTRA_PEER_CHECK_INTERVAL < STALE_CHECK_INTERVAL, "peer eviction timer should be less than stale tip check timer");
    scheduler.scheduleEvery([this, consensusParams] { this->CheckForStaleTipAndEvictPeers(consensusParams); }, std::chrono::seconds{EXTRA_PEER_CHECK_INTERVAL});
}

/**
 * Evict orphan txn pool entries (EraseOrphanTx) based on a newly connected
 * block. Also save the time of the last tip update.
 */
void PeerLogicValidation::BlockConnected(const std::shared_ptr<const CBlock>& pblock, const CBlockIndex* pindex)
{
    {
        LOCK(g_cs_orphans);

        std::vector<uint256> vOrphanErase;

        for (const CTransactionRef& ptx : pblock->vtx) {
            const CTransaction& tx = *ptx;

            // Which orphan pool entries must we evict?
            for (const auto& txin : tx.vin) {
                auto itByPrev = mapOrphanTransactionsByPrev.find(txin.prevout);
                if (itByPrev == mapOrphanTransactionsByPrev.end()) continue;
                for (auto mi = itByPrev->second.begin(); mi != itByPrev->second.end(); ++mi) {
                    const CTransaction& orphanTx = *(*mi)->second.tx;
                    const uint256& orphanHash = orphanTx.GetHash();
                    vOrphanErase.push_back(orphanHash);
                }
            }
        }

        // Erase orphan transactions included or precluded by this block
        if (vOrphanErase.size()) {
            int nErased = 0;
            for (const uint256& orphanHash : vOrphanErase) {
                nErased += EraseOrphanTx(orphanHash);
            }
            LogPrint(BCLog::MEMPOOL, "Erased %d orphan tx included or conflicted by block\n", nErased);
        }

        g_last_tip_update = GetTime();
    }
    {
        LOCK(g_cs_recent_confirmed_transactions);
        for (const auto& ptx : pblock->vtx) {
            g_recent_confirmed_transactions->insert(ptx->GetHash());
        }
    }
}

void PeerLogicValidation::BlockDisconnected(const std::shared_ptr<const CBlock> &block, const CBlockIndex* pindex)
{
    // To avoid relay problems with transactions that were previously
    // confirmed, clear our filter of recently confirmed transactions whenever
    // there's a reorg.
    // This means that in a 1-block reorg (where 1 block is disconnected and
    // then another block reconnected), our filter will drop to having only one
    // block's worth of transactions in it, but that should be fine, since
    // presumably the most common case of relaying a confirmed transaction
    // should be just after a new block containing it is found.
    LOCK(g_cs_recent_confirmed_transactions);
    g_recent_confirmed_transactions->reset();
}

// All of the following cache a recent block, and are protected by cs_most_recent_block
static RecursiveMutex cs_most_recent_block;
static std::shared_ptr<const CBlock> most_recent_block GUARDED_BY(cs_most_recent_block);
static std::shared_ptr<const CBlockHeaderAndShortTxIDs> most_recent_compact_block GUARDED_BY(cs_most_recent_block);
static uint256 most_recent_block_hash GUARDED_BY(cs_most_recent_block);
static bool fWitnessesPresentInMostRecentCompactBlock GUARDED_BY(cs_most_recent_block);

/**
 * Maintain state about the best-seen block and fast-announce a compact block
 * to compatible peers.
 */
void PeerLogicValidation::NewPoWValidBlock(const CBlockIndex *pindex, const std::shared_ptr<const CBlock>& pblock) {
    std::shared_ptr<const CBlockHeaderAndShortTxIDs> pcmpctblock = std::make_shared<const CBlockHeaderAndShortTxIDs> (*pblock, true);
    const CNetMsgMaker msgMaker(PROTOCOL_VERSION);

    LOCK(cs_main);

    static int nHighestFastAnnounce = 0;
    if (pindex->nHeight <= nHighestFastAnnounce)
        return;
    nHighestFastAnnounce = pindex->nHeight;

    bool fWitnessEnabled = IsWitnessEnabled(pindex->pprev, Params().GetConsensus());
    uint256 hashBlock(pblock->GetHash());

    {
        LOCK(cs_most_recent_block);
        most_recent_block_hash = hashBlock;
        most_recent_block = pblock;
        most_recent_compact_block = pcmpctblock;
        fWitnessesPresentInMostRecentCompactBlock = fWitnessEnabled;
    }

    connman->ForEachNode([this, &pcmpctblock, pindex, &msgMaker, fWitnessEnabled, &hashBlock](CNode* pnode) {
        AssertLockHeld(cs_main);

        // TODO: Avoid the repeated-serialization here
        if (pnode->nVersion < INVALID_CB_NO_BAN_VERSION || pnode->fDisconnect)
            return;
        ProcessBlockAvailability(pnode->GetId());
        CNodeState &state = *State(pnode->GetId());
        // If the peer has, or we announced to them the previous block already,
        // but we don't think they have this one, go ahead and announce it
        if (state.fPreferHeaderAndIDs && (!fWitnessEnabled || state.fWantsCmpctWitness) &&
                !PeerHasHeader(&state, pindex) && PeerHasHeader(&state, pindex->pprev)) {

            LogPrint(BCLog::NET, "%s sending header-and-ids %s to peer=%d\n", "PeerLogicValidation::NewPoWValidBlock",
                    hashBlock.ToString(), pnode->GetId());
            connman->PushMessage(pnode, msgMaker.Make(NetMsgType::CMPCTBLOCK, *pcmpctblock));
            state.pindexBestHeaderSent = pindex;
        }
    });
}

/**
 * Update our best height and announce any block hashes which weren't previously
 * in ::ChainActive() to our peers.
 */
void PeerLogicValidation::UpdatedBlockTip(const CBlockIndex *pindexNew, const CBlockIndex *pindexFork, bool fInitialDownload) {
    const int nNewHeight = pindexNew->nHeight;
    connman->SetBestHeight(nNewHeight);

    SetServiceFlagsIBDCache(!fInitialDownload);
    if (!fInitialDownload) {
        // Find the hashes of all blocks that weren't previously in the best chain.
        std::vector<uint256> vHashes;
        const CBlockIndex *pindexToAnnounce = pindexNew;
        while (pindexToAnnounce != pindexFork) {
            vHashes.push_back(pindexToAnnounce->GetBlockHash());
            pindexToAnnounce = pindexToAnnounce->pprev;
            if (vHashes.size() == MAX_BLOCKS_TO_ANNOUNCE) {
                // Limit announcements in case of a huge reorganization.
                // Rely on the peer's synchronization mechanism in that case.
                break;
            }
        }
        // Relay inventory, but don't relay old inventory during initial block download.
        connman->ForEachNode([nNewHeight, &vHashes](CNode* pnode) {
            if (nNewHeight > (pnode->nStartingHeight != -1 ? pnode->nStartingHeight - 2000 : 0)) {
                for (const uint256& hash : reverse_iterate(vHashes)) {
                    pnode->PushBlockHash(hash);
                }
            }
        });
        connman->WakeMessageHandler();
    }
}

/**
 * Handle invalid block rejection and consequent peer banning, maintain which
 * peers announce compact blocks.
 */
void PeerLogicValidation::BlockChecked(const CBlock& block, const BlockValidationState& state) {
    LOCK(cs_main);

    const uint256 hash(block.GetHash());
    std::map<uint256, std::pair<NodeId, bool>>::iterator it = mapBlockSource.find(hash);

    // If the block failed validation, we know where it came from and we're still connected
    // to that peer, maybe punish.
    if (state.IsInvalid() &&
        it != mapBlockSource.end() &&
        State(it->second.first)) {
            MaybePunishNodeForBlock(/*nodeid=*/ it->second.first, state, /*via_compact_block=*/ !it->second.second);
    }
    // Check that:
    // 1. The block is valid
    // 2. We're not in initial block download
    // 3. This is currently the best block we're aware of. We haven't updated
    //    the tip yet so we have no way to check this directly here. Instead we
    //    just check that there are currently no other blocks in flight.
    else if (state.IsValid() &&
             !::ChainstateActive().IsInitialBlockDownload() &&
             mapBlocksInFlight.count(hash) == mapBlocksInFlight.size()) {
        if (it != mapBlockSource.end()) {
            MaybeSetPeerAsAnnouncingHeaderAndIDs(it->second.first, connman);
        }
    }
    if (it != mapBlockSource.end())
        mapBlockSource.erase(it);
}

//////////////////////////////////////////////////////////////////////////////
//
// Messages
//


bool static AlreadyHave(const CInv& inv, const CTxMemPool& mempool) EXCLUSIVE_LOCKS_REQUIRED(cs_main)
{
    switch (inv.type)
    {
    case MSG_TX:
    case MSG_WITNESS_TX:
        {
            assert(recentRejects);
            if (::ChainActive().Tip()->GetBlockHash() != hashRecentRejectsChainTip)
            {
                // If the chain tip has changed previously rejected transactions
                // might be now valid, e.g. due to a nLockTime'd tx becoming valid,
                // or a double-spend. Reset the rejects filter and give those
                // txs a second chance.
                hashRecentRejectsChainTip = ::ChainActive().Tip()->GetBlockHash();
                recentRejects->reset();
            }

            {
                LOCK(g_cs_orphans);
                if (mapOrphanTransactions.count(inv.hash)) return true;
            }

            {
                LOCK(g_cs_recent_confirmed_transactions);
                if (g_recent_confirmed_transactions->contains(inv.hash)) return true;
            }

            return recentRejects->contains(inv.hash) ||
                   mempool.exists(inv.hash);
        }
    case MSG_BLOCK:
    case MSG_WITNESS_BLOCK:
        return LookupBlockIndex(inv.hash) != nullptr;
    }
    // Don't know what it is, just say we already got one
    return true;
}

void RelayTransaction(const uint256& txid, const CConnman& connman)
{
    CInv inv(MSG_TX, txid);
    connman.ForEachNode([&inv](CNode* pnode)
    {
        pnode->PushInventory(inv);
    });
}

static void RelayAddress(const CAddress& addr, bool fReachable, const CConnman& connman)
{
    unsigned int nRelayNodes = fReachable ? 2 : 1; // limited relaying of addresses outside our network(s)

    // Relay to a limited number of other nodes
    // Use deterministic randomness to send to the same nodes for 24 hours
    // at a time so the m_addr_knowns of the chosen nodes prevent repeats
    uint64_t hashAddr = addr.GetHash();
    const CSipHasher hasher = connman.GetDeterministicRandomizer(RANDOMIZER_ID_ADDRESS_RELAY).Write(hashAddr << 32).Write((GetTime() + hashAddr) / (24 * 60 * 60));
    FastRandomContext insecure_rand;

    std::array<std::pair<uint64_t, CNode*>,2> best{{{0, nullptr}, {0, nullptr}}};
    assert(nRelayNodes <= best.size());

    auto sortfunc = [&best, &hasher, nRelayNodes](CNode* pnode) {
        if (pnode->nVersion >= CADDR_TIME_VERSION && pnode->IsAddrRelayPeer()) {
            uint64_t hashKey = CSipHasher(hasher).Write(pnode->GetId()).Finalize();
            for (unsigned int i = 0; i < nRelayNodes; i++) {
                 if (hashKey > best[i].first) {
                     std::copy(best.begin() + i, best.begin() + nRelayNodes - 1, best.begin() + i + 1);
                     best[i] = std::make_pair(hashKey, pnode);
                     break;
                 }
            }
        }
    };

    auto pushfunc = [&addr, &best, nRelayNodes, &insecure_rand] {
        for (unsigned int i = 0; i < nRelayNodes && best[i].first != 0; i++) {
            best[i].second->PushAddress(addr, insecure_rand);
        }
    };

    connman.ForEachNodeThen(std::move(sortfunc), std::move(pushfunc));
}

void static ProcessGetBlockData(CNode* pfrom, const CChainParams& chainparams, const CInv& inv, CConnman* connman)
{
    bool send = false;
    std::shared_ptr<const CBlock> a_recent_block;
    std::shared_ptr<const CBlockHeaderAndShortTxIDs> a_recent_compact_block;
    bool fWitnessesPresentInARecentCompactBlock;
    const Consensus::Params& consensusParams = chainparams.GetConsensus();
    {
        LOCK(cs_most_recent_block);
        a_recent_block = most_recent_block;
        a_recent_compact_block = most_recent_compact_block;
        fWitnessesPresentInARecentCompactBlock = fWitnessesPresentInMostRecentCompactBlock;
    }

    bool need_activate_chain = false;
    {
        LOCK(cs_main);
        const CBlockIndex* pindex = LookupBlockIndex(inv.hash);
        if (pindex) {
            if (pindex->HaveTxsDownloaded() && !pindex->IsValid(BLOCK_VALID_SCRIPTS) &&
                    pindex->IsValid(BLOCK_VALID_TREE)) {
                // If we have the block and all of its parents, but have not yet validated it,
                // we might be in the middle of connecting it (ie in the unlock of cs_main
                // before ActivateBestChain but after AcceptBlock).
                // In this case, we need to run ActivateBestChain prior to checking the relay
                // conditions below.
                need_activate_chain = true;
            }
        }
    } // release cs_main before calling ActivateBestChain
    if (need_activate_chain) {
        BlockValidationState state;
        if (!ActivateBestChain(state, Params(), a_recent_block)) {
            LogPrint(BCLog::NET, "failed to activate chain (%s)\n", state.ToString());
        }
    }

    LOCK(cs_main);
    const CBlockIndex* pindex = LookupBlockIndex(inv.hash);
    if (pindex) {
        send = BlockRequestAllowed(pindex, consensusParams);
        if (!send) {
            LogPrint(BCLog::NET, "%s: ignoring request from peer=%i for old block that isn't in the main chain\n", __func__, pfrom->GetId());
        }
    }
    const CNetMsgMaker msgMaker(pfrom->GetSendVersion());
    // disconnect node in case we have reached the outbound limit for serving historical blocks
    // never disconnect whitelisted nodes
    if (send && connman->OutboundTargetReached(true) && ( ((pindexBestHeader != nullptr) && (pindexBestHeader->GetBlockTime() - pindex->GetBlockTime() > HISTORICAL_BLOCK_AGE)) || inv.type == MSG_FILTERED_BLOCK) && !pfrom->HasPermission(PF_NOBAN))
    {
        LogPrint(BCLog::NET, "historical block serving limit reached, disconnect peer=%d\n", pfrom->GetId());

        //disconnect node
        pfrom->fDisconnect = true;
        send = false;
    }
    // Avoid leaking prune-height by never sending blocks below the NODE_NETWORK_LIMITED threshold
    if (send && !pfrom->HasPermission(PF_NOBAN) && (
            (((pfrom->GetLocalServices() & NODE_NETWORK_LIMITED) == NODE_NETWORK_LIMITED) && ((pfrom->GetLocalServices() & NODE_NETWORK) != NODE_NETWORK) && (::ChainActive().Tip()->nHeight - pindex->nHeight > (int)NODE_NETWORK_LIMITED_MIN_BLOCKS + 2 /* add two blocks buffer extension for possible races */) )
       )) {
        LogPrint(BCLog::NET, "Ignore block request below NODE_NETWORK_LIMITED threshold from peer=%d\n", pfrom->GetId());

        //disconnect node and prevent it from stalling (would otherwise wait for the missing block)
        pfrom->fDisconnect = true;
        send = false;
    }
    // Pruned nodes may have deleted the block, so check whether
    // it's available before trying to send.
    if (send && (pindex->nStatus & BLOCK_HAVE_DATA))
    {
        std::shared_ptr<const CBlock> pblock;
        if (a_recent_block && a_recent_block->GetHash() == pindex->GetBlockHash()) {
            pblock = a_recent_block;
        } else if (inv.type == MSG_WITNESS_BLOCK) {
            // Fast-path: in this case it is possible to serve the block directly from disk,
            // as the network format matches the format on disk
            std::vector<uint8_t> block_data;
            if (!ReadRawBlockFromDisk(block_data, pindex, chainparams.MessageStart())) {
                assert(!"cannot load block from disk");
            }
            connman->PushMessage(pfrom, msgMaker.Make(NetMsgType::BLOCK, MakeSpan(block_data)));
            // Don't set pblock as we've sent the block
        } else {
            // Send block from disk
            std::shared_ptr<CBlock> pblockRead = std::make_shared<CBlock>();
            if (!ReadBlockFromDisk(*pblockRead, pindex, consensusParams))
                assert(!"cannot load block from disk");
            pblock = pblockRead;
        }
        if (pblock) {
            if (inv.type == MSG_BLOCK)
                connman->PushMessage(pfrom, msgMaker.Make(SERIALIZE_TRANSACTION_NO_WITNESS, NetMsgType::BLOCK, *pblock));
            else if (inv.type == MSG_WITNESS_BLOCK)
                connman->PushMessage(pfrom, msgMaker.Make(NetMsgType::BLOCK, *pblock));
            else if (inv.type == MSG_FILTERED_BLOCK)
            {
                bool sendMerkleBlock = false;
                CMerkleBlock merkleBlock;
                if (pfrom->m_tx_relay != nullptr) {
                    LOCK(pfrom->m_tx_relay->cs_filter);
                    if (pfrom->m_tx_relay->pfilter) {
                        sendMerkleBlock = true;
                        merkleBlock = CMerkleBlock(*pblock, *pfrom->m_tx_relay->pfilter);
                    }
                }
                if (sendMerkleBlock) {
                    connman->PushMessage(pfrom, msgMaker.Make(NetMsgType::MERKLEBLOCK, merkleBlock));
                    // CMerkleBlock just contains hashes, so also push any transactions in the block the client did not see
                    // This avoids hurting performance by pointlessly requiring a round-trip
                    // Note that there is currently no way for a node to request any single transactions we didn't send here -
                    // they must either disconnect and retry or request the full block.
                    // Thus, the protocol spec specified allows for us to provide duplicate txn here,
                    // however we MUST always provide at least what the remote peer needs
                    typedef std::pair<unsigned int, uint256> PairType;
                    for (PairType& pair : merkleBlock.vMatchedTxn)
                        connman->PushMessage(pfrom, msgMaker.Make(SERIALIZE_TRANSACTION_NO_WITNESS, NetMsgType::TX, *pblock->vtx[pair.first]));
                }
                // else
                    // no response
            }
            else if (inv.type == MSG_CMPCT_BLOCK)
            {
                // If a peer is asking for old blocks, we're almost guaranteed
                // they won't have a useful mempool to match against a compact block,
                // and we don't feel like constructing the object for them, so
                // instead we respond with the full, non-compact block.
                bool fPeerWantsWitness = State(pfrom->GetId())->fWantsCmpctWitness;
                int nSendFlags = fPeerWantsWitness ? 0 : SERIALIZE_TRANSACTION_NO_WITNESS;
                if (CanDirectFetch(consensusParams) && pindex->nHeight >= ::ChainActive().Height() - MAX_CMPCTBLOCK_DEPTH) {
                    if ((fPeerWantsWitness || !fWitnessesPresentInARecentCompactBlock) && a_recent_compact_block && a_recent_compact_block->header.GetHash() == pindex->GetBlockHash()) {
                        connman->PushMessage(pfrom, msgMaker.Make(nSendFlags, NetMsgType::CMPCTBLOCK, *a_recent_compact_block));
                    } else {
                        CBlockHeaderAndShortTxIDs cmpctblock(*pblock, fPeerWantsWitness);
                        connman->PushMessage(pfrom, msgMaker.Make(nSendFlags, NetMsgType::CMPCTBLOCK, cmpctblock));
                    }
                } else {
                    connman->PushMessage(pfrom, msgMaker.Make(nSendFlags, NetMsgType::BLOCK, *pblock));
                }
            }
        }

        // Trigger the peer node to send a getblocks request for the next batch of inventory
        if (inv.hash == pfrom->hashContinue)
        {
            // Bypass PushInventory, this must send even if redundant,
            // and we want it right after the last block so they don't
            // wait for other stuff first.
            std::vector<CInv> vInv;
            vInv.push_back(CInv(MSG_BLOCK, ::ChainActive().Tip()->GetBlockHash()));
            connman->PushMessage(pfrom, msgMaker.Make(NetMsgType::INV, vInv));
            pfrom->hashContinue.SetNull();
        }
    }
}

void static ProcessGetData(CNode* pfrom, const CChainParams& chainparams, CConnman* connman, const CTxMemPool& mempool, const std::atomic<bool>& interruptMsgProc) LOCKS_EXCLUDED(cs_main)
{
    AssertLockNotHeld(cs_main);

    std::deque<CInv>::iterator it = pfrom->vRecvGetData.begin();
    std::vector<CInv> vNotFound;
    const CNetMsgMaker msgMaker(pfrom->GetSendVersion());

    // mempool entries added before this time have likely expired from mapRelay
    const std::chrono::seconds longlived_mempool_time = GetTime<std::chrono::seconds>() - RELAY_TX_CACHE_TIME;
    // Get last mempool request time
    const std::chrono::seconds mempool_req = pfrom->m_tx_relay != nullptr ? pfrom->m_tx_relay->m_last_mempool_req.load()
                                                                          : std::chrono::seconds::min();

    {
        LOCK(cs_main);

        // Process as many TX items from the front of the getdata queue as
        // possible, since they're common and it's efficient to batch process
        // them.
        while (it != pfrom->vRecvGetData.end() && (it->type == MSG_TX || it->type == MSG_WITNESS_TX)) {
            if (interruptMsgProc)
                return;
            // The send buffer provides backpressure. If there's no space in
            // the buffer, pause processing until the next call.
            if (pfrom->fPauseSend)
                break;

            const CInv &inv = *it++;

            if (pfrom->m_tx_relay == nullptr) {
                // Ignore GETDATA requests for transactions from blocks-only peers.
                continue;
            }

            // Send stream from relay memory
            bool push = false;
            auto mi = mapRelay.find(inv.hash);
            int nSendFlags = (inv.type == MSG_TX ? SERIALIZE_TRANSACTION_NO_WITNESS : 0);
            if (mi != mapRelay.end()) {
                connman->PushMessage(pfrom, msgMaker.Make(nSendFlags, NetMsgType::TX, *mi->second));
                push = true;
            } else {
                auto txinfo = mempool.info(inv.hash);
                // To protect privacy, do not answer getdata using the mempool when
                // that TX couldn't have been INVed in reply to a MEMPOOL request,
                // or when it's too recent to have expired from mapRelay.
                if (txinfo.tx && (
                     (mempool_req.count() && txinfo.m_time <= mempool_req)
                      || (txinfo.m_time <= longlived_mempool_time)))
                {
                    connman->PushMessage(pfrom, msgMaker.Make(nSendFlags, NetMsgType::TX, *txinfo.tx));
                    push = true;
                }
            }
            if (!push) {
                vNotFound.push_back(inv);
            }
        }
    } // release cs_main

    // Only process one BLOCK item per call, since they're uncommon and can be
    // expensive to process.
    if (it != pfrom->vRecvGetData.end() && !pfrom->fPauseSend) {
        const CInv &inv = *it++;
        if (inv.type == MSG_BLOCK || inv.type == MSG_FILTERED_BLOCK || inv.type == MSG_CMPCT_BLOCK || inv.type == MSG_WITNESS_BLOCK) {
            ProcessGetBlockData(pfrom, chainparams, inv, connman);
        }
        // else: If the first item on the queue is an unknown type, we erase it
        // and continue processing the queue on the next call.
    }

    pfrom->vRecvGetData.erase(pfrom->vRecvGetData.begin(), it);

    if (!vNotFound.empty()) {
        // Let the peer know that we didn't find what it asked for, so it doesn't
        // have to wait around forever.
        // SPV clients care about this message: it's needed when they are
        // recursively walking the dependencies of relevant unconfirmed
        // transactions. SPV clients want to do that because they want to know
        // about (and store and rebroadcast and risk analyze) the dependencies
        // of transactions relevant to them, without having to download the
        // entire memory pool.
        // Also, other nodes can use these messages to automatically request a
        // transaction from some other peer that annnounced it, and stop
        // waiting for us to respond.
        // In normal operation, we often send NOTFOUND messages for parents of
        // transactions that we relay; if a peer is missing a parent, they may
        // assume we have them and request the parents from us.
        connman->PushMessage(pfrom, msgMaker.Make(NetMsgType::NOTFOUND, vNotFound));
    }
}

static uint32_t GetFetchFlags(CNode* pfrom) EXCLUSIVE_LOCKS_REQUIRED(cs_main) {
    uint32_t nFetchFlags = 0;
    if ((pfrom->GetLocalServices() & NODE_WITNESS) && State(pfrom->GetId())->fHaveWitness) {
        nFetchFlags |= MSG_WITNESS_FLAG;
    }
    return nFetchFlags;
}

inline void static SendBlockTransactions(const CBlock& block, const BlockTransactionsRequest& req, CNode* pfrom, CConnman* connman) {
    BlockTransactions resp(req);
    for (size_t i = 0; i < req.indexes.size(); i++) {
        if (req.indexes[i] >= block.vtx.size()) {
            LOCK(cs_main);
            Misbehaving(pfrom->GetId(), 100, strprintf("Peer %d sent us a getblocktxn with out-of-bounds tx indices", pfrom->GetId()));
            return;
        }
        resp.txn[i] = block.vtx[req.indexes[i]];
    }
    LOCK(cs_main);
    const CNetMsgMaker msgMaker(pfrom->GetSendVersion());
    int nSendFlags = State(pfrom->GetId())->fWantsCmpctWitness ? 0 : SERIALIZE_TRANSACTION_NO_WITNESS;
    connman->PushMessage(pfrom, msgMaker.Make(nSendFlags, NetMsgType::BLOCKTXN, resp));
}

bool static ProcessHeadersMessage(CNode* pfrom, CConnman* connman, CTxMemPool& mempool, const std::vector<CBlockHeader>& headers, const CChainParams& chainparams, bool via_compact_block)
{
    const CNetMsgMaker msgMaker(pfrom->GetSendVersion());
    size_t nCount = headers.size();

    if (nCount == 0) {
        // Nothing interesting. Stop asking this peers for more headers.
        return true;
    }

    bool received_new_header = false;
    const CBlockIndex *pindexLast = nullptr;
    {
        LOCK(cs_main);
        CNodeState *nodestate = State(pfrom->GetId());

        // If this looks like it could be a block announcement (nCount <
        // MAX_BLOCKS_TO_ANNOUNCE), use special logic for handling headers that
        // don't connect:
        // - Send a getheaders message in response to try to connect the chain.
        // - The peer can send up to MAX_UNCONNECTING_HEADERS in a row that
        //   don't connect before giving DoS points
        // - Once a headers message is received that is valid and does connect,
        //   nUnconnectingHeaders gets reset back to 0.
        if (!LookupBlockIndex(headers[0].hashPrevBlock) && nCount < MAX_BLOCKS_TO_ANNOUNCE) {
            nodestate->nUnconnectingHeaders++;
            connman->PushMessage(pfrom, msgMaker.Make(NetMsgType::GETHEADERS, ::ChainActive().GetLocator(pindexBestHeader), uint256()));
            LogPrint(BCLog::NET, "received header %s: missing prev block %s, sending getheaders (%d) to end (peer=%d, nUnconnectingHeaders=%d)\n",
                    headers[0].GetHash().ToString(),
                    headers[0].hashPrevBlock.ToString(),
                    pindexBestHeader->nHeight,
                    pfrom->GetId(), nodestate->nUnconnectingHeaders);
            // Set hashLastUnknownBlock for this peer, so that if we
            // eventually get the headers - even from a different peer -
            // we can use this peer to download.
            UpdateBlockAvailability(pfrom->GetId(), headers.back().GetHash());

            if (nodestate->nUnconnectingHeaders % MAX_UNCONNECTING_HEADERS == 0) {
                Misbehaving(pfrom->GetId(), 20);
            }
            return true;
        }

        uint256 hashLastBlock;
        for (const CBlockHeader& header : headers) {
            if (!hashLastBlock.IsNull() && header.hashPrevBlock != hashLastBlock) {
                Misbehaving(pfrom->GetId(), 20, "non-continuous headers sequence");
                return false;
            }
            hashLastBlock = header.GetHash();
        }

        // If we don't have the last header, then they'll have given us
        // something new (if these headers are valid).
        if (!LookupBlockIndex(hashLastBlock)) {
            received_new_header = true;
        }
    }

<<<<<<< HEAD
    CValidationState state;
    CBlockHeader first_invalid_header;
    if (!ProcessNetBlockHeaders(pfrom, headers, state, chainparams, &pindexLast, &first_invalid_header)) {
=======
    BlockValidationState state;
    if (!ProcessNetBlockHeaders(pfrom, headers, state, chainparams, &pindexLast)) {
>>>>>>> ee8ca219
        if (state.IsInvalid()) {
            MaybePunishNodeForBlock(pfrom->GetId(), state, via_compact_block, "invalid header received");
            return false;
        }
    }

    {
        LOCK(cs_main);
        CNodeState *nodestate = State(pfrom->GetId());
        if (nodestate->nUnconnectingHeaders > 0) {
            LogPrint(BCLog::NET, "peer=%d: resetting nUnconnectingHeaders (%d -> 0)\n", pfrom->GetId(), nodestate->nUnconnectingHeaders);
        }
        nodestate->nUnconnectingHeaders = 0;

        assert(pindexLast);
        UpdateBlockAvailability(pfrom->GetId(), pindexLast->GetBlockHash());

        // From here, pindexBestKnownBlock should be guaranteed to be non-null,
        // because it is set in UpdateBlockAvailability. Some nullptr checks
        // are still present, however, as belt-and-suspenders.

        if (received_new_header && pindexLast->nChainWork > ::ChainActive().Tip()->nChainWork) {
            nodestate->m_last_block_announcement = GetTime();
        }

        if (nCount == MAX_HEADERS_RESULTS) {
            // Headers message had its maximum size; the peer may have more headers.
            // TODO: optimize: if pindexLast is an ancestor of ::ChainActive().Tip or pindexBestHeader, continue
            // from there instead.
            LogPrint(BCLog::NET, "more getheaders (%d) to end to peer=%d (startheight:%d)\n", pindexLast->nHeight, pfrom->GetId(), pfrom->nStartingHeight);
            connman->PushMessage(pfrom, msgMaker.Make(NetMsgType::GETHEADERS, ::ChainActive().GetLocator(pindexLast), uint256()));
        }

        bool fCanDirectFetch = CanDirectFetch(chainparams.GetConsensus());
        // If this set of headers is valid and ends in a block with at least as
        // much work as our tip, download as much as possible.
        if (fCanDirectFetch && pindexLast->IsValid(BLOCK_VALID_TREE) && ::ChainActive().Tip()->nChainWork <= pindexLast->nChainWork) {
            std::vector<const CBlockIndex*> vToFetch;
            const CBlockIndex *pindexWalk = pindexLast;
            // Calculate all the blocks we'd need to switch to pindexLast, up to a limit.
            while (pindexWalk && !::ChainActive().Contains(pindexWalk) && vToFetch.size() <= MAX_BLOCKS_IN_TRANSIT_PER_PEER) {
                if (!(pindexWalk->nStatus & BLOCK_HAVE_DATA) &&
                        !mapBlocksInFlight.count(pindexWalk->GetBlockHash()) &&
                        (!IsWitnessEnabled(pindexWalk->pprev, chainparams.GetConsensus()) || State(pfrom->GetId())->fHaveWitness)) {
                    // We don't have this block, and it's not yet in flight.
                    vToFetch.push_back(pindexWalk);
                }
                pindexWalk = pindexWalk->pprev;
            }
            // If pindexWalk still isn't on our main chain, we're looking at a
            // very large reorg at a time we think we're close to caught up to
            // the main chain -- this shouldn't really happen.  Bail out on the
            // direct fetch and rely on parallel download instead.
            if (!::ChainActive().Contains(pindexWalk)) {
                LogPrint(BCLog::NET, "Large reorg, won't direct fetch to %s (%d)\n",
                        pindexLast->GetBlockHash().ToString(),
                        pindexLast->nHeight);
            } else {
                std::vector<CInv> vGetData;
                // Download as much as possible, from earliest to latest.
                for (const CBlockIndex *pindex : reverse_iterate(vToFetch)) {
                    if (nodestate->nBlocksInFlight >= MAX_BLOCKS_IN_TRANSIT_PER_PEER) {
                        // Can't download any more from this peer
                        break;
                    }
                    uint32_t nFetchFlags = GetFetchFlags(pfrom);
                    vGetData.push_back(CInv(MSG_BLOCK | nFetchFlags, pindex->GetBlockHash()));
                    MarkBlockAsInFlight(mempool, pfrom->GetId(), pindex->GetBlockHash(), pindex);
                    LogPrint(BCLog::NET, "Requesting block %s from  peer=%d\n",
                            pindex->GetBlockHash().ToString(), pfrom->GetId());
                }
                if (vGetData.size() > 1) {
                    LogPrint(BCLog::NET, "Downloading blocks toward %s (%d) via headers direct fetch\n",
                            pindexLast->GetBlockHash().ToString(), pindexLast->nHeight);
                }
                if (vGetData.size() > 0) {
                    if (nodestate->fSupportsDesiredCmpctVersion && vGetData.size() == 1 && mapBlocksInFlight.size() == 1 && pindexLast->pprev->IsValid(BLOCK_VALID_CHAIN)) {
                        // In any case, we want to download using a compact block, not a regular one
                        vGetData[0] = CInv(MSG_CMPCT_BLOCK, vGetData[0].hash);
                    }
                    connman->PushMessage(pfrom, msgMaker.Make(NetMsgType::GETDATA, vGetData));
                }
            }
        }
        // If we're in IBD, we want outbound peers that will serve us a useful
        // chain. Disconnect peers that are on chains with insufficient work.
        if (::ChainstateActive().IsInitialBlockDownload() && nCount != MAX_HEADERS_RESULTS) {
            // When nCount < MAX_HEADERS_RESULTS, we know we have no more
            // headers to fetch from this peer.
            if (nodestate->pindexBestKnownBlock && nodestate->pindexBestKnownBlock->nChainWork < nMinimumChainWork) {
                // This peer has too little work on their headers chain to help
                // us sync -- disconnect if using an outbound slot (unless
                // whitelisted or addnode).
                // Note: We compare their tip to nMinimumChainWork (rather than
                // ::ChainActive().Tip()) because we won't start block download
                // until we have a headers chain that has at least
                // nMinimumChainWork, even if a peer has a chain past our tip,
                // as an anti-DoS measure.
                if (IsOutboundDisconnectionCandidate(pfrom)) {
                    LogPrintf("Disconnecting outbound peer %d -- headers chain has insufficient work\n", pfrom->GetId());
                    pfrom->fDisconnect = true;
                }
            }
        }

        if (!pfrom->fDisconnect && IsOutboundDisconnectionCandidate(pfrom) && nodestate->pindexBestKnownBlock != nullptr && pfrom->m_tx_relay != nullptr) {
            // If this is an outbound full-relay peer, check to see if we should protect
            // it from the bad/lagging chain logic.
            // Note that block-relay-only peers are already implicitly protected, so we
            // only consider setting m_protect for the full-relay peers.
            if (g_outbound_peers_with_protect_from_disconnect < MAX_OUTBOUND_PEERS_TO_PROTECT_FROM_DISCONNECT && nodestate->pindexBestKnownBlock->nChainWork >= ::ChainActive().Tip()->nChainWork && !nodestate->m_chain_sync.m_protect) {
                LogPrint(BCLog::NET, "Protecting outbound peer=%d from eviction\n", pfrom->GetId());
                nodestate->m_chain_sync.m_protect = true;
                ++g_outbound_peers_with_protect_from_disconnect;
            }
        }
    }

    return true;
}

void static ProcessOrphanTx(CConnman* connman, CTxMemPool& mempool, std::set<uint256>& orphan_work_set, std::list<CTransactionRef>& removed_txn) EXCLUSIVE_LOCKS_REQUIRED(cs_main, g_cs_orphans)
{
    AssertLockHeld(cs_main);
    AssertLockHeld(g_cs_orphans);
    std::set<NodeId> setMisbehaving;
    bool done = false;
    while (!done && !orphan_work_set.empty()) {
        const uint256 orphanHash = *orphan_work_set.begin();
        orphan_work_set.erase(orphan_work_set.begin());

        auto orphan_it = mapOrphanTransactions.find(orphanHash);
        if (orphan_it == mapOrphanTransactions.end()) continue;

        const CTransactionRef porphanTx = orphan_it->second.tx;
        const CTransaction& orphanTx = *porphanTx;
        NodeId fromPeer = orphan_it->second.fromPeer;
        // Use a new TxValidationState because orphans come from different peers (and we call
        // MaybePunishNodeForTx based on the source peer from the orphan map, not based on the peer
        // that relayed the previous transaction).
        TxValidationState orphan_state;

        if (setMisbehaving.count(fromPeer)) continue;
        if (AcceptToMemoryPool(mempool, orphan_state, porphanTx, &removed_txn, false /* bypass_limits */, 0 /* nAbsurdFee */)) {
            LogPrint(BCLog::MEMPOOL, "   accepted orphan tx %s\n", orphanHash.ToString());
            RelayTransaction(orphanHash, *connman);
            for (unsigned int i = 0; i < orphanTx.vout.size(); i++) {
                auto it_by_prev = mapOrphanTransactionsByPrev.find(COutPoint(orphanHash, i));
                if (it_by_prev != mapOrphanTransactionsByPrev.end()) {
                    for (const auto& elem : it_by_prev->second) {
                        orphan_work_set.insert(elem->first);
                    }
                }
            }
            EraseOrphanTx(orphanHash);
            done = true;
        } else if (orphan_state.GetResult() != TxValidationResult::TX_MISSING_INPUTS) {
            if (orphan_state.IsInvalid()) {
                // Punish peer that gave us an invalid orphan tx
                if (MaybePunishNodeForTx(fromPeer, orphan_state)) {
                    setMisbehaving.insert(fromPeer);
                }
                LogPrint(BCLog::MEMPOOL, "   invalid orphan tx %s\n", orphanHash.ToString());
            }
            // Has inputs but not accepted to mempool
            // Probably non-standard or insufficient fee
            LogPrint(BCLog::MEMPOOL, "   removed orphan tx %s\n", orphanHash.ToString());
            if (!orphanTx.HasWitness() && orphan_state.GetResult() != TxValidationResult::TX_WITNESS_MUTATED) {
                // Do not use rejection cache for witness transactions or
                // witness-stripped transactions, as they can have been malleated.
                // See https://github.com/bitcoin/bitcoin/issues/8279 for details.
                assert(recentRejects);
                recentRejects->insert(orphanHash);
            }
            EraseOrphanTx(orphanHash);
            done = true;
        }
        mempool.check(&::ChainstateActive().CoinsTip());
    }
}

bool ProcessMessage(CNode* pfrom, const std::string& msg_type, CDataStream& vRecv, int64_t nTimeReceived, const CChainParams& chainparams, CTxMemPool& mempool, CConnman* connman, BanMan* banman, const std::atomic<bool>& interruptMsgProc)
{
    LogPrint(BCLog::NET, "received: %s (%u bytes) peer=%d\n", SanitizeString(msg_type), vRecv.size(), pfrom->GetId());
    if (gArgs.IsArgSet("-dropmessagestest") && GetRand(gArgs.GetArg("-dropmessagestest", 0)) == 0)
    {
        LogPrintf("dropmessagestest DROPPING RECV MESSAGE\n");
        return true;
    }


    if (!(pfrom->GetLocalServices() & NODE_BLOOM) &&
              (msg_type == NetMsgType::FILTERLOAD ||
               msg_type == NetMsgType::FILTERADD))
    {
        if (pfrom->nVersion >= NO_BLOOM_VERSION) {
            LOCK(cs_main);
            Misbehaving(pfrom->GetId(), 100);
            return false;
        } else {
            pfrom->fDisconnect = true;
            return false;
        }
    }

    if (msg_type == NetMsgType::VERSION) {
        // Each connection can only send one version message
        if (pfrom->nVersion != 0)
        {
            LOCK(cs_main);
            Misbehaving(pfrom->GetId(), 1);
            return false;
        }

        int64_t nTime;
        CAddress addrMe;
        CAddress addrFrom;
        uint64_t nNonce = 1;
        uint64_t nServiceInt;
        ServiceFlags nServices;
        int nVersion;
        int nSendVersion;
        std::string cleanSubVer;
        int nStartingHeight = -1;
        bool fRelay = true;

        vRecv >> nVersion >> nServiceInt >> nTime >> addrMe;
        nSendVersion = std::min(nVersion, PROTOCOL_VERSION);
        nServices = ServiceFlags(nServiceInt);
        if (!pfrom->fInbound)
        {
            connman->SetServices(pfrom->addr, nServices);
        }
        if (!pfrom->fInbound && !pfrom->fFeeler && !pfrom->m_manual_connection && !HasAllDesirableServiceFlags(nServices))
        {
            LogPrint(BCLog::NET, "peer=%d does not offer the expected services (%08x offered, %08x expected); disconnecting\n", pfrom->GetId(), nServices, GetDesirableServiceFlags(nServices));
            pfrom->fDisconnect = true;
            return false;
        }

        if (nVersion < MIN_PEER_PROTO_VERSION) {
            // disconnect from peers older than this proto version
            LogPrint(BCLog::NET, "peer=%d using obsolete version %i; disconnecting\n", pfrom->GetId(), nVersion);
            pfrom->fDisconnect = true;
            return false;
        }

        if (::ChainActive().Tip()->nHeight >= chainparams.GetConsensus().QIP7Height && nVersion < MIN_PEER_PROTO_VERSION_AFTER_QIP7) {
        	// disconnect from peers older than this proto version
        	LogPrint(BCLog::NET, "peer=%d using obsolete version after QIP7 hardfork %i; disconnecting\n", pfrom->GetId(), nVersion);
        	pfrom->fDisconnect = true;
        	return false;
        }

        if (::ChainActive().Tip()->nHeight >= chainparams.GetConsensus().nOfflineStakeHeight && nVersion < MIN_PEER_PROTO_VERSION_AFTER_OFFLINESTAKE) {
            // disconnect from peers older than this proto version
            LogPrint(BCLog::NET, "peer=%d using obsolete version after offline stake hardfork %i; disconnecting\n", pfrom->GetId(), nVersion);
            pfrom->fDisconnect = true;
            return false;
        }

        if (::ChainActive().Tip()->nHeight >= chainparams.GetConsensus().QIP7Height && nVersion < MIN_PEER_PROTO_VERSION_AFTER_QIP7) {
        	// disconnect from peers older than this proto version
        	LogPrint(BCLog::NET, "peer=%d using obsolete version after QIP7 hardfork %i; disconnecting\n", pfrom->GetId(), nVersion);
        	if (enable_bip61) {
        		connman->PushMessage(pfrom, CNetMsgMaker(INIT_PROTO_VERSION).Make(NetMsgType::REJECT, strCommand, REJECT_OBSOLETE,
        				strprintf("Version must be %d or greater after QIP7 hardfork", MIN_PEER_PROTO_VERSION_AFTER_QIP7)));
        	}
        	pfrom->fDisconnect = true;
        	return false;
        }

        if (::ChainActive().Tip()->nHeight >= chainparams.GetConsensus().nOfflineStakeHeight && nVersion < MIN_PEER_PROTO_VERSION_AFTER_OFFLINESTAKE) {
            // disconnect from peers older than this proto version
            LogPrint(BCLog::NET, "peer=%d using obsolete version after offline stake hardfork %i; disconnecting\n", pfrom->GetId(), nVersion);
            if (enable_bip61) {
                connman->PushMessage(pfrom, CNetMsgMaker(INIT_PROTO_VERSION).Make(NetMsgType::REJECT, strCommand, REJECT_OBSOLETE,
                        strprintf("Version must be %d or greater after offline stake hardfork", MIN_PEER_PROTO_VERSION_AFTER_OFFLINESTAKE)));
            }
            pfrom->fDisconnect = true;
            return false;
        }

        if (!vRecv.empty())
            vRecv >> addrFrom >> nNonce;
        if (!vRecv.empty()) {
            std::string strSubVer;
            vRecv >> LIMITED_STRING(strSubVer, MAX_SUBVERSION_LENGTH);
            cleanSubVer = SanitizeString(strSubVer);
        }
        if (!vRecv.empty()) {
            vRecv >> nStartingHeight;
        }
        if (!vRecv.empty())
            vRecv >> fRelay;
        // Disconnect if we connected to ourself
        if (pfrom->fInbound && !connman->CheckIncomingNonce(nNonce))
        {
            LogPrintf("connected to self at %s, disconnecting\n", pfrom->addr.ToString());
            pfrom->fDisconnect = true;
            return true;
        }

        if (pfrom->fInbound && addrMe.IsRoutable())
        {
            SeenLocal(addrMe);
        }

        // Be shy and don't send version until we hear
        if (pfrom->fInbound)
            PushNodeVersion(pfrom, connman, GetAdjustedTime());

        connman->PushMessage(pfrom, CNetMsgMaker(INIT_PROTO_VERSION).Make(NetMsgType::VERACK));

        pfrom->nServices = nServices;
        pfrom->SetAddrLocal(addrMe);
        {
            LOCK(pfrom->cs_SubVer);
            pfrom->cleanSubVer = cleanSubVer;
        }
        pfrom->nStartingHeight = nStartingHeight;

        // set nodes not relaying blocks and tx and not serving (parts) of the historical blockchain as "clients"
        pfrom->fClient = (!(nServices & NODE_NETWORK) && !(nServices & NODE_NETWORK_LIMITED));

        // set nodes not capable of serving the complete blockchain history as "limited nodes"
        pfrom->m_limited_node = (!(nServices & NODE_NETWORK) && (nServices & NODE_NETWORK_LIMITED));

        if (pfrom->m_tx_relay != nullptr) {
            LOCK(pfrom->m_tx_relay->cs_filter);
            pfrom->m_tx_relay->fRelayTxes = fRelay; // set to true after we get the first filter* message
        }

        // Change version
        pfrom->SetSendVersion(nSendVersion);
        pfrom->nVersion = nVersion;

        if((nServices & NODE_WITNESS))
        {
            LOCK(cs_main);
            State(pfrom->GetId())->fHaveWitness = true;
        }

        // Potentially mark this peer as a preferred download peer.
        {
        LOCK(cs_main);
        UpdatePreferredDownload(pfrom, State(pfrom->GetId()));
        }

        if (!pfrom->fInbound && pfrom->IsAddrRelayPeer())
        {
            // Advertise our address
            if (fListen && !::ChainstateActive().IsInitialBlockDownload())
            {
                CAddress addr = GetLocalAddress(&pfrom->addr, pfrom->GetLocalServices());
                FastRandomContext insecure_rand;
                if (addr.IsRoutable())
                {
                    LogPrint(BCLog::NET, "ProcessMessages: advertising address %s\n", addr.ToString());
                    pfrom->PushAddress(addr, insecure_rand);
                } else if (IsPeerAddrLocalGood(pfrom)) {
                    addr.SetIP(addrMe);
                    LogPrint(BCLog::NET, "ProcessMessages: advertising address %s\n", addr.ToString());
                    pfrom->PushAddress(addr, insecure_rand);
                }
            }

            // Get recent addresses
            if (pfrom->fOneShot || pfrom->nVersion >= CADDR_TIME_VERSION || connman->GetAddressCount() < 1000)
            {
                connman->PushMessage(pfrom, CNetMsgMaker(nSendVersion).Make(NetMsgType::GETADDR));
                pfrom->fGetAddr = true;
            }
            connman->MarkAddressGood(pfrom->addr);
        }

        std::string remoteAddr;
        if (fLogIPs)
            remoteAddr = ", peeraddr=" + pfrom->addr.ToString();

        LogPrint(BCLog::NET, "receive version message: %s: version %d, blocks=%d, us=%s, peer=%d%s\n",
                  cleanSubVer, pfrom->nVersion,
                  pfrom->nStartingHeight, addrMe.ToString(), pfrom->GetId(),
                  remoteAddr);

        int64_t nTimeOffset = nTime - GetTime();
        pfrom->nTimeOffset = nTimeOffset;
        AddTimeData(pfrom->addr, nTimeOffset);

        // If the peer is old enough to have the old alert system, send it the final alert.
        if (pfrom->nVersion <= 70012) {
            CDataStream finalAlert(ParseHex("60010000000000000000000000ffffff7f00000000ffffff7ffeffff7f01ffffff7f00000000ffffff7f00ffffff7f002f555247454e543a20416c657274206b657920636f6d70726f6d697365642c2075706772616465207265717569726564004630440220653febd6410f470f6bae11cad19c48413becb1ac2c17f908fd0fd53bdc3abd5202206d0e9c96fe88d4a0f01ed9dedae2b6f9e00da94cad0fecaae66ecf689bf71b50"), SER_NETWORK, PROTOCOL_VERSION);
            connman->PushMessage(pfrom, CNetMsgMaker(nSendVersion).Make("alert", finalAlert));
        }

        // Feeler connections exist only to verify if address is online.
        if (pfrom->fFeeler) {
            assert(pfrom->fInbound == false);
            pfrom->fDisconnect = true;
        }
        return true;
    }

    if (pfrom->nVersion == 0) {
        // Must have a version message before anything else
        LOCK(cs_main);
        Misbehaving(pfrom->GetId(), 1);
        return false;
    }

    // At this point, the outgoing message serialization version can't change.
    const CNetMsgMaker msgMaker(pfrom->GetSendVersion());

    if (msg_type == NetMsgType::VERACK)
    {
        pfrom->SetRecvVersion(std::min(pfrom->nVersion.load(), PROTOCOL_VERSION));

        if (!pfrom->fInbound) {
            // Mark this node as currently connected, so we update its timestamp later.
            LOCK(cs_main);
            State(pfrom->GetId())->fCurrentlyConnected = true;
            LogPrintf("New outbound peer connected: version: %d, blocks=%d, peer=%d%s (%s)\n",
                      pfrom->nVersion.load(), pfrom->nStartingHeight,
                      pfrom->GetId(), (fLogIPs ? strprintf(", peeraddr=%s", pfrom->addr.ToString()) : ""),
                      pfrom->m_tx_relay == nullptr ? "block-relay" : "full-relay");
        }

        if (pfrom->nVersion >= SENDHEADERS_VERSION) {
            // Tell our peer we prefer to receive headers rather than inv's
            // We send this to non-NODE NETWORK peers as well, because even
            // non-NODE NETWORK peers can announce blocks (such as pruning
            // nodes)
            connman->PushMessage(pfrom, msgMaker.Make(NetMsgType::SENDHEADERS));
        }
        if (pfrom->nVersion >= SHORT_IDS_BLOCKS_VERSION) {
            // Tell our peer we are willing to provide version 1 or 2 cmpctblocks
            // However, we do not request new block announcements using
            // cmpctblock messages.
            // We send this to non-NODE NETWORK peers as well, because
            // they may wish to request compact blocks from us
            bool fAnnounceUsingCMPCTBLOCK = false;
            uint64_t nCMPCTBLOCKVersion = 2;
            if (pfrom->GetLocalServices() & NODE_WITNESS)
                connman->PushMessage(pfrom, msgMaker.Make(NetMsgType::SENDCMPCT, fAnnounceUsingCMPCTBLOCK, nCMPCTBLOCKVersion));
            nCMPCTBLOCKVersion = 1;
            connman->PushMessage(pfrom, msgMaker.Make(NetMsgType::SENDCMPCT, fAnnounceUsingCMPCTBLOCK, nCMPCTBLOCKVersion));
        }
        pfrom->fSuccessfullyConnected = true;
        return true;
    }

    if (!pfrom->fSuccessfullyConnected) {
        // Must have a verack message before anything else
        LOCK(cs_main);
        Misbehaving(pfrom->GetId(), 1);
        return false;
    }

    if (msg_type == NetMsgType::ADDR) {
        std::vector<CAddress> vAddr;
        vRecv >> vAddr;

        // Don't want addr from older versions unless seeding
        if (pfrom->nVersion < CADDR_TIME_VERSION && connman->GetAddressCount() > 1000)
            return true;
        if (!pfrom->IsAddrRelayPeer()) {
            return true;
        }
        if (vAddr.size() > 1000)
        {
            LOCK(cs_main);
            Misbehaving(pfrom->GetId(), 20, strprintf("message addr size() = %u", vAddr.size()));
            return false;
        }

        // Store the new addresses
        std::vector<CAddress> vAddrOk;
        int64_t nNow = GetAdjustedTime();
        int64_t nSince = nNow - 10 * 60;
        for (CAddress& addr : vAddr)
        {
            if (interruptMsgProc)
                return true;

            // We only bother storing full nodes, though this may include
            // things which we would not make an outbound connection to, in
            // part because we may make feeler connections to them.
            if (!MayHaveUsefulAddressDB(addr.nServices) && !HasAllDesirableServiceFlags(addr.nServices))
                continue;

            if (addr.nTime <= 100000000 || addr.nTime > nNow + 10 * 60)
                addr.nTime = nNow - 5 * 24 * 60 * 60;
            pfrom->AddAddressKnown(addr);
            if (banman->IsBanned(addr)) continue; // Do not process banned addresses beyond remembering we received them
            bool fReachable = IsReachable(addr);
            if (addr.nTime > nSince && !pfrom->fGetAddr && vAddr.size() <= 10 && addr.IsRoutable())
            {
                // Relay to a limited number of other nodes
                RelayAddress(addr, fReachable, *connman);
            }
            // Do not store addresses outside our network
            if (fReachable)
                vAddrOk.push_back(addr);
        }
        connman->AddNewAddresses(vAddrOk, pfrom->addr, 2 * 60 * 60);
        if (vAddr.size() < 1000)
            pfrom->fGetAddr = false;
        if (pfrom->fOneShot)
            pfrom->fDisconnect = true;
        return true;
    }

    if (msg_type == NetMsgType::SENDHEADERS) {
        LOCK(cs_main);
        State(pfrom->GetId())->fPreferHeaders = true;
        return true;
    }

    if (msg_type == NetMsgType::SENDCMPCT) {
        bool fAnnounceUsingCMPCTBLOCK = false;
        uint64_t nCMPCTBLOCKVersion = 0;
        vRecv >> fAnnounceUsingCMPCTBLOCK >> nCMPCTBLOCKVersion;
        if (nCMPCTBLOCKVersion == 1 || ((pfrom->GetLocalServices() & NODE_WITNESS) && nCMPCTBLOCKVersion == 2)) {
            LOCK(cs_main);
            // fProvidesHeaderAndIDs is used to "lock in" version of compact blocks we send (fWantsCmpctWitness)
            if (!State(pfrom->GetId())->fProvidesHeaderAndIDs) {
                State(pfrom->GetId())->fProvidesHeaderAndIDs = true;
                State(pfrom->GetId())->fWantsCmpctWitness = nCMPCTBLOCKVersion == 2;
            }
            if (State(pfrom->GetId())->fWantsCmpctWitness == (nCMPCTBLOCKVersion == 2)) // ignore later version announces
                State(pfrom->GetId())->fPreferHeaderAndIDs = fAnnounceUsingCMPCTBLOCK;
            if (!State(pfrom->GetId())->fSupportsDesiredCmpctVersion) {
                if (pfrom->GetLocalServices() & NODE_WITNESS)
                    State(pfrom->GetId())->fSupportsDesiredCmpctVersion = (nCMPCTBLOCKVersion == 2);
                else
                    State(pfrom->GetId())->fSupportsDesiredCmpctVersion = (nCMPCTBLOCKVersion == 1);
            }
        }
        return true;
    }

    if (msg_type == NetMsgType::INV) {
        std::vector<CInv> vInv;
        vRecv >> vInv;
        if (vInv.size() > MAX_INV_SZ)
        {
            LOCK(cs_main);
            Misbehaving(pfrom->GetId(), 20, strprintf("message inv size() = %u", vInv.size()));
            return false;
        }

        // We won't accept tx inv's if we're in blocks-only mode, or this is a
        // block-relay-only peer
        bool fBlocksOnly = !g_relay_txes || (pfrom->m_tx_relay == nullptr);

        // Allow whitelisted peers to send data other than blocks in blocks only mode if whitelistrelay is true
        if (pfrom->HasPermission(PF_RELAY))
            fBlocksOnly = false;

        LOCK(cs_main);

        uint32_t nFetchFlags = GetFetchFlags(pfrom);
        const auto current_time = GetTime<std::chrono::microseconds>();
        uint256* best_block{nullptr};

        for (CInv &inv : vInv)
        {
            if (interruptMsgProc)
                return true;

            bool fAlreadyHave = AlreadyHave(inv, mempool);
            LogPrint(BCLog::NET, "got inv: %s  %s peer=%d\n", inv.ToString(), fAlreadyHave ? "have" : "new", pfrom->GetId());

            if (inv.type == MSG_TX) {
                inv.type |= nFetchFlags;
            }

            if (inv.type == MSG_BLOCK) {
                UpdateBlockAvailability(pfrom->GetId(), inv.hash);
                if (!fAlreadyHave && !fImporting && !fReindex && !mapBlocksInFlight.count(inv.hash)) {
                    // Headers-first is the primary method of announcement on
                    // the network. If a node fell back to sending blocks by inv,
                    // it's probably for a re-org. The final block hash
                    // provided should be the highest, so send a getheaders and
                    // then fetch the blocks we need to catch up.
                    best_block = &inv.hash;
                }
            } else {
                pfrom->AddInventoryKnown(inv);
                if (fBlocksOnly) {
                    LogPrint(BCLog::NET, "transaction (%s) inv sent in violation of protocol, disconnecting peer=%d\n", inv.hash.ToString(), pfrom->GetId());
                    pfrom->fDisconnect = true;
                    return true;
                } else if (!fAlreadyHave && !fImporting && !fReindex && !::ChainstateActive().IsInitialBlockDownload()) {
                    RequestTx(State(pfrom->GetId()), inv.hash, current_time);
                }
            }
        }

        if (best_block != nullptr) {
            connman->PushMessage(pfrom, msgMaker.Make(NetMsgType::GETHEADERS, ::ChainActive().GetLocator(pindexBestHeader), *best_block));
            LogPrint(BCLog::NET, "getheaders (%d) %s to peer=%d\n", pindexBestHeader->nHeight, best_block->ToString(), pfrom->GetId());
        }

        return true;
    }

    if (msg_type == NetMsgType::GETDATA) {
        std::vector<CInv> vInv;
        vRecv >> vInv;
        if (vInv.size() > MAX_INV_SZ)
        {
            LOCK(cs_main);
            Misbehaving(pfrom->GetId(), 20, strprintf("message getdata size() = %u", vInv.size()));
            return false;
        }

        LogPrint(BCLog::NET, "received getdata (%u invsz) peer=%d\n", vInv.size(), pfrom->GetId());

        if (vInv.size() > 0) {
            LogPrint(BCLog::NET, "received getdata for: %s peer=%d\n", vInv[0].ToString(), pfrom->GetId());
        }

        pfrom->vRecvGetData.insert(pfrom->vRecvGetData.end(), vInv.begin(), vInv.end());
        ProcessGetData(pfrom, chainparams, connman, mempool, interruptMsgProc);
        return true;
    }

    if (msg_type == NetMsgType::GETBLOCKS) {
        CBlockLocator locator;
        uint256 hashStop;
        vRecv >> locator >> hashStop;

        if (locator.vHave.size() > MAX_LOCATOR_SZ) {
            LogPrint(BCLog::NET, "getblocks locator size %lld > %d, disconnect peer=%d\n", locator.vHave.size(), MAX_LOCATOR_SZ, pfrom->GetId());
            pfrom->fDisconnect = true;
            return true;
        }

        // We might have announced the currently-being-connected tip using a
        // compact block, which resulted in the peer sending a getblocks
        // request, which we would otherwise respond to without the new block.
        // To avoid this situation we simply verify that we are on our best
        // known chain now. This is super overkill, but we handle it better
        // for getheaders requests, and there are no known nodes which support
        // compact blocks but still use getblocks to request blocks.
        {
            std::shared_ptr<const CBlock> a_recent_block;
            {
                LOCK(cs_most_recent_block);
                a_recent_block = most_recent_block;
            }
            BlockValidationState state;
            if (!ActivateBestChain(state, Params(), a_recent_block)) {
                LogPrint(BCLog::NET, "failed to activate chain (%s)\n", state.ToString());
            }
        }

        LOCK(cs_main);

        // Find the last block the caller has in the main chain
        const CBlockIndex* pindex = FindForkInGlobalIndex(::ChainActive(), locator);

        // Send the rest of the chain
        if (pindex)
            pindex = ::ChainActive().Next(pindex);
        int nLimit = 500;
        LogPrint(BCLog::NET, "getblocks %d to %s limit %d from peer=%d\n", (pindex ? pindex->nHeight : -1), hashStop.IsNull() ? "end" : hashStop.ToString(), nLimit, pfrom->GetId());
        for (; pindex; pindex = ::ChainActive().Next(pindex))
        {
            if (pindex->GetBlockHash() == hashStop)
            {
                LogPrint(BCLog::NET, "  getblocks stopping at %d %s\n", pindex->nHeight, pindex->GetBlockHash().ToString());
                break;
            }
            // If pruning, don't inv blocks unless we have on disk and are likely to still have
            // for some reasonable time window (1 hour) that block relay might require.
            const int nPrunedBlocksLikelyToHave = MIN_BLOCKS_TO_KEEP - 3600 / chainparams.GetConsensus().nPowTargetSpacing;
            if (fPruneMode && (!(pindex->nStatus & BLOCK_HAVE_DATA) || pindex->nHeight <= ::ChainActive().Tip()->nHeight - nPrunedBlocksLikelyToHave))
            {
                LogPrint(BCLog::NET, " getblocks stopping, pruned or too old block at %d %s\n", pindex->nHeight, pindex->GetBlockHash().ToString());
                break;
            }
            pfrom->PushInventory(CInv(MSG_BLOCK, pindex->GetBlockHash()));
            if (--nLimit <= 0)
            {
                // When this block is requested, we'll send an inv that'll
                // trigger the peer to getblocks the next batch of inventory.
                LogPrint(BCLog::NET, "  getblocks stopping at limit %d %s\n", pindex->nHeight, pindex->GetBlockHash().ToString());
                pfrom->hashContinue = pindex->GetBlockHash();
                break;
            }
        }
        return true;
    }

    if (msg_type == NetMsgType::GETBLOCKTXN) {
        BlockTransactionsRequest req;
        vRecv >> req;

        std::shared_ptr<const CBlock> recent_block;
        {
            LOCK(cs_most_recent_block);
            if (most_recent_block_hash == req.blockhash)
                recent_block = most_recent_block;
            // Unlock cs_most_recent_block to avoid cs_main lock inversion
        }
        if (recent_block) {
            SendBlockTransactions(*recent_block, req, pfrom, connman);
            return true;
        }

        LOCK(cs_main);

        const CBlockIndex* pindex = LookupBlockIndex(req.blockhash);
        if (!pindex || !(pindex->nStatus & BLOCK_HAVE_DATA)) {
            LogPrint(BCLog::NET, "Peer %d sent us a getblocktxn for a block we don't have\n", pfrom->GetId());
            return true;
        }

        if (pindex->nHeight < ::ChainActive().Height() - MAX_BLOCKTXN_DEPTH) {
            // If an older block is requested (should never happen in practice,
            // but can happen in tests) send a block response instead of a
            // blocktxn response. Sending a full block response instead of a
            // small blocktxn response is preferable in the case where a peer
            // might maliciously send lots of getblocktxn requests to trigger
            // expensive disk reads, because it will require the peer to
            // actually receive all the data read from disk over the network.
            LogPrint(BCLog::NET, "Peer %d sent us a getblocktxn for a block > %i deep\n", pfrom->GetId(), MAX_BLOCKTXN_DEPTH);
            CInv inv;
            inv.type = State(pfrom->GetId())->fWantsCmpctWitness ? MSG_WITNESS_BLOCK : MSG_BLOCK;
            inv.hash = req.blockhash;
            pfrom->vRecvGetData.push_back(inv);
            // The message processing loop will go around again (without pausing) and we'll respond then (without cs_main)
            return true;
        }

        CBlock block;
        bool ret = ReadBlockFromDisk(block, pindex, chainparams.GetConsensus());
        assert(ret);

        SendBlockTransactions(block, req, pfrom, connman);
        return true;
    }

    if (msg_type == NetMsgType::GETHEADERS) {
        CBlockLocator locator;
        uint256 hashStop;
        vRecv >> locator >> hashStop;

        if (locator.vHave.size() > MAX_LOCATOR_SZ) {
            LogPrint(BCLog::NET, "getheaders locator size %lld > %d, disconnect peer=%d\n", locator.vHave.size(), MAX_LOCATOR_SZ, pfrom->GetId());
            pfrom->fDisconnect = true;
            return true;
        }

        LOCK(cs_main);
        if (::ChainstateActive().IsInitialBlockDownload() && !pfrom->HasPermission(PF_NOBAN)) {
            LogPrint(BCLog::NET, "Ignoring getheaders from peer=%d because node is in initial block download\n", pfrom->GetId());
            return true;
        }

        CNodeState *nodestate = State(pfrom->GetId());
        const CBlockIndex* pindex = nullptr;
        if (locator.IsNull())
        {
            // If locator is null, return the hashStop block
            pindex = LookupBlockIndex(hashStop);
            if (!pindex) {
                return true;
            }

            if (!BlockRequestAllowed(pindex, chainparams.GetConsensus())) {
                LogPrint(BCLog::NET, "%s: ignoring request from peer=%i for old block header that isn't in the main chain\n", __func__, pfrom->GetId());
                return true;
            }
        }
        else
        {
            // Find the last block the caller has in the main chain
            pindex = FindForkInGlobalIndex(::ChainActive(), locator);
            if (pindex)
                pindex = ::ChainActive().Next(pindex);
        }

        // we must use CBlocks, as CBlockHeaders won't include the 0x00 nTx count at the end
        std::vector<CBlock> vHeaders;
        int nLimit = MAX_HEADERS_RESULTS;
        LogPrint(BCLog::NET, "getheaders %d to %s from peer=%d\n", (pindex ? pindex->nHeight : -1), hashStop.IsNull() ? "end" : hashStop.ToString(), pfrom->GetId());
        for (; pindex; pindex = ::ChainActive().Next(pindex))
        {
            vHeaders.push_back(pindex->GetBlockHeader());
            if (--nLimit <= 0 || pindex->GetBlockHash() == hashStop)
                break;
        }
        // pindex can be nullptr either if we sent ::ChainActive().Tip() OR
        // if our peer has ::ChainActive().Tip() (and thus we are sending an empty
        // headers message). In both cases it's safe to update
        // pindexBestHeaderSent to be our tip.
        //
        // It is important that we simply reset the BestHeaderSent value here,
        // and not max(BestHeaderSent, newHeaderSent). We might have announced
        // the currently-being-connected tip using a compact block, which
        // resulted in the peer sending a headers request, which we respond to
        // without the new block. By resetting the BestHeaderSent, we ensure we
        // will re-announce the new block via headers (or compact blocks again)
        // in the SendMessages logic.
        nodestate->pindexBestHeaderSent = pindex ? pindex : ::ChainActive().Tip();
        connman->PushMessage(pfrom, msgMaker.Make(NetMsgType::HEADERS, vHeaders));
        return true;
    }

    if (msg_type == NetMsgType::TX) {
        // Stop processing the transaction early if
        // We are in blocks only mode and peer is either not whitelisted or whitelistrelay is off
        // or if this peer is supposed to be a block-relay-only peer
        if ((!g_relay_txes && !pfrom->HasPermission(PF_RELAY)) || (pfrom->m_tx_relay == nullptr))
        {
            LogPrint(BCLog::NET, "transaction sent in violation of protocol peer=%d\n", pfrom->GetId());
            pfrom->fDisconnect = true;
            return true;
        }

        CTransactionRef ptx;
        vRecv >> ptx;
        const CTransaction& tx = *ptx;

        CInv inv(MSG_TX, tx.GetHash());
        pfrom->AddInventoryKnown(inv);

        LOCK2(cs_main, g_cs_orphans);

        TxValidationState state;

        CNodeState* nodestate = State(pfrom->GetId());
        nodestate->m_tx_download.m_tx_announced.erase(inv.hash);
        nodestate->m_tx_download.m_tx_in_flight.erase(inv.hash);
        EraseTxRequest(inv.hash);

        std::list<CTransactionRef> lRemovedTxn;

        if (!AlreadyHave(inv, mempool) &&
            AcceptToMemoryPool(mempool, state, ptx, &lRemovedTxn, false /* bypass_limits */, 0 /* nAbsurdFee */)) {
            mempool.check(&::ChainstateActive().CoinsTip());
            RelayTransaction(tx.GetHash(), *connman);
            for (unsigned int i = 0; i < tx.vout.size(); i++) {
                auto it_by_prev = mapOrphanTransactionsByPrev.find(COutPoint(inv.hash, i));
                if (it_by_prev != mapOrphanTransactionsByPrev.end()) {
                    for (const auto& elem : it_by_prev->second) {
                        pfrom->orphan_work_set.insert(elem->first);
                    }
                }
            }

            pfrom->nLastTXTime = GetTime();

            LogPrint(BCLog::MEMPOOL, "AcceptToMemoryPool: peer=%d: accepted %s (poolsz %u txn, %u kB)\n",
                pfrom->GetId(),
                tx.GetHash().ToString(),
                mempool.size(), mempool.DynamicMemoryUsage() / 1000);

            // Recursively process any orphan transactions that depended on this one
            ProcessOrphanTx(connman, mempool, pfrom->orphan_work_set, lRemovedTxn);
        }
        else if (state.GetResult() == TxValidationResult::TX_MISSING_INPUTS)
        {
            bool fRejectedParents = false; // It may be the case that the orphans parents have all been rejected
            for (const CTxIn& txin : tx.vin) {
                if (recentRejects->contains(txin.prevout.hash)) {
                    fRejectedParents = true;
                    break;
                }
            }
            if (!fRejectedParents) {
                uint32_t nFetchFlags = GetFetchFlags(pfrom);
                const auto current_time = GetTime<std::chrono::microseconds>();

                for (const CTxIn& txin : tx.vin) {
                    CInv _inv(MSG_TX | nFetchFlags, txin.prevout.hash);
                    pfrom->AddInventoryKnown(_inv);
                    if (!AlreadyHave(_inv, mempool)) RequestTx(State(pfrom->GetId()), _inv.hash, current_time);
                }
                AddOrphanTx(ptx, pfrom->GetId());

                // DoS prevention: do not allow mapOrphanTransactions to grow unbounded (see CVE-2012-3789)
                unsigned int nMaxOrphanTx = (unsigned int)std::max((int64_t)0, gArgs.GetArg("-maxorphantx", DEFAULT_MAX_ORPHAN_TRANSACTIONS));
                unsigned int nEvicted = LimitOrphanTxSize(nMaxOrphanTx);
                if (nEvicted > 0) {
                    LogPrint(BCLog::MEMPOOL, "mapOrphan overflow, removed %u tx\n", nEvicted);
                }
            } else {
                LogPrint(BCLog::MEMPOOL, "not keeping orphan with rejected parents %s\n",tx.GetHash().ToString());
                // We will continue to reject this tx since it has rejected
                // parents so avoid re-requesting it from other peers.
                recentRejects->insert(tx.GetHash());
            }
        } else {
            if (!tx.HasWitness() && state.GetResult() != TxValidationResult::TX_WITNESS_MUTATED) {
                // Do not use rejection cache for witness transactions or
                // witness-stripped transactions, as they can have been malleated.
                // See https://github.com/bitcoin/bitcoin/issues/8279 for details.
                assert(recentRejects);
                recentRejects->insert(tx.GetHash());
                if (RecursiveDynamicUsage(*ptx) < 100000) {
                    AddToCompactExtraTransactions(ptx);
                }
            } else if (tx.HasWitness() && RecursiveDynamicUsage(*ptx) < 100000) {
                AddToCompactExtraTransactions(ptx);
            }

            if (pfrom->HasPermission(PF_FORCERELAY)) {
                // Always relay transactions received from whitelisted peers, even
                // if they were already in the mempool,
                // allowing the node to function as a gateway for
                // nodes hidden behind it.
                if (!mempool.exists(tx.GetHash())) {
                    LogPrintf("Not relaying non-mempool transaction %s from whitelisted peer=%d\n", tx.GetHash().ToString(), pfrom->GetId());
                } else {
                    LogPrintf("Force relaying tx %s from whitelisted peer=%d\n", tx.GetHash().ToString(), pfrom->GetId());
                    RelayTransaction(tx.GetHash(), *connman);
                }
            }
        }

        for (const CTransactionRef& removedTx : lRemovedTxn)
            AddToCompactExtraTransactions(removedTx);

        // If a tx has been detected by recentRejects, we will have reached
        // this point and the tx will have been ignored. Because we haven't run
        // the tx through AcceptToMemoryPool, we won't have computed a DoS
        // score for it or determined exactly why we consider it invalid.
        //
        // This means we won't penalize any peer subsequently relaying a DoSy
        // tx (even if we penalized the first peer who gave it to us) because
        // we have to account for recentRejects showing false positives. In
        // other words, we shouldn't penalize a peer if we aren't *sure* they
        // submitted a DoSy tx.
        //
        // Note that recentRejects doesn't just record DoSy or invalid
        // transactions, but any tx not accepted by the mempool, which may be
        // due to node policy (vs. consensus). So we can't blanket penalize a
        // peer simply for relaying a tx that our recentRejects has caught,
        // regardless of false positives.

        if (state.IsInvalid())
        {
            LogPrint(BCLog::MEMPOOLREJ, "%s from peer=%d was not accepted: %s\n", tx.GetHash().ToString(),
                pfrom->GetId(),
                state.ToString());
            MaybePunishNodeForTx(pfrom->GetId(), state);
        }
        return true;
    }

    if (msg_type == NetMsgType::CMPCTBLOCK)
    {
        // Ignore cmpctblock received while importing
        if (fImporting || fReindex) {
            LogPrint(BCLog::NET, "Unexpected cmpctblock message received from peer %d\n", pfrom->GetId());
            return true;
        }

        CBlockHeaderAndShortTxIDs cmpctblock;
        vRecv >> cmpctblock;

        bool received_new_header = false;

        {
        LOCK(cs_main);

        if (!LookupBlockIndex(cmpctblock.header.hashPrevBlock)) {
            // Doesn't connect (or is genesis), instead of DoSing in AcceptBlockHeader, request deeper headers
            if (!::ChainstateActive().IsInitialBlockDownload())
                connman->PushMessage(pfrom, msgMaker.Make(NetMsgType::GETHEADERS, ::ChainActive().GetLocator(pindexBestHeader), uint256()));
            return true;
        }

        if (!LookupBlockIndex(cmpctblock.header.GetHash())) {
            received_new_header = true;
        }
        }

        const CBlockIndex *pindex = nullptr;
<<<<<<< HEAD
        CValidationState state;
=======
        BlockValidationState state;
>>>>>>> ee8ca219
        if (!ProcessNetBlockHeaders(pfrom, {cmpctblock.header}, state, chainparams, &pindex)) {
            if (state.IsInvalid()) {
                MaybePunishNodeForBlock(pfrom->GetId(), state, /*via_compact_block*/ true, "invalid header via cmpctblock");
                return true;
            }
        }

        // When we succeed in decoding a block's txids from a cmpctblock
        // message we typically jump to the BLOCKTXN handling code, with a
        // dummy (empty) BLOCKTXN message, to re-use the logic there in
        // completing processing of the putative block (without cs_main).
        bool fProcessBLOCKTXN = false;
        CDataStream blockTxnMsg(SER_NETWORK, PROTOCOL_VERSION);

        // If we end up treating this as a plain headers message, call that as well
        // without cs_main.
        bool fRevertToHeaderProcessing = false;

        // Keep a CBlock for "optimistic" compactblock reconstructions (see
        // below)
        std::shared_ptr<CBlock> pblock = std::make_shared<CBlock>();
        bool fBlockReconstructed = false;

        {
        LOCK2(cs_main, g_cs_orphans);
        // If AcceptBlockHeader returned true, it set pindex
        assert(pindex);
        UpdateBlockAvailability(pfrom->GetId(), pindex->GetBlockHash());

        CNodeState *nodestate = State(pfrom->GetId());

        // If this was a new header with more work than our tip, update the
        // peer's last block announcement time
        if (received_new_header && pindex->nChainWork > ::ChainActive().Tip()->nChainWork) {
            nodestate->m_last_block_announcement = GetTime();
        }

        std::map<uint256, std::pair<NodeId, std::list<QueuedBlock>::iterator> >::iterator blockInFlightIt = mapBlocksInFlight.find(pindex->GetBlockHash());
        bool fAlreadyInFlight = blockInFlightIt != mapBlocksInFlight.end();

        if (pindex->nStatus & BLOCK_HAVE_DATA) // Nothing to do here
            return true;

        if (pindex->nChainWork <= ::ChainActive().Tip()->nChainWork || // We know something better
                pindex->nTx != 0) { // We had this block at some point, but pruned it
            if (fAlreadyInFlight) {
                // We requested this block for some reason, but our mempool will probably be useless
                // so we just grab the block via normal getdata
                std::vector<CInv> vInv(1);
                vInv[0] = CInv(MSG_BLOCK | GetFetchFlags(pfrom), cmpctblock.header.GetHash());
                connman->PushMessage(pfrom, msgMaker.Make(NetMsgType::GETDATA, vInv));
            }
            return true;
        }

        // If we're not close to tip yet, give up and let parallel block fetch work its magic
        if (!fAlreadyInFlight && !CanDirectFetch(chainparams.GetConsensus()))
            return true;

        if (IsWitnessEnabled(pindex->pprev, chainparams.GetConsensus()) && !nodestate->fSupportsDesiredCmpctVersion) {
            // Don't bother trying to process compact blocks from v1 peers
            // after segwit activates.
            return true;
        }

        // We want to be a bit conservative just to be extra careful about DoS
        // possibilities in compact block processing...
        if (pindex->nHeight <= ::ChainActive().Height() + 2) {
            if ((!fAlreadyInFlight && nodestate->nBlocksInFlight < MAX_BLOCKS_IN_TRANSIT_PER_PEER) ||
                 (fAlreadyInFlight && blockInFlightIt->second.first == pfrom->GetId())) {
                std::list<QueuedBlock>::iterator* queuedBlockIt = nullptr;
                if (!MarkBlockAsInFlight(mempool, pfrom->GetId(), pindex->GetBlockHash(), pindex, &queuedBlockIt)) {
                    if (!(*queuedBlockIt)->partialBlock)
                        (*queuedBlockIt)->partialBlock.reset(new PartiallyDownloadedBlock(&mempool));
                    else {
                        // The block was already in flight using compact blocks from the same peer
                        LogPrint(BCLog::NET, "Peer sent us compact block we were already syncing!\n");
                        return true;
                    }
                }

                PartiallyDownloadedBlock& partialBlock = *(*queuedBlockIt)->partialBlock;
                ReadStatus status = partialBlock.InitData(cmpctblock, vExtraTxnForCompact);
                if (status == READ_STATUS_INVALID) {
                    MarkBlockAsReceived(pindex->GetBlockHash()); // Reset in-flight state in case of whitelist
                    Misbehaving(pfrom->GetId(), 100, strprintf("Peer %d sent us invalid compact block\n", pfrom->GetId()));
                    return true;
                } else if (status == READ_STATUS_FAILED) {
                    // Duplicate txindexes, the block is now in-flight, so just request it
                    std::vector<CInv> vInv(1);
                    vInv[0] = CInv(MSG_BLOCK | GetFetchFlags(pfrom), cmpctblock.header.GetHash());
                    connman->PushMessage(pfrom, msgMaker.Make(NetMsgType::GETDATA, vInv));
                    return true;
                }

                BlockTransactionsRequest req;
                for (size_t i = 0; i < cmpctblock.BlockTxCount(); i++) {
                    if (!partialBlock.IsTxAvailable(i))
                        req.indexes.push_back(i);
                }
                if (req.indexes.empty()) {
                    // Dirty hack to jump to BLOCKTXN code (TODO: move message handling into their own functions)
                    BlockTransactions txn;
                    txn.blockhash = cmpctblock.header.GetHash();
                    blockTxnMsg << txn;
                    fProcessBLOCKTXN = true;
                } else {
                    req.blockhash = pindex->GetBlockHash();
                    connman->PushMessage(pfrom, msgMaker.Make(NetMsgType::GETBLOCKTXN, req));
                }
            } else {
                // This block is either already in flight from a different
                // peer, or this peer has too many blocks outstanding to
                // download from.
                // Optimistically try to reconstruct anyway since we might be
                // able to without any round trips.
                PartiallyDownloadedBlock tempBlock(&mempool);
                ReadStatus status = tempBlock.InitData(cmpctblock, vExtraTxnForCompact);
                if (status != READ_STATUS_OK) {
                    // TODO: don't ignore failures
                    return true;
                }
                std::vector<CTransactionRef> dummy;
                status = tempBlock.FillBlock(*pblock, dummy);
                if (status == READ_STATUS_OK) {
                    fBlockReconstructed = true;
                }
            }
        } else {
            if (fAlreadyInFlight) {
                // We requested this block, but its far into the future, so our
                // mempool will probably be useless - request the block normally
                std::vector<CInv> vInv(1);
                vInv[0] = CInv(MSG_BLOCK | GetFetchFlags(pfrom), cmpctblock.header.GetHash());
                connman->PushMessage(pfrom, msgMaker.Make(NetMsgType::GETDATA, vInv));
                return true;
            } else {
                // If this was an announce-cmpctblock, we want the same treatment as a header message
                fRevertToHeaderProcessing = true;
            }
        }
        } // cs_main

        if (fProcessBLOCKTXN)
            return ProcessMessage(pfrom, NetMsgType::BLOCKTXN, blockTxnMsg, nTimeReceived, chainparams, mempool, connman, banman, interruptMsgProc);

        if (fRevertToHeaderProcessing) {
            // Headers received from HB compact block peers are permitted to be
            // relayed before full validation (see BIP 152), so we don't want to disconnect
            // the peer if the header turns out to be for an invalid block.
            // Note that if a peer tries to build on an invalid chain, that
            // will be detected and the peer will be banned.
            return ProcessHeadersMessage(pfrom, connman, mempool, {cmpctblock.header}, chainparams, /*via_compact_block=*/true);
        }

        if (fBlockReconstructed) {
            // If we got here, we were able to optimistically reconstruct a
            // block that is in flight from some other peer.
            {
                LOCK(cs_main);
                mapBlockSource.emplace(pblock->GetHash(), std::make_pair(pfrom->GetId(), false));
            }
            bool fNewBlock = false;
            // Setting fForceProcessing to true means that we bypass some of
            // our anti-DoS protections in AcceptBlock, which filters
            // unrequested blocks that might be trying to waste our resources
            // (eg disk space). Because we only try to reconstruct blocks when
            // we're close to caught up (via the CanDirectFetch() requirement
            // above, combined with the behavior of not requesting blocks until
            // we have a chain with at least nMinimumChainWork), and we ignore
            // compact blocks with less work than our tip, it is safe to treat
            // reconstructed compact blocks as having been requested.
            ProcessNetBlock(chainparams, pblock, /*fForceProcessing=*/true, &fNewBlock, pfrom, *connman);
            if (fNewBlock) {
                pfrom->nLastBlockTime = GetTime();
            } else {
                LOCK(cs_main);
                mapBlockSource.erase(pblock->GetHash());
            }
            LOCK(cs_main); // hold cs_main for CBlockIndex::IsValid()
            if (pindex->IsValid(BLOCK_VALID_TRANSACTIONS)) {
                // Clear download state for this block, which is in
                // process from some other peer.  We do this after calling
                // ProcessNewBlock so that a malleated cmpctblock announcement
                // can't be used to interfere with block relay.
                MarkBlockAsReceived(pblock->GetHash());
            }
        }
        return true;
    }

    if (msg_type == NetMsgType::BLOCKTXN)
    {
        // Ignore blocktxn received while importing
        if (fImporting || fReindex) {
            LogPrint(BCLog::NET, "Unexpected blocktxn message received from peer %d\n", pfrom->GetId());
            return true;
        }

        BlockTransactions resp;
        vRecv >> resp;

        std::shared_ptr<CBlock> pblock = std::make_shared<CBlock>();
        bool fBlockRead = false;
        {
            LOCK(cs_main);

            std::map<uint256, std::pair<NodeId, std::list<QueuedBlock>::iterator> >::iterator it = mapBlocksInFlight.find(resp.blockhash);
            if (it == mapBlocksInFlight.end() || !it->second.second->partialBlock ||
                    it->second.first != pfrom->GetId()) {
                LogPrint(BCLog::NET, "Peer %d sent us block transactions for block we weren't expecting\n", pfrom->GetId());
                return true;
            }

            PartiallyDownloadedBlock& partialBlock = *it->second.second->partialBlock;
            ReadStatus status = partialBlock.FillBlock(*pblock, resp.txn);
            if (status == READ_STATUS_INVALID) {
                MarkBlockAsReceived(resp.blockhash); // Reset in-flight state in case of whitelist
                Misbehaving(pfrom->GetId(), 100, strprintf("Peer %d sent us invalid compact block/non-matching block transactions\n", pfrom->GetId()));
                return true;
            } else if (status == READ_STATUS_FAILED) {
                // Might have collided, fall back to getdata now :(
                std::vector<CInv> invs;
                invs.push_back(CInv(MSG_BLOCK | GetFetchFlags(pfrom), resp.blockhash));
                connman->PushMessage(pfrom, msgMaker.Make(NetMsgType::GETDATA, invs));
            } else {
                // Block is either okay, or possibly we received
                // READ_STATUS_CHECKBLOCK_FAILED.
                // Note that CheckBlock can only fail for one of a few reasons:
                // 1. bad-proof-of-work (impossible here, because we've already
                //    accepted the header)
                // 2. merkleroot doesn't match the transactions given (already
                //    caught in FillBlock with READ_STATUS_FAILED, so
                //    impossible here)
                // 3. the block is otherwise invalid (eg invalid coinbase,
                //    block is too big, too many legacy sigops, etc).
                // So if CheckBlock failed, #3 is the only possibility.
                // Under BIP 152, we don't DoS-ban unless proof of work is
                // invalid (we don't require all the stateless checks to have
                // been run).  This is handled below, so just treat this as
                // though the block was successfully read, and rely on the
                // handling in ProcessNewBlock to ensure the block index is
                // updated, etc.
                MarkBlockAsReceived(resp.blockhash); // it is now an empty pointer
                fBlockRead = true;
                // mapBlockSource is used for potentially punishing peers and
                // updating which peers send us compact blocks, so the race
                // between here and cs_main in ProcessNewBlock is fine.
                // BIP 152 permits peers to relay compact blocks after validating
                // the header only; we should not punish peers if the block turns
                // out to be invalid.
                mapBlockSource.emplace(resp.blockhash, std::make_pair(pfrom->GetId(), false));
            }
        } // Don't hold cs_main when we call into ProcessNewBlock
        if (fBlockRead) {
            bool fNewBlock = false;
            // Since we requested this block (it was in mapBlocksInFlight), force it to be processed,
            // even if it would not be a candidate for new tip (missing previous block, chain not long enough, etc)
            // This bypasses some anti-DoS logic in AcceptBlock (eg to prevent
            // disk-space attacks), but this should be safe due to the
            // protections in the compact block handler -- see related comment
            // in compact block optimistic reconstruction handling.
            ProcessNetBlock(chainparams, pblock, /*fForceProcessing=*/true, &fNewBlock, pfrom, *connman);
            if (fNewBlock) {
                pfrom->nLastBlockTime = GetTime();
            } else {
                LOCK(cs_main);
                mapBlockSource.erase(pblock->GetHash());
            }
        }
        return true;
    }

    if (msg_type == NetMsgType::HEADERS)
    {
        // Ignore headers received while importing
        if (fImporting || fReindex) {
            LogPrint(BCLog::NET, "Unexpected headers message received from peer %d\n", pfrom->GetId());
            return true;
        }

        std::vector<CBlockHeader> headers;

        // Bypass the normal CBlock deserialization, as we don't want to risk deserializing 2000 full blocks.
        unsigned int nCount = ReadCompactSize(vRecv);
        if (nCount > MAX_HEADERS_RESULTS) {
            LOCK(cs_main);
            Misbehaving(pfrom->GetId(), 20, strprintf("headers message size = %u", nCount));
            return false;
        }
        headers.resize(nCount);
        for (unsigned int n = 0; n < nCount; n++) {
            vRecv >> headers[n];
            ReadCompactSize(vRecv); // ignore tx count; assume it is 0.
        }

        return ProcessHeadersMessage(pfrom, connman, mempool, headers, chainparams, /*via_compact_block=*/false);
    }

    if (msg_type == NetMsgType::BLOCK)
    {
        // Ignore block received while importing
        if (fImporting || fReindex) {
            LogPrint(BCLog::NET, "Unexpected block message received from peer %d\n", pfrom->GetId());
            return true;
        }

        std::shared_ptr<CBlock> pblock = std::make_shared<CBlock>();
        vRecv >> *pblock;

        LogPrint(BCLog::NET, "received block %s peer=%d\n", pblock->GetHash().ToString(), pfrom->GetId());

        bool forceProcessing = false;
        const uint256 hash(pblock->GetHash());
        {
            LOCK(cs_main);
            // Also always process if we requested the block explicitly, as we may
            // need it even though it is not a candidate for a new best tip.
            forceProcessing |= MarkBlockAsReceived(hash);
            // mapBlockSource is only used for punishing peers and setting
            // which peers send us compact blocks, so the race between here and
            // cs_main in ProcessNewBlock is fine.
            mapBlockSource.emplace(hash, std::make_pair(pfrom->GetId(), true));
        }
        bool fNewBlock = false;
        ProcessNetBlock(chainparams, pblock, forceProcessing, &fNewBlock, pfrom, *connman);
        if (fNewBlock) {
            pfrom->nLastBlockTime = GetTime();
        } else {
            LOCK(cs_main);
            mapBlockSource.erase(pblock->GetHash());
        }
        return true;
    }

    if (msg_type == NetMsgType::GETADDR) {
        // This asymmetric behavior for inbound and outbound connections was introduced
        // to prevent a fingerprinting attack: an attacker can send specific fake addresses
        // to users' AddrMan and later request them by sending getaddr messages.
        // Making nodes which are behind NAT and can only make outgoing connections ignore
        // the getaddr message mitigates the attack.
        if (!pfrom->fInbound) {
            LogPrint(BCLog::NET, "Ignoring \"getaddr\" from outbound connection. peer=%d\n", pfrom->GetId());
            return true;
        }
        if (!pfrom->IsAddrRelayPeer()) {
            LogPrint(BCLog::NET, "Ignoring \"getaddr\" from block-relay-only connection. peer=%d\n", pfrom->GetId());
            return true;
        }

        // Only send one GetAddr response per connection to reduce resource waste
        //  and discourage addr stamping of INV announcements.
        if (pfrom->fSentAddr) {
            LogPrint(BCLog::NET, "Ignoring repeated \"getaddr\". peer=%d\n", pfrom->GetId());
            return true;
        }
        pfrom->fSentAddr = true;

        pfrom->vAddrToSend.clear();
        std::vector<CAddress> vAddr = connman->GetAddresses();
        FastRandomContext insecure_rand;
        for (const CAddress &addr : vAddr) {
            if (!banman->IsBanned(addr)) {
                pfrom->PushAddress(addr, insecure_rand);
            }
        }
        return true;
    }

    if (msg_type == NetMsgType::MEMPOOL) {
        if (!(pfrom->GetLocalServices() & NODE_BLOOM) && !pfrom->HasPermission(PF_MEMPOOL))
        {
            if (!pfrom->HasPermission(PF_NOBAN))
            {
                LogPrint(BCLog::NET, "mempool request with bloom filters disabled, disconnect peer=%d\n", pfrom->GetId());
                pfrom->fDisconnect = true;
            }
            return true;
        }

        if (connman->OutboundTargetReached(false) && !pfrom->HasPermission(PF_MEMPOOL))
        {
            if (!pfrom->HasPermission(PF_NOBAN))
            {
                LogPrint(BCLog::NET, "mempool request with bandwidth limit reached, disconnect peer=%d\n", pfrom->GetId());
                pfrom->fDisconnect = true;
            }
            return true;
        }

        if (pfrom->m_tx_relay != nullptr) {
            LOCK(pfrom->m_tx_relay->cs_tx_inventory);
            pfrom->m_tx_relay->fSendMempool = true;
        }
        return true;
    }

    if (msg_type == NetMsgType::PING) {
        if (pfrom->nVersion > BIP0031_VERSION)
        {
            uint64_t nonce = 0;
            vRecv >> nonce;
            // Echo the message back with the nonce. This allows for two useful features:
            //
            // 1) A remote node can quickly check if the connection is operational
            // 2) Remote nodes can measure the latency of the network thread. If this node
            //    is overloaded it won't respond to pings quickly and the remote node can
            //    avoid sending us more work, like chain download requests.
            //
            // The nonce stops the remote getting confused between different pings: without
            // it, if the remote node sends a ping once per second and this node takes 5
            // seconds to respond to each, the 5th ping the remote sends would appear to
            // return very quickly.
            connman->PushMessage(pfrom, msgMaker.Make(NetMsgType::PONG, nonce));
        }
        return true;
    }

    if (msg_type == NetMsgType::PONG) {
        int64_t pingUsecEnd = nTimeReceived;
        uint64_t nonce = 0;
        size_t nAvail = vRecv.in_avail();
        bool bPingFinished = false;
        std::string sProblem;

        if (nAvail >= sizeof(nonce)) {
            vRecv >> nonce;

            // Only process pong message if there is an outstanding ping (old ping without nonce should never pong)
            if (pfrom->nPingNonceSent != 0) {
                if (nonce == pfrom->nPingNonceSent) {
                    // Matching pong received, this ping is no longer outstanding
                    bPingFinished = true;
                    int64_t pingUsecTime = pingUsecEnd - pfrom->nPingUsecStart;
                    if (pingUsecTime > 0) {
                        // Successful ping time measurement, replace previous
                        pfrom->nPingUsecTime = pingUsecTime;
                        pfrom->nMinPingUsecTime = std::min(pfrom->nMinPingUsecTime.load(), pingUsecTime);
                    } else {
                        // This should never happen
                        sProblem = "Timing mishap";
                    }
                } else {
                    // Nonce mismatches are normal when pings are overlapping
                    sProblem = "Nonce mismatch";
                    if (nonce == 0) {
                        // This is most likely a bug in another implementation somewhere; cancel this ping
                        bPingFinished = true;
                        sProblem = "Nonce zero";
                    }
                }
            } else {
                sProblem = "Unsolicited pong without ping";
            }
        } else {
            // This is most likely a bug in another implementation somewhere; cancel this ping
            bPingFinished = true;
            sProblem = "Short payload";
        }

        if (!(sProblem.empty())) {
            LogPrint(BCLog::NET, "pong peer=%d: %s, %x expected, %x received, %u bytes\n",
                pfrom->GetId(),
                sProblem,
                pfrom->nPingNonceSent,
                nonce,
                nAvail);
        }
        if (bPingFinished) {
            pfrom->nPingNonceSent = 0;
        }
        return true;
    }

    if (msg_type == NetMsgType::FILTERLOAD) {
        CBloomFilter filter;
        vRecv >> filter;

        if (!filter.IsWithinSizeConstraints())
        {
            // There is no excuse for sending a too-large filter
            LOCK(cs_main);
            Misbehaving(pfrom->GetId(), 100);
        }
        else if (pfrom->m_tx_relay != nullptr)
        {
            LOCK(pfrom->m_tx_relay->cs_filter);
            pfrom->m_tx_relay->pfilter.reset(new CBloomFilter(filter));
            pfrom->m_tx_relay->pfilter->UpdateEmptyFull();
            pfrom->m_tx_relay->fRelayTxes = true;
        }
        return true;
    }

    if (msg_type == NetMsgType::FILTERADD) {
        std::vector<unsigned char> vData;
        vRecv >> vData;

        // Nodes must NEVER send a data item > 520 bytes (the max size for a script data object,
        // and thus, the maximum size any matched object can have) in a filteradd message
        bool bad = false;
        if (vData.size() > MAX_SCRIPT_ELEMENT_SIZE) {
            bad = true;
        } else if (pfrom->m_tx_relay != nullptr) {
            LOCK(pfrom->m_tx_relay->cs_filter);
            if (pfrom->m_tx_relay->pfilter) {
                pfrom->m_tx_relay->pfilter->insert(vData);
            } else {
                bad = true;
            }
        }
        if (bad) {
            LOCK(cs_main);
            Misbehaving(pfrom->GetId(), 100);
        }
        return true;
    }

    if (msg_type == NetMsgType::FILTERCLEAR) {
        if (pfrom->m_tx_relay == nullptr) {
            return true;
        }
        LOCK(pfrom->m_tx_relay->cs_filter);
        if (pfrom->GetLocalServices() & NODE_BLOOM) {
            pfrom->m_tx_relay->pfilter.reset(new CBloomFilter());
        }
        pfrom->m_tx_relay->fRelayTxes = true;
        return true;
    }

    if (msg_type == NetMsgType::FEEFILTER) {
        CAmount newFeeFilter = 0;
        vRecv >> newFeeFilter;
        if (MoneyRange(newFeeFilter)) {
            if (pfrom->m_tx_relay != nullptr) {
                LOCK(pfrom->m_tx_relay->cs_feeFilter);
                pfrom->m_tx_relay->minFeeFilter = newFeeFilter;
            }
            LogPrint(BCLog::NET, "received: feefilter of %s from peer=%d\n", CFeeRate(newFeeFilter).ToString(), pfrom->GetId());
        }
        return true;
    }

    if (msg_type == NetMsgType::NOTFOUND) {
        // Remove the NOTFOUND transactions from the peer
        LOCK(cs_main);
        CNodeState *state = State(pfrom->GetId());
        std::vector<CInv> vInv;
        vRecv >> vInv;
        if (vInv.size() <= MAX_PEER_TX_IN_FLIGHT + MAX_BLOCKS_IN_TRANSIT_PER_PEER) {
            for (CInv &inv : vInv) {
                if (inv.type == MSG_TX || inv.type == MSG_WITNESS_TX) {
                    // If we receive a NOTFOUND message for a txid we requested, erase
                    // it from our data structures for this peer.
                    auto in_flight_it = state->m_tx_download.m_tx_in_flight.find(inv.hash);
                    if (in_flight_it == state->m_tx_download.m_tx_in_flight.end()) {
                        // Skip any further work if this is a spurious NOTFOUND
                        // message.
                        continue;
                    }
                    state->m_tx_download.m_tx_in_flight.erase(in_flight_it);
                    state->m_tx_download.m_tx_announced.erase(inv.hash);
                }
            }
        }
        return true;
    }

    // Ignore unknown commands for extensibility
    LogPrint(BCLog::NET, "Unknown command \"%s\" from peer=%d\n", SanitizeString(msg_type), pfrom->GetId());
    return true;
}

bool PeerLogicValidation::CheckIfBanned(CNode* pnode)
{
    AssertLockHeld(cs_main);
    CNodeState &state = *State(pnode->GetId());

    if (state.fShouldBan) {
        state.fShouldBan = false;
        if (pnode->HasPermission(PF_NOBAN))
            LogPrintf("Warning: not punishing whitelisted peer %s!\n", pnode->addr.ToString());
        else if (pnode->m_manual_connection)
            LogPrintf("Warning: not punishing manually-connected peer %s!\n", pnode->addr.ToString());
        else if (pnode->addr.IsLocal()) {
            // Disconnect but don't ban _this_ local node
            LogPrintf("Warning: disconnecting but not banning local peer %s!\n", pnode->addr.ToString());
            pnode->fDisconnect = true;
        } else {
            // Disconnect and ban all nodes sharing the address
            if (m_banman) {
                m_banman->Ban(pnode->addr, BanReasonNodeMisbehaving);
                // Remove all data from the header spam filter when the address is banned
                CleanAddressHeaders(pnode->addr);
            }
            connman->DisconnectNode(pnode->addr);
        }
        return true;
    }
    return false;
}

bool PeerLogicValidation::ProcessMessages(CNode* pfrom, std::atomic<bool>& interruptMsgProc)
{
    const CChainParams& chainparams = Params();
    //
    // Message format
    //  (4) message start
    //  (12) command
    //  (4) size
    //  (4) checksum
    //  (x) data
    //
    bool fMoreWork = false;

    if (!pfrom->vRecvGetData.empty())
        ProcessGetData(pfrom, chainparams, connman, m_mempool, interruptMsgProc);

    if (!pfrom->orphan_work_set.empty()) {
        std::list<CTransactionRef> removed_txn;
        LOCK2(cs_main, g_cs_orphans);
        ProcessOrphanTx(connman, m_mempool, pfrom->orphan_work_set, removed_txn);
        for (const CTransactionRef& removedTx : removed_txn) {
            AddToCompactExtraTransactions(removedTx);
        }
    }

    if (pfrom->fDisconnect)
        return false;

    // this maintains the order of responses
    // and prevents vRecvGetData to grow unbounded
    if (!pfrom->vRecvGetData.empty()) return true;
    if (!pfrom->orphan_work_set.empty()) return true;

    // Don't bother if send buffer is too full to respond anyway
    if (pfrom->fPauseSend)
        return false;

    std::list<CNetMessage> msgs;
    {
        LOCK(pfrom->cs_vProcessMsg);
        if (pfrom->vProcessMsg.empty())
            return false;
        // Just take one message
        msgs.splice(msgs.begin(), pfrom->vProcessMsg, pfrom->vProcessMsg.begin());
        pfrom->nProcessQueueSize -= msgs.front().m_raw_message_size;
        pfrom->fPauseRecv = pfrom->nProcessQueueSize > connman->GetReceiveFloodSize();
        fMoreWork = !pfrom->vProcessMsg.empty();
    }
    CNetMessage& msg(msgs.front());

    msg.SetVersion(pfrom->GetRecvVersion());
    // Check network magic
    if (!msg.m_valid_netmagic) {
        LogPrint(BCLog::NET, "PROCESSMESSAGE: INVALID MESSAGESTART %s peer=%d\n", SanitizeString(msg.m_command), pfrom->GetId());
        pfrom->fDisconnect = true;
        return false;
    }

    // Check header
    if (!msg.m_valid_header)
    {
        LogPrint(BCLog::NET, "PROCESSMESSAGE: ERRORS IN HEADER %s peer=%d\n", SanitizeString(msg.m_command), pfrom->GetId());
        return fMoreWork;
    }
    const std::string& msg_type = msg.m_command;

    // Message size
    unsigned int nMessageSize = msg.m_message_size;

    // Checksum
    CDataStream& vRecv = msg.m_recv;
    if (!msg.m_valid_checksum)
    {
        LogPrint(BCLog::NET, "%s(%s, %u bytes): CHECKSUM ERROR peer=%d\n", __func__,
           SanitizeString(msg_type), nMessageSize, pfrom->GetId());
        return fMoreWork;
    }

    // Process message
    bool fRet = false;
    try
    {
        fRet = ProcessMessage(pfrom, msg_type, vRecv, msg.m_time, chainparams, m_mempool, connman, m_banman, interruptMsgProc);
        if (interruptMsgProc)
            return false;
        if (!pfrom->vRecvGetData.empty())
            fMoreWork = true;
    } catch (const std::exception& e) {
<<<<<<< HEAD
        LogPrint(BCLog::NET, "%s(%s, %u bytes): Exception '%s' (%s) caught\n", __func__, SanitizeString(strCommand), nMessageSize, e.what(), typeid(e).name());
    } catch (...) {
        LogPrint(BCLog::NET, "%s(%s, %u bytes): Unknown exception caught\n", __func__, SanitizeString(strCommand), nMessageSize);
=======
        LogPrint(BCLog::NET, "%s(%s, %u bytes): Exception '%s' (%s) caught\n", __func__, SanitizeString(msg_type), nMessageSize, e.what(), typeid(e).name());
    } catch (...) {
        LogPrint(BCLog::NET, "%s(%s, %u bytes): Unknown exception caught\n", __func__, SanitizeString(msg_type), nMessageSize);
>>>>>>> ee8ca219
    }

    if (!fRet) {
        LogPrint(BCLog::NET, "%s(%s, %u bytes) FAILED peer=%d\n", __func__, SanitizeString(msg_type), nMessageSize, pfrom->GetId());
    }

    LOCK(cs_main);
    CheckIfBanned(pfrom);

    return fMoreWork;
}

void PeerLogicValidation::ConsiderEviction(CNode *pto, int64_t time_in_seconds)
{
    AssertLockHeld(cs_main);

    CNodeState &state = *State(pto->GetId());
    const CNetMsgMaker msgMaker(pto->GetSendVersion());

    if (!state.m_chain_sync.m_protect && IsOutboundDisconnectionCandidate(pto) && state.fSyncStarted) {
        // This is an outbound peer subject to disconnection if they don't
        // announce a block with as much work as the current tip within
        // CHAIN_SYNC_TIMEOUT + HEADERS_RESPONSE_TIME seconds (note: if
        // their chain has more work than ours, we should sync to it,
        // unless it's invalid, in which case we should find that out and
        // disconnect from them elsewhere).
        if (state.pindexBestKnownBlock != nullptr && state.pindexBestKnownBlock->nChainWork >= ::ChainActive().Tip()->nChainWork) {
            if (state.m_chain_sync.m_timeout != 0) {
                state.m_chain_sync.m_timeout = 0;
                state.m_chain_sync.m_work_header = nullptr;
                state.m_chain_sync.m_sent_getheaders = false;
            }
        } else if (state.m_chain_sync.m_timeout == 0 || (state.m_chain_sync.m_work_header != nullptr && state.pindexBestKnownBlock != nullptr && state.pindexBestKnownBlock->nChainWork >= state.m_chain_sync.m_work_header->nChainWork)) {
            // Our best block known by this peer is behind our tip, and we're either noticing
            // that for the first time, OR this peer was able to catch up to some earlier point
            // where we checked against our tip.
            // Either way, set a new timeout based on current tip.
            state.m_chain_sync.m_timeout = time_in_seconds + CHAIN_SYNC_TIMEOUT;
            state.m_chain_sync.m_work_header = ::ChainActive().Tip();
            state.m_chain_sync.m_sent_getheaders = false;
        } else if (state.m_chain_sync.m_timeout > 0 && time_in_seconds > state.m_chain_sync.m_timeout) {
            // No evidence yet that our peer has synced to a chain with work equal to that
            // of our tip, when we first detected it was behind. Send a single getheaders
            // message to give the peer a chance to update us.
            if (state.m_chain_sync.m_sent_getheaders) {
                // They've run out of time to catch up!
                LogPrintf("Disconnecting outbound peer %d for old chain, best known block = %s\n", pto->GetId(), state.pindexBestKnownBlock != nullptr ? state.pindexBestKnownBlock->GetBlockHash().ToString() : "<none>");
                pto->fDisconnect = true;
            } else {
                assert(state.m_chain_sync.m_work_header);
                LogPrint(BCLog::NET, "sending getheaders to outbound peer=%d to verify chain work (current best known block:%s, benchmark blockhash: %s)\n", pto->GetId(), state.pindexBestKnownBlock != nullptr ? state.pindexBestKnownBlock->GetBlockHash().ToString() : "<none>", state.m_chain_sync.m_work_header->GetBlockHash().ToString());
                connman->PushMessage(pto, msgMaker.Make(NetMsgType::GETHEADERS, ::ChainActive().GetLocator(state.m_chain_sync.m_work_header->pprev), uint256()));
                state.m_chain_sync.m_sent_getheaders = true;
                constexpr int64_t HEADERS_RESPONSE_TIME = 120; // 2 minutes
                // Bump the timeout to allow a response, which could clear the timeout
                // (if the response shows the peer has synced), reset the timeout (if
                // the peer syncs to the required work but not to our tip), or result
                // in disconnect (if we advance to the timeout and pindexBestKnownBlock
                // has not sufficiently progressed)
                state.m_chain_sync.m_timeout = time_in_seconds + HEADERS_RESPONSE_TIME;
            }
        }
    }
}

void PeerLogicValidation::EvictExtraOutboundPeers(int64_t time_in_seconds)
{
    // Check whether we have too many outbound peers
    int extra_peers = connman->GetExtraOutboundCount();
    if (extra_peers > 0) {
        // If we have more outbound peers than we target, disconnect one.
        // Pick the outbound peer that least recently announced
        // us a new block, with ties broken by choosing the more recent
        // connection (higher node id)
        NodeId worst_peer = -1;
        int64_t oldest_block_announcement = std::numeric_limits<int64_t>::max();

        connman->ForEachNode([&](CNode* pnode) {
            AssertLockHeld(cs_main);

            // Ignore non-outbound peers, or nodes marked for disconnect already
            if (!IsOutboundDisconnectionCandidate(pnode) || pnode->fDisconnect) return;
            CNodeState *state = State(pnode->GetId());
            if (state == nullptr) return; // shouldn't be possible, but just in case
            // Don't evict our protected peers
            if (state->m_chain_sync.m_protect) return;
            // Don't evict our block-relay-only peers.
            if (pnode->m_tx_relay == nullptr) return;
            if (state->m_last_block_announcement < oldest_block_announcement || (state->m_last_block_announcement == oldest_block_announcement && pnode->GetId() > worst_peer)) {
                worst_peer = pnode->GetId();
                oldest_block_announcement = state->m_last_block_announcement;
            }
        });
        if (worst_peer != -1) {
            bool disconnected = connman->ForNode(worst_peer, [&](CNode *pnode) {
                AssertLockHeld(cs_main);

                // Only disconnect a peer that has been connected to us for
                // some reasonable fraction of our check-frequency, to give
                // it time for new information to have arrived.
                // Also don't disconnect any peer we're trying to download a
                // block from.
                CNodeState &state = *State(pnode->GetId());
                if (time_in_seconds - pnode->nTimeConnected > MINIMUM_CONNECT_TIME && state.nBlocksInFlight == 0) {
                    LogPrint(BCLog::NET, "disconnecting extra outbound peer=%d (last block announcement received at time %d)\n", pnode->GetId(), oldest_block_announcement);
                    pnode->fDisconnect = true;
                    return true;
                } else {
                    LogPrint(BCLog::NET, "keeping outbound peer=%d chosen for eviction (connect time: %d, blocks_in_flight: %d)\n", pnode->GetId(), pnode->nTimeConnected, state.nBlocksInFlight);
                    return false;
                }
            });
            if (disconnected) {
                // If we disconnected an extra peer, that means we successfully
                // connected to at least one peer after the last time we
                // detected a stale tip. Don't try any more extra peers until
                // we next detect a stale tip, to limit the load we put on the
                // network from these extra connections.
                connman->SetTryNewOutboundPeer(false);
            }
        }
    }
}

void PeerLogicValidation::CheckForStaleTipAndEvictPeers(const Consensus::Params &consensusParams)
{
    LOCK(cs_main);

    if (connman == nullptr) return;

    int64_t time_in_seconds = GetTime();

    EvictExtraOutboundPeers(time_in_seconds);

    if (time_in_seconds > m_stale_tip_check_time) {
        // Check whether our tip is stale, and if so, allow using an extra
        // outbound peer
        if (!fImporting && !fReindex && connman->GetNetworkActive() && connman->GetUseAddrmanOutgoing() && TipMayBeStale(consensusParams)) {
            LogPrintf("Potential stale tip detected, will try using extra outbound peer (last tip update: %d seconds ago)\n", time_in_seconds - g_last_tip_update);
            connman->SetTryNewOutboundPeer(true);
        } else if (connman->GetTryNewOutboundPeer()) {
            connman->SetTryNewOutboundPeer(false);
        }
        m_stale_tip_check_time = time_in_seconds + STALE_CHECK_INTERVAL;
    }
}

namespace {
class CompareInvMempoolOrder
{
    CTxMemPool *mp;
public:
    explicit CompareInvMempoolOrder(CTxMemPool *_mempool)
    {
        mp = _mempool;
    }

    bool operator()(std::set<uint256>::iterator a, std::set<uint256>::iterator b)
    {
        /* As std::make_heap produces a max-heap, we want the entries with the
         * fewest ancestors/highest fee to sort later. */
        return mp->CompareDepthAndScore(*b, *a);
    }
};
}

bool PeerLogicValidation::SendMessages(CNode* pto)
{
    const Consensus::Params& consensusParams = Params().GetConsensus();
    {
        // Don't send anything until the version handshake is complete
        if (!pto->fSuccessfullyConnected || pto->fDisconnect)
            return true;

        // If we get here, the outgoing message serialization version is set and can't change.
        const CNetMsgMaker msgMaker(pto->GetSendVersion());

        //
        // Message: ping
        //
        bool pingSend = false;
        if (pto->fPingQueued) {
            // RPC ping request by user
            pingSend = true;
        }
        if (pto->nPingNonceSent == 0 && pto->nPingUsecStart + PING_INTERVAL * 1000000 < GetTimeMicros()) {
            // Ping automatically sent as a latency probe & keepalive.
            pingSend = true;
        }
        if (pingSend) {
            uint64_t nonce = 0;
            while (nonce == 0) {
                GetRandBytes((unsigned char*)&nonce, sizeof(nonce));
            }
            pto->fPingQueued = false;
            pto->nPingUsecStart = GetTimeMicros();
            if (pto->nVersion > BIP0031_VERSION) {
                pto->nPingNonceSent = nonce;
                connman->PushMessage(pto, msgMaker.Make(NetMsgType::PING, nonce));
            } else {
                // Peer is too old to support ping command with nonce, pong will never arrive.
                pto->nPingNonceSent = 0;
                connman->PushMessage(pto, msgMaker.Make(NetMsgType::PING));
            }
        }

        TRY_LOCK(cs_main, lockMain);
        if (!lockMain)
            return true;

        if (CheckIfBanned(pto)) return true;

        CNodeState &state = *State(pto->GetId());

        // Address refresh broadcast
        int64_t nNow = GetTimeMicros();
        auto current_time = GetTime<std::chrono::microseconds>();

        if (pto->IsAddrRelayPeer() && !::ChainstateActive().IsInitialBlockDownload() && pto->m_next_local_addr_send < current_time) {
            AdvertiseLocal(pto);
            pto->m_next_local_addr_send = PoissonNextSend(current_time, AVG_LOCAL_ADDRESS_BROADCAST_INTERVAL);
        }

        //
        // Message: addr
        //
        if (pto->IsAddrRelayPeer() && pto->m_next_addr_send < current_time) {
            pto->m_next_addr_send = PoissonNextSend(current_time, AVG_ADDRESS_BROADCAST_INTERVAL);
            std::vector<CAddress> vAddr;
            vAddr.reserve(pto->vAddrToSend.size());
            assert(pto->m_addr_known);
            for (const CAddress& addr : pto->vAddrToSend)
            {
                if (!pto->m_addr_known->contains(addr.GetKey()))
                {
                    pto->m_addr_known->insert(addr.GetKey());
                    vAddr.push_back(addr);
                    // receiver rejects addr messages larger than 1000
                    if (vAddr.size() >= 1000)
                    {
                        connman->PushMessage(pto, msgMaker.Make(NetMsgType::ADDR, vAddr));
                        vAddr.clear();
                    }
                }
            }
            pto->vAddrToSend.clear();
            if (!vAddr.empty())
                connman->PushMessage(pto, msgMaker.Make(NetMsgType::ADDR, vAddr));
            // we only send the big addr message once
            if (pto->vAddrToSend.capacity() > 40)
                pto->vAddrToSend.shrink_to_fit();
        }

        // Start block sync
        if (pindexBestHeader == nullptr)
            pindexBestHeader = ::ChainActive().Tip();
        bool fFetch = state.fPreferredDownload || (nPreferredDownload == 0 && !pto->fClient && !pto->fOneShot); // Download if this is a nice peer, or we have no nice peers and this one might do.
        if (!state.fSyncStarted && !pto->fClient && !fImporting && !fReindex) {
            // Only actively request headers from a single peer, unless we're close to today.
            if ((nSyncStarted == 0 && fFetch) || pindexBestHeader->GetBlockTime() > GetAdjustedTime() - 24 * 60 * 60) {
                state.fSyncStarted = true;
                state.nHeadersSyncTimeout = GetTimeMicros() + HEADERS_DOWNLOAD_TIMEOUT_BASE + HEADERS_DOWNLOAD_TIMEOUT_PER_HEADER * (GetAdjustedTime() - pindexBestHeader->GetBlockTime())/(consensusParams.nPowTargetSpacing);
                nSyncStarted++;
                const CBlockIndex *pindexStart = pindexBestHeader;
                /* If possible, start at the block preceding the currently
                   best known header.  This ensures that we always get a
                   non-empty list of headers back as long as the peer
                   is up-to-date.  With a non-empty response, we can initialise
                   the peer's known best block.  This wouldn't be possible
                   if we requested starting at pindexBestHeader and
                   got back an empty response.  */
                if (pindexStart->pprev)
                    pindexStart = pindexStart->pprev;
                LogPrint(BCLog::NET, "initial getheaders (%d) to peer=%d (startheight:%d)\n", pindexStart->nHeight, pto->GetId(), pto->nStartingHeight);
                connman->PushMessage(pto, msgMaker.Make(NetMsgType::GETHEADERS, ::ChainActive().GetLocator(pindexStart), uint256()));
            }
        }

        //
        // Try sending block announcements via headers
        //
        {
            // If we have less than MAX_BLOCKS_TO_ANNOUNCE in our
            // list of block hashes we're relaying, and our peer wants
            // headers announcements, then find the first header
            // not yet known to our peer but would connect, and send.
            // If no header would connect, or if we have too many
            // blocks, or if the peer doesn't want headers, just
            // add all to the inv queue.
            LOCK(pto->cs_inventory);
            std::vector<CBlock> vHeaders;
            bool fRevertToInv = ((!state.fPreferHeaders &&
                                 (!state.fPreferHeaderAndIDs || pto->vBlockHashesToAnnounce.size() > 1)) ||
                                pto->vBlockHashesToAnnounce.size() > MAX_BLOCKS_TO_ANNOUNCE);
            const CBlockIndex *pBestIndex = nullptr; // last header queued for delivery
            ProcessBlockAvailability(pto->GetId()); // ensure pindexBestKnownBlock is up-to-date

            if (!fRevertToInv) {
                bool fFoundStartingHeader = false;
                // Try to find first header that our peer doesn't have, and
                // then send all headers past that one.  If we come across any
                // headers that aren't on ::ChainActive(), give up.
                for (const uint256 &hash : pto->vBlockHashesToAnnounce) {
                    const CBlockIndex* pindex = LookupBlockIndex(hash);
                    assert(pindex);
                    if (::ChainActive()[pindex->nHeight] != pindex) {
                        // Bail out if we reorged away from this block
                        fRevertToInv = true;
                        break;
                    }
                    if (pBestIndex != nullptr && pindex->pprev != pBestIndex) {
                        // This means that the list of blocks to announce don't
                        // connect to each other.
                        // This shouldn't really be possible to hit during
                        // regular operation (because reorgs should take us to
                        // a chain that has some block not on the prior chain,
                        // which should be caught by the prior check), but one
                        // way this could happen is by using invalidateblock /
                        // reconsiderblock repeatedly on the tip, causing it to
                        // be added multiple times to vBlockHashesToAnnounce.
                        // Robustly deal with this rare situation by reverting
                        // to an inv.
                        fRevertToInv = true;
                        break;
                    }
                    pBestIndex = pindex;
                    if (fFoundStartingHeader) {
                        // add this to the headers message
                        vHeaders.push_back(pindex->GetBlockHeader());
                    } else if (PeerHasHeader(&state, pindex)) {
                        continue; // keep looking for the first new block
                    } else if (pindex->pprev == nullptr || PeerHasHeader(&state, pindex->pprev)) {
                        // Peer doesn't have this header but they do have the prior one.
                        // Start sending headers.
                        fFoundStartingHeader = true;
                        vHeaders.push_back(pindex->GetBlockHeader());
                    } else {
                        // Peer doesn't have this header or the prior one -- nothing will
                        // connect, so bail out.
                        fRevertToInv = true;
                        break;
                    }
                }
            }
            if (!fRevertToInv && !vHeaders.empty()) {
                if (vHeaders.size() == 1 && state.fPreferHeaderAndIDs) {
                    // We only send up to 1 block as header-and-ids, as otherwise
                    // probably means we're doing an initial-ish-sync or they're slow
                    LogPrint(BCLog::NET, "%s sending header-and-ids %s to peer=%d\n", __func__,
                            vHeaders.front().GetHash().ToString(), pto->GetId());

                    int nSendFlags = state.fWantsCmpctWitness ? 0 : SERIALIZE_TRANSACTION_NO_WITNESS;

                    bool fGotBlockFromCache = false;
                    {
                        LOCK(cs_most_recent_block);
                        if (most_recent_block_hash == pBestIndex->GetBlockHash()) {
                            if (state.fWantsCmpctWitness || !fWitnessesPresentInMostRecentCompactBlock)
                                connman->PushMessage(pto, msgMaker.Make(nSendFlags, NetMsgType::CMPCTBLOCK, *most_recent_compact_block));
                            else {
                                CBlockHeaderAndShortTxIDs cmpctblock(*most_recent_block, state.fWantsCmpctWitness);
                                connman->PushMessage(pto, msgMaker.Make(nSendFlags, NetMsgType::CMPCTBLOCK, cmpctblock));
                            }
                            fGotBlockFromCache = true;
                        }
                    }
                    if (!fGotBlockFromCache) {
                        CBlock block;
                        bool ret = ReadBlockFromDisk(block, pBestIndex, consensusParams);
                        assert(ret);
                        CBlockHeaderAndShortTxIDs cmpctblock(block, state.fWantsCmpctWitness);
                        connman->PushMessage(pto, msgMaker.Make(nSendFlags, NetMsgType::CMPCTBLOCK, cmpctblock));
                    }
                    state.pindexBestHeaderSent = pBestIndex;
                } else if (state.fPreferHeaders) {
                    if (vHeaders.size() > 1) {
                        LogPrint(BCLog::NET, "%s: %u headers, range (%s, %s), to peer=%d\n", __func__,
                                vHeaders.size(),
                                vHeaders.front().GetHash().ToString(),
                                vHeaders.back().GetHash().ToString(), pto->GetId());
                    } else {
                        LogPrint(BCLog::NET, "%s: sending header %s to peer=%d\n", __func__,
                                vHeaders.front().GetHash().ToString(), pto->GetId());
                    }
                    connman->PushMessage(pto, msgMaker.Make(NetMsgType::HEADERS, vHeaders));
                    state.pindexBestHeaderSent = pBestIndex;
                } else
                    fRevertToInv = true;
            }
            if (fRevertToInv) {
                // If falling back to using an inv, just try to inv the tip.
                // The last entry in vBlockHashesToAnnounce was our tip at some point
                // in the past.
                if (!pto->vBlockHashesToAnnounce.empty()) {
                    const uint256 &hashToAnnounce = pto->vBlockHashesToAnnounce.back();
                    const CBlockIndex* pindex = LookupBlockIndex(hashToAnnounce);
                    assert(pindex);

                    // Warn if we're announcing a block that is not on the main chain.
                    // This should be very rare and could be optimized out.
                    // Just log for now.
                    if (::ChainActive()[pindex->nHeight] != pindex) {
                        LogPrint(BCLog::NET, "Announcing block %s not on main chain (tip=%s)\n",
                            hashToAnnounce.ToString(), ::ChainActive().Tip()->GetBlockHash().ToString());
                    }

                    // If the peer's chain has this block, don't inv it back.
                    if (!PeerHasHeader(&state, pindex)) {
                        pto->PushInventory(CInv(MSG_BLOCK, hashToAnnounce));
                        LogPrint(BCLog::NET, "%s: sending inv peer=%d hash=%s\n", __func__,
                            pto->GetId(), hashToAnnounce.ToString());
                    }
                }
            }
            pto->vBlockHashesToAnnounce.clear();
        }

        //
        // Message: inventory
        //
        std::vector<CInv> vInv;
        {
            LOCK(pto->cs_inventory);
            vInv.reserve(std::max<size_t>(pto->vInventoryBlockToSend.size(), INVENTORY_BROADCAST_MAX));

            // Add blocks
            for (const uint256& hash : pto->vInventoryBlockToSend) {
                vInv.push_back(CInv(MSG_BLOCK, hash));
                if (vInv.size() == MAX_INV_SZ) {
                    connman->PushMessage(pto, msgMaker.Make(NetMsgType::INV, vInv));
                    vInv.clear();
                }
            }
            pto->vInventoryBlockToSend.clear();

            if (pto->m_tx_relay != nullptr) {
                LOCK(pto->m_tx_relay->cs_tx_inventory);
                // Check whether periodic sends should happen
                bool fSendTrickle = pto->HasPermission(PF_NOBAN);
                if (pto->m_tx_relay->nNextInvSend < current_time) {
                    fSendTrickle = true;
                    if (pto->fInbound) {
                        pto->m_tx_relay->nNextInvSend = std::chrono::microseconds{connman->PoissonNextSendInbound(nNow, INVENTORY_BROADCAST_INTERVAL)};
                    } else {
                        // Use half the delay for outbound peers, as there is less privacy concern for them.
                        pto->m_tx_relay->nNextInvSend = PoissonNextSend(current_time, std::chrono::seconds{INVENTORY_BROADCAST_INTERVAL >> 1});
                    }
                }

                // Time to send but the peer has requested we not relay transactions.
                if (fSendTrickle) {
                    LOCK(pto->m_tx_relay->cs_filter);
                    if (!pto->m_tx_relay->fRelayTxes) pto->m_tx_relay->setInventoryTxToSend.clear();
                }

                // Respond to BIP35 mempool requests
                if (fSendTrickle && pto->m_tx_relay->fSendMempool) {
                    auto vtxinfo = m_mempool.infoAll();
                    pto->m_tx_relay->fSendMempool = false;
                    CFeeRate filterrate;
                    {
                        LOCK(pto->m_tx_relay->cs_feeFilter);
                        filterrate = CFeeRate(pto->m_tx_relay->minFeeFilter);
                    }

                    LOCK(pto->m_tx_relay->cs_filter);

                    for (const auto& txinfo : vtxinfo) {
                        const uint256& hash = txinfo.tx->GetHash();
                        CInv inv(MSG_TX, hash);
                        pto->m_tx_relay->setInventoryTxToSend.erase(hash);
                        // Don't send transactions that peers will not put into their mempool
                        if (txinfo.fee < filterrate.GetFee(txinfo.vsize)) {
                            continue;
                        }
                        if (pto->m_tx_relay->pfilter) {
                            if (!pto->m_tx_relay->pfilter->IsRelevantAndUpdate(*txinfo.tx)) continue;
                        }
                        pto->m_tx_relay->filterInventoryKnown.insert(hash);
                        vInv.push_back(inv);
                        if (vInv.size() == MAX_INV_SZ) {
                            connman->PushMessage(pto, msgMaker.Make(NetMsgType::INV, vInv));
                            vInv.clear();
                        }
                    }
                    pto->m_tx_relay->m_last_mempool_req = GetTime<std::chrono::seconds>();
                }

                // Determine transactions to relay
                if (fSendTrickle) {
                    // Produce a vector with all candidates for sending
                    std::vector<std::set<uint256>::iterator> vInvTx;
                    vInvTx.reserve(pto->m_tx_relay->setInventoryTxToSend.size());
                    for (std::set<uint256>::iterator it = pto->m_tx_relay->setInventoryTxToSend.begin(); it != pto->m_tx_relay->setInventoryTxToSend.end(); it++) {
                        vInvTx.push_back(it);
                    }
                    CFeeRate filterrate;
                    {
                        LOCK(pto->m_tx_relay->cs_feeFilter);
                        filterrate = CFeeRate(pto->m_tx_relay->minFeeFilter);
                    }
                    // Topologically and fee-rate sort the inventory we send for privacy and priority reasons.
                    // A heap is used so that not all items need sorting if only a few are being sent.
                    CompareInvMempoolOrder compareInvMempoolOrder(&m_mempool);
                    std::make_heap(vInvTx.begin(), vInvTx.end(), compareInvMempoolOrder);
                    // No reason to drain out at many times the network's capacity,
                    // especially since we have many peers and some will draw much shorter delays.
                    unsigned int nRelayedTransactions = 0;
                    LOCK(pto->m_tx_relay->cs_filter);
                    while (!vInvTx.empty() && nRelayedTransactions < INVENTORY_BROADCAST_MAX) {
                        // Fetch the top element from the heap
                        std::pop_heap(vInvTx.begin(), vInvTx.end(), compareInvMempoolOrder);
                        std::set<uint256>::iterator it = vInvTx.back();
                        vInvTx.pop_back();
                        uint256 hash = *it;
                        // Remove it from the to-be-sent set
                        pto->m_tx_relay->setInventoryTxToSend.erase(it);
                        // Check if not in the filter already
                        if (pto->m_tx_relay->filterInventoryKnown.contains(hash)) {
                            continue;
                        }
                        // Not in the mempool anymore? don't bother sending it.
                        auto txinfo = m_mempool.info(hash);
                        if (!txinfo.tx) {
                            continue;
                        }
                        // Peer told you to not send transactions at that feerate? Don't bother sending it.
                        if (txinfo.fee < filterrate.GetFee(txinfo.vsize)) {
                            continue;
                        }
                        if (pto->m_tx_relay->pfilter && !pto->m_tx_relay->pfilter->IsRelevantAndUpdate(*txinfo.tx)) continue;
                        // Send
                        vInv.push_back(CInv(MSG_TX, hash));
                        nRelayedTransactions++;
                        {
                            // Expire old relay messages
                            while (!vRelayExpiration.empty() && vRelayExpiration.front().first < nNow)
                            {
                                mapRelay.erase(vRelayExpiration.front().second);
                                vRelayExpiration.pop_front();
                            }

                            auto ret = mapRelay.insert(std::make_pair(hash, std::move(txinfo.tx)));
                            if (ret.second) {
                                vRelayExpiration.push_back(std::make_pair(nNow + std::chrono::microseconds{RELAY_TX_CACHE_TIME}.count(), ret.first));
                            }
                        }
                        if (vInv.size() == MAX_INV_SZ) {
                            connman->PushMessage(pto, msgMaker.Make(NetMsgType::INV, vInv));
                            vInv.clear();
                        }
                        pto->m_tx_relay->filterInventoryKnown.insert(hash);
                    }
                }
            }
        }
        if (!vInv.empty())
            connman->PushMessage(pto, msgMaker.Make(NetMsgType::INV, vInv));

        // Detect whether we're stalling
        current_time = GetTime<std::chrono::microseconds>();
        // nNow is the current system time (GetTimeMicros is not mockable) and
        // should be replaced by the mockable current_time eventually
        nNow = GetTimeMicros();
        if (state.nStallingSince && state.nStallingSince < nNow - 1000000 * BLOCK_STALLING_TIMEOUT) {
            // Stalling only triggers when the block download window cannot move. During normal steady state,
            // the download window should be much larger than the to-be-downloaded set of blocks, so disconnection
            // should only happen during initial block download.
            LogPrintf("Peer=%d is stalling block download, disconnecting\n", pto->GetId());
            pto->fDisconnect = true;
            return true;
        }
        // In case there is a block that has been in flight from this peer for 2 + 0.5 * N times the block interval
        // (with N the number of peers from which we're downloading validated blocks), disconnect due to timeout.
        // We compensate for other peers to prevent killing off peers due to our own downstream link
        // being saturated. We only count validated in-flight blocks so peers can't advertise non-existing block hashes
        // to unreasonably increase our timeout.
        if (state.vBlocksInFlight.size() > 0) {
            QueuedBlock &queuedBlock = state.vBlocksInFlight.front();
            int nOtherPeersWithValidatedDownloads = nPeersWithValidatedDownloads - (state.nBlocksInFlightValidHeaders > 0);
            if (nNow > state.nDownloadingSince + consensusParams.nPowTargetSpacing * (BLOCK_DOWNLOAD_TIMEOUT_BASE + BLOCK_DOWNLOAD_TIMEOUT_PER_PEER * nOtherPeersWithValidatedDownloads)) {
                LogPrintf("Timeout downloading block %s from peer=%d, disconnecting\n", queuedBlock.hash.ToString(), pto->GetId());
                pto->fDisconnect = true;
                return true;
            }
        }
        // Check for headers sync timeouts
        if (state.fSyncStarted && state.nHeadersSyncTimeout < std::numeric_limits<int64_t>::max()) {
            // Detect whether this is a stalling initial-headers-sync peer
            if (pindexBestHeader->GetBlockTime() <= GetAdjustedTime() - 24*60*60) {
                if (nNow > state.nHeadersSyncTimeout && nSyncStarted == 1 && (nPreferredDownload - state.fPreferredDownload >= 1)) {
                    // Disconnect a (non-whitelisted) peer if it is our only sync peer,
                    // and we have others we could be using instead.
                    // Note: If all our peers are inbound, then we won't
                    // disconnect our sync peer for stalling; we have bigger
                    // problems if we can't get any outbound peers.
                    if (!pto->HasPermission(PF_NOBAN)) {
                        LogPrintf("Timeout downloading headers from peer=%d, disconnecting\n", pto->GetId());
                        pto->fDisconnect = true;
                        return true;
                    } else {
                        LogPrintf("Timeout downloading headers from whitelisted peer=%d, not disconnecting\n", pto->GetId());
                        // Reset the headers sync state so that we have a
                        // chance to try downloading from a different peer.
                        // Note: this will also result in at least one more
                        // getheaders message to be sent to
                        // this peer (eventually).
                        state.fSyncStarted = false;
                        nSyncStarted--;
                        state.nHeadersSyncTimeout = 0;
                    }
                }
            } else {
                // After we've caught up once, reset the timeout so we can't trigger
                // disconnect later.
                state.nHeadersSyncTimeout = std::numeric_limits<int64_t>::max();
            }
        }

        // Check that outbound peers have reasonable chains
        // GetTime() is used by this anti-DoS logic so we can test this using mocktime
        ConsiderEviction(pto, GetTime());

        //
        // Message: getdata (blocks)
        //
        std::vector<CInv> vGetData;
        if (!pto->fClient && ((fFetch && !pto->m_limited_node) || !::ChainstateActive().IsInitialBlockDownload()) && state.nBlocksInFlight < MAX_BLOCKS_IN_TRANSIT_PER_PEER) {
            std::vector<const CBlockIndex*> vToDownload;
            NodeId staller = -1;
            FindNextBlocksToDownload(pto->GetId(), MAX_BLOCKS_IN_TRANSIT_PER_PEER - state.nBlocksInFlight, vToDownload, staller, consensusParams);
            for (const CBlockIndex *pindex : vToDownload) {
                uint32_t nFetchFlags = GetFetchFlags(pto);
                vGetData.push_back(CInv(MSG_BLOCK | nFetchFlags, pindex->GetBlockHash()));
                MarkBlockAsInFlight(m_mempool, pto->GetId(), pindex->GetBlockHash(), pindex);
                LogPrint(BCLog::NET, "Requesting block %s (%d) peer=%d\n", pindex->GetBlockHash().ToString(),
                    pindex->nHeight, pto->GetId());
            }
            if (state.nBlocksInFlight == 0 && staller != -1) {
                if (State(staller)->nStallingSince == 0) {
                    State(staller)->nStallingSince = nNow;
                    LogPrint(BCLog::NET, "Stall started peer=%d\n", staller);
                }
            }
        }

        //
        // Message: getdata (non-blocks)
        //

        // For robustness, expire old requests after a long timeout, so that
        // we can resume downloading transactions from a peer even if they
        // were unresponsive in the past.
        // Eventually we should consider disconnecting peers, but this is
        // conservative.
        if (state.m_tx_download.m_check_expiry_timer <= current_time) {
            for (auto it=state.m_tx_download.m_tx_in_flight.begin(); it != state.m_tx_download.m_tx_in_flight.end();) {
                if (it->second <= current_time - TX_EXPIRY_INTERVAL) {
                    LogPrint(BCLog::NET, "timeout of inflight tx %s from peer=%d\n", it->first.ToString(), pto->GetId());
                    state.m_tx_download.m_tx_announced.erase(it->first);
                    state.m_tx_download.m_tx_in_flight.erase(it++);
                } else {
                    ++it;
                }
            }
            // On average, we do this check every TX_EXPIRY_INTERVAL. Randomize
            // so that we're not doing this for all peers at the same time.
            state.m_tx_download.m_check_expiry_timer = current_time + TX_EXPIRY_INTERVAL / 2 + GetRandMicros(TX_EXPIRY_INTERVAL);
        }

        auto& tx_process_time = state.m_tx_download.m_tx_process_time;
        while (!tx_process_time.empty() && tx_process_time.begin()->first <= current_time && state.m_tx_download.m_tx_in_flight.size() < MAX_PEER_TX_IN_FLIGHT) {
            const uint256 txid = tx_process_time.begin()->second;
            // Erase this entry from tx_process_time (it may be added back for
            // processing at a later time, see below)
            tx_process_time.erase(tx_process_time.begin());
            CInv inv(MSG_TX | GetFetchFlags(pto), txid);
            if (!AlreadyHave(inv, m_mempool)) {
                // If this transaction was last requested more than 1 minute ago,
                // then request.
                const auto last_request_time = GetTxRequestTime(inv.hash);
                if (last_request_time <= current_time - GETDATA_TX_INTERVAL) {
                    LogPrint(BCLog::NET, "Requesting %s peer=%d\n", inv.ToString(), pto->GetId());
                    vGetData.push_back(inv);
                    if (vGetData.size() >= MAX_GETDATA_SZ) {
                        connman->PushMessage(pto, msgMaker.Make(NetMsgType::GETDATA, vGetData));
                        vGetData.clear();
                    }
                    UpdateTxRequestTime(inv.hash, current_time);
                    state.m_tx_download.m_tx_in_flight.emplace(inv.hash, current_time);
                } else {
                    // This transaction is in flight from someone else; queue
                    // up processing to happen after the download times out
                    // (with a slight delay for inbound peers, to prefer
                    // requests to outbound peers).
                    const auto next_process_time = CalculateTxGetDataTime(txid, current_time, !state.fPreferredDownload);
                    tx_process_time.emplace(next_process_time, txid);
                }
            } else {
                // We have already seen this transaction, no need to download.
                state.m_tx_download.m_tx_announced.erase(inv.hash);
                state.m_tx_download.m_tx_in_flight.erase(inv.hash);
            }
        }


        if (!vGetData.empty())
            connman->PushMessage(pto, msgMaker.Make(NetMsgType::GETDATA, vGetData));

        //
        // Message: feefilter
        //
        // We don't want white listed peers to filter txs to us if we have -whitelistforcerelay
        if (pto->m_tx_relay != nullptr && pto->nVersion >= FEEFILTER_VERSION && gArgs.GetBoolArg("-feefilter", DEFAULT_FEEFILTER) &&
            !pto->HasPermission(PF_FORCERELAY)) {
            CAmount currentFilter = m_mempool.GetMinFee(gArgs.GetArg("-maxmempool", DEFAULT_MAX_MEMPOOL_SIZE) * 1000000).GetFeePerK();
            int64_t timeNow = GetTimeMicros();
            if (timeNow > pto->m_tx_relay->nextSendTimeFeeFilter) {
                static CFeeRate default_feerate(DEFAULT_MIN_RELAY_TX_FEE);
                static FeeFilterRounder filterRounder(default_feerate);
                CAmount filterToSend = filterRounder.round(currentFilter);
                // We always have a fee filter of at least minRelayTxFee
                filterToSend = std::max(filterToSend, ::minRelayTxFee.GetFeePerK());
                if (filterToSend != pto->m_tx_relay->lastSentFeeFilter) {
                    connman->PushMessage(pto, msgMaker.Make(NetMsgType::FEEFILTER, filterToSend));
                    pto->m_tx_relay->lastSentFeeFilter = filterToSend;
                }
                pto->m_tx_relay->nextSendTimeFeeFilter = PoissonNextSend(timeNow, AVG_FEEFILTER_BROADCAST_INTERVAL);
            }
            // If the fee filter has changed substantially and it's still more than MAX_FEEFILTER_CHANGE_DELAY
            // until scheduled broadcast, then move the broadcast to within MAX_FEEFILTER_CHANGE_DELAY.
            else if (timeNow + MAX_FEEFILTER_CHANGE_DELAY * 1000000 < pto->m_tx_relay->nextSendTimeFeeFilter &&
                     (currentFilter < 3 * pto->m_tx_relay->lastSentFeeFilter / 4 || currentFilter > 4 * pto->m_tx_relay->lastSentFeeFilter / 3)) {
                pto->m_tx_relay->nextSendTimeFeeFilter = timeNow + GetRandInt(MAX_FEEFILTER_CHANGE_DELAY) * 1000000;
            }
        }
    }
    return true;
}

void PushGetBlocks(CNode* pnode, const CBlockIndex* pindexBegin, const uint256& hashEnd, CConnman& connman)
{
    const CNetMsgMaker msgMaker(pnode->GetSendVersion());
    connman.PushMessage(pnode, msgMaker.Make(NetMsgType::GETBLOCKS, ::ChainActive().GetLocator(pindexBegin), hashEnd));
}

uint256 static GetOrphanRoot(const uint256& hash)
{
    std::map<uint256, COrphanBlock*>::iterator it = mapOrphanBlocks.find(hash);
    if (it == mapOrphanBlocks.end())
        return hash;

    // Work back to the first block in the orphan chain
    do {
        std::map<uint256, COrphanBlock*>::iterator it2 = mapOrphanBlocks.find(it->second->hashPrev);
        if (it2 == mapOrphanBlocks.end())
            return it->first;
        it = it2;
    } while(true);
}

// ppcoin: find block wanted by given orphan block
uint256 WantedByOrphan(const COrphanBlock* pblockOrphan)
{
    // Work back to the first block in the orphan chain
    while (mapOrphanBlocks.count(pblockOrphan->hashPrev))
        pblockOrphan = mapOrphanBlocks[pblockOrphan->hashPrev];
    return pblockOrphan->hashPrev;
}

// Remove a random orphan block (which does not have any dependent orphans).
void static PruneOrphanBlocks()
{
    size_t nMaxOrphanBlocksSize = gArgs.GetArg("-maxorphanblocksmib", DEFAULT_MAX_ORPHAN_BLOCKS) * ((size_t) 1 << 20);
    while (nOrphanBlocksSize > nMaxOrphanBlocksSize)
    {
        // Pick a random orphan block.
        uint256 randomhash = GetRandHash();
        std::multimap<uint256, COrphanBlock*>::iterator it = mapOrphanBlocksByPrev.lower_bound(randomhash);
        if (it == mapOrphanBlocksByPrev.end())
            it = mapOrphanBlocksByPrev.begin();

        // As long as this block has other orphans depending on it, move to one of those successors.
        do {
            std::multimap<uint256, COrphanBlock*>::iterator it2 = mapOrphanBlocksByPrev.find(it->second->hashBlock);
            if (it2 == mapOrphanBlocksByPrev.end())
                break;
            it = it2;
        } while(1);

        setStakeSeenOrphan.erase(it->second->stake);
        uint256 hash = it->second->hashBlock;
        nOrphanBlocksSize -= it->second->vchBlock.size();
        delete it->second;
        mapOrphanBlocksByPrev.erase(it);
        mapOrphanBlocks.erase(hash);
    }
}

bool ProcessNetBlock(const CChainParams& chainparams, const std::shared_ptr<const CBlock> pblock, bool fForceProcessing, bool* fNewBlock, CNode* pfrom, CConnman& connman)
{
    {
        LOCK(cs_main);

        // Check that the coinstake transaction exist in the received block
        if(pblock->IsProofOfStake() && !(pblock->vtx.size() > 1 && pblock->vtx[1]->IsCoinStake()))
        {
            if (pfrom)
                Misbehaving(pfrom->GetId(), 100);
            return error("ProcessNetBlock() : coinstake transaction does not exist");
        }

        // Check for duplicate orphan block
        // Duplicate stake allowed only when there is orphan child block
        // if the block header is already known, allow it (to account for headers being sent before the block itself)
        uint256 hash = pblock->GetHash();
        if (!fReindex && !fImporting && pblock->IsProofOfStake() && ::ChainstateActive().setStakeSeen.count(pblock->GetProofOfStake()) && !::BlockIndex().count(hash) && !mapOrphanBlocksByPrev.count(hash))
            return error("ProcessNetBlock() : duplicate proof-of-stake (%s, %d) for block %s", pblock->GetProofOfStake().first.ToString(), pblock->GetProofOfStake().second, hash.ToString());

        // Process the header before processing the block
        const CBlockIndex *pindex = nullptr;
<<<<<<< HEAD
        CValidationState state;
        if (!ProcessNetBlockHeaders(pfrom, {*pblock}, state, chainparams, &pindex)) {
            if (state.IsInvalid()) {
                MaybePunishNode(pfrom->GetId(), state, false, strprintf("Peer %d sent us invalid header\n", pfrom->GetId()));
=======
        BlockValidationState state;
        if (!ProcessNetBlockHeaders(pfrom, {*pblock}, state, chainparams, &pindex)) {
            if (state.IsInvalid()) {
                MaybePunishNodeForBlock(pfrom->GetId(), state, false, strprintf("Peer %d sent us invalid header\n", pfrom->GetId()));
>>>>>>> ee8ca219
                return error("ProcessNetBlock() : invalid header received");
            }
        }

        if (mapOrphanBlocks.count(hash))
            return error("ProcessNetBlock() : already have block (orphan) %s", hash.ToString());

        // Check for the checkpoint
        if (::ChainActive().Tip() && pblock->hashPrevBlock != ::ChainActive().Tip()->GetBlockHash())
        {
            // Extra checks to prevent "fill up memory by spamming with bogus blocks"
            const CBlockIndex* pcheckpoint = Checkpoints::AutoSelectSyncCheckpoint();
            int64_t deltaTime = pblock->GetBlockTime() - pcheckpoint->nTime;
            if (deltaTime < 0)
            {
                if (pfrom)
                    Misbehaving(pfrom->GetId(), 1);

                return error("ProcessNetBlock() : block with timestamp before last checkpoint");
            }
        }

        // Check for the signiture encoding
        if (!CheckCanonicalBlockSignature(pblock.get())) 
        {
            if (pfrom)
                Misbehaving(pfrom->GetId(), 100);

            return error("ProcessNetBlock(): bad block signature encoding");
        }

        // If we don't already have its previous block, shunt it off to holding area until we get it
        if (!::BlockIndex().count(pblock->hashPrevBlock))
        {
            LogPrintf("ProcessNetBlock: ORPHAN BLOCK %lu, prev=%s\n", (unsigned long)mapOrphanBlocks.size(), pblock->hashPrevBlock.ToString());

            // Accept orphans as long as there is a node to request its parents from
            if (pfrom) {
                // ppcoin: check proof-of-stake
                if (pblock->IsProofOfStake())
                {
                    // Limited duplicity on stake: prevents block flood attack
                    // Duplicate stake allowed only when there is orphan child block
                    if (setStakeSeenOrphan.count(pblock->GetProofOfStake()) && !mapOrphanBlocksByPrev.count(hash))
                        return error("ProcessNetBlock() : duplicate proof-of-stake (%s, %d) for orphan block %s", pblock->GetProofOfStake().first.ToString(), pblock->GetProofOfStake().second, hash.ToString());
                }
                PruneOrphanBlocks();
                COrphanBlock* pblock2 = new COrphanBlock();
                {
                    CDataStream ss(SER_DISK, CLIENT_VERSION);
                    ss << *pblock;
                    pblock2->vchBlock = std::vector<unsigned char>(ss.begin(), ss.end());
                }
                pblock2->hashBlock = hash;
                pblock2->hashPrev = pblock->hashPrevBlock;
                pblock2->stake = pblock->GetProofOfStake();
                nOrphanBlocksSize += pblock2->vchBlock.size();
                mapOrphanBlocks.insert(std::make_pair(hash, pblock2));
                mapOrphanBlocksByPrev.insert(std::make_pair(pblock2->hashPrev, pblock2));
                if (pblock->IsProofOfStake())
                    setStakeSeenOrphan.insert(pblock->GetProofOfStake());

                // Ask this guy to fill in what we're missing
                PushGetBlocks(pfrom, pindexBestHeader, GetOrphanRoot(hash), connman);
            }
            return true;
        }
    }

    if(!ProcessNewBlock(chainparams, pblock, fForceProcessing, fNewBlock))
        return error("%s: ProcessNewBlock FAILED", __func__);

    std::vector<uint256> vWorkQueue;
    vWorkQueue.push_back(pblock->GetHash());
    for (unsigned int i = 0; i < vWorkQueue.size(); i++)
    {
        uint256 hashPrev = vWorkQueue[i];
        for (std::multimap<uint256, COrphanBlock*>::iterator mi = mapOrphanBlocksByPrev.lower_bound(hashPrev);
             mi != mapOrphanBlocksByPrev.upper_bound(hashPrev);
             ++mi)
        {
            CBlock block;
            {
                CDataStream ss(mi->second->vchBlock, SER_DISK, CLIENT_VERSION);
                ss >> block;
            }
            block.hashMerkleRoot = BlockMerkleRoot(block);

            bool fNewBlockOrphan = false;
            std::shared_ptr<const CBlock> shared_pblock = std::make_shared<const CBlock>(block);
            if (ProcessNewBlock(chainparams, shared_pblock, fForceProcessing, &fNewBlockOrphan))
                vWorkQueue.push_back(mi->second->hashBlock);

            LOCK(cs_main);
            mapOrphanBlocks.erase(mi->second->hashBlock);
            setStakeSeenOrphan.erase(block.GetProofOfStake());
            nOrphanBlocksSize -= mi->second->vchBlock.size();
            delete mi->second;
        }

        LOCK(cs_main);
        mapOrphanBlocksByPrev.erase(hashPrev);
    }

    return true;
}

bool RemoveNetBlockIndex(CBlockIndex *pindex)
{
    // Make sure it's not listed somewhere already.
    MarkBlockAsReceived(pindex->GetBlockHash());

    for (std::map<NodeId, CNodeState>::iterator it=mapNodeState.begin(); it!=mapNodeState.end(); it++)
    {
        CNodeState * state = &it->second;

        if(state->pindexBestKnownBlock == pindex)
            state->pindexBestKnownBlock = nullptr;

        if(state->pindexLastCommonBlock == pindex)
            state->pindexLastCommonBlock = nullptr;

        if(state->pindexBestHeaderSent == pindex)
            state->pindexBestHeaderSent = nullptr;

        if(state->m_chain_sync.m_work_header == pindex)
            state->m_chain_sync.m_work_header = nullptr;
    }

    return true;
}

bool NeedToEraseBlockIndex(const CBlockIndex *pindex, const CBlockIndex *pindexCheck)
{
    if(!::ChainActive().Contains(pindex))
    {
        if(pindex->nHeight <= pindexCheck->nHeight) return true;
        const CBlockIndex *pindexBlock = pindex;
        while(pindexBlock)
        {
           pindexBlock = pindexBlock->pprev;
           if(pindexBlock->nHeight == pindexCheck->nHeight) return pindexBlock != pindexCheck;
        }
    }
    return false;
}

bool RemoveBlockIndex(CBlockIndex *pindex)
{
    bool ret = RemoveStateBlockIndex(pindex);
    ret &= RemoveNetBlockIndex(pindex);
    return ret;
}

void CleanBlockIndex()
{
<<<<<<< HEAD
    unsigned int cleanTimeout = gArgs.GetArg("-cleanblockindextimeout", DEFAULT_CLEANBLOCKINDEXTIMEOUT) * 1000;
    if(cleanTimeout == 0) cleanTimeout = DEFAULT_CLEANBLOCKINDEXTIMEOUT * 1000;
=======
    unsigned int cleanTimeout = gArgs.GetArg("-cleanblockindextimeout", DEFAULT_CLEANBLOCKINDEXTIMEOUT);
    if(cleanTimeout == 0) cleanTimeout = DEFAULT_CLEANBLOCKINDEXTIMEOUT;
>>>>>>> ee8ca219

    while(!ShutdownRequested())
    {
        if(!::ChainstateActive().IsInitialBlockDownload())
        {
            // Select block indexes to delete
            std::vector<uint256> indexNeedErase;
            {
                LOCK(cs_main);
                const CBlockIndex *pindexCheck = ::ChainActive()[::ChainActive().Height() - nCheckpointSpan -1];
                if(pindexCheck)
                {
                    for (BlockMap::iterator it=::BlockIndex().begin(); it!=::BlockIndex().end(); it++)
                    {
                        CBlockIndex *pindex = (*it).second;
                        if(NeedToEraseBlockIndex(pindex, pindexCheck))
                        {
                            indexNeedErase.push_back(pindex->GetBlockHash());
                        }
                    }
                }
            }

            // Delete selected block indexes
            if(indexNeedErase.size() > 0)
            {
                SyncWithValidationInterfaceQueue();

                LOCK(cs_main);
                for(uint256 blockHash : indexNeedErase)
                {
                    BlockMap::iterator it=::BlockIndex().find(blockHash);
                    if(it!=::BlockIndex().end())
                    {
                        CBlockIndex *pindex = (*it).second;
                        if(RemoveBlockIndex(pindex))
                        {
                            delete pindex;
                            ::BlockIndex().erase(it);
                        }
                    }
                }
            }
        }

<<<<<<< HEAD
        MilliSleep(cleanTimeout);
=======
        for(unsigned int i = 0; (i < cleanTimeout) && !ShutdownRequested(); i++)
            UninterruptibleSleep(std::chrono::seconds{1});
>>>>>>> ee8ca219
    }
}

class CNetProcessingCleanup
{
public:
    CNetProcessingCleanup() {}
    ~CNetProcessingCleanup() {
        // orphan transactions
        mapOrphanTransactions.clear();
        mapOrphanTransactionsByPrev.clear();
        mapOrphanBlocks.clear();
        mapOrphanBlocksByPrev.clear();
        setStakeSeenOrphan.clear();
    }
};
static CNetProcessingCleanup instance_of_cnetprocessingcleanup;<|MERGE_RESOLUTION|>--- conflicted
+++ resolved
@@ -26,10 +26,6 @@
 #include <txmempool.h>
 #include <util/system.h>
 #include <util/strencodings.h>
-<<<<<<< HEAD
-#include <util/validation.h>
-=======
->>>>>>> ee8ca219
 #include <checkpoints.h>
 #include <clientversion.h>
 #include <consensus/merkle.h>
@@ -279,93 +275,6 @@
             // Clear the points and ban the node
             points.clear();
             return state.Invalid(BlockValidationResult::BLOCK_HEADER_SPAM, "header-spam", "ban node for sending spam");
-        }
-
-        return ret;
-    }
-
-private:
-    void addPoint(int height)
-    {
-        // Erace the last element in the list
-        if(points.size() == maxSize)
-        {
-            points.erase(points.begin());
-        }
-
-        // Add the point to the list
-        int occurrence = 0;
-        auto mi = points.find(height);
-        if (mi != points.end())
-            occurrence = (*mi).second;
-        occurrence++;
-        points[height] = occurrence;
-    }
-
-private:
-    std::map<int,int> points;
-    size_t maxSize;
-    size_t maxAvg;
-};
-
-class CNodeHeaders
-{
-public:
-    CNodeHeaders():
-        maxSize(0),
-        maxAvg(0)
-    {
-        maxSize = gArgs.GetArg("-headerspamfiltermaxsize", DEFAULT_HEADER_SPAM_FILTER_MAX_SIZE);
-        maxAvg = gArgs.GetArg("-headerspamfiltermaxavg", DEFAULT_HEADER_SPAM_FILTER_MAX_AVG);
-    }
-
-    bool addHeaders(const CBlockIndex *pindexFirst, const CBlockIndex *pindexLast)
-    {
-        if(pindexFirst && pindexLast && maxSize && maxAvg)
-        {
-            // Get the begin block index
-            int nBegin = pindexFirst->nHeight;
-
-            // Get the end block index
-            int nEnd = pindexLast->nHeight;
-
-            for(int point = nBegin; point<= nEnd; point++)
-            {
-                addPoint(point);
-            }
-
-            return true;
-        }
-
-        return false;
-    }
-
-    bool updateState(CValidationState& state, bool ret)
-    {
-        // No headers
-        size_t size = points.size();
-        if(size == 0)
-            return ret;
-
-        // Compute the number of the received headers
-        size_t nHeaders = 0;
-        for(auto point : points)
-        {
-            nHeaders += point.second;
-        }
-
-        // Compute the average value per height
-        double nAvgValue = (double)nHeaders / size;
-
-        // Ban the node if try to spam
-        bool banNode = (nAvgValue >= 1.5 * maxAvg && size >= maxAvg) ||
-                       (nAvgValue >= maxAvg && nHeaders >= maxSize) ||
-                       (nHeaders >= maxSize * 4.1);
-        if(banNode)
-        {
-            // Clear the points and ban the node
-            points.clear();
-            return state.Invalid(ValidationInvalidReason::BLOCK_HEADER_SPAM, false, REJECT_INVALID, "header-spam", "ban node for sending spam");
         }
 
         return ret;
@@ -618,17 +527,10 @@
     }
 }
 
-<<<<<<< HEAD
-bool ProcessNetBlockHeaders(CNode* pfrom, const std::vector<CBlockHeader>& block, CValidationState& state, const CChainParams& chainparams, const CBlockIndex** ppindex=nullptr, CBlockHeader *first_invalid=nullptr)
-{
-    const CBlockIndex *pindexFirst = nullptr;
-    bool ret = ProcessNewBlockHeaders(block, state, chainparams, ppindex, first_invalid, &pindexFirst);
-=======
 bool ProcessNetBlockHeaders(CNode* pfrom, const std::vector<CBlockHeader>& block, BlockValidationState& state, const CChainParams& chainparams, const CBlockIndex** ppindex=nullptr)
 {
     const CBlockIndex *pindexFirst = nullptr;
     bool ret = ProcessNewBlockHeaders(block, state, chainparams, ppindex, &pindexFirst);
->>>>>>> ee8ca219
     if(gArgs.GetBoolArg("-headerspamfilter", DEFAULT_HEADER_SPAM_FILTER))
     {
         LOCK(cs_main);
@@ -1261,17 +1163,10 @@
             }
             break;
         }
-<<<<<<< HEAD
-    case ValidationInvalidReason::BLOCK_INVALID_HEADER:
-    case ValidationInvalidReason::BLOCK_CHECKPOINT:
-    case ValidationInvalidReason::BLOCK_INVALID_PREV:
-    case ValidationInvalidReason::BLOCK_HEADER_SPAM:
-=======
     case BlockValidationResult::BLOCK_INVALID_HEADER:
     case BlockValidationResult::BLOCK_CHECKPOINT:
     case BlockValidationResult::BLOCK_INVALID_PREV:
     case BlockValidationResult::BLOCK_HEADER_SPAM:
->>>>>>> ee8ca219
         {
             LOCK(cs_main);
             Misbehaving(nodeid, 100, message);
@@ -1285,40 +1180,16 @@
             Misbehaving(nodeid, 10, message);
         }
         return true;
-<<<<<<< HEAD
-    case ValidationInvalidReason::BLOCK_HEADER_SYNC:
-=======
     case BlockValidationResult::BLOCK_HEADER_SYNC:
     case BlockValidationResult::BLOCK_GAS_EXCEEDS_LIMIT:
->>>>>>> ee8ca219
         {
             LOCK(cs_main);
             Misbehaving(nodeid, 1, message);
         }
         return true;
-<<<<<<< HEAD
-    case ValidationInvalidReason::TX_INVALID_SENDER_SCRIPT:
-    case ValidationInvalidReason::TX_GAS_EXCEEDS_LIMIT:
-        if (!via_compact_block) {
-            LOCK(cs_main);
-            Misbehaving(nodeid, 1, message);
-            return true;
-        }
-        break;
-    case ValidationInvalidReason::RECENT_CONSENSUS_CHANGE:
-    case ValidationInvalidReason::BLOCK_TIME_FUTURE:
-    case ValidationInvalidReason::BLOCK_HEADER_REJECT:
-    case ValidationInvalidReason::TX_NOT_STANDARD:
-    case ValidationInvalidReason::TX_MISSING_INPUTS:
-    case ValidationInvalidReason::TX_PREMATURE_SPEND:
-    case ValidationInvalidReason::TX_WITNESS_MUTATED:
-    case ValidationInvalidReason::TX_CONFLICT:
-    case ValidationInvalidReason::TX_MEMPOOL_POLICY:
-=======
     case BlockValidationResult::BLOCK_RECENT_CONSENSUS_CHANGE:
     case BlockValidationResult::BLOCK_TIME_FUTURE:
     case BlockValidationResult::BLOCK_HEADER_REJECT:
->>>>>>> ee8ca219
         break;
     }
     if (message != "") {
@@ -2017,14 +1888,8 @@
         }
     }
 
-<<<<<<< HEAD
-    CValidationState state;
-    CBlockHeader first_invalid_header;
-    if (!ProcessNetBlockHeaders(pfrom, headers, state, chainparams, &pindexLast, &first_invalid_header)) {
-=======
     BlockValidationState state;
     if (!ProcessNetBlockHeaders(pfrom, headers, state, chainparams, &pindexLast)) {
->>>>>>> ee8ca219
         if (state.IsInvalid()) {
             MaybePunishNodeForBlock(pfrom->GetId(), state, via_compact_block, "invalid header received");
             return false;
@@ -2286,28 +2151,6 @@
             return false;
         }
 
-        if (::ChainActive().Tip()->nHeight >= chainparams.GetConsensus().QIP7Height && nVersion < MIN_PEER_PROTO_VERSION_AFTER_QIP7) {
-        	// disconnect from peers older than this proto version
-        	LogPrint(BCLog::NET, "peer=%d using obsolete version after QIP7 hardfork %i; disconnecting\n", pfrom->GetId(), nVersion);
-        	if (enable_bip61) {
-        		connman->PushMessage(pfrom, CNetMsgMaker(INIT_PROTO_VERSION).Make(NetMsgType::REJECT, strCommand, REJECT_OBSOLETE,
-        				strprintf("Version must be %d or greater after QIP7 hardfork", MIN_PEER_PROTO_VERSION_AFTER_QIP7)));
-        	}
-        	pfrom->fDisconnect = true;
-        	return false;
-        }
-
-        if (::ChainActive().Tip()->nHeight >= chainparams.GetConsensus().nOfflineStakeHeight && nVersion < MIN_PEER_PROTO_VERSION_AFTER_OFFLINESTAKE) {
-            // disconnect from peers older than this proto version
-            LogPrint(BCLog::NET, "peer=%d using obsolete version after offline stake hardfork %i; disconnecting\n", pfrom->GetId(), nVersion);
-            if (enable_bip61) {
-                connman->PushMessage(pfrom, CNetMsgMaker(INIT_PROTO_VERSION).Make(NetMsgType::REJECT, strCommand, REJECT_OBSOLETE,
-                        strprintf("Version must be %d or greater after offline stake hardfork", MIN_PEER_PROTO_VERSION_AFTER_OFFLINESTAKE)));
-            }
-            pfrom->fDisconnect = true;
-            return false;
-        }
-
         if (!vRecv.empty())
             vRecv >> addrFrom >> nNonce;
         if (!vRecv.empty()) {
@@ -3008,11 +2851,7 @@
         }
 
         const CBlockIndex *pindex = nullptr;
-<<<<<<< HEAD
-        CValidationState state;
-=======
         BlockValidationState state;
->>>>>>> ee8ca219
         if (!ProcessNetBlockHeaders(pfrom, {cmpctblock.header}, state, chainparams, &pindex)) {
             if (state.IsInvalid()) {
                 MaybePunishNodeForBlock(pfrom->GetId(), state, /*via_compact_block*/ true, "invalid header via cmpctblock");
@@ -3703,15 +3542,9 @@
         if (!pfrom->vRecvGetData.empty())
             fMoreWork = true;
     } catch (const std::exception& e) {
-<<<<<<< HEAD
-        LogPrint(BCLog::NET, "%s(%s, %u bytes): Exception '%s' (%s) caught\n", __func__, SanitizeString(strCommand), nMessageSize, e.what(), typeid(e).name());
-    } catch (...) {
-        LogPrint(BCLog::NET, "%s(%s, %u bytes): Unknown exception caught\n", __func__, SanitizeString(strCommand), nMessageSize);
-=======
         LogPrint(BCLog::NET, "%s(%s, %u bytes): Exception '%s' (%s) caught\n", __func__, SanitizeString(msg_type), nMessageSize, e.what(), typeid(e).name());
     } catch (...) {
         LogPrint(BCLog::NET, "%s(%s, %u bytes): Unknown exception caught\n", __func__, SanitizeString(msg_type), nMessageSize);
->>>>>>> ee8ca219
     }
 
     if (!fRet) {
@@ -4533,17 +4366,10 @@
 
         // Process the header before processing the block
         const CBlockIndex *pindex = nullptr;
-<<<<<<< HEAD
-        CValidationState state;
-        if (!ProcessNetBlockHeaders(pfrom, {*pblock}, state, chainparams, &pindex)) {
-            if (state.IsInvalid()) {
-                MaybePunishNode(pfrom->GetId(), state, false, strprintf("Peer %d sent us invalid header\n", pfrom->GetId()));
-=======
         BlockValidationState state;
         if (!ProcessNetBlockHeaders(pfrom, {*pblock}, state, chainparams, &pindex)) {
             if (state.IsInvalid()) {
                 MaybePunishNodeForBlock(pfrom->GetId(), state, false, strprintf("Peer %d sent us invalid header\n", pfrom->GetId()));
->>>>>>> ee8ca219
                 return error("ProcessNetBlock() : invalid header received");
             }
         }
@@ -4700,13 +4526,8 @@
 
 void CleanBlockIndex()
 {
-<<<<<<< HEAD
-    unsigned int cleanTimeout = gArgs.GetArg("-cleanblockindextimeout", DEFAULT_CLEANBLOCKINDEXTIMEOUT) * 1000;
-    if(cleanTimeout == 0) cleanTimeout = DEFAULT_CLEANBLOCKINDEXTIMEOUT * 1000;
-=======
     unsigned int cleanTimeout = gArgs.GetArg("-cleanblockindextimeout", DEFAULT_CLEANBLOCKINDEXTIMEOUT);
     if(cleanTimeout == 0) cleanTimeout = DEFAULT_CLEANBLOCKINDEXTIMEOUT;
->>>>>>> ee8ca219
 
     while(!ShutdownRequested())
     {
@@ -4752,12 +4573,8 @@
             }
         }
 
-<<<<<<< HEAD
-        MilliSleep(cleanTimeout);
-=======
         for(unsigned int i = 0; (i < cleanTimeout) && !ShutdownRequested(); i++)
             UninterruptibleSleep(std::chrono::seconds{1});
->>>>>>> ee8ca219
     }
 }
 
