// Copyright (c) 2009-2010 Satoshi Nakamoto
// Copyright (c) 2009-2020 The Bitcoin Core developers
// Distributed under the MIT software license, see the accompanying
// file COPYING or http://www.opensource.org/licenses/mit-license.php.

#include <net_processing.h>

#include <addrman.h>
#include <banman.h>
#include <blockencodings.h>
#include <chainparams.h>
#include <consensus/validation.h>
#include <hash.h>
#include <validation.h>
#include <merkleblock.h>
#include <netmessagemaker.h>
#include <netbase.h>
#include <policy/fees.h>
#include <policy/policy.h>
#include <primitives/block.h>
#include <primitives/transaction.h>
#include <random.h>
#include <reverse_iterator.h>
#include <scheduler.h>
#include <tinyformat.h>
#include <txmempool.h>
#include <util/system.h>
#include <util/strencodings.h>
#include <checkpoints.h>
#include <clientversion.h>
#include <consensus/merkle.h>
#include <shutdown.h>

#include <memory>
#include <typeinfo>

#if defined(NDEBUG)
# error "Qtum cannot be compiled without assertions."
#endif

/** Expiration time for orphan transactions in seconds */
static constexpr int64_t ORPHAN_TX_EXPIRE_TIME = 20 * 60;
/** Minimum time between orphan transactions expire time checks in seconds */
static constexpr int64_t ORPHAN_TX_EXPIRE_INTERVAL = 5 * 60;
/** How long to cache transactions in mapRelay for normal relay */
static constexpr std::chrono::seconds RELAY_TX_CACHE_TIME{15 * 60};
/** Headers download timeout expressed in microseconds
 *  Timeout = base + per_header * (expected number of headers) */
static constexpr int64_t HEADERS_DOWNLOAD_TIMEOUT_BASE = 15 * 60 * 1000000; // 15 minutes
static constexpr int64_t HEADERS_DOWNLOAD_TIMEOUT_PER_HEADER = 1000; // 1ms/header
/** Protect at least this many outbound peers from disconnection due to slow/
 * behind headers chain.
 */
static constexpr int32_t MAX_OUTBOUND_PEERS_TO_PROTECT_FROM_DISCONNECT = 4;
/** Timeout for (unprotected) outbound peers to sync to our chainwork, in seconds */
static constexpr int64_t CHAIN_SYNC_TIMEOUT = 20 * 60; // 20 minutes
/** How frequently to check for stale tips, in seconds */
static constexpr int64_t STALE_CHECK_INTERVAL = 10 * 60; // 10 minutes
/** How frequently to check for extra outbound peers and disconnect, in seconds */
static constexpr int64_t EXTRA_PEER_CHECK_INTERVAL = 45;
/** Minimum time an outbound-peer-eviction candidate must be connected for, in order to evict, in seconds */
static constexpr int64_t MINIMUM_CONNECT_TIME = 30;
/** SHA256("main address relay")[0:8] */
static constexpr uint64_t RANDOMIZER_ID_ADDRESS_RELAY = 0x3cac0035b5866b90ULL;
/// Age after which a stale block will no longer be served if requested as
/// protection against fingerprinting. Set to one month, denominated in seconds.
static constexpr int STALE_RELAY_AGE_LIMIT = 30 * 24 * 60 * 60;
/// Age after which a block is considered historical for purposes of rate
/// limiting block relay. Set to one week, denominated in seconds.
static constexpr int HISTORICAL_BLOCK_AGE = 7 * 24 * 60 * 60;
/** Maximum number of in-flight transactions from a peer */
static constexpr int32_t MAX_PEER_TX_IN_FLIGHT = 100;
/** Maximum number of announced transactions from a peer */
static constexpr int32_t MAX_PEER_TX_ANNOUNCEMENTS = 2 * MAX_INV_SZ;
/** How many microseconds to delay requesting transactions from inbound peers */
static constexpr std::chrono::microseconds INBOUND_PEER_TX_DELAY{std::chrono::seconds{2}};
/** How long to wait (in microseconds) before downloading a transaction from an additional peer */
static constexpr std::chrono::microseconds GETDATA_TX_INTERVAL{std::chrono::seconds{60}};
/** Maximum delay (in microseconds) for transaction requests to avoid biasing some peers over others. */
static constexpr std::chrono::microseconds MAX_GETDATA_RANDOM_DELAY{std::chrono::seconds{2}};
/** How long to wait (in microseconds) before expiring an in-flight getdata request to a peer */
static constexpr std::chrono::microseconds TX_EXPIRY_INTERVAL{GETDATA_TX_INTERVAL * 10};
static_assert(INBOUND_PEER_TX_DELAY >= MAX_GETDATA_RANDOM_DELAY,
"To preserve security, MAX_GETDATA_RANDOM_DELAY should not exceed INBOUND_PEER_DELAY");
/** Limit to avoid sending big packets. Not used in processing incoming GETDATA for compatibility */
static const unsigned int MAX_GETDATA_SZ = 1000;


struct COrphanTx {
    // When modifying, adapt the copy of this definition in tests/DoS_tests.
    CTransactionRef tx;
    NodeId fromPeer;
    int64_t nTimeExpire;
    size_t list_pos;
};
RecursiveMutex g_cs_orphans;
std::map<uint256, COrphanTx> mapOrphanTransactions GUARDED_BY(g_cs_orphans);

void EraseOrphansFor(NodeId peer);

struct COrphanBlock {
    uint256 hashBlock;
    uint256 hashPrev;
    std::pair<COutPoint, unsigned int> stake;
    std::vector<unsigned char> vchBlock;
};
std::map<uint256, COrphanBlock*> mapOrphanBlocks GUARDED_BY(cs_main);
std::multimap<uint256, COrphanBlock*> mapOrphanBlocksByPrev GUARDED_BY(cs_main);
std::set<std::pair<COutPoint, unsigned int>> setStakeSeenOrphan GUARDED_BY(cs_main);
size_t nOrphanBlocksSize = 0;

/** Increase a node's misbehavior score. */
void Misbehaving(NodeId nodeid, int howmuch, const std::string& message="") EXCLUSIVE_LOCKS_REQUIRED(cs_main);

/** Average delay between local address broadcasts */
static constexpr std::chrono::hours AVG_LOCAL_ADDRESS_BROADCAST_INTERVAL{24};
/** Average delay between peer address broadcasts */
static constexpr std::chrono::seconds AVG_ADDRESS_BROADCAST_INTERVAL{30};
/** Average delay between trickled inventory transmissions in seconds.
 *  Blocks and whitelisted receivers bypass this, outbound peers get half this delay. */
static const unsigned int INVENTORY_BROADCAST_INTERVAL = 5;
/** Maximum number of inventory items to send per transmission.
 *  Limits the impact of low-fee transaction floods. */
static constexpr unsigned int INVENTORY_BROADCAST_MAX = 7 * INVENTORY_BROADCAST_INTERVAL;
/** Average delay between feefilter broadcasts in seconds. */
static constexpr unsigned int AVG_FEEFILTER_BROADCAST_INTERVAL = 10 * 60;
/** Maximum feefilter broadcast delay after significant change. */
static constexpr unsigned int MAX_FEEFILTER_CHANGE_DELAY = 5 * 60;

// Internal stuff
namespace {
    /** Number of nodes with fSyncStarted. */
    int nSyncStarted GUARDED_BY(cs_main) = 0;

    /**
     * Sources of received blocks, saved to be able punish them when processing
     * happens afterwards.
     * Set mapBlockSource[hash].second to false if the node should not be
     * punished if the block is invalid.
     */
    std::map<uint256, std::pair<NodeId, bool>> mapBlockSource GUARDED_BY(cs_main);

    /**
     * Filter for transactions that were recently rejected by
     * AcceptToMemoryPool. These are not rerequested until the chain tip
     * changes, at which point the entire filter is reset.
     *
     * Without this filter we'd be re-requesting txs from each of our peers,
     * increasing bandwidth consumption considerably. For instance, with 100
     * peers, half of which relay a tx we don't accept, that might be a 50x
     * bandwidth increase. A flooding attacker attempting to roll-over the
     * filter using minimum-sized, 60byte, transactions might manage to send
     * 1000/sec if we have fast peers, so we pick 120,000 to give our peers a
     * two minute window to send invs to us.
     *
     * Decreasing the false positive rate is fairly cheap, so we pick one in a
     * million to make it highly unlikely for users to have issues with this
     * filter.
     *
     * Memory used: 1.3 MB
     */
    std::unique_ptr<CRollingBloomFilter> recentRejects GUARDED_BY(cs_main);
    uint256 hashRecentRejectsChainTip GUARDED_BY(cs_main);

    /*
     * Filter for transactions that have been recently confirmed.
     * We use this to avoid requesting transactions that have already been
     * confirnmed.
     */
    RecursiveMutex g_cs_recent_confirmed_transactions;
    std::unique_ptr<CRollingBloomFilter> g_recent_confirmed_transactions GUARDED_BY(g_cs_recent_confirmed_transactions);

    /** Blocks that are in flight, and that are in the queue to be downloaded. */
    struct QueuedBlock {
        uint256 hash;
        const CBlockIndex* pindex;                               //!< Optional.
        bool fValidatedHeaders;                                  //!< Whether this block has validated headers at the time of request.
        std::unique_ptr<PartiallyDownloadedBlock> partialBlock;  //!< Optional, used for CMPCTBLOCK downloads
    };
    std::map<uint256, std::pair<NodeId, std::list<QueuedBlock>::iterator> > mapBlocksInFlight GUARDED_BY(cs_main);

    /** Stack of nodes which we have set to announce using compact blocks */
    std::list<NodeId> lNodesAnnouncingHeaderAndIDs GUARDED_BY(cs_main);

    /** Number of preferable block download peers. */
    int nPreferredDownload GUARDED_BY(cs_main) = 0;

    /** Number of peers from which we're downloading blocks. */
    int nPeersWithValidatedDownloads GUARDED_BY(cs_main) = 0;

    /** Number of outbound peers with m_chain_sync.m_protect. */
    int g_outbound_peers_with_protect_from_disconnect GUARDED_BY(cs_main) = 0;

    /** When our tip was last updated. */
    std::atomic<int64_t> g_last_tip_update(0);

    /** Relay map */
    typedef std::map<uint256, CTransactionRef> MapRelay;
    MapRelay mapRelay GUARDED_BY(cs_main);
    /** Expiration-time ordered list of (expire time, relay map entry) pairs. */
    std::deque<std::pair<int64_t, MapRelay::iterator>> vRelayExpiration GUARDED_BY(cs_main);

    struct IteratorComparator
    {
        template<typename I>
        bool operator()(const I& a, const I& b) const
        {
            return &(*a) < &(*b);
        }
    };
    std::map<COutPoint, std::set<std::map<uint256, COrphanTx>::iterator, IteratorComparator>> mapOrphanTransactionsByPrev GUARDED_BY(g_cs_orphans);

    std::vector<std::map<uint256, COrphanTx>::iterator> g_orphan_list GUARDED_BY(g_cs_orphans); //! For random eviction

    static size_t vExtraTxnForCompactIt GUARDED_BY(g_cs_orphans) = 0;
    static std::vector<std::pair<uint256, CTransactionRef>> vExtraTxnForCompact GUARDED_BY(g_cs_orphans);
} // namespace

namespace {
class CNodeHeaders
{
public:
    CNodeHeaders():
        maxSize(0),
        maxAvg(0)
    {
        maxSize = gArgs.GetArg("-headerspamfiltermaxsize", DEFAULT_HEADER_SPAM_FILTER_MAX_SIZE);
        maxAvg = gArgs.GetArg("-headerspamfiltermaxavg", DEFAULT_HEADER_SPAM_FILTER_MAX_AVG);
    }

    bool addHeaders(const CBlockIndex *pindexFirst, const CBlockIndex *pindexLast)
    {
        if(pindexFirst && pindexLast && maxSize && maxAvg)
        {
            // Get the begin block index
            int nBegin = pindexFirst->nHeight;

            // Get the end block index
            int nEnd = pindexLast->nHeight;

            for(int point = nBegin; point<= nEnd; point++)
            {
                addPoint(point);
            }

            return true;
        }

        return false;
    }

    bool updateState(BlockValidationState& state, bool ret)
    {
        // No headers
        size_t size = points.size();
        if(size == 0)
            return ret;

        // Compute the number of the received headers
        size_t nHeaders = 0;
        for(auto point : points)
        {
            nHeaders += point.second;
        }

        // Compute the average value per height
        double nAvgValue = (double)nHeaders / size;

        // Ban the node if try to spam
        bool banNode = (nAvgValue >= 1.5 * maxAvg && size >= maxAvg) ||
                       (nAvgValue >= maxAvg && nHeaders >= maxSize) ||
                       (nHeaders >= maxSize * 4.1);
        if(banNode)
        {
            // Clear the points and ban the node
            points.clear();
            return state.Invalid(BlockValidationResult::BLOCK_HEADER_SPAM, "header-spam", "ban node for sending spam");
        }

        return ret;
    }

private:
    void addPoint(int height)
    {
        // Erace the last element in the list
        if(points.size() == maxSize)
        {
            points.erase(points.begin());
        }

        // Add the point to the list
        int occurrence = 0;
        auto mi = points.find(height);
        if (mi != points.end())
            occurrence = (*mi).second;
        occurrence++;
        points[height] = occurrence;
    }

private:
    std::map<int,int> points;
    size_t maxSize;
    size_t maxAvg;
};

/**
 * Maintain validation-specific state about nodes, protected by cs_main, instead
 * by CNode's own locks. This simplifies asynchronous operation, where
 * processing of incoming data is done after the ProcessMessage call returns,
 * and we're no longer holding the node's locks.
 */
struct CNodeState {
    //! The peer's address
    const CService address;
    //! Whether we have a fully established connection.
    bool fCurrentlyConnected;
    //! Accumulated misbehaviour score for this peer.
    int nMisbehavior;
    //! Whether this peer should be disconnected and marked as discouraged (unless whitelisted with noban).
    bool m_should_discourage;
    //! String name of this peer (debugging/logging purposes).
    const std::string name;
    //! The best known block we know this peer has announced.
    const CBlockIndex *pindexBestKnownBlock;
    //! The hash of the last unknown block this peer has announced.
    uint256 hashLastUnknownBlock;
    //! The last full block we both have.
    const CBlockIndex *pindexLastCommonBlock;
    //! The best header we have sent our peer.
    const CBlockIndex *pindexBestHeaderSent;
    //! Length of current-streak of unconnecting headers announcements
    int nUnconnectingHeaders;
    //! Whether we've started headers synchronization with this peer.
    bool fSyncStarted;
    //! When to potentially disconnect peer for stalling headers download
    int64_t nHeadersSyncTimeout;
    //! Since when we're stalling block download progress (in microseconds), or 0.
    int64_t nStallingSince;
    std::list<QueuedBlock> vBlocksInFlight;
    //! When the first entry in vBlocksInFlight started downloading. Don't care when vBlocksInFlight is empty.
    int64_t nDownloadingSince;
    int nBlocksInFlight;
    int nBlocksInFlightValidHeaders;
    //! Whether we consider this a preferred download peer.
    bool fPreferredDownload;
    //! Whether this peer wants invs or headers (when possible) for block announcements.
    bool fPreferHeaders;
    //! Whether this peer wants invs or cmpctblocks (when possible) for block announcements.
    bool fPreferHeaderAndIDs;
    /**
      * Whether this peer will send us cmpctblocks if we request them.
      * This is not used to gate request logic, as we really only care about fSupportsDesiredCmpctVersion,
      * but is used as a flag to "lock in" the version of compact blocks (fWantsCmpctWitness) we send.
      */
    bool fProvidesHeaderAndIDs;
    //! Whether this peer can give us witnesses
    bool fHaveWitness;
    //! Whether this peer wants witnesses in cmpctblocks/blocktxns
    bool fWantsCmpctWitness;
    /**
     * If we've announced NODE_WITNESS to this peer: whether the peer sends witnesses in cmpctblocks/blocktxns,
     * otherwise: whether this peer sends non-witnesses in cmpctblocks/blocktxns.
     */
    bool fSupportsDesiredCmpctVersion;

    /** State used to enforce CHAIN_SYNC_TIMEOUT
      * Only in effect for outbound, non-manual, full-relay connections, with
      * m_protect == false
      * Algorithm: if a peer's best known block has less work than our tip,
      * set a timeout CHAIN_SYNC_TIMEOUT seconds in the future:
      *   - If at timeout their best known block now has more work than our tip
      *     when the timeout was set, then either reset the timeout or clear it
      *     (after comparing against our current tip's work)
      *   - If at timeout their best known block still has less work than our
      *     tip did when the timeout was set, then send a getheaders message,
      *     and set a shorter timeout, HEADERS_RESPONSE_TIME seconds in future.
      *     If their best known block is still behind when that new timeout is
      *     reached, disconnect.
      */
    struct ChainSyncTimeoutState {
        //! A timeout used for checking whether our peer has sufficiently synced
        int64_t m_timeout;
        //! A header with the work we require on our peer's chain
        const CBlockIndex * m_work_header;
        //! After timeout is reached, set to true after sending getheaders
        bool m_sent_getheaders;
        //! Whether this peer is protected from disconnection due to a bad/slow chain
        bool m_protect;
    };

    ChainSyncTimeoutState m_chain_sync;

    //! Time of last new block announcement
    int64_t m_last_block_announcement;

    /*
     * State associated with transaction download.
     *
     * Tx download algorithm:
     *
     *   When inv comes in, queue up (process_time, txid) inside the peer's
     *   CNodeState (m_tx_process_time) as long as m_tx_announced for the peer
     *   isn't too big (MAX_PEER_TX_ANNOUNCEMENTS).
     *
     *   The process_time for a transaction is set to nNow for outbound peers,
     *   nNow + 2 seconds for inbound peers. This is the time at which we'll
     *   consider trying to request the transaction from the peer in
     *   SendMessages(). The delay for inbound peers is to allow outbound peers
     *   a chance to announce before we request from inbound peers, to prevent
     *   an adversary from using inbound connections to blind us to a
     *   transaction (InvBlock).
     *
     *   When we call SendMessages() for a given peer,
     *   we will loop over the transactions in m_tx_process_time, looking
     *   at the transactions whose process_time <= nNow. We'll request each
     *   such transaction that we don't have already and that hasn't been
     *   requested from another peer recently, up until we hit the
     *   MAX_PEER_TX_IN_FLIGHT limit for the peer. Then we'll update
     *   g_already_asked_for for each requested txid, storing the time of the
     *   GETDATA request. We use g_already_asked_for to coordinate transaction
     *   requests amongst our peers.
     *
     *   For transactions that we still need but we have already recently
     *   requested from some other peer, we'll reinsert (process_time, txid)
     *   back into the peer's m_tx_process_time at the point in the future at
     *   which the most recent GETDATA request would time out (ie
     *   GETDATA_TX_INTERVAL + the request time stored in g_already_asked_for).
     *   We add an additional delay for inbound peers, again to prefer
     *   attempting download from outbound peers first.
     *   We also add an extra small random delay up to 2 seconds
     *   to avoid biasing some peers over others. (e.g., due to fixed ordering
     *   of peer processing in ThreadMessageHandler).
     *
     *   When we receive a transaction from a peer, we remove the txid from the
     *   peer's m_tx_in_flight set and from their recently announced set
     *   (m_tx_announced).  We also clear g_already_asked_for for that entry, so
     *   that if somehow the transaction is not accepted but also not added to
     *   the reject filter, then we will eventually redownload from other
     *   peers.
     */
    struct TxDownloadState {
        /* Track when to attempt download of announced transactions (process
         * time in micros -> txid)
         */
        std::multimap<std::chrono::microseconds, uint256> m_tx_process_time;

        //! Store all the transactions a peer has recently announced
        std::set<uint256> m_tx_announced;

        //! Store transactions which were requested by us, with timestamp
        std::map<uint256, std::chrono::microseconds> m_tx_in_flight;

        //! Periodically check for stuck getdata requests
        std::chrono::microseconds m_check_expiry_timer{0};
    };

    TxDownloadState m_tx_download;

    //! Whether this peer is an inbound connection
    bool m_is_inbound;

    //! Whether this peer is a manual connection
    bool m_is_manual_connection;

    CNodeState(CAddress addrIn, std::string addrNameIn, bool is_inbound, bool is_manual) :
        address(addrIn), name(std::move(addrNameIn)), m_is_inbound(is_inbound),
        m_is_manual_connection (is_manual)
    {
        fCurrentlyConnected = false;
        nMisbehavior = 0;
        m_should_discourage = false;
        pindexBestKnownBlock = nullptr;
        hashLastUnknownBlock.SetNull();
        pindexLastCommonBlock = nullptr;
        pindexBestHeaderSent = nullptr;
        nUnconnectingHeaders = 0;
        fSyncStarted = false;
        nHeadersSyncTimeout = 0;
        nStallingSince = 0;
        nDownloadingSince = 0;
        nBlocksInFlight = 0;
        nBlocksInFlightValidHeaders = 0;
        fPreferredDownload = false;
        fPreferHeaders = false;
        fPreferHeaderAndIDs = false;
        fProvidesHeaderAndIDs = false;
        fHaveWitness = false;
        fWantsCmpctWitness = false;
        fSupportsDesiredCmpctVersion = false;
        m_chain_sync = { 0, nullptr, false, false };
        m_last_block_announcement = 0;
    }
};

// Keeps track of the time (in microseconds) when transactions were requested last time
limitedmap<uint256, std::chrono::microseconds> g_already_asked_for GUARDED_BY(cs_main)(MAX_INV_SZ);

/** Map maintaining per-node state. */
static std::map<NodeId, CNodeState> mapNodeState GUARDED_BY(cs_main);
static std::map<CService, CNodeHeaders> mapServiceHeaders GUARDED_BY(cs_main);

static CNodeState *State(NodeId pnode) EXCLUSIVE_LOCKS_REQUIRED(cs_main) {
    std::map<NodeId, CNodeState>::iterator it = mapNodeState.find(pnode);
    if (it == mapNodeState.end())
        return nullptr;
    return &it->second;
}

static CNodeHeaders &ServiceHeaders(const CService& address) EXCLUSIVE_LOCKS_REQUIRED(cs_main) {
    unsigned short port =
            gArgs.GetBoolArg("-headerspamfilterignoreport", DEFAULT_HEADER_SPAM_FILTER_IGNORE_PORT) ? 0 : address.GetPort();
    CService addr(address, port);
    return mapServiceHeaders[addr];
}

static void CleanAddressHeaders(const CAddress& addr) EXCLUSIVE_LOCKS_REQUIRED(cs_main) {
    CSubNet subNet(addr);
    for (std::map<CService, CNodeHeaders>::iterator it=mapServiceHeaders.begin(); it!=mapServiceHeaders.end();){
        if(subNet.Match(it->first))
        {
            it = mapServiceHeaders.erase(it);
        }
        else{
            it++;
        }
    }
}

bool ProcessNetBlockHeaders(CNode* pfrom, const std::vector<CBlockHeader>& block, BlockValidationState& state, const CChainParams& chainparams, const CBlockIndex** ppindex=nullptr)
{
    const CBlockIndex *pindexFirst = nullptr;
    bool ret = ProcessNewBlockHeaders(block, state, chainparams, ppindex, &pindexFirst);
    if(gArgs.GetBoolArg("-headerspamfilter", DEFAULT_HEADER_SPAM_FILTER))
    {
        LOCK(cs_main);
        CNodeState *nodestate = State(pfrom->GetId());
        CNodeHeaders& headers = ServiceHeaders(nodestate->address);
        const CBlockIndex *pindexLast = ppindex == nullptr ? nullptr : *ppindex;
        headers.addHeaders(pindexFirst, pindexLast);
        return headers.updateState(state, ret);
    }
    return ret;
}

static void UpdatePreferredDownload(CNode* node, CNodeState* state) EXCLUSIVE_LOCKS_REQUIRED(cs_main)
{
    nPreferredDownload -= state->fPreferredDownload;

    // Whether this node should be marked as a preferred download node.
    state->fPreferredDownload = (!node->fInbound || node->HasPermission(PF_NOBAN)) && !node->fOneShot && !node->fClient;

    nPreferredDownload += state->fPreferredDownload;
}

static void PushNodeVersion(CNode *pnode, CConnman* connman, int64_t nTime)
{
    // Note that pnode->GetLocalServices() is a reflection of the local
    // services we were offering when the CNode object was created for this
    // peer.
    ServiceFlags nLocalNodeServices = pnode->GetLocalServices();
    uint64_t nonce = pnode->GetLocalNonce();
    int nNodeStartingHeight = pnode->GetMyStartingHeight();
    NodeId nodeid = pnode->GetId();
    CAddress addr = pnode->addr;

    CAddress addrYou = (addr.IsRoutable() && !IsProxy(addr) ? addr : CAddress(CService(), addr.nServices));
    CAddress addrMe = CAddress(CService(), nLocalNodeServices);

    connman->PushMessage(pnode, CNetMsgMaker(INIT_PROTO_VERSION).Make(NetMsgType::VERSION, PROTOCOL_VERSION, (uint64_t)nLocalNodeServices, nTime, addrYou, addrMe,
            nonce, strSubVersion, nNodeStartingHeight, ::g_relay_txes && pnode->m_tx_relay != nullptr));

    if (fLogIPs) {
        LogPrint(BCLog::NET, "send version message: version %d, blocks=%d, us=%s, them=%s, peer=%d\n", PROTOCOL_VERSION, nNodeStartingHeight, addrMe.ToString(), addrYou.ToString(), nodeid);
    } else {
        LogPrint(BCLog::NET, "send version message: version %d, blocks=%d, us=%s, peer=%d\n", PROTOCOL_VERSION, nNodeStartingHeight, addrMe.ToString(), nodeid);
    }
}

// Returns a bool indicating whether we requested this block.
// Also used if a block was /not/ received and timed out or started with another peer
static bool MarkBlockAsReceived(const uint256& hash) EXCLUSIVE_LOCKS_REQUIRED(cs_main) {
    std::map<uint256, std::pair<NodeId, std::list<QueuedBlock>::iterator> >::iterator itInFlight = mapBlocksInFlight.find(hash);
    if (itInFlight != mapBlocksInFlight.end()) {
        CNodeState *state = State(itInFlight->second.first);
        assert(state != nullptr);
        state->nBlocksInFlightValidHeaders -= itInFlight->second.second->fValidatedHeaders;
        if (state->nBlocksInFlightValidHeaders == 0 && itInFlight->second.second->fValidatedHeaders) {
            // Last validated block on the queue was received.
            nPeersWithValidatedDownloads--;
        }
        if (state->vBlocksInFlight.begin() == itInFlight->second.second) {
            // First block on the queue was received, update the start download time for the next one
            state->nDownloadingSince = std::max(state->nDownloadingSince, GetTimeMicros());
        }
        state->vBlocksInFlight.erase(itInFlight->second.second);
        state->nBlocksInFlight--;
        state->nStallingSince = 0;
        mapBlocksInFlight.erase(itInFlight);
        return true;
    }
    return false;
}

// returns false, still setting pit, if the block was already in flight from the same peer
// pit will only be valid as long as the same cs_main lock is being held
static bool MarkBlockAsInFlight(CTxMemPool& mempool, NodeId nodeid, const uint256& hash, const CBlockIndex* pindex = nullptr, std::list<QueuedBlock>::iterator** pit = nullptr) EXCLUSIVE_LOCKS_REQUIRED(cs_main) {
    CNodeState *state = State(nodeid);
    assert(state != nullptr);

    // Short-circuit most stuff in case it is from the same node
    std::map<uint256, std::pair<NodeId, std::list<QueuedBlock>::iterator> >::iterator itInFlight = mapBlocksInFlight.find(hash);
    if (itInFlight != mapBlocksInFlight.end() && itInFlight->second.first == nodeid) {
        if (pit) {
            *pit = &itInFlight->second.second;
        }
        return false;
    }

    // Make sure it's not listed somewhere already.
    MarkBlockAsReceived(hash);

    std::list<QueuedBlock>::iterator it = state->vBlocksInFlight.insert(state->vBlocksInFlight.end(),
            {hash, pindex, pindex != nullptr, std::unique_ptr<PartiallyDownloadedBlock>(pit ? new PartiallyDownloadedBlock(&mempool) : nullptr)});
    state->nBlocksInFlight++;
    state->nBlocksInFlightValidHeaders += it->fValidatedHeaders;
    if (state->nBlocksInFlight == 1) {
        // We're starting a block download (batch) from this peer.
        state->nDownloadingSince = GetTimeMicros();
    }
    if (state->nBlocksInFlightValidHeaders == 1 && pindex != nullptr) {
        nPeersWithValidatedDownloads++;
    }
    itInFlight = mapBlocksInFlight.insert(std::make_pair(hash, std::make_pair(nodeid, it))).first;
    if (pit)
        *pit = &itInFlight->second.second;
    return true;
}

/** Check whether the last unknown block a peer advertised is not yet known. */
static void ProcessBlockAvailability(NodeId nodeid) EXCLUSIVE_LOCKS_REQUIRED(cs_main) {
    CNodeState *state = State(nodeid);
    assert(state != nullptr);

    if (!state->hashLastUnknownBlock.IsNull()) {
        const CBlockIndex* pindex = LookupBlockIndex(state->hashLastUnknownBlock);
        if (pindex && pindex->nChainWork > 0) {
            if (state->pindexBestKnownBlock == nullptr || pindex->nChainWork >= state->pindexBestKnownBlock->nChainWork) {
                state->pindexBestKnownBlock = pindex;
            }
            state->hashLastUnknownBlock.SetNull();
        }
    }
}

/** Update tracking information about which blocks a peer is assumed to have. */
static void UpdateBlockAvailability(NodeId nodeid, const uint256 &hash) EXCLUSIVE_LOCKS_REQUIRED(cs_main) {
    CNodeState *state = State(nodeid);
    assert(state != nullptr);

    ProcessBlockAvailability(nodeid);

    const CBlockIndex* pindex = LookupBlockIndex(hash);
    if (pindex && pindex->nChainWork > 0) {
        // An actually better block was announced.
        if (state->pindexBestKnownBlock == nullptr || pindex->nChainWork >= state->pindexBestKnownBlock->nChainWork) {
            state->pindexBestKnownBlock = pindex;
        }
    } else {
        // An unknown block was announced; just assume that the latest one is the best one.
        state->hashLastUnknownBlock = hash;
    }
}

/**
 * When a peer sends us a valid block, instruct it to announce blocks to us
 * using CMPCTBLOCK if possible by adding its nodeid to the end of
 * lNodesAnnouncingHeaderAndIDs, and keeping that list under a certain size by
 * removing the first element if necessary.
 */
static void MaybeSetPeerAsAnnouncingHeaderAndIDs(NodeId nodeid, CConnman* connman) EXCLUSIVE_LOCKS_REQUIRED(cs_main)
{
    AssertLockHeld(cs_main);
    CNodeState* nodestate = State(nodeid);
    if (!nodestate || !nodestate->fSupportsDesiredCmpctVersion) {
        // Never ask from peers who can't provide witnesses.
        return;
    }
    if (nodestate->fProvidesHeaderAndIDs) {
        for (std::list<NodeId>::iterator it = lNodesAnnouncingHeaderAndIDs.begin(); it != lNodesAnnouncingHeaderAndIDs.end(); it++) {
            if (*it == nodeid) {
                lNodesAnnouncingHeaderAndIDs.erase(it);
                lNodesAnnouncingHeaderAndIDs.push_back(nodeid);
                return;
            }
        }
        connman->ForNode(nodeid, [connman](CNode* pfrom){
            AssertLockHeld(cs_main);
            uint64_t nCMPCTBLOCKVersion = (pfrom->GetLocalServices() & NODE_WITNESS) ? 2 : 1;
            if (lNodesAnnouncingHeaderAndIDs.size() >= 3) {
                // As per BIP152, we only get 3 of our peers to announce
                // blocks using compact encodings.
                connman->ForNode(lNodesAnnouncingHeaderAndIDs.front(), [connman, nCMPCTBLOCKVersion](CNode* pnodeStop){
                    AssertLockHeld(cs_main);
                    connman->PushMessage(pnodeStop, CNetMsgMaker(pnodeStop->GetSendVersion()).Make(NetMsgType::SENDCMPCT, /*fAnnounceUsingCMPCTBLOCK=*/false, nCMPCTBLOCKVersion));
                    return true;
                });
                lNodesAnnouncingHeaderAndIDs.pop_front();
            }
            connman->PushMessage(pfrom, CNetMsgMaker(pfrom->GetSendVersion()).Make(NetMsgType::SENDCMPCT, /*fAnnounceUsingCMPCTBLOCK=*/true, nCMPCTBLOCKVersion));
            lNodesAnnouncingHeaderAndIDs.push_back(pfrom->GetId());
            return true;
        });
    }
}

static bool TipMayBeStale(const Consensus::Params &consensusParams) EXCLUSIVE_LOCKS_REQUIRED(cs_main)
{
    AssertLockHeld(cs_main);
    if (g_last_tip_update == 0) {
        g_last_tip_update = GetTime();
    }
    return g_last_tip_update < GetTime() - consensusParams.nPowTargetSpacing * 3 && mapBlocksInFlight.empty();
}

static bool CanDirectFetch(const Consensus::Params &consensusParams) EXCLUSIVE_LOCKS_REQUIRED(cs_main)
{
    return ::ChainActive().Tip()->GetBlockTime() > GetAdjustedTime() - consensusParams.nPowTargetSpacing * 20;
}

static bool PeerHasHeader(CNodeState *state, const CBlockIndex *pindex) EXCLUSIVE_LOCKS_REQUIRED(cs_main)
{
    if (state->pindexBestKnownBlock && pindex == state->pindexBestKnownBlock->GetAncestor(pindex->nHeight))
        return true;
    if (state->pindexBestHeaderSent && pindex == state->pindexBestHeaderSent->GetAncestor(pindex->nHeight))
        return true;
    return false;
}

/** Update pindexLastCommonBlock and add not-in-flight missing successors to vBlocks, until it has
 *  at most count entries. */
static void FindNextBlocksToDownload(NodeId nodeid, unsigned int count, std::vector<const CBlockIndex*>& vBlocks, NodeId& nodeStaller, const Consensus::Params& consensusParams) EXCLUSIVE_LOCKS_REQUIRED(cs_main)
{
    if (count == 0)
        return;

    vBlocks.reserve(vBlocks.size() + count);
    CNodeState *state = State(nodeid);
    assert(state != nullptr);

    // Make sure pindexBestKnownBlock is up to date, we'll need it.
    ProcessBlockAvailability(nodeid);

    if (state->pindexBestKnownBlock == nullptr || state->pindexBestKnownBlock->nChainWork <= ::ChainActive().Tip()->nChainWork || state->pindexBestKnownBlock->nChainWork < nMinimumChainWork) {
        // This peer has nothing interesting.
        return;
    }

    if (state->pindexLastCommonBlock == nullptr) {
        // Bootstrap quickly by guessing a parent of our best tip is the forking point.
        // Guessing wrong in either direction is not a problem.
        state->pindexLastCommonBlock = ::ChainActive()[std::min(state->pindexBestKnownBlock->nHeight, ::ChainActive().Height())];
    }

    // If the peer reorganized, our previous pindexLastCommonBlock may not be an ancestor
    // of its current tip anymore. Go back enough to fix that.
    state->pindexLastCommonBlock = LastCommonAncestor(state->pindexLastCommonBlock, state->pindexBestKnownBlock);
    if (state->pindexLastCommonBlock == state->pindexBestKnownBlock)
        return;

    std::vector<const CBlockIndex*> vToFetch;
    const CBlockIndex *pindexWalk = state->pindexLastCommonBlock;
    // Never fetch further than the best block we know the peer has, or more than BLOCK_DOWNLOAD_WINDOW + 1 beyond the last
    // linked block we have in common with this peer. The +1 is so we can detect stalling, namely if we would be able to
    // download that next block if the window were 1 larger.
    int nWindowEnd = state->pindexLastCommonBlock->nHeight + BLOCK_DOWNLOAD_WINDOW;
    int nMaxHeight = std::min<int>(state->pindexBestKnownBlock->nHeight, nWindowEnd + 1);
    NodeId waitingfor = -1;
    while (pindexWalk->nHeight < nMaxHeight) {
        // Read up to 128 (or more, if more blocks than that are needed) successors of pindexWalk (towards
        // pindexBestKnownBlock) into vToFetch. We fetch 128, because CBlockIndex::GetAncestor may be as expensive
        // as iterating over ~100 CBlockIndex* entries anyway.
        int nToFetch = std::min(nMaxHeight - pindexWalk->nHeight, std::max<int>(count - vBlocks.size(), 128));
        vToFetch.resize(nToFetch);
        pindexWalk = state->pindexBestKnownBlock->GetAncestor(pindexWalk->nHeight + nToFetch);
        vToFetch[nToFetch - 1] = pindexWalk;
        for (unsigned int i = nToFetch - 1; i > 0; i--) {
            vToFetch[i - 1] = vToFetch[i]->pprev;
        }

        // Iterate over those blocks in vToFetch (in forward direction), adding the ones that
        // are not yet downloaded and not in flight to vBlocks. In the meantime, update
        // pindexLastCommonBlock as long as all ancestors are already downloaded, or if it's
        // already part of our chain (and therefore don't need it even if pruned).
        for (const CBlockIndex* pindex : vToFetch) {
            if (!pindex->IsValid(BLOCK_VALID_TREE)) {
                // We consider the chain that this peer is on invalid.
                return;
            }
            if (!State(nodeid)->fHaveWitness && IsWitnessEnabled(pindex->pprev, consensusParams)) {
                // We wouldn't download this block or its descendants from this peer.
                return;
            }
            if (pindex->nStatus & BLOCK_HAVE_DATA || ::ChainActive().Contains(pindex)) {
                if (pindex->HaveTxsDownloaded())
                    state->pindexLastCommonBlock = pindex;
            } else if (mapBlocksInFlight.count(pindex->GetBlockHash()) == 0) {
                // The block is not already downloaded, and not yet in flight.
                if (pindex->nHeight > nWindowEnd) {
                    // We reached the end of the window.
                    if (vBlocks.size() == 0 && waitingfor != nodeid) {
                        // We aren't able to fetch anything, but we would be if the download window was one larger.
                        nodeStaller = waitingfor;
                    }
                    return;
                }
                vBlocks.push_back(pindex);
                if (vBlocks.size() == count) {
                    return;
                }
            } else if (waitingfor == -1) {
                // This is the first already-in-flight block.
                waitingfor = mapBlocksInFlight[pindex->GetBlockHash()].first;
            }
        }
    }
}

void EraseTxRequest(const uint256& txid) EXCLUSIVE_LOCKS_REQUIRED(cs_main)
{
    g_already_asked_for.erase(txid);
}

std::chrono::microseconds GetTxRequestTime(const uint256& txid) EXCLUSIVE_LOCKS_REQUIRED(cs_main)
{
    auto it = g_already_asked_for.find(txid);
    if (it != g_already_asked_for.end()) {
        return it->second;
    }
    return {};
}

void UpdateTxRequestTime(const uint256& txid, std::chrono::microseconds request_time) EXCLUSIVE_LOCKS_REQUIRED(cs_main)
{
    auto it = g_already_asked_for.find(txid);
    if (it == g_already_asked_for.end()) {
        g_already_asked_for.insert(std::make_pair(txid, request_time));
    } else {
        g_already_asked_for.update(it, request_time);
    }
}

std::chrono::microseconds CalculateTxGetDataTime(const uint256& txid, std::chrono::microseconds current_time, bool use_inbound_delay) EXCLUSIVE_LOCKS_REQUIRED(cs_main)
{
    std::chrono::microseconds process_time;
    const auto last_request_time = GetTxRequestTime(txid);
    // First time requesting this tx
    if (last_request_time.count() == 0) {
        process_time = current_time;
    } else {
        // Randomize the delay to avoid biasing some peers over others (such as due to
        // fixed ordering of peer processing in ThreadMessageHandler)
        process_time = last_request_time + GETDATA_TX_INTERVAL + GetRandMicros(MAX_GETDATA_RANDOM_DELAY);
    }

    // We delay processing announcements from inbound peers
    if (use_inbound_delay) process_time += INBOUND_PEER_TX_DELAY;

    return process_time;
}

void RequestTx(CNodeState* state, const uint256& txid, std::chrono::microseconds current_time) EXCLUSIVE_LOCKS_REQUIRED(cs_main)
{
    CNodeState::TxDownloadState& peer_download_state = state->m_tx_download;
    if (peer_download_state.m_tx_announced.size() >= MAX_PEER_TX_ANNOUNCEMENTS ||
            peer_download_state.m_tx_process_time.size() >= MAX_PEER_TX_ANNOUNCEMENTS ||
            peer_download_state.m_tx_announced.count(txid)) {
        // Too many queued announcements from this peer, or we already have
        // this announcement
        return;
    }
    peer_download_state.m_tx_announced.insert(txid);

    // Calculate the time to try requesting this transaction. Use
    // fPreferredDownload as a proxy for outbound peers.
    const auto process_time = CalculateTxGetDataTime(txid, current_time, !state->fPreferredDownload);

    peer_download_state.m_tx_process_time.emplace(process_time, txid);
}

} // namespace

// This function is used for testing the stale tip eviction logic, see
// denialofservice_tests.cpp
void UpdateLastBlockAnnounceTime(NodeId node, int64_t time_in_seconds)
{
    LOCK(cs_main);
    CNodeState *state = State(node);
    if (state) state->m_last_block_announcement = time_in_seconds;
}

// Returns true for outbound peers, excluding manual connections, feelers, and
// one-shots.
static bool IsOutboundDisconnectionCandidate(const CNode *node)
{
    return !(node->fInbound || node->m_manual_connection || node->fFeeler || node->fOneShot);
}

void PeerLogicValidation::InitializeNode(CNode *pnode) {
    CAddress addr = pnode->addr;
    std::string addrName = pnode->GetAddrName();
    NodeId nodeid = pnode->GetId();
    {
        LOCK(cs_main);
        mapNodeState.emplace_hint(mapNodeState.end(), std::piecewise_construct, std::forward_as_tuple(nodeid), std::forward_as_tuple(addr, std::move(addrName), pnode->fInbound, pnode->m_manual_connection));
    }
    if(!pnode->fInbound)
        PushNodeVersion(pnode, connman, GetTime());
}

void PeerLogicValidation::FinalizeNode(NodeId nodeid, bool& fUpdateConnectionTime) {
    fUpdateConnectionTime = false;
    LOCK(cs_main);
    CNodeState *state = State(nodeid);
    assert(state != nullptr);

    if (state->fSyncStarted)
        nSyncStarted--;

    if (state->nMisbehavior == 0 && state->fCurrentlyConnected) {
        fUpdateConnectionTime = true;
    }

    for (const QueuedBlock& entry : state->vBlocksInFlight) {
        mapBlocksInFlight.erase(entry.hash);
    }
    EraseOrphansFor(nodeid);
    nPreferredDownload -= state->fPreferredDownload;
    nPeersWithValidatedDownloads -= (state->nBlocksInFlightValidHeaders != 0);
    assert(nPeersWithValidatedDownloads >= 0);
    g_outbound_peers_with_protect_from_disconnect -= state->m_chain_sync.m_protect;
    assert(g_outbound_peers_with_protect_from_disconnect >= 0);

    mapNodeState.erase(nodeid);

    if (mapNodeState.empty()) {
        // Do a consistency check after the last peer is removed.
        assert(mapBlocksInFlight.empty());
        assert(nPreferredDownload == 0);
        assert(nPeersWithValidatedDownloads == 0);
        assert(g_outbound_peers_with_protect_from_disconnect == 0);
    }
    LogPrint(BCLog::NET, "Cleared nodestate for peer=%d\n", nodeid);
}

bool GetNodeStateStats(NodeId nodeid, CNodeStateStats &stats) {
    LOCK(cs_main);
    CNodeState *state = State(nodeid);
    if (state == nullptr)
        return false;
    stats.nMisbehavior = state->nMisbehavior;
    stats.nSyncHeight = state->pindexBestKnownBlock ? state->pindexBestKnownBlock->nHeight : -1;
    stats.nCommonHeight = state->pindexLastCommonBlock ? state->pindexLastCommonBlock->nHeight : -1;
    for (const QueuedBlock& queue : state->vBlocksInFlight) {
        if (queue.pindex)
            stats.vHeightInFlight.push_back(queue.pindex->nHeight);
    }
    return true;
}

//////////////////////////////////////////////////////////////////////////////
//
// mapOrphanTransactions
//

static void AddToCompactExtraTransactions(const CTransactionRef& tx) EXCLUSIVE_LOCKS_REQUIRED(g_cs_orphans)
{
    size_t max_extra_txn = gArgs.GetArg("-blockreconstructionextratxn", DEFAULT_BLOCK_RECONSTRUCTION_EXTRA_TXN);
    if (max_extra_txn <= 0)
        return;
    if (!vExtraTxnForCompact.size())
        vExtraTxnForCompact.resize(max_extra_txn);
    vExtraTxnForCompact[vExtraTxnForCompactIt] = std::make_pair(tx->GetWitnessHash(), tx);
    vExtraTxnForCompactIt = (vExtraTxnForCompactIt + 1) % max_extra_txn;
}

bool AddOrphanTx(const CTransactionRef& tx, NodeId peer) EXCLUSIVE_LOCKS_REQUIRED(g_cs_orphans)
{
    const uint256& hash = tx->GetHash();
    if (mapOrphanTransactions.count(hash))
        return false;

    // Ignore big transactions, to avoid a
    // send-big-orphans memory exhaustion attack. If a peer has a legitimate
    // large transaction with a missing parent then we assume
    // it will rebroadcast it later, after the parent transaction(s)
    // have been mined or received.
    // 100 orphans, each of which is at most 100,000 bytes big is
    // at most 10 megabytes of orphans and somewhat more byprev index (in the worst case):
    unsigned int sz = GetTransactionWeight(*tx);
    if (sz > MAX_STANDARD_TX_WEIGHT)
    {
        LogPrint(BCLog::MEMPOOL, "ignoring large orphan tx (size: %u, hash: %s)\n", sz, hash.ToString());
        return false;
    }

    auto ret = mapOrphanTransactions.emplace(hash, COrphanTx{tx, peer, GetTime() + ORPHAN_TX_EXPIRE_TIME, g_orphan_list.size()});
    assert(ret.second);
    g_orphan_list.push_back(ret.first);
    for (const CTxIn& txin : tx->vin) {
        mapOrphanTransactionsByPrev[txin.prevout].insert(ret.first);
    }

    AddToCompactExtraTransactions(tx);

    LogPrint(BCLog::MEMPOOL, "stored orphan tx %s (mapsz %u outsz %u)\n", hash.ToString(),
             mapOrphanTransactions.size(), mapOrphanTransactionsByPrev.size());
    return true;
}

int static EraseOrphanTx(uint256 hash) EXCLUSIVE_LOCKS_REQUIRED(g_cs_orphans)
{
    std::map<uint256, COrphanTx>::iterator it = mapOrphanTransactions.find(hash);
    if (it == mapOrphanTransactions.end())
        return 0;
    for (const CTxIn& txin : it->second.tx->vin)
    {
        auto itPrev = mapOrphanTransactionsByPrev.find(txin.prevout);
        if (itPrev == mapOrphanTransactionsByPrev.end())
            continue;
        itPrev->second.erase(it);
        if (itPrev->second.empty())
            mapOrphanTransactionsByPrev.erase(itPrev);
    }

    size_t old_pos = it->second.list_pos;
    assert(g_orphan_list[old_pos] == it);
    if (old_pos + 1 != g_orphan_list.size()) {
        // Unless we're deleting the last entry in g_orphan_list, move the last
        // entry to the position we're deleting.
        auto it_last = g_orphan_list.back();
        g_orphan_list[old_pos] = it_last;
        it_last->second.list_pos = old_pos;
    }
    g_orphan_list.pop_back();

    mapOrphanTransactions.erase(it);
    return 1;
}

void EraseOrphansFor(NodeId peer)
{
    LOCK(g_cs_orphans);
    int nErased = 0;
    std::map<uint256, COrphanTx>::iterator iter = mapOrphanTransactions.begin();
    while (iter != mapOrphanTransactions.end())
    {
        std::map<uint256, COrphanTx>::iterator maybeErase = iter++; // increment to avoid iterator becoming invalid
        if (maybeErase->second.fromPeer == peer)
        {
            nErased += EraseOrphanTx(maybeErase->second.tx->GetHash());
        }
    }
    if (nErased > 0) LogPrint(BCLog::MEMPOOL, "Erased %d orphan tx from peer=%d\n", nErased, peer);
}


unsigned int LimitOrphanTxSize(unsigned int nMaxOrphans)
{
    LOCK(g_cs_orphans);

    unsigned int nEvicted = 0;
    static int64_t nNextSweep;
    int64_t nNow = GetTime();
    if (nNextSweep <= nNow) {
        // Sweep out expired orphan pool entries:
        int nErased = 0;
        int64_t nMinExpTime = nNow + ORPHAN_TX_EXPIRE_TIME - ORPHAN_TX_EXPIRE_INTERVAL;
        std::map<uint256, COrphanTx>::iterator iter = mapOrphanTransactions.begin();
        while (iter != mapOrphanTransactions.end())
        {
            std::map<uint256, COrphanTx>::iterator maybeErase = iter++;
            if (maybeErase->second.nTimeExpire <= nNow) {
                nErased += EraseOrphanTx(maybeErase->second.tx->GetHash());
            } else {
                nMinExpTime = std::min(maybeErase->second.nTimeExpire, nMinExpTime);
            }
        }
        // Sweep again 5 minutes after the next entry that expires in order to batch the linear scan.
        nNextSweep = nMinExpTime + ORPHAN_TX_EXPIRE_INTERVAL;
        if (nErased > 0) LogPrint(BCLog::MEMPOOL, "Erased %d orphan tx due to expiration\n", nErased);
    }
    FastRandomContext rng;
    while (mapOrphanTransactions.size() > nMaxOrphans)
    {
        // Evict a random orphan:
        size_t randompos = rng.randrange(g_orphan_list.size());
        EraseOrphanTx(g_orphan_list[randompos]->first);
        ++nEvicted;
    }
    return nEvicted;
}

/**
 * Increment peer's misbehavior score. If the new value surpasses banscore (specified on startup or by default), mark node to be discouraged, meaning the peer might be disconnected & added to the discouragement filter.
 */
void Misbehaving(NodeId pnode, int howmuch, const std::string& message) EXCLUSIVE_LOCKS_REQUIRED(cs_main)
{
    if (howmuch == 0)
        return;

    CNodeState *state = State(pnode);
    if (state == nullptr)
        return;

    state->nMisbehavior += howmuch;
    int banscore = gArgs.GetArg("-banscore", DEFAULT_BANSCORE_THRESHOLD);
    std::string message_prefixed = message.empty() ? "" : (": " + message);
    if (state->nMisbehavior >= banscore && state->nMisbehavior - howmuch < banscore)
    {
        LogPrint(BCLog::NET, "%s: %s peer=%d (%d -> %d) DISCOURAGE THRESHOLD EXCEEDED%s\n", __func__, state->name, pnode, state->nMisbehavior-howmuch, state->nMisbehavior, message_prefixed);
        state->m_should_discourage = true;
    } else
        LogPrint(BCLog::NET, "%s: %s peer=%d (%d -> %d)%s\n", __func__, state->name, pnode, state->nMisbehavior-howmuch, state->nMisbehavior, message_prefixed);
}

/**
 * Potentially mark a node discouraged based on the contents of a BlockValidationState object
 *
 * @param[in] via_compact_block this bool is passed in because net_processing should
 * punish peers differently depending on whether the data was provided in a compact
 * block message or not. If the compact block had a valid header, but contained invalid
 * txs, the peer should not be punished. See BIP 152.
 *
 * @return Returns true if the peer was punished (probably disconnected)
 */
static bool MaybePunishNodeForBlock(NodeId nodeid, const BlockValidationState& state, bool via_compact_block, const std::string& message = "") {
    switch (state.GetResult()) {
    case BlockValidationResult::BLOCK_RESULT_UNSET:
        break;
    // The node is providing invalid data:
    case BlockValidationResult::BLOCK_CONSENSUS:
    case BlockValidationResult::BLOCK_MUTATED:
        if (!via_compact_block) {
            LOCK(cs_main);
            Misbehaving(nodeid, 100, message);
            return true;
        }
        break;
    case BlockValidationResult::BLOCK_CACHED_INVALID:
        {
            LOCK(cs_main);
            CNodeState *node_state = State(nodeid);
            if (node_state == nullptr) {
                break;
            }

            // Discourage outbound (but not inbound) peers if on an invalid chain.
            // Exempt HB compact block peers and manual connections.
            if (!via_compact_block && !node_state->m_is_inbound && !node_state->m_is_manual_connection) {
                Misbehaving(nodeid, 100, message);
                return true;
            }
            break;
        }
    case BlockValidationResult::BLOCK_INVALID_HEADER:
    case BlockValidationResult::BLOCK_CHECKPOINT:
    case BlockValidationResult::BLOCK_INVALID_PREV:
    case BlockValidationResult::BLOCK_HEADER_SPAM:
        {
            LOCK(cs_main);
            Misbehaving(nodeid, 100, message);
        }
        return true;
    // Conflicting (but not necessarily invalid) data or different policy:
    case BlockValidationResult::BLOCK_MISSING_PREV:
        {
            // TODO: Handle this much more gracefully (10 DoS points is super arbitrary)
            LOCK(cs_main);
            Misbehaving(nodeid, 10, message);
        }
        return true;
    case BlockValidationResult::BLOCK_HEADER_SYNC:
    case BlockValidationResult::BLOCK_GAS_EXCEEDS_LIMIT:
        {
            LOCK(cs_main);
            Misbehaving(nodeid, 1, message);
        }
        return true;
    case BlockValidationResult::BLOCK_RECENT_CONSENSUS_CHANGE:
    case BlockValidationResult::BLOCK_TIME_FUTURE:
    case BlockValidationResult::BLOCK_HEADER_REJECT:
        break;
    }
    if (message != "") {
        LogPrint(BCLog::NET, "peer=%d: %s\n", nodeid, message);
    }
    return false;
}

/**
 * Potentially disconnect and discourage a node based on the contents of a TxValidationState object
 *
 * @return Returns true if the peer was punished (probably disconnected)
 */
static bool MaybePunishNodeForTx(NodeId nodeid, const TxValidationState& state, const std::string& message = "")
{
    switch (state.GetResult()) {
    case TxValidationResult::TX_RESULT_UNSET:
        break;
    // The node is providing invalid data:
    case TxValidationResult::TX_CONSENSUS:
        {
            LOCK(cs_main);
            Misbehaving(nodeid, 100, message);
            return true;
        }
    case TxValidationResult::TX_INVALID_SENDER_SCRIPT:
    case TxValidationResult::TX_GAS_EXCEEDS_LIMIT:
        {
            LOCK(cs_main);
            Misbehaving(nodeid, 1, message);
            return true;
        }
        break;
    // Conflicting (but not necessarily invalid) data or different policy:
    case TxValidationResult::TX_RECENT_CONSENSUS_CHANGE:
    case TxValidationResult::TX_INPUTS_NOT_STANDARD:
    case TxValidationResult::TX_NOT_STANDARD:
    case TxValidationResult::TX_MISSING_INPUTS:
    case TxValidationResult::TX_PREMATURE_SPEND:
    case TxValidationResult::TX_WITNESS_MUTATED:
    case TxValidationResult::TX_CONFLICT:
    case TxValidationResult::TX_MEMPOOL_POLICY:
        break;
    }
    if (message != "") {
        LogPrint(BCLog::NET, "peer=%d: %s\n", nodeid, message);
    }
    return false;
}


//////////////////////////////////////////////////////////////////////////////
//
// blockchain -> download logic notification
//

// To prevent fingerprinting attacks, only send blocks/headers outside of the
// active chain if they are no more than a month older (both in time, and in
// best equivalent proof of work) than the best header chain we know about and
// we fully-validated them at some point.
static bool BlockRequestAllowed(const CBlockIndex* pindex, const Consensus::Params& consensusParams) EXCLUSIVE_LOCKS_REQUIRED(cs_main)
{
    AssertLockHeld(cs_main);
    if (::ChainActive().Contains(pindex)) return true;
    return pindex->IsValid(BLOCK_VALID_SCRIPTS) && (pindexBestHeader != nullptr) &&
        (pindexBestHeader->GetBlockTime() - pindex->GetBlockTime() < STALE_RELAY_AGE_LIMIT) &&
        (GetBlockProofEquivalentTime(*pindexBestHeader, *pindex, *pindexBestHeader, consensusParams) < STALE_RELAY_AGE_LIMIT);
}

PeerLogicValidation::PeerLogicValidation(CConnman* connmanIn, BanMan* banman, CScheduler& scheduler, CTxMemPool& pool)
    : connman(connmanIn),
      m_banman(banman),
      m_mempool(pool),
      m_stale_tip_check_time(0)
{
    // Initialize global variables that cannot be constructed at startup.
    recentRejects.reset(new CRollingBloomFilter(120000, 0.000001));

    // Blocks don't typically have more than 4000 transactions, so this should
    // be at least six blocks (~1 hr) worth of transactions that we can store.
    // If the number of transactions appearing in a block goes up, or if we are
    // seeing getdata requests more than an hour after initial announcement, we
    // can increase this number.
    // The false positive rate of 1/1M should come out to less than 1
    // transaction per day that would be inadvertently ignored (which is the
    // same probability that we have in the reject filter).
    g_recent_confirmed_transactions.reset(new CRollingBloomFilter(24000, 0.000001));

    const Consensus::Params& consensusParams = Params().GetConsensus();
    // Stale tip checking and peer eviction are on two different timers, but we
    // don't want them to get out of sync due to drift in the scheduler, so we
    // combine them in one function and schedule at the quicker (peer-eviction)
    // timer.
    static_assert(EXTRA_PEER_CHECK_INTERVAL < STALE_CHECK_INTERVAL, "peer eviction timer should be less than stale tip check timer");
    scheduler.scheduleEvery([this, consensusParams] { this->CheckForStaleTipAndEvictPeers(consensusParams); }, std::chrono::seconds{EXTRA_PEER_CHECK_INTERVAL});
}

/**
 * Evict orphan txn pool entries (EraseOrphanTx) based on a newly connected
 * block. Also save the time of the last tip update.
 */
void PeerLogicValidation::BlockConnected(const std::shared_ptr<const CBlock>& pblock, const CBlockIndex* pindex)
{
    {
        LOCK(g_cs_orphans);

        std::vector<uint256> vOrphanErase;

        for (const CTransactionRef& ptx : pblock->vtx) {
            const CTransaction& tx = *ptx;

            // Which orphan pool entries must we evict?
            for (const auto& txin : tx.vin) {
                auto itByPrev = mapOrphanTransactionsByPrev.find(txin.prevout);
                if (itByPrev == mapOrphanTransactionsByPrev.end()) continue;
                for (auto mi = itByPrev->second.begin(); mi != itByPrev->second.end(); ++mi) {
                    const CTransaction& orphanTx = *(*mi)->second.tx;
                    const uint256& orphanHash = orphanTx.GetHash();
                    vOrphanErase.push_back(orphanHash);
                }
            }
        }

        // Erase orphan transactions included or precluded by this block
        if (vOrphanErase.size()) {
            int nErased = 0;
            for (const uint256& orphanHash : vOrphanErase) {
                nErased += EraseOrphanTx(orphanHash);
            }
            LogPrint(BCLog::MEMPOOL, "Erased %d orphan tx included or conflicted by block\n", nErased);
        }

        g_last_tip_update = GetTime();
    }
    {
        LOCK(g_cs_recent_confirmed_transactions);
        for (const auto& ptx : pblock->vtx) {
            g_recent_confirmed_transactions->insert(ptx->GetHash());
        }
    }
}

void PeerLogicValidation::BlockDisconnected(const std::shared_ptr<const CBlock> &block, const CBlockIndex* pindex)
{
    // To avoid relay problems with transactions that were previously
    // confirmed, clear our filter of recently confirmed transactions whenever
    // there's a reorg.
    // This means that in a 1-block reorg (where 1 block is disconnected and
    // then another block reconnected), our filter will drop to having only one
    // block's worth of transactions in it, but that should be fine, since
    // presumably the most common case of relaying a confirmed transaction
    // should be just after a new block containing it is found.
    LOCK(g_cs_recent_confirmed_transactions);
    g_recent_confirmed_transactions->reset();
}

// All of the following cache a recent block, and are protected by cs_most_recent_block
static RecursiveMutex cs_most_recent_block;
static std::shared_ptr<const CBlock> most_recent_block GUARDED_BY(cs_most_recent_block);
static std::shared_ptr<const CBlockHeaderAndShortTxIDs> most_recent_compact_block GUARDED_BY(cs_most_recent_block);
static uint256 most_recent_block_hash GUARDED_BY(cs_most_recent_block);
static bool fWitnessesPresentInMostRecentCompactBlock GUARDED_BY(cs_most_recent_block);

/**
 * Maintain state about the best-seen block and fast-announce a compact block
 * to compatible peers.
 */
void PeerLogicValidation::NewPoWValidBlock(const CBlockIndex *pindex, const std::shared_ptr<const CBlock>& pblock) {
    std::shared_ptr<const CBlockHeaderAndShortTxIDs> pcmpctblock = std::make_shared<const CBlockHeaderAndShortTxIDs> (*pblock, true);
    const CNetMsgMaker msgMaker(PROTOCOL_VERSION);

    LOCK(cs_main);

    static int nHighestFastAnnounce = 0;
    if (pindex->nHeight <= nHighestFastAnnounce)
        return;
    nHighestFastAnnounce = pindex->nHeight;

    bool fWitnessEnabled = IsWitnessEnabled(pindex->pprev, Params().GetConsensus());
    uint256 hashBlock(pblock->GetHash());

    {
        LOCK(cs_most_recent_block);
        most_recent_block_hash = hashBlock;
        most_recent_block = pblock;
        most_recent_compact_block = pcmpctblock;
        fWitnessesPresentInMostRecentCompactBlock = fWitnessEnabled;
    }

    connman->ForEachNode([this, &pcmpctblock, pindex, &msgMaker, fWitnessEnabled, &hashBlock](CNode* pnode) {
        AssertLockHeld(cs_main);

        // TODO: Avoid the repeated-serialization here
        if (pnode->nVersion < INVALID_CB_NO_BAN_VERSION || pnode->fDisconnect)
            return;
        ProcessBlockAvailability(pnode->GetId());
        CNodeState &state = *State(pnode->GetId());
        // If the peer has, or we announced to them the previous block already,
        // but we don't think they have this one, go ahead and announce it
        if (state.fPreferHeaderAndIDs && (!fWitnessEnabled || state.fWantsCmpctWitness) &&
                !PeerHasHeader(&state, pindex) && PeerHasHeader(&state, pindex->pprev)) {

            LogPrint(BCLog::NET, "%s sending header-and-ids %s to peer=%d\n", "PeerLogicValidation::NewPoWValidBlock",
                    hashBlock.ToString(), pnode->GetId());
            connman->PushMessage(pnode, msgMaker.Make(NetMsgType::CMPCTBLOCK, *pcmpctblock));
            state.pindexBestHeaderSent = pindex;
        }
    });
}

/**
 * Update our best height and announce any block hashes which weren't previously
 * in ::ChainActive() to our peers.
 */
void PeerLogicValidation::UpdatedBlockTip(const CBlockIndex *pindexNew, const CBlockIndex *pindexFork, bool fInitialDownload) {
    const int nNewHeight = pindexNew->nHeight;
    connman->SetBestHeight(nNewHeight);

    SetServiceFlagsIBDCache(!fInitialDownload);
    if (!fInitialDownload) {
        // Find the hashes of all blocks that weren't previously in the best chain.
        std::vector<uint256> vHashes;
        const CBlockIndex *pindexToAnnounce = pindexNew;
        while (pindexToAnnounce != pindexFork) {
            vHashes.push_back(pindexToAnnounce->GetBlockHash());
            pindexToAnnounce = pindexToAnnounce->pprev;
            if (vHashes.size() == MAX_BLOCKS_TO_ANNOUNCE) {
                // Limit announcements in case of a huge reorganization.
                // Rely on the peer's synchronization mechanism in that case.
                break;
            }
        }
        // Relay inventory, but don't relay old inventory during initial block download.
        connman->ForEachNode([nNewHeight, &vHashes](CNode* pnode) {
            if (nNewHeight > (pnode->nStartingHeight != -1 ? pnode->nStartingHeight - 2000 : 0)) {
                for (const uint256& hash : reverse_iterate(vHashes)) {
                    pnode->PushBlockHash(hash);
                }
            }
        });
        connman->WakeMessageHandler();
    }
}

/**
 * Handle invalid block rejection and consequent peer discouragement, maintain which
 * peers announce compact blocks.
 */
void PeerLogicValidation::BlockChecked(const CBlock& block, const BlockValidationState& state) {
    LOCK(cs_main);

    const uint256 hash(block.GetHash());
    std::map<uint256, std::pair<NodeId, bool>>::iterator it = mapBlockSource.find(hash);

    // If the block failed validation, we know where it came from and we're still connected
    // to that peer, maybe punish.
    if (state.IsInvalid() &&
        it != mapBlockSource.end() &&
        State(it->second.first)) {
            MaybePunishNodeForBlock(/*nodeid=*/ it->second.first, state, /*via_compact_block=*/ !it->second.second);
    }
    // Check that:
    // 1. The block is valid
    // 2. We're not in initial block download
    // 3. This is currently the best block we're aware of. We haven't updated
    //    the tip yet so we have no way to check this directly here. Instead we
    //    just check that there are currently no other blocks in flight.
    else if (state.IsValid() &&
             !::ChainstateActive().IsInitialBlockDownload() &&
             mapBlocksInFlight.count(hash) == mapBlocksInFlight.size()) {
        if (it != mapBlockSource.end()) {
            MaybeSetPeerAsAnnouncingHeaderAndIDs(it->second.first, connman);
        }
    }
    if (it != mapBlockSource.end())
        mapBlockSource.erase(it);
}

//////////////////////////////////////////////////////////////////////////////
//
// Messages
//


bool static AlreadyHave(const CInv& inv, const CTxMemPool& mempool) EXCLUSIVE_LOCKS_REQUIRED(cs_main)
{
    switch (inv.type)
    {
    case MSG_TX:
    case MSG_WITNESS_TX:
        {
            assert(recentRejects);
            if (::ChainActive().Tip()->GetBlockHash() != hashRecentRejectsChainTip)
            {
                // If the chain tip has changed previously rejected transactions
                // might be now valid, e.g. due to a nLockTime'd tx becoming valid,
                // or a double-spend. Reset the rejects filter and give those
                // txs a second chance.
                hashRecentRejectsChainTip = ::ChainActive().Tip()->GetBlockHash();
                recentRejects->reset();
            }

            {
                LOCK(g_cs_orphans);
                if (mapOrphanTransactions.count(inv.hash)) return true;
            }

            {
                LOCK(g_cs_recent_confirmed_transactions);
                if (g_recent_confirmed_transactions->contains(inv.hash)) return true;
            }

            return recentRejects->contains(inv.hash) ||
                   mempool.exists(inv.hash);
        }
    case MSG_BLOCK:
    case MSG_WITNESS_BLOCK:
        return LookupBlockIndex(inv.hash) != nullptr;
    }
    // Don't know what it is, just say we already got one
    return true;
}

void RelayTransaction(const uint256& txid, const CConnman& connman)
{
    CInv inv(MSG_TX, txid);
    connman.ForEachNode([&inv](CNode* pnode)
    {
        pnode->PushInventory(inv);
    });
}

static void RelayAddress(const CAddress& addr, bool fReachable, const CConnman& connman)
{
    unsigned int nRelayNodes = fReachable ? 2 : 1; // limited relaying of addresses outside our network(s)

    // Relay to a limited number of other nodes
    // Use deterministic randomness to send to the same nodes for 24 hours
    // at a time so the m_addr_knowns of the chosen nodes prevent repeats
    uint64_t hashAddr = addr.GetHash();
    const CSipHasher hasher = connman.GetDeterministicRandomizer(RANDOMIZER_ID_ADDRESS_RELAY).Write(hashAddr << 32).Write((GetTime() + hashAddr) / (24 * 60 * 60));
    FastRandomContext insecure_rand;

    std::array<std::pair<uint64_t, CNode*>,2> best{{{0, nullptr}, {0, nullptr}}};
    assert(nRelayNodes <= best.size());

    auto sortfunc = [&best, &hasher, nRelayNodes](CNode* pnode) {
        if (pnode->nVersion >= CADDR_TIME_VERSION && pnode->IsAddrRelayPeer()) {
            uint64_t hashKey = CSipHasher(hasher).Write(pnode->GetId()).Finalize();
            for (unsigned int i = 0; i < nRelayNodes; i++) {
                 if (hashKey > best[i].first) {
                     std::copy(best.begin() + i, best.begin() + nRelayNodes - 1, best.begin() + i + 1);
                     best[i] = std::make_pair(hashKey, pnode);
                     break;
                 }
            }
        }
    };

    auto pushfunc = [&addr, &best, nRelayNodes, &insecure_rand] {
        for (unsigned int i = 0; i < nRelayNodes && best[i].first != 0; i++) {
            best[i].second->PushAddress(addr, insecure_rand);
        }
    };

    connman.ForEachNodeThen(std::move(sortfunc), std::move(pushfunc));
}

void static ProcessGetBlockData(CNode* pfrom, const CChainParams& chainparams, const CInv& inv, CConnman* connman)
{
    bool send = false;
    std::shared_ptr<const CBlock> a_recent_block;
    std::shared_ptr<const CBlockHeaderAndShortTxIDs> a_recent_compact_block;
    bool fWitnessesPresentInARecentCompactBlock;
    const Consensus::Params& consensusParams = chainparams.GetConsensus();
    {
        LOCK(cs_most_recent_block);
        a_recent_block = most_recent_block;
        a_recent_compact_block = most_recent_compact_block;
        fWitnessesPresentInARecentCompactBlock = fWitnessesPresentInMostRecentCompactBlock;
    }

    bool need_activate_chain = false;
    {
        LOCK(cs_main);
        const CBlockIndex* pindex = LookupBlockIndex(inv.hash);
        if (pindex) {
            if (pindex->HaveTxsDownloaded() && !pindex->IsValid(BLOCK_VALID_SCRIPTS) &&
                    pindex->IsValid(BLOCK_VALID_TREE)) {
                // If we have the block and all of its parents, but have not yet validated it,
                // we might be in the middle of connecting it (ie in the unlock of cs_main
                // before ActivateBestChain but after AcceptBlock).
                // In this case, we need to run ActivateBestChain prior to checking the relay
                // conditions below.
                need_activate_chain = true;
            }
        }
    } // release cs_main before calling ActivateBestChain
    if (need_activate_chain) {
        BlockValidationState state;
        if (!ActivateBestChain(state, Params(), a_recent_block)) {
            LogPrint(BCLog::NET, "failed to activate chain (%s)\n", state.ToString());
        }
    }

    LOCK(cs_main);
    const CBlockIndex* pindex = LookupBlockIndex(inv.hash);
    if (pindex) {
        send = BlockRequestAllowed(pindex, consensusParams);
        if (!send) {
            LogPrint(BCLog::NET, "%s: ignoring request from peer=%i for old block that isn't in the main chain\n", __func__, pfrom->GetId());
        }
    }
    const CNetMsgMaker msgMaker(pfrom->GetSendVersion());
    // disconnect node in case we have reached the outbound limit for serving historical blocks
    // never disconnect whitelisted nodes
    if (send && connman->OutboundTargetReached(true) && ( ((pindexBestHeader != nullptr) && (pindexBestHeader->GetBlockTime() - pindex->GetBlockTime() > HISTORICAL_BLOCK_AGE)) || inv.type == MSG_FILTERED_BLOCK) && !pfrom->HasPermission(PF_NOBAN))
    {
        LogPrint(BCLog::NET, "historical block serving limit reached, disconnect peer=%d\n", pfrom->GetId());

        //disconnect node
        pfrom->fDisconnect = true;
        send = false;
    }
    // Avoid leaking prune-height by never sending blocks below the NODE_NETWORK_LIMITED threshold
    if (send && !pfrom->HasPermission(PF_NOBAN) && (
            (((pfrom->GetLocalServices() & NODE_NETWORK_LIMITED) == NODE_NETWORK_LIMITED) && ((pfrom->GetLocalServices() & NODE_NETWORK) != NODE_NETWORK) && (::ChainActive().Tip()->nHeight - pindex->nHeight > (int)NODE_NETWORK_LIMITED_MIN_BLOCKS + 2 /* add two blocks buffer extension for possible races */) )
       )) {
        LogPrint(BCLog::NET, "Ignore block request below NODE_NETWORK_LIMITED threshold from peer=%d\n", pfrom->GetId());

        //disconnect node and prevent it from stalling (would otherwise wait for the missing block)
        pfrom->fDisconnect = true;
        send = false;
    }
    // Pruned nodes may have deleted the block, so check whether
    // it's available before trying to send.
    if (send && (pindex->nStatus & BLOCK_HAVE_DATA))
    {
        std::shared_ptr<const CBlock> pblock;
        if (a_recent_block && a_recent_block->GetHash() == pindex->GetBlockHash()) {
            pblock = a_recent_block;
        } else if (inv.type == MSG_WITNESS_BLOCK) {
            // Fast-path: in this case it is possible to serve the block directly from disk,
            // as the network format matches the format on disk
            std::vector<uint8_t> block_data;
            if (!ReadRawBlockFromDisk(block_data, pindex, chainparams.MessageStart())) {
                assert(!"cannot load block from disk");
            }
            connman->PushMessage(pfrom, msgMaker.Make(NetMsgType::BLOCK, MakeSpan(block_data)));
            // Don't set pblock as we've sent the block
        } else {
            // Send block from disk
            std::shared_ptr<CBlock> pblockRead = std::make_shared<CBlock>();
            if (!ReadBlockFromDisk(*pblockRead, pindex, consensusParams))
                assert(!"cannot load block from disk");
            pblock = pblockRead;
        }
        if (pblock) {
            if (inv.type == MSG_BLOCK)
                connman->PushMessage(pfrom, msgMaker.Make(SERIALIZE_TRANSACTION_NO_WITNESS, NetMsgType::BLOCK, *pblock));
            else if (inv.type == MSG_WITNESS_BLOCK)
                connman->PushMessage(pfrom, msgMaker.Make(NetMsgType::BLOCK, *pblock));
            else if (inv.type == MSG_FILTERED_BLOCK)
            {
                bool sendMerkleBlock = false;
                CMerkleBlock merkleBlock;
                if (pfrom->m_tx_relay != nullptr) {
                    LOCK(pfrom->m_tx_relay->cs_filter);
                    if (pfrom->m_tx_relay->pfilter) {
                        sendMerkleBlock = true;
                        merkleBlock = CMerkleBlock(*pblock, *pfrom->m_tx_relay->pfilter);
                    }
                }
                if (sendMerkleBlock) {
                    connman->PushMessage(pfrom, msgMaker.Make(NetMsgType::MERKLEBLOCK, merkleBlock));
                    // CMerkleBlock just contains hashes, so also push any transactions in the block the client did not see
                    // This avoids hurting performance by pointlessly requiring a round-trip
                    // Note that there is currently no way for a node to request any single transactions we didn't send here -
                    // they must either disconnect and retry or request the full block.
                    // Thus, the protocol spec specified allows for us to provide duplicate txn here,
                    // however we MUST always provide at least what the remote peer needs
                    typedef std::pair<unsigned int, uint256> PairType;
                    for (PairType& pair : merkleBlock.vMatchedTxn)
                        connman->PushMessage(pfrom, msgMaker.Make(SERIALIZE_TRANSACTION_NO_WITNESS, NetMsgType::TX, *pblock->vtx[pair.first]));
                }
                // else
                    // no response
            }
            else if (inv.type == MSG_CMPCT_BLOCK)
            {
                // If a peer is asking for old blocks, we're almost guaranteed
                // they won't have a useful mempool to match against a compact block,
                // and we don't feel like constructing the object for them, so
                // instead we respond with the full, non-compact block.
                bool fPeerWantsWitness = State(pfrom->GetId())->fWantsCmpctWitness;
                int nSendFlags = fPeerWantsWitness ? 0 : SERIALIZE_TRANSACTION_NO_WITNESS;
                if (CanDirectFetch(consensusParams) && pindex->nHeight >= ::ChainActive().Height() - MAX_CMPCTBLOCK_DEPTH) {
                    if ((fPeerWantsWitness || !fWitnessesPresentInARecentCompactBlock) && a_recent_compact_block && a_recent_compact_block->header.GetHash() == pindex->GetBlockHash()) {
                        connman->PushMessage(pfrom, msgMaker.Make(nSendFlags, NetMsgType::CMPCTBLOCK, *a_recent_compact_block));
                    } else {
                        CBlockHeaderAndShortTxIDs cmpctblock(*pblock, fPeerWantsWitness);
                        connman->PushMessage(pfrom, msgMaker.Make(nSendFlags, NetMsgType::CMPCTBLOCK, cmpctblock));
                    }
                } else {
                    connman->PushMessage(pfrom, msgMaker.Make(nSendFlags, NetMsgType::BLOCK, *pblock));
                }
            }
        }

        // Trigger the peer node to send a getblocks request for the next batch of inventory
        if (inv.hash == pfrom->hashContinue)
        {
            // Bypass PushInventory, this must send even if redundant,
            // and we want it right after the last block so they don't
            // wait for other stuff first.
            std::vector<CInv> vInv;
            vInv.push_back(CInv(MSG_BLOCK, ::ChainActive().Tip()->GetBlockHash()));
            connman->PushMessage(pfrom, msgMaker.Make(NetMsgType::INV, vInv));
            pfrom->hashContinue.SetNull();
        }
    }
}

void static ProcessGetData(CNode* pfrom, const CChainParams& chainparams, CConnman* connman, const CTxMemPool& mempool, const std::atomic<bool>& interruptMsgProc) LOCKS_EXCLUDED(cs_main)
{
    AssertLockNotHeld(cs_main);

    std::deque<CInv>::iterator it = pfrom->vRecvGetData.begin();
    std::vector<CInv> vNotFound;
    const CNetMsgMaker msgMaker(pfrom->GetSendVersion());

    // mempool entries added before this time have likely expired from mapRelay
    const std::chrono::seconds longlived_mempool_time = GetTime<std::chrono::seconds>() - RELAY_TX_CACHE_TIME;
    // Get last mempool request time
    const std::chrono::seconds mempool_req = pfrom->m_tx_relay != nullptr ? pfrom->m_tx_relay->m_last_mempool_req.load()
                                                                          : std::chrono::seconds::min();

    {
        LOCK(cs_main);

        // Process as many TX items from the front of the getdata queue as
        // possible, since they're common and it's efficient to batch process
        // them.
        while (it != pfrom->vRecvGetData.end() && (it->type == MSG_TX || it->type == MSG_WITNESS_TX)) {
            if (interruptMsgProc)
                return;
            // The send buffer provides backpressure. If there's no space in
            // the buffer, pause processing until the next call.
            if (pfrom->fPauseSend)
                break;

            const CInv &inv = *it++;

            if (pfrom->m_tx_relay == nullptr) {
                // Ignore GETDATA requests for transactions from blocks-only peers.
                continue;
            }

            // Send stream from relay memory
            bool push = false;
            auto mi = mapRelay.find(inv.hash);
            int nSendFlags = (inv.type == MSG_TX ? SERIALIZE_TRANSACTION_NO_WITNESS : 0);
            if (mi != mapRelay.end()) {
                connman->PushMessage(pfrom, msgMaker.Make(nSendFlags, NetMsgType::TX, *mi->second));
                push = true;
            } else {
                auto txinfo = mempool.info(inv.hash);
                // To protect privacy, do not answer getdata using the mempool when
                // that TX couldn't have been INVed in reply to a MEMPOOL request,
                // or when it's too recent to have expired from mapRelay.
                if (txinfo.tx && (
                     (mempool_req.count() && txinfo.m_time <= mempool_req)
                      || (txinfo.m_time <= longlived_mempool_time)))
                {
                    connman->PushMessage(pfrom, msgMaker.Make(nSendFlags, NetMsgType::TX, *txinfo.tx));
                    push = true;
                }
            }
            if (!push) {
                vNotFound.push_back(inv);
            }
        }
    } // release cs_main

    // Only process one BLOCK item per call, since they're uncommon and can be
    // expensive to process.
    if (it != pfrom->vRecvGetData.end() && !pfrom->fPauseSend) {
        const CInv &inv = *it++;
        if (inv.type == MSG_BLOCK || inv.type == MSG_FILTERED_BLOCK || inv.type == MSG_CMPCT_BLOCK || inv.type == MSG_WITNESS_BLOCK) {
            ProcessGetBlockData(pfrom, chainparams, inv, connman);
        }
        // else: If the first item on the queue is an unknown type, we erase it
        // and continue processing the queue on the next call.
    }

    pfrom->vRecvGetData.erase(pfrom->vRecvGetData.begin(), it);

    if (!vNotFound.empty()) {
        // Let the peer know that we didn't find what it asked for, so it doesn't
        // have to wait around forever.
        // SPV clients care about this message: it's needed when they are
        // recursively walking the dependencies of relevant unconfirmed
        // transactions. SPV clients want to do that because they want to know
        // about (and store and rebroadcast and risk analyze) the dependencies
        // of transactions relevant to them, without having to download the
        // entire memory pool.
        // Also, other nodes can use these messages to automatically request a
        // transaction from some other peer that annnounced it, and stop
        // waiting for us to respond.
        // In normal operation, we often send NOTFOUND messages for parents of
        // transactions that we relay; if a peer is missing a parent, they may
        // assume we have them and request the parents from us.
        connman->PushMessage(pfrom, msgMaker.Make(NetMsgType::NOTFOUND, vNotFound));
    }
}

static uint32_t GetFetchFlags(CNode* pfrom) EXCLUSIVE_LOCKS_REQUIRED(cs_main) {
    uint32_t nFetchFlags = 0;
    if ((pfrom->GetLocalServices() & NODE_WITNESS) && State(pfrom->GetId())->fHaveWitness) {
        nFetchFlags |= MSG_WITNESS_FLAG;
    }
    return nFetchFlags;
}

inline void static SendBlockTransactions(const CBlock& block, const BlockTransactionsRequest& req, CNode* pfrom, CConnman* connman) {
    BlockTransactions resp(req);
    for (size_t i = 0; i < req.indexes.size(); i++) {
        if (req.indexes[i] >= block.vtx.size()) {
            LOCK(cs_main);
            Misbehaving(pfrom->GetId(), 100, strprintf("Peer %d sent us a getblocktxn with out-of-bounds tx indices", pfrom->GetId()));
            return;
        }
        resp.txn[i] = block.vtx[req.indexes[i]];
    }
    LOCK(cs_main);
    const CNetMsgMaker msgMaker(pfrom->GetSendVersion());
    int nSendFlags = State(pfrom->GetId())->fWantsCmpctWitness ? 0 : SERIALIZE_TRANSACTION_NO_WITNESS;
    connman->PushMessage(pfrom, msgMaker.Make(nSendFlags, NetMsgType::BLOCKTXN, resp));
}

bool static ProcessHeadersMessage(CNode* pfrom, CConnman* connman, CTxMemPool& mempool, const std::vector<CBlockHeader>& headers, const CChainParams& chainparams, bool via_compact_block)
{
    const CNetMsgMaker msgMaker(pfrom->GetSendVersion());
    size_t nCount = headers.size();

    if (nCount == 0) {
        // Nothing interesting. Stop asking this peers for more headers.
        return true;
    }

    bool received_new_header = false;
    const CBlockIndex *pindexLast = nullptr;
    {
        LOCK(cs_main);
        CNodeState *nodestate = State(pfrom->GetId());

        // If this looks like it could be a block announcement (nCount <
        // MAX_BLOCKS_TO_ANNOUNCE), use special logic for handling headers that
        // don't connect:
        // - Send a getheaders message in response to try to connect the chain.
        // - The peer can send up to MAX_UNCONNECTING_HEADERS in a row that
        //   don't connect before giving DoS points
        // - Once a headers message is received that is valid and does connect,
        //   nUnconnectingHeaders gets reset back to 0.
        if (!LookupBlockIndex(headers[0].hashPrevBlock) && nCount < MAX_BLOCKS_TO_ANNOUNCE) {
            nodestate->nUnconnectingHeaders++;
            connman->PushMessage(pfrom, msgMaker.Make(NetMsgType::GETHEADERS, ::ChainActive().GetLocator(pindexBestHeader), uint256()));
            LogPrint(BCLog::NET, "received header %s: missing prev block %s, sending getheaders (%d) to end (peer=%d, nUnconnectingHeaders=%d)\n",
                    headers[0].GetHash().ToString(),
                    headers[0].hashPrevBlock.ToString(),
                    pindexBestHeader->nHeight,
                    pfrom->GetId(), nodestate->nUnconnectingHeaders);
            // Set hashLastUnknownBlock for this peer, so that if we
            // eventually get the headers - even from a different peer -
            // we can use this peer to download.
            UpdateBlockAvailability(pfrom->GetId(), headers.back().GetHash());

            if (nodestate->nUnconnectingHeaders % MAX_UNCONNECTING_HEADERS == 0) {
                Misbehaving(pfrom->GetId(), 20);
            }
            return true;
        }

        uint256 hashLastBlock;
        for (const CBlockHeader& header : headers) {
            if (!hashLastBlock.IsNull() && header.hashPrevBlock != hashLastBlock) {
                Misbehaving(pfrom->GetId(), 20, "non-continuous headers sequence");
                return false;
            }
            hashLastBlock = header.GetHash();
        }

        // If we don't have the last header, then they'll have given us
        // something new (if these headers are valid).
        if (!LookupBlockIndex(hashLastBlock)) {
            received_new_header = true;
        }
    }

    BlockValidationState state;
    if (!ProcessNetBlockHeaders(pfrom, headers, state, chainparams, &pindexLast)) {
        if (state.IsInvalid()) {
            MaybePunishNodeForBlock(pfrom->GetId(), state, via_compact_block, "invalid header received");
            return false;
        }
    }

    {
        LOCK(cs_main);
        CNodeState *nodestate = State(pfrom->GetId());
        if (nodestate->nUnconnectingHeaders > 0) {
            LogPrint(BCLog::NET, "peer=%d: resetting nUnconnectingHeaders (%d -> 0)\n", pfrom->GetId(), nodestate->nUnconnectingHeaders);
        }
        nodestate->nUnconnectingHeaders = 0;

        assert(pindexLast);
        UpdateBlockAvailability(pfrom->GetId(), pindexLast->GetBlockHash());

        // From here, pindexBestKnownBlock should be guaranteed to be non-null,
        // because it is set in UpdateBlockAvailability. Some nullptr checks
        // are still present, however, as belt-and-suspenders.

        if (received_new_header && pindexLast->nChainWork > ::ChainActive().Tip()->nChainWork) {
            nodestate->m_last_block_announcement = GetTime();
        }

        if (nCount == MAX_HEADERS_RESULTS) {
            // Headers message had its maximum size; the peer may have more headers.
            // TODO: optimize: if pindexLast is an ancestor of ::ChainActive().Tip or pindexBestHeader, continue
            // from there instead.
            LogPrint(BCLog::NET, "more getheaders (%d) to end to peer=%d (startheight:%d)\n", pindexLast->nHeight, pfrom->GetId(), pfrom->nStartingHeight);
            connman->PushMessage(pfrom, msgMaker.Make(NetMsgType::GETHEADERS, ::ChainActive().GetLocator(pindexLast), uint256()));
        }

        bool fCanDirectFetch = CanDirectFetch(chainparams.GetConsensus());
        // If this set of headers is valid and ends in a block with at least as
        // much work as our tip, download as much as possible.
        if (fCanDirectFetch && pindexLast->IsValid(BLOCK_VALID_TREE) && ::ChainActive().Tip()->nChainWork <= pindexLast->nChainWork) {
            std::vector<const CBlockIndex*> vToFetch;
            const CBlockIndex *pindexWalk = pindexLast;
            // Calculate all the blocks we'd need to switch to pindexLast, up to a limit.
            while (pindexWalk && !::ChainActive().Contains(pindexWalk) && vToFetch.size() <= MAX_BLOCKS_IN_TRANSIT_PER_PEER) {
                if (!(pindexWalk->nStatus & BLOCK_HAVE_DATA) &&
                        !mapBlocksInFlight.count(pindexWalk->GetBlockHash()) &&
                        (!IsWitnessEnabled(pindexWalk->pprev, chainparams.GetConsensus()) || State(pfrom->GetId())->fHaveWitness)) {
                    // We don't have this block, and it's not yet in flight.
                    vToFetch.push_back(pindexWalk);
                }
                pindexWalk = pindexWalk->pprev;
            }
            // If pindexWalk still isn't on our main chain, we're looking at a
            // very large reorg at a time we think we're close to caught up to
            // the main chain -- this shouldn't really happen.  Bail out on the
            // direct fetch and rely on parallel download instead.
            if (!::ChainActive().Contains(pindexWalk)) {
                LogPrint(BCLog::NET, "Large reorg, won't direct fetch to %s (%d)\n",
                        pindexLast->GetBlockHash().ToString(),
                        pindexLast->nHeight);
            } else {
                std::vector<CInv> vGetData;
                // Download as much as possible, from earliest to latest.
                for (const CBlockIndex *pindex : reverse_iterate(vToFetch)) {
                    if (nodestate->nBlocksInFlight >= MAX_BLOCKS_IN_TRANSIT_PER_PEER) {
                        // Can't download any more from this peer
                        break;
                    }
                    uint32_t nFetchFlags = GetFetchFlags(pfrom);
                    vGetData.push_back(CInv(MSG_BLOCK | nFetchFlags, pindex->GetBlockHash()));
                    MarkBlockAsInFlight(mempool, pfrom->GetId(), pindex->GetBlockHash(), pindex);
                    LogPrint(BCLog::NET, "Requesting block %s from  peer=%d\n",
                            pindex->GetBlockHash().ToString(), pfrom->GetId());
                }
                if (vGetData.size() > 1) {
                    LogPrint(BCLog::NET, "Downloading blocks toward %s (%d) via headers direct fetch\n",
                            pindexLast->GetBlockHash().ToString(), pindexLast->nHeight);
                }
                if (vGetData.size() > 0) {
                    if (nodestate->fSupportsDesiredCmpctVersion && vGetData.size() == 1 && mapBlocksInFlight.size() == 1 && pindexLast->pprev->IsValid(BLOCK_VALID_CHAIN)) {
                        // In any case, we want to download using a compact block, not a regular one
                        vGetData[0] = CInv(MSG_CMPCT_BLOCK, vGetData[0].hash);
                    }
                    connman->PushMessage(pfrom, msgMaker.Make(NetMsgType::GETDATA, vGetData));
                }
            }
        }
        // If we're in IBD, we want outbound peers that will serve us a useful
        // chain. Disconnect peers that are on chains with insufficient work.
        if (::ChainstateActive().IsInitialBlockDownload() && nCount != MAX_HEADERS_RESULTS) {
            // When nCount < MAX_HEADERS_RESULTS, we know we have no more
            // headers to fetch from this peer.
            if (nodestate->pindexBestKnownBlock && nodestate->pindexBestKnownBlock->nChainWork < nMinimumChainWork) {
                // This peer has too little work on their headers chain to help
                // us sync -- disconnect if using an outbound slot (unless
                // whitelisted or addnode).
                // Note: We compare their tip to nMinimumChainWork (rather than
                // ::ChainActive().Tip()) because we won't start block download
                // until we have a headers chain that has at least
                // nMinimumChainWork, even if a peer has a chain past our tip,
                // as an anti-DoS measure.
                if (IsOutboundDisconnectionCandidate(pfrom)) {
                    LogPrintf("Disconnecting outbound peer %d -- headers chain has insufficient work\n", pfrom->GetId());
                    pfrom->fDisconnect = true;
                }
            }
        }

        if (!pfrom->fDisconnect && IsOutboundDisconnectionCandidate(pfrom) && nodestate->pindexBestKnownBlock != nullptr && pfrom->m_tx_relay != nullptr) {
            // If this is an outbound full-relay peer, check to see if we should protect
            // it from the bad/lagging chain logic.
            // Note that block-relay-only peers are already implicitly protected, so we
            // only consider setting m_protect for the full-relay peers.
            if (g_outbound_peers_with_protect_from_disconnect < MAX_OUTBOUND_PEERS_TO_PROTECT_FROM_DISCONNECT && nodestate->pindexBestKnownBlock->nChainWork >= ::ChainActive().Tip()->nChainWork && !nodestate->m_chain_sync.m_protect) {
                LogPrint(BCLog::NET, "Protecting outbound peer=%d from eviction\n", pfrom->GetId());
                nodestate->m_chain_sync.m_protect = true;
                ++g_outbound_peers_with_protect_from_disconnect;
            }
        }
    }

    return true;
}

void static ProcessOrphanTx(CConnman* connman, CTxMemPool& mempool, std::set<uint256>& orphan_work_set, std::list<CTransactionRef>& removed_txn) EXCLUSIVE_LOCKS_REQUIRED(cs_main, g_cs_orphans)
{
    AssertLockHeld(cs_main);
    AssertLockHeld(g_cs_orphans);
    std::set<NodeId> setMisbehaving;
    bool done = false;
    while (!done && !orphan_work_set.empty()) {
        const uint256 orphanHash = *orphan_work_set.begin();
        orphan_work_set.erase(orphan_work_set.begin());

        auto orphan_it = mapOrphanTransactions.find(orphanHash);
        if (orphan_it == mapOrphanTransactions.end()) continue;

        const CTransactionRef porphanTx = orphan_it->second.tx;
        const CTransaction& orphanTx = *porphanTx;
        NodeId fromPeer = orphan_it->second.fromPeer;
        // Use a new TxValidationState because orphans come from different peers (and we call
        // MaybePunishNodeForTx based on the source peer from the orphan map, not based on the peer
        // that relayed the previous transaction).
        TxValidationState orphan_state;

        if (setMisbehaving.count(fromPeer)) continue;
        if (AcceptToMemoryPool(mempool, orphan_state, porphanTx, &removed_txn, false /* bypass_limits */, 0 /* nAbsurdFee */)) {
            LogPrint(BCLog::MEMPOOL, "   accepted orphan tx %s\n", orphanHash.ToString());
            RelayTransaction(orphanHash, *connman);
            for (unsigned int i = 0; i < orphanTx.vout.size(); i++) {
                auto it_by_prev = mapOrphanTransactionsByPrev.find(COutPoint(orphanHash, i));
                if (it_by_prev != mapOrphanTransactionsByPrev.end()) {
                    for (const auto& elem : it_by_prev->second) {
                        orphan_work_set.insert(elem->first);
                    }
                }
            }
            EraseOrphanTx(orphanHash);
            done = true;
        } else if (orphan_state.GetResult() != TxValidationResult::TX_MISSING_INPUTS) {
            if (orphan_state.IsInvalid()) {
                // Punish peer that gave us an invalid orphan tx
                if (MaybePunishNodeForTx(fromPeer, orphan_state)) {
                    setMisbehaving.insert(fromPeer);
                }
                LogPrint(BCLog::MEMPOOL, "   invalid orphan tx %s\n", orphanHash.ToString());
            }
            // Has inputs but not accepted to mempool
            // Probably non-standard or insufficient fee
            LogPrint(BCLog::MEMPOOL, "   removed orphan tx %s\n", orphanHash.ToString());
            if ((!orphanTx.HasWitness() && orphan_state.GetResult() != TxValidationResult::TX_WITNESS_MUTATED) ||
                    orphan_state.GetResult() == TxValidationResult::TX_INPUTS_NOT_STANDARD) {
                // Do not use rejection cache for witness transactions or
                // witness-stripped transactions, as they can have been malleated.
                // See https://github.com/bitcoin/bitcoin/issues/8279 for details.
                // However, if the transaction failed for TX_INPUTS_NOT_STANDARD,
                // then we know that the witness was irrelevant to the policy
                // failure, since this check depends only on the txid
                // (the scriptPubKey being spent is covered by the txid).
                assert(recentRejects);
                recentRejects->insert(orphanHash);
            }
            EraseOrphanTx(orphanHash);
            done = true;
        }
        mempool.check(&::ChainstateActive().CoinsTip());
    }
}

bool ProcessMessage(CNode* pfrom, const std::string& msg_type, CDataStream& vRecv, int64_t nTimeReceived, const CChainParams& chainparams, CTxMemPool& mempool, CConnman* connman, BanMan* banman, const std::atomic<bool>& interruptMsgProc)
{
    LogPrint(BCLog::NET, "received: %s (%u bytes) peer=%d\n", SanitizeString(msg_type), vRecv.size(), pfrom->GetId());
    if (gArgs.IsArgSet("-dropmessagestest") && GetRand(gArgs.GetArg("-dropmessagestest", 0)) == 0)
    {
        LogPrintf("dropmessagestest DROPPING RECV MESSAGE\n");
        return true;
    }


    if (!(pfrom->GetLocalServices() & NODE_BLOOM) &&
              (msg_type == NetMsgType::FILTERLOAD ||
               msg_type == NetMsgType::FILTERADD))
    {
        if (pfrom->nVersion >= NO_BLOOM_VERSION) {
            LOCK(cs_main);
            Misbehaving(pfrom->GetId(), 100);
            return false;
        } else {
            pfrom->fDisconnect = true;
            return false;
        }
    }

    if (msg_type == NetMsgType::VERSION) {
        // Each connection can only send one version message
        if (pfrom->nVersion != 0)
        {
            LOCK(cs_main);
            Misbehaving(pfrom->GetId(), 1);
            return false;
        }

        int64_t nTime;
        CAddress addrMe;
        CAddress addrFrom;
        uint64_t nNonce = 1;
        uint64_t nServiceInt;
        ServiceFlags nServices;
        int nVersion;
        int nSendVersion;
        std::string cleanSubVer;
        int nStartingHeight = -1;
        bool fRelay = true;

        vRecv >> nVersion >> nServiceInt >> nTime >> addrMe;
        nSendVersion = std::min(nVersion, PROTOCOL_VERSION);
        nServices = ServiceFlags(nServiceInt);
        if (!pfrom->fInbound)
        {
            connman->SetServices(pfrom->addr, nServices);
        }
        if (!pfrom->fInbound && !pfrom->fFeeler && !pfrom->m_manual_connection && !HasAllDesirableServiceFlags(nServices))
        {
            LogPrint(BCLog::NET, "peer=%d does not offer the expected services (%08x offered, %08x expected); disconnecting\n", pfrom->GetId(), nServices, GetDesirableServiceFlags(nServices));
            pfrom->fDisconnect = true;
            return false;
        }

        if (nVersion < MIN_PEER_PROTO_VERSION) {
            // disconnect from peers older than this proto version
            LogPrint(BCLog::NET, "peer=%d using obsolete version %i; disconnecting\n", pfrom->GetId(), nVersion);
            pfrom->fDisconnect = true;
            return false;
        }

        if (::ChainActive().Tip()->nHeight >= chainparams.GetConsensus().QIP7Height && nVersion < MIN_PEER_PROTO_VERSION_AFTER_QIP7) {
        	// disconnect from peers older than this proto version
        	LogPrint(BCLog::NET, "peer=%d using obsolete version after QIP7 hardfork %i; disconnecting\n", pfrom->GetId(), nVersion);
        	pfrom->fDisconnect = true;
        	return false;
        }

        if (::ChainActive().Tip()->nHeight >= chainparams.GetConsensus().nOfflineStakeHeight && nVersion < MIN_PEER_PROTO_VERSION_AFTER_OFFLINESTAKE) {
            // disconnect from peers older than this proto version
            LogPrint(BCLog::NET, "peer=%d using obsolete version after offline stake hardfork %i; disconnecting\n", pfrom->GetId(), nVersion);
            pfrom->fDisconnect = true;
            return false;
        }

        if (!vRecv.empty())
            vRecv >> addrFrom >> nNonce;
        if (!vRecv.empty()) {
            std::string strSubVer;
            vRecv >> LIMITED_STRING(strSubVer, MAX_SUBVERSION_LENGTH);
            cleanSubVer = SanitizeString(strSubVer);
        }
        if (!vRecv.empty()) {
            vRecv >> nStartingHeight;
        }
        if (!vRecv.empty())
            vRecv >> fRelay;
        // Disconnect if we connected to ourself
        if (pfrom->fInbound && !connman->CheckIncomingNonce(nNonce))
        {
            LogPrintf("connected to self at %s, disconnecting\n", pfrom->addr.ToString());
            pfrom->fDisconnect = true;
            return true;
        }

        if (pfrom->fInbound && addrMe.IsRoutable())
        {
            SeenLocal(addrMe);
        }

        // Be shy and don't send version until we hear
        if (pfrom->fInbound)
            PushNodeVersion(pfrom, connman, GetAdjustedTime());

        connman->PushMessage(pfrom, CNetMsgMaker(INIT_PROTO_VERSION).Make(NetMsgType::VERACK));

        pfrom->nServices = nServices;
        pfrom->SetAddrLocal(addrMe);
        {
            LOCK(pfrom->cs_SubVer);
            pfrom->cleanSubVer = cleanSubVer;
        }
        pfrom->nStartingHeight = nStartingHeight;

        // set nodes not relaying blocks and tx and not serving (parts) of the historical blockchain as "clients"
        pfrom->fClient = (!(nServices & NODE_NETWORK) && !(nServices & NODE_NETWORK_LIMITED));

        // set nodes not capable of serving the complete blockchain history as "limited nodes"
        pfrom->m_limited_node = (!(nServices & NODE_NETWORK) && (nServices & NODE_NETWORK_LIMITED));

        if (pfrom->m_tx_relay != nullptr) {
            LOCK(pfrom->m_tx_relay->cs_filter);
            pfrom->m_tx_relay->fRelayTxes = fRelay; // set to true after we get the first filter* message
        }

        // Change version
        pfrom->SetSendVersion(nSendVersion);
        pfrom->nVersion = nVersion;

        if((nServices & NODE_WITNESS))
        {
            LOCK(cs_main);
            State(pfrom->GetId())->fHaveWitness = true;
        }

        // Potentially mark this peer as a preferred download peer.
        {
        LOCK(cs_main);
        UpdatePreferredDownload(pfrom, State(pfrom->GetId()));
        }

        if (!pfrom->fInbound && pfrom->IsAddrRelayPeer())
        {
            // Advertise our address
            if (fListen && !::ChainstateActive().IsInitialBlockDownload())
            {
                CAddress addr = GetLocalAddress(&pfrom->addr, pfrom->GetLocalServices());
                FastRandomContext insecure_rand;
                if (addr.IsRoutable())
                {
                    LogPrint(BCLog::NET, "ProcessMessages: advertising address %s\n", addr.ToString());
                    pfrom->PushAddress(addr, insecure_rand);
                } else if (IsPeerAddrLocalGood(pfrom)) {
                    addr.SetIP(addrMe);
                    LogPrint(BCLog::NET, "ProcessMessages: advertising address %s\n", addr.ToString());
                    pfrom->PushAddress(addr, insecure_rand);
                }
            }

            // Get recent addresses
            if (pfrom->fOneShot || pfrom->nVersion >= CADDR_TIME_VERSION || connman->GetAddressCount() < 1000)
            {
                connman->PushMessage(pfrom, CNetMsgMaker(nSendVersion).Make(NetMsgType::GETADDR));
                pfrom->fGetAddr = true;
            }
            connman->MarkAddressGood(pfrom->addr);
        }

        std::string remoteAddr;
        if (fLogIPs)
            remoteAddr = ", peeraddr=" + pfrom->addr.ToString();

        LogPrint(BCLog::NET, "receive version message: %s: version %d, blocks=%d, us=%s, peer=%d%s\n",
                  cleanSubVer, pfrom->nVersion,
                  pfrom->nStartingHeight, addrMe.ToString(), pfrom->GetId(),
                  remoteAddr);

        int64_t nTimeOffset = nTime - GetTime();
        pfrom->nTimeOffset = nTimeOffset;
        AddTimeData(pfrom->addr, nTimeOffset);

        // If the peer is old enough to have the old alert system, send it the final alert.
        if (pfrom->nVersion <= 70012) {
            CDataStream finalAlert(ParseHex("60010000000000000000000000ffffff7f00000000ffffff7ffeffff7f01ffffff7f00000000ffffff7f00ffffff7f002f555247454e543a20416c657274206b657920636f6d70726f6d697365642c2075706772616465207265717569726564004630440220653febd6410f470f6bae11cad19c48413becb1ac2c17f908fd0fd53bdc3abd5202206d0e9c96fe88d4a0f01ed9dedae2b6f9e00da94cad0fecaae66ecf689bf71b50"), SER_NETWORK, PROTOCOL_VERSION);
            connman->PushMessage(pfrom, CNetMsgMaker(nSendVersion).Make("alert", finalAlert));
        }

        // Feeler connections exist only to verify if address is online.
        if (pfrom->fFeeler) {
            assert(pfrom->fInbound == false);
            pfrom->fDisconnect = true;
        }
        return true;
    }

    if (pfrom->nVersion == 0) {
        // Must have a version message before anything else
        LOCK(cs_main);
        Misbehaving(pfrom->GetId(), 1);
        return false;
    }

    // At this point, the outgoing message serialization version can't change.
    const CNetMsgMaker msgMaker(pfrom->GetSendVersion());

    if (msg_type == NetMsgType::VERACK)
    {
        pfrom->SetRecvVersion(std::min(pfrom->nVersion.load(), PROTOCOL_VERSION));

        if (!pfrom->fInbound) {
            // Mark this node as currently connected, so we update its timestamp later.
            LOCK(cs_main);
            State(pfrom->GetId())->fCurrentlyConnected = true;
            LogPrintf("New outbound peer connected: version: %d, blocks=%d, peer=%d%s (%s)\n",
                      pfrom->nVersion.load(), pfrom->nStartingHeight,
                      pfrom->GetId(), (fLogIPs ? strprintf(", peeraddr=%s", pfrom->addr.ToString()) : ""),
                      pfrom->m_tx_relay == nullptr ? "block-relay" : "full-relay");
        }

        if (pfrom->nVersion >= SENDHEADERS_VERSION) {
            // Tell our peer we prefer to receive headers rather than inv's
            // We send this to non-NODE NETWORK peers as well, because even
            // non-NODE NETWORK peers can announce blocks (such as pruning
            // nodes)
            connman->PushMessage(pfrom, msgMaker.Make(NetMsgType::SENDHEADERS));
        }
        if (pfrom->nVersion >= SHORT_IDS_BLOCKS_VERSION) {
            // Tell our peer we are willing to provide version 1 or 2 cmpctblocks
            // However, we do not request new block announcements using
            // cmpctblock messages.
            // We send this to non-NODE NETWORK peers as well, because
            // they may wish to request compact blocks from us
            bool fAnnounceUsingCMPCTBLOCK = false;
            uint64_t nCMPCTBLOCKVersion = 2;
            if (pfrom->GetLocalServices() & NODE_WITNESS)
                connman->PushMessage(pfrom, msgMaker.Make(NetMsgType::SENDCMPCT, fAnnounceUsingCMPCTBLOCK, nCMPCTBLOCKVersion));
            nCMPCTBLOCKVersion = 1;
            connman->PushMessage(pfrom, msgMaker.Make(NetMsgType::SENDCMPCT, fAnnounceUsingCMPCTBLOCK, nCMPCTBLOCKVersion));
        }
        pfrom->fSuccessfullyConnected = true;
        return true;
    }

    if (!pfrom->fSuccessfullyConnected) {
        // Must have a verack message before anything else
        LOCK(cs_main);
        Misbehaving(pfrom->GetId(), 1);
        return false;
    }

    if (msg_type == NetMsgType::ADDR) {
        std::vector<CAddress> vAddr;
        vRecv >> vAddr;

        // Don't want addr from older versions unless seeding
        if (pfrom->nVersion < CADDR_TIME_VERSION && connman->GetAddressCount() > 1000)
            return true;
        if (!pfrom->IsAddrRelayPeer()) {
            return true;
        }
        if (vAddr.size() > 1000)
        {
            LOCK(cs_main);
            Misbehaving(pfrom->GetId(), 20, strprintf("message addr size() = %u", vAddr.size()));
            return false;
        }

        // Store the new addresses
        std::vector<CAddress> vAddrOk;
        int64_t nNow = GetAdjustedTime();
        int64_t nSince = nNow - 10 * 60;
        for (CAddress& addr : vAddr)
        {
            if (interruptMsgProc)
                return true;

            // We only bother storing full nodes, though this may include
            // things which we would not make an outbound connection to, in
            // part because we may make feeler connections to them.
            if (!MayHaveUsefulAddressDB(addr.nServices) && !HasAllDesirableServiceFlags(addr.nServices))
                continue;

            if (addr.nTime <= 100000000 || addr.nTime > nNow + 10 * 60)
                addr.nTime = nNow - 5 * 24 * 60 * 60;
            pfrom->AddAddressKnown(addr);
            if (banman->IsDiscouraged(addr)) continue; // Do not process banned/discouraged addresses beyond remembering we received them
            if (banman->IsBanned(addr)) continue;
            bool fReachable = IsReachable(addr);
            if (addr.nTime > nSince && !pfrom->fGetAddr && vAddr.size() <= 10 && addr.IsRoutable())
            {
                // Relay to a limited number of other nodes
                RelayAddress(addr, fReachable, *connman);
            }
            // Do not store addresses outside our network
            if (fReachable)
                vAddrOk.push_back(addr);
        }
        connman->AddNewAddresses(vAddrOk, pfrom->addr, 2 * 60 * 60);
        if (vAddr.size() < 1000)
            pfrom->fGetAddr = false;
        if (pfrom->fOneShot)
            pfrom->fDisconnect = true;
        return true;
    }

    if (msg_type == NetMsgType::SENDHEADERS) {
        LOCK(cs_main);
        State(pfrom->GetId())->fPreferHeaders = true;
        return true;
    }

    if (msg_type == NetMsgType::SENDCMPCT) {
        bool fAnnounceUsingCMPCTBLOCK = false;
        uint64_t nCMPCTBLOCKVersion = 0;
        vRecv >> fAnnounceUsingCMPCTBLOCK >> nCMPCTBLOCKVersion;
        if (nCMPCTBLOCKVersion == 1 || ((pfrom->GetLocalServices() & NODE_WITNESS) && nCMPCTBLOCKVersion == 2)) {
            LOCK(cs_main);
            // fProvidesHeaderAndIDs is used to "lock in" version of compact blocks we send (fWantsCmpctWitness)
            if (!State(pfrom->GetId())->fProvidesHeaderAndIDs) {
                State(pfrom->GetId())->fProvidesHeaderAndIDs = true;
                State(pfrom->GetId())->fWantsCmpctWitness = nCMPCTBLOCKVersion == 2;
            }
            if (State(pfrom->GetId())->fWantsCmpctWitness == (nCMPCTBLOCKVersion == 2)) // ignore later version announces
                State(pfrom->GetId())->fPreferHeaderAndIDs = fAnnounceUsingCMPCTBLOCK;
            if (!State(pfrom->GetId())->fSupportsDesiredCmpctVersion) {
                if (pfrom->GetLocalServices() & NODE_WITNESS)
                    State(pfrom->GetId())->fSupportsDesiredCmpctVersion = (nCMPCTBLOCKVersion == 2);
                else
                    State(pfrom->GetId())->fSupportsDesiredCmpctVersion = (nCMPCTBLOCKVersion == 1);
            }
        }
        return true;
    }

    if (msg_type == NetMsgType::INV) {
        std::vector<CInv> vInv;
        vRecv >> vInv;
        if (vInv.size() > MAX_INV_SZ)
        {
            LOCK(cs_main);
            Misbehaving(pfrom->GetId(), 20, strprintf("message inv size() = %u", vInv.size()));
            return false;
        }

        // We won't accept tx inv's if we're in blocks-only mode, or this is a
        // block-relay-only peer
        bool fBlocksOnly = !g_relay_txes || (pfrom->m_tx_relay == nullptr);

        // Allow whitelisted peers to send data other than blocks in blocks only mode if whitelistrelay is true
        if (pfrom->HasPermission(PF_RELAY))
            fBlocksOnly = false;

        LOCK(cs_main);

        uint32_t nFetchFlags = GetFetchFlags(pfrom);
        const auto current_time = GetTime<std::chrono::microseconds>();
        uint256* best_block{nullptr};

        for (CInv &inv : vInv)
        {
            if (interruptMsgProc)
                return true;

            bool fAlreadyHave = AlreadyHave(inv, mempool);
            LogPrint(BCLog::NET, "got inv: %s  %s peer=%d\n", inv.ToString(), fAlreadyHave ? "have" : "new", pfrom->GetId());

            if (inv.type == MSG_TX) {
                inv.type |= nFetchFlags;
            }

            if (inv.type == MSG_BLOCK) {
                UpdateBlockAvailability(pfrom->GetId(), inv.hash);
                if (!fAlreadyHave && !fImporting && !fReindex && !mapBlocksInFlight.count(inv.hash)) {
                    // Headers-first is the primary method of announcement on
                    // the network. If a node fell back to sending blocks by inv,
                    // it's probably for a re-org. The final block hash
                    // provided should be the highest, so send a getheaders and
                    // then fetch the blocks we need to catch up.
                    best_block = &inv.hash;
                }
            } else {
                pfrom->AddInventoryKnown(inv);
                if (fBlocksOnly) {
                    LogPrint(BCLog::NET, "transaction (%s) inv sent in violation of protocol, disconnecting peer=%d\n", inv.hash.ToString(), pfrom->GetId());
                    pfrom->fDisconnect = true;
                    return true;
                } else if (!fAlreadyHave && !fImporting && !fReindex && !::ChainstateActive().IsInitialBlockDownload()) {
                    RequestTx(State(pfrom->GetId()), inv.hash, current_time);
                }
            }
        }

        if (best_block != nullptr) {
            connman->PushMessage(pfrom, msgMaker.Make(NetMsgType::GETHEADERS, ::ChainActive().GetLocator(pindexBestHeader), *best_block));
            LogPrint(BCLog::NET, "getheaders (%d) %s to peer=%d\n", pindexBestHeader->nHeight, best_block->ToString(), pfrom->GetId());
        }

        return true;
    }

    if (msg_type == NetMsgType::GETDATA) {
        std::vector<CInv> vInv;
        vRecv >> vInv;
        if (vInv.size() > MAX_INV_SZ)
        {
            LOCK(cs_main);
            Misbehaving(pfrom->GetId(), 20, strprintf("message getdata size() = %u", vInv.size()));
            return false;
        }

        LogPrint(BCLog::NET, "received getdata (%u invsz) peer=%d\n", vInv.size(), pfrom->GetId());

        if (vInv.size() > 0) {
            LogPrint(BCLog::NET, "received getdata for: %s peer=%d\n", vInv[0].ToString(), pfrom->GetId());
        }

        pfrom->vRecvGetData.insert(pfrom->vRecvGetData.end(), vInv.begin(), vInv.end());
        ProcessGetData(pfrom, chainparams, connman, mempool, interruptMsgProc);
        return true;
    }

    if (msg_type == NetMsgType::GETBLOCKS) {
        CBlockLocator locator;
        uint256 hashStop;
        vRecv >> locator >> hashStop;

        if (locator.vHave.size() > MAX_LOCATOR_SZ) {
            LogPrint(BCLog::NET, "getblocks locator size %lld > %d, disconnect peer=%d\n", locator.vHave.size(), MAX_LOCATOR_SZ, pfrom->GetId());
            pfrom->fDisconnect = true;
            return true;
        }

        // We might have announced the currently-being-connected tip using a
        // compact block, which resulted in the peer sending a getblocks
        // request, which we would otherwise respond to without the new block.
        // To avoid this situation we simply verify that we are on our best
        // known chain now. This is super overkill, but we handle it better
        // for getheaders requests, and there are no known nodes which support
        // compact blocks but still use getblocks to request blocks.
        {
            std::shared_ptr<const CBlock> a_recent_block;
            {
                LOCK(cs_most_recent_block);
                a_recent_block = most_recent_block;
            }
            BlockValidationState state;
            if (!ActivateBestChain(state, Params(), a_recent_block)) {
                LogPrint(BCLog::NET, "failed to activate chain (%s)\n", state.ToString());
            }
        }

        LOCK(cs_main);

        // Find the last block the caller has in the main chain
        const CBlockIndex* pindex = FindForkInGlobalIndex(::ChainActive(), locator);

        // Send the rest of the chain
        if (pindex)
            pindex = ::ChainActive().Next(pindex);
        int nLimit = 500;
        LogPrint(BCLog::NET, "getblocks %d to %s limit %d from peer=%d\n", (pindex ? pindex->nHeight : -1), hashStop.IsNull() ? "end" : hashStop.ToString(), nLimit, pfrom->GetId());
        for (; pindex; pindex = ::ChainActive().Next(pindex))
        {
            if (pindex->GetBlockHash() == hashStop)
            {
                LogPrint(BCLog::NET, "  getblocks stopping at %d %s\n", pindex->nHeight, pindex->GetBlockHash().ToString());
                break;
            }
            // If pruning, don't inv blocks unless we have on disk and are likely to still have
            // for some reasonable time window (1 hour) that block relay might require.
            const int nPrunedBlocksLikelyToHave = MIN_BLOCKS_TO_KEEP - 3600 / chainparams.GetConsensus().nPowTargetSpacing;
            if (fPruneMode && (!(pindex->nStatus & BLOCK_HAVE_DATA) || pindex->nHeight <= ::ChainActive().Tip()->nHeight - nPrunedBlocksLikelyToHave))
            {
                LogPrint(BCLog::NET, " getblocks stopping, pruned or too old block at %d %s\n", pindex->nHeight, pindex->GetBlockHash().ToString());
                break;
            }
            pfrom->PushInventory(CInv(MSG_BLOCK, pindex->GetBlockHash()));
            if (--nLimit <= 0)
            {
                // When this block is requested, we'll send an inv that'll
                // trigger the peer to getblocks the next batch of inventory.
                LogPrint(BCLog::NET, "  getblocks stopping at limit %d %s\n", pindex->nHeight, pindex->GetBlockHash().ToString());
                pfrom->hashContinue = pindex->GetBlockHash();
                break;
            }
        }
        return true;
    }

    if (msg_type == NetMsgType::GETBLOCKTXN) {
        BlockTransactionsRequest req;
        vRecv >> req;

        std::shared_ptr<const CBlock> recent_block;
        {
            LOCK(cs_most_recent_block);
            if (most_recent_block_hash == req.blockhash)
                recent_block = most_recent_block;
            // Unlock cs_most_recent_block to avoid cs_main lock inversion
        }
        if (recent_block) {
            SendBlockTransactions(*recent_block, req, pfrom, connman);
            return true;
        }

        LOCK(cs_main);

        const CBlockIndex* pindex = LookupBlockIndex(req.blockhash);
        if (!pindex || !(pindex->nStatus & BLOCK_HAVE_DATA)) {
            LogPrint(BCLog::NET, "Peer %d sent us a getblocktxn for a block we don't have\n", pfrom->GetId());
            return true;
        }

        if (pindex->nHeight < ::ChainActive().Height() - MAX_BLOCKTXN_DEPTH) {
            // If an older block is requested (should never happen in practice,
            // but can happen in tests) send a block response instead of a
            // blocktxn response. Sending a full block response instead of a
            // small blocktxn response is preferable in the case where a peer
            // might maliciously send lots of getblocktxn requests to trigger
            // expensive disk reads, because it will require the peer to
            // actually receive all the data read from disk over the network.
            LogPrint(BCLog::NET, "Peer %d sent us a getblocktxn for a block > %i deep\n", pfrom->GetId(), MAX_BLOCKTXN_DEPTH);
            CInv inv;
            inv.type = State(pfrom->GetId())->fWantsCmpctWitness ? MSG_WITNESS_BLOCK : MSG_BLOCK;
            inv.hash = req.blockhash;
            pfrom->vRecvGetData.push_back(inv);
            // The message processing loop will go around again (without pausing) and we'll respond then (without cs_main)
            return true;
        }

        CBlock block;
        bool ret = ReadBlockFromDisk(block, pindex, chainparams.GetConsensus());
        assert(ret);

        SendBlockTransactions(block, req, pfrom, connman);
        return true;
    }

    if (msg_type == NetMsgType::GETHEADERS) {
        CBlockLocator locator;
        uint256 hashStop;
        vRecv >> locator >> hashStop;

        if (locator.vHave.size() > MAX_LOCATOR_SZ) {
            LogPrint(BCLog::NET, "getheaders locator size %lld > %d, disconnect peer=%d\n", locator.vHave.size(), MAX_LOCATOR_SZ, pfrom->GetId());
            pfrom->fDisconnect = true;
            return true;
        }

        LOCK(cs_main);
        if (::ChainstateActive().IsInitialBlockDownload() && !pfrom->HasPermission(PF_NOBAN)) {
            LogPrint(BCLog::NET, "Ignoring getheaders from peer=%d because node is in initial block download\n", pfrom->GetId());
            return true;
        }

        CNodeState *nodestate = State(pfrom->GetId());
        const CBlockIndex* pindex = nullptr;
        if (locator.IsNull())
        {
            // If locator is null, return the hashStop block
            pindex = LookupBlockIndex(hashStop);
            if (!pindex) {
                return true;
            }

            if (!BlockRequestAllowed(pindex, chainparams.GetConsensus())) {
                LogPrint(BCLog::NET, "%s: ignoring request from peer=%i for old block header that isn't in the main chain\n", __func__, pfrom->GetId());
                return true;
            }
        }
        else
        {
            // Find the last block the caller has in the main chain
            pindex = FindForkInGlobalIndex(::ChainActive(), locator);
            if (pindex)
                pindex = ::ChainActive().Next(pindex);
        }

        // we must use CBlocks, as CBlockHeaders won't include the 0x00 nTx count at the end
        std::vector<CBlock> vHeaders;
        int nLimit = MAX_HEADERS_RESULTS;
        LogPrint(BCLog::NET, "getheaders %d to %s from peer=%d\n", (pindex ? pindex->nHeight : -1), hashStop.IsNull() ? "end" : hashStop.ToString(), pfrom->GetId());
        for (; pindex; pindex = ::ChainActive().Next(pindex))
        {
            vHeaders.push_back(pindex->GetBlockHeader());
            if (--nLimit <= 0 || pindex->GetBlockHash() == hashStop)
                break;
        }
        // pindex can be nullptr either if we sent ::ChainActive().Tip() OR
        // if our peer has ::ChainActive().Tip() (and thus we are sending an empty
        // headers message). In both cases it's safe to update
        // pindexBestHeaderSent to be our tip.
        //
        // It is important that we simply reset the BestHeaderSent value here,
        // and not max(BestHeaderSent, newHeaderSent). We might have announced
        // the currently-being-connected tip using a compact block, which
        // resulted in the peer sending a headers request, which we respond to
        // without the new block. By resetting the BestHeaderSent, we ensure we
        // will re-announce the new block via headers (or compact blocks again)
        // in the SendMessages logic.
        nodestate->pindexBestHeaderSent = pindex ? pindex : ::ChainActive().Tip();
        connman->PushMessage(pfrom, msgMaker.Make(NetMsgType::HEADERS, vHeaders));
        return true;
    }

    if (msg_type == NetMsgType::TX) {
        // Stop processing the transaction early if
        // We are in blocks only mode and peer is either not whitelisted or whitelistrelay is off
        // or if this peer is supposed to be a block-relay-only peer
        if ((!g_relay_txes && !pfrom->HasPermission(PF_RELAY)) || (pfrom->m_tx_relay == nullptr))
        {
            LogPrint(BCLog::NET, "transaction sent in violation of protocol peer=%d\n", pfrom->GetId());
            pfrom->fDisconnect = true;
            return true;
        }

        CTransactionRef ptx;
        vRecv >> ptx;
        const CTransaction& tx = *ptx;

        CInv inv(MSG_TX, tx.GetHash());
        pfrom->AddInventoryKnown(inv);

        LOCK2(cs_main, g_cs_orphans);

        TxValidationState state;

        CNodeState* nodestate = State(pfrom->GetId());
        nodestate->m_tx_download.m_tx_announced.erase(inv.hash);
        nodestate->m_tx_download.m_tx_in_flight.erase(inv.hash);
        EraseTxRequest(inv.hash);

        std::list<CTransactionRef> lRemovedTxn;

        if (!AlreadyHave(inv, mempool) &&
            AcceptToMemoryPool(mempool, state, ptx, &lRemovedTxn, false /* bypass_limits */, 0 /* nAbsurdFee */)) {
            mempool.check(&::ChainstateActive().CoinsTip());
            RelayTransaction(tx.GetHash(), *connman);
            for (unsigned int i = 0; i < tx.vout.size(); i++) {
                auto it_by_prev = mapOrphanTransactionsByPrev.find(COutPoint(inv.hash, i));
                if (it_by_prev != mapOrphanTransactionsByPrev.end()) {
                    for (const auto& elem : it_by_prev->second) {
                        pfrom->orphan_work_set.insert(elem->first);
                    }
                }
            }

            pfrom->nLastTXTime = GetTime();

            LogPrint(BCLog::MEMPOOL, "AcceptToMemoryPool: peer=%d: accepted %s (poolsz %u txn, %u kB)\n",
                pfrom->GetId(),
                tx.GetHash().ToString(),
                mempool.size(), mempool.DynamicMemoryUsage() / 1000);

            // Recursively process any orphan transactions that depended on this one
            ProcessOrphanTx(connman, mempool, pfrom->orphan_work_set, lRemovedTxn);
        }
        else if (state.GetResult() == TxValidationResult::TX_MISSING_INPUTS)
        {
            bool fRejectedParents = false; // It may be the case that the orphans parents have all been rejected
            for (const CTxIn& txin : tx.vin) {
                if (recentRejects->contains(txin.prevout.hash)) {
                    fRejectedParents = true;
                    break;
                }
            }
            if (!fRejectedParents) {
                uint32_t nFetchFlags = GetFetchFlags(pfrom);
                const auto current_time = GetTime<std::chrono::microseconds>();

                for (const CTxIn& txin : tx.vin) {
                    CInv _inv(MSG_TX | nFetchFlags, txin.prevout.hash);
                    pfrom->AddInventoryKnown(_inv);
                    if (!AlreadyHave(_inv, mempool)) RequestTx(State(pfrom->GetId()), _inv.hash, current_time);
                }
                AddOrphanTx(ptx, pfrom->GetId());

                // DoS prevention: do not allow mapOrphanTransactions to grow unbounded (see CVE-2012-3789)
                unsigned int nMaxOrphanTx = (unsigned int)std::max((int64_t)0, gArgs.GetArg("-maxorphantx", DEFAULT_MAX_ORPHAN_TRANSACTIONS));
                unsigned int nEvicted = LimitOrphanTxSize(nMaxOrphanTx);
                if (nEvicted > 0) {
                    LogPrint(BCLog::MEMPOOL, "mapOrphan overflow, removed %u tx\n", nEvicted);
                }
            } else {
                LogPrint(BCLog::MEMPOOL, "not keeping orphan with rejected parents %s\n",tx.GetHash().ToString());
                // We will continue to reject this tx since it has rejected
                // parents so avoid re-requesting it from other peers.
                recentRejects->insert(tx.GetHash());
            }
        } else {
            if ((!tx.HasWitness() && state.GetResult() != TxValidationResult::TX_WITNESS_MUTATED) ||
                    state.GetResult() == TxValidationResult::TX_INPUTS_NOT_STANDARD) {
                // Do not use rejection cache for witness transactions or
                // witness-stripped transactions, as they can have been malleated.
                // See https://github.com/bitcoin/bitcoin/issues/8279 for details.
                // However, if the transaction failed for TX_INPUTS_NOT_STANDARD,
                // then we know that the witness was irrelevant to the policy
                // failure, since this check depends only on the txid
                // (the scriptPubKey being spent is covered by the txid).
                assert(recentRejects);
                recentRejects->insert(tx.GetHash());
                if (RecursiveDynamicUsage(*ptx) < 100000) {
                    AddToCompactExtraTransactions(ptx);
                }
            } else if (tx.HasWitness() && RecursiveDynamicUsage(*ptx) < 100000) {
                AddToCompactExtraTransactions(ptx);
            }

            if (pfrom->HasPermission(PF_FORCERELAY)) {
                // Always relay transactions received from whitelisted peers, even
                // if they were already in the mempool,
                // allowing the node to function as a gateway for
                // nodes hidden behind it.
                if (!mempool.exists(tx.GetHash())) {
                    LogPrintf("Not relaying non-mempool transaction %s from whitelisted peer=%d\n", tx.GetHash().ToString(), pfrom->GetId());
                } else {
                    LogPrintf("Force relaying tx %s from whitelisted peer=%d\n", tx.GetHash().ToString(), pfrom->GetId());
                    RelayTransaction(tx.GetHash(), *connman);
                }
            }
        }

        for (const CTransactionRef& removedTx : lRemovedTxn)
            AddToCompactExtraTransactions(removedTx);

        // If a tx has been detected by recentRejects, we will have reached
        // this point and the tx will have been ignored. Because we haven't run
        // the tx through AcceptToMemoryPool, we won't have computed a DoS
        // score for it or determined exactly why we consider it invalid.
        //
        // This means we won't penalize any peer subsequently relaying a DoSy
        // tx (even if we penalized the first peer who gave it to us) because
        // we have to account for recentRejects showing false positives. In
        // other words, we shouldn't penalize a peer if we aren't *sure* they
        // submitted a DoSy tx.
        //
        // Note that recentRejects doesn't just record DoSy or invalid
        // transactions, but any tx not accepted by the mempool, which may be
        // due to node policy (vs. consensus). So we can't blanket penalize a
        // peer simply for relaying a tx that our recentRejects has caught,
        // regardless of false positives.

        if (state.IsInvalid())
        {
            LogPrint(BCLog::MEMPOOLREJ, "%s from peer=%d was not accepted: %s\n", tx.GetHash().ToString(),
                pfrom->GetId(),
                state.ToString());
            MaybePunishNodeForTx(pfrom->GetId(), state);
        }
        return true;
    }

    if (msg_type == NetMsgType::CMPCTBLOCK)
    {
        // Ignore cmpctblock received while importing
        if (fImporting || fReindex) {
            LogPrint(BCLog::NET, "Unexpected cmpctblock message received from peer %d\n", pfrom->GetId());
            return true;
        }

        CBlockHeaderAndShortTxIDs cmpctblock;
        vRecv >> cmpctblock;

        bool received_new_header = false;

        {
        LOCK(cs_main);

        if (!LookupBlockIndex(cmpctblock.header.hashPrevBlock)) {
            // Doesn't connect (or is genesis), instead of DoSing in AcceptBlockHeader, request deeper headers
            if (!::ChainstateActive().IsInitialBlockDownload())
                connman->PushMessage(pfrom, msgMaker.Make(NetMsgType::GETHEADERS, ::ChainActive().GetLocator(pindexBestHeader), uint256()));
            return true;
        }

        if (!LookupBlockIndex(cmpctblock.header.GetHash())) {
            received_new_header = true;
        }
        }

        const CBlockIndex *pindex = nullptr;
        BlockValidationState state;
        if (!ProcessNetBlockHeaders(pfrom, {cmpctblock.header}, state, chainparams, &pindex)) {
            if (state.IsInvalid()) {
                MaybePunishNodeForBlock(pfrom->GetId(), state, /*via_compact_block*/ true, "invalid header via cmpctblock");
                return true;
            }
        }

        // When we succeed in decoding a block's txids from a cmpctblock
        // message we typically jump to the BLOCKTXN handling code, with a
        // dummy (empty) BLOCKTXN message, to re-use the logic there in
        // completing processing of the putative block (without cs_main).
        bool fProcessBLOCKTXN = false;
        CDataStream blockTxnMsg(SER_NETWORK, PROTOCOL_VERSION);

        // If we end up treating this as a plain headers message, call that as well
        // without cs_main.
        bool fRevertToHeaderProcessing = false;

        // Keep a CBlock for "optimistic" compactblock reconstructions (see
        // below)
        std::shared_ptr<CBlock> pblock = std::make_shared<CBlock>();
        bool fBlockReconstructed = false;

        {
        LOCK2(cs_main, g_cs_orphans);
        // If AcceptBlockHeader returned true, it set pindex
        assert(pindex);
        UpdateBlockAvailability(pfrom->GetId(), pindex->GetBlockHash());

        CNodeState *nodestate = State(pfrom->GetId());

        // If this was a new header with more work than our tip, update the
        // peer's last block announcement time
        if (received_new_header && pindex->nChainWork > ::ChainActive().Tip()->nChainWork) {
            nodestate->m_last_block_announcement = GetTime();
        }

        std::map<uint256, std::pair<NodeId, std::list<QueuedBlock>::iterator> >::iterator blockInFlightIt = mapBlocksInFlight.find(pindex->GetBlockHash());
        bool fAlreadyInFlight = blockInFlightIt != mapBlocksInFlight.end();

        if (pindex->nStatus & BLOCK_HAVE_DATA) // Nothing to do here
            return true;

        if (pindex->nChainWork <= ::ChainActive().Tip()->nChainWork || // We know something better
                pindex->nTx != 0) { // We had this block at some point, but pruned it
            if (fAlreadyInFlight) {
                // We requested this block for some reason, but our mempool will probably be useless
                // so we just grab the block via normal getdata
                std::vector<CInv> vInv(1);
                vInv[0] = CInv(MSG_BLOCK | GetFetchFlags(pfrom), cmpctblock.header.GetHash());
                connman->PushMessage(pfrom, msgMaker.Make(NetMsgType::GETDATA, vInv));
            }
            return true;
        }

        // If we're not close to tip yet, give up and let parallel block fetch work its magic
        if (!fAlreadyInFlight && !CanDirectFetch(chainparams.GetConsensus()))
            return true;

        if (IsWitnessEnabled(pindex->pprev, chainparams.GetConsensus()) && !nodestate->fSupportsDesiredCmpctVersion) {
            // Don't bother trying to process compact blocks from v1 peers
            // after segwit activates.
            return true;
        }

        // We want to be a bit conservative just to be extra careful about DoS
        // possibilities in compact block processing...
        if (pindex->nHeight <= ::ChainActive().Height() + 2) {
            if ((!fAlreadyInFlight && nodestate->nBlocksInFlight < MAX_BLOCKS_IN_TRANSIT_PER_PEER) ||
                 (fAlreadyInFlight && blockInFlightIt->second.first == pfrom->GetId())) {
                std::list<QueuedBlock>::iterator* queuedBlockIt = nullptr;
                if (!MarkBlockAsInFlight(mempool, pfrom->GetId(), pindex->GetBlockHash(), pindex, &queuedBlockIt)) {
                    if (!(*queuedBlockIt)->partialBlock)
                        (*queuedBlockIt)->partialBlock.reset(new PartiallyDownloadedBlock(&mempool));
                    else {
                        // The block was already in flight using compact blocks from the same peer
                        LogPrint(BCLog::NET, "Peer sent us compact block we were already syncing!\n");
                        return true;
                    }
                }

                PartiallyDownloadedBlock& partialBlock = *(*queuedBlockIt)->partialBlock;
                ReadStatus status = partialBlock.InitData(cmpctblock, vExtraTxnForCompact);
                if (status == READ_STATUS_INVALID) {
                    MarkBlockAsReceived(pindex->GetBlockHash()); // Reset in-flight state in case of whitelist
                    Misbehaving(pfrom->GetId(), 100, strprintf("Peer %d sent us invalid compact block\n", pfrom->GetId()));
                    return true;
                } else if (status == READ_STATUS_FAILED) {
                    // Duplicate txindexes, the block is now in-flight, so just request it
                    std::vector<CInv> vInv(1);
                    vInv[0] = CInv(MSG_BLOCK | GetFetchFlags(pfrom), cmpctblock.header.GetHash());
                    connman->PushMessage(pfrom, msgMaker.Make(NetMsgType::GETDATA, vInv));
                    return true;
                }

                BlockTransactionsRequest req;
                for (size_t i = 0; i < cmpctblock.BlockTxCount(); i++) {
                    if (!partialBlock.IsTxAvailable(i))
                        req.indexes.push_back(i);
                }
                if (req.indexes.empty()) {
                    // Dirty hack to jump to BLOCKTXN code (TODO: move message handling into their own functions)
                    BlockTransactions txn;
                    txn.blockhash = cmpctblock.header.GetHash();
                    blockTxnMsg << txn;
                    fProcessBLOCKTXN = true;
                } else {
                    req.blockhash = pindex->GetBlockHash();
                    connman->PushMessage(pfrom, msgMaker.Make(NetMsgType::GETBLOCKTXN, req));
                }
            } else {
                // This block is either already in flight from a different
                // peer, or this peer has too many blocks outstanding to
                // download from.
                // Optimistically try to reconstruct anyway since we might be
                // able to without any round trips.
                PartiallyDownloadedBlock tempBlock(&mempool);
                ReadStatus status = tempBlock.InitData(cmpctblock, vExtraTxnForCompact);
                if (status != READ_STATUS_OK) {
                    // TODO: don't ignore failures
                    return true;
                }
                std::vector<CTransactionRef> dummy;
                status = tempBlock.FillBlock(*pblock, dummy);
                if (status == READ_STATUS_OK) {
                    fBlockReconstructed = true;
                }
            }
        } else {
            if (fAlreadyInFlight) {
                // We requested this block, but its far into the future, so our
                // mempool will probably be useless - request the block normally
                std::vector<CInv> vInv(1);
                vInv[0] = CInv(MSG_BLOCK | GetFetchFlags(pfrom), cmpctblock.header.GetHash());
                connman->PushMessage(pfrom, msgMaker.Make(NetMsgType::GETDATA, vInv));
                return true;
            } else {
                // If this was an announce-cmpctblock, we want the same treatment as a header message
                fRevertToHeaderProcessing = true;
            }
        }
        } // cs_main

        if (fProcessBLOCKTXN)
            return ProcessMessage(pfrom, NetMsgType::BLOCKTXN, blockTxnMsg, nTimeReceived, chainparams, mempool, connman, banman, interruptMsgProc);

        if (fRevertToHeaderProcessing) {
            // Headers received from HB compact block peers are permitted to be
            // relayed before full validation (see BIP 152), so we don't want to disconnect
            // the peer if the header turns out to be for an invalid block.
            // Note that if a peer tries to build on an invalid chain, that
            // will be detected and the peer will be disconnected/discouraged.
            return ProcessHeadersMessage(pfrom, connman, mempool, {cmpctblock.header}, chainparams, /*via_compact_block=*/true);
        }

        if (fBlockReconstructed) {
            // If we got here, we were able to optimistically reconstruct a
            // block that is in flight from some other peer.
            {
                LOCK(cs_main);
                mapBlockSource.emplace(pblock->GetHash(), std::make_pair(pfrom->GetId(), false));
            }
            bool fNewBlock = false;
            // Setting fForceProcessing to true means that we bypass some of
            // our anti-DoS protections in AcceptBlock, which filters
            // unrequested blocks that might be trying to waste our resources
            // (eg disk space). Because we only try to reconstruct blocks when
            // we're close to caught up (via the CanDirectFetch() requirement
            // above, combined with the behavior of not requesting blocks until
            // we have a chain with at least nMinimumChainWork), and we ignore
            // compact blocks with less work than our tip, it is safe to treat
            // reconstructed compact blocks as having been requested.
            ProcessNetBlock(chainparams, pblock, /*fForceProcessing=*/true, &fNewBlock, pfrom, *connman);
            if (fNewBlock) {
                pfrom->nLastBlockTime = GetTime();
            } else {
                LOCK(cs_main);
                mapBlockSource.erase(pblock->GetHash());
            }
            LOCK(cs_main); // hold cs_main for CBlockIndex::IsValid()
            if (pindex->IsValid(BLOCK_VALID_TRANSACTIONS)) {
                // Clear download state for this block, which is in
                // process from some other peer.  We do this after calling
                // ProcessNewBlock so that a malleated cmpctblock announcement
                // can't be used to interfere with block relay.
                MarkBlockAsReceived(pblock->GetHash());
            }
        }
        return true;
    }

    if (msg_type == NetMsgType::BLOCKTXN)
    {
        // Ignore blocktxn received while importing
        if (fImporting || fReindex) {
            LogPrint(BCLog::NET, "Unexpected blocktxn message received from peer %d\n", pfrom->GetId());
            return true;
        }

        BlockTransactions resp;
        vRecv >> resp;

        std::shared_ptr<CBlock> pblock = std::make_shared<CBlock>();
        bool fBlockRead = false;
        {
            LOCK(cs_main);

            std::map<uint256, std::pair<NodeId, std::list<QueuedBlock>::iterator> >::iterator it = mapBlocksInFlight.find(resp.blockhash);
            if (it == mapBlocksInFlight.end() || !it->second.second->partialBlock ||
                    it->second.first != pfrom->GetId()) {
                LogPrint(BCLog::NET, "Peer %d sent us block transactions for block we weren't expecting\n", pfrom->GetId());
                return true;
            }

            PartiallyDownloadedBlock& partialBlock = *it->second.second->partialBlock;
            ReadStatus status = partialBlock.FillBlock(*pblock, resp.txn);
            if (status == READ_STATUS_INVALID) {
                MarkBlockAsReceived(resp.blockhash); // Reset in-flight state in case of whitelist
                Misbehaving(pfrom->GetId(), 100, strprintf("Peer %d sent us invalid compact block/non-matching block transactions\n", pfrom->GetId()));
                return true;
            } else if (status == READ_STATUS_FAILED) {
                // Might have collided, fall back to getdata now :(
                std::vector<CInv> invs;
                invs.push_back(CInv(MSG_BLOCK | GetFetchFlags(pfrom), resp.blockhash));
                connman->PushMessage(pfrom, msgMaker.Make(NetMsgType::GETDATA, invs));
            } else {
                // Block is either okay, or possibly we received
                // READ_STATUS_CHECKBLOCK_FAILED.
                // Note that CheckBlock can only fail for one of a few reasons:
                // 1. bad-proof-of-work (impossible here, because we've already
                //    accepted the header)
                // 2. merkleroot doesn't match the transactions given (already
                //    caught in FillBlock with READ_STATUS_FAILED, so
                //    impossible here)
                // 3. the block is otherwise invalid (eg invalid coinbase,
                //    block is too big, too many legacy sigops, etc).
                // So if CheckBlock failed, #3 is the only possibility.
                // Under BIP 152, we don't discourage the peer unless proof of work is
                // invalid (we don't require all the stateless checks to have
                // been run).  This is handled below, so just treat this as
                // though the block was successfully read, and rely on the
                // handling in ProcessNewBlock to ensure the block index is
                // updated, etc.
                MarkBlockAsReceived(resp.blockhash); // it is now an empty pointer
                fBlockRead = true;
                // mapBlockSource is used for potentially punishing peers and
                // updating which peers send us compact blocks, so the race
                // between here and cs_main in ProcessNewBlock is fine.
                // BIP 152 permits peers to relay compact blocks after validating
                // the header only; we should not punish peers if the block turns
                // out to be invalid.
                mapBlockSource.emplace(resp.blockhash, std::make_pair(pfrom->GetId(), false));
            }
        } // Don't hold cs_main when we call into ProcessNewBlock
        if (fBlockRead) {
            bool fNewBlock = false;
            // Since we requested this block (it was in mapBlocksInFlight), force it to be processed,
            // even if it would not be a candidate for new tip (missing previous block, chain not long enough, etc)
            // This bypasses some anti-DoS logic in AcceptBlock (eg to prevent
            // disk-space attacks), but this should be safe due to the
            // protections in the compact block handler -- see related comment
            // in compact block optimistic reconstruction handling.
            ProcessNetBlock(chainparams, pblock, /*fForceProcessing=*/true, &fNewBlock, pfrom, *connman);
            if (fNewBlock) {
                pfrom->nLastBlockTime = GetTime();
            } else {
                LOCK(cs_main);
                mapBlockSource.erase(pblock->GetHash());
            }
        }
        return true;
    }

    if (msg_type == NetMsgType::HEADERS)
    {
        // Ignore headers received while importing
        if (fImporting || fReindex) {
            LogPrint(BCLog::NET, "Unexpected headers message received from peer %d\n", pfrom->GetId());
            return true;
        }

        std::vector<CBlockHeader> headers;

        // Bypass the normal CBlock deserialization, as we don't want to risk deserializing 2000 full blocks.
        unsigned int nCount = ReadCompactSize(vRecv);
        if (nCount > MAX_HEADERS_RESULTS) {
            LOCK(cs_main);
            Misbehaving(pfrom->GetId(), 20, strprintf("headers message size = %u", nCount));
            return false;
        }
        headers.resize(nCount);
        for (unsigned int n = 0; n < nCount; n++) {
            vRecv >> headers[n];
            ReadCompactSize(vRecv); // ignore tx count; assume it is 0.
        }

        return ProcessHeadersMessage(pfrom, connman, mempool, headers, chainparams, /*via_compact_block=*/false);
    }

    if (msg_type == NetMsgType::BLOCK)
    {
        // Ignore block received while importing
        if (fImporting || fReindex) {
            LogPrint(BCLog::NET, "Unexpected block message received from peer %d\n", pfrom->GetId());
            return true;
        }

        std::shared_ptr<CBlock> pblock = std::make_shared<CBlock>();
        vRecv >> *pblock;

        LogPrint(BCLog::NET, "received block %s peer=%d\n", pblock->GetHash().ToString(), pfrom->GetId());

        bool forceProcessing = false;
        const uint256 hash(pblock->GetHash());
        {
            LOCK(cs_main);
            // Also always process if we requested the block explicitly, as we may
            // need it even though it is not a candidate for a new best tip.
            forceProcessing |= MarkBlockAsReceived(hash);
            // mapBlockSource is only used for punishing peers and setting
            // which peers send us compact blocks, so the race between here and
            // cs_main in ProcessNewBlock is fine.
            mapBlockSource.emplace(hash, std::make_pair(pfrom->GetId(), true));
        }
        bool fNewBlock = false;
        ProcessNetBlock(chainparams, pblock, forceProcessing, &fNewBlock, pfrom, *connman);
        if (fNewBlock) {
            pfrom->nLastBlockTime = GetTime();
        } else {
            LOCK(cs_main);
            mapBlockSource.erase(pblock->GetHash());
        }
        return true;
    }

    if (msg_type == NetMsgType::GETADDR) {
        // This asymmetric behavior for inbound and outbound connections was introduced
        // to prevent a fingerprinting attack: an attacker can send specific fake addresses
        // to users' AddrMan and later request them by sending getaddr messages.
        // Making nodes which are behind NAT and can only make outgoing connections ignore
        // the getaddr message mitigates the attack.
        if (!pfrom->fInbound) {
            LogPrint(BCLog::NET, "Ignoring \"getaddr\" from outbound connection. peer=%d\n", pfrom->GetId());
            return true;
        }
        if (!pfrom->IsAddrRelayPeer()) {
            LogPrint(BCLog::NET, "Ignoring \"getaddr\" from block-relay-only connection. peer=%d\n", pfrom->GetId());
            return true;
        }

        // Only send one GetAddr response per connection to reduce resource waste
        //  and discourage addr stamping of INV announcements.
        if (pfrom->fSentAddr) {
            LogPrint(BCLog::NET, "Ignoring repeated \"getaddr\". peer=%d\n", pfrom->GetId());
            return true;
        }
        pfrom->fSentAddr = true;

        pfrom->vAddrToSend.clear();
        std::vector<CAddress> vAddr = connman->GetAddresses();
        FastRandomContext insecure_rand;
        for (const CAddress &addr : vAddr) {
            if (!banman->IsDiscouraged(addr) && !banman->IsBanned(addr)) {
                pfrom->PushAddress(addr, insecure_rand);
            }
        }
        return true;
    }

    if (msg_type == NetMsgType::MEMPOOL) {
        if (!(pfrom->GetLocalServices() & NODE_BLOOM) && !pfrom->HasPermission(PF_MEMPOOL))
        {
            if (!pfrom->HasPermission(PF_NOBAN))
            {
                LogPrint(BCLog::NET, "mempool request with bloom filters disabled, disconnect peer=%d\n", pfrom->GetId());
                pfrom->fDisconnect = true;
            }
            return true;
        }

        if (connman->OutboundTargetReached(false) && !pfrom->HasPermission(PF_MEMPOOL))
        {
            if (!pfrom->HasPermission(PF_NOBAN))
            {
                LogPrint(BCLog::NET, "mempool request with bandwidth limit reached, disconnect peer=%d\n", pfrom->GetId());
                pfrom->fDisconnect = true;
            }
            return true;
        }

        if (pfrom->m_tx_relay != nullptr) {
            LOCK(pfrom->m_tx_relay->cs_tx_inventory);
            pfrom->m_tx_relay->fSendMempool = true;
        }
        return true;
    }

    if (msg_type == NetMsgType::PING) {
        if (pfrom->nVersion > BIP0031_VERSION)
        {
            uint64_t nonce = 0;
            vRecv >> nonce;
            // Echo the message back with the nonce. This allows for two useful features:
            //
            // 1) A remote node can quickly check if the connection is operational
            // 2) Remote nodes can measure the latency of the network thread. If this node
            //    is overloaded it won't respond to pings quickly and the remote node can
            //    avoid sending us more work, like chain download requests.
            //
            // The nonce stops the remote getting confused between different pings: without
            // it, if the remote node sends a ping once per second and this node takes 5
            // seconds to respond to each, the 5th ping the remote sends would appear to
            // return very quickly.
            connman->PushMessage(pfrom, msgMaker.Make(NetMsgType::PONG, nonce));
        }
        return true;
    }

    if (msg_type == NetMsgType::PONG) {
        int64_t pingUsecEnd = nTimeReceived;
        uint64_t nonce = 0;
        size_t nAvail = vRecv.in_avail();
        bool bPingFinished = false;
        std::string sProblem;

        if (nAvail >= sizeof(nonce)) {
            vRecv >> nonce;

            // Only process pong message if there is an outstanding ping (old ping without nonce should never pong)
            if (pfrom->nPingNonceSent != 0) {
                if (nonce == pfrom->nPingNonceSent) {
                    // Matching pong received, this ping is no longer outstanding
                    bPingFinished = true;
                    int64_t pingUsecTime = pingUsecEnd - pfrom->nPingUsecStart;
                    if (pingUsecTime > 0) {
                        // Successful ping time measurement, replace previous
                        pfrom->nPingUsecTime = pingUsecTime;
                        pfrom->nMinPingUsecTime = std::min(pfrom->nMinPingUsecTime.load(), pingUsecTime);
                    } else {
                        // This should never happen
                        sProblem = "Timing mishap";
                    }
                } else {
                    // Nonce mismatches are normal when pings are overlapping
                    sProblem = "Nonce mismatch";
                    if (nonce == 0) {
                        // This is most likely a bug in another implementation somewhere; cancel this ping
                        bPingFinished = true;
                        sProblem = "Nonce zero";
                    }
                }
            } else {
                sProblem = "Unsolicited pong without ping";
            }
        } else {
            // This is most likely a bug in another implementation somewhere; cancel this ping
            bPingFinished = true;
            sProblem = "Short payload";
        }

        if (!(sProblem.empty())) {
            LogPrint(BCLog::NET, "pong peer=%d: %s, %x expected, %x received, %u bytes\n",
                pfrom->GetId(),
                sProblem,
                pfrom->nPingNonceSent,
                nonce,
                nAvail);
        }
        if (bPingFinished) {
            pfrom->nPingNonceSent = 0;
        }
        return true;
    }

    if (msg_type == NetMsgType::FILTERLOAD) {
        CBloomFilter filter;
        vRecv >> filter;

        if (!filter.IsWithinSizeConstraints())
        {
            // There is no excuse for sending a too-large filter
            LOCK(cs_main);
            Misbehaving(pfrom->GetId(), 100);
        }
        else if (pfrom->m_tx_relay != nullptr)
        {
            LOCK(pfrom->m_tx_relay->cs_filter);
            pfrom->m_tx_relay->pfilter.reset(new CBloomFilter(filter));
            pfrom->m_tx_relay->pfilter->UpdateEmptyFull();
            pfrom->m_tx_relay->fRelayTxes = true;
        }
        return true;
    }

    if (msg_type == NetMsgType::FILTERADD) {
        std::vector<unsigned char> vData;
        vRecv >> vData;

        // Nodes must NEVER send a data item > 520 bytes (the max size for a script data object,
        // and thus, the maximum size any matched object can have) in a filteradd message
        bool bad = false;
        if (vData.size() > MAX_SCRIPT_ELEMENT_SIZE) {
            bad = true;
        } else if (pfrom->m_tx_relay != nullptr) {
            LOCK(pfrom->m_tx_relay->cs_filter);
            if (pfrom->m_tx_relay->pfilter) {
                pfrom->m_tx_relay->pfilter->insert(vData);
            } else {
                bad = true;
            }
        }
        if (bad) {
            LOCK(cs_main);
            Misbehaving(pfrom->GetId(), 100);
        }
        return true;
    }

    if (msg_type == NetMsgType::FILTERCLEAR) {
        if (pfrom->m_tx_relay == nullptr) {
            return true;
        }
        LOCK(pfrom->m_tx_relay->cs_filter);
        if (pfrom->GetLocalServices() & NODE_BLOOM) {
            pfrom->m_tx_relay->pfilter.reset(new CBloomFilter());
        }
        pfrom->m_tx_relay->fRelayTxes = true;
        return true;
    }

    if (msg_type == NetMsgType::FEEFILTER) {
        CAmount newFeeFilter = 0;
        vRecv >> newFeeFilter;
        if (MoneyRange(newFeeFilter)) {
            if (pfrom->m_tx_relay != nullptr) {
                LOCK(pfrom->m_tx_relay->cs_feeFilter);
                pfrom->m_tx_relay->minFeeFilter = newFeeFilter;
            }
            LogPrint(BCLog::NET, "received: feefilter of %s from peer=%d\n", CFeeRate(newFeeFilter).ToString(), pfrom->GetId());
        }
        return true;
    }

    if (msg_type == NetMsgType::NOTFOUND) {
        // Remove the NOTFOUND transactions from the peer
        LOCK(cs_main);
        CNodeState *state = State(pfrom->GetId());
        std::vector<CInv> vInv;
        vRecv >> vInv;
        if (vInv.size() <= MAX_PEER_TX_IN_FLIGHT + MAX_BLOCKS_IN_TRANSIT_PER_PEER) {
            for (CInv &inv : vInv) {
                if (inv.type == MSG_TX || inv.type == MSG_WITNESS_TX) {
                    // If we receive a NOTFOUND message for a txid we requested, erase
                    // it from our data structures for this peer.
                    auto in_flight_it = state->m_tx_download.m_tx_in_flight.find(inv.hash);
                    if (in_flight_it == state->m_tx_download.m_tx_in_flight.end()) {
                        // Skip any further work if this is a spurious NOTFOUND
                        // message.
                        continue;
                    }
                    state->m_tx_download.m_tx_in_flight.erase(in_flight_it);
                    state->m_tx_download.m_tx_announced.erase(inv.hash);
                }
            }
        }
        return true;
    }

    // Ignore unknown commands for extensibility
    LogPrint(BCLog::NET, "Unknown command \"%s\" from peer=%d\n", SanitizeString(msg_type), pfrom->GetId());
    return true;
}

bool PeerLogicValidation::MaybeDiscourageAndDisconnect(CNode* pnode)
{
    AssertLockHeld(cs_main);
    CNodeState &state = *State(pnode->GetId());

    if (state.m_should_discourage) {
        state.m_should_discourage = false;
        if (pnode->HasPermission(PF_NOBAN)) {
            LogPrintf("Warning: not punishing whitelisted peer %s!\n", pnode->addr.ToString());
        } else if (pnode->m_manual_connection) {
            LogPrintf("Warning: not punishing manually-connected peer %s!\n", pnode->addr.ToString());
        } else if (pnode->addr.IsLocal()) {
            // Disconnect but don't discourage this local node
            LogPrintf("Warning: disconnecting but not discouraging local peer %s!\n", pnode->addr.ToString());
            pnode->fDisconnect = true;
        } else {
            // Disconnect and discourage all nodes sharing the address
            LogPrintf("Disconnecting and discouraging peer %s!\n", pnode->addr.ToString());
            if (m_banman) {
<<<<<<< HEAD
                m_banman->Ban(pnode->addr, BanReasonNodeMisbehaving);
                // Remove all data from the header spam filter when the address is banned
                CleanAddressHeaders(pnode->addr);
=======
                m_banman->Discourage(pnode->addr);
>>>>>>> 30926997
            }
            connman->DisconnectNode(pnode->addr);
        }
        return true;
    }
    return false;
}

bool PeerLogicValidation::ProcessMessages(CNode* pfrom, std::atomic<bool>& interruptMsgProc)
{
    const CChainParams& chainparams = Params();
    //
    // Message format
    //  (4) message start
    //  (12) command
    //  (4) size
    //  (4) checksum
    //  (x) data
    //
    bool fMoreWork = false;

    if (!pfrom->vRecvGetData.empty())
        ProcessGetData(pfrom, chainparams, connman, m_mempool, interruptMsgProc);

    if (!pfrom->orphan_work_set.empty()) {
        std::list<CTransactionRef> removed_txn;
        LOCK2(cs_main, g_cs_orphans);
        ProcessOrphanTx(connman, m_mempool, pfrom->orphan_work_set, removed_txn);
        for (const CTransactionRef& removedTx : removed_txn) {
            AddToCompactExtraTransactions(removedTx);
        }
    }

    if (pfrom->fDisconnect)
        return false;

    // this maintains the order of responses
    // and prevents vRecvGetData to grow unbounded
    if (!pfrom->vRecvGetData.empty()) return true;
    if (!pfrom->orphan_work_set.empty()) return true;

    // Don't bother if send buffer is too full to respond anyway
    if (pfrom->fPauseSend)
        return false;

    std::list<CNetMessage> msgs;
    {
        LOCK(pfrom->cs_vProcessMsg);
        if (pfrom->vProcessMsg.empty())
            return false;
        // Just take one message
        msgs.splice(msgs.begin(), pfrom->vProcessMsg, pfrom->vProcessMsg.begin());
        pfrom->nProcessQueueSize -= msgs.front().m_raw_message_size;
        pfrom->fPauseRecv = pfrom->nProcessQueueSize > connman->GetReceiveFloodSize();
        fMoreWork = !pfrom->vProcessMsg.empty();
    }
    CNetMessage& msg(msgs.front());

    msg.SetVersion(pfrom->GetRecvVersion());
    // Check network magic
    if (!msg.m_valid_netmagic) {
        LogPrint(BCLog::NET, "PROCESSMESSAGE: INVALID MESSAGESTART %s peer=%d\n", SanitizeString(msg.m_command), pfrom->GetId());
        pfrom->fDisconnect = true;
        return false;
    }

    // Check header
    if (!msg.m_valid_header)
    {
        LogPrint(BCLog::NET, "PROCESSMESSAGE: ERRORS IN HEADER %s peer=%d\n", SanitizeString(msg.m_command), pfrom->GetId());
        return fMoreWork;
    }
    const std::string& msg_type = msg.m_command;

    // Message size
    unsigned int nMessageSize = msg.m_message_size;

    // Checksum
    CDataStream& vRecv = msg.m_recv;
    if (!msg.m_valid_checksum)
    {
        LogPrint(BCLog::NET, "%s(%s, %u bytes): CHECKSUM ERROR peer=%d\n", __func__,
           SanitizeString(msg_type), nMessageSize, pfrom->GetId());
        return fMoreWork;
    }

    // Process message
    bool fRet = false;
    try
    {
        fRet = ProcessMessage(pfrom, msg_type, vRecv, msg.m_time, chainparams, m_mempool, connman, m_banman, interruptMsgProc);
        if (interruptMsgProc)
            return false;
        if (!pfrom->vRecvGetData.empty())
            fMoreWork = true;
    } catch (const std::exception& e) {
        LogPrint(BCLog::NET, "%s(%s, %u bytes): Exception '%s' (%s) caught\n", __func__, SanitizeString(msg_type), nMessageSize, e.what(), typeid(e).name());
    } catch (...) {
        LogPrint(BCLog::NET, "%s(%s, %u bytes): Unknown exception caught\n", __func__, SanitizeString(msg_type), nMessageSize);
    }

    if (!fRet) {
        LogPrint(BCLog::NET, "%s(%s, %u bytes) FAILED peer=%d\n", __func__, SanitizeString(msg_type), nMessageSize, pfrom->GetId());
    }

    LOCK(cs_main);
    MaybeDiscourageAndDisconnect(pfrom);

    return fMoreWork;
}

void PeerLogicValidation::ConsiderEviction(CNode *pto, int64_t time_in_seconds)
{
    AssertLockHeld(cs_main);

    CNodeState &state = *State(pto->GetId());
    const CNetMsgMaker msgMaker(pto->GetSendVersion());

    if (!state.m_chain_sync.m_protect && IsOutboundDisconnectionCandidate(pto) && state.fSyncStarted) {
        // This is an outbound peer subject to disconnection if they don't
        // announce a block with as much work as the current tip within
        // CHAIN_SYNC_TIMEOUT + HEADERS_RESPONSE_TIME seconds (note: if
        // their chain has more work than ours, we should sync to it,
        // unless it's invalid, in which case we should find that out and
        // disconnect from them elsewhere).
        if (state.pindexBestKnownBlock != nullptr && state.pindexBestKnownBlock->nChainWork >= ::ChainActive().Tip()->nChainWork) {
            if (state.m_chain_sync.m_timeout != 0) {
                state.m_chain_sync.m_timeout = 0;
                state.m_chain_sync.m_work_header = nullptr;
                state.m_chain_sync.m_sent_getheaders = false;
            }
        } else if (state.m_chain_sync.m_timeout == 0 || (state.m_chain_sync.m_work_header != nullptr && state.pindexBestKnownBlock != nullptr && state.pindexBestKnownBlock->nChainWork >= state.m_chain_sync.m_work_header->nChainWork)) {
            // Our best block known by this peer is behind our tip, and we're either noticing
            // that for the first time, OR this peer was able to catch up to some earlier point
            // where we checked against our tip.
            // Either way, set a new timeout based on current tip.
            state.m_chain_sync.m_timeout = time_in_seconds + CHAIN_SYNC_TIMEOUT;
            state.m_chain_sync.m_work_header = ::ChainActive().Tip();
            state.m_chain_sync.m_sent_getheaders = false;
        } else if (state.m_chain_sync.m_timeout > 0 && time_in_seconds > state.m_chain_sync.m_timeout) {
            // No evidence yet that our peer has synced to a chain with work equal to that
            // of our tip, when we first detected it was behind. Send a single getheaders
            // message to give the peer a chance to update us.
            if (state.m_chain_sync.m_sent_getheaders) {
                // They've run out of time to catch up!
                LogPrintf("Disconnecting outbound peer %d for old chain, best known block = %s\n", pto->GetId(), state.pindexBestKnownBlock != nullptr ? state.pindexBestKnownBlock->GetBlockHash().ToString() : "<none>");
                pto->fDisconnect = true;
            } else {
                assert(state.m_chain_sync.m_work_header);
                LogPrint(BCLog::NET, "sending getheaders to outbound peer=%d to verify chain work (current best known block:%s, benchmark blockhash: %s)\n", pto->GetId(), state.pindexBestKnownBlock != nullptr ? state.pindexBestKnownBlock->GetBlockHash().ToString() : "<none>", state.m_chain_sync.m_work_header->GetBlockHash().ToString());
                connman->PushMessage(pto, msgMaker.Make(NetMsgType::GETHEADERS, ::ChainActive().GetLocator(state.m_chain_sync.m_work_header->pprev), uint256()));
                state.m_chain_sync.m_sent_getheaders = true;
                constexpr int64_t HEADERS_RESPONSE_TIME = 120; // 2 minutes
                // Bump the timeout to allow a response, which could clear the timeout
                // (if the response shows the peer has synced), reset the timeout (if
                // the peer syncs to the required work but not to our tip), or result
                // in disconnect (if we advance to the timeout and pindexBestKnownBlock
                // has not sufficiently progressed)
                state.m_chain_sync.m_timeout = time_in_seconds + HEADERS_RESPONSE_TIME;
            }
        }
    }
}

void PeerLogicValidation::EvictExtraOutboundPeers(int64_t time_in_seconds)
{
    // Check whether we have too many outbound peers
    int extra_peers = connman->GetExtraOutboundCount();
    if (extra_peers > 0) {
        // If we have more outbound peers than we target, disconnect one.
        // Pick the outbound peer that least recently announced
        // us a new block, with ties broken by choosing the more recent
        // connection (higher node id)
        NodeId worst_peer = -1;
        int64_t oldest_block_announcement = std::numeric_limits<int64_t>::max();

        connman->ForEachNode([&](CNode* pnode) {
            AssertLockHeld(cs_main);

            // Ignore non-outbound peers, or nodes marked for disconnect already
            if (!IsOutboundDisconnectionCandidate(pnode) || pnode->fDisconnect) return;
            CNodeState *state = State(pnode->GetId());
            if (state == nullptr) return; // shouldn't be possible, but just in case
            // Don't evict our protected peers
            if (state->m_chain_sync.m_protect) return;
            // Don't evict our block-relay-only peers.
            if (pnode->m_tx_relay == nullptr) return;
            if (state->m_last_block_announcement < oldest_block_announcement || (state->m_last_block_announcement == oldest_block_announcement && pnode->GetId() > worst_peer)) {
                worst_peer = pnode->GetId();
                oldest_block_announcement = state->m_last_block_announcement;
            }
        });
        if (worst_peer != -1) {
            bool disconnected = connman->ForNode(worst_peer, [&](CNode *pnode) {
                AssertLockHeld(cs_main);

                // Only disconnect a peer that has been connected to us for
                // some reasonable fraction of our check-frequency, to give
                // it time for new information to have arrived.
                // Also don't disconnect any peer we're trying to download a
                // block from.
                CNodeState &state = *State(pnode->GetId());
                if (time_in_seconds - pnode->nTimeConnected > MINIMUM_CONNECT_TIME && state.nBlocksInFlight == 0) {
                    LogPrint(BCLog::NET, "disconnecting extra outbound peer=%d (last block announcement received at time %d)\n", pnode->GetId(), oldest_block_announcement);
                    pnode->fDisconnect = true;
                    return true;
                } else {
                    LogPrint(BCLog::NET, "keeping outbound peer=%d chosen for eviction (connect time: %d, blocks_in_flight: %d)\n", pnode->GetId(), pnode->nTimeConnected, state.nBlocksInFlight);
                    return false;
                }
            });
            if (disconnected) {
                // If we disconnected an extra peer, that means we successfully
                // connected to at least one peer after the last time we
                // detected a stale tip. Don't try any more extra peers until
                // we next detect a stale tip, to limit the load we put on the
                // network from these extra connections.
                connman->SetTryNewOutboundPeer(false);
            }
        }
    }
}

void PeerLogicValidation::CheckForStaleTipAndEvictPeers(const Consensus::Params &consensusParams)
{
    LOCK(cs_main);

    if (connman == nullptr) return;

    int64_t time_in_seconds = GetTime();

    EvictExtraOutboundPeers(time_in_seconds);

    if (time_in_seconds > m_stale_tip_check_time) {
        // Check whether our tip is stale, and if so, allow using an extra
        // outbound peer
        if (!fImporting && !fReindex && connman->GetNetworkActive() && connman->GetUseAddrmanOutgoing() && TipMayBeStale(consensusParams)) {
            LogPrintf("Potential stale tip detected, will try using extra outbound peer (last tip update: %d seconds ago)\n", time_in_seconds - g_last_tip_update);
            connman->SetTryNewOutboundPeer(true);
        } else if (connman->GetTryNewOutboundPeer()) {
            connman->SetTryNewOutboundPeer(false);
        }
        m_stale_tip_check_time = time_in_seconds + STALE_CHECK_INTERVAL;
    }
}

namespace {
class CompareInvMempoolOrder
{
    CTxMemPool *mp;
public:
    explicit CompareInvMempoolOrder(CTxMemPool *_mempool)
    {
        mp = _mempool;
    }

    bool operator()(std::set<uint256>::iterator a, std::set<uint256>::iterator b)
    {
        /* As std::make_heap produces a max-heap, we want the entries with the
         * fewest ancestors/highest fee to sort later. */
        return mp->CompareDepthAndScore(*b, *a);
    }
};
}

bool PeerLogicValidation::SendMessages(CNode* pto)
{
    const Consensus::Params& consensusParams = Params().GetConsensus();
    {
        // Don't send anything until the version handshake is complete
        if (!pto->fSuccessfullyConnected || pto->fDisconnect)
            return true;

        // If we get here, the outgoing message serialization version is set and can't change.
        const CNetMsgMaker msgMaker(pto->GetSendVersion());

        //
        // Message: ping
        //
        bool pingSend = false;
        if (pto->fPingQueued) {
            // RPC ping request by user
            pingSend = true;
        }
        if (pto->nPingNonceSent == 0 && pto->nPingUsecStart + PING_INTERVAL * 1000000 < GetTimeMicros()) {
            // Ping automatically sent as a latency probe & keepalive.
            pingSend = true;
        }
        if (pingSend) {
            uint64_t nonce = 0;
            while (nonce == 0) {
                GetRandBytes((unsigned char*)&nonce, sizeof(nonce));
            }
            pto->fPingQueued = false;
            pto->nPingUsecStart = GetTimeMicros();
            if (pto->nVersion > BIP0031_VERSION) {
                pto->nPingNonceSent = nonce;
                connman->PushMessage(pto, msgMaker.Make(NetMsgType::PING, nonce));
            } else {
                // Peer is too old to support ping command with nonce, pong will never arrive.
                pto->nPingNonceSent = 0;
                connman->PushMessage(pto, msgMaker.Make(NetMsgType::PING));
            }
        }

        TRY_LOCK(cs_main, lockMain);
        if (!lockMain)
            return true;

        if (MaybeDiscourageAndDisconnect(pto)) return true;

        CNodeState &state = *State(pto->GetId());

        // Address refresh broadcast
        int64_t nNow = GetTimeMicros();
        auto current_time = GetTime<std::chrono::microseconds>();

        if (pto->IsAddrRelayPeer() && !::ChainstateActive().IsInitialBlockDownload() && pto->m_next_local_addr_send < current_time) {
            AdvertiseLocal(pto);
            pto->m_next_local_addr_send = PoissonNextSend(current_time, AVG_LOCAL_ADDRESS_BROADCAST_INTERVAL);
        }

        //
        // Message: addr
        //
        if (pto->IsAddrRelayPeer() && pto->m_next_addr_send < current_time) {
            pto->m_next_addr_send = PoissonNextSend(current_time, AVG_ADDRESS_BROADCAST_INTERVAL);
            std::vector<CAddress> vAddr;
            vAddr.reserve(pto->vAddrToSend.size());
            assert(pto->m_addr_known);
            for (const CAddress& addr : pto->vAddrToSend)
            {
                if (!pto->m_addr_known->contains(addr.GetKey()))
                {
                    pto->m_addr_known->insert(addr.GetKey());
                    vAddr.push_back(addr);
                    // receiver rejects addr messages larger than 1000
                    if (vAddr.size() >= 1000)
                    {
                        connman->PushMessage(pto, msgMaker.Make(NetMsgType::ADDR, vAddr));
                        vAddr.clear();
                    }
                }
            }
            pto->vAddrToSend.clear();
            if (!vAddr.empty())
                connman->PushMessage(pto, msgMaker.Make(NetMsgType::ADDR, vAddr));
            // we only send the big addr message once
            if (pto->vAddrToSend.capacity() > 40)
                pto->vAddrToSend.shrink_to_fit();
        }

        // Start block sync
        if (pindexBestHeader == nullptr)
            pindexBestHeader = ::ChainActive().Tip();
        bool fFetch = state.fPreferredDownload || (nPreferredDownload == 0 && !pto->fClient && !pto->fOneShot); // Download if this is a nice peer, or we have no nice peers and this one might do.
        if (!state.fSyncStarted && !pto->fClient && !fImporting && !fReindex) {
            // Only actively request headers from a single peer, unless we're close to today.
            if ((nSyncStarted == 0 && fFetch) || pindexBestHeader->GetBlockTime() > GetAdjustedTime() - 24 * 60 * 60) {
                state.fSyncStarted = true;
                state.nHeadersSyncTimeout = GetTimeMicros() + HEADERS_DOWNLOAD_TIMEOUT_BASE + HEADERS_DOWNLOAD_TIMEOUT_PER_HEADER * (GetAdjustedTime() - pindexBestHeader->GetBlockTime())/(consensusParams.nPowTargetSpacing);
                nSyncStarted++;
                const CBlockIndex *pindexStart = pindexBestHeader;
                /* If possible, start at the block preceding the currently
                   best known header.  This ensures that we always get a
                   non-empty list of headers back as long as the peer
                   is up-to-date.  With a non-empty response, we can initialise
                   the peer's known best block.  This wouldn't be possible
                   if we requested starting at pindexBestHeader and
                   got back an empty response.  */
                if (pindexStart->pprev)
                    pindexStart = pindexStart->pprev;
                LogPrint(BCLog::NET, "initial getheaders (%d) to peer=%d (startheight:%d)\n", pindexStart->nHeight, pto->GetId(), pto->nStartingHeight);
                connman->PushMessage(pto, msgMaker.Make(NetMsgType::GETHEADERS, ::ChainActive().GetLocator(pindexStart), uint256()));
            }
        }

        //
        // Try sending block announcements via headers
        //
        {
            // If we have less than MAX_BLOCKS_TO_ANNOUNCE in our
            // list of block hashes we're relaying, and our peer wants
            // headers announcements, then find the first header
            // not yet known to our peer but would connect, and send.
            // If no header would connect, or if we have too many
            // blocks, or if the peer doesn't want headers, just
            // add all to the inv queue.
            LOCK(pto->cs_inventory);
            std::vector<CBlock> vHeaders;
            bool fRevertToInv = ((!state.fPreferHeaders &&
                                 (!state.fPreferHeaderAndIDs || pto->vBlockHashesToAnnounce.size() > 1)) ||
                                pto->vBlockHashesToAnnounce.size() > MAX_BLOCKS_TO_ANNOUNCE);
            const CBlockIndex *pBestIndex = nullptr; // last header queued for delivery
            ProcessBlockAvailability(pto->GetId()); // ensure pindexBestKnownBlock is up-to-date

            if (!fRevertToInv) {
                bool fFoundStartingHeader = false;
                // Try to find first header that our peer doesn't have, and
                // then send all headers past that one.  If we come across any
                // headers that aren't on ::ChainActive(), give up.
                for (const uint256 &hash : pto->vBlockHashesToAnnounce) {
                    const CBlockIndex* pindex = LookupBlockIndex(hash);
                    assert(pindex);
                    if (::ChainActive()[pindex->nHeight] != pindex) {
                        // Bail out if we reorged away from this block
                        fRevertToInv = true;
                        break;
                    }
                    if (pBestIndex != nullptr && pindex->pprev != pBestIndex) {
                        // This means that the list of blocks to announce don't
                        // connect to each other.
                        // This shouldn't really be possible to hit during
                        // regular operation (because reorgs should take us to
                        // a chain that has some block not on the prior chain,
                        // which should be caught by the prior check), but one
                        // way this could happen is by using invalidateblock /
                        // reconsiderblock repeatedly on the tip, causing it to
                        // be added multiple times to vBlockHashesToAnnounce.
                        // Robustly deal with this rare situation by reverting
                        // to an inv.
                        fRevertToInv = true;
                        break;
                    }
                    pBestIndex = pindex;
                    if (fFoundStartingHeader) {
                        // add this to the headers message
                        vHeaders.push_back(pindex->GetBlockHeader());
                    } else if (PeerHasHeader(&state, pindex)) {
                        continue; // keep looking for the first new block
                    } else if (pindex->pprev == nullptr || PeerHasHeader(&state, pindex->pprev)) {
                        // Peer doesn't have this header but they do have the prior one.
                        // Start sending headers.
                        fFoundStartingHeader = true;
                        vHeaders.push_back(pindex->GetBlockHeader());
                    } else {
                        // Peer doesn't have this header or the prior one -- nothing will
                        // connect, so bail out.
                        fRevertToInv = true;
                        break;
                    }
                }
            }
            if (!fRevertToInv && !vHeaders.empty()) {
                if (vHeaders.size() == 1 && state.fPreferHeaderAndIDs) {
                    // We only send up to 1 block as header-and-ids, as otherwise
                    // probably means we're doing an initial-ish-sync or they're slow
                    LogPrint(BCLog::NET, "%s sending header-and-ids %s to peer=%d\n", __func__,
                            vHeaders.front().GetHash().ToString(), pto->GetId());

                    int nSendFlags = state.fWantsCmpctWitness ? 0 : SERIALIZE_TRANSACTION_NO_WITNESS;

                    bool fGotBlockFromCache = false;
                    {
                        LOCK(cs_most_recent_block);
                        if (most_recent_block_hash == pBestIndex->GetBlockHash()) {
                            if (state.fWantsCmpctWitness || !fWitnessesPresentInMostRecentCompactBlock)
                                connman->PushMessage(pto, msgMaker.Make(nSendFlags, NetMsgType::CMPCTBLOCK, *most_recent_compact_block));
                            else {
                                CBlockHeaderAndShortTxIDs cmpctblock(*most_recent_block, state.fWantsCmpctWitness);
                                connman->PushMessage(pto, msgMaker.Make(nSendFlags, NetMsgType::CMPCTBLOCK, cmpctblock));
                            }
                            fGotBlockFromCache = true;
                        }
                    }
                    if (!fGotBlockFromCache) {
                        CBlock block;
                        bool ret = ReadBlockFromDisk(block, pBestIndex, consensusParams);
                        assert(ret);
                        CBlockHeaderAndShortTxIDs cmpctblock(block, state.fWantsCmpctWitness);
                        connman->PushMessage(pto, msgMaker.Make(nSendFlags, NetMsgType::CMPCTBLOCK, cmpctblock));
                    }
                    state.pindexBestHeaderSent = pBestIndex;
                } else if (state.fPreferHeaders) {
                    if (vHeaders.size() > 1) {
                        LogPrint(BCLog::NET, "%s: %u headers, range (%s, %s), to peer=%d\n", __func__,
                                vHeaders.size(),
                                vHeaders.front().GetHash().ToString(),
                                vHeaders.back().GetHash().ToString(), pto->GetId());
                    } else {
                        LogPrint(BCLog::NET, "%s: sending header %s to peer=%d\n", __func__,
                                vHeaders.front().GetHash().ToString(), pto->GetId());
                    }
                    connman->PushMessage(pto, msgMaker.Make(NetMsgType::HEADERS, vHeaders));
                    state.pindexBestHeaderSent = pBestIndex;
                } else
                    fRevertToInv = true;
            }
            if (fRevertToInv) {
                // If falling back to using an inv, just try to inv the tip.
                // The last entry in vBlockHashesToAnnounce was our tip at some point
                // in the past.
                if (!pto->vBlockHashesToAnnounce.empty()) {
                    const uint256 &hashToAnnounce = pto->vBlockHashesToAnnounce.back();
                    const CBlockIndex* pindex = LookupBlockIndex(hashToAnnounce);
                    assert(pindex);

                    // Warn if we're announcing a block that is not on the main chain.
                    // This should be very rare and could be optimized out.
                    // Just log for now.
                    if (::ChainActive()[pindex->nHeight] != pindex) {
                        LogPrint(BCLog::NET, "Announcing block %s not on main chain (tip=%s)\n",
                            hashToAnnounce.ToString(), ::ChainActive().Tip()->GetBlockHash().ToString());
                    }

                    // If the peer's chain has this block, don't inv it back.
                    if (!PeerHasHeader(&state, pindex)) {
                        pto->PushInventory(CInv(MSG_BLOCK, hashToAnnounce));
                        LogPrint(BCLog::NET, "%s: sending inv peer=%d hash=%s\n", __func__,
                            pto->GetId(), hashToAnnounce.ToString());
                    }
                }
            }
            pto->vBlockHashesToAnnounce.clear();
        }

        //
        // Message: inventory
        //
        std::vector<CInv> vInv;
        {
            LOCK(pto->cs_inventory);
            vInv.reserve(std::max<size_t>(pto->vInventoryBlockToSend.size(), INVENTORY_BROADCAST_MAX));

            // Add blocks
            for (const uint256& hash : pto->vInventoryBlockToSend) {
                vInv.push_back(CInv(MSG_BLOCK, hash));
                if (vInv.size() == MAX_INV_SZ) {
                    connman->PushMessage(pto, msgMaker.Make(NetMsgType::INV, vInv));
                    vInv.clear();
                }
            }
            pto->vInventoryBlockToSend.clear();

            if (pto->m_tx_relay != nullptr) {
                LOCK(pto->m_tx_relay->cs_tx_inventory);
                // Check whether periodic sends should happen
                bool fSendTrickle = pto->HasPermission(PF_NOBAN);
                if (pto->m_tx_relay->nNextInvSend < current_time) {
                    fSendTrickle = true;
                    if (pto->fInbound) {
                        pto->m_tx_relay->nNextInvSend = std::chrono::microseconds{connman->PoissonNextSendInbound(nNow, INVENTORY_BROADCAST_INTERVAL)};
                    } else {
                        // Use half the delay for outbound peers, as there is less privacy concern for them.
                        pto->m_tx_relay->nNextInvSend = PoissonNextSend(current_time, std::chrono::seconds{INVENTORY_BROADCAST_INTERVAL >> 1});
                    }
                }

                // Time to send but the peer has requested we not relay transactions.
                if (fSendTrickle) {
                    LOCK(pto->m_tx_relay->cs_filter);
                    if (!pto->m_tx_relay->fRelayTxes) pto->m_tx_relay->setInventoryTxToSend.clear();
                }

                // Respond to BIP35 mempool requests
                if (fSendTrickle && pto->m_tx_relay->fSendMempool) {
                    auto vtxinfo = m_mempool.infoAll();
                    pto->m_tx_relay->fSendMempool = false;
                    CFeeRate filterrate;
                    {
                        LOCK(pto->m_tx_relay->cs_feeFilter);
                        filterrate = CFeeRate(pto->m_tx_relay->minFeeFilter);
                    }

                    LOCK(pto->m_tx_relay->cs_filter);

                    for (const auto& txinfo : vtxinfo) {
                        const uint256& hash = txinfo.tx->GetHash();
                        CInv inv(MSG_TX, hash);
                        pto->m_tx_relay->setInventoryTxToSend.erase(hash);
                        // Don't send transactions that peers will not put into their mempool
                        if (txinfo.fee < filterrate.GetFee(txinfo.vsize)) {
                            continue;
                        }
                        if (pto->m_tx_relay->pfilter) {
                            if (!pto->m_tx_relay->pfilter->IsRelevantAndUpdate(*txinfo.tx)) continue;
                        }
                        pto->m_tx_relay->filterInventoryKnown.insert(hash);
                        vInv.push_back(inv);
                        if (vInv.size() == MAX_INV_SZ) {
                            connman->PushMessage(pto, msgMaker.Make(NetMsgType::INV, vInv));
                            vInv.clear();
                        }
                    }
                    pto->m_tx_relay->m_last_mempool_req = GetTime<std::chrono::seconds>();
                }

                // Determine transactions to relay
                if (fSendTrickle) {
                    // Produce a vector with all candidates for sending
                    std::vector<std::set<uint256>::iterator> vInvTx;
                    vInvTx.reserve(pto->m_tx_relay->setInventoryTxToSend.size());
                    for (std::set<uint256>::iterator it = pto->m_tx_relay->setInventoryTxToSend.begin(); it != pto->m_tx_relay->setInventoryTxToSend.end(); it++) {
                        vInvTx.push_back(it);
                    }
                    CFeeRate filterrate;
                    {
                        LOCK(pto->m_tx_relay->cs_feeFilter);
                        filterrate = CFeeRate(pto->m_tx_relay->minFeeFilter);
                    }
                    // Topologically and fee-rate sort the inventory we send for privacy and priority reasons.
                    // A heap is used so that not all items need sorting if only a few are being sent.
                    CompareInvMempoolOrder compareInvMempoolOrder(&m_mempool);
                    std::make_heap(vInvTx.begin(), vInvTx.end(), compareInvMempoolOrder);
                    // No reason to drain out at many times the network's capacity,
                    // especially since we have many peers and some will draw much shorter delays.
                    unsigned int nRelayedTransactions = 0;
                    LOCK(pto->m_tx_relay->cs_filter);
                    while (!vInvTx.empty() && nRelayedTransactions < INVENTORY_BROADCAST_MAX) {
                        // Fetch the top element from the heap
                        std::pop_heap(vInvTx.begin(), vInvTx.end(), compareInvMempoolOrder);
                        std::set<uint256>::iterator it = vInvTx.back();
                        vInvTx.pop_back();
                        uint256 hash = *it;
                        // Remove it from the to-be-sent set
                        pto->m_tx_relay->setInventoryTxToSend.erase(it);
                        // Check if not in the filter already
                        if (pto->m_tx_relay->filterInventoryKnown.contains(hash)) {
                            continue;
                        }
                        // Not in the mempool anymore? don't bother sending it.
                        auto txinfo = m_mempool.info(hash);
                        if (!txinfo.tx) {
                            continue;
                        }
                        // Peer told you to not send transactions at that feerate? Don't bother sending it.
                        if (txinfo.fee < filterrate.GetFee(txinfo.vsize)) {
                            continue;
                        }
                        if (pto->m_tx_relay->pfilter && !pto->m_tx_relay->pfilter->IsRelevantAndUpdate(*txinfo.tx)) continue;
                        // Send
                        vInv.push_back(CInv(MSG_TX, hash));
                        nRelayedTransactions++;
                        {
                            // Expire old relay messages
                            while (!vRelayExpiration.empty() && vRelayExpiration.front().first < nNow)
                            {
                                mapRelay.erase(vRelayExpiration.front().second);
                                vRelayExpiration.pop_front();
                            }

                            auto ret = mapRelay.insert(std::make_pair(hash, std::move(txinfo.tx)));
                            if (ret.second) {
                                vRelayExpiration.push_back(std::make_pair(nNow + std::chrono::microseconds{RELAY_TX_CACHE_TIME}.count(), ret.first));
                            }
                        }
                        if (vInv.size() == MAX_INV_SZ) {
                            connman->PushMessage(pto, msgMaker.Make(NetMsgType::INV, vInv));
                            vInv.clear();
                        }
                        pto->m_tx_relay->filterInventoryKnown.insert(hash);
                    }
                }
            }
        }
        if (!vInv.empty())
            connman->PushMessage(pto, msgMaker.Make(NetMsgType::INV, vInv));

        // Detect whether we're stalling
        current_time = GetTime<std::chrono::microseconds>();
        // nNow is the current system time (GetTimeMicros is not mockable) and
        // should be replaced by the mockable current_time eventually
        nNow = GetTimeMicros();
        if (state.nStallingSince && state.nStallingSince < nNow - 1000000 * BLOCK_STALLING_TIMEOUT) {
            // Stalling only triggers when the block download window cannot move. During normal steady state,
            // the download window should be much larger than the to-be-downloaded set of blocks, so disconnection
            // should only happen during initial block download.
            LogPrintf("Peer=%d is stalling block download, disconnecting\n", pto->GetId());
            pto->fDisconnect = true;
            return true;
        }
        // In case there is a block that has been in flight from this peer for 2 + 0.5 * N times the block interval
        // (with N the number of peers from which we're downloading validated blocks), disconnect due to timeout.
        // We compensate for other peers to prevent killing off peers due to our own downstream link
        // being saturated. We only count validated in-flight blocks so peers can't advertise non-existing block hashes
        // to unreasonably increase our timeout.
        if (state.vBlocksInFlight.size() > 0) {
            QueuedBlock &queuedBlock = state.vBlocksInFlight.front();
            int nOtherPeersWithValidatedDownloads = nPeersWithValidatedDownloads - (state.nBlocksInFlightValidHeaders > 0);
            if (nNow > state.nDownloadingSince + consensusParams.nPowTargetSpacing * (BLOCK_DOWNLOAD_TIMEOUT_BASE + BLOCK_DOWNLOAD_TIMEOUT_PER_PEER * nOtherPeersWithValidatedDownloads)) {
                LogPrintf("Timeout downloading block %s from peer=%d, disconnecting\n", queuedBlock.hash.ToString(), pto->GetId());
                pto->fDisconnect = true;
                return true;
            }
        }
        // Check for headers sync timeouts
        if (state.fSyncStarted && state.nHeadersSyncTimeout < std::numeric_limits<int64_t>::max()) {
            // Detect whether this is a stalling initial-headers-sync peer
            if (pindexBestHeader->GetBlockTime() <= GetAdjustedTime() - 24*60*60) {
                if (nNow > state.nHeadersSyncTimeout && nSyncStarted == 1 && (nPreferredDownload - state.fPreferredDownload >= 1)) {
                    // Disconnect a (non-whitelisted) peer if it is our only sync peer,
                    // and we have others we could be using instead.
                    // Note: If all our peers are inbound, then we won't
                    // disconnect our sync peer for stalling; we have bigger
                    // problems if we can't get any outbound peers.
                    if (!pto->HasPermission(PF_NOBAN)) {
                        LogPrintf("Timeout downloading headers from peer=%d, disconnecting\n", pto->GetId());
                        pto->fDisconnect = true;
                        return true;
                    } else {
                        LogPrintf("Timeout downloading headers from whitelisted peer=%d, not disconnecting\n", pto->GetId());
                        // Reset the headers sync state so that we have a
                        // chance to try downloading from a different peer.
                        // Note: this will also result in at least one more
                        // getheaders message to be sent to
                        // this peer (eventually).
                        state.fSyncStarted = false;
                        nSyncStarted--;
                        state.nHeadersSyncTimeout = 0;
                    }
                }
            } else {
                // After we've caught up once, reset the timeout so we can't trigger
                // disconnect later.
                state.nHeadersSyncTimeout = std::numeric_limits<int64_t>::max();
            }
        }

        // Check that outbound peers have reasonable chains
        // GetTime() is used by this anti-DoS logic so we can test this using mocktime
        ConsiderEviction(pto, GetTime());

        //
        // Message: getdata (blocks)
        //
        std::vector<CInv> vGetData;
        if (!pto->fClient && ((fFetch && !pto->m_limited_node) || !::ChainstateActive().IsInitialBlockDownload()) && state.nBlocksInFlight < MAX_BLOCKS_IN_TRANSIT_PER_PEER) {
            std::vector<const CBlockIndex*> vToDownload;
            NodeId staller = -1;
            FindNextBlocksToDownload(pto->GetId(), MAX_BLOCKS_IN_TRANSIT_PER_PEER - state.nBlocksInFlight, vToDownload, staller, consensusParams);
            for (const CBlockIndex *pindex : vToDownload) {
                uint32_t nFetchFlags = GetFetchFlags(pto);
                vGetData.push_back(CInv(MSG_BLOCK | nFetchFlags, pindex->GetBlockHash()));
                MarkBlockAsInFlight(m_mempool, pto->GetId(), pindex->GetBlockHash(), pindex);
                LogPrint(BCLog::NET, "Requesting block %s (%d) peer=%d\n", pindex->GetBlockHash().ToString(),
                    pindex->nHeight, pto->GetId());
            }
            if (state.nBlocksInFlight == 0 && staller != -1) {
                if (State(staller)->nStallingSince == 0) {
                    State(staller)->nStallingSince = nNow;
                    LogPrint(BCLog::NET, "Stall started peer=%d\n", staller);
                }
            }
        }

        //
        // Message: getdata (non-blocks)
        //

        // For robustness, expire old requests after a long timeout, so that
        // we can resume downloading transactions from a peer even if they
        // were unresponsive in the past.
        // Eventually we should consider disconnecting peers, but this is
        // conservative.
        if (state.m_tx_download.m_check_expiry_timer <= current_time) {
            for (auto it=state.m_tx_download.m_tx_in_flight.begin(); it != state.m_tx_download.m_tx_in_flight.end();) {
                if (it->second <= current_time - TX_EXPIRY_INTERVAL) {
                    LogPrint(BCLog::NET, "timeout of inflight tx %s from peer=%d\n", it->first.ToString(), pto->GetId());
                    state.m_tx_download.m_tx_announced.erase(it->first);
                    state.m_tx_download.m_tx_in_flight.erase(it++);
                } else {
                    ++it;
                }
            }
            // On average, we do this check every TX_EXPIRY_INTERVAL. Randomize
            // so that we're not doing this for all peers at the same time.
            state.m_tx_download.m_check_expiry_timer = current_time + TX_EXPIRY_INTERVAL / 2 + GetRandMicros(TX_EXPIRY_INTERVAL);
        }

        auto& tx_process_time = state.m_tx_download.m_tx_process_time;
        while (!tx_process_time.empty() && tx_process_time.begin()->first <= current_time && state.m_tx_download.m_tx_in_flight.size() < MAX_PEER_TX_IN_FLIGHT) {
            const uint256 txid = tx_process_time.begin()->second;
            // Erase this entry from tx_process_time (it may be added back for
            // processing at a later time, see below)
            tx_process_time.erase(tx_process_time.begin());
            CInv inv(MSG_TX | GetFetchFlags(pto), txid);
            if (!AlreadyHave(inv, m_mempool)) {
                // If this transaction was last requested more than 1 minute ago,
                // then request.
                const auto last_request_time = GetTxRequestTime(inv.hash);
                if (last_request_time <= current_time - GETDATA_TX_INTERVAL) {
                    LogPrint(BCLog::NET, "Requesting %s peer=%d\n", inv.ToString(), pto->GetId());
                    vGetData.push_back(inv);
                    if (vGetData.size() >= MAX_GETDATA_SZ) {
                        connman->PushMessage(pto, msgMaker.Make(NetMsgType::GETDATA, vGetData));
                        vGetData.clear();
                    }
                    UpdateTxRequestTime(inv.hash, current_time);
                    state.m_tx_download.m_tx_in_flight.emplace(inv.hash, current_time);
                } else {
                    // This transaction is in flight from someone else; queue
                    // up processing to happen after the download times out
                    // (with a slight delay for inbound peers, to prefer
                    // requests to outbound peers).
                    const auto next_process_time = CalculateTxGetDataTime(txid, current_time, !state.fPreferredDownload);
                    tx_process_time.emplace(next_process_time, txid);
                }
            } else {
                // We have already seen this transaction, no need to download.
                state.m_tx_download.m_tx_announced.erase(inv.hash);
                state.m_tx_download.m_tx_in_flight.erase(inv.hash);
            }
        }


        if (!vGetData.empty())
            connman->PushMessage(pto, msgMaker.Make(NetMsgType::GETDATA, vGetData));

        //
        // Message: feefilter
        //
        // We don't want white listed peers to filter txs to us if we have -whitelistforcerelay
        if (pto->m_tx_relay != nullptr && pto->nVersion >= FEEFILTER_VERSION && gArgs.GetBoolArg("-feefilter", DEFAULT_FEEFILTER) &&
            !pto->HasPermission(PF_FORCERELAY)) {
            CAmount currentFilter = m_mempool.GetMinFee(gArgs.GetArg("-maxmempool", DEFAULT_MAX_MEMPOOL_SIZE) * 1000000).GetFeePerK();
            int64_t timeNow = GetTimeMicros();
            if (timeNow > pto->m_tx_relay->nextSendTimeFeeFilter) {
                static CFeeRate default_feerate(DEFAULT_MIN_RELAY_TX_FEE);
                static FeeFilterRounder filterRounder(default_feerate);
                CAmount filterToSend = filterRounder.round(currentFilter);
                // We always have a fee filter of at least minRelayTxFee
                filterToSend = std::max(filterToSend, ::minRelayTxFee.GetFeePerK());
                if (filterToSend != pto->m_tx_relay->lastSentFeeFilter) {
                    connman->PushMessage(pto, msgMaker.Make(NetMsgType::FEEFILTER, filterToSend));
                    pto->m_tx_relay->lastSentFeeFilter = filterToSend;
                }
                pto->m_tx_relay->nextSendTimeFeeFilter = PoissonNextSend(timeNow, AVG_FEEFILTER_BROADCAST_INTERVAL);
            }
            // If the fee filter has changed substantially and it's still more than MAX_FEEFILTER_CHANGE_DELAY
            // until scheduled broadcast, then move the broadcast to within MAX_FEEFILTER_CHANGE_DELAY.
            else if (timeNow + MAX_FEEFILTER_CHANGE_DELAY * 1000000 < pto->m_tx_relay->nextSendTimeFeeFilter &&
                     (currentFilter < 3 * pto->m_tx_relay->lastSentFeeFilter / 4 || currentFilter > 4 * pto->m_tx_relay->lastSentFeeFilter / 3)) {
                pto->m_tx_relay->nextSendTimeFeeFilter = timeNow + GetRandInt(MAX_FEEFILTER_CHANGE_DELAY) * 1000000;
            }
        }
    }
    return true;
}

void PushGetBlocks(CNode* pnode, const CBlockIndex* pindexBegin, const uint256& hashEnd, CConnman& connman)
{
    const CNetMsgMaker msgMaker(pnode->GetSendVersion());
    connman.PushMessage(pnode, msgMaker.Make(NetMsgType::GETBLOCKS, ::ChainActive().GetLocator(pindexBegin), hashEnd));
}

uint256 static GetOrphanRoot(const uint256& hash)
{
    std::map<uint256, COrphanBlock*>::iterator it = mapOrphanBlocks.find(hash);
    if (it == mapOrphanBlocks.end())
        return hash;

    // Work back to the first block in the orphan chain
    do {
        std::map<uint256, COrphanBlock*>::iterator it2 = mapOrphanBlocks.find(it->second->hashPrev);
        if (it2 == mapOrphanBlocks.end())
            return it->first;
        it = it2;
    } while(true);
}

// ppcoin: find block wanted by given orphan block
uint256 WantedByOrphan(const COrphanBlock* pblockOrphan)
{
    // Work back to the first block in the orphan chain
    while (mapOrphanBlocks.count(pblockOrphan->hashPrev))
        pblockOrphan = mapOrphanBlocks[pblockOrphan->hashPrev];
    return pblockOrphan->hashPrev;
}

// Remove a random orphan block (which does not have any dependent orphans).
void static PruneOrphanBlocks()
{
    size_t nMaxOrphanBlocksSize = gArgs.GetArg("-maxorphanblocksmib", DEFAULT_MAX_ORPHAN_BLOCKS) * ((size_t) 1 << 20);
    while (nOrphanBlocksSize > nMaxOrphanBlocksSize)
    {
        // Pick a random orphan block.
        uint256 randomhash = GetRandHash();
        std::multimap<uint256, COrphanBlock*>::iterator it = mapOrphanBlocksByPrev.lower_bound(randomhash);
        if (it == mapOrphanBlocksByPrev.end())
            it = mapOrphanBlocksByPrev.begin();

        // As long as this block has other orphans depending on it, move to one of those successors.
        do {
            std::multimap<uint256, COrphanBlock*>::iterator it2 = mapOrphanBlocksByPrev.find(it->second->hashBlock);
            if (it2 == mapOrphanBlocksByPrev.end())
                break;
            it = it2;
        } while(1);

        setStakeSeenOrphan.erase(it->second->stake);
        uint256 hash = it->second->hashBlock;
        nOrphanBlocksSize -= it->second->vchBlock.size();
        delete it->second;
        mapOrphanBlocksByPrev.erase(it);
        mapOrphanBlocks.erase(hash);
    }
}

bool ProcessNetBlock(const CChainParams& chainparams, const std::shared_ptr<const CBlock> pblock, bool fForceProcessing, bool* fNewBlock, CNode* pfrom, CConnman& connman)
{
    {
        LOCK(cs_main);

        // Check that the coinstake transaction exist in the received block
        if(pblock->IsProofOfStake() && !(pblock->vtx.size() > 1 && pblock->vtx[1]->IsCoinStake()))
        {
            if (pfrom)
                Misbehaving(pfrom->GetId(), 100);
            return error("ProcessNetBlock() : coinstake transaction does not exist");
        }

        // Check for duplicate orphan block
        // Duplicate stake allowed only when there is orphan child block
        // if the block header is already known, allow it (to account for headers being sent before the block itself)
        uint256 hash = pblock->GetHash();
        if (!fReindex && !fImporting && pblock->IsProofOfStake() && ::ChainstateActive().setStakeSeen.count(pblock->GetProofOfStake()) && !::BlockIndex().count(hash) && !mapOrphanBlocksByPrev.count(hash))
            return error("ProcessNetBlock() : duplicate proof-of-stake (%s, %d) for block %s", pblock->GetProofOfStake().first.ToString(), pblock->GetProofOfStake().second, hash.ToString());

        // Process the header before processing the block
        const CBlockIndex *pindex = nullptr;
        BlockValidationState state;
        if (!ProcessNetBlockHeaders(pfrom, {*pblock}, state, chainparams, &pindex)) {
            if (state.IsInvalid()) {
                MaybePunishNodeForBlock(pfrom->GetId(), state, false, strprintf("Peer %d sent us invalid header\n", pfrom->GetId()));
                return error("ProcessNetBlock() : invalid header received");
            }
        }

        if (mapOrphanBlocks.count(hash))
            return error("ProcessNetBlock() : already have block (orphan) %s", hash.ToString());

        // Check for the checkpoint
        if (::ChainActive().Tip() && pblock->hashPrevBlock != ::ChainActive().Tip()->GetBlockHash())
        {
            // Extra checks to prevent "fill up memory by spamming with bogus blocks"
            const CBlockIndex* pcheckpoint = Checkpoints::AutoSelectSyncCheckpoint();
            int64_t deltaTime = pblock->GetBlockTime() - pcheckpoint->nTime;
            if (deltaTime < 0)
            {
                if (pfrom)
                    Misbehaving(pfrom->GetId(), 1);

                return error("ProcessNetBlock() : block with timestamp before last checkpoint");
            }
        }

        // Check for the signiture encoding
        if (!CheckCanonicalBlockSignature(pblock.get())) 
        {
            if (pfrom)
                Misbehaving(pfrom->GetId(), 100);

            return error("ProcessNetBlock(): bad block signature encoding");
        }

        // If we don't already have its previous block, shunt it off to holding area until we get it
        if (!::BlockIndex().count(pblock->hashPrevBlock))
        {
            LogPrintf("ProcessNetBlock: ORPHAN BLOCK %lu, prev=%s\n", (unsigned long)mapOrphanBlocks.size(), pblock->hashPrevBlock.ToString());

            // Accept orphans as long as there is a node to request its parents from
            if (pfrom) {
                // ppcoin: check proof-of-stake
                if (pblock->IsProofOfStake())
                {
                    // Limited duplicity on stake: prevents block flood attack
                    // Duplicate stake allowed only when there is orphan child block
                    if (setStakeSeenOrphan.count(pblock->GetProofOfStake()) && !mapOrphanBlocksByPrev.count(hash))
                        return error("ProcessNetBlock() : duplicate proof-of-stake (%s, %d) for orphan block %s", pblock->GetProofOfStake().first.ToString(), pblock->GetProofOfStake().second, hash.ToString());
                }
                PruneOrphanBlocks();
                COrphanBlock* pblock2 = new COrphanBlock();
                {
                    CDataStream ss(SER_DISK, CLIENT_VERSION);
                    ss << *pblock;
                    pblock2->vchBlock = std::vector<unsigned char>(ss.begin(), ss.end());
                }
                pblock2->hashBlock = hash;
                pblock2->hashPrev = pblock->hashPrevBlock;
                pblock2->stake = pblock->GetProofOfStake();
                nOrphanBlocksSize += pblock2->vchBlock.size();
                mapOrphanBlocks.insert(std::make_pair(hash, pblock2));
                mapOrphanBlocksByPrev.insert(std::make_pair(pblock2->hashPrev, pblock2));
                if (pblock->IsProofOfStake())
                    setStakeSeenOrphan.insert(pblock->GetProofOfStake());

                // Ask this guy to fill in what we're missing
                PushGetBlocks(pfrom, pindexBestHeader, GetOrphanRoot(hash), connman);
            }
            return true;
        }
    }

    if(!ProcessNewBlock(chainparams, pblock, fForceProcessing, fNewBlock))
        return error("%s: ProcessNewBlock FAILED", __func__);

    std::vector<uint256> vWorkQueue;
    vWorkQueue.push_back(pblock->GetHash());
    for (unsigned int i = 0; i < vWorkQueue.size(); i++)
    {
        uint256 hashPrev = vWorkQueue[i];
        for (std::multimap<uint256, COrphanBlock*>::iterator mi = mapOrphanBlocksByPrev.lower_bound(hashPrev);
             mi != mapOrphanBlocksByPrev.upper_bound(hashPrev);
             ++mi)
        {
            CBlock block;
            {
                CDataStream ss(mi->second->vchBlock, SER_DISK, CLIENT_VERSION);
                ss >> block;
            }
            block.hashMerkleRoot = BlockMerkleRoot(block);

            bool fNewBlockOrphan = false;
            std::shared_ptr<const CBlock> shared_pblock = std::make_shared<const CBlock>(block);
            if (ProcessNewBlock(chainparams, shared_pblock, fForceProcessing, &fNewBlockOrphan))
                vWorkQueue.push_back(mi->second->hashBlock);

            LOCK(cs_main);
            mapOrphanBlocks.erase(mi->second->hashBlock);
            setStakeSeenOrphan.erase(block.GetProofOfStake());
            nOrphanBlocksSize -= mi->second->vchBlock.size();
            delete mi->second;
        }

        LOCK(cs_main);
        mapOrphanBlocksByPrev.erase(hashPrev);
    }

    return true;
}

bool RemoveNetBlockIndex(CBlockIndex *pindex)
{
    // Make sure it's not listed somewhere already.
    MarkBlockAsReceived(pindex->GetBlockHash());

    for (std::map<NodeId, CNodeState>::iterator it=mapNodeState.begin(); it!=mapNodeState.end(); it++)
    {
        CNodeState * state = &it->second;

        if(state->pindexBestKnownBlock == pindex)
            state->pindexBestKnownBlock = nullptr;

        if(state->pindexLastCommonBlock == pindex)
            state->pindexLastCommonBlock = nullptr;

        if(state->pindexBestHeaderSent == pindex)
            state->pindexBestHeaderSent = nullptr;

        if(state->m_chain_sync.m_work_header == pindex)
            state->m_chain_sync.m_work_header = nullptr;
    }

    return true;
}

bool NeedToEraseBlockIndex(const CBlockIndex *pindex, const CBlockIndex *pindexCheck)
{
    if(!::ChainActive().Contains(pindex))
    {
        if(pindex->nHeight <= pindexCheck->nHeight) return true;
        const CBlockIndex *pindexBlock = pindex;
        while(pindexBlock)
        {
           pindexBlock = pindexBlock->pprev;
           if(pindexBlock->nHeight == pindexCheck->nHeight) return pindexBlock != pindexCheck;
        }
    }
    return false;
}

bool RemoveBlockIndex(CBlockIndex *pindex)
{
    bool ret = RemoveStateBlockIndex(pindex);
    ret &= RemoveNetBlockIndex(pindex);
    return ret;
}

void CleanBlockIndex()
{
    unsigned int cleanTimeout = gArgs.GetArg("-cleanblockindextimeout", DEFAULT_CLEANBLOCKINDEXTIMEOUT);
    if(cleanTimeout == 0) cleanTimeout = DEFAULT_CLEANBLOCKINDEXTIMEOUT;

    while(!ShutdownRequested())
    {
        if(!::ChainstateActive().IsInitialBlockDownload())
        {
            // Select block indexes to delete
            std::vector<uint256> indexNeedErase;
            {
                LOCK(cs_main);
                const CBlockIndex *pindexCheck = ::ChainActive()[::ChainActive().Height() - nCheckpointSpan -1];
                if(pindexCheck)
                {
                    for (BlockMap::iterator it=::BlockIndex().begin(); it!=::BlockIndex().end(); it++)
                    {
                        CBlockIndex *pindex = (*it).second;
                        if(NeedToEraseBlockIndex(pindex, pindexCheck))
                        {
                            indexNeedErase.push_back(pindex->GetBlockHash());
                        }
                    }
                }
            }

            // Delete selected block indexes
            if(indexNeedErase.size() > 0)
            {
                SyncWithValidationInterfaceQueue();

                LOCK(cs_main);
                for(uint256 blockHash : indexNeedErase)
                {
                    BlockMap::iterator it=::BlockIndex().find(blockHash);
                    if(it!=::BlockIndex().end())
                    {
                        CBlockIndex *pindex = (*it).second;
                        if(RemoveBlockIndex(pindex))
                        {
                            delete pindex;
                            ::BlockIndex().erase(it);
                        }
                    }
                }
            }
        }

        for(unsigned int i = 0; (i < cleanTimeout) && !ShutdownRequested(); i++)
            UninterruptibleSleep(std::chrono::seconds{1});
    }
}

class CNetProcessingCleanup
{
public:
    CNetProcessingCleanup() {}
    ~CNetProcessingCleanup() {
        // orphan transactions
        mapOrphanTransactions.clear();
        mapOrphanTransactionsByPrev.clear();
        mapOrphanBlocks.clear();
        mapOrphanBlocksByPrev.clear();
        setStakeSeenOrphan.clear();
    }
};
static CNetProcessingCleanup instance_of_cnetprocessingcleanup;<|MERGE_RESOLUTION|>--- conflicted
+++ resolved
@@ -3456,13 +3456,9 @@
             // Disconnect and discourage all nodes sharing the address
             LogPrintf("Disconnecting and discouraging peer %s!\n", pnode->addr.ToString());
             if (m_banman) {
-<<<<<<< HEAD
-                m_banman->Ban(pnode->addr, BanReasonNodeMisbehaving);
+                m_banman->Discourage(pnode->addr);
                 // Remove all data from the header spam filter when the address is banned
                 CleanAddressHeaders(pnode->addr);
-=======
-                m_banman->Discourage(pnode->addr);
->>>>>>> 30926997
             }
             connman->DisconnectNode(pnode->addr);
         }
