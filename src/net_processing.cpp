--- conflicted
+++ resolved
@@ -626,10 +626,7 @@
                         const std::chrono::microseconds time_received, const std::atomic<bool>& interruptMsgProc) override
         EXCLUSIVE_LOCKS_REQUIRED(!m_peer_mutex, !m_recent_confirmed_transactions_mutex, !m_most_recent_block_mutex, !m_headers_presync_mutex, g_msgproc_mutex);
     void UpdateLastBlockAnnounceTime(NodeId node, int64_t time_in_seconds) override;
-<<<<<<< HEAD
-=======
     ServiceFlags GetDesirableServiceFlags(ServiceFlags services) const override;
->>>>>>> 258457a4
     void InitCleanBlockIndex() override;
     void StopCleanBlockIndex() override;
 
@@ -1487,11 +1484,7 @@
 
 bool PeerManagerImpl::CanDirectFetch()
 {
-<<<<<<< HEAD
-    return m_chainman.ActiveChain().Tip()->Time() > GetAdjustedTime() - m_chainparams.GetConsensus().TargetSpacingChrono(m_chainman.ActiveChain().Height()) * 20;
-=======
     return m_chainman.ActiveChain().Tip()->Time() > NodeClock::now() - m_chainparams.GetConsensus().TargetSpacingChrono(m_chainman.ActiveChain().Height()) * 20;
->>>>>>> 258457a4
 }
 
 static bool PeerHasHeader(CNodeState *state, const CBlockIndex *pindex) EXCLUSIVE_LOCKS_REQUIRED(cs_main)
@@ -3889,12 +3882,6 @@
         pfrom.fDisconnect = true;
         return;
     }
-<<<<<<< HEAD
-
-    // At this point, the outgoing message serialization version can't change.
-    const CNetMsgMaker msgMaker(pfrom.GetCommonVersion());
-=======
->>>>>>> 258457a4
 
     if (msg_type == NetMsgType::VERACK) {
         if (pfrom.fSuccessfullyConnected) {
@@ -5004,11 +4991,7 @@
         // Check for possible mutation if it connects to something we know so we can check for DEPLOYMENT_SEGWIT being active
         if (prev_block && IsBlockMutated(/*block=*/*pblock,
                            /*check_witness_root=*/DeploymentActiveAfter(prev_block, m_chainman, Consensus::DEPLOYMENT_SEGWIT))) {
-<<<<<<< HEAD
-            LogPrint(BCLog::NET, "Received mutated block from peer=%d\n", peer->m_id);
-=======
             LogDebug(BCLog::NET, "Received mutated block from peer=%d\n", peer->m_id);
->>>>>>> 258457a4
             Misbehaving(*peer, 100, "mutated block");
             WITH_LOCK(cs_main, RemoveBlockRequest(pblock->GetHash(), peer->m_id));
             return;
@@ -5909,11 +5892,7 @@
                          // Convert HEADERS_DOWNLOAD_TIMEOUT_PER_HEADER to microseconds before scaling
                          // to maintain precision
                          std::chrono::microseconds{HEADERS_DOWNLOAD_TIMEOUT_PER_HEADER} *
-<<<<<<< HEAD
-                         Ticks<std::chrono::seconds>(GetAdjustedTime() - m_chainman.m_best_header->Time()) / consensusParams.TargetSpacing(m_chainman.m_best_header->nHeight)
-=======
                          Ticks<std::chrono::seconds>(NodeClock::now() - m_chainman.m_best_header->Time()) / consensusParams.TargetSpacing(m_chainman.m_best_header->nHeight)
->>>>>>> 258457a4
                         );
                     nSyncStarted++;
                 }
@@ -6323,12 +6302,7 @@
 
 void PeerManagerImpl::PushGetBlocks(CNode& node, const CBlockIndex* pindexBegin, const uint256& hashEnd)
 {
-<<<<<<< HEAD
-    const CNetMsgMaker msgMaker(node.GetCommonVersion());
-    m_connman.PushMessage(&node, msgMaker.Make(NetMsgType::GETBLOCKS, GetLocator(pindexBegin), hashEnd));
-=======
     MakeAndPushMessage(node, NetMsgType::GETBLOCKS, GetLocator(pindexBegin), hashEnd);
->>>>>>> 258457a4
 }
 
 uint256 PeerManagerImpl::GetOrphanRoot(const uint256& hash)
@@ -6452,13 +6426,8 @@
             PruneOrphanBlocks();
             COrphanBlock* pblock2 = new COrphanBlock();
             {
-<<<<<<< HEAD
-                CDataStream ss(SER_DISK, CLIENT_VERSION);
-                ss << *pblock;
-=======
                 DataStream ss;
                 ss << TX_WITH_WITNESS(*pblock);
->>>>>>> 258457a4
                 Span<const uint8_t> cs = MakeUCharSpan(ss);
                 pblock2->vchBlock = std::vector<unsigned char>(cs.begin(), cs.end());
             }
@@ -6491,13 +6460,8 @@
         {
             CBlock block;
             {
-<<<<<<< HEAD
-                CDataStream ss(mi->second->vchBlock, SER_DISK, CLIENT_VERSION);
-                ss >> block;
-=======
                 DataStream ss(mi->second->vchBlock);
                 ss >> TX_WITH_WITNESS(block);
->>>>>>> 258457a4
             }
             block.hashMerkleRoot = BlockMerkleRoot(block);
 
