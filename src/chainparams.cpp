// Copyright (c) 2010 Satoshi Nakamoto
// Copyright (c) 2009-2017 The Bitcoin Core developers
// Distributed under the MIT software license, see the accompanying
// file COPYING or http://www.opensource.org/licenses/mit-license.php.

<<<<<<< HEAD
#include "chainparams.h"
#include "consensus/merkle.h"
#include "consensus/consensus.h"
=======
#include <chainparams.h>
#include <consensus/merkle.h>
#include <consensus/consensus.h>
>>>>>>> a68962c4

#include <tinyformat.h>
#include <util.h>
#include <utilstrencodings.h>

#include <assert.h>

#include <chainparamsseeds.h>

///////////////////////////////////////////// // qtum
#include <libdevcore/SHA3.h>
#include <libdevcore/RLP.h>
#include "arith_uint256.h"
/////////////////////////////////////////////

///////////////////////////////////////////// // qtum
#include <libdevcore/SHA3.h>
#include <libdevcore/RLP.h>
#include "arith_uint256.h"
/////////////////////////////////////////////

static CBlock CreateGenesisBlock(const char* pszTimestamp, const CScript& genesisOutputScript, uint32_t nTime, uint32_t nNonce, uint32_t nBits, int32_t nVersion, const CAmount& genesisReward)
{
    CMutableTransaction txNew;
    txNew.nVersion = 1;
    txNew.vin.resize(1);
    txNew.vout.resize(1);
    txNew.vin[0].scriptSig = CScript() << 00 << 488804799 << CScriptNum(4) << std::vector<unsigned char>((const unsigned char*)pszTimestamp, (const unsigned char*)pszTimestamp + strlen(pszTimestamp));
    txNew.vout[0].nValue = genesisReward;
    txNew.vout[0].scriptPubKey = genesisOutputScript;

    CBlock genesis;
    genesis.nTime    = nTime;
    genesis.nBits    = nBits;
    genesis.nNonce   = nNonce;
    genesis.nVersion = nVersion;
    genesis.vtx.push_back(MakeTransactionRef(std::move(txNew)));
    genesis.hashPrevBlock.SetNull();
    genesis.hashMerkleRoot = BlockMerkleRoot(genesis);
    genesis.hashStateRoot = uint256(h256Touint(dev::h256("e965ffd002cd6ad0e2dc402b8044de833e06b23127ea8c3d80aec91410771495"))); // qtum
    genesis.hashUTXORoot = uint256(h256Touint(dev::sha3(dev::rlp("")))); // qtum
    return genesis;
}

/**
 * Build the genesis block. Note that the output of its generation
 * transaction cannot be spent since it did not originally exist in the
 * database.
 *
 * CBlock(hash=000000000019d6, ver=1, hashPrevBlock=00000000000000, hashMerkleRoot=4a5e1e, nTime=1231006505, nBits=1d00ffff, nNonce=2083236893, vtx=1)
 *   CTransaction(hash=4a5e1e, ver=1, vin.size=1, vout.size=1, nLockTime=0)
 *     CTxIn(COutPoint(000000, -1), coinbase 04ffff001d0104455468652054696d65732030332f4a616e2f32303039204368616e63656c6c6f72206f6e206272696e6b206f66207365636f6e64206261696c6f757420666f722062616e6b73)
 *     CTxOut(nValue=50.00000000, scriptPubKey=0x5F1DF16B2B704C8A578D0B)
 *   vMerkleTree: 4a5e1e
 */
static CBlock CreateGenesisBlock(uint32_t nTime, uint32_t nNonce, uint32_t nBits, int32_t nVersion, const CAmount& genesisReward)
{
    const char* pszTimestamp = "Sep 02, 2017 Bitcoin breaks $5,000 in latest price frenzy";
    const CScript genesisOutputScript = CScript() << ParseHex("040d61d8653448c98731ee5fffd303c15e71ec2057b77f11ab3601979728cdaff2d68afbba14e4fa0bc44f2072b0b23ef63717f8cdfbe58dcd33f32b6afe98741a") << OP_CHECKSIG;
    return CreateGenesisBlock(pszTimestamp, genesisOutputScript, nTime, nNonce, nBits, nVersion, genesisReward);
}

void CChainParams::UpdateVersionBitsParameters(Consensus::DeploymentPos d, int64_t nStartTime, int64_t nTimeout)
{
    consensus.vDeployments[d].nStartTime = nStartTime;
    consensus.vDeployments[d].nTimeout = nTimeout;
}

/**
 * Main network
 */
/**
 * What makes a good checkpoint block?
 * + Is surrounded by blocks with reasonable timestamps
 *   (no blocks before with a timestamp after, none after with
 *    timestamp before)
 * + Contains no strange transactions
 */

class CMainParams : public CChainParams {
public:
    CMainParams() {
        strNetworkID = "main";
        consensus.nSubsidyHalvingInterval = 985500; // qtum halving every 4 years
<<<<<<< HEAD
=======
        consensus.BIP16Height = 0;
>>>>>>> a68962c4
        consensus.BIP34Height = 0;
        consensus.BIP34Hash = uint256S("0x000075aef83cf2853580f8ae8ce6f8c3096cfa21d98334d6e3f95e5582ed986c");
        consensus.BIP65Height = 0; // 000000000000000004c2b624ed5d7756c508d90fd0da2c7c679febfa6c4735f0
        consensus.BIP66Height = 0; // 00000000000000000379eaa19dce8c9b722d46ae6a57c2f1a988119488b50931
        consensus.powLimit = uint256S("0000ffffffffffffffffffffffffffffffffffffffffffffffffffffffffffff");
        consensus.posLimit = uint256S("00000000ffffffffffffffffffffffffffffffffffffffffffffffffffffffff");
        consensus.nPowTargetTimespan = 16 * 60; // 16 minutes
        consensus.nPowTargetSpacing = 2 * 64;
        consensus.fPowAllowMinDifficultyBlocks = false;
        consensus.fPowNoRetargeting = true;
        consensus.fPoSNoRetargeting = false;
        consensus.nRuleChangeActivationThreshold = 1916; // 95% of 2016
        consensus.nMinerConfirmationWindow = 2016; // nPowTargetTimespan / nPowTargetSpacing
        consensus.vDeployments[Consensus::DEPLOYMENT_TESTDUMMY].bit = 28;
        consensus.vDeployments[Consensus::DEPLOYMENT_TESTDUMMY].nStartTime = 1199145601; // January 1, 2008
        consensus.vDeployments[Consensus::DEPLOYMENT_TESTDUMMY].nTimeout = 1230767999; // December 31, 2008

        // Deployment of BIP68, BIP112, and BIP113.
        consensus.vDeployments[Consensus::DEPLOYMENT_CSV].bit = 0;
        consensus.vDeployments[Consensus::DEPLOYMENT_CSV].nStartTime = 0;
        consensus.vDeployments[Consensus::DEPLOYMENT_CSV].nTimeout = 999999999999ULL;

        // Deployment of SegWit (BIP141, BIP143, and BIP147)
        consensus.vDeployments[Consensus::DEPLOYMENT_SEGWIT].bit = 1;
        consensus.vDeployments[Consensus::DEPLOYMENT_SEGWIT].nStartTime = 0;
        consensus.vDeployments[Consensus::DEPLOYMENT_SEGWIT].nTimeout = 999999999999ULL;

        // The best chain should have at least this much work.
        consensus.nMinimumChainWork = uint256S("0x000000000000000000000000000000000000000000000036a70ae675b98824c5"); // qtum

        // By default assume that the signatures in ancestors of this block are valid.
        consensus.defaultAssumeValid = uint256S("0xbfbbfc2c3be3d4e085082aff2e4e73a4e21dbf6205bc41b84b38ffac0a8bc114"); //453354

        /**
         * The message start string is designed to be unlikely to occur in normal data.
         * The characters are rarely used upper ASCII, not valid as UTF-8, and produce
         * a large 32-bit integer with any alignment.
         */
        pchMessageStart[0] = 0xf1;
        pchMessageStart[1] = 0xcf;
        pchMessageStart[2] = 0xa6;
        pchMessageStart[3] = 0xd3;
        nDefaultPort = 3888;
        nPruneAfterHeight = 100000;

        genesis = CreateGenesisBlock(1504695029, 8026361, 0x1f00ffff, 1, 50 * COIN);
        consensus.hashGenesisBlock = genesis.GetHash();
        assert(consensus.hashGenesisBlock == uint256S("0x000075aef83cf2853580f8ae8ce6f8c3096cfa21d98334d6e3f95e5582ed986c"));
        assert(genesis.hashMerkleRoot == uint256S("0xed34050eb5909ee535fcb07af292ea55f3d2f291187617b44d3282231405b96d"));

<<<<<<< HEAD
        // Note that of those with the service bits flag, most only support a subset of possible options
=======
        // Note that of those which support the service bits prefix, most only support a subset of
        // possible options.
        // This is fine at runtime as we'll fall back to using them as a oneshot if they dont support the
        // service bits we want, but we should get them updated to support all service bits wanted by any
        // release ASAP to avoid it where possible.
>>>>>>> a68962c4
        vSeeds.emplace_back("qtum3.dynu.net", false); // Qtum mainnet

        base58Prefixes[PUBKEY_ADDRESS] = std::vector<unsigned char>(1,58);
        base58Prefixes[SCRIPT_ADDRESS] = std::vector<unsigned char>(1,50);
        base58Prefixes[SECRET_KEY] =     std::vector<unsigned char>(1,128);
        base58Prefixes[EXT_PUBLIC_KEY] = {0x04, 0x88, 0xB2, 0x1E};
        base58Prefixes[EXT_SECRET_KEY] = {0x04, 0x88, 0xAD, 0xE4};

        bech32_hrp = "qc";

        vFixedSeeds = std::vector<SeedSpec6>(pnSeed6_main, pnSeed6_main + ARRAYLEN(pnSeed6_main));

        fDefaultConsistencyChecks = false;
        fRequireStandard = true;
        fMineBlocksOnDemand = false;

        checkpointData = {
            {
                { 0, uint256S("000075aef83cf2853580f8ae8ce6f8c3096cfa21d98334d6e3f95e5582ed986c")},
                { 5000, uint256S("00006a5338e5647872bd91de1d291365e941e14dff1939b5f16d1804d1ce61cd")}, //last PoW block
                { 45000, uint256S("060c6af680f6975184c7a17059f2ff4970544fcfd4104e73744fe7ab7be14cfc")},
                { 90000, uint256S("66fcf426b0aa6f2c9e3330cb2775e9e13c4a2b8ceedb50f8931ae0e12078ad50")},
            }
        };

        chainTxData = ChainTxData{
            // Data as of block a1bab8db27f26952ce94fff6563931943554e36fc3a23f99cc8513270d685b2c (height 92662)
            1517516912, // * UNIX timestamp of last known number of transactions
            904678, // * total number of transactions between genesis and that timestamp
                            //   (the tx=... number in the SetBestChain debug.log lines)
            0.125 // * estimated number of transactions per second after that timestamp
        };
        consensus.nLastPOWBlock = 5000;
        consensus.nMPoSRewardRecipients = 10;
        consensus.nFirstMPoSBlock = consensus.nLastPOWBlock + 
                                    consensus.nMPoSRewardRecipients + 
                                    COINBASE_MATURITY;

        consensus.nFixUTXOCacheHFHeight=100000;
    }
};

/**
 * Testnet (v3)
 */
class CTestNetParams : public CChainParams {
public:
    CTestNetParams() {
        strNetworkID = "test";
        consensus.nSubsidyHalvingInterval = 985500; // qtum halving every 4 years
<<<<<<< HEAD
=======
        consensus.BIP16Height = 0;
>>>>>>> a68962c4
        consensus.BIP34Height = 0;
        consensus.BIP34Hash = uint256S("0x0000e803ee215c0684ca0d2f9220594d3f828617972aad66feb2ba51f5e14222");
        consensus.BIP65Height = 0; // 00000000007f6655f22f98e72ed80d8b06dc761d5da09df0fa1dc4be4f861eb6
        consensus.BIP66Height = 0; // 000000002104c8c45e99a8853285a3b592602a3ccde2b832481da85e9e4ba182
        consensus.powLimit = uint256S("0000ffffffffffffffffffffffffffffffffffffffffffffffffffffffffffff");
        consensus.posLimit = uint256S("0000ffffffffffffffffffffffffffffffffffffffffffffffffffffffffffff");
        consensus.nPowTargetTimespan = 16 * 60; // 16 minutes
        consensus.nPowTargetSpacing = 2 * 64;
        consensus.fPowAllowMinDifficultyBlocks = false;
        consensus.fPowNoRetargeting = true;
        consensus.fPoSNoRetargeting = false;
        consensus.nRuleChangeActivationThreshold = 1512; // 75% for testchains
        consensus.nMinerConfirmationWindow = 2016; // nPowTargetTimespan / nPowTargetSpacing
        consensus.vDeployments[Consensus::DEPLOYMENT_TESTDUMMY].bit = 28;
        consensus.vDeployments[Consensus::DEPLOYMENT_TESTDUMMY].nStartTime = 1199145601; // January 1, 2008
        consensus.vDeployments[Consensus::DEPLOYMENT_TESTDUMMY].nTimeout = 1230767999; // December 31, 2008

        // Deployment of BIP68, BIP112, and BIP113.
        consensus.vDeployments[Consensus::DEPLOYMENT_CSV].bit = 0;
        consensus.vDeployments[Consensus::DEPLOYMENT_CSV].nStartTime = 0;
        consensus.vDeployments[Consensus::DEPLOYMENT_CSV].nTimeout = 999999999999ULL;

        // Deployment of SegWit (BIP141, BIP143, and BIP147)
        consensus.vDeployments[Consensus::DEPLOYMENT_SEGWIT].bit = 1;
        consensus.vDeployments[Consensus::DEPLOYMENT_SEGWIT].nStartTime = 0;
        consensus.vDeployments[Consensus::DEPLOYMENT_SEGWIT].nTimeout = 999999999999ULL;

        // The best chain should have at least this much work.
        consensus.nMinimumChainWork = uint256S("0x00000000000000000000000000000000000000000000000d6e528bcf5a3a556f"); // qtum

        // By default assume that the signatures in ancestors of this block are valid.
        consensus.defaultAssumeValid = uint256S("0x39ffa0c5924550db0e75030ff8513c3145d491dff2e17b8e3ea1cea7b4662ff0"); //1079274

        pchMessageStart[0] = 0x0d;
        pchMessageStart[1] = 0x22;
        pchMessageStart[2] = 0x15;
        pchMessageStart[3] = 0x06;
        nDefaultPort = 13888;
        nPruneAfterHeight = 1000;

        genesis = CreateGenesisBlock(1504695029, 7349697, 0x1f00ffff, 1, 50 * COIN);
        consensus.hashGenesisBlock = genesis.GetHash();
        assert(consensus.hashGenesisBlock == uint256S("0x0000e803ee215c0684ca0d2f9220594d3f828617972aad66feb2ba51f5e14222"));
        assert(genesis.hashMerkleRoot == uint256S("0xed34050eb5909ee535fcb07af292ea55f3d2f291187617b44d3282231405b96d"));

        vFixedSeeds.clear();
        vSeeds.clear();
        // nodes with support for servicebits filtering should be at the top
        vSeeds.emplace_back("qtum4.dynu.net", false); // Qtum testnet

        base58Prefixes[PUBKEY_ADDRESS] = std::vector<unsigned char>(1,120);
        base58Prefixes[SCRIPT_ADDRESS] = std::vector<unsigned char>(1,110);
        base58Prefixes[SECRET_KEY] =     std::vector<unsigned char>(1,239);
        base58Prefixes[EXT_PUBLIC_KEY] = {0x04, 0x35, 0x87, 0xCF};
        base58Prefixes[EXT_SECRET_KEY] = {0x04, 0x35, 0x83, 0x94};

        bech32_hrp = "tq";

        vFixedSeeds = std::vector<SeedSpec6>(pnSeed6_test, pnSeed6_test + ARRAYLEN(pnSeed6_test));

        fDefaultConsistencyChecks = false;
        fRequireStandard = false;
        fMineBlocksOnDemand = false;


        checkpointData = {
            {
                {0, uint256S("0000e803ee215c0684ca0d2f9220594d3f828617972aad66feb2ba51f5e14222")},
                {5000, uint256S("000000302bc22f2f65995506e757fff5c824545db5413e871d57d27a0997e8a0")}, //last PoW block
<<<<<<< HEAD
                { 77000, uint256S("f41e2e8d09bca38827c23cad46ed6d434902da08415d2314d0c8ce285b1970cb")},
=======
                {77000, uint256S("f41e2e8d09bca38827c23cad46ed6d434902da08415d2314d0c8ce285b1970cb")},
>>>>>>> a68962c4
            }
        };

        chainTxData = ChainTxData{
            // Data as of block 493cccf2ba87ffdabd7afc0f3242c1357fdebdc0b8c7e7adc3c6dc2b1c8ca797 (height 79167)
            1517517152,
            162802,
            0.0132
        };

        consensus.nLastPOWBlock = 5000;
        consensus.nMPoSRewardRecipients = 10;
        consensus.nFirstMPoSBlock = consensus.nLastPOWBlock + 
                                    consensus.nMPoSRewardRecipients + 
                                    COINBASE_MATURITY;

        consensus.nFixUTXOCacheHFHeight=84500;
    }
};

/**
 * Regression test
 */
class CRegTestParams : public CChainParams {
public:
    CRegTestParams() {
        strNetworkID = "regtest";
        consensus.nSubsidyHalvingInterval = 150;
<<<<<<< HEAD
=======
        consensus.BIP16Height = 0;
>>>>>>> a68962c4
        consensus.BIP34Height = 0; // BIP34 has not activated on regtest (far in the future so block v1 are not rejected in tests) // activate for qtum
        consensus.BIP34Hash = uint256S("0x665ed5b402ac0b44efc37d8926332994363e8a7278b7ee9a58fb972efadae943");
        consensus.BIP65Height = 0; // BIP65 activated on regtest (Used in rpc activation tests)
        consensus.BIP66Height = 0; // BIP66 activated on regtest (Used in rpc activation tests)
        consensus.powLimit = uint256S("7fffffffffffffffffffffffffffffffffffffffffffffffffffffffffffffff");
        consensus.posLimit = uint256S("7fffffffffffffffffffffffffffffffffffffffffffffffffffffffffffffff");
        consensus.nPowTargetTimespan = 16 * 60; // 16 minutes
        consensus.nPowTargetSpacing = 2 * 64;
        consensus.fPowAllowMinDifficultyBlocks = true;
        consensus.fPowNoRetargeting = true;
        consensus.fPoSNoRetargeting = true;
        consensus.nRuleChangeActivationThreshold = 108; // 75% for testchains
        consensus.nMinerConfirmationWindow = 144; // Faster than normal for regtest (144 instead of 2016)
        consensus.vDeployments[Consensus::DEPLOYMENT_TESTDUMMY].bit = 28;
        consensus.vDeployments[Consensus::DEPLOYMENT_TESTDUMMY].nStartTime = 0;
        consensus.vDeployments[Consensus::DEPLOYMENT_TESTDUMMY].nTimeout = 999999999999ULL;
        consensus.vDeployments[Consensus::DEPLOYMENT_CSV].bit = 0;
        consensus.vDeployments[Consensus::DEPLOYMENT_CSV].nStartTime = 0;
        consensus.vDeployments[Consensus::DEPLOYMENT_CSV].nTimeout = 999999999999ULL;
        consensus.vDeployments[Consensus::DEPLOYMENT_SEGWIT].bit = 1;
        consensus.vDeployments[Consensus::DEPLOYMENT_SEGWIT].nStartTime = 0;
        consensus.vDeployments[Consensus::DEPLOYMENT_SEGWIT].nTimeout = 999999999999ULL;

        // The best chain should have at least this much work.
        consensus.nMinimumChainWork = uint256S("0x00");

        // By default assume that the signatures in ancestors of this block are valid.
        consensus.defaultAssumeValid = uint256S("0x00");

        pchMessageStart[0] = 0xfd;
        pchMessageStart[1] = 0xdd;
        pchMessageStart[2] = 0xc6;
        pchMessageStart[3] = 0xe1;
        nDefaultPort = 23888;
        nPruneAfterHeight = 1000;

        genesis = CreateGenesisBlock(1504695029, 17, 0x207fffff, 1, 50 * COIN);
        consensus.hashGenesisBlock = genesis.GetHash();
        assert(consensus.hashGenesisBlock == uint256S("0x665ed5b402ac0b44efc37d8926332994363e8a7278b7ee9a58fb972efadae943"));
        assert(genesis.hashMerkleRoot == uint256S("0xed34050eb5909ee535fcb07af292ea55f3d2f291187617b44d3282231405b96d"));

        vFixedSeeds.clear(); //!< Regtest mode doesn't have any fixed seeds.
        vSeeds.clear();      //!< Regtest mode doesn't have any DNS seeds.

        fDefaultConsistencyChecks = true;
        fRequireStandard = false;
        fMineBlocksOnDemand = true;

        checkpointData = {
            {
                {0, uint256S("665ed5b402ac0b44efc37d8926332994363e8a7278b7ee9a58fb972efadae943")},
            }
        };

        chainTxData = ChainTxData{
            0,
            0,
            0
        };
        consensus.nLastPOWBlock = 0x7fffffff;
        consensus.nMPoSRewardRecipients = 10;
        consensus.nFirstMPoSBlock = 5000;

        consensus.nFixUTXOCacheHFHeight=0;

        base58Prefixes[PUBKEY_ADDRESS] = std::vector<unsigned char>(1,120);
        base58Prefixes[SCRIPT_ADDRESS] = std::vector<unsigned char>(1,110);
        base58Prefixes[SECRET_KEY] =     std::vector<unsigned char>(1,239);
        base58Prefixes[EXT_PUBLIC_KEY] = {0x04, 0x35, 0x87, 0xCF};
        base58Prefixes[EXT_SECRET_KEY] = {0x04, 0x35, 0x83, 0x94};

        bech32_hrp = "qcrt";
    }
};

/**
 * Regression network parameters overwrites for unit testing
 */
class CUnitTestParams : public CRegTestParams
{
public:
    CUnitTestParams()
    {
        // Activate the the BIPs for regtest as in Bitcoin
        consensus.BIP16Height = 0;
        consensus.BIP34Height = 100000000; // BIP34 has not activated on regtest (far in the future so block v1 are not rejected in tests)
        consensus.BIP65Height = 1351; // BIP65 activated on regtest (Used in rpc activation tests)
        consensus.BIP66Height = 1251; // BIP66 activated on regtest (Used in rpc activation tests)

        // QTUM have 500 blocks of maturity, increased values for regtest in unit tests in order to correspond with it
        consensus.nSubsidyHalvingInterval = 750;
        consensus.nRuleChangeActivationThreshold = 558; // 75% for testchains
        consensus.nMinerConfirmationWindow = 744; // Faster than normal for regtest (744 instead of 2016)
    }
};

/**
 * Regression network parameters overwrites for unit testing
 */
class CUnitTestParams : public CRegTestParams
{
public:
    CUnitTestParams()
    {
        // Activate the the BIPs for regtest as in Bitcoin
        consensus.BIP34Height = 100000000; // BIP34 has not activated on regtest (far in the future so block v1 are not rejected in tests)
        consensus.BIP65Height = 1351; // BIP65 activated on regtest (Used in rpc activation tests)
        consensus.BIP66Height = 1251; // BIP66 activated on regtest (Used in rpc activation tests)

        // QTUM have 500 blocks of maturity, increased values for regtest in unit tests in order to correspond with it
        consensus.nSubsidyHalvingInterval = 750;
        consensus.nRuleChangeActivationThreshold = 558; // 75% for testchains
        consensus.nMinerConfirmationWindow = 744; // Faster than normal for regtest (744 instead of 2016)
    }
};

static std::unique_ptr<CChainParams> globalChainParams;

const CChainParams &Params() {
    assert(globalChainParams);
    return *globalChainParams;
}

std::unique_ptr<CChainParams> CreateChainParams(const std::string& chain)
{
    if (chain == CBaseChainParams::MAIN)
        return std::unique_ptr<CChainParams>(new CMainParams());
    else if (chain == CBaseChainParams::TESTNET)
        return std::unique_ptr<CChainParams>(new CTestNetParams());
    else if (chain == CBaseChainParams::REGTEST)
        return std::unique_ptr<CChainParams>(new CRegTestParams());
    else if (chain == CBaseChainParams::UNITTEST)
        return std::unique_ptr<CChainParams>(new CUnitTestParams());
    throw std::runtime_error(strprintf("%s: Unknown chain %s.", __func__, chain));
}

void SelectParams(const std::string& network)
{
    SelectBaseParams(network);
    globalChainParams = CreateChainParams(network);
}

void UpdateVersionBitsParameters(Consensus::DeploymentPos d, int64_t nStartTime, int64_t nTimeout)
{
    globalChainParams->UpdateVersionBitsParameters(d, nStartTime, nTimeout);
}<|MERGE_RESOLUTION|>--- conflicted
+++ resolved
@@ -3,15 +3,9 @@
 // Distributed under the MIT software license, see the accompanying
 // file COPYING or http://www.opensource.org/licenses/mit-license.php.
 
-<<<<<<< HEAD
-#include "chainparams.h"
-#include "consensus/merkle.h"
-#include "consensus/consensus.h"
-=======
 #include <chainparams.h>
 #include <consensus/merkle.h>
 #include <consensus/consensus.h>
->>>>>>> a68962c4
 
 #include <tinyformat.h>
 #include <util.h>
@@ -20,12 +14,6 @@
 #include <assert.h>
 
 #include <chainparamsseeds.h>
-
-///////////////////////////////////////////// // qtum
-#include <libdevcore/SHA3.h>
-#include <libdevcore/RLP.h>
-#include "arith_uint256.h"
-/////////////////////////////////////////////
 
 ///////////////////////////////////////////// // qtum
 #include <libdevcore/SHA3.h>
@@ -96,10 +84,7 @@
     CMainParams() {
         strNetworkID = "main";
         consensus.nSubsidyHalvingInterval = 985500; // qtum halving every 4 years
-<<<<<<< HEAD
-=======
         consensus.BIP16Height = 0;
->>>>>>> a68962c4
         consensus.BIP34Height = 0;
         consensus.BIP34Hash = uint256S("0x000075aef83cf2853580f8ae8ce6f8c3096cfa21d98334d6e3f95e5582ed986c");
         consensus.BIP65Height = 0; // 000000000000000004c2b624ed5d7756c508d90fd0da2c7c679febfa6c4735f0
@@ -150,15 +135,11 @@
         assert(consensus.hashGenesisBlock == uint256S("0x000075aef83cf2853580f8ae8ce6f8c3096cfa21d98334d6e3f95e5582ed986c"));
         assert(genesis.hashMerkleRoot == uint256S("0xed34050eb5909ee535fcb07af292ea55f3d2f291187617b44d3282231405b96d"));
 
-<<<<<<< HEAD
-        // Note that of those with the service bits flag, most only support a subset of possible options
-=======
         // Note that of those which support the service bits prefix, most only support a subset of
         // possible options.
         // This is fine at runtime as we'll fall back to using them as a oneshot if they dont support the
         // service bits we want, but we should get them updated to support all service bits wanted by any
         // release ASAP to avoid it where possible.
->>>>>>> a68962c4
         vSeeds.emplace_back("qtum3.dynu.net", false); // Qtum mainnet
 
         base58Prefixes[PUBKEY_ADDRESS] = std::vector<unsigned char>(1,58);
@@ -209,10 +190,7 @@
     CTestNetParams() {
         strNetworkID = "test";
         consensus.nSubsidyHalvingInterval = 985500; // qtum halving every 4 years
-<<<<<<< HEAD
-=======
         consensus.BIP16Height = 0;
->>>>>>> a68962c4
         consensus.BIP34Height = 0;
         consensus.BIP34Hash = uint256S("0x0000e803ee215c0684ca0d2f9220594d3f828617972aad66feb2ba51f5e14222");
         consensus.BIP65Height = 0; // 00000000007f6655f22f98e72ed80d8b06dc761d5da09df0fa1dc4be4f861eb6
@@ -282,11 +260,7 @@
             {
                 {0, uint256S("0000e803ee215c0684ca0d2f9220594d3f828617972aad66feb2ba51f5e14222")},
                 {5000, uint256S("000000302bc22f2f65995506e757fff5c824545db5413e871d57d27a0997e8a0")}, //last PoW block
-<<<<<<< HEAD
-                { 77000, uint256S("f41e2e8d09bca38827c23cad46ed6d434902da08415d2314d0c8ce285b1970cb")},
-=======
                 {77000, uint256S("f41e2e8d09bca38827c23cad46ed6d434902da08415d2314d0c8ce285b1970cb")},
->>>>>>> a68962c4
             }
         };
 
@@ -315,10 +289,7 @@
     CRegTestParams() {
         strNetworkID = "regtest";
         consensus.nSubsidyHalvingInterval = 150;
-<<<<<<< HEAD
-=======
         consensus.BIP16Height = 0;
->>>>>>> a68962c4
         consensus.BIP34Height = 0; // BIP34 has not activated on regtest (far in the future so block v1 are not rejected in tests) // activate for qtum
         consensus.BIP34Hash = uint256S("0x665ed5b402ac0b44efc37d8926332994363e8a7278b7ee9a58fb972efadae943");
         consensus.BIP65Height = 0; // BIP65 activated on regtest (Used in rpc activation tests)
@@ -415,26 +386,6 @@
     }
 };
 
-/**
- * Regression network parameters overwrites for unit testing
- */
-class CUnitTestParams : public CRegTestParams
-{
-public:
-    CUnitTestParams()
-    {
-        // Activate the the BIPs for regtest as in Bitcoin
-        consensus.BIP34Height = 100000000; // BIP34 has not activated on regtest (far in the future so block v1 are not rejected in tests)
-        consensus.BIP65Height = 1351; // BIP65 activated on regtest (Used in rpc activation tests)
-        consensus.BIP66Height = 1251; // BIP66 activated on regtest (Used in rpc activation tests)
-
-        // QTUM have 500 blocks of maturity, increased values for regtest in unit tests in order to correspond with it
-        consensus.nSubsidyHalvingInterval = 750;
-        consensus.nRuleChangeActivationThreshold = 558; // 75% for testchains
-        consensus.nMinerConfirmationWindow = 744; // Faster than normal for regtest (744 instead of 2016)
-    }
-};
-
 static std::unique_ptr<CChainParams> globalChainParams;
 
 const CChainParams &Params() {
