// Copyright (c) 2010 Satoshi Nakamoto
// Copyright (c) 2009-2020 The Bitcoin Core developers
// Distributed under the MIT software license, see the accompanying
// file COPYING or http://www.opensource.org/licenses/mit-license.php.

#include <chainparams.h>

#include <chainparamsseeds.h>
#include <consensus/merkle.h>
#include <consensus/consensus.h>
#include <hash.h> // for signet block challenge hash
#include <tinyformat.h>
#include <util/system.h>
#include <util/strencodings.h>
#include <util/convert.h>
#include <versionbitsinfo.h>

#include <assert.h>

#include <boost/algorithm/string/classification.hpp>
#include <boost/algorithm/string/split.hpp>

///////////////////////////////////////////// // qtum
#include <libdevcore/SHA3.h>
#include <libdevcore/RLP.h>
#include "arith_uint256.h"
/////////////////////////////////////////////

static CBlock CreateGenesisBlock(const char* pszTimestamp, const CScript& genesisOutputScript, uint32_t nTime, uint32_t nNonce, uint32_t nBits, int32_t nVersion, const CAmount& genesisReward)
{
    CMutableTransaction txNew;
    txNew.nVersion = 1;
    txNew.vin.resize(1);
    txNew.vout.resize(1);
    txNew.vin[0].scriptSig = CScript() << 00 << 488804799 << CScriptNum(4) << std::vector<unsigned char>((const unsigned char*)pszTimestamp, (const unsigned char*)pszTimestamp + strlen(pszTimestamp));
    txNew.vout[0].nValue = genesisReward;
    txNew.vout[0].scriptPubKey = genesisOutputScript;

    CBlock genesis;
    genesis.nTime    = nTime;
    genesis.nBits    = nBits;
    genesis.nNonce   = nNonce;
    genesis.nVersion = nVersion;
    genesis.vtx.push_back(MakeTransactionRef(std::move(txNew)));
    genesis.hashPrevBlock.SetNull();
    genesis.hashMerkleRoot = BlockMerkleRoot(genesis);
    genesis.hashStateRoot = uint256(h256Touint(dev::h256("e965ffd002cd6ad0e2dc402b8044de833e06b23127ea8c3d80aec91410771495"))); // qtum
    genesis.hashUTXORoot = uint256(h256Touint(dev::sha3(dev::rlp("")))); // qtum
    return genesis;
}

/**
 * Build the genesis block. Note that the output of its generation
 * transaction cannot be spent since it did not originally exist in the
 * database.
 *
 * CBlock(hash=000000000019d6, ver=1, hashPrevBlock=00000000000000, hashMerkleRoot=4a5e1e, nTime=1231006505, nBits=1d00ffff, nNonce=2083236893, vtx=1)
 *   CTransaction(hash=4a5e1e, ver=1, vin.size=1, vout.size=1, nLockTime=0)
 *     CTxIn(COutPoint(000000, -1), coinbase 04ffff001d0104455468652054696d65732030332f4a616e2f32303039204368616e63656c6c6f72206f6e206272696e6b206f66207365636f6e64206261696c6f757420666f722062616e6b73)
 *     CTxOut(nValue=50.00000000, scriptPubKey=0x5F1DF16B2B704C8A578D0B)
 *   vMerkleTree: 4a5e1e
 */
static CBlock CreateGenesisBlock(uint32_t nTime, uint32_t nNonce, uint32_t nBits, int32_t nVersion, const CAmount& genesisReward)
{
    const char* pszTimestamp = "Sep 02, 2017 Bitcoin breaks $5,000 in latest price frenzy";
    const CScript genesisOutputScript = CScript() << ParseHex("040d61d8653448c98731ee5fffd303c15e71ec2057b77f11ab3601979728cdaff2d68afbba14e4fa0bc44f2072b0b23ef63717f8cdfbe58dcd33f32b6afe98741a") << OP_CHECKSIG;
    return CreateGenesisBlock(pszTimestamp, genesisOutputScript, nTime, nNonce, nBits, nVersion, genesisReward);
}

/**
 * Main network
 */
class CMainParams : public CChainParams {
public:
    CMainParams() {
        strNetworkID = CBaseChainParams::MAIN;
        consensus.signet_blocks = false;
        consensus.signet_challenge.clear();
        consensus.nSubsidyHalvingInterval = 985500; // qtum halving every 4 years
        consensus.BIP16Exception = uint256S("0x000075aef83cf2853580f8ae8ce6f8c3096cfa21d98334d6e3f95e5582ed986c");
        consensus.BIP34Height = 0;
        consensus.BIP34Hash = uint256S("0x000075aef83cf2853580f8ae8ce6f8c3096cfa21d98334d6e3f95e5582ed986c");
        consensus.BIP65Height = 0; // 000000000000000004c2b624ed5d7756c508d90fd0da2c7c679febfa6c4735f0
        consensus.BIP66Height = 0; // 00000000000000000379eaa19dce8c9b722d46ae6a57c2f1a988119488b50931
        consensus.CSVHeight = 6048; // 000000000000000004a1b34462cb8aeebd5799177f7a29cf28f2d1961716b5b5
        consensus.SegwitHeight = 6048; // 0000000000000000001c8018d9cb3b742ef25114f27563e3fc4a1902167f9893
        consensus.MinBIP9WarningHeight = 8064; // segwit activation height + miner confirmation window
        consensus.QIP5Height = 466600;
        consensus.QIP6Height = 466600;
        consensus.QIP7Height = 466600;
        consensus.QIP9Height = 466600;
        consensus.nOfflineStakeHeight = 680000;
        consensus.nReduceBlocktimeHeight = 845000;
        consensus.nMuirGlacierHeight = 845000;
        consensus.powLimit = uint256S("0000ffffffffffffffffffffffffffffffffffffffffffffffffffffffffffff");
        consensus.posLimit = uint256S("00000000ffffffffffffffffffffffffffffffffffffffffffffffffffffffff");
        consensus.QIP9PosLimit = uint256S("0000000000001fffffffffffffffffffffffffffffffffffffffffffffffffff"); // The new POS-limit activated after QIP9
        consensus.RBTPosLimit = uint256S("0000000000003fffffffffffffffffffffffffffffffffffffffffffffffffff");
        consensus.nPowTargetTimespan = 16 * 60; // 16 minutes
        consensus.nPowTargetTimespanV2 = 4000;
        consensus.nRBTPowTargetTimespan = 1000;
        consensus.nPowTargetSpacing = 2 * 64;
        consensus.nRBTPowTargetSpacing = 32;
        consensus.fPowAllowMinDifficultyBlocks = false;
        consensus.fPowNoRetargeting = true;
        consensus.fPoSNoRetargeting = false;
        consensus.nRuleChangeActivationThreshold = 1815; // 90% of 2016
        consensus.nMinerConfirmationWindow = 2016; // nPowTargetTimespan / nPowTargetSpacing
        consensus.vDeployments[Consensus::DEPLOYMENT_TESTDUMMY].bit = 28;
        consensus.vDeployments[Consensus::DEPLOYMENT_TESTDUMMY].nStartTime = Consensus::BIP9Deployment::NEVER_ACTIVE;
        consensus.vDeployments[Consensus::DEPLOYMENT_TESTDUMMY].nTimeout = Consensus::BIP9Deployment::NO_TIMEOUT;
        consensus.vDeployments[Consensus::DEPLOYMENT_TESTDUMMY].min_activation_height = 0; // No activation delay

<<<<<<< HEAD
        // Deployment of Taproot (BIPs 340-342)
        consensus.vDeployments[Consensus::DEPLOYMENT_TAPROOT].bit = 2;
        consensus.vDeployments[Consensus::DEPLOYMENT_TAPROOT].nStartTime = 1619222400; // April 24th, 2021
        consensus.vDeployments[Consensus::DEPLOYMENT_TAPROOT].nTimeout = 1628640000; // August 11th, 2021
        consensus.vDeployments[Consensus::DEPLOYMENT_TAPROOT].min_activation_height = 709632; // Approximately November 12th, 2021

        consensus.nMinimumChainWork = uint256S("0x0000000000000000000000000000000000000000000001e46d8dc5a925fafcbb");
        consensus.defaultAssumeValid = uint256S("0x23c66194def65cfea20d32a71f23807a93a0b207b3d7251246e2c351204fe9d3"); // 654683
=======
        // The best chain should have at least this much work.
        consensus.nMinimumChainWork = uint256S("0x0000000000000000000000000000000000000000000002621183875d3ed75577"); // qtum

        // By default assume that the signatures in ancestors of this block are valid.
        consensus.defaultAssumeValid = uint256S("0x02caf7a26b995e5054462715a4d31e1a7ff220c53fead7c06de720ac54510433"); // 888000
>>>>>>> 74f24798

        /**
         * The message start string is designed to be unlikely to occur in normal data.
         * The characters are rarely used upper ASCII, not valid as UTF-8, and produce
         * a large 32-bit integer with any alignment.
         */
        pchMessageStart[0] = 0xf1;
        pchMessageStart[1] = 0xcf;
        pchMessageStart[2] = 0xa6;
        pchMessageStart[3] = 0xd3;
        nDefaultPort = 3888;
        nPruneAfterHeight = 100000;
        m_assumed_blockchain_size = 8;
        m_assumed_chain_state_size = 1;

        genesis = CreateGenesisBlock(1504695029, 8026361, 0x1f00ffff, 1, 50 * COIN);
        consensus.hashGenesisBlock = genesis.GetHash();
        assert(consensus.hashGenesisBlock == uint256S("0x000075aef83cf2853580f8ae8ce6f8c3096cfa21d98334d6e3f95e5582ed986c"));
        assert(genesis.hashMerkleRoot == uint256S("0xed34050eb5909ee535fcb07af292ea55f3d2f291187617b44d3282231405b96d"));

        // Note that of those which support the service bits prefix, most only support a subset of
        // possible options.
        // This is fine at runtime as we'll fall back to using them as an addrfetch if they don't support the
        // service bits we want, but we should get them updated to support all service bits wanted by any
        // release ASAP to avoid it where possible.
        vSeeds.emplace_back("qtum3.dynu.net"); // Qtum mainnet
        vSeeds.emplace_back("qtum5.dynu.net"); // Qtum mainnet
        vSeeds.emplace_back("qtum6.dynu.net"); // Qtum mainnet
        vSeeds.emplace_back("qtum7.dynu.net"); // Qtum mainnet

        base58Prefixes[PUBKEY_ADDRESS] = std::vector<unsigned char>(1,58);
        base58Prefixes[SCRIPT_ADDRESS] = std::vector<unsigned char>(1,50);
        base58Prefixes[SECRET_KEY] =     std::vector<unsigned char>(1,128);
        base58Prefixes[EXT_PUBLIC_KEY] = {0x04, 0x88, 0xB2, 0x1E};
        base58Prefixes[EXT_SECRET_KEY] = {0x04, 0x88, 0xAD, 0xE4};

        bech32_hrp = "qc";

        vFixedSeeds = std::vector<SeedSpec6>(pnSeed6_main, pnSeed6_main + ARRAYLEN(pnSeed6_main));

        fDefaultConsistencyChecks = false;
        fRequireStandard = true;
        fMineBlocksOnDemand = false;
        m_is_test_chain = false;
        m_is_mockable_chain = false;

        checkpointData = {
            {
                { 0, uint256S("000075aef83cf2853580f8ae8ce6f8c3096cfa21d98334d6e3f95e5582ed986c")},
                { 5000, uint256S("00006a5338e5647872bd91de1d291365e941e14dff1939b5f16d1804d1ce61cd")}, //last PoW block
                { 45000, uint256S("060c6af680f6975184c7a17059f2ff4970544fcfd4104e73744fe7ab7be14cfc")},
                { 90000, uint256S("66fcf426b0aa6f2c9e3330cb2775e9e13c4a2b8ceedb50f8931ae0e12078ad50")},
                { 245000, uint256S("ed79607feeadcedf5b94f1c43df684af5106e79b0989a008a88f9dc2221cc12a")},
                { 353000, uint256S("d487896851fed42b07771f950fcc4469fbfa79211cfefed800f6d7806255e23f")},
                { 367795, uint256S("1209326b73e38e44ec5dc210f51dc5d8c3494e9c698521032dd754747d4c1685")},
                { 445709, uint256S("814e7d91aac6c577e4589b76918f44cf80020212159d39709fbad3f219725c9f")},
                { 498000, uint256S("497f28fd4b1dadc9ff6dd2ac771483acfd16e4c4664eb45d0a6008dc33811418")},
                { 708000, uint256S("23c66194def65cfea20d32a71f23807a93a0b207b3d7251246e2c351204fe9d3")},
                { 888000, uint256S("02caf7a26b995e5054462715a4d31e1a7ff220c53fead7c06de720ac54510433")},
            }
        };

        chainTxData = ChainTxData{
            // Data as of block 76b1e67fcff0fcfd078d499c65494cee4319f256da09f5fdefa574433f7d4e3c (height 709065)
            1602362976, // * UNIX timestamp of last known number of transactions
            4340534, // * total number of transactions between genesis and that timestamp
            //   (the tx=... number in the SetBestChain debug.log lines)
            0.02433574394826639 // * estimated number of transactions per second after that timestamp
        };

        consensus.nBlocktimeDownscaleFactor = 4;
        consensus.nCoinbaseMaturity = 500;
        consensus.nRBTCoinbaseMaturity = consensus.nBlocktimeDownscaleFactor*500;
        consensus.nSubsidyHalvingIntervalV2 = consensus.nBlocktimeDownscaleFactor*985500; // qtum halving every 4 years (nSubsidyHalvingInterval * nBlocktimeDownscaleFactor)

        consensus.nLastPOWBlock = 5000;
        consensus.nLastBigReward = 5000;
        consensus.nMPoSRewardRecipients = 10;
        consensus.nFirstMPoSBlock = consensus.nLastPOWBlock + 
                                    consensus.nMPoSRewardRecipients + 
                                    consensus.nCoinbaseMaturity;
        consensus.nLastMPoSBlock = 679999;


        consensus.nFixUTXOCacheHFHeight = 100000;
        consensus.nEnableHeaderSignatureHeight = 399100;
        consensus.nCheckpointSpan = consensus.nCoinbaseMaturity;
        consensus.nRBTCheckpointSpan = consensus.nRBTCoinbaseMaturity;
        consensus.delegationsAddress = uint160(ParseHex("0000000000000000000000000000000000000086")); // Delegations contract for offline staking
        consensus.nStakeTimestampMask = 15;
        consensus.nRBTStakeTimestampMask = 3;
    }
};

/**
 * Testnet (v3)
 */
class CTestNetParams : public CChainParams {
public:
    CTestNetParams() {
        strNetworkID = CBaseChainParams::TESTNET;
        consensus.signet_blocks = false;
        consensus.signet_challenge.clear();
        consensus.nSubsidyHalvingInterval = 985500; // qtum halving every 4 years
        consensus.BIP16Exception = uint256S("0x0000e803ee215c0684ca0d2f9220594d3f828617972aad66feb2ba51f5e14222");
        consensus.BIP34Height = 0;
        consensus.BIP34Hash = uint256S("0x0000e803ee215c0684ca0d2f9220594d3f828617972aad66feb2ba51f5e14222");
        consensus.BIP65Height = 0; // 00000000007f6655f22f98e72ed80d8b06dc761d5da09df0fa1dc4be4f861eb6
        consensus.BIP66Height = 0; // 000000002104c8c45e99a8853285a3b592602a3ccde2b832481da85e9e4ba182
        consensus.CSVHeight = 6048; // 00000000025e930139bac5c6c31a403776da130831ab85be56578f3fa75369bb
        consensus.SegwitHeight = 6048; // 00000000002b980fcd729daaa248fd9316a5200e9b367f4ff2c42453e84201ca
        consensus.MinBIP9WarningHeight = 8064; // segwit activation height + miner confirmation window
        consensus.QIP5Height = 446320;
        consensus.QIP6Height = 446320;
        consensus.QIP7Height = 446320;
        consensus.QIP9Height = 446320;
        consensus.nOfflineStakeHeight = 625000;
        consensus.nReduceBlocktimeHeight = 806600;
        consensus.nMuirGlacierHeight = 806600;
        consensus.powLimit = uint256S("0000ffffffffffffffffffffffffffffffffffffffffffffffffffffffffffff");
        consensus.posLimit = uint256S("0000ffffffffffffffffffffffffffffffffffffffffffffffffffffffffffff");
        consensus.QIP9PosLimit = uint256S("0000000000001fffffffffffffffffffffffffffffffffffffffffffffffffff"); // The new POS-limit activated after QIP9
        consensus.RBTPosLimit = uint256S("0000000000003fffffffffffffffffffffffffffffffffffffffffffffffffff");
        consensus.nPowTargetTimespan = 16 * 60; // 16 minutes
        consensus.nPowTargetTimespanV2 = 4000;
        consensus.nRBTPowTargetTimespan = 1000;
        consensus.nPowTargetSpacing = 2 * 64;
        consensus.nRBTPowTargetSpacing = 32;
        consensus.fPowAllowMinDifficultyBlocks = false;
        consensus.fPowNoRetargeting = true;
        consensus.fPoSNoRetargeting = false;
        consensus.nRuleChangeActivationThreshold = 1512; // 75% for testchains
        consensus.nMinerConfirmationWindow = 2016; // nPowTargetTimespan / nPowTargetSpacing
        consensus.vDeployments[Consensus::DEPLOYMENT_TESTDUMMY].bit = 28;
        consensus.vDeployments[Consensus::DEPLOYMENT_TESTDUMMY].nStartTime = Consensus::BIP9Deployment::NEVER_ACTIVE;
        consensus.vDeployments[Consensus::DEPLOYMENT_TESTDUMMY].nTimeout = Consensus::BIP9Deployment::NO_TIMEOUT;
        consensus.vDeployments[Consensus::DEPLOYMENT_TESTDUMMY].min_activation_height = 0; // No activation delay

<<<<<<< HEAD
        // Deployment of Taproot (BIPs 340-342)
        consensus.vDeployments[Consensus::DEPLOYMENT_TAPROOT].bit = 2;
        consensus.vDeployments[Consensus::DEPLOYMENT_TAPROOT].nStartTime = 1619222400; // April 24th, 2021
        consensus.vDeployments[Consensus::DEPLOYMENT_TAPROOT].nTimeout = 1628640000; // August 11th, 2021
        consensus.vDeployments[Consensus::DEPLOYMENT_TAPROOT].min_activation_height = 0; // No activation delay

        consensus.nMinimumChainWork = uint256S("0x0000000000000000000000000000000000000000000000781160195346477981");
        consensus.defaultAssumeValid = uint256S("0x89b010b5333fa9d22c7fcf157c7eeaee1ccfe80c435390243b3d782a1fc1eff7"); // 1864000
=======
        // The best chain should have at least this much work.
        consensus.nMinimumChainWork = uint256S("0x0000000000000000000000000000000000000000000000b17fc0aa1093c32edb"); // qtum

        // By default assume that the signatures in ancestors of this block are valid.
        consensus.defaultAssumeValid = uint256S("0x6bb6312088d81ca5484460b3466c66c01ff7d1cd4ef91e1dc9555a15b51d025d"); // 944000
>>>>>>> 74f24798

        pchMessageStart[0] = 0x0d;
        pchMessageStart[1] = 0x22;
        pchMessageStart[2] = 0x15;
        pchMessageStart[3] = 0x06;
        nDefaultPort = 13888;
        nPruneAfterHeight = 1000;
        m_assumed_blockchain_size = 4;
        m_assumed_chain_state_size = 1;

        genesis = CreateGenesisBlock(1504695029, 7349697, 0x1f00ffff, 1, 50 * COIN);
        consensus.hashGenesisBlock = genesis.GetHash();
        assert(consensus.hashGenesisBlock == uint256S("0x0000e803ee215c0684ca0d2f9220594d3f828617972aad66feb2ba51f5e14222"));
        assert(genesis.hashMerkleRoot == uint256S("0xed34050eb5909ee535fcb07af292ea55f3d2f291187617b44d3282231405b96d"));

        vFixedSeeds.clear();
        vSeeds.clear();
        // nodes with support for servicebits filtering should be at the top
        vSeeds.emplace_back("qtum4.dynu.net"); // Qtum testnet

        base58Prefixes[PUBKEY_ADDRESS] = std::vector<unsigned char>(1,120);
        base58Prefixes[SCRIPT_ADDRESS] = std::vector<unsigned char>(1,110);
        base58Prefixes[SECRET_KEY] =     std::vector<unsigned char>(1,239);
        base58Prefixes[EXT_PUBLIC_KEY] = {0x04, 0x35, 0x87, 0xCF};
        base58Prefixes[EXT_SECRET_KEY] = {0x04, 0x35, 0x83, 0x94};

        bech32_hrp = "tq";

        vFixedSeeds = std::vector<SeedSpec6>(pnSeed6_test, pnSeed6_test + ARRAYLEN(pnSeed6_test));

        fDefaultConsistencyChecks = false;
        fRequireStandard = false;
        fMineBlocksOnDemand = false;
        m_is_test_chain = true;
        m_is_mockable_chain = false;

        checkpointData = {
            {
                {0, uint256S("0000e803ee215c0684ca0d2f9220594d3f828617972aad66feb2ba51f5e14222")},
                {5000, uint256S("000000302bc22f2f65995506e757fff5c824545db5413e871d57d27a0997e8a0")}, //last PoW block
                {77000, uint256S("f41e2e8d09bca38827c23cad46ed6d434902da08415d2314d0c8ce285b1970cb")},
                {230000, uint256S("cd17baf80fa817dd543b83897ccb1e07350019e5b812f4956f69efe855d62601")},
                {343000, uint256S("ac66f1de1a5fa473b5097b313c203e97d45669485e4c235a32a0f80df64f6948")},
                {441632, uint256S("2cb93f74cb3e47ec05b745a445f90a023b7136a68f94e9bff7fb49819155ccd8")},
                {491300, uint256S("75a7db2865423d3af5f0dfd70cfef6053b91f3c018c4b28a4e28c09a8c011e78")},
                {690000, uint256S("89b010b5333fa9d22c7fcf157c7eeaee1ccfe80c435390243b3d782a1fc1eff7")},
                {944000, uint256S("6bb6312088d81ca5484460b3466c66c01ff7d1cd4ef91e1dc9555a15b51d025d")},
            }
        };

        chainTxData = ChainTxData{
            // Data as of block 8947ec20d2e17bb48365d50833d6967115ceb2358b13edf99b5624da3f156f37 (height 694595)
            1602363600,
            1505398,
            0.016913121136215
        };

        consensus.nBlocktimeDownscaleFactor = 4;
        consensus.nCoinbaseMaturity = 500;
        consensus.nRBTCoinbaseMaturity = consensus.nBlocktimeDownscaleFactor*500;
        consensus.nSubsidyHalvingIntervalV2 = consensus.nBlocktimeDownscaleFactor*985500; // qtum halving every 4 years (nSubsidyHalvingInterval * nBlocktimeDownscaleFactor)

        consensus.nLastPOWBlock = 5000;
        consensus.nLastBigReward = 5000;
        consensus.nMPoSRewardRecipients = 10;
        consensus.nFirstMPoSBlock = consensus.nLastPOWBlock + 
                                    consensus.nMPoSRewardRecipients + 
                                    consensus.nCoinbaseMaturity;
        consensus.nLastMPoSBlock = 624999;

        consensus.nFixUTXOCacheHFHeight = 84500;
        consensus.nEnableHeaderSignatureHeight = 391993;
        consensus.nCheckpointSpan = consensus.nCoinbaseMaturity;
        consensus.nRBTCheckpointSpan = consensus.nRBTCoinbaseMaturity;
        consensus.delegationsAddress = uint160(ParseHex("0000000000000000000000000000000000000086")); // Delegations contract for offline staking
        consensus.nStakeTimestampMask = 15;
        consensus.nRBTStakeTimestampMask = 3;
    }
};

/**
 * Signet
 */
class SigNetParams : public CChainParams {
public:
    explicit SigNetParams(const ArgsManager& args) {
        std::vector<uint8_t> bin;
        vSeeds.clear();

        if (!args.IsArgSet("-signetchallenge")) {
            bin = ParseHex("512103ad5e0edad18cb1f0fc0d28a3d4f1f3e445640337489abb10404f2d1e086be430210359ef5021964fe22d6f8e05b2463c9540ce96883fe3b278760f048f5189f2e6c452ae");

            consensus.nMinimumChainWork = uint256{};
            consensus.defaultAssumeValid = uint256{};
            m_assumed_blockchain_size = 1;
            m_assumed_chain_state_size = 0;
            chainTxData = ChainTxData{
                // Data from RPC: getchaintxstats 4096 0000002a1de0f46379358c1fd09906f7ac59adf3712323ed90eb59e4c183c020
                /* nTime    */ 0,
                /* nTxCount */ 0,
                /* dTxRate  */ 0,
            };
        } else {
            const auto signet_challenge = args.GetArgs("-signetchallenge");
            if (signet_challenge.size() != 1) {
                throw std::runtime_error(strprintf("%s: -signetchallenge cannot be multiple values.", __func__));
            }
            bin = ParseHex(signet_challenge[0]);

            consensus.nMinimumChainWork = uint256{};
            consensus.defaultAssumeValid = uint256{};
            m_assumed_blockchain_size = 0;
            m_assumed_chain_state_size = 0;
            chainTxData = ChainTxData{
                0,
                0,
                0,
            };
            LogPrintf("Signet with challenge %s\n", signet_challenge[0]);
        }

        if (args.IsArgSet("-signetseednode")) {
            vSeeds = args.GetArgs("-signetseednode");
        }

        strNetworkID = CBaseChainParams::SIGNET;
        consensus.signet_blocks = true;
        consensus.signet_challenge.assign(bin.begin(), bin.end());
        consensus.nSubsidyHalvingInterval = 985500;
        consensus.BIP16Exception = uint256{};
        consensus.BIP34Height = 1;
        consensus.BIP34Hash = uint256{};
        consensus.BIP65Height = 1;
        consensus.BIP66Height = 1;
        consensus.CSVHeight = 1;
        consensus.SegwitHeight = 1;
        consensus.QIP5Height = 0;
        consensus.QIP6Height = 0;
        consensus.QIP7Height = 0;
        consensus.QIP9Height = 0;
        consensus.nOfflineStakeHeight = 1;
        consensus.nReduceBlocktimeHeight = 0;
        consensus.nMuirGlacierHeight = 0;
        consensus.powLimit = uint256S("0000ffffffffffffffffffffffffffffffffffffffffffffffffffffffffffff");
        consensus.posLimit = uint256S("0000ffffffffffffffffffffffffffffffffffffffffffffffffffffffffffff");
        consensus.QIP9PosLimit = uint256S("0000000000001fffffffffffffffffffffffffffffffffffffffffffffffffff"); // The new POS-limit activated after QIP9
        consensus.RBTPosLimit = uint256S("0000000000003fffffffffffffffffffffffffffffffffffffffffffffffffff");
        consensus.nPowTargetTimespan = 16 * 60; // 16 minutes
        consensus.nPowTargetTimespanV2 = 4000;
        consensus.nRBTPowTargetTimespan = 1000;
        consensus.nPowTargetSpacing = 2 * 64;
        consensus.nRBTPowTargetSpacing = 32;
        consensus.fPowAllowMinDifficultyBlocks = false;
        consensus.fPowNoRetargeting = true;
        consensus.fPoSNoRetargeting = false;
        consensus.nRuleChangeActivationThreshold = 1815; // 90% of 2016
        consensus.nMinerConfirmationWindow = 2016; // nPowTargetTimespan / nPowTargetSpacing
        consensus.MinBIP9WarningHeight = 0;
        consensus.vDeployments[Consensus::DEPLOYMENT_TESTDUMMY].bit = 28;
        consensus.vDeployments[Consensus::DEPLOYMENT_TESTDUMMY].nStartTime = Consensus::BIP9Deployment::NEVER_ACTIVE;
        consensus.vDeployments[Consensus::DEPLOYMENT_TESTDUMMY].nTimeout = Consensus::BIP9Deployment::NO_TIMEOUT;
        consensus.vDeployments[Consensus::DEPLOYMENT_TESTDUMMY].min_activation_height = 0; // No activation delay

        // Activation of Taproot (BIPs 340-342)
        consensus.vDeployments[Consensus::DEPLOYMENT_TAPROOT].bit = 2;
        consensus.vDeployments[Consensus::DEPLOYMENT_TAPROOT].nStartTime = Consensus::BIP9Deployment::ALWAYS_ACTIVE;
        consensus.vDeployments[Consensus::DEPLOYMENT_TAPROOT].nTimeout = Consensus::BIP9Deployment::NO_TIMEOUT;
        consensus.vDeployments[Consensus::DEPLOYMENT_TAPROOT].min_activation_height = 0; // No activation delay

        // message start is defined as the first 4 bytes of the sha256d of the block script
        CHashWriter h(SER_DISK, 0);
        h << consensus.signet_challenge;
        uint256 hash = h.GetHash();
        memcpy(pchMessageStart, hash.begin(), 4);

        nDefaultPort = 33888;
        nPruneAfterHeight = 1000;

        genesis = CreateGenesisBlock(1623662135, 7377285, 0x1f00ffff, 1, 50 * COIN);
        consensus.hashGenesisBlock = genesis.GetHash();
        assert(consensus.hashGenesisBlock == uint256S("0x0000e0d4bc95abd1c0fcef0abb2795b6e8525f406262d59dc60cd3c490641347"));
        assert(genesis.hashMerkleRoot == uint256S("0xed34050eb5909ee535fcb07af292ea55f3d2f291187617b44d3282231405b96d"));

        vFixedSeeds.clear();

        base58Prefixes[PUBKEY_ADDRESS] = std::vector<unsigned char>(1,120);
        base58Prefixes[SCRIPT_ADDRESS] = std::vector<unsigned char>(1,110);
        base58Prefixes[SECRET_KEY] =     std::vector<unsigned char>(1,239);
        base58Prefixes[EXT_PUBLIC_KEY] = {0x04, 0x35, 0x87, 0xCF};
        base58Prefixes[EXT_SECRET_KEY] = {0x04, 0x35, 0x83, 0x94};

        bech32_hrp = "tq";

        fDefaultConsistencyChecks = false;
        fRequireStandard = true;
        fMineBlocksOnDemand = false;
        m_is_test_chain = true;
        m_is_mockable_chain = false;

        consensus.nBlocktimeDownscaleFactor = 4;
        consensus.nCoinbaseMaturity = 500;
        consensus.nRBTCoinbaseMaturity = consensus.nBlocktimeDownscaleFactor*500;
        consensus.nSubsidyHalvingIntervalV2 = consensus.nBlocktimeDownscaleFactor*985500; // qtum halving every 4 years (nSubsidyHalvingInterval * nBlocktimeDownscaleFactor)

        consensus.nLastPOWBlock = 5000;
        consensus.nLastBigReward = 5000;
        consensus.nMPoSRewardRecipients = 10;
        consensus.nFirstMPoSBlock = 5000;
        consensus.nLastMPoSBlock = 0;

        consensus.nFixUTXOCacheHFHeight = 0;
        consensus.nEnableHeaderSignatureHeight = 0;
        consensus.nCheckpointSpan = consensus.nCoinbaseMaturity;
        consensus.nRBTCheckpointSpan = consensus.nRBTCoinbaseMaturity;
        consensus.delegationsAddress = uint160(ParseHex("0000000000000000000000000000000000000086")); // Delegations contract for offline staking
        consensus.nStakeTimestampMask = 15;
        consensus.nRBTStakeTimestampMask = 3;
    }
};

/**
 * Regression test
 */
class CRegTestParams : public CChainParams {
public:
    explicit CRegTestParams(const ArgsManager& args) {
        strNetworkID =  CBaseChainParams::REGTEST;
        consensus.signet_blocks = false;
        consensus.signet_challenge.clear();
        consensus.nSubsidyHalvingInterval = 985500;
        consensus.BIP16Exception = uint256S("0x665ed5b402ac0b44efc37d8926332994363e8a7278b7ee9a58fb972efadae943");
        consensus.BIP34Height = 0; // BIP34 activated on regtest (Used in functional tests)
        consensus.BIP34Hash = uint256S("0x665ed5b402ac0b44efc37d8926332994363e8a7278b7ee9a58fb972efadae943");
        consensus.BIP65Height = 0; // BIP65 activated on regtest (Used in functional tests)
        consensus.BIP66Height = 0; // BIP66 activated on regtest (Used in functional tests)
        consensus.CSVHeight = 432; // CSV activated on regtest (Used in rpc activation tests)
        consensus.SegwitHeight = 0; // SEGWIT is always activated on regtest unless overridden
        consensus.MinBIP9WarningHeight = 0;
        consensus.QIP5Height = 0;
        consensus.QIP6Height = 0;
        consensus.QIP7Height = 0;
        consensus.QIP9Height = 0;
        consensus.nOfflineStakeHeight = 1;
        consensus.nReduceBlocktimeHeight = 0;
        consensus.nMuirGlacierHeight = 0;
        consensus.powLimit = uint256S("7fffffffffffffffffffffffffffffffffffffffffffffffffffffffffffffff");
        consensus.posLimit = uint256S("7fffffffffffffffffffffffffffffffffffffffffffffffffffffffffffffff");
        consensus.QIP9PosLimit = uint256S("7fffffffffffffffffffffffffffffffffffffffffffffffffffffffffffffff"); // The new POS-limit activated after QIP9
        consensus.RBTPosLimit = uint256S("7fffffffffffffffffffffffffffffffffffffffffffffffffffffffffffffff");
        consensus.nPowTargetTimespan = 16 * 60; // 16 minutes (960 = 832 + 128; multiplier is 832)
        consensus.nPowTargetTimespanV2 = 4000;
        consensus.nRBTPowTargetTimespan = 1000;
        consensus.nPowTargetSpacing = 2 * 64;
        consensus.nRBTPowTargetSpacing = 32;
        consensus.fPowAllowMinDifficultyBlocks = true;
        consensus.fPowNoRetargeting = true;
        consensus.fPoSNoRetargeting = true;
        consensus.nRuleChangeActivationThreshold = 108; // 75% for testchains
        consensus.nMinerConfirmationWindow = 144; // Faster than normal for regtest (144 instead of 2016)

        consensus.vDeployments[Consensus::DEPLOYMENT_TESTDUMMY].bit = 28;
        consensus.vDeployments[Consensus::DEPLOYMENT_TESTDUMMY].nStartTime = 0;
        consensus.vDeployments[Consensus::DEPLOYMENT_TESTDUMMY].nTimeout = Consensus::BIP9Deployment::NO_TIMEOUT;
        consensus.vDeployments[Consensus::DEPLOYMENT_TESTDUMMY].min_activation_height = 0; // No activation delay

        consensus.vDeployments[Consensus::DEPLOYMENT_TAPROOT].bit = 2;
        consensus.vDeployments[Consensus::DEPLOYMENT_TAPROOT].nStartTime = Consensus::BIP9Deployment::ALWAYS_ACTIVE;
        consensus.vDeployments[Consensus::DEPLOYMENT_TAPROOT].nTimeout = Consensus::BIP9Deployment::NO_TIMEOUT;
        consensus.vDeployments[Consensus::DEPLOYMENT_TAPROOT].min_activation_height = 0; // No activation delay

        consensus.nMinimumChainWork = uint256{};
        consensus.defaultAssumeValid = uint256{};

        pchMessageStart[0] = 0xfd;
        pchMessageStart[1] = 0xdd;
        pchMessageStart[2] = 0xc6;
        pchMessageStart[3] = 0xe1;
        nDefaultPort = 23888;
        nPruneAfterHeight = 1000;
        m_assumed_blockchain_size = 0;
        m_assumed_chain_state_size = 0;

        UpdateActivationParametersFromArgs(args);

        genesis = CreateGenesisBlock(1504695029, 17, 0x207fffff, 1, 50 * COIN);
        consensus.hashGenesisBlock = genesis.GetHash();
        assert(consensus.hashGenesisBlock == uint256S("0x665ed5b402ac0b44efc37d8926332994363e8a7278b7ee9a58fb972efadae943"));
        assert(genesis.hashMerkleRoot == uint256S("0xed34050eb5909ee535fcb07af292ea55f3d2f291187617b44d3282231405b96d"));

        vFixedSeeds.clear(); //!< Regtest mode doesn't have any fixed seeds.
        vSeeds.clear();      //!< Regtest mode doesn't have any DNS seeds.

        fDefaultConsistencyChecks = true;
        fRequireStandard = true;
        fMineBlocksOnDemand = true;
        m_is_test_chain = true;
        m_is_mockable_chain = true;

        checkpointData = {
            {
                {0, uint256S("665ed5b402ac0b44efc37d8926332994363e8a7278b7ee9a58fb972efadae943")},
            }
        };

        chainTxData = ChainTxData{
            0,
            0,
            0
        };

        consensus.nBlocktimeDownscaleFactor = 4;
        consensus.nCoinbaseMaturity = 500;
        consensus.nRBTCoinbaseMaturity = consensus.nBlocktimeDownscaleFactor*500;
        consensus.nSubsidyHalvingIntervalV2 = consensus.nBlocktimeDownscaleFactor*985500; // qtum halving every 4 years (nSubsidyHalvingInterval * nBlocktimeDownscaleFactor)

        consensus.nLastPOWBlock = 0x7fffffff;
        consensus.nLastBigReward = 5000;
        consensus.nMPoSRewardRecipients = 10;
        consensus.nFirstMPoSBlock = 5000;
        consensus.nLastMPoSBlock = 0;

        consensus.nFixUTXOCacheHFHeight=0;
        consensus.nEnableHeaderSignatureHeight = 0;

        consensus.nCheckpointSpan = consensus.nCoinbaseMaturity;
        consensus.nRBTCheckpointSpan = consensus.nRBTCoinbaseMaturity;
        consensus.delegationsAddress = uint160(ParseHex("0000000000000000000000000000000000000086")); // Delegations contract for offline staking
        consensus.nStakeTimestampMask = 15;
        consensus.nRBTStakeTimestampMask = 3;

        base58Prefixes[PUBKEY_ADDRESS] = std::vector<unsigned char>(1,120);
        base58Prefixes[SCRIPT_ADDRESS] = std::vector<unsigned char>(1,110);
        base58Prefixes[SECRET_KEY] =     std::vector<unsigned char>(1,239);
        base58Prefixes[EXT_PUBLIC_KEY] = {0x04, 0x35, 0x87, 0xCF};
        base58Prefixes[EXT_SECRET_KEY] = {0x04, 0x35, 0x83, 0x94};

        bech32_hrp = "qcrt";
    }

    /**
     * Allows modifying the Version Bits regtest parameters.
     */
    void UpdateVersionBitsParameters(Consensus::DeploymentPos d, int64_t nStartTime, int64_t nTimeout, int min_activation_height)
    {
        consensus.vDeployments[d].nStartTime = nStartTime;
        consensus.vDeployments[d].nTimeout = nTimeout;
        consensus.vDeployments[d].min_activation_height = min_activation_height;
    }
    void UpdateActivationParametersFromArgs(const ArgsManager& args);
};

void CRegTestParams::UpdateActivationParametersFromArgs(const ArgsManager& args)
{
    if (args.IsArgSet("-segwitheight")) {
        int64_t height = args.GetArg("-segwitheight", consensus.SegwitHeight);
        if (height < -1 || height >= std::numeric_limits<int>::max()) {
            throw std::runtime_error(strprintf("Activation height %ld for segwit is out of valid range. Use -1 to disable segwit.", height));
        } else if (height == -1) {
            LogPrintf("Segwit disabled for testing\n");
            height = std::numeric_limits<int>::max();
        }
        consensus.SegwitHeight = static_cast<int>(height);
    }

    if (!args.IsArgSet("-vbparams")) return;

    for (const std::string& strDeployment : args.GetArgs("-vbparams")) {
        std::vector<std::string> vDeploymentParams;
        boost::split(vDeploymentParams, strDeployment, boost::is_any_of(":"));
        if (vDeploymentParams.size() < 3 || 4 < vDeploymentParams.size()) {
            throw std::runtime_error("Version bits parameters malformed, expecting deployment:start:end[:min_activation_height]");
        }
        int64_t nStartTime, nTimeout;
        int min_activation_height = 0;
        if (!ParseInt64(vDeploymentParams[1], &nStartTime)) {
            throw std::runtime_error(strprintf("Invalid nStartTime (%s)", vDeploymentParams[1]));
        }
        if (!ParseInt64(vDeploymentParams[2], &nTimeout)) {
            throw std::runtime_error(strprintf("Invalid nTimeout (%s)", vDeploymentParams[2]));
        }
        if (vDeploymentParams.size() >= 4 && !ParseInt32(vDeploymentParams[3], &min_activation_height)) {
            throw std::runtime_error(strprintf("Invalid min_activation_height (%s)", vDeploymentParams[3]));
        }
        bool found = false;
        for (int j=0; j < (int)Consensus::MAX_VERSION_BITS_DEPLOYMENTS; ++j) {
            if (vDeploymentParams[0] == VersionBitsDeploymentInfo[j].name) {
                UpdateVersionBitsParameters(Consensus::DeploymentPos(j), nStartTime, nTimeout, min_activation_height);
                found = true;
                LogPrintf("Setting version bits activation parameters for %s to start=%ld, timeout=%ld, min_activation_height=%d\n", vDeploymentParams[0], nStartTime, nTimeout, min_activation_height);
                break;
            }
        }
        if (!found) {
            throw std::runtime_error(strprintf("Invalid deployment (%s)", vDeploymentParams[0]));
        }
    }
}

/**
 * Regression network parameters overwrites for unit testing
 */
class CUnitTestParams : public CRegTestParams
{
public:
    explicit CUnitTestParams(const ArgsManager& args)
    : CRegTestParams(args)
    {
        // Activate the the BIPs for regtest as in Bitcoin
        consensus.BIP16Exception = uint256();
        consensus.BIP34Height = 100000000; // BIP34 has not activated on regtest (far in the future so block v1 are not rejected in tests)
        consensus.BIP34Hash = uint256();
        consensus.BIP65Height = consensus.nBlocktimeDownscaleFactor*500 + 851; // BIP65 activated on regtest (Used in rpc activation tests)
        consensus.BIP66Height = consensus.nBlocktimeDownscaleFactor*500 + 751; // BIP66 activated on regtest (Used in rpc activation tests)
        consensus.QIP6Height = consensus.nBlocktimeDownscaleFactor*500 + 500;
        consensus.QIP7Height = 0; // QIP7 activated on regtest

        // QTUM have 500 blocks of maturity, increased values for regtest in unit tests in order to correspond with it
        consensus.nSubsidyHalvingInterval = 750;
        consensus.nSubsidyHalvingIntervalV2 = consensus.nBlocktimeDownscaleFactor*750;
        consensus.nRuleChangeActivationThreshold = consensus.nBlocktimeDownscaleFactor*558; // 75% for testchains
        consensus.nMinerConfirmationWindow = consensus.nBlocktimeDownscaleFactor*744; // Faster than normal for regtest (744 instead of 2016)

        consensus.nBlocktimeDownscaleFactor = 4;
        consensus.nCoinbaseMaturity = 500;
        consensus.nRBTCoinbaseMaturity = consensus.nBlocktimeDownscaleFactor*500;

        consensus.nCheckpointSpan = consensus.nCoinbaseMaturity*2; // Increase the check point span for the reorganization tests from 500 to 1000
        consensus.nRBTCheckpointSpan = consensus.nRBTCoinbaseMaturity*2; // Increase the check point span for the reorganization tests from 500 to 1000
    }
};

static std::unique_ptr<const CChainParams> globalChainParams;

const CChainParams &Params() {
    assert(globalChainParams);
    return *globalChainParams;
}

std::unique_ptr<const CChainParams> CreateChainParams(const ArgsManager& args, const std::string& chain)
{
    if (chain == CBaseChainParams::MAIN) {
        return std::unique_ptr<CChainParams>(new CMainParams());
    } else if (chain == CBaseChainParams::TESTNET) {
        return std::unique_ptr<CChainParams>(new CTestNetParams());
    } else if (chain == CBaseChainParams::SIGNET) {
        return std::unique_ptr<CChainParams>(new SigNetParams(args));
    } else if (chain == CBaseChainParams::REGTEST) {
        return std::unique_ptr<CChainParams>(new CRegTestParams(args));
    } else if (chain == CBaseChainParams::UNITTEST) {
        return std::unique_ptr<CChainParams>(new CUnitTestParams(args));
    }
    throw std::runtime_error(strprintf("%s: Unknown chain %s.", __func__, chain));
}

void SelectParams(const std::string& network)
{
    SelectBaseParams(network);
    globalChainParams = CreateChainParams(gArgs, network);
}

std::string CChainParams::EVMGenesisInfo() const
{
    std::string genesisInfo = dev::eth::genesisInfo(GetEVMNetwork());
    ReplaceInt(consensus.QIP7Height,         "QIP7_STARTING_BLOCK", genesisInfo);
    ReplaceInt(consensus.QIP6Height,         "QIP6_STARTING_BLOCK", genesisInfo);
    ReplaceInt(consensus.nMuirGlacierHeight, "MUIR_STARTING_BLOCK", genesisInfo);
    return genesisInfo;
}

std::string CChainParams::EVMGenesisInfo(int nHeight) const
{
    std::string genesisInfo = dev::eth::genesisInfo(GetEVMNetwork());
    ReplaceInt(nHeight, "QIP7_STARTING_BLOCK", genesisInfo);
    ReplaceInt(nHeight, "QIP6_STARTING_BLOCK", genesisInfo);
    ReplaceInt(nHeight, "MUIR_STARTING_BLOCK", genesisInfo);
    return genesisInfo;
}

dev::eth::Network CChainParams::GetEVMNetwork() const
{
    return dev::eth::Network::qtumMainNetwork;
}

void CChainParams::UpdateOpSenderBlockHeight(int nHeight)
{
    consensus.QIP5Height = nHeight;
}

void UpdateOpSenderBlockHeight(int nHeight)
{
    const_cast<CChainParams*>(globalChainParams.get())->UpdateOpSenderBlockHeight(nHeight);
}

void CChainParams::UpdateBtcEcrecoverBlockHeight(int nHeight)
{
    consensus.QIP6Height = nHeight;
}

void UpdateBtcEcrecoverBlockHeight(int nHeight)
{
    const_cast<CChainParams*>(globalChainParams.get())->UpdateBtcEcrecoverBlockHeight(nHeight);
}

void CChainParams::UpdateConstantinopleBlockHeight(int nHeight)
{
    consensus.QIP7Height = nHeight;
}

void UpdateConstantinopleBlockHeight(int nHeight)
{
    const_cast<CChainParams*>(globalChainParams.get())->UpdateConstantinopleBlockHeight(nHeight);
}

void CChainParams::UpdateDifficultyChangeBlockHeight(int nHeight)
{
    consensus.nSubsidyHalvingInterval = 985500; // qtum halving every 4 years
    consensus.nSubsidyHalvingIntervalV2 = consensus.nBlocktimeDownscaleFactor*985500; // qtum halving every 4 years (nSubsidyHalvingInterval * nBlocktimeDownscaleFactor)
    consensus.posLimit = uint256S("00000000ffffffffffffffffffffffffffffffffffffffffffffffffffffffff");
    consensus.QIP9PosLimit = uint256S("0000000000001fffffffffffffffffffffffffffffffffffffffffffffffffff");
    consensus.RBTPosLimit = uint256S("0000000000003fffffffffffffffffffffffffffffffffffffffffffffffffff");
    consensus.QIP9Height = nHeight;
    consensus.fPowAllowMinDifficultyBlocks = false;
    consensus.fPowNoRetargeting = true;
    consensus.fPoSNoRetargeting = false;
    consensus.nLastPOWBlock = 5000;
    consensus.nMPoSRewardRecipients = 10;
    consensus.nFirstMPoSBlock = consensus.nLastPOWBlock + 
                                consensus.nMPoSRewardRecipients + 
                                consensus.nCoinbaseMaturity;
    consensus.nLastMPoSBlock = 0;
}

void UpdateDifficultyChangeBlockHeight(int nHeight)
{
    const_cast<CChainParams*>(globalChainParams.get())->UpdateDifficultyChangeBlockHeight(nHeight);
}

void CChainParams::UpdateOfflineStakingBlockHeight(int nHeight)
{
    consensus.nOfflineStakeHeight = nHeight;
}

void UpdateOfflineStakingBlockHeight(int nHeight)
{
    const_cast<CChainParams*>(globalChainParams.get())->UpdateOfflineStakingBlockHeight(nHeight);
}

void CChainParams::UpdateDelegationsAddress(const uint160& address)
{
    consensus.delegationsAddress = address;
}

void UpdateDelegationsAddress(const uint160& address)
{
    const_cast<CChainParams*>(globalChainParams.get())->UpdateDelegationsAddress(address);
}

void CChainParams::UpdateLastMPoSBlockHeight(int nHeight)
{
    consensus.nLastMPoSBlock = nHeight;
}

void UpdateLastMPoSBlockHeight(int nHeight)
{
    const_cast<CChainParams*>(globalChainParams.get())->UpdateLastMPoSBlockHeight(nHeight);
}

void CChainParams::UpdateReduceBlocktimeHeight(int nHeight)
{
    consensus.nReduceBlocktimeHeight = nHeight;
}

void UpdateReduceBlocktimeHeight(int nHeight)
{
    const_cast<CChainParams*>(globalChainParams.get())->UpdateReduceBlocktimeHeight(nHeight);
}

void CChainParams::UpdatePowAllowMinDifficultyBlocks(bool fValue)
{
    consensus.fPowAllowMinDifficultyBlocks = fValue;
}

void UpdatePowAllowMinDifficultyBlocks(bool fValuet)
{
    const_cast<CChainParams*>(globalChainParams.get())->UpdatePowAllowMinDifficultyBlocks(fValuet);
}

void CChainParams::UpdatePowNoRetargeting(bool fValue)
{
    consensus.fPowNoRetargeting = fValue;
}

void UpdatePowNoRetargeting(bool fValuet)
{
    const_cast<CChainParams*>(globalChainParams.get())->UpdatePowNoRetargeting(fValuet);
}

void CChainParams::UpdatePoSNoRetargeting(bool fValue)
{
    consensus.fPoSNoRetargeting = fValue;
}

void UpdatePoSNoRetargeting(bool fValuet)
{
    const_cast<CChainParams*>(globalChainParams.get())->UpdatePoSNoRetargeting(fValuet);
}

void CChainParams::UpdateMuirGlacierHeight(int nHeight)
{
    consensus.nMuirGlacierHeight = nHeight;
}

void UpdateMuirGlacierHeight(int nHeight)
{
    const_cast<CChainParams*>(globalChainParams.get())->UpdateMuirGlacierHeight(nHeight);
}<|MERGE_RESOLUTION|>--- conflicted
+++ resolved
@@ -111,22 +111,14 @@
         consensus.vDeployments[Consensus::DEPLOYMENT_TESTDUMMY].nTimeout = Consensus::BIP9Deployment::NO_TIMEOUT;
         consensus.vDeployments[Consensus::DEPLOYMENT_TESTDUMMY].min_activation_height = 0; // No activation delay
 
-<<<<<<< HEAD
         // Deployment of Taproot (BIPs 340-342)
         consensus.vDeployments[Consensus::DEPLOYMENT_TAPROOT].bit = 2;
         consensus.vDeployments[Consensus::DEPLOYMENT_TAPROOT].nStartTime = 1619222400; // April 24th, 2021
         consensus.vDeployments[Consensus::DEPLOYMENT_TAPROOT].nTimeout = 1628640000; // August 11th, 2021
         consensus.vDeployments[Consensus::DEPLOYMENT_TAPROOT].min_activation_height = 709632; // Approximately November 12th, 2021
 
-        consensus.nMinimumChainWork = uint256S("0x0000000000000000000000000000000000000000000001e46d8dc5a925fafcbb");
-        consensus.defaultAssumeValid = uint256S("0x23c66194def65cfea20d32a71f23807a93a0b207b3d7251246e2c351204fe9d3"); // 654683
-=======
-        // The best chain should have at least this much work.
         consensus.nMinimumChainWork = uint256S("0x0000000000000000000000000000000000000000000002621183875d3ed75577"); // qtum
-
-        // By default assume that the signatures in ancestors of this block are valid.
         consensus.defaultAssumeValid = uint256S("0x02caf7a26b995e5054462715a4d31e1a7ff220c53fead7c06de720ac54510433"); // 888000
->>>>>>> 74f24798
 
         /**
          * The message start string is designed to be unlikely to occur in normal data.
@@ -265,22 +257,14 @@
         consensus.vDeployments[Consensus::DEPLOYMENT_TESTDUMMY].nTimeout = Consensus::BIP9Deployment::NO_TIMEOUT;
         consensus.vDeployments[Consensus::DEPLOYMENT_TESTDUMMY].min_activation_height = 0; // No activation delay
 
-<<<<<<< HEAD
         // Deployment of Taproot (BIPs 340-342)
         consensus.vDeployments[Consensus::DEPLOYMENT_TAPROOT].bit = 2;
         consensus.vDeployments[Consensus::DEPLOYMENT_TAPROOT].nStartTime = 1619222400; // April 24th, 2021
         consensus.vDeployments[Consensus::DEPLOYMENT_TAPROOT].nTimeout = 1628640000; // August 11th, 2021
         consensus.vDeployments[Consensus::DEPLOYMENT_TAPROOT].min_activation_height = 0; // No activation delay
 
-        consensus.nMinimumChainWork = uint256S("0x0000000000000000000000000000000000000000000000781160195346477981");
-        consensus.defaultAssumeValid = uint256S("0x89b010b5333fa9d22c7fcf157c7eeaee1ccfe80c435390243b3d782a1fc1eff7"); // 1864000
-=======
-        // The best chain should have at least this much work.
         consensus.nMinimumChainWork = uint256S("0x0000000000000000000000000000000000000000000000b17fc0aa1093c32edb"); // qtum
-
-        // By default assume that the signatures in ancestors of this block are valid.
         consensus.defaultAssumeValid = uint256S("0x6bb6312088d81ca5484460b3466c66c01ff7d1cd4ef91e1dc9555a15b51d025d"); // 944000
->>>>>>> 74f24798
 
         pchMessageStart[0] = 0x0d;
         pchMessageStart[1] = 0x22;
