--- conflicted
+++ resolved
@@ -72,11 +72,7 @@
 class CMainParams : public CChainParams {
 public:
     CMainParams() {
-<<<<<<< HEAD
-        strNetworkID = "main";
-=======
         strNetworkID = CBaseChainParams::MAIN;
->>>>>>> ee8ca219
         consensus.nSubsidyHalvingInterval = 985500; // qtum halving every 4 years
         consensus.BIP16Exception = uint256S("0x000075aef83cf2853580f8ae8ce6f8c3096cfa21d98334d6e3f95e5582ed986c");
         consensus.BIP34Height = 0;
@@ -201,11 +197,7 @@
 class CTestNetParams : public CChainParams {
 public:
     CTestNetParams() {
-<<<<<<< HEAD
-        strNetworkID = "test";
-=======
         strNetworkID = CBaseChainParams::TESTNET;
->>>>>>> ee8ca219
         consensus.nSubsidyHalvingInterval = 985500; // qtum halving every 4 years
         consensus.BIP16Exception = uint256S("0x0000e803ee215c0684ca0d2f9220594d3f828617972aad66feb2ba51f5e14222");
         consensus.BIP34Height = 0;
@@ -316,11 +308,7 @@
 class CRegTestParams : public CChainParams {
 public:
     explicit CRegTestParams(const ArgsManager& args) {
-<<<<<<< HEAD
-        strNetworkID = "regtest";
-=======
         strNetworkID =  CBaseChainParams::REGTEST;
->>>>>>> ee8ca219
         consensus.nSubsidyHalvingInterval = 985500;
         consensus.BIP16Exception = uint256S("0x665ed5b402ac0b44efc37d8926332994363e8a7278b7ee9a58fb972efadae943");
         consensus.BIP34Height = 0; // BIP34 activated on regtest (Used in functional tests)
