// Copyright (c) 2010 Satoshi Nakamoto
// Copyright (c) 2009-2020 The Bitcoin Core developers
// Distributed under the MIT software license, see the accompanying
// file COPYING or http://www.opensource.org/licenses/mit-license.php.

#include <chainparams.h>

#include <chainparamsseeds.h>
#include <consensus/merkle.h>
#include <consensus/consensus.h>
<<<<<<< HEAD
=======
#include <hash.h> // for signet block challenge hash
>>>>>>> da23532c
#include <tinyformat.h>
#include <util/system.h>
#include <util/strencodings.h>
#include <util/convert.h>
#include <versionbitsinfo.h>

#include <assert.h>

#include <boost/algorithm/string/classification.hpp>
#include <boost/algorithm/string/split.hpp>

///////////////////////////////////////////// // qtum
#include <libdevcore/SHA3.h>
#include <libdevcore/RLP.h>
#include "arith_uint256.h"
/////////////////////////////////////////////

static CBlock CreateGenesisBlock(const char* pszTimestamp, const CScript& genesisOutputScript, uint32_t nTime, uint32_t nNonce, uint32_t nBits, int32_t nVersion, const CAmount& genesisReward)
{
    CMutableTransaction txNew;
    txNew.nVersion = 1;
    txNew.vin.resize(1);
    txNew.vout.resize(1);
    txNew.vin[0].scriptSig = CScript() << 00 << 488804799 << CScriptNum(4) << std::vector<unsigned char>((const unsigned char*)pszTimestamp, (const unsigned char*)pszTimestamp + strlen(pszTimestamp));
    txNew.vout[0].nValue = genesisReward;
    txNew.vout[0].scriptPubKey = genesisOutputScript;

    CBlock genesis;
    genesis.nTime    = nTime;
    genesis.nBits    = nBits;
    genesis.nNonce   = nNonce;
    genesis.nVersion = nVersion;
    genesis.vtx.push_back(MakeTransactionRef(std::move(txNew)));
    genesis.hashPrevBlock.SetNull();
    genesis.hashMerkleRoot = BlockMerkleRoot(genesis);
    genesis.hashStateRoot = uint256(h256Touint(dev::h256("e965ffd002cd6ad0e2dc402b8044de833e06b23127ea8c3d80aec91410771495"))); // qtum
    genesis.hashUTXORoot = uint256(h256Touint(dev::sha3(dev::rlp("")))); // qtum
    return genesis;
}

/**
 * Build the genesis block. Note that the output of its generation
 * transaction cannot be spent since it did not originally exist in the
 * database.
 *
 * CBlock(hash=000000000019d6, ver=1, hashPrevBlock=00000000000000, hashMerkleRoot=4a5e1e, nTime=1231006505, nBits=1d00ffff, nNonce=2083236893, vtx=1)
 *   CTransaction(hash=4a5e1e, ver=1, vin.size=1, vout.size=1, nLockTime=0)
 *     CTxIn(COutPoint(000000, -1), coinbase 04ffff001d0104455468652054696d65732030332f4a616e2f32303039204368616e63656c6c6f72206f6e206272696e6b206f66207365636f6e64206261696c6f757420666f722062616e6b73)
 *     CTxOut(nValue=50.00000000, scriptPubKey=0x5F1DF16B2B704C8A578D0B)
 *   vMerkleTree: 4a5e1e
 */
static CBlock CreateGenesisBlock(uint32_t nTime, uint32_t nNonce, uint32_t nBits, int32_t nVersion, const CAmount& genesisReward)
{
    const char* pszTimestamp = "Sep 02, 2017 Bitcoin breaks $5,000 in latest price frenzy";
    const CScript genesisOutputScript = CScript() << ParseHex("040d61d8653448c98731ee5fffd303c15e71ec2057b77f11ab3601979728cdaff2d68afbba14e4fa0bc44f2072b0b23ef63717f8cdfbe58dcd33f32b6afe98741a") << OP_CHECKSIG;
    return CreateGenesisBlock(pszTimestamp, genesisOutputScript, nTime, nNonce, nBits, nVersion, genesisReward);
}

/**
 * Main network
 */
class CMainParams : public CChainParams {
public:
    CMainParams() {
        strNetworkID = CBaseChainParams::MAIN;
<<<<<<< HEAD
=======
        consensus.signet_blocks = false;
        consensus.signet_challenge.clear();
>>>>>>> da23532c
        consensus.nSubsidyHalvingInterval = 985500; // qtum halving every 4 years
        consensus.BIP16Exception = uint256S("0x000075aef83cf2853580f8ae8ce6f8c3096cfa21d98334d6e3f95e5582ed986c");
        consensus.BIP34Height = 0;
        consensus.BIP34Hash = uint256S("0x000075aef83cf2853580f8ae8ce6f8c3096cfa21d98334d6e3f95e5582ed986c");
        consensus.BIP65Height = 0; // 000000000000000004c2b624ed5d7756c508d90fd0da2c7c679febfa6c4735f0
        consensus.BIP66Height = 0; // 00000000000000000379eaa19dce8c9b722d46ae6a57c2f1a988119488b50931
        consensus.CSVHeight = 6048; // 000000000000000004a1b34462cb8aeebd5799177f7a29cf28f2d1961716b5b5
        consensus.SegwitHeight = 6048; // 0000000000000000001c8018d9cb3b742ef25114f27563e3fc4a1902167f9893
        consensus.MinBIP9WarningHeight = 8064; // segwit activation height + miner confirmation window
        consensus.QIP5Height = 466600;
        consensus.QIP6Height = 466600;
        consensus.QIP7Height = 466600;
        consensus.QIP9Height = 466600;
        consensus.nOfflineStakeHeight = 680000;
        consensus.nReduceBlocktimeHeight = 845000;
        consensus.nMuirGlacierHeight = 845000;
        consensus.powLimit = uint256S("0000ffffffffffffffffffffffffffffffffffffffffffffffffffffffffffff");
        consensus.posLimit = uint256S("00000000ffffffffffffffffffffffffffffffffffffffffffffffffffffffff");
        consensus.QIP9PosLimit = uint256S("0000000000001fffffffffffffffffffffffffffffffffffffffffffffffffff"); // The new POS-limit activated after QIP9
        consensus.RBTPosLimit = uint256S("0000000000003fffffffffffffffffffffffffffffffffffffffffffffffffff");
        consensus.nPowTargetTimespan = 16 * 60; // 16 minutes
        consensus.nPowTargetTimespanV2 = 4000;
        consensus.nRBTPowTargetTimespan = 1000;
        consensus.nPowTargetSpacing = 2 * 64;
        consensus.nRBTPowTargetSpacing = 32;
        consensus.fPowAllowMinDifficultyBlocks = false;
        consensus.fPowNoRetargeting = true;
        consensus.fPoSNoRetargeting = false;
<<<<<<< HEAD
        consensus.nRuleChangeActivationThreshold = 1916; // 95% of 2016
=======
        consensus.nRuleChangeActivationThreshold = 1815; // 90% of 2016
>>>>>>> da23532c
        consensus.nMinerConfirmationWindow = 2016; // nPowTargetTimespan / nPowTargetSpacing
        consensus.vDeployments[Consensus::DEPLOYMENT_TESTDUMMY].bit = 28;
        consensus.vDeployments[Consensus::DEPLOYMENT_TESTDUMMY].nStartTime = Consensus::BIP9Deployment::NEVER_ACTIVE;
        consensus.vDeployments[Consensus::DEPLOYMENT_TESTDUMMY].nTimeout = Consensus::BIP9Deployment::NO_TIMEOUT;
        consensus.vDeployments[Consensus::DEPLOYMENT_TESTDUMMY].min_activation_height = 0; // No activation delay

<<<<<<< HEAD
        // The best chain should have at least this much work.
        consensus.nMinimumChainWork = uint256S("0x0000000000000000000000000000000000000000000001e46d8dc5a925fafcbb"); // qtum

        // By default assume that the signatures in ancestors of this block are valid.
        consensus.defaultAssumeValid = uint256S("0x23c66194def65cfea20d32a71f23807a93a0b207b3d7251246e2c351204fe9d3"); // 708000
=======
        // Deployment of Taproot (BIPs 340-342)
        consensus.vDeployments[Consensus::DEPLOYMENT_TAPROOT].bit = 2;
        consensus.vDeployments[Consensus::DEPLOYMENT_TAPROOT].nStartTime = 1619222400; // April 24th, 2021
        consensus.vDeployments[Consensus::DEPLOYMENT_TAPROOT].nTimeout = 1628640000; // August 11th, 2021
        consensus.vDeployments[Consensus::DEPLOYMENT_TAPROOT].min_activation_height = 709632; // Approximately November 12th, 2021

        consensus.nMinimumChainWork = uint256S("0x0000000000000000000000000000000000000000000001e46d8dc5a925fafcbb");
        consensus.defaultAssumeValid = uint256S("0x23c66194def65cfea20d32a71f23807a93a0b207b3d7251246e2c351204fe9d3"); // 654683
>>>>>>> da23532c

        /**
         * The message start string is designed to be unlikely to occur in normal data.
         * The characters are rarely used upper ASCII, not valid as UTF-8, and produce
         * a large 32-bit integer with any alignment.
         */
        pchMessageStart[0] = 0xf1;
        pchMessageStart[1] = 0xcf;
        pchMessageStart[2] = 0xa6;
        pchMessageStart[3] = 0xd3;
        nDefaultPort = 3888;
        nPruneAfterHeight = 100000;
        m_assumed_blockchain_size = 8;
        m_assumed_chain_state_size = 1;

        genesis = CreateGenesisBlock(1504695029, 8026361, 0x1f00ffff, 1, 50 * COIN);
        consensus.hashGenesisBlock = genesis.GetHash();
        assert(consensus.hashGenesisBlock == uint256S("0x000075aef83cf2853580f8ae8ce6f8c3096cfa21d98334d6e3f95e5582ed986c"));
        assert(genesis.hashMerkleRoot == uint256S("0xed34050eb5909ee535fcb07af292ea55f3d2f291187617b44d3282231405b96d"));

        // Note that of those which support the service bits prefix, most only support a subset of
        // possible options.
        // This is fine at runtime as we'll fall back to using them as an addrfetch if they don't support the
        // service bits we want, but we should get them updated to support all service bits wanted by any
        // release ASAP to avoid it where possible.
        vSeeds.emplace_back("qtum3.dynu.net"); // Qtum mainnet
        vSeeds.emplace_back("qtum5.dynu.net"); // Qtum mainnet
        vSeeds.emplace_back("qtum6.dynu.net"); // Qtum mainnet
        vSeeds.emplace_back("qtum7.dynu.net"); // Qtum mainnet

        base58Prefixes[PUBKEY_ADDRESS] = std::vector<unsigned char>(1,58);
        base58Prefixes[SCRIPT_ADDRESS] = std::vector<unsigned char>(1,50);
        base58Prefixes[SECRET_KEY] =     std::vector<unsigned char>(1,128);
        base58Prefixes[EXT_PUBLIC_KEY] = {0x04, 0x88, 0xB2, 0x1E};
        base58Prefixes[EXT_SECRET_KEY] = {0x04, 0x88, 0xAD, 0xE4};

        bech32_hrp = "qc";

        vFixedSeeds = std::vector<SeedSpec6>(pnSeed6_main, pnSeed6_main + ARRAYLEN(pnSeed6_main));

        fDefaultConsistencyChecks = false;
        fRequireStandard = true;
        fMineBlocksOnDemand = false;
        m_is_test_chain = false;
        m_is_mockable_chain = false;

        checkpointData = {
            {
                { 0, uint256S("000075aef83cf2853580f8ae8ce6f8c3096cfa21d98334d6e3f95e5582ed986c")},
                { 5000, uint256S("00006a5338e5647872bd91de1d291365e941e14dff1939b5f16d1804d1ce61cd")}, //last PoW block
                { 45000, uint256S("060c6af680f6975184c7a17059f2ff4970544fcfd4104e73744fe7ab7be14cfc")},
                { 90000, uint256S("66fcf426b0aa6f2c9e3330cb2775e9e13c4a2b8ceedb50f8931ae0e12078ad50")},
                { 245000, uint256S("ed79607feeadcedf5b94f1c43df684af5106e79b0989a008a88f9dc2221cc12a")},
                { 353000, uint256S("d487896851fed42b07771f950fcc4469fbfa79211cfefed800f6d7806255e23f")},
                { 367795, uint256S("1209326b73e38e44ec5dc210f51dc5d8c3494e9c698521032dd754747d4c1685")},
                { 445709, uint256S("814e7d91aac6c577e4589b76918f44cf80020212159d39709fbad3f219725c9f")},
                { 498000, uint256S("497f28fd4b1dadc9ff6dd2ac771483acfd16e4c4664eb45d0a6008dc33811418")},
                { 708000, uint256S("23c66194def65cfea20d32a71f23807a93a0b207b3d7251246e2c351204fe9d3")},
            }
        };

        chainTxData = ChainTxData{
            // Data as of block 76b1e67fcff0fcfd078d499c65494cee4319f256da09f5fdefa574433f7d4e3c (height 709065)
            1602362976, // * UNIX timestamp of last known number of transactions
            4340534, // * total number of transactions between genesis and that timestamp
            //   (the tx=... number in the SetBestChain debug.log lines)
            0.02433574394826639 // * estimated number of transactions per second after that timestamp
        };

        consensus.nBlocktimeDownscaleFactor = 4;
        consensus.nCoinbaseMaturity = 500;
        consensus.nRBTCoinbaseMaturity = consensus.nBlocktimeDownscaleFactor*500;
        consensus.nSubsidyHalvingIntervalV2 = consensus.nBlocktimeDownscaleFactor*985500; // qtum halving every 4 years (nSubsidyHalvingInterval * nBlocktimeDownscaleFactor)

        consensus.nLastPOWBlock = 5000;
        consensus.nLastBigReward = 5000;
        consensus.nMPoSRewardRecipients = 10;
        consensus.nFirstMPoSBlock = consensus.nLastPOWBlock + 
                                    consensus.nMPoSRewardRecipients + 
                                    consensus.nCoinbaseMaturity;
        consensus.nLastMPoSBlock = 679999;


        consensus.nFixUTXOCacheHFHeight = 100000;
        consensus.nEnableHeaderSignatureHeight = 399100;
        consensus.nCheckpointSpan = consensus.nCoinbaseMaturity;
        consensus.nRBTCheckpointSpan = consensus.nRBTCoinbaseMaturity;
        consensus.delegationsAddress = uint160(ParseHex("0000000000000000000000000000000000000086")); // Delegations contract for offline staking
        consensus.nStakeTimestampMask = 15;
        consensus.nRBTStakeTimestampMask = 3;
    }
};

/**
 * Testnet (v3)
 */
class CTestNetParams : public CChainParams {
public:
    CTestNetParams() {
        strNetworkID = CBaseChainParams::TESTNET;
<<<<<<< HEAD
=======
        consensus.signet_blocks = false;
        consensus.signet_challenge.clear();
>>>>>>> da23532c
        consensus.nSubsidyHalvingInterval = 985500; // qtum halving every 4 years
        consensus.BIP16Exception = uint256S("0x0000e803ee215c0684ca0d2f9220594d3f828617972aad66feb2ba51f5e14222");
        consensus.BIP34Height = 0;
        consensus.BIP34Hash = uint256S("0x0000e803ee215c0684ca0d2f9220594d3f828617972aad66feb2ba51f5e14222");
        consensus.BIP65Height = 0; // 00000000007f6655f22f98e72ed80d8b06dc761d5da09df0fa1dc4be4f861eb6
        consensus.BIP66Height = 0; // 000000002104c8c45e99a8853285a3b592602a3ccde2b832481da85e9e4ba182
        consensus.CSVHeight = 6048; // 00000000025e930139bac5c6c31a403776da130831ab85be56578f3fa75369bb
        consensus.SegwitHeight = 6048; // 00000000002b980fcd729daaa248fd9316a5200e9b367f4ff2c42453e84201ca
        consensus.MinBIP9WarningHeight = 8064; // segwit activation height + miner confirmation window
        consensus.QIP5Height = 446320;
        consensus.QIP6Height = 446320;
        consensus.QIP7Height = 446320;
        consensus.QIP9Height = 446320;
        consensus.nOfflineStakeHeight = 625000;
        consensus.nReduceBlocktimeHeight = 806600;
        consensus.nMuirGlacierHeight = 806600;
        consensus.powLimit = uint256S("0000ffffffffffffffffffffffffffffffffffffffffffffffffffffffffffff");
        consensus.posLimit = uint256S("0000ffffffffffffffffffffffffffffffffffffffffffffffffffffffffffff");
        consensus.QIP9PosLimit = uint256S("0000000000001fffffffffffffffffffffffffffffffffffffffffffffffffff"); // The new POS-limit activated after QIP9
        consensus.RBTPosLimit = uint256S("0000000000003fffffffffffffffffffffffffffffffffffffffffffffffffff");
        consensus.nPowTargetTimespan = 16 * 60; // 16 minutes
        consensus.nPowTargetTimespanV2 = 4000;
        consensus.nRBTPowTargetTimespan = 1000;
        consensus.nPowTargetSpacing = 2 * 64;
        consensus.nRBTPowTargetSpacing = 32;
        consensus.fPowAllowMinDifficultyBlocks = false;
        consensus.fPowNoRetargeting = true;
        consensus.fPoSNoRetargeting = false;
        consensus.nRuleChangeActivationThreshold = 1512; // 75% for testchains
        consensus.nMinerConfirmationWindow = 2016; // nPowTargetTimespan / nPowTargetSpacing
        consensus.vDeployments[Consensus::DEPLOYMENT_TESTDUMMY].bit = 28;
<<<<<<< HEAD
        consensus.vDeployments[Consensus::DEPLOYMENT_TESTDUMMY].nStartTime = 1199145601; // January 1, 2008
        consensus.vDeployments[Consensus::DEPLOYMENT_TESTDUMMY].nTimeout = 1230767999; // December 31, 2008

        // The best chain should have at least this much work.
        consensus.nMinimumChainWork = uint256S("0x0000000000000000000000000000000000000000000000781160195346477981"); // qtum

        // By default assume that the signatures in ancestors of this block are valid.
        consensus.defaultAssumeValid = uint256S("0x89b010b5333fa9d22c7fcf157c7eeaee1ccfe80c435390243b3d782a1fc1eff7"); // 690000
=======
        consensus.vDeployments[Consensus::DEPLOYMENT_TESTDUMMY].nStartTime = Consensus::BIP9Deployment::NEVER_ACTIVE;
        consensus.vDeployments[Consensus::DEPLOYMENT_TESTDUMMY].nTimeout = Consensus::BIP9Deployment::NO_TIMEOUT;
        consensus.vDeployments[Consensus::DEPLOYMENT_TESTDUMMY].min_activation_height = 0; // No activation delay

        // Deployment of Taproot (BIPs 340-342)
        consensus.vDeployments[Consensus::DEPLOYMENT_TAPROOT].bit = 2;
        consensus.vDeployments[Consensus::DEPLOYMENT_TAPROOT].nStartTime = 1619222400; // April 24th, 2021
        consensus.vDeployments[Consensus::DEPLOYMENT_TAPROOT].nTimeout = 1628640000; // August 11th, 2021
        consensus.vDeployments[Consensus::DEPLOYMENT_TAPROOT].min_activation_height = 0; // No activation delay

        consensus.nMinimumChainWork = uint256S("0x0000000000000000000000000000000000000000000000781160195346477981");
        consensus.defaultAssumeValid = uint256S("0x89b010b5333fa9d22c7fcf157c7eeaee1ccfe80c435390243b3d782a1fc1eff7"); // 1864000
>>>>>>> da23532c

        pchMessageStart[0] = 0x0d;
        pchMessageStart[1] = 0x22;
        pchMessageStart[2] = 0x15;
        pchMessageStart[3] = 0x06;
        nDefaultPort = 13888;
        nPruneAfterHeight = 1000;
        m_assumed_blockchain_size = 4;
        m_assumed_chain_state_size = 1;

        genesis = CreateGenesisBlock(1504695029, 7349697, 0x1f00ffff, 1, 50 * COIN);
        consensus.hashGenesisBlock = genesis.GetHash();
        assert(consensus.hashGenesisBlock == uint256S("0x0000e803ee215c0684ca0d2f9220594d3f828617972aad66feb2ba51f5e14222"));
        assert(genesis.hashMerkleRoot == uint256S("0xed34050eb5909ee535fcb07af292ea55f3d2f291187617b44d3282231405b96d"));

        vFixedSeeds.clear();
        vSeeds.clear();
        // nodes with support for servicebits filtering should be at the top
        vSeeds.emplace_back("qtum4.dynu.net"); // Qtum testnet

        base58Prefixes[PUBKEY_ADDRESS] = std::vector<unsigned char>(1,120);
        base58Prefixes[SCRIPT_ADDRESS] = std::vector<unsigned char>(1,110);
        base58Prefixes[SECRET_KEY] =     std::vector<unsigned char>(1,239);
        base58Prefixes[EXT_PUBLIC_KEY] = {0x04, 0x35, 0x87, 0xCF};
        base58Prefixes[EXT_SECRET_KEY] = {0x04, 0x35, 0x83, 0x94};

        bech32_hrp = "tq";

        vFixedSeeds = std::vector<SeedSpec6>(pnSeed6_test, pnSeed6_test + ARRAYLEN(pnSeed6_test));

        fDefaultConsistencyChecks = false;
        fRequireStandard = false;
        fMineBlocksOnDemand = false;
        m_is_test_chain = true;
        m_is_mockable_chain = false;

        checkpointData = {
            {
                {0, uint256S("0000e803ee215c0684ca0d2f9220594d3f828617972aad66feb2ba51f5e14222")},
                {5000, uint256S("000000302bc22f2f65995506e757fff5c824545db5413e871d57d27a0997e8a0")}, //last PoW block
                {77000, uint256S("f41e2e8d09bca38827c23cad46ed6d434902da08415d2314d0c8ce285b1970cb")},
                {230000, uint256S("cd17baf80fa817dd543b83897ccb1e07350019e5b812f4956f69efe855d62601")},
                {343000, uint256S("ac66f1de1a5fa473b5097b313c203e97d45669485e4c235a32a0f80df64f6948")},
                {441632, uint256S("2cb93f74cb3e47ec05b745a445f90a023b7136a68f94e9bff7fb49819155ccd8")},
                {491300, uint256S("75a7db2865423d3af5f0dfd70cfef6053b91f3c018c4b28a4e28c09a8c011e78")},
                {690000, uint256S("89b010b5333fa9d22c7fcf157c7eeaee1ccfe80c435390243b3d782a1fc1eff7")},
            }
        };

        chainTxData = ChainTxData{
            // Data as of block 8947ec20d2e17bb48365d50833d6967115ceb2358b13edf99b5624da3f156f37 (height 694595)
            1602363600,
            1505398,
            0.016913121136215
        };

        consensus.nBlocktimeDownscaleFactor = 4;
        consensus.nCoinbaseMaturity = 500;
        consensus.nRBTCoinbaseMaturity = consensus.nBlocktimeDownscaleFactor*500;
        consensus.nSubsidyHalvingIntervalV2 = consensus.nBlocktimeDownscaleFactor*985500; // qtum halving every 4 years (nSubsidyHalvingInterval * nBlocktimeDownscaleFactor)

        consensus.nLastPOWBlock = 5000;
        consensus.nLastBigReward = 5000;
        consensus.nMPoSRewardRecipients = 10;
        consensus.nFirstMPoSBlock = consensus.nLastPOWBlock + 
                                    consensus.nMPoSRewardRecipients + 
                                    consensus.nCoinbaseMaturity;
        consensus.nLastMPoSBlock = 624999;

        consensus.nFixUTXOCacheHFHeight = 84500;
        consensus.nEnableHeaderSignatureHeight = 391993;
        consensus.nCheckpointSpan = consensus.nCoinbaseMaturity;
        consensus.nRBTCheckpointSpan = consensus.nRBTCoinbaseMaturity;
        consensus.delegationsAddress = uint160(ParseHex("0000000000000000000000000000000000000086")); // Delegations contract for offline staking
        consensus.nStakeTimestampMask = 15;
        consensus.nRBTStakeTimestampMask = 3;
<<<<<<< HEAD
=======
    }
};

/**
 * Signet
 */
class SigNetParams : public CChainParams {
public:
    explicit SigNetParams(const ArgsManager& args) {
        std::vector<uint8_t> bin;
        vSeeds.clear();

        if (!args.IsArgSet("-signetchallenge")) {
            bin = ParseHex("512103ad5e0edad18cb1f0fc0d28a3d4f1f3e445640337489abb10404f2d1e086be430210359ef5021964fe22d6f8e05b2463c9540ce96883fe3b278760f048f5189f2e6c452ae");

            consensus.nMinimumChainWork = uint256{};
            consensus.defaultAssumeValid = uint256{};
            m_assumed_blockchain_size = 1;
            m_assumed_chain_state_size = 0;
            chainTxData = ChainTxData{
                // Data from RPC: getchaintxstats 4096 0000002a1de0f46379358c1fd09906f7ac59adf3712323ed90eb59e4c183c020
                /* nTime    */ 0,
                /* nTxCount */ 0,
                /* dTxRate  */ 0,
            };
        } else {
            const auto signet_challenge = args.GetArgs("-signetchallenge");
            if (signet_challenge.size() != 1) {
                throw std::runtime_error(strprintf("%s: -signetchallenge cannot be multiple values.", __func__));
            }
            bin = ParseHex(signet_challenge[0]);

            consensus.nMinimumChainWork = uint256{};
            consensus.defaultAssumeValid = uint256{};
            m_assumed_blockchain_size = 0;
            m_assumed_chain_state_size = 0;
            chainTxData = ChainTxData{
                0,
                0,
                0,
            };
            LogPrintf("Signet with challenge %s\n", signet_challenge[0]);
        }

        if (args.IsArgSet("-signetseednode")) {
            vSeeds = args.GetArgs("-signetseednode");
        }

        strNetworkID = CBaseChainParams::SIGNET;
        consensus.signet_blocks = true;
        consensus.signet_challenge.assign(bin.begin(), bin.end());
        consensus.nSubsidyHalvingInterval = 985500;
        consensus.BIP16Exception = uint256{};
        consensus.BIP34Height = 1;
        consensus.BIP34Hash = uint256{};
        consensus.BIP65Height = 1;
        consensus.BIP66Height = 1;
        consensus.CSVHeight = 1;
        consensus.SegwitHeight = 1;
        consensus.QIP5Height = 0;
        consensus.QIP6Height = 0;
        consensus.QIP7Height = 0;
        consensus.QIP9Height = 0;
        consensus.nOfflineStakeHeight = 1;
        consensus.nReduceBlocktimeHeight = 0;
        consensus.nMuirGlacierHeight = 0;
        consensus.powLimit = uint256S("0000ffffffffffffffffffffffffffffffffffffffffffffffffffffffffffff");
        consensus.posLimit = uint256S("0000ffffffffffffffffffffffffffffffffffffffffffffffffffffffffffff");
        consensus.QIP9PosLimit = uint256S("0000000000001fffffffffffffffffffffffffffffffffffffffffffffffffff"); // The new POS-limit activated after QIP9
        consensus.RBTPosLimit = uint256S("0000000000003fffffffffffffffffffffffffffffffffffffffffffffffffff");
        consensus.nPowTargetTimespan = 16 * 60; // 16 minutes
        consensus.nPowTargetTimespanV2 = 4000;
        consensus.nRBTPowTargetTimespan = 1000;
        consensus.nPowTargetSpacing = 2 * 64;
        consensus.nRBTPowTargetSpacing = 32;
        consensus.fPowAllowMinDifficultyBlocks = false;
        consensus.fPowNoRetargeting = true;
        consensus.fPoSNoRetargeting = false;
        consensus.nRuleChangeActivationThreshold = 1815; // 90% of 2016
        consensus.nMinerConfirmationWindow = 2016; // nPowTargetTimespan / nPowTargetSpacing
        consensus.MinBIP9WarningHeight = 0;
        consensus.vDeployments[Consensus::DEPLOYMENT_TESTDUMMY].bit = 28;
        consensus.vDeployments[Consensus::DEPLOYMENT_TESTDUMMY].nStartTime = Consensus::BIP9Deployment::NEVER_ACTIVE;
        consensus.vDeployments[Consensus::DEPLOYMENT_TESTDUMMY].nTimeout = Consensus::BIP9Deployment::NO_TIMEOUT;
        consensus.vDeployments[Consensus::DEPLOYMENT_TESTDUMMY].min_activation_height = 0; // No activation delay

        // Activation of Taproot (BIPs 340-342)
        consensus.vDeployments[Consensus::DEPLOYMENT_TAPROOT].bit = 2;
        consensus.vDeployments[Consensus::DEPLOYMENT_TAPROOT].nStartTime = Consensus::BIP9Deployment::ALWAYS_ACTIVE;
        consensus.vDeployments[Consensus::DEPLOYMENT_TAPROOT].nTimeout = Consensus::BIP9Deployment::NO_TIMEOUT;
        consensus.vDeployments[Consensus::DEPLOYMENT_TAPROOT].min_activation_height = 0; // No activation delay

        // message start is defined as the first 4 bytes of the sha256d of the block script
        CHashWriter h(SER_DISK, 0);
        h << consensus.signet_challenge;
        uint256 hash = h.GetHash();
        memcpy(pchMessageStart, hash.begin(), 4);

        nDefaultPort = 33888;
        nPruneAfterHeight = 1000;

        genesis = CreateGenesisBlock(1623662135, 7377285, 0x1f00ffff, 1, 50 * COIN);
        consensus.hashGenesisBlock = genesis.GetHash();
        assert(consensus.hashGenesisBlock == uint256S("0x0000e0d4bc95abd1c0fcef0abb2795b6e8525f406262d59dc60cd3c490641347"));
        assert(genesis.hashMerkleRoot == uint256S("0xed34050eb5909ee535fcb07af292ea55f3d2f291187617b44d3282231405b96d"));

        vFixedSeeds.clear();

        base58Prefixes[PUBKEY_ADDRESS] = std::vector<unsigned char>(1,120);
        base58Prefixes[SCRIPT_ADDRESS] = std::vector<unsigned char>(1,110);
        base58Prefixes[SECRET_KEY] =     std::vector<unsigned char>(1,239);
        base58Prefixes[EXT_PUBLIC_KEY] = {0x04, 0x35, 0x87, 0xCF};
        base58Prefixes[EXT_SECRET_KEY] = {0x04, 0x35, 0x83, 0x94};

        bech32_hrp = "tq";

        fDefaultConsistencyChecks = false;
        fRequireStandard = true;
        fMineBlocksOnDemand = false;
        m_is_test_chain = true;
        m_is_mockable_chain = false;

        consensus.nBlocktimeDownscaleFactor = 4;
        consensus.nCoinbaseMaturity = 500;
        consensus.nRBTCoinbaseMaturity = consensus.nBlocktimeDownscaleFactor*500;
        consensus.nSubsidyHalvingIntervalV2 = consensus.nBlocktimeDownscaleFactor*985500; // qtum halving every 4 years (nSubsidyHalvingInterval * nBlocktimeDownscaleFactor)

        consensus.nLastPOWBlock = 5000;
        consensus.nLastBigReward = 5000;
        consensus.nMPoSRewardRecipients = 10;
        consensus.nFirstMPoSBlock = 5000;
        consensus.nLastMPoSBlock = 0;

        consensus.nFixUTXOCacheHFHeight = 0;
        consensus.nEnableHeaderSignatureHeight = 0;
        consensus.nCheckpointSpan = consensus.nCoinbaseMaturity;
        consensus.nRBTCheckpointSpan = consensus.nRBTCoinbaseMaturity;
        consensus.delegationsAddress = uint160(ParseHex("0000000000000000000000000000000000000086")); // Delegations contract for offline staking
        consensus.nStakeTimestampMask = 15;
        consensus.nRBTStakeTimestampMask = 3;
>>>>>>> da23532c
    }
};

/**
 * Regression test
 */
class CRegTestParams : public CChainParams {
public:
    explicit CRegTestParams(const ArgsManager& args) {
        strNetworkID =  CBaseChainParams::REGTEST;
<<<<<<< HEAD
=======
        consensus.signet_blocks = false;
        consensus.signet_challenge.clear();
>>>>>>> da23532c
        consensus.nSubsidyHalvingInterval = 985500;
        consensus.BIP16Exception = uint256S("0x665ed5b402ac0b44efc37d8926332994363e8a7278b7ee9a58fb972efadae943");
        consensus.BIP34Height = 0; // BIP34 activated on regtest (Used in functional tests)
        consensus.BIP34Hash = uint256S("0x665ed5b402ac0b44efc37d8926332994363e8a7278b7ee9a58fb972efadae943");
        consensus.BIP65Height = 0; // BIP65 activated on regtest (Used in functional tests)
        consensus.BIP66Height = 0; // BIP66 activated on regtest (Used in functional tests)
        consensus.CSVHeight = 432; // CSV activated on regtest (Used in rpc activation tests)
        consensus.SegwitHeight = 0; // SEGWIT is always activated on regtest unless overridden
        consensus.MinBIP9WarningHeight = 0;
        consensus.QIP5Height = 0;
        consensus.QIP6Height = 0;
        consensus.QIP7Height = 0;
        consensus.QIP9Height = 0;
        consensus.nOfflineStakeHeight = 1;
        consensus.nReduceBlocktimeHeight = 0;
        consensus.nMuirGlacierHeight = 0;
        consensus.powLimit = uint256S("7fffffffffffffffffffffffffffffffffffffffffffffffffffffffffffffff");
        consensus.posLimit = uint256S("7fffffffffffffffffffffffffffffffffffffffffffffffffffffffffffffff");
        consensus.QIP9PosLimit = uint256S("7fffffffffffffffffffffffffffffffffffffffffffffffffffffffffffffff"); // The new POS-limit activated after QIP9
        consensus.RBTPosLimit = uint256S("7fffffffffffffffffffffffffffffffffffffffffffffffffffffffffffffff");
        consensus.nPowTargetTimespan = 16 * 60; // 16 minutes (960 = 832 + 128; multiplier is 832)
        consensus.nPowTargetTimespanV2 = 4000;
        consensus.nRBTPowTargetTimespan = 1000;
        consensus.nPowTargetSpacing = 2 * 64;
        consensus.nRBTPowTargetSpacing = 32;
        consensus.fPowAllowMinDifficultyBlocks = true;
        consensus.fPowNoRetargeting = true;
        consensus.fPoSNoRetargeting = true;
        consensus.nRuleChangeActivationThreshold = 108; // 75% for testchains
        consensus.nMinerConfirmationWindow = 144; // Faster than normal for regtest (144 instead of 2016)

        consensus.vDeployments[Consensus::DEPLOYMENT_TESTDUMMY].bit = 28;
        consensus.vDeployments[Consensus::DEPLOYMENT_TESTDUMMY].nStartTime = 0;
        consensus.vDeployments[Consensus::DEPLOYMENT_TESTDUMMY].nTimeout = Consensus::BIP9Deployment::NO_TIMEOUT;
        consensus.vDeployments[Consensus::DEPLOYMENT_TESTDUMMY].min_activation_height = 0; // No activation delay

        consensus.vDeployments[Consensus::DEPLOYMENT_TAPROOT].bit = 2;
        consensus.vDeployments[Consensus::DEPLOYMENT_TAPROOT].nStartTime = Consensus::BIP9Deployment::ALWAYS_ACTIVE;
        consensus.vDeployments[Consensus::DEPLOYMENT_TAPROOT].nTimeout = Consensus::BIP9Deployment::NO_TIMEOUT;
        consensus.vDeployments[Consensus::DEPLOYMENT_TAPROOT].min_activation_height = 0; // No activation delay

        consensus.nMinimumChainWork = uint256{};
        consensus.defaultAssumeValid = uint256{};

        pchMessageStart[0] = 0xfd;
        pchMessageStart[1] = 0xdd;
        pchMessageStart[2] = 0xc6;
        pchMessageStart[3] = 0xe1;
        nDefaultPort = 23888;
        nPruneAfterHeight = 1000;
        m_assumed_blockchain_size = 0;
        m_assumed_chain_state_size = 0;

        UpdateActivationParametersFromArgs(args);

        genesis = CreateGenesisBlock(1504695029, 17, 0x207fffff, 1, 50 * COIN);
        consensus.hashGenesisBlock = genesis.GetHash();
        assert(consensus.hashGenesisBlock == uint256S("0x665ed5b402ac0b44efc37d8926332994363e8a7278b7ee9a58fb972efadae943"));
        assert(genesis.hashMerkleRoot == uint256S("0xed34050eb5909ee535fcb07af292ea55f3d2f291187617b44d3282231405b96d"));

        vFixedSeeds.clear(); //!< Regtest mode doesn't have any fixed seeds.
        vSeeds.clear();      //!< Regtest mode doesn't have any DNS seeds.

        fDefaultConsistencyChecks = true;
        fRequireStandard = true;
        fMineBlocksOnDemand = true;
        m_is_test_chain = true;
        m_is_mockable_chain = true;

        checkpointData = {
            {
                {0, uint256S("665ed5b402ac0b44efc37d8926332994363e8a7278b7ee9a58fb972efadae943")},
            }
        };

        chainTxData = ChainTxData{
            0,
            0,
            0
        };

        consensus.nBlocktimeDownscaleFactor = 4;
        consensus.nCoinbaseMaturity = 500;
        consensus.nRBTCoinbaseMaturity = consensus.nBlocktimeDownscaleFactor*500;
        consensus.nSubsidyHalvingIntervalV2 = consensus.nBlocktimeDownscaleFactor*985500; // qtum halving every 4 years (nSubsidyHalvingInterval * nBlocktimeDownscaleFactor)

        consensus.nLastPOWBlock = 0x7fffffff;
        consensus.nLastBigReward = 5000;
        consensus.nMPoSRewardRecipients = 10;
        consensus.nFirstMPoSBlock = 5000;
        consensus.nLastMPoSBlock = 0;

        consensus.nFixUTXOCacheHFHeight=0;
        consensus.nEnableHeaderSignatureHeight = 0;

        consensus.nCheckpointSpan = consensus.nCoinbaseMaturity;
        consensus.nRBTCheckpointSpan = consensus.nRBTCoinbaseMaturity;
        consensus.delegationsAddress = uint160(ParseHex("0000000000000000000000000000000000000086")); // Delegations contract for offline staking
        consensus.nStakeTimestampMask = 15;
        consensus.nRBTStakeTimestampMask = 3;

        base58Prefixes[PUBKEY_ADDRESS] = std::vector<unsigned char>(1,120);
        base58Prefixes[SCRIPT_ADDRESS] = std::vector<unsigned char>(1,110);
        base58Prefixes[SECRET_KEY] =     std::vector<unsigned char>(1,239);
        base58Prefixes[EXT_PUBLIC_KEY] = {0x04, 0x35, 0x87, 0xCF};
        base58Prefixes[EXT_SECRET_KEY] = {0x04, 0x35, 0x83, 0x94};

        bech32_hrp = "qcrt";
    }

    /**
     * Allows modifying the Version Bits regtest parameters.
     */
    void UpdateVersionBitsParameters(Consensus::DeploymentPos d, int64_t nStartTime, int64_t nTimeout, int min_activation_height)
    {
        consensus.vDeployments[d].nStartTime = nStartTime;
        consensus.vDeployments[d].nTimeout = nTimeout;
        consensus.vDeployments[d].min_activation_height = min_activation_height;
    }
    void UpdateActivationParametersFromArgs(const ArgsManager& args);
};

void CRegTestParams::UpdateActivationParametersFromArgs(const ArgsManager& args)
{
    if (args.IsArgSet("-segwitheight")) {
        int64_t height = args.GetArg("-segwitheight", consensus.SegwitHeight);
        if (height < -1 || height >= std::numeric_limits<int>::max()) {
            throw std::runtime_error(strprintf("Activation height %ld for segwit is out of valid range. Use -1 to disable segwit.", height));
        } else if (height == -1) {
            LogPrintf("Segwit disabled for testing\n");
            height = std::numeric_limits<int>::max();
        }
        consensus.SegwitHeight = static_cast<int>(height);
    }

    if (!args.IsArgSet("-vbparams")) return;

    for (const std::string& strDeployment : args.GetArgs("-vbparams")) {
        std::vector<std::string> vDeploymentParams;
        boost::split(vDeploymentParams, strDeployment, boost::is_any_of(":"));
        if (vDeploymentParams.size() < 3 || 4 < vDeploymentParams.size()) {
            throw std::runtime_error("Version bits parameters malformed, expecting deployment:start:end[:min_activation_height]");
        }
        int64_t nStartTime, nTimeout;
        int min_activation_height = 0;
        if (!ParseInt64(vDeploymentParams[1], &nStartTime)) {
            throw std::runtime_error(strprintf("Invalid nStartTime (%s)", vDeploymentParams[1]));
        }
        if (!ParseInt64(vDeploymentParams[2], &nTimeout)) {
            throw std::runtime_error(strprintf("Invalid nTimeout (%s)", vDeploymentParams[2]));
        }
        if (vDeploymentParams.size() >= 4 && !ParseInt32(vDeploymentParams[3], &min_activation_height)) {
            throw std::runtime_error(strprintf("Invalid min_activation_height (%s)", vDeploymentParams[3]));
        }
        bool found = false;
        for (int j=0; j < (int)Consensus::MAX_VERSION_BITS_DEPLOYMENTS; ++j) {
            if (vDeploymentParams[0] == VersionBitsDeploymentInfo[j].name) {
                UpdateVersionBitsParameters(Consensus::DeploymentPos(j), nStartTime, nTimeout, min_activation_height);
                found = true;
                LogPrintf("Setting version bits activation parameters for %s to start=%ld, timeout=%ld, min_activation_height=%d\n", vDeploymentParams[0], nStartTime, nTimeout, min_activation_height);
                break;
            }
        }
        if (!found) {
            throw std::runtime_error(strprintf("Invalid deployment (%s)", vDeploymentParams[0]));
        }
    }
}

/**
 * Regression network parameters overwrites for unit testing
 */
class CUnitTestParams : public CRegTestParams
{
public:
    explicit CUnitTestParams(const ArgsManager& args)
    : CRegTestParams(args)
    {
        // Activate the the BIPs for regtest as in Bitcoin
        consensus.BIP16Exception = uint256();
        consensus.BIP34Height = 100000000; // BIP34 has not activated on regtest (far in the future so block v1 are not rejected in tests)
        consensus.BIP34Hash = uint256();
        consensus.BIP65Height = consensus.nBlocktimeDownscaleFactor*500 + 851; // BIP65 activated on regtest (Used in rpc activation tests)
        consensus.BIP66Height = consensus.nBlocktimeDownscaleFactor*500 + 751; // BIP66 activated on regtest (Used in rpc activation tests)
        consensus.QIP6Height = consensus.nBlocktimeDownscaleFactor*500 + 500;
        consensus.QIP7Height = 0; // QIP7 activated on regtest

        // QTUM have 500 blocks of maturity, increased values for regtest in unit tests in order to correspond with it
        consensus.nSubsidyHalvingInterval = 750;
        consensus.nSubsidyHalvingIntervalV2 = consensus.nBlocktimeDownscaleFactor*750;
        consensus.nRuleChangeActivationThreshold = consensus.nBlocktimeDownscaleFactor*558; // 75% for testchains
        consensus.nMinerConfirmationWindow = consensus.nBlocktimeDownscaleFactor*744; // Faster than normal for regtest (744 instead of 2016)

        consensus.nBlocktimeDownscaleFactor = 4;
        consensus.nCoinbaseMaturity = 500;
        consensus.nRBTCoinbaseMaturity = consensus.nBlocktimeDownscaleFactor*500;

        consensus.nCheckpointSpan = consensus.nCoinbaseMaturity*2; // Increase the check point span for the reorganization tests from 500 to 1000
        consensus.nRBTCheckpointSpan = consensus.nRBTCoinbaseMaturity*2; // Increase the check point span for the reorganization tests from 500 to 1000
    }
};

static std::unique_ptr<const CChainParams> globalChainParams;

const CChainParams &Params() {
    assert(globalChainParams);
    return *globalChainParams;
}

std::unique_ptr<const CChainParams> CreateChainParams(const ArgsManager& args, const std::string& chain)
{
    if (chain == CBaseChainParams::MAIN) {
        return std::unique_ptr<CChainParams>(new CMainParams());
    } else if (chain == CBaseChainParams::TESTNET) {
        return std::unique_ptr<CChainParams>(new CTestNetParams());
<<<<<<< HEAD
    else if (chain == CBaseChainParams::REGTEST)
        return std::unique_ptr<CChainParams>(new CRegTestParams(gArgs));
    else if (chain == CBaseChainParams::UNITTEST)
        return std::unique_ptr<CChainParams>(new CUnitTestParams(gArgs));
=======
    } else if (chain == CBaseChainParams::SIGNET) {
        return std::unique_ptr<CChainParams>(new SigNetParams(args));
    } else if (chain == CBaseChainParams::REGTEST) {
        return std::unique_ptr<CChainParams>(new CRegTestParams(args));
    } else if (chain == CBaseChainParams::UNITTEST) {
        return std::unique_ptr<CChainParams>(new CUnitTestParams(args));
    }
>>>>>>> da23532c
    throw std::runtime_error(strprintf("%s: Unknown chain %s.", __func__, chain));
}

void SelectParams(const std::string& network)
{
    SelectBaseParams(network);
<<<<<<< HEAD
    globalChainParams = CreateChainParams(network);
=======
    globalChainParams = CreateChainParams(gArgs, network);
>>>>>>> da23532c
}

std::string CChainParams::EVMGenesisInfo() const
{
    std::string genesisInfo = dev::eth::genesisInfo(GetEVMNetwork());
    ReplaceInt(consensus.QIP7Height,         "QIP7_STARTING_BLOCK", genesisInfo);
    ReplaceInt(consensus.QIP6Height,         "QIP6_STARTING_BLOCK", genesisInfo);
    ReplaceInt(consensus.nMuirGlacierHeight, "MUIR_STARTING_BLOCK", genesisInfo);
    return genesisInfo;
}

std::string CChainParams::EVMGenesisInfo(int nHeight) const
{
    std::string genesisInfo = dev::eth::genesisInfo(GetEVMNetwork());
    ReplaceInt(nHeight, "QIP7_STARTING_BLOCK", genesisInfo);
    ReplaceInt(nHeight, "QIP6_STARTING_BLOCK", genesisInfo);
    ReplaceInt(nHeight, "MUIR_STARTING_BLOCK", genesisInfo);
    return genesisInfo;
}

dev::eth::Network CChainParams::GetEVMNetwork() const
{
    return dev::eth::Network::qtumMainNetwork;
}

void CChainParams::UpdateOpSenderBlockHeight(int nHeight)
{
    consensus.QIP5Height = nHeight;
}

void UpdateOpSenderBlockHeight(int nHeight)
{
    const_cast<CChainParams*>(globalChainParams.get())->UpdateOpSenderBlockHeight(nHeight);
}

void CChainParams::UpdateBtcEcrecoverBlockHeight(int nHeight)
{
    consensus.QIP6Height = nHeight;
}

void UpdateBtcEcrecoverBlockHeight(int nHeight)
{
    const_cast<CChainParams*>(globalChainParams.get())->UpdateBtcEcrecoverBlockHeight(nHeight);
}

void CChainParams::UpdateConstantinopleBlockHeight(int nHeight)
{
    consensus.QIP7Height = nHeight;
}

void UpdateConstantinopleBlockHeight(int nHeight)
{
    const_cast<CChainParams*>(globalChainParams.get())->UpdateConstantinopleBlockHeight(nHeight);
}

void CChainParams::UpdateDifficultyChangeBlockHeight(int nHeight)
{
    consensus.nSubsidyHalvingInterval = 985500; // qtum halving every 4 years
    consensus.nSubsidyHalvingIntervalV2 = consensus.nBlocktimeDownscaleFactor*985500; // qtum halving every 4 years (nSubsidyHalvingInterval * nBlocktimeDownscaleFactor)
    consensus.posLimit = uint256S("00000000ffffffffffffffffffffffffffffffffffffffffffffffffffffffff");
    consensus.QIP9PosLimit = uint256S("0000000000001fffffffffffffffffffffffffffffffffffffffffffffffffff");
    consensus.RBTPosLimit = uint256S("0000000000003fffffffffffffffffffffffffffffffffffffffffffffffffff");
    consensus.QIP9Height = nHeight;
    consensus.fPowAllowMinDifficultyBlocks = false;
    consensus.fPowNoRetargeting = true;
    consensus.fPoSNoRetargeting = false;
    consensus.nLastPOWBlock = 5000;
    consensus.nMPoSRewardRecipients = 10;
    consensus.nFirstMPoSBlock = consensus.nLastPOWBlock + 
                                consensus.nMPoSRewardRecipients + 
                                consensus.nCoinbaseMaturity;
    consensus.nLastMPoSBlock = 0;
}

void UpdateDifficultyChangeBlockHeight(int nHeight)
{
    const_cast<CChainParams*>(globalChainParams.get())->UpdateDifficultyChangeBlockHeight(nHeight);
}

void CChainParams::UpdateOfflineStakingBlockHeight(int nHeight)
{
    consensus.nOfflineStakeHeight = nHeight;
}

void UpdateOfflineStakingBlockHeight(int nHeight)
{
    const_cast<CChainParams*>(globalChainParams.get())->UpdateOfflineStakingBlockHeight(nHeight);
}

void CChainParams::UpdateDelegationsAddress(const uint160& address)
{
    consensus.delegationsAddress = address;
}

void UpdateDelegationsAddress(const uint160& address)
{
    const_cast<CChainParams*>(globalChainParams.get())->UpdateDelegationsAddress(address);
}

void CChainParams::UpdateLastMPoSBlockHeight(int nHeight)
{
    consensus.nLastMPoSBlock = nHeight;
}

void UpdateLastMPoSBlockHeight(int nHeight)
{
    const_cast<CChainParams*>(globalChainParams.get())->UpdateLastMPoSBlockHeight(nHeight);
}

void CChainParams::UpdateReduceBlocktimeHeight(int nHeight)
{
    consensus.nReduceBlocktimeHeight = nHeight;
}

void UpdateReduceBlocktimeHeight(int nHeight)
{
    const_cast<CChainParams*>(globalChainParams.get())->UpdateReduceBlocktimeHeight(nHeight);
}

void CChainParams::UpdatePowAllowMinDifficultyBlocks(bool fValue)
{
    consensus.fPowAllowMinDifficultyBlocks = fValue;
}

void UpdatePowAllowMinDifficultyBlocks(bool fValuet)
{
    const_cast<CChainParams*>(globalChainParams.get())->UpdatePowAllowMinDifficultyBlocks(fValuet);
}

void CChainParams::UpdatePowNoRetargeting(bool fValue)
{
    consensus.fPowNoRetargeting = fValue;
}

void UpdatePowNoRetargeting(bool fValuet)
{
    const_cast<CChainParams*>(globalChainParams.get())->UpdatePowNoRetargeting(fValuet);
}

void CChainParams::UpdatePoSNoRetargeting(bool fValue)
{
    consensus.fPoSNoRetargeting = fValue;
}

void UpdatePoSNoRetargeting(bool fValuet)
{
    const_cast<CChainParams*>(globalChainParams.get())->UpdatePoSNoRetargeting(fValuet);
}

void CChainParams::UpdateMuirGlacierHeight(int nHeight)
{
    consensus.nMuirGlacierHeight = nHeight;
}

void UpdateMuirGlacierHeight(int nHeight)
{
    const_cast<CChainParams*>(globalChainParams.get())->UpdateMuirGlacierHeight(nHeight);
}<|MERGE_RESOLUTION|>--- conflicted
+++ resolved
@@ -8,10 +8,7 @@
 #include <chainparamsseeds.h>
 #include <consensus/merkle.h>
 #include <consensus/consensus.h>
-<<<<<<< HEAD
-=======
 #include <hash.h> // for signet block challenge hash
->>>>>>> da23532c
 #include <tinyformat.h>
 #include <util/system.h>
 #include <util/strencodings.h>
@@ -77,11 +74,8 @@
 public:
     CMainParams() {
         strNetworkID = CBaseChainParams::MAIN;
-<<<<<<< HEAD
-=======
         consensus.signet_blocks = false;
         consensus.signet_challenge.clear();
->>>>>>> da23532c
         consensus.nSubsidyHalvingInterval = 985500; // qtum halving every 4 years
         consensus.BIP16Exception = uint256S("0x000075aef83cf2853580f8ae8ce6f8c3096cfa21d98334d6e3f95e5582ed986c");
         consensus.BIP34Height = 0;
@@ -110,24 +104,13 @@
         consensus.fPowAllowMinDifficultyBlocks = false;
         consensus.fPowNoRetargeting = true;
         consensus.fPoSNoRetargeting = false;
-<<<<<<< HEAD
-        consensus.nRuleChangeActivationThreshold = 1916; // 95% of 2016
-=======
         consensus.nRuleChangeActivationThreshold = 1815; // 90% of 2016
->>>>>>> da23532c
         consensus.nMinerConfirmationWindow = 2016; // nPowTargetTimespan / nPowTargetSpacing
         consensus.vDeployments[Consensus::DEPLOYMENT_TESTDUMMY].bit = 28;
         consensus.vDeployments[Consensus::DEPLOYMENT_TESTDUMMY].nStartTime = Consensus::BIP9Deployment::NEVER_ACTIVE;
         consensus.vDeployments[Consensus::DEPLOYMENT_TESTDUMMY].nTimeout = Consensus::BIP9Deployment::NO_TIMEOUT;
         consensus.vDeployments[Consensus::DEPLOYMENT_TESTDUMMY].min_activation_height = 0; // No activation delay
 
-<<<<<<< HEAD
-        // The best chain should have at least this much work.
-        consensus.nMinimumChainWork = uint256S("0x0000000000000000000000000000000000000000000001e46d8dc5a925fafcbb"); // qtum
-
-        // By default assume that the signatures in ancestors of this block are valid.
-        consensus.defaultAssumeValid = uint256S("0x23c66194def65cfea20d32a71f23807a93a0b207b3d7251246e2c351204fe9d3"); // 708000
-=======
         // Deployment of Taproot (BIPs 340-342)
         consensus.vDeployments[Consensus::DEPLOYMENT_TAPROOT].bit = 2;
         consensus.vDeployments[Consensus::DEPLOYMENT_TAPROOT].nStartTime = 1619222400; // April 24th, 2021
@@ -136,7 +119,6 @@
 
         consensus.nMinimumChainWork = uint256S("0x0000000000000000000000000000000000000000000001e46d8dc5a925fafcbb");
         consensus.defaultAssumeValid = uint256S("0x23c66194def65cfea20d32a71f23807a93a0b207b3d7251246e2c351204fe9d3"); // 654683
->>>>>>> da23532c
 
         /**
          * The message start string is designed to be unlikely to occur in normal data.
@@ -237,11 +219,8 @@
 public:
     CTestNetParams() {
         strNetworkID = CBaseChainParams::TESTNET;
-<<<<<<< HEAD
-=======
         consensus.signet_blocks = false;
         consensus.signet_challenge.clear();
->>>>>>> da23532c
         consensus.nSubsidyHalvingInterval = 985500; // qtum halving every 4 years
         consensus.BIP16Exception = uint256S("0x0000e803ee215c0684ca0d2f9220594d3f828617972aad66feb2ba51f5e14222");
         consensus.BIP34Height = 0;
@@ -273,16 +252,6 @@
         consensus.nRuleChangeActivationThreshold = 1512; // 75% for testchains
         consensus.nMinerConfirmationWindow = 2016; // nPowTargetTimespan / nPowTargetSpacing
         consensus.vDeployments[Consensus::DEPLOYMENT_TESTDUMMY].bit = 28;
-<<<<<<< HEAD
-        consensus.vDeployments[Consensus::DEPLOYMENT_TESTDUMMY].nStartTime = 1199145601; // January 1, 2008
-        consensus.vDeployments[Consensus::DEPLOYMENT_TESTDUMMY].nTimeout = 1230767999; // December 31, 2008
-
-        // The best chain should have at least this much work.
-        consensus.nMinimumChainWork = uint256S("0x0000000000000000000000000000000000000000000000781160195346477981"); // qtum
-
-        // By default assume that the signatures in ancestors of this block are valid.
-        consensus.defaultAssumeValid = uint256S("0x89b010b5333fa9d22c7fcf157c7eeaee1ccfe80c435390243b3d782a1fc1eff7"); // 690000
-=======
         consensus.vDeployments[Consensus::DEPLOYMENT_TESTDUMMY].nStartTime = Consensus::BIP9Deployment::NEVER_ACTIVE;
         consensus.vDeployments[Consensus::DEPLOYMENT_TESTDUMMY].nTimeout = Consensus::BIP9Deployment::NO_TIMEOUT;
         consensus.vDeployments[Consensus::DEPLOYMENT_TESTDUMMY].min_activation_height = 0; // No activation delay
@@ -295,7 +264,6 @@
 
         consensus.nMinimumChainWork = uint256S("0x0000000000000000000000000000000000000000000000781160195346477981");
         consensus.defaultAssumeValid = uint256S("0x89b010b5333fa9d22c7fcf157c7eeaee1ccfe80c435390243b3d782a1fc1eff7"); // 1864000
->>>>>>> da23532c
 
         pchMessageStart[0] = 0x0d;
         pchMessageStart[1] = 0x22;
@@ -372,8 +340,6 @@
         consensus.delegationsAddress = uint160(ParseHex("0000000000000000000000000000000000000086")); // Delegations contract for offline staking
         consensus.nStakeTimestampMask = 15;
         consensus.nRBTStakeTimestampMask = 3;
-<<<<<<< HEAD
-=======
     }
 };
 
@@ -514,7 +480,6 @@
         consensus.delegationsAddress = uint160(ParseHex("0000000000000000000000000000000000000086")); // Delegations contract for offline staking
         consensus.nStakeTimestampMask = 15;
         consensus.nRBTStakeTimestampMask = 3;
->>>>>>> da23532c
     }
 };
 
@@ -525,11 +490,8 @@
 public:
     explicit CRegTestParams(const ArgsManager& args) {
         strNetworkID =  CBaseChainParams::REGTEST;
-<<<<<<< HEAD
-=======
         consensus.signet_blocks = false;
         consensus.signet_challenge.clear();
->>>>>>> da23532c
         consensus.nSubsidyHalvingInterval = 985500;
         consensus.BIP16Exception = uint256S("0x665ed5b402ac0b44efc37d8926332994363e8a7278b7ee9a58fb972efadae943");
         consensus.BIP34Height = 0; // BIP34 activated on regtest (Used in functional tests)
@@ -745,12 +707,6 @@
         return std::unique_ptr<CChainParams>(new CMainParams());
     } else if (chain == CBaseChainParams::TESTNET) {
         return std::unique_ptr<CChainParams>(new CTestNetParams());
-<<<<<<< HEAD
-    else if (chain == CBaseChainParams::REGTEST)
-        return std::unique_ptr<CChainParams>(new CRegTestParams(gArgs));
-    else if (chain == CBaseChainParams::UNITTEST)
-        return std::unique_ptr<CChainParams>(new CUnitTestParams(gArgs));
-=======
     } else if (chain == CBaseChainParams::SIGNET) {
         return std::unique_ptr<CChainParams>(new SigNetParams(args));
     } else if (chain == CBaseChainParams::REGTEST) {
@@ -758,18 +714,13 @@
     } else if (chain == CBaseChainParams::UNITTEST) {
         return std::unique_ptr<CChainParams>(new CUnitTestParams(args));
     }
->>>>>>> da23532c
     throw std::runtime_error(strprintf("%s: Unknown chain %s.", __func__, chain));
 }
 
 void SelectParams(const std::string& network)
 {
     SelectBaseParams(network);
-<<<<<<< HEAD
-    globalChainParams = CreateChainParams(network);
-=======
     globalChainParams = CreateChainParams(gArgs, network);
->>>>>>> da23532c
 }
 
 std::string CChainParams::EVMGenesisInfo() const
