--- conflicted
+++ resolved
@@ -70,29 +70,16 @@
 public:
     CMainParams() {
         strNetworkID = "main";
-<<<<<<< HEAD
-        consensus.nSubsidyHalvingInterval = 210000;
-        consensus.BIP34Height = 227931;
-        consensus.BIP34Hash = uint256S("0x000000000000024b89b42a942fe0d9fea3bb44ab7bd1b19115dd6a759c0808b8");
-        consensus.BIP65Height = 388381; // 000000000000000004c2b624ed5d7756c508d90fd0da2c7c679febfa6c4735f0
-        consensus.BIP66Height = 363725; // 00000000000000000379eaa19dce8c9b722d46ae6a57c2f1a988119488b50931
-        consensus.powLimit = uint256S("00000000ffffffffffffffffffffffffffffffffffffffffffffffffffffffff");
-        consensus.nTargetTimespan = 14 * 24 * 60 * 60; // two weeks
-        consensus.nTargetSpacing = 10 * 60;
-        consensus.fPowAllowMinDifficultyBlocks = false;
-        consensus.fPowNoRetargeting = false;
-=======
         consensus.nSubsidyHalvingInterval = 985500; // qtum halving every 4 years
         consensus.BIP34Height = 0;
         consensus.BIP34Hash = uint256S("0x00008891bb0890952941a813a14bf116ba550067b4f7b4cbb0136a43a812c2eb");
         consensus.BIP65Height = 0; // 000000000000000004c2b624ed5d7756c508d90fd0da2c7c679febfa6c4735f0
         consensus.BIP66Height = 0; // 00000000000000000379eaa19dce8c9b722d46ae6a57c2f1a988119488b50931
         consensus.powLimit = uint256S("0000ffffffffffffffffffffffffffffffffffffffffffffffffffffffffffff");
-        consensus.nPowTargetTimespan = 16 * 60; // 16 minutes
-        consensus.nPowTargetSpacing = 2 * 64;
+        consensus.nTargetTimespan = 16 * 60; // 16 minutes
+        consensus.nTargetSpacing = 2 * 64;
         consensus.fPowAllowMinDifficultyBlocks = true;
         consensus.fPowNoRetargeting = true;
->>>>>>> b8059407
         consensus.nRuleChangeActivationThreshold = 1916; // 95% of 2016
         consensus.nMinerConfirmationWindow = 2016; // nTargetTimespan / nTargetSpacing
         consensus.vDeployments[Consensus::DEPLOYMENT_TESTDUMMY].bit = 28;
@@ -175,25 +162,14 @@
 public:
     CTestNetParams() {
         strNetworkID = "test";
-<<<<<<< HEAD
-        consensus.nSubsidyHalvingInterval = 210000;
-        consensus.BIP34Height = 21111;
-        consensus.BIP34Hash = uint256S("0x0000000023b3a96d3484e5abb3755c413e7d41500f8e2a5c3f0dd01299cd8ef8");
-        consensus.BIP65Height = 581885; // 00000000007f6655f22f98e72ed80d8b06dc761d5da09df0fa1dc4be4f861eb6
-        consensus.BIP66Height = 330776; // 000000002104c8c45e99a8853285a3b592602a3ccde2b832481da85e9e4ba182
-        consensus.powLimit = uint256S("00000000ffffffffffffffffffffffffffffffffffffffffffffffffffffffff");
-        consensus.nTargetTimespan = 14 * 24 * 60 * 60; // two weeks
-        consensus.nTargetSpacing = 10 * 60;
-=======
         consensus.nSubsidyHalvingInterval = 985500; // qtum halving every 4 years
         consensus.BIP34Height = 0;
         consensus.BIP34Hash = uint256S("0x000072c36e9e98359d18e08eb3a07ec802071a195aa003fd722315caa1667119");
         consensus.BIP65Height = 0; // 00000000007f6655f22f98e72ed80d8b06dc761d5da09df0fa1dc4be4f861eb6
         consensus.BIP66Height = 0; // 000000002104c8c45e99a8853285a3b592602a3ccde2b832481da85e9e4ba182
         consensus.powLimit = uint256S("0000ffffffffffffffffffffffffffffffffffffffffffffffffffffffffffff");
-        consensus.nPowTargetTimespan = 16 * 60; // 16 minutes
-        consensus.nPowTargetSpacing = 2 * 64;
->>>>>>> b8059407
+        consensus.nTargetTimespan = 16 * 60; // 16 minutes
+        consensus.nTargetSpacing = 2 * 64;
         consensus.fPowAllowMinDifficultyBlocks = true;
         consensus.fPowNoRetargeting = true;
         consensus.nRuleChangeActivationThreshold = 1512; // 75% for testchains
@@ -281,13 +257,8 @@
         consensus.BIP65Height = 0; // BIP65 activated on regtest (Used in rpc activation tests)
         consensus.BIP66Height = 0; // BIP66 activated on regtest (Used in rpc activation tests)
         consensus.powLimit = uint256S("7fffffffffffffffffffffffffffffffffffffffffffffffffffffffffffffff");
-<<<<<<< HEAD
-        consensus.nTargetTimespan = 14 * 24 * 60 * 60; // two weeks
-        consensus.nTargetSpacing = 10 * 60;
-=======
-        consensus.nPowTargetTimespan = 16 * 60; // 16 minutes
-        consensus.nPowTargetSpacing = 2 * 64;
->>>>>>> b8059407
+        consensus.nTargetTimespan = 16 * 60; // 16 minutes
+        consensus.nTargetSpacing = 2 * 64;
         consensus.fPowAllowMinDifficultyBlocks = true;
         consensus.fPowNoRetargeting = true;
         consensus.nRuleChangeActivationThreshold = 108; // 75% for testchains
