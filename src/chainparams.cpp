--- conflicted
+++ resolved
@@ -16,12 +16,6 @@
 #include <util/convert.h>
 
 #include <assert.h>
-
-///////////////////////////////////////////// // qtum
-#include <libdevcore/SHA3.h>
-#include <libdevcore/RLP.h>
-#include "arith_uint256.h"
-/////////////////////////////////////////////
 
 ///////////////////////////////////////////// // qtum
 #include <libdevcore/SHA3.h>
@@ -80,12 +74,8 @@
         consensus.signet_blocks = false;
         consensus.signet_challenge.clear();
         consensus.nSubsidyHalvingInterval = 985500; // qtum halving every 4 years
-<<<<<<< HEAD
-        consensus.BIP16Exception = uint256S("0x000075aef83cf2853580f8ae8ce6f8c3096cfa21d98334d6e3f95e5582ed986c");
-=======
         consensus.script_flag_exceptions.emplace( // BIP16 exception
             uint256S("0x000075aef83cf2853580f8ae8ce6f8c3096cfa21d98334d6e3f95e5582ed986c"), SCRIPT_VERIFY_NONE);
->>>>>>> d82fec21
         consensus.BIP34Height = 0;
         consensus.BIP34Hash = uint256S("0x000075aef83cf2853580f8ae8ce6f8c3096cfa21d98334d6e3f95e5582ed986c");
         consensus.BIP65Height = 0; // 000000000000000004c2b624ed5d7756c508d90fd0da2c7c679febfa6c4735f0
@@ -179,21 +169,6 @@
 
         checkpointData = {
             {
-<<<<<<< HEAD
-                { 0, uint256S("000075aef83cf2853580f8ae8ce6f8c3096cfa21d98334d6e3f95e5582ed986c")},
-                { 5000, uint256S("00006a5338e5647872bd91de1d291365e941e14dff1939b5f16d1804d1ce61cd")}, //last PoW block
-                { 45000, uint256S("060c6af680f6975184c7a17059f2ff4970544fcfd4104e73744fe7ab7be14cfc")},
-                { 90000, uint256S("66fcf426b0aa6f2c9e3330cb2775e9e13c4a2b8ceedb50f8931ae0e12078ad50")},
-                { 245000, uint256S("ed79607feeadcedf5b94f1c43df684af5106e79b0989a008a88f9dc2221cc12a")},
-                { 353000, uint256S("d487896851fed42b07771f950fcc4469fbfa79211cfefed800f6d7806255e23f")},
-                { 367795, uint256S("1209326b73e38e44ec5dc210f51dc5d8c3494e9c698521032dd754747d4c1685")},
-                { 445709, uint256S("814e7d91aac6c577e4589b76918f44cf80020212159d39709fbad3f219725c9f")},
-                { 498000, uint256S("497f28fd4b1dadc9ff6dd2ac771483acfd16e4c4664eb45d0a6008dc33811418")},
-                { 708000, uint256S("23c66194def65cfea20d32a71f23807a93a0b207b3d7251246e2c351204fe9d3")},
-                { 888000, uint256S("02caf7a26b995e5054462715a4d31e1a7ff220c53fead7c06de720ac54510433")},
-                { 1405000, uint256S("8ef924fb7d2a28e0420c8731fb34301c204d15fe8d1e68461e5ebe959df011f2")},
-				{ 1883974, uint256S("efe5b66cd0963b19ed64850884f039ff4d98c49cd63b9ec763d5c336619d5a6d")},
-=======
                 { 0, uint256S("0x000075aef83cf2853580f8ae8ce6f8c3096cfa21d98334d6e3f95e5582ed986c")},
                 { 5000, uint256S("0x00006a5338e5647872bd91de1d291365e941e14dff1939b5f16d1804d1ce61cd")}, //last PoW block
                 { 45000, uint256S("0x060c6af680f6975184c7a17059f2ff4970544fcfd4104e73744fe7ab7be14cfc")},
@@ -207,7 +182,6 @@
                 { 888000, uint256S("0x02caf7a26b995e5054462715a4d31e1a7ff220c53fead7c06de720ac54510433")},
                 { 1405000, uint256S("0x8ef924fb7d2a28e0420c8731fb34301c204d15fe8d1e68461e5ebe959df011f2")},
                 { 1883974, uint256S("0xefe5b66cd0963b19ed64850884f039ff4d98c49cd63b9ec763d5c336619d5a6d")},
->>>>>>> d82fec21
             }
         };
 
@@ -217,16 +191,9 @@
 
         chainTxData = ChainTxData{
             // Data as of block 2250aa6ed692895f7d3a7840e37bdc383584f18e0c7a9e7982521f9b47d6fd6c (height 1885982)
-<<<<<<< HEAD
-        	1653074852, // * UNIX timestamp of last known number of transactions
-			7579431, // * total number of transactions between genesis and that timestamp
-            //   (the tx=... number in the SetBestChain debug.log lines)
-            0.07127920937539545 // * estimated number of transactions per second after that timestamp
-=======
             .nTime    = 1653074852, // * UNIX timestamp of last known number of transactions
             .nTxCount = 7579431, // * total number of transactions between genesis and that timestamp
             .dTxRate  = 0.07127920937539545, // * estimated number of transactions per second after that timestamp
->>>>>>> d82fec21
         };
 
         consensus.nBlocktimeDownscaleFactor = 4;
@@ -263,12 +230,8 @@
         consensus.signet_blocks = false;
         consensus.signet_challenge.clear();
         consensus.nSubsidyHalvingInterval = 985500; // qtum halving every 4 years
-<<<<<<< HEAD
-        consensus.BIP16Exception = uint256S("0x0000e803ee215c0684ca0d2f9220594d3f828617972aad66feb2ba51f5e14222");
-=======
         consensus.script_flag_exceptions.emplace( // BIP16 exception
             uint256S("0x0000e803ee215c0684ca0d2f9220594d3f828617972aad66feb2ba51f5e14222"), SCRIPT_VERIFY_NONE);
->>>>>>> d82fec21
         consensus.BIP34Height = 0;
         consensus.BIP34Hash = uint256S("0x0000e803ee215c0684ca0d2f9220594d3f828617972aad66feb2ba51f5e14222");
         consensus.BIP65Height = 0; // 00000000007f6655f22f98e72ed80d8b06dc761d5da09df0fa1dc4be4f861eb6
@@ -352,19 +315,6 @@
 
         checkpointData = {
             {
-<<<<<<< HEAD
-                {0, uint256S("0000e803ee215c0684ca0d2f9220594d3f828617972aad66feb2ba51f5e14222")},
-                {5000, uint256S("000000302bc22f2f65995506e757fff5c824545db5413e871d57d27a0997e8a0")}, //last PoW block
-                {77000, uint256S("f41e2e8d09bca38827c23cad46ed6d434902da08415d2314d0c8ce285b1970cb")},
-                {230000, uint256S("cd17baf80fa817dd543b83897ccb1e07350019e5b812f4956f69efe855d62601")},
-                {343000, uint256S("ac66f1de1a5fa473b5097b313c203e97d45669485e4c235a32a0f80df64f6948")},
-                {441632, uint256S("2cb93f74cb3e47ec05b745a445f90a023b7136a68f94e9bff7fb49819155ccd8")},
-                {491300, uint256S("75a7db2865423d3af5f0dfd70cfef6053b91f3c018c4b28a4e28c09a8c011e78")},
-                {690000, uint256S("89b010b5333fa9d22c7fcf157c7eeaee1ccfe80c435390243b3d782a1fc1eff7")},
-                {944000, uint256S("6bb6312088d81ca5484460b3466c66c01ff7d1cd4ef91e1dc9555a15b51d025d")},
-                {1405000, uint256S("aff1f9c768e83f90d10a55306993e9042b5740251abc1afdde1429d09e95fa66")},
-				{1930000, uint256S("f4836510a70e25d5c70554abbbcb346abd66af540f616d806fb1c20335c1e874")},
-=======
                 {0, uint256S("0x0000e803ee215c0684ca0d2f9220594d3f828617972aad66feb2ba51f5e14222")},
                 {5000, uint256S("0x000000302bc22f2f65995506e757fff5c824545db5413e871d57d27a0997e8a0")}, //last PoW block
                 {77000, uint256S("0xf41e2e8d09bca38827c23cad46ed6d434902da08415d2314d0c8ce285b1970cb")},
@@ -376,7 +326,6 @@
                 {944000, uint256S("0x6bb6312088d81ca5484460b3466c66c01ff7d1cd4ef91e1dc9555a15b51d025d")},
                 {1405000, uint256S("0xaff1f9c768e83f90d10a55306993e9042b5740251abc1afdde1429d09e95fa66")},
                 {1930000, uint256S("0xf4836510a70e25d5c70554abbbcb346abd66af540f616d806fb1c20335c1e874")},
->>>>>>> d82fec21
             }
         };
 
@@ -386,15 +335,9 @@
 
         chainTxData = ChainTxData{
             // Data as of block f948d21fffc54b511638b4c2c73dfa8f1c50661fbf3187a553bf939c361116ea (height 1935143)
-<<<<<<< HEAD
-        	1653075072,
-			4040228,
-			0.06307789999321026
-=======
             .nTime    = 1653075072,
             .nTxCount = 4040228,
             .dTxRate  = 0.06307789999321026,
->>>>>>> d82fec21
         };
 
         consensus.nBlocktimeDownscaleFactor = 4;
@@ -437,17 +380,10 @@
             m_assumed_blockchain_size = 1;
             m_assumed_chain_state_size = 0;
             chainTxData = ChainTxData{
-<<<<<<< HEAD
-                // Data from RPC: getchaintxstats 4096 0000003d9144c56ac110ae04a0c271a0acce2f14f426b39fdf0d938c96d2eb09
-                /* nTime    */ 0,
-                /* nTxCount */ 0,
-                /* dTxRate  */ 0,
-=======
                 // Data from RPC: getchaintxstats 4096 000000d1a0e224fa4679d2fb2187ba55431c284fa1b74cbc8cfda866fd4d2c09
                 .nTime    = 0,
                 .nTxCount = 0,
                 .dTxRate  = 0,
->>>>>>> d82fec21
             };
         } else {
             const auto signet_challenge = args.GetArgs("-signetchallenge");
@@ -476,10 +412,6 @@
         consensus.signet_blocks = true;
         consensus.signet_challenge.assign(bin.begin(), bin.end());
         consensus.nSubsidyHalvingInterval = 985500;
-<<<<<<< HEAD
-        consensus.BIP16Exception = uint256{};
-=======
->>>>>>> d82fec21
         consensus.BIP34Height = 1;
         consensus.BIP34Hash = uint256{};
         consensus.BIP65Height = 1;
@@ -582,10 +514,6 @@
         consensus.signet_blocks = false;
         consensus.signet_challenge.clear();
         consensus.nSubsidyHalvingInterval = 985500;
-<<<<<<< HEAD
-        consensus.BIP16Exception = uint256();
-=======
->>>>>>> d82fec21
         consensus.BIP34Height = 1; // Always active unless overridden
         consensus.BIP34Hash = uint256();
         consensus.BIP65Height = 1;  // Always active unless overridden
@@ -789,10 +717,6 @@
     : CRegTestParams(args)
     {
         // Activate the the BIPs for regtest as in Bitcoin
-<<<<<<< HEAD
-        consensus.BIP16Exception = uint256();
-=======
->>>>>>> d82fec21
         consensus.BIP34Height = 100000000; // BIP34 has not activated on regtest (far in the future so block v1 are not rejected in tests)
         consensus.BIP34Hash = uint256();
         consensus.BIP65Height = consensus.nBlocktimeDownscaleFactor*500 + 851; // BIP65 activated on regtest (Used in rpc activation tests)
