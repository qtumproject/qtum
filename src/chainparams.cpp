--- conflicted
+++ resolved
@@ -122,10 +122,6 @@
         auto opts = CChainParams::RegTestOptions{};
         ReadRegTestArgs(args, opts);
         return CChainParams::RegTest(opts);
-    } else if (chain == CBaseChainParams::UNITTEST) {
-        auto opts = CChainParams::RegTestOptions{};
-        ReadRegTestArgs(args, opts);
-        return CChainParams::UnitTest(opts);
     }
     case ChainType::UNITTEST: {
         auto opts = CChainParams::RegTestOptions{};
@@ -340,210 +336,5 @@
 
 void UpdateShanghaiHeight(int nHeight)
 {
-<<<<<<< HEAD
-    SelectBaseParams(network);
-    globalChainParams = CreateChainParams(gArgs, network);
-}
-
-std::string CChainParams::EVMGenesisInfo() const
-{
-    dev::eth::EVMConsensus evmConsensus;
-    evmConsensus.QIP6Height = consensus.QIP6Height;
-    evmConsensus.QIP7Height = consensus.QIP7Height;
-    evmConsensus.nMuirGlacierHeight = consensus.nMuirGlacierHeight;
-    evmConsensus.nLondonHeight = consensus.nLondonHeight;
-    evmConsensus.nShanghaiHeight = consensus.nShanghaiHeight;
-    return dev::eth::genesisInfoQtum(GetEVMNetwork(), evmConsensus);
-}
-
-std::string CChainParams::EVMGenesisInfo(int nHeight) const
-{
-    dev::eth::EVMConsensus evmConsensus(nHeight);
-    return dev::eth::genesisInfoQtum(GetEVMNetwork(), evmConsensus);
-}
-
-std::string CChainParams::EVMGenesisInfo(const dev::eth::EVMConsensus& evmConsensus) const
-{
-    return dev::eth::genesisInfoQtum(GetEVMNetwork(), evmConsensus);
-}
-
-dev::eth::Network CChainParams::GetEVMNetwork() const
-{
-    return dev::eth::Network::qtumNetwork;
-}
-
-void CChainParams::UpdateOpSenderBlockHeight(int nHeight)
-{
-    consensus.QIP5Height = nHeight;
-}
-
-void UpdateOpSenderBlockHeight(int nHeight)
-{
-    const_cast<CChainParams*>(globalChainParams.get())->UpdateOpSenderBlockHeight(nHeight);
-}
-
-void CChainParams::UpdateBtcEcrecoverBlockHeight(int nHeight)
-{
-    consensus.QIP6Height = nHeight;
-}
-
-void UpdateBtcEcrecoverBlockHeight(int nHeight)
-{
-    const_cast<CChainParams*>(globalChainParams.get())->UpdateBtcEcrecoverBlockHeight(nHeight);
-}
-
-void CChainParams::UpdateConstantinopleBlockHeight(int nHeight)
-{
-    consensus.QIP7Height = nHeight;
-}
-
-void UpdateConstantinopleBlockHeight(int nHeight)
-{
-    const_cast<CChainParams*>(globalChainParams.get())->UpdateConstantinopleBlockHeight(nHeight);
-}
-
-void CChainParams::UpdateDifficultyChangeBlockHeight(int nHeight)
-{
-    consensus.nSubsidyHalvingInterval = 985500; // qtum halving every 4 years
-    consensus.nSubsidyHalvingIntervalV2 = consensus.nBlocktimeDownscaleFactor*985500; // qtum halving every 4 years (nSubsidyHalvingInterval * nBlocktimeDownscaleFactor)
-    consensus.posLimit = uint256S("00000000ffffffffffffffffffffffffffffffffffffffffffffffffffffffff");
-    consensus.QIP9PosLimit = uint256S("0000000000001fffffffffffffffffffffffffffffffffffffffffffffffffff");
-    consensus.RBTPosLimit = uint256S("0000000000003fffffffffffffffffffffffffffffffffffffffffffffffffff");
-    consensus.QIP9Height = nHeight;
-    consensus.fPowAllowMinDifficultyBlocks = false;
-    consensus.fPowNoRetargeting = true;
-    consensus.fPoSNoRetargeting = false;
-    consensus.nLastPOWBlock = 5000;
-    consensus.nMPoSRewardRecipients = 10;
-    consensus.nFirstMPoSBlock = consensus.nLastPOWBlock + 
-                                consensus.nMPoSRewardRecipients + 
-                                consensus.nCoinbaseMaturity;
-    consensus.nLastMPoSBlock = 0;
-}
-
-void UpdateDifficultyChangeBlockHeight(int nHeight)
-{
-    const_cast<CChainParams*>(globalChainParams.get())->UpdateDifficultyChangeBlockHeight(nHeight);
-}
-
-void CChainParams::UpdateOfflineStakingBlockHeight(int nHeight)
-{
-    consensus.nOfflineStakeHeight = nHeight;
-}
-
-void UpdateOfflineStakingBlockHeight(int nHeight)
-{
-    const_cast<CChainParams*>(globalChainParams.get())->UpdateOfflineStakingBlockHeight(nHeight);
-}
-
-void CChainParams::UpdateDelegationsAddress(const uint160& address)
-{
-    consensus.delegationsAddress = address;
-}
-
-void UpdateDelegationsAddress(const uint160& address)
-{
-    const_cast<CChainParams*>(globalChainParams.get())->UpdateDelegationsAddress(address);
-}
-
-void CChainParams::UpdateLastMPoSBlockHeight(int nHeight)
-{
-    consensus.nLastMPoSBlock = nHeight;
-}
-
-void UpdateLastMPoSBlockHeight(int nHeight)
-{
-    const_cast<CChainParams*>(globalChainParams.get())->UpdateLastMPoSBlockHeight(nHeight);
-}
-
-void CChainParams::UpdateReduceBlocktimeHeight(int nHeight)
-{
-    consensus.nReduceBlocktimeHeight = nHeight;
-}
-
-void UpdateReduceBlocktimeHeight(int nHeight)
-{
-    const_cast<CChainParams*>(globalChainParams.get())->UpdateReduceBlocktimeHeight(nHeight);
-}
-
-void CChainParams::UpdatePowAllowMinDifficultyBlocks(bool fValue)
-{
-    consensus.fPowAllowMinDifficultyBlocks = fValue;
-}
-
-void UpdatePowAllowMinDifficultyBlocks(bool fValuet)
-{
-    const_cast<CChainParams*>(globalChainParams.get())->UpdatePowAllowMinDifficultyBlocks(fValuet);
-}
-
-void CChainParams::UpdatePowNoRetargeting(bool fValue)
-{
-    consensus.fPowNoRetargeting = fValue;
-}
-
-void UpdatePowNoRetargeting(bool fValuet)
-{
-    const_cast<CChainParams*>(globalChainParams.get())->UpdatePowNoRetargeting(fValuet);
-}
-
-void CChainParams::UpdatePoSNoRetargeting(bool fValue)
-{
-    consensus.fPoSNoRetargeting = fValue;
-}
-
-void UpdatePoSNoRetargeting(bool fValuet)
-{
-    const_cast<CChainParams*>(globalChainParams.get())->UpdatePoSNoRetargeting(fValuet);
-}
-
-void CChainParams::UpdateMuirGlacierHeight(int nHeight)
-{
-    consensus.nMuirGlacierHeight = nHeight;
-}
-
-void UpdateMuirGlacierHeight(int nHeight)
-{
-    const_cast<CChainParams*>(globalChainParams.get())->UpdateMuirGlacierHeight(nHeight);
-}
-
-void CChainParams::UpdateLondonHeight(int nHeight)
-{
-    consensus.nLondonHeight = nHeight;
-}
-
-void UpdateLondonHeight(int nHeight)
-{
-    const_cast<CChainParams*>(globalChainParams.get())->UpdateLondonHeight(nHeight);
-}
-
-void CChainParams::UpdateTaprootHeight(int nHeight)
-{
-    if(nHeight == 0)
-    {
-        consensus.vDeployments[Consensus::DEPLOYMENT_TAPROOT].nStartTime = Consensus::BIP9Deployment::ALWAYS_ACTIVE;
-        consensus.vDeployments[Consensus::DEPLOYMENT_TAPROOT].min_activation_height = 0; // No activation delay
-    }
-    else
-    {
-        consensus.vDeployments[Consensus::DEPLOYMENT_TAPROOT].nStartTime = 0;
-        // Min block number for activation, the number must be divisible with 144
-        consensus.vDeployments[Consensus::DEPLOYMENT_TAPROOT].min_activation_height = nHeight;
-    }
-}
-
-void UpdateTaprootHeight(int nHeight)
-{
-    const_cast<CChainParams*>(globalChainParams.get())->UpdateTaprootHeight(nHeight);
-}
-
-void CChainParams::UpdateShanghaiHeight(int nHeight)
-{
-    consensus.nShanghaiHeight = nHeight;
-}
-
-void UpdateShanghaiHeight(int nHeight)
-{
-=======
->>>>>>> 86d0551a
     const_cast<CChainParams*>(globalChainParams.get())->UpdateShanghaiHeight(nHeight);
 }