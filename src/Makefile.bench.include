--- conflicted
+++ resolved
@@ -43,11 +43,7 @@
 
 nodist_bench_bench_qtum_SOURCES = $(GENERATED_BENCH_FILES)
 
-<<<<<<< HEAD
-bench_bench_qtum_CPPFLAGS = $(AM_CPPFLAGS) $(BITCOIN_INCLUDES) $(EVENT_CLFAGS) $(EVENT_PTHREADS_CFLAGS) -I$(builddir)/bench/
-=======
 bench_bench_qtum_CPPFLAGS = $(AM_CPPFLAGS) $(BITCOIN_INCLUDES) $(EVENT_CFLAGS) $(EVENT_PTHREADS_CFLAGS) -I$(builddir)/bench/
->>>>>>> ee8ca219
 bench_bench_qtum_CXXFLAGS = $(AM_CXXFLAGS) $(PIE_FLAGS)
 bench_bench_qtum_LDADD = \
   $(LIBBITCOIN_SERVER) \
@@ -64,21 +60,7 @@
   $(LIBUNIVALUE) \
   $(EVENT_PTHREADS_LIBS) \
   $(EVENT_LIBS) \
-<<<<<<< HEAD
-  $(LIBETHEREUM) \
-  $(LIBETHASHSEAL) \
-  $(LIBETHASH) \
-  $(LIBETHCORE) \
-  $(LIBDEVCORE) \
-  $(LIBJSONCPP) \
-  $(LIBEVM) \
-  $(LIBEVMCORE) \
-  $(LIBDEVCRYPTO) \
-  $(LIBCRYPTOPP) \
-  $(LIBSCRYIPT)
-=======
   $(LIBCRYPTOPP)
->>>>>>> ee8ca219
 
 if ENABLE_ZMQ
 bench_bench_qtum_LDADD += $(LIBBITCOIN_ZMQ) $(ZMQ_LIBS)
