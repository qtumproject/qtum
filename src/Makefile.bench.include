--- conflicted
+++ resolved
@@ -51,11 +51,7 @@
 bench_bench_qtum_CPPFLAGS = $(AM_CPPFLAGS) $(BITCOIN_INCLUDES) $(EVENT_CFLAGS) $(EVENT_PTHREADS_CFLAGS) -I$(builddir)/bench/
 bench_bench_qtum_CXXFLAGS = $(AM_CXXFLAGS) $(PIE_FLAGS)
 bench_bench_qtum_LDADD = \
-<<<<<<< HEAD
-  $(LIBBITCOIN_SERVER) \
-=======
   $(LIBBITCOIN_NODE) \
->>>>>>> ec86f1e9
   $(LIBBITCOIN_WALLET) \
   $(LIBBITCOIN_COMMON) \
   $(LIBBITCOIN_UTIL) \
@@ -94,11 +90,7 @@
 bench: $(BENCH_BINARY) FORCE
 	$(BENCH_BINARY)
 
-<<<<<<< HEAD
-bitcoin_bench_clean : FORCE
-=======
 qtum_bench_clean : FORCE
->>>>>>> ec86f1e9
 	rm -f $(CLEAN_BITCOIN_BENCH) $(bench_bench_qtum_OBJECTS) $(BENCH_BINARY)
 
 %.raw.h: %.raw
