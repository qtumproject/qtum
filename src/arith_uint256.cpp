--- conflicted
+++ resolved
@@ -147,51 +147,6 @@
 }
 
 template <unsigned int BITS>
-<<<<<<< HEAD
-void base_uint<BITS>::SetHex(const char* psz)
-{
-    base_blob<BITS> b;
-    b.SetHex(psz);
-    for (int x = 0; x < this->WIDTH; ++x) {
-        this->pn[x] = ReadLE32(b.begin() + x*4);
-    }
-}
-
-template <unsigned int BITS>
-void base_uint<BITS>::SetHex(const std::string& str)
-{
-    SetHex(str.c_str());
-}
-
-template <unsigned int BITS>
-std::string base_uint<BITS>::GetReverseHex() const
-{
-    base_blob<BITS> b;
-    for (int x = 0; x < this->WIDTH; ++x) {
-        WriteLE32(b.begin() + x*4, this->pn[x]);
-    }
-    return b.GetReverseHex();
-}
-
-template <unsigned int BITS>
-void base_uint<BITS>::SetReverseHex(const char* psz)
-{
-    base_blob<BITS> b;
-    b.SetReverseHex(psz);
-    for (int x = 0; x < this->WIDTH; ++x) {
-        this->pn[x] = ReadLE32(b.begin() + x*4);
-    }
-}
-
-template <unsigned int BITS>
-void base_uint<BITS>::SetReverseHex(const std::string& str)
-{
-    SetReverseHex(str.c_str());
-}
-
-template <unsigned int BITS>
-=======
->>>>>>> 258457a4
 std::string base_uint<BITS>::ToString() const
 {
     return GetHex();
