--- conflicted
+++ resolved
@@ -179,22 +179,6 @@
     //! Returns last CBlockIndex* that is a checkpoint
     const CBlockIndex* GetLastCheckpoint(const CCheckpointData& data) EXCLUSIVE_LOCKS_REQUIRED(cs_main);
 
-<<<<<<< HEAD
-    //! Checks that the block hash at height nHeight matches the expected hardened checkpoint
-    bool CheckHardened(int nHeight, const uint256& hash, const CCheckpointData& data) EXCLUSIVE_LOCKS_REQUIRED(cs_main);
-
-    //! Returns last CBlockIndex* from the auto selected checkpoint
-    const CBlockIndex* AutoSelectSyncCheckpoint(const CBlockIndex *pindexBest) EXCLUSIVE_LOCKS_REQUIRED(cs_main);
-
-    //! Check against automatically selected checkpoint
-    bool CheckSync(int nHeight, const CBlockIndex *pindexBest) EXCLUSIVE_LOCKS_REQUIRED(cs_main);
-
-    ~BlockManager()
-    {
-        Unload();
-    }
-};
-=======
     //! Find the first block that is not pruned
     const CBlockIndex* GetFirstStoredBlock(const CBlockIndex& start_block LIFETIMEBOUND) EXCLUSIVE_LOCKS_REQUIRED(::cs_main);
 
@@ -206,7 +190,6 @@
 
     //! Create or update a prune lock identified by its name
     void UpdatePruneLock(const std::string& name, const PruneLockInfo& lock_info) EXCLUSIVE_LOCKS_REQUIRED(::cs_main);
->>>>>>> d82fec21
 
     //! Checks that the block hash at height nHeight matches the expected hardened checkpoint
     bool CheckHardened(int nHeight, const uint256& hash, const CCheckpointData& data) EXCLUSIVE_LOCKS_REQUIRED(cs_main);
