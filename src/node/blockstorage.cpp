--- conflicted
+++ resolved
@@ -99,11 +99,7 @@
     // to avoid miners withholding blocks but broadcasting headers, to get a
     // competitive advantage.
     pindexNew->nSequenceId = 0;
-<<<<<<< HEAD
-    BlockMap::iterator mi = m_block_index.insert(std::make_pair(hash, pindexNew)).first;
-=======
-
->>>>>>> d82fec21
+
     if (pindexNew->IsProofOfStake())
         setStakeSeen.insert(std::make_pair(pindexNew->prevoutStake, pindexNew->nTime));
     pindexNew->phashBlock = &((*mi).first);
@@ -402,41 +398,6 @@
     return nullptr;
 }
 
-<<<<<<< HEAD
-bool BlockManager::CheckHardened(int nHeight, const uint256& hash, const CCheckpointData& data)
-{
-    const MapCheckpoints& checkpoints = data.mapCheckpoints;
-
-    MapCheckpoints::const_iterator i = checkpoints.find(nHeight);
-    if (i == checkpoints.end()) return true;
-    return hash == i->second;
-}
-
-// Automatically select a suitable sync-checkpoint 
-const CBlockIndex* BlockManager::AutoSelectSyncCheckpoint(const CBlockIndex *pindexBest)
-{
-    const CBlockIndex *pindex = pindexBest;
-    // Search backward for a block within max span and maturity window
-    int checkpointSpan = Params().GetConsensus().CheckpointSpan(pindexBest->nHeight);
-    while (pindex->pprev && pindex->nHeight + checkpointSpan > pindexBest->nHeight)
-        pindex = pindex->pprev;
-    return pindex;
-}
-
-// Check against synchronized checkpoint
-bool BlockManager::CheckSync(int nHeight, const CBlockIndex *pindexBest)
-{
-    const CBlockIndex* pindexSync = nullptr;
-    if(nHeight)
-        pindexSync = AutoSelectSyncCheckpoint(pindexBest);
-
-    if(nHeight && nHeight <= pindexSync->nHeight)
-        return false;
-    return true;
-}
-
-bool IsBlockPruned(const CBlockIndex* pblockindex)
-=======
 bool BlockManager::IsBlockPruned(const CBlockIndex* pblockindex)
 {
     AssertLockHeld(::cs_main);
@@ -444,7 +405,6 @@
 }
 
 const CBlockIndex* BlockManager::GetFirstStoredBlock(const CBlockIndex& start_block)
->>>>>>> d82fec21
 {
     AssertLockHeld(::cs_main);
     const CBlockIndex* last_block = &start_block;
