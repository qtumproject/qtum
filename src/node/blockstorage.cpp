--- conflicted
+++ resolved
@@ -18,11 +18,8 @@
 #include <logging.h>
 #include <pow.h>
 #include <pos.h>
-<<<<<<< HEAD
-=======
 #include <primitives/block.h>
 #include <primitives/transaction.h>
->>>>>>> 258457a4
 #include <reverse_iterator.h>
 #include <serialize.h>
 #include <signet.h>
@@ -652,11 +649,7 @@
     }
     pindexNew->nTimeMax = (pindexNew->pprev ? std::max(pindexNew->pprev->nTimeMax, pindexNew->nTime) : pindexNew->nTime);
     pindexNew->nChainWork = (pindexNew->pprev ? pindexNew->pprev->nChainWork : 0) + GetBlockProof(*pindexNew);
-<<<<<<< HEAD
-    pindexNew->nStakeModifier = ComputeStakeModifier(pindexNew->pprev, block.IsProofOfWork() ? hash : block.prevoutStake.hash);
-=======
     pindexNew->nStakeModifier = ComputeStakeModifier(pindexNew->pprev, block.IsProofOfWork() ? hash : block.prevoutStake.hash.ToUint256());
->>>>>>> 258457a4
     pindexNew->RaiseValidity(BLOCK_VALID_TREE);
     if (best_header == nullptr || best_header->nChainWork < pindexNew->nChainWork) {
         best_header = pindexNew;
@@ -1703,5 +1696,4 @@
     os << strprintf("BlockfileCursor(file_num=%d, undo_height=%d)", cursor.file_num, cursor.undo_height);
     return os;
 }
-
 } // namespace node