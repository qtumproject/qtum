// Copyright (c) 2017-2019 The Bitcoin Core developers
// Distributed under the MIT software license, see the accompanying
// file COPYING or http://www.opensource.org/licenses/mit-license.php.

#ifndef BITCOIN_NODE_TRANSACTION_H
#define BITCOIN_NODE_TRANSACTION_H

#include <attributes.h>
#include <primitives/transaction.h>
#include <util/error.h>

struct NodeContext;

/**
 * Submit a transaction to the mempool and (optionally) relay it to all P2P peers.
 *
 * Mempool submission can be synchronous (will await mempool entry notification
 * over the CValidationInterface) or asynchronous (will submit and not wait for
 * notification), depending on the value of wait_callback. wait_callback MUST
 * NOT be set while cs_main, cs_mempool or cs_wallet are held to avoid
 * deadlock.
 *
 * @param[in]  node reference to node context
 * @param[in]  tx the transaction to broadcast
 * @param[out] err_string reference to std::string to fill with error string if available
 * @param[in]  max_tx_fee reject txs with fees higher than this (if 0, accept any fee)
 * @param[in]  relay flag if both mempool insertion and p2p relay are requested
 * @param[in]  wait_callback wait until callbacks have been processed to avoid stale result due to a sequentially RPC.
 * return error
 */
<<<<<<< HEAD
NODISCARD TransactionError BroadcastTransaction(CTransactionRef tx, std::string& err_string, const CAmount& max_tx_fee, bool relay, bool wait_callback, bool rawTx = false);
=======
NODISCARD TransactionError BroadcastTransaction(NodeContext& node, CTransactionRef tx, std::string& err_string, const CAmount& max_tx_fee, bool relay, bool wait_callback, bool rawTx = false);
>>>>>>> ee8ca219

#endif // BITCOIN_NODE_TRANSACTION_H<|MERGE_RESOLUTION|>--- conflicted
+++ resolved
@@ -28,10 +28,6 @@
  * @param[in]  wait_callback wait until callbacks have been processed to avoid stale result due to a sequentially RPC.
  * return error
  */
-<<<<<<< HEAD
-NODISCARD TransactionError BroadcastTransaction(CTransactionRef tx, std::string& err_string, const CAmount& max_tx_fee, bool relay, bool wait_callback, bool rawTx = false);
-=======
 NODISCARD TransactionError BroadcastTransaction(NodeContext& node, CTransactionRef tx, std::string& err_string, const CAmount& max_tx_fee, bool relay, bool wait_callback, bool rawTx = false);
->>>>>>> ee8ca219
 
 #endif // BITCOIN_NODE_TRANSACTION_H