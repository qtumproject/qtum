// Copyright (c) 2009-2010 Satoshi Nakamoto
// Copyright (c) 2009-2021 The Bitcoin Core developers
// Distributed under the MIT software license, see the accompanying
// file COPYING or http://www.opensource.org/licenses/mit-license.php.

#ifndef BITCOIN_NODE_MINER_H
#define BITCOIN_NODE_MINER_H

#include <primitives/block.h>
#include <txmempool.h>
#include <validation.h>

#include <memory>
#include <optional>
#include <stdint.h>

#include <boost/multi_index/ordered_index.hpp>
#include <boost/multi_index_container.hpp>

class ChainstateManager;
class CBlockIndex;
class CChainParams;
class CScript;
#ifdef ENABLE_WALLET
namespace wallet { class CWallet; };
#endif

namespace Consensus { struct Params; };

namespace node {
static const bool DEFAULT_PRINTPRIORITY = false;

static const bool DEFAULT_STAKE = true;

static const bool DEFAULT_STAKE_CACHE = true;

static const bool DEFAULT_SUPER_STAKE = false;

//How many seconds to look ahead and prepare a block for staking
//Look ahead up to 3 "timeslots" in the future, 48 seconds
//Reduce this to reduce computational waste for stakers, increase this to increase the amount of time available to construct full blocks
static const int32_t MAX_STAKE_LOOKAHEAD = 16 * 3;

//Will not add any more contracts when GetAdjustedTime() >= nTimeLimit-BYTECODE_TIME_BUFFER
//This does not affect non-contract transactions
static const int32_t BYTECODE_TIME_BUFFER = 6;

//Will not attempt to add more transactions when GetAdjustedTime() >= nTimeLimit
//And nTimeLimit = StakeExpirationTime - STAKE_TIME_BUFFER
static const int32_t STAKE_TIME_BUFFER = 2;

//How often to try to stake blocks in milliseconds
static const int32_t STAKER_POLLING_PERIOD = 5000;

//How often to try to stake blocks in milliseconds for minimum difficulty
static const int32_t STAKER_POLLING_PERIOD_MIN_DIFFICULTY = 20000;

//How often to try to check for future walid block
static const int32_t STAKER_WAIT_FOR_WALID_BLOCK = 3000;

//How much time to wait for best block header to be downloaded to the blockchain
static const int32_t STAKER_WAIT_FOR_BEST_BLOCK_HEADER = 250;

//How much max time to wait for best block header to be downloaded to the blockchain
static const int32_t DEFAULT_MAX_STAKER_WAIT_FOR_BEST_BLOCK_HEADER = 4000;

//How much time to spend trying to process transactions when using the generate RPC call
static const int32_t POW_MINER_MAX_TIME = 60;

struct CBlockTemplate
{
    CBlock block;
    std::vector<CAmount> vTxFees;
    std::vector<int64_t> vTxSigOpsCost;
    std::vector<unsigned char> vchCoinbaseCommitment;
};

// Container for tracking updates to ancestor feerate as we include (parent)
// transactions in a block
struct CTxMemPoolModifiedEntry {
    explicit CTxMemPoolModifiedEntry(CTxMemPool::txiter entry)
    {
        iter = entry;
        nSizeWithAncestors = entry->GetSizeWithAncestors();
        nModFeesWithAncestors = entry->GetModFeesWithAncestors();
        nSigOpCostWithAncestors = entry->GetSigOpCostWithAncestors();
    }

    CAmount GetModifiedFee() const { return iter->GetModifiedFee(); }
    uint64_t GetSizeWithAncestors() const { return nSizeWithAncestors; }
    CAmount GetModFeesWithAncestors() const { return nModFeesWithAncestors; }
    size_t GetTxSize() const { return iter->GetTxSize(); }
    const CTransaction& GetTx() const { return iter->GetTx(); }

    CTxMemPool::txiter iter;
    uint64_t nSizeWithAncestors;
    CAmount nModFeesWithAncestors;
    int64_t nSigOpCostWithAncestors;
};

/** Comparator for CTxMemPool::txiter objects.
 *  It simply compares the internal memory address of the CTxMemPoolEntry object
 *  pointed to. This means it has no meaning, and is only useful for using them
 *  as key in other indexes.
 */
struct CompareCTxMemPoolIter {
    bool operator()(const CTxMemPool::txiter& a, const CTxMemPool::txiter& b) const
    {
        return &(*a) < &(*b);
    }
};

struct modifiedentry_iter {
    typedef CTxMemPool::txiter result_type;
    result_type operator() (const CTxMemPoolModifiedEntry &entry) const
    {
        return entry.iter;
    }
};

// This related to the calculation in CompareTxMemPoolEntryByAncestorFeeOrGasPrice,
// except operating on CTxMemPoolModifiedEntry.
// TODO: refactor to avoid duplication of this logic.
struct CompareModifiedEntry {
    bool operator()(const CTxMemPoolModifiedEntry &a, const CTxMemPoolModifiedEntry &b) const
    {
        int fAHasCreateOrCall = a.iter->GetTx().GetCreateOrCall();
        int fBHasCreateOrCall = b.iter->GetTx().GetCreateOrCall();

        // If either of the two entries that we are comparing has a contract scriptPubKey, the comparison here takes precedence
        if(fAHasCreateOrCall || fBHasCreateOrCall) {

            // Prioritze non-contract txs
            if((fAHasCreateOrCall > CTransaction::OpNone) != (fBHasCreateOrCall > CTransaction::OpNone)) {
                return fAHasCreateOrCall > CTransaction::OpNone ? false : true;
            }

            // Prioritze create contract txs over send to contract txs
            if((fAHasCreateOrCall > CTransaction::OpNone) && (fBHasCreateOrCall > CTransaction::OpNone) &&
                    (fAHasCreateOrCall != fBHasCreateOrCall) && (fAHasCreateOrCall == CTransaction::OpCall || fBHasCreateOrCall == CTransaction::OpCall)){
                return fAHasCreateOrCall == CTransaction::OpCall ? false : true;
            }

            // Prioritize the contract txs that have the least number of ancestors
            // The reason for this is that otherwise it is possible to send one tx with a
            // high gas limit but a low gas price which has a child with a low gas limit but a high gas price
            // Without this condition that transaction chain would get priority in being included into the block.
            // The two next checks are to see if all our ancestors have been added.
            if(a.nSizeWithAncestors == a.iter->GetTxSize() && b.nSizeWithAncestors != b.iter->GetTxSize()) {
                return true;
            }

            if(b.nSizeWithAncestors == b.iter->GetTxSize() && a.nSizeWithAncestors != a.iter->GetTxSize()) {
                return false;
            }

            // Otherwise, prioritize the contract tx with the highest (minimum among its outputs) gas price
            // The reason for using the gas price of the output that sets the minimum gas price is that
            // otherwise it may be possible to game the prioritization by setting a large gas price in one output
            // that does no execution, while the real execution has a very low gas price
            if(a.iter->GetMinGasPrice() != b.iter->GetMinGasPrice()) {
                return a.iter->GetMinGasPrice() > b.iter->GetMinGasPrice();
            }

            // Otherwise, prioritize the tx with the min size
            if(a.iter->GetTxSize() != b.iter->GetTxSize()) {
                return a.iter->GetTxSize() < b.iter->GetTxSize();
            }

            // If the txs are identical in their minimum gas prices and tx size
            // order based on the tx hash for consistency.
            return CompareIteratorByHash()(a.iter, b.iter);
        }

        // If neither of the txs we are comparing are contract txs, use the standard comparison based on ancestor fees / ancestor size
        return CompareTxMemPoolEntryByAncestorFee()(a, b);
    }
};

// A comparator that sorts transactions based on number of ancestors.
// This is sufficient to sort an ancestor package in an order that is valid
// to appear in a block.
struct CompareTxIterByAncestorCount {
    bool operator()(const CTxMemPool::txiter& a, const CTxMemPool::txiter& b) const
    {
        if (a->GetCountWithAncestors() != b->GetCountWithAncestors()) {
            return a->GetCountWithAncestors() < b->GetCountWithAncestors();
        }
        return CompareIteratorByHash()(a, b);
    }
};

typedef boost::multi_index_container<
    CTxMemPoolModifiedEntry,
    boost::multi_index::indexed_by<
        boost::multi_index::ordered_unique<
            modifiedentry_iter,
            CompareCTxMemPoolIter
        >,
        // sorted by modified ancestor fee rate or gas price
        boost::multi_index::ordered_non_unique<
            // Reuse same tag from CTxMemPool's similar index
            boost::multi_index::tag<ancestor_score_or_gas_price>,
            boost::multi_index::identity<CTxMemPoolModifiedEntry>,
            CompareModifiedEntry
        >
    >
> indexed_modified_transaction_set;

typedef indexed_modified_transaction_set::nth_index<0>::type::iterator modtxiter;
typedef indexed_modified_transaction_set::index<ancestor_score_or_gas_price>::type::iterator modtxscoreiter;

struct update_for_parent_inclusion
{
    explicit update_for_parent_inclusion(CTxMemPool::txiter it) : iter(it) {}

    void operator() (CTxMemPoolModifiedEntry &e)
    {
        e.nModFeesWithAncestors -= iter->GetModifiedFee();
        e.nSizeWithAncestors -= iter->GetTxSize();
        e.nSigOpCostWithAncestors -= iter->GetSigOpCost();
    }

    CTxMemPool::txiter iter;
};

/** Generate a new block, without valid proof-of-work */
class BlockAssembler
{
private:
    // The constructed block template
    std::unique_ptr<CBlockTemplate> pblocktemplate;

    // Configuration parameters for the block size
    unsigned int nBlockMaxWeight;
    CFeeRate blockMinFeeRate;

    // Information on the current status of the block
    uint64_t nBlockWeight;
    uint64_t nBlockTx;
    uint64_t nBlockSigOpsCost;
    CAmount nFees;
    CTxMemPool::setEntries inBlock;

    // Chain context for the block
    int nHeight;
    int64_t m_lock_time_cutoff;

    const CChainParams& chainparams;
<<<<<<< HEAD
    const CTxMemPool& m_mempool;
    CChainState& m_chainstate;
=======
    const CTxMemPool* const m_mempool;
    Chainstate& m_chainstate;
>>>>>>> d82fec21
#ifdef ENABLE_WALLET
    wallet::CWallet *pwallet = 0;
#endif

public:
    struct Options {
        Options();
        size_t nBlockMaxWeight;
        CFeeRate blockMinFeeRate;
    };

<<<<<<< HEAD
    explicit BlockAssembler(CChainState& chainstate, const CTxMemPool& mempool, const CChainParams& params);
    explicit BlockAssembler(CChainState& chainstate, const CTxMemPool& mempool, const CChainParams& params, const Options& options);
#ifdef ENABLE_WALLET
    explicit BlockAssembler(CChainState& chainstate, const CTxMemPool& mempool, const CChainParams& params, wallet::CWallet *pwallet);
=======
    explicit BlockAssembler(Chainstate& chainstate, const CTxMemPool* mempool);
    explicit BlockAssembler(Chainstate& chainstate, const CTxMemPool* mempool, const Options& options);
#ifdef ENABLE_WALLET
    explicit BlockAssembler(Chainstate& chainstate, const CTxMemPool* mempool, wallet::CWallet *pwallet);
>>>>>>> d82fec21
#endif

///////////////////////////////////////////// // qtum
    ByteCodeExecResult bceResult;
    uint64_t minGasPrice = 1;
    uint64_t hardBlockGasLimit;
    uint64_t softBlockGasLimit;
    uint64_t txGasLimit;
/////////////////////////////////////////////

    // The original constructed reward tx (either coinbase or coinstake) without gas refund adjustments
    CMutableTransaction originalRewardTx; // qtum

    //When GetAdjustedTime() exceeds this, no more transactions will attempt to be added
    int32_t nTimeLimit;

    /** Construct a new block template with coinbase to scriptPubKeyIn */
<<<<<<< HEAD
    std::unique_ptr<CBlockTemplate> CreateNewBlock(const CScript& scriptPubKeyIn, bool fMineWitnessTx=true, bool fProofOfStake=false, int64_t* pTotalFees = 0, int32_t nTime=0, int32_t nTimeLimit=0);
    std::unique_ptr<CBlockTemplate> CreateEmptyBlock(const CScript& scriptPubKeyIn, bool fMineWitnessTx=true, bool fProofOfStake=false, int64_t* pTotalFees = 0, int32_t nTime=0);
=======
    std::unique_ptr<CBlockTemplate> CreateNewBlock(const CScript& scriptPubKeyIn, bool fProofOfStake=false, int64_t* pTotalFees = 0, int32_t nTime=0, int32_t nTimeLimit=0);
    std::unique_ptr<CBlockTemplate> CreateEmptyBlock(const CScript& scriptPubKeyIn, bool fProofOfStake=false, int64_t* pTotalFees = 0, int32_t nTime=0);
>>>>>>> d82fec21

    inline static std::optional<int64_t> m_last_block_num_txs{};
    inline static std::optional<int64_t> m_last_block_weight{};

private:
    // utility functions
    /** Clear the block's state and prepare for assembling a new block */
    void resetBlock();
    /** Add a tx to the block */
    void AddToBlock(CTxMemPool::txiter iter);

    bool AttemptToAddContractToBlock(CTxMemPool::txiter iter, uint64_t minGasPrice, CBlock* pblock);

    // Methods for how to add transactions to a block.
    /** Add transactions based on feerate including unconfirmed ancestors
      * Increments nPackagesSelected / nDescendantsUpdated with corresponding
      * statistics from the package selection (for logging statistics). */
<<<<<<< HEAD
    void addPackageTxs(int& nPackagesSelected, int& nDescendantsUpdated, uint64_t minGasPrice, CBlock* pblock) EXCLUSIVE_LOCKS_REQUIRED(m_mempool.cs);
=======
    void addPackageTxs(const CTxMemPool& mempool, int& nPackagesSelected, int& nDescendantsUpdated, uint64_t minGasPrice, CBlock* pblock) EXCLUSIVE_LOCKS_REQUIRED(mempool.cs);
>>>>>>> d82fec21

    /** Rebuild the coinbase/coinstake transaction to account for new gas refunds **/
    void RebuildRefundTransaction(CBlock* pblock);
    // helper functions for addPackageTxs()
    /** Remove confirmed (inBlock) entries from given set */
    void onlyUnconfirmed(CTxMemPool::setEntries& testSet);
    /** Test if a new package would "fit" in the block */
    bool TestPackage(uint64_t packageSize, int64_t packageSigOpsCost) const;
    /** Perform checks on each transaction in a package:
      * locktime, premature-witness, serialized size (if necessary)
      * These checks should always succeed, and they're here
      * only as an extra check in case of suboptimal node configuration */
    bool TestPackageTransactions(const CTxMemPool::setEntries& package) const;
    /** Sort the package in an order that is valid to appear in a block */
    void SortForBlock(const CTxMemPool::setEntries& package, std::vector<CTxMemPool::txiter>& sortedEntries);
};

#ifdef ENABLE_WALLET
/** Generate a new block, without valid proof-of-work */
void StakeQtums(bool fStake, wallet::CWallet *pwallet, boost::thread_group*& stakeThread);
void RefreshDelegates(wallet::CWallet *pwallet, bool myDelegates, bool stakerDelegates);
#endif

<<<<<<< HEAD
/** Modify the extranonce in a block */
void IncrementExtraNonce(CBlock* pblock, const CBlockIndex* pindexPrev, unsigned int& nExtraNonce);
=======
>>>>>>> d82fec21
int64_t UpdateTime(CBlockHeader* pblock, const Consensus::Params& consensusParams, const CBlockIndex* pindexPrev);

/** Update an old GenerateCoinbaseCommitment from CreateNewBlock after the block txs have changed */
void RegenerateCommitments(CBlock& block, ChainstateManager& chainman);

/** Check if staking is enabled */
bool CanStake();
} // namespace node

#endif // BITCOIN_NODE_MINER_H<|MERGE_RESOLUTION|>--- conflicted
+++ resolved
@@ -247,13 +247,8 @@
     int64_t m_lock_time_cutoff;
 
     const CChainParams& chainparams;
-<<<<<<< HEAD
-    const CTxMemPool& m_mempool;
-    CChainState& m_chainstate;
-=======
     const CTxMemPool* const m_mempool;
     Chainstate& m_chainstate;
->>>>>>> d82fec21
 #ifdef ENABLE_WALLET
     wallet::CWallet *pwallet = 0;
 #endif
@@ -265,17 +260,10 @@
         CFeeRate blockMinFeeRate;
     };
 
-<<<<<<< HEAD
-    explicit BlockAssembler(CChainState& chainstate, const CTxMemPool& mempool, const CChainParams& params);
-    explicit BlockAssembler(CChainState& chainstate, const CTxMemPool& mempool, const CChainParams& params, const Options& options);
-#ifdef ENABLE_WALLET
-    explicit BlockAssembler(CChainState& chainstate, const CTxMemPool& mempool, const CChainParams& params, wallet::CWallet *pwallet);
-=======
     explicit BlockAssembler(Chainstate& chainstate, const CTxMemPool* mempool);
     explicit BlockAssembler(Chainstate& chainstate, const CTxMemPool* mempool, const Options& options);
 #ifdef ENABLE_WALLET
     explicit BlockAssembler(Chainstate& chainstate, const CTxMemPool* mempool, wallet::CWallet *pwallet);
->>>>>>> d82fec21
 #endif
 
 ///////////////////////////////////////////// // qtum
@@ -293,13 +281,8 @@
     int32_t nTimeLimit;
 
     /** Construct a new block template with coinbase to scriptPubKeyIn */
-<<<<<<< HEAD
-    std::unique_ptr<CBlockTemplate> CreateNewBlock(const CScript& scriptPubKeyIn, bool fMineWitnessTx=true, bool fProofOfStake=false, int64_t* pTotalFees = 0, int32_t nTime=0, int32_t nTimeLimit=0);
-    std::unique_ptr<CBlockTemplate> CreateEmptyBlock(const CScript& scriptPubKeyIn, bool fMineWitnessTx=true, bool fProofOfStake=false, int64_t* pTotalFees = 0, int32_t nTime=0);
-=======
     std::unique_ptr<CBlockTemplate> CreateNewBlock(const CScript& scriptPubKeyIn, bool fProofOfStake=false, int64_t* pTotalFees = 0, int32_t nTime=0, int32_t nTimeLimit=0);
     std::unique_ptr<CBlockTemplate> CreateEmptyBlock(const CScript& scriptPubKeyIn, bool fProofOfStake=false, int64_t* pTotalFees = 0, int32_t nTime=0);
->>>>>>> d82fec21
 
     inline static std::optional<int64_t> m_last_block_num_txs{};
     inline static std::optional<int64_t> m_last_block_weight{};
@@ -317,11 +300,7 @@
     /** Add transactions based on feerate including unconfirmed ancestors
       * Increments nPackagesSelected / nDescendantsUpdated with corresponding
       * statistics from the package selection (for logging statistics). */
-<<<<<<< HEAD
-    void addPackageTxs(int& nPackagesSelected, int& nDescendantsUpdated, uint64_t minGasPrice, CBlock* pblock) EXCLUSIVE_LOCKS_REQUIRED(m_mempool.cs);
-=======
     void addPackageTxs(const CTxMemPool& mempool, int& nPackagesSelected, int& nDescendantsUpdated, uint64_t minGasPrice, CBlock* pblock) EXCLUSIVE_LOCKS_REQUIRED(mempool.cs);
->>>>>>> d82fec21
 
     /** Rebuild the coinbase/coinstake transaction to account for new gas refunds **/
     void RebuildRefundTransaction(CBlock* pblock);
@@ -345,11 +324,6 @@
 void RefreshDelegates(wallet::CWallet *pwallet, bool myDelegates, bool stakerDelegates);
 #endif
 
-<<<<<<< HEAD
-/** Modify the extranonce in a block */
-void IncrementExtraNonce(CBlock* pblock, const CBlockIndex* pindexPrev, unsigned int& nExtraNonce);
-=======
->>>>>>> d82fec21
 int64_t UpdateTime(CBlockHeader* pblock, const Consensus::Params& consensusParams, const CBlockIndex* pindexPrev);
 
 /** Update an old GenerateCoinbaseCommitment from CreateNewBlock after the block txs have changed */
