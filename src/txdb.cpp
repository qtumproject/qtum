--- conflicted
+++ resolved
@@ -104,11 +104,7 @@
     }
 };
 
-<<<<<<< HEAD
-}
-=======
 } // namespace
->>>>>>> d82fec21
 
 CCoinsViewDB::CCoinsViewDB(fs::path ldb_path, size_t nCacheSize, bool fMemory, bool fWipe) :
     m_db(std::make_unique<CDBWrapper>(ldb_path, nCacheSize, fMemory, fWipe, true)),
@@ -703,11 +699,7 @@
     if (mi == chainman.BlockIndex().end())
         return false;
 
-<<<<<<< HEAD
-    CBlockIndex* pblockindex = (*mi).second;
-=======
     CBlockIndex* pblockindex = &(*mi).second;
->>>>>>> d82fec21
     return pblockindex && chainman.ActiveChain().Contains(pblockindex);
 }
 ///////////////////////////////////////////////////////
@@ -767,130 +759,6 @@
 
 bool CBlockTreeDB::EraseBlockIndex(const std::vector<uint256> &vect)
 {
-<<<<<<< HEAD
-public:
-    //! whether transaction is a coinbase
-    bool fCoinBase;
-    bool fCoinStake;
-
-    //! unspent transaction outputs; spent outputs are .IsNull(); spent outputs at the end of the array are dropped
-    std::vector<CTxOut> vout;
-
-    //! at which height this transaction was included in the active block chain
-    int nHeight;
-
-    //! empty constructor
-    CCoins() : fCoinBase(false), fCoinStake(false),vout(0), nHeight(0) { }
-
-    template<typename Stream>
-    void Unserialize(Stream &s) {
-        unsigned int nCode = 0;
-        // version
-        unsigned int nVersionDummy;
-        ::Unserialize(s, VARINT(nVersionDummy));
-        // header code
-        ::Unserialize(s, VARINT(nCode));
-        fCoinBase = nCode & 1;
-        fCoinStake = nCode & 16;
-        std::vector<bool> vAvail(2, false);
-        vAvail[0] = (nCode & 2) != 0;
-        vAvail[1] = (nCode & 4) != 0;
-        unsigned int nMaskCode = (nCode / 8) + ((nCode & 6) != 0 ? 0 : 1);
-        // spentness bitmask
-        while (nMaskCode > 0) {
-            unsigned char chAvail = 0;
-            ::Unserialize(s, chAvail);
-            for (unsigned int p = 0; p < 8; p++) {
-                bool f = (chAvail & (1 << p)) != 0;
-                vAvail.push_back(f);
-            }
-            if (chAvail != 0)
-                nMaskCode--;
-        }
-        // txouts themself
-        vout.assign(vAvail.size(), CTxOut());
-        for (unsigned int i = 0; i < vAvail.size(); i++) {
-            if (vAvail[i])
-                ::Unserialize(s, Using<TxOutCompression>(vout[i]));
-        }
-        // coinbase height
-        ::Unserialize(s, VARINT_MODE(nHeight, VarIntMode::NONNEGATIVE_SIGNED));
-    }
-};
-
-}
-
-/** Upgrade the database from older formats.
- *
- * Currently implemented: from the per-tx utxo model (0.8..0.14.x) to per-txout.
- */
-bool CCoinsViewDB::Upgrade() {
-    std::unique_ptr<CDBIterator> pcursor(m_db->NewIterator());
-    pcursor->Seek(std::make_pair(DB_COINS, uint256()));
-    if (!pcursor->Valid()) {
-        return true;
-    }
-
-    int64_t count = 0;
-    LogPrintf("Upgrading utxo-set database...\n");
-    LogPrintf("[0%%]..."); /* Continued */
-    uiInterface.ShowProgress(_("Upgrading UTXO database").translated, 0, true);
-    size_t batch_size = 1 << 24;
-    CDBBatch batch(*m_db);
-    int reportDone = 0;
-    std::pair<unsigned char, uint256> key;
-    std::pair<unsigned char, uint256> prev_key = {DB_COINS, uint256()};
-    while (pcursor->Valid()) {
-        if (ShutdownRequested()) {
-            break;
-        }
-        if (pcursor->GetKey(key) && key.first == DB_COINS) {
-            if (count++ % 256 == 0) {
-                uint32_t high = 0x100 * *key.second.begin() + *(key.second.begin() + 1);
-                int percentageDone = (int)(high * 100.0 / 65536.0 + 0.5);
-                uiInterface.ShowProgress(_("Upgrading UTXO database").translated, percentageDone, true);
-                if (reportDone < percentageDone/10) {
-                    // report max. every 10% step
-                    LogPrintf("[%d%%]...", percentageDone); /* Continued */
-                    reportDone = percentageDone/10;
-                }
-            }
-            CCoins old_coins;
-            if (!pcursor->GetValue(old_coins)) {
-                return error("%s: cannot parse CCoins record", __func__);
-            }
-            COutPoint outpoint(key.second, 0);
-            for (size_t i = 0; i < old_coins.vout.size(); ++i) {
-                if (!old_coins.vout[i].IsNull() && !old_coins.vout[i].scriptPubKey.IsUnspendable()) {
-                    Coin newcoin(std::move(old_coins.vout[i]), old_coins.nHeight, old_coins.fCoinBase, old_coins.fCoinStake);
-                    outpoint.n = i;
-                    CoinEntry entry(&outpoint);
-                    batch.Write(entry, newcoin);
-                }
-            }
-            batch.Erase(key);
-            if (batch.SizeEstimate() > batch_size) {
-                m_db->WriteBatch(batch);
-                batch.Clear();
-                m_db->CompactRange(prev_key, key);
-                prev_key = key;
-            }
-            pcursor->Next();
-        } else {
-            break;
-        }
-    }
-    m_db->WriteBatch(batch);
-    m_db->CompactRange({DB_COINS, uint256()}, key);
-    uiInterface.ShowProgress("", 100, false);
-    LogPrintf("[%s].\n", ShutdownRequested() ? "CANCELLED" : "DONE");
-    return !ShutdownRequested();
-}
-
-bool CBlockTreeDB::EraseBlockIndex(const std::vector<uint256> &vect)
-{
-=======
->>>>>>> d82fec21
     CDBBatch batch(*this);
     for (std::vector<uint256>::const_iterator it=vect.begin(); it!=vect.end(); it++)
         batch.Erase(std::make_pair(DB_BLOCK_INDEX, *it));
