// Copyright (c) 2009-2010 Satoshi Nakamoto
// Copyright (c) 2009-2017 The Bitcoin Core developers
// Distributed under the MIT software license, see the accompanying
// file COPYING or http://www.opensource.org/licenses/mit-license.php.

#include <txdb.h>

#include <chainparams.h>
#include <hash.h>
#include <random.h>
#include <pow.h>
#include <uint256.h>
#include <util.h>
#include <ui_interface.h>
#include <init.h>

#include <stdint.h>

#include <boost/thread.hpp>

static const char DB_COIN = 'C';
static const char DB_COINS = 'c';
static const char DB_BLOCK_FILES = 'f';
static const char DB_TXINDEX = 't';
static const char DB_BLOCK_INDEX = 'b';

////////////////////////////////////////// // qtum
static const char DB_HEIGHTINDEX = 'h';
static const char DB_STAKEINDEX = 's';
//////////////////////////////////////////

static const char DB_BEST_BLOCK = 'B';
static const char DB_HEAD_BLOCKS = 'H';
static const char DB_FLAG = 'F';
static const char DB_REINDEX_FLAG = 'R';
static const char DB_LAST_BLOCK = 'l';

namespace {

struct CoinEntry {
    COutPoint* outpoint;
    char key;
    explicit CoinEntry(const COutPoint* ptr) : outpoint(const_cast<COutPoint*>(ptr)), key(DB_COIN)  {}

    template<typename Stream>
    void Serialize(Stream &s) const {
        s << key;
        s << outpoint->hash;
        s << VARINT(outpoint->n);
    }

    template<typename Stream>
    void Unserialize(Stream& s) {
        s >> key;
        s >> outpoint->hash;
        s >> VARINT(outpoint->n);
    }
};

}

CCoinsViewDB::CCoinsViewDB(size_t nCacheSize, bool fMemory, bool fWipe) : db(GetDataDir() / "chainstate", nCacheSize, fMemory, fWipe, true) 
{
}

bool CCoinsViewDB::GetCoin(const COutPoint &outpoint, Coin &coin) const {
    return db.Read(CoinEntry(&outpoint), coin);
}

bool CCoinsViewDB::HaveCoin(const COutPoint &outpoint) const {
    return db.Exists(CoinEntry(&outpoint));
}

uint256 CCoinsViewDB::GetBestBlock() const {
    uint256 hashBestChain;
    if (!db.Read(DB_BEST_BLOCK, hashBestChain))
        return uint256();
    return hashBestChain;
}

std::vector<uint256> CCoinsViewDB::GetHeadBlocks() const {
    std::vector<uint256> vhashHeadBlocks;
    if (!db.Read(DB_HEAD_BLOCKS, vhashHeadBlocks)) {
        return std::vector<uint256>();
    }
    return vhashHeadBlocks;
}

bool CCoinsViewDB::BatchWrite(CCoinsMap &mapCoins, const uint256 &hashBlock) {
    CDBBatch batch(db);
    size_t count = 0;
    size_t changed = 0;
    size_t batch_size = (size_t)gArgs.GetArg("-dbbatchsize", nDefaultDbBatchSize);
    int crash_simulate = gArgs.GetArg("-dbcrashratio", 0);
    assert(!hashBlock.IsNull());

    uint256 old_tip = GetBestBlock();
    if (old_tip.IsNull()) {
        // We may be in the middle of replaying.
        std::vector<uint256> old_heads = GetHeadBlocks();
        if (old_heads.size() == 2) {
            assert(old_heads[0] == hashBlock);
            old_tip = old_heads[1];
        }
    }

    // In the first batch, mark the database as being in the middle of a
    // transition from old_tip to hashBlock.
    // A vector is used for future extensibility, as we may want to support
    // interrupting after partial writes from multiple independent reorgs.
    batch.Erase(DB_BEST_BLOCK);
    batch.Write(DB_HEAD_BLOCKS, std::vector<uint256>{hashBlock, old_tip});

    for (CCoinsMap::iterator it = mapCoins.begin(); it != mapCoins.end();) {
        if (it->second.flags & CCoinsCacheEntry::DIRTY) {
            CoinEntry entry(&it->first);
            if (it->second.coin.IsSpent())
                batch.Erase(entry);
            else
                batch.Write(entry, it->second.coin);
            changed++;
        }
        count++;
        CCoinsMap::iterator itOld = it++;
        mapCoins.erase(itOld);
        if (batch.SizeEstimate() > batch_size) {
            LogPrint(BCLog::COINDB, "Writing partial batch of %.2f MiB\n", batch.SizeEstimate() * (1.0 / 1048576.0));
            db.WriteBatch(batch);
            batch.Clear();
            if (crash_simulate) {
                static FastRandomContext rng;
                if (rng.randrange(crash_simulate) == 0) {
                    LogPrintf("Simulating a crash. Goodbye.\n");
                    _Exit(0);
                }
            }
        }
    }

    // In the last batch, mark the database as consistent with hashBlock again.
    batch.Erase(DB_HEAD_BLOCKS);
    batch.Write(DB_BEST_BLOCK, hashBlock);

    LogPrint(BCLog::COINDB, "Writing final batch of %.2f MiB\n", batch.SizeEstimate() * (1.0 / 1048576.0));
    bool ret = db.WriteBatch(batch);
    LogPrint(BCLog::COINDB, "Committed %u changed transaction outputs (out of %u) to coin database...\n", (unsigned int)changed, (unsigned int)count);
    return ret;
}

size_t CCoinsViewDB::EstimateSize() const
{
    return db.EstimateSize(DB_COIN, (char)(DB_COIN+1));
}

CBlockTreeDB::CBlockTreeDB(size_t nCacheSize, bool fMemory, bool fWipe) : CDBWrapper(GetDataDir() / "blocks" / "index", nCacheSize, fMemory, fWipe) {
}

bool CBlockTreeDB::ReadBlockFileInfo(int nFile, CBlockFileInfo &info) {
    return Read(std::make_pair(DB_BLOCK_FILES, nFile), info);
}

bool CBlockTreeDB::WriteReindexing(bool fReindexing) {
    if (fReindexing)
        return Write(DB_REINDEX_FLAG, '1');
    else
        return Erase(DB_REINDEX_FLAG);
}

bool CBlockTreeDB::ReadReindexing(bool &fReindexing) {
    fReindexing = Exists(DB_REINDEX_FLAG);
    return true;
}

bool CBlockTreeDB::ReadLastBlockFile(int &nFile) {
    return Read(DB_LAST_BLOCK, nFile);
}

CCoinsViewCursor *CCoinsViewDB::Cursor() const
{
    CCoinsViewDBCursor *i = new CCoinsViewDBCursor(const_cast<CDBWrapper&>(db).NewIterator(), GetBestBlock());
    /* It seems that there are no "const iterators" for LevelDB.  Since we
       only need read operations on it, use a const-cast to get around
       that restriction.  */
    i->pcursor->Seek(DB_COIN);
    // Cache key of first record
    if (i->pcursor->Valid()) {
        CoinEntry entry(&i->keyTmp.second);
        i->pcursor->GetKey(entry);
        i->keyTmp.first = entry.key;
    } else {
        i->keyTmp.first = 0; // Make sure Valid() and GetKey() return false
    }
    return i;
}

bool CCoinsViewDBCursor::GetKey(COutPoint &key) const
{
    // Return cached key
    if (keyTmp.first == DB_COIN) {
        key = keyTmp.second;
        return true;
    }
    return false;
}

bool CCoinsViewDBCursor::GetValue(Coin &coin) const
{
    return pcursor->GetValue(coin);
}

unsigned int CCoinsViewDBCursor::GetValueSize() const
{
    return pcursor->GetValueSize();
}

bool CCoinsViewDBCursor::Valid() const
{
    return keyTmp.first == DB_COIN;
}

void CCoinsViewDBCursor::Next()
{
    pcursor->Next();
    CoinEntry entry(&keyTmp.second);
    if (!pcursor->Valid() || !pcursor->GetKey(entry)) {
        keyTmp.first = 0; // Invalidate cached key after last record so that Valid() and GetKey() return false
    } else {
        keyTmp.first = entry.key;
    }
}

bool CBlockTreeDB::WriteBatchSync(const std::vector<std::pair<int, const CBlockFileInfo*> >& fileInfo, int nLastFile, const std::vector<const CBlockIndex*>& blockinfo) {
    CDBBatch batch(*this);
    for (std::vector<std::pair<int, const CBlockFileInfo*> >::const_iterator it=fileInfo.begin(); it != fileInfo.end(); it++) {
        batch.Write(std::make_pair(DB_BLOCK_FILES, it->first), *it->second);
    }
    batch.Write(DB_LAST_BLOCK, nLastFile);
    for (std::vector<const CBlockIndex*>::const_iterator it=blockinfo.begin(); it != blockinfo.end(); it++) {
        batch.Write(std::make_pair(DB_BLOCK_INDEX, (*it)->GetBlockHash()), CDiskBlockIndex(*it));
    }
    return WriteBatch(batch, true);
}

bool CBlockTreeDB::ReadTxIndex(const uint256 &txid, CDiskTxPos &pos) {
    return Read(std::make_pair(DB_TXINDEX, txid), pos);
}

bool CBlockTreeDB::WriteTxIndex(const std::vector<std::pair<uint256, CDiskTxPos> >&vect) {
    CDBBatch batch(*this);
    for (std::vector<std::pair<uint256,CDiskTxPos> >::const_iterator it=vect.begin(); it!=vect.end(); it++)
        batch.Write(std::make_pair(DB_TXINDEX, it->first), it->second);
    return WriteBatch(batch);
}

bool CBlockTreeDB::WriteFlag(const std::string &name, bool fValue) {
    return Write(std::make_pair(DB_FLAG, name), fValue ? '1' : '0');
}

bool CBlockTreeDB::ReadFlag(const std::string &name, bool &fValue) {
    char ch;
    if (!Read(std::make_pair(DB_FLAG, name), ch))
        return false;
    fValue = ch == '1';
    return true;
}

/////////////////////////////////////////////////////// // qtum
bool CBlockTreeDB::WriteHeightIndex(const CHeightTxIndexKey &heightIndex, const std::vector<uint256>& hash) {
    CDBBatch batch(*this);
    batch.Write(std::make_pair(DB_HEIGHTINDEX, heightIndex), hash);
    return WriteBatch(batch);
}

int CBlockTreeDB::ReadHeightIndex(int low, int high, int minconf,
        std::vector<std::vector<uint256>> &blocksOfHashes,
        std::set<dev::h160> const &addresses) {

    if ((high < low && high > -1) || (high == 0 && low == 0) || (high < -1 || low < 0)) {
       return -1;
    }

    std::unique_ptr<CDBIterator> pcursor(NewIterator());

    pcursor->Seek(std::make_pair(DB_HEIGHTINDEX, CHeightTxIndexIteratorKey(low)));

    int curheight = 0;

    for (size_t count = 0; pcursor->Valid(); pcursor->Next()) {

        std::pair<char, CHeightTxIndexKey> key;
        if (!pcursor->GetKey(key) || key.first != DB_HEIGHTINDEX) {
            break;
        }

        int nextHeight = key.second.height;

        if (high > -1 && nextHeight > high) {
            break;
        }

        if (minconf > 0) {
            int conf = chainActive.Height() - nextHeight;
            if (conf < minconf) {
                break;
            }
        }

        curheight = nextHeight;

        auto address = key.second.address;
        if (!addresses.empty() && addresses.find(address) == addresses.end()) {
            continue;
        }

        std::vector<uint256> hashesTx;

        if (!pcursor->GetValue(hashesTx)) {
            break;
        }

        count += hashesTx.size();

        blocksOfHashes.push_back(hashesTx);
    }

    return curheight;
}

bool CBlockTreeDB::EraseHeightIndex(const unsigned int &height) {

    boost::scoped_ptr<CDBIterator> pcursor(NewIterator());
    CDBBatch batch(*this);

    pcursor->Seek(std::make_pair(DB_HEIGHTINDEX, CHeightTxIndexIteratorKey(height)));

    while (pcursor->Valid()) {
        boost::this_thread::interruption_point();
        std::pair<char, CHeightTxIndexKey> key;
        if (pcursor->GetKey(key) && key.first == DB_HEIGHTINDEX && key.second.height == height) {
            batch.Erase(key);
            pcursor->Next();
        } else {
            break;
        }
    }

    return WriteBatch(batch);
}

bool CBlockTreeDB::WipeHeightIndex() {

    boost::scoped_ptr<CDBIterator> pcursor(NewIterator());
    CDBBatch batch(*this);

    pcursor->Seek(DB_HEIGHTINDEX);

    while (pcursor->Valid()) {
        boost::this_thread::interruption_point();
        std::pair<char, CHeightTxIndexKey> key;
        if (pcursor->GetKey(key) && key.first == DB_HEIGHTINDEX) {
            batch.Erase(key);
            pcursor->Next();
        } else {
            break;
        }
    }

    return WriteBatch(batch);
}


bool CBlockTreeDB::WriteStakeIndex(unsigned int height, uint160 address) {
    CDBBatch batch(*this);
    batch.Write(std::make_pair(DB_STAKEINDEX, height), address);
    return WriteBatch(batch);
}

bool CBlockTreeDB::ReadStakeIndex(unsigned int height, uint160& address){
    boost::scoped_ptr<CDBIterator> pcursor(NewIterator());

    pcursor->Seek(std::make_pair(DB_STAKEINDEX, height));

    while (pcursor->Valid()) {
        boost::this_thread::interruption_point();
        std::pair<char, CHeightTxIndexKey> key;
        pcursor->GetKey(key); //note: it's apparently ok if this returns an error https://github.com/bitcoin/bitcoin/issues/7890
        if (key.first == DB_STAKEINDEX) {
            pcursor->GetValue(address);
            return true;
        }else{
            return false;
        }
    }
    return false;
}
bool CBlockTreeDB::ReadStakeIndex(unsigned int high, unsigned int low, std::vector<uint160> addresses){
    boost::scoped_ptr<CDBIterator> pcursor(NewIterator());

    pcursor->Seek(std::make_pair(DB_STAKEINDEX, low));

    while (pcursor->Valid()) {
        boost::this_thread::interruption_point();
        std::pair<char, CHeightTxIndexKey> key;
        pcursor->GetKey(key); //note: it's apparently ok if this returns an error https://github.com/bitcoin/bitcoin/issues/7890
        if (key.first == DB_STAKEINDEX && key.second.height < high) {
            uint160 value;
            pcursor->GetValue(value);
            addresses.push_back(value);
            pcursor->Next();
        } else {
            break;
        }
    }

    return true;
}

bool CBlockTreeDB::EraseStakeIndex(unsigned int height) {

    boost::scoped_ptr<CDBIterator> pcursor(NewIterator());
    CDBBatch batch(*this);

    pcursor->Seek(std::make_pair(DB_STAKEINDEX, height));

    while (pcursor->Valid()) {
        boost::this_thread::interruption_point();
        std::pair<char, CHeightTxIndexKey> key;
        if (pcursor->GetKey(key) && key.first == DB_HEIGHTINDEX && key.second.height == height) {
            batch.Erase(key);
            pcursor->Next();
        } else {
            break;
        }
    }

    return WriteBatch(batch);
}
///////////////////////////////////////////////////////

bool CBlockTreeDB::LoadBlockIndexGuts(const Consensus::Params& consensusParams, std::function<CBlockIndex*(const uint256&)> insertBlockIndex)
{
    std::unique_ptr<CDBIterator> pcursor(NewIterator());

    pcursor->Seek(std::make_pair(DB_BLOCK_INDEX, uint256()));

    // Load mapBlockIndex
    while (pcursor->Valid()) {
        boost::this_thread::interruption_point();
        std::pair<char, uint256> key;
        if (pcursor->GetKey(key) && key.first == DB_BLOCK_INDEX) {
            CDiskBlockIndex diskindex;
            if (pcursor->GetValue(diskindex)) {
                // Construct block index object
                CBlockIndex* pindexNew = insertBlockIndex(diskindex.GetBlockHash());
                pindexNew->pprev          = insertBlockIndex(diskindex.hashPrev);
                pindexNew->nHeight        = diskindex.nHeight;
                pindexNew->nFile          = diskindex.nFile;
                pindexNew->nDataPos       = diskindex.nDataPos;
                pindexNew->nUndoPos       = diskindex.nUndoPos;
                pindexNew->nVersion       = diskindex.nVersion;
                pindexNew->hashMerkleRoot = diskindex.hashMerkleRoot;
                pindexNew->nTime          = diskindex.nTime;
                pindexNew->nBits          = diskindex.nBits;
                pindexNew->nNonce         = diskindex.nNonce;
<<<<<<< HEAD
                pindexNew->nMoneySupply   = diskindex.nMoneySupply; // QTUM_INSERT_LINE
=======
                pindexNew->nMoneySupply   = diskindex.nMoneySupply;
>>>>>>> a68962c4
                pindexNew->nStatus        = diskindex.nStatus;
                pindexNew->nTx            = diskindex.nTx;
                pindexNew->hashStateRoot  = diskindex.hashStateRoot; // qtum
                pindexNew->hashUTXORoot   = diskindex.hashUTXORoot; // qtum
                pindexNew->nStakeModifier = diskindex.nStakeModifier;
                pindexNew->prevoutStake   = diskindex.prevoutStake;
                pindexNew->vchBlockSig    = diskindex.vchBlockSig; // qtum

                if (!CheckIndexProof(*pindexNew, Params().GetConsensus()))
                    return error("%s: CheckIndexProof failed: %s", __func__, pindexNew->ToString());

                // NovaCoin: build setStakeSeen
                if (pindexNew->IsProofOfStake())
                    setStakeSeen.insert(std::make_pair(pindexNew->prevoutStake, pindexNew->nTime));

                pcursor->Next();
            } else {
                return error("%s: failed to read value", __func__);
            }
        } else {
            break;
        }
    }

    return true;
}

namespace {

//! Legacy class to deserialize pre-pertxout database entries without reindex.
class CCoins
{
public:
    //! whether transaction is a coinbase
    bool fCoinBase;
    bool fCoinStake;

    //! unspent transaction outputs; spent outputs are .IsNull(); spent outputs at the end of the array are dropped
    std::vector<CTxOut> vout;

    //! at which height this transaction was included in the active block chain
    int nHeight;

    //! empty constructor
    CCoins() : fCoinBase(false), fCoinStake(false),vout(0), nHeight(0) { }

    template<typename Stream>
    void Unserialize(Stream &s) {
        unsigned int nCode = 0;
        // version
        int nVersionDummy;
        ::Unserialize(s, VARINT(nVersionDummy));
        // header code
        ::Unserialize(s, VARINT(nCode));
        fCoinBase = nCode & 1;
        fCoinStake = nCode & 16;
        std::vector<bool> vAvail(2, false);
        vAvail[0] = (nCode & 2) != 0;
        vAvail[1] = (nCode & 4) != 0;
        unsigned int nMaskCode = (nCode / 8) + ((nCode & 6) != 0 ? 0 : 1);
        // spentness bitmask
        while (nMaskCode > 0) {
            unsigned char chAvail = 0;
            ::Unserialize(s, chAvail);
            for (unsigned int p = 0; p < 8; p++) {
                bool f = (chAvail & (1 << p)) != 0;
                vAvail.push_back(f);
            }
            if (chAvail != 0)
                nMaskCode--;
        }
        // txouts themself
        vout.assign(vAvail.size(), CTxOut());
        for (unsigned int i = 0; i < vAvail.size(); i++) {
            if (vAvail[i])
                ::Unserialize(s, REF(CTxOutCompressor(vout[i])));
        }
        // coinbase height
        ::Unserialize(s, VARINT(nHeight));
    }
};

}

/** Upgrade the database from older formats.
 *
 * Currently implemented: from the per-tx utxo model (0.8..0.14.x) to per-txout.
 */
bool CCoinsViewDB::Upgrade() {
    std::unique_ptr<CDBIterator> pcursor(db.NewIterator());
    pcursor->Seek(std::make_pair(DB_COINS, uint256()));
    if (!pcursor->Valid()) {
        return true;
    }

    int64_t count = 0;
    LogPrintf("Upgrading utxo-set database...\n");
    LogPrintf("[0%%]...");
    uiInterface.ShowProgress(_("Upgrading UTXO database"), 0, true);
    size_t batch_size = 1 << 24;
    CDBBatch batch(db);
    int reportDone = 0;
    std::pair<unsigned char, uint256> key;
    std::pair<unsigned char, uint256> prev_key = {DB_COINS, uint256()};
    while (pcursor->Valid()) {
        boost::this_thread::interruption_point();
        if (ShutdownRequested()) {
            break;
        }
        if (pcursor->GetKey(key) && key.first == DB_COINS) {
            if (count++ % 256 == 0) {
                uint32_t high = 0x100 * *key.second.begin() + *(key.second.begin() + 1);
                int percentageDone = (int)(high * 100.0 / 65536.0 + 0.5);
                uiInterface.ShowProgress(_("Upgrading UTXO database"), percentageDone, true);
                if (reportDone < percentageDone/10) {
                    // report max. every 10% step
                    LogPrintf("[%d%%]...", percentageDone);
                    reportDone = percentageDone/10;
                }
            }
            CCoins old_coins;
            if (!pcursor->GetValue(old_coins)) {
                return error("%s: cannot parse CCoins record", __func__);
            }
            COutPoint outpoint(key.second, 0);
            for (size_t i = 0; i < old_coins.vout.size(); ++i) {
                if (!old_coins.vout[i].IsNull() && !old_coins.vout[i].scriptPubKey.IsUnspendable()) {
                    Coin newcoin(std::move(old_coins.vout[i]), old_coins.nHeight, old_coins.fCoinBase, old_coins.fCoinStake);
                    outpoint.n = i;
                    CoinEntry entry(&outpoint);
                    batch.Write(entry, newcoin);
                }
            }
            batch.Erase(key);
            if (batch.SizeEstimate() > batch_size) {
                db.WriteBatch(batch);
                batch.Clear();
                db.CompactRange(prev_key, key);
                prev_key = key;
            }
            pcursor->Next();
        } else {
            break;
        }
    }
    db.WriteBatch(batch);
    db.CompactRange({DB_COINS, uint256()}, key);
    uiInterface.ShowProgress("", 100, false);
    LogPrintf("[%s].\n", ShutdownRequested() ? "CANCELLED" : "DONE");
    return !ShutdownRequested();
}<|MERGE_RESOLUTION|>--- conflicted
+++ resolved
@@ -462,11 +462,7 @@
                 pindexNew->nTime          = diskindex.nTime;
                 pindexNew->nBits          = diskindex.nBits;
                 pindexNew->nNonce         = diskindex.nNonce;
-<<<<<<< HEAD
-                pindexNew->nMoneySupply   = diskindex.nMoneySupply; // QTUM_INSERT_LINE
-=======
                 pindexNew->nMoneySupply   = diskindex.nMoneySupply;
->>>>>>> a68962c4
                 pindexNew->nStatus        = diskindex.nStatus;
                 pindexNew->nTx            = diskindex.nTx;
                 pindexNew->hashStateRoot  = diskindex.hashStateRoot; // qtum
