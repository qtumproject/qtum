// Copyright (c) 2009-2010 Satoshi Nakamoto
// Copyright (c) 2009-2021 The Bitcoin Core developers
// Distributed under the MIT software license, see the accompanying
// file COPYING or http://www.opensource.org/licenses/mit-license.php.

#include <txdb.h>

#include <chain.h>
#include <node/ui_interface.h>
#include <pow.h>
#include <random.h>
#include <shutdown.h>
#include <uint256.h>
#include <util/system.h>
#include <util/translation.h>
#include <util/vector.h>
#include <validation.h>
#include <chainparams.h>

#include <stdint.h>

static constexpr uint8_t DB_COIN{'C'};
static constexpr uint8_t DB_COINS{'c'};
static constexpr uint8_t DB_BLOCK_FILES{'f'};
static constexpr uint8_t DB_BLOCK_INDEX{'b'};

////////////////////////////////////////// // qtum
static constexpr uint8_t DB_HEIGHTINDEX{'h'};
static constexpr uint8_t DB_STAKEINDEX{'s'};
static constexpr uint8_t DB_DELEGATEINDEX{'d'};
//////////////////////////////////////////

static constexpr uint8_t DB_BEST_BLOCK{'B'};
static constexpr uint8_t DB_HEAD_BLOCKS{'H'};
static constexpr uint8_t DB_FLAG{'F'};
static constexpr uint8_t DB_REINDEX_FLAG{'R'};
static constexpr uint8_t DB_LAST_BLOCK{'l'};

////////////////////////////////////////// // qtum
static constexpr uint8_t DB_ADDRESSINDEX{'a'};
static constexpr uint8_t DB_ADDRESSUNSPENTINDEX{'u'};
static constexpr uint8_t DB_TIMESTAMPINDEX{'S'};
static constexpr uint8_t DB_BLOCKHASHINDEX{'z'};
static constexpr uint8_t DB_SPENTINDEX{'p'};
//////////////////////////////////////////

<<<<<<< HEAD
=======
// Keys used in previous version that might still be found in the DB:
static constexpr uint8_t DB_TXINDEX_BLOCK{'T'};
//               uint8_t DB_TXINDEX{'t'}

std::optional<bilingual_str> CheckLegacyTxindex(CBlockTreeDB& block_tree_db)
{
    CBlockLocator ignored{};
    if (block_tree_db.Read(DB_TXINDEX_BLOCK, ignored)) {
        return _("The -txindex upgrade started by a previous version cannot be completed. Restart with the previous version or run a full -reindex.");
    }
    bool txindex_legacy_flag{false};
    block_tree_db.ReadFlag("txindex", txindex_legacy_flag);
    if (txindex_legacy_flag) {
        // Disable legacy txindex and warn once about occupied disk space
        if (!block_tree_db.WriteFlag("txindex", false)) {
            return Untranslated("Failed to write block index db flag 'txindex'='0'");
        }
        return _("The block index db contains a legacy 'txindex'. To clear the occupied disk space, run a full -reindex, otherwise ignore this error. This error message will not be displayed again.");
    }
    return std::nullopt;
}

>>>>>>> ec86f1e9
namespace {

struct CoinEntry {
    COutPoint* outpoint;
    uint8_t key;
    explicit CoinEntry(const COutPoint* ptr) : outpoint(const_cast<COutPoint*>(ptr)), key(DB_COIN)  {}

    SERIALIZE_METHODS(CoinEntry, obj) { READWRITE(obj.key, obj.outpoint->hash, VARINT(obj.outpoint->n)); }
};

struct DelegateEntry {
    uint160 address;
    uint8_t fee;
    DelegateEntry(uint160 _address = uint160(), uint8_t _fee = 0) :
        address(_address), fee(_fee)
    {}

    template<typename Stream>
    void Serialize(Stream &s) const {
        s << address;
        s << fee;
    }

    template<typename Stream>
    void Unserialize(Stream& s) {
        s >> address;
        s >> fee;
    }
};

}

CCoinsViewDB::CCoinsViewDB(fs::path ldb_path, size_t nCacheSize, bool fMemory, bool fWipe) :
    m_db(std::make_unique<CDBWrapper>(ldb_path, nCacheSize, fMemory, fWipe, true)),
    m_ldb_path(ldb_path),
    m_is_memory(fMemory) { }

void CCoinsViewDB::ResizeCache(size_t new_cache_size)
{
    // We can't do this operation with an in-memory DB since we'll lose all the coins upon
    // reset.
    if (!m_is_memory) {
        // Have to do a reset first to get the original `m_db` state to release its
        // filesystem lock.
        m_db.reset();
        m_db = std::make_unique<CDBWrapper>(
            m_ldb_path, new_cache_size, m_is_memory, /*fWipe*/ false, /*obfuscate*/ true);
    }
}

bool CCoinsViewDB::GetCoin(const COutPoint &outpoint, Coin &coin) const {
    return m_db->Read(CoinEntry(&outpoint), coin);
}

bool CCoinsViewDB::HaveCoin(const COutPoint &outpoint) const {
    return m_db->Exists(CoinEntry(&outpoint));
}

uint256 CCoinsViewDB::GetBestBlock() const {
    uint256 hashBestChain;
    if (!m_db->Read(DB_BEST_BLOCK, hashBestChain))
        return uint256();
    return hashBestChain;
}

std::vector<uint256> CCoinsViewDB::GetHeadBlocks() const {
    std::vector<uint256> vhashHeadBlocks;
    if (!m_db->Read(DB_HEAD_BLOCKS, vhashHeadBlocks)) {
        return std::vector<uint256>();
    }
    return vhashHeadBlocks;
}

bool CCoinsViewDB::BatchWrite(CCoinsMap &mapCoins, const uint256 &hashBlock) {
    CDBBatch batch(*m_db);
    size_t count = 0;
    size_t changed = 0;
    size_t batch_size = (size_t)gArgs.GetIntArg("-dbbatchsize", nDefaultDbBatchSize);
    int crash_simulate = gArgs.GetIntArg("-dbcrashratio", 0);
    assert(!hashBlock.IsNull());

    uint256 old_tip = GetBestBlock();
    if (old_tip.IsNull()) {
        // We may be in the middle of replaying.
        std::vector<uint256> old_heads = GetHeadBlocks();
        if (old_heads.size() == 2) {
            assert(old_heads[0] == hashBlock);
            old_tip = old_heads[1];
        }
    }

    // In the first batch, mark the database as being in the middle of a
    // transition from old_tip to hashBlock.
    // A vector is used for future extensibility, as we may want to support
    // interrupting after partial writes from multiple independent reorgs.
    batch.Erase(DB_BEST_BLOCK);
    batch.Write(DB_HEAD_BLOCKS, Vector(hashBlock, old_tip));

    for (CCoinsMap::iterator it = mapCoins.begin(); it != mapCoins.end();) {
        if (it->second.flags & CCoinsCacheEntry::DIRTY) {
            CoinEntry entry(&it->first);
            if (it->second.coin.IsSpent())
                batch.Erase(entry);
            else
                batch.Write(entry, it->second.coin);
            changed++;
        }
        count++;
        CCoinsMap::iterator itOld = it++;
        mapCoins.erase(itOld);
        if (batch.SizeEstimate() > batch_size) {
            LogPrint(BCLog::COINDB, "Writing partial batch of %.2f MiB\n", batch.SizeEstimate() * (1.0 / 1048576.0));
            m_db->WriteBatch(batch);
            batch.Clear();
            if (crash_simulate) {
                static FastRandomContext rng;
                if (rng.randrange(crash_simulate) == 0) {
                    LogPrintf("Simulating a crash. Goodbye.\n");
                    _Exit(0);
                }
            }
        }
    }

    // In the last batch, mark the database as consistent with hashBlock again.
    batch.Erase(DB_HEAD_BLOCKS);
    batch.Write(DB_BEST_BLOCK, hashBlock);

    LogPrint(BCLog::COINDB, "Writing final batch of %.2f MiB\n", batch.SizeEstimate() * (1.0 / 1048576.0));
    bool ret = m_db->WriteBatch(batch);
    LogPrint(BCLog::COINDB, "Committed %u changed transaction outputs (out of %u) to coin database...\n", (unsigned int)changed, (unsigned int)count);
    return ret;
}

size_t CCoinsViewDB::EstimateSize() const
{
    return m_db->EstimateSize(DB_COIN, uint8_t(DB_COIN + 1));
}

CBlockTreeDB::CBlockTreeDB(size_t nCacheSize, bool fMemory, bool fWipe) : CDBWrapper(gArgs.GetDataDirNet() / "blocks" / "index", nCacheSize, fMemory, fWipe) {
}

bool CBlockTreeDB::ReadBlockFileInfo(int nFile, CBlockFileInfo &info) {
    return Read(std::make_pair(DB_BLOCK_FILES, nFile), info);
}

bool CBlockTreeDB::WriteReindexing(bool fReindexing) {
    if (fReindexing)
        return Write(DB_REINDEX_FLAG, uint8_t{'1'});
    else
        return Erase(DB_REINDEX_FLAG);
}

void CBlockTreeDB::ReadReindexing(bool &fReindexing) {
    fReindexing = Exists(DB_REINDEX_FLAG);
}

bool CBlockTreeDB::ReadLastBlockFile(int &nFile) {
    return Read(DB_LAST_BLOCK, nFile);
}

/** Specialization of CCoinsViewCursor to iterate over a CCoinsViewDB */
class CCoinsViewDBCursor: public CCoinsViewCursor
{
public:
    // Prefer using CCoinsViewDB::Cursor() since we want to perform some
    // cache warmup on instantiation.
    CCoinsViewDBCursor(CDBIterator* pcursorIn, const uint256&hashBlockIn):
        CCoinsViewCursor(hashBlockIn), pcursor(pcursorIn) {}
    ~CCoinsViewDBCursor() {}

    bool GetKey(COutPoint &key) const override;
    bool GetValue(Coin &coin) const override;
    unsigned int GetValueSize() const override;

    bool Valid() const override;
    void Next() override;

private:
    std::unique_ptr<CDBIterator> pcursor;
    std::pair<char, COutPoint> keyTmp;

    friend class CCoinsViewDB;
};

std::unique_ptr<CCoinsViewCursor> CCoinsViewDB::Cursor() const
{
    auto i = std::make_unique<CCoinsViewDBCursor>(
        const_cast<CDBWrapper&>(*m_db).NewIterator(), GetBestBlock());
    /* It seems that there are no "const iterators" for LevelDB.  Since we
       only need read operations on it, use a const-cast to get around
       that restriction.  */
    i->pcursor->Seek(DB_COIN);
    // Cache key of first record
    if (i->pcursor->Valid()) {
        CoinEntry entry(&i->keyTmp.second);
        i->pcursor->GetKey(entry);
        i->keyTmp.first = entry.key;
    } else {
        i->keyTmp.first = 0; // Make sure Valid() and GetKey() return false
    }
    return i;
}

bool CCoinsViewDBCursor::GetKey(COutPoint &key) const
{
    // Return cached key
    if (keyTmp.first == DB_COIN) {
        key = keyTmp.second;
        return true;
    }
    return false;
}

bool CCoinsViewDBCursor::GetValue(Coin &coin) const
{
    return pcursor->GetValue(coin);
}

unsigned int CCoinsViewDBCursor::GetValueSize() const
{
    return pcursor->GetValueSize();
}

bool CCoinsViewDBCursor::Valid() const
{
    return keyTmp.first == DB_COIN;
}

void CCoinsViewDBCursor::Next()
{
    pcursor->Next();
    CoinEntry entry(&keyTmp.second);
    if (!pcursor->Valid() || !pcursor->GetKey(entry)) {
        keyTmp.first = 0; // Invalidate cached key after last record so that Valid() and GetKey() return false
    } else {
        keyTmp.first = entry.key;
    }
}

bool CBlockTreeDB::WriteBatchSync(const std::vector<std::pair<int, const CBlockFileInfo*> >& fileInfo, int nLastFile, const std::vector<const CBlockIndex*>& blockinfo) {
    CDBBatch batch(*this);
    for (std::vector<std::pair<int, const CBlockFileInfo*> >::const_iterator it=fileInfo.begin(); it != fileInfo.end(); it++) {
        batch.Write(std::make_pair(DB_BLOCK_FILES, it->first), *it->second);
    }
    batch.Write(DB_LAST_BLOCK, nLastFile);
    for (std::vector<const CBlockIndex*>::const_iterator it=blockinfo.begin(); it != blockinfo.end(); it++) {
        batch.Write(std::make_pair(DB_BLOCK_INDEX, (*it)->GetBlockHash()), CDiskBlockIndex(*it));
    }
    return WriteBatch(batch, true);
}

bool CBlockTreeDB::WriteFlag(const std::string &name, bool fValue) {
    return Write(std::make_pair(DB_FLAG, name), fValue ? uint8_t{'1'} : uint8_t{'0'});
}

bool CBlockTreeDB::ReadFlag(const std::string &name, bool &fValue) {
    uint8_t ch;
    if (!Read(std::make_pair(DB_FLAG, name), ch))
        return false;
    fValue = ch == uint8_t{'1'};
    return true;
}

/////////////////////////////////////////////////////// // qtum
bool CBlockTreeDB::WriteHeightIndex(const CHeightTxIndexKey &heightIndex, const std::vector<uint256>& hash) {
    CDBBatch batch(*this);
    batch.Write(std::make_pair(DB_HEIGHTINDEX, heightIndex), hash);
    return WriteBatch(batch);
}

int CBlockTreeDB::ReadHeightIndex(int low, int high, int minconf,
        std::vector<std::vector<uint256>> &blocksOfHashes,
        std::set<dev::h160> const &addresses, ChainstateManager &chainman) {

    if ((high < low && high > -1) || (high == 0 && low == 0) || (high < -1 || low < 0)) {
       return -1;
    }

    std::unique_ptr<CDBIterator> pcursor(NewIterator());

    pcursor->Seek(std::make_pair(DB_HEIGHTINDEX, CHeightTxIndexIteratorKey(low)));

    int curheight = 0;

    for (size_t count = 0; pcursor->Valid(); pcursor->Next()) {

<<<<<<< HEAD
        std::pair<char, CHeightTxIndexKey> key;
=======
        std::pair<uint8_t, CHeightTxIndexKey> key;
>>>>>>> ec86f1e9
        if (!pcursor->GetKey(key) || key.first != DB_HEIGHTINDEX) {
            break;
        }

        int nextHeight = key.second.height;

        if (high > -1 && nextHeight > high) {
            break;
        }

        if (minconf > 0) {
            int conf = chainman.ActiveChain().Height() - nextHeight;
            if (conf < minconf) {
                break;
            }
        }

        curheight = nextHeight;

        auto address = key.second.address;
        if (!addresses.empty() && addresses.find(address) == addresses.end()) {
            continue;
        }

        std::vector<uint256> hashesTx;

        if (!pcursor->GetValue(hashesTx)) {
            break;
        }

        count += hashesTx.size();

        blocksOfHashes.push_back(hashesTx);
    }

    return curheight;
}

bool CBlockTreeDB::EraseHeightIndex(const unsigned int &height) {

    std::unique_ptr<CDBIterator> pcursor(NewIterator());
    CDBBatch batch(*this);

    pcursor->Seek(std::make_pair(DB_HEIGHTINDEX, CHeightTxIndexIteratorKey(height)));

    while (pcursor->Valid()) {
<<<<<<< HEAD
        std::pair<char, CHeightTxIndexKey> key;
=======
        std::pair<uint8_t, CHeightTxIndexKey> key;
>>>>>>> ec86f1e9
        if (pcursor->GetKey(key) && key.first == DB_HEIGHTINDEX && key.second.height == height) {
            batch.Erase(key);
            pcursor->Next();
        } else {
            break;
        }
    }

    return WriteBatch(batch);
}

bool CBlockTreeDB::WipeHeightIndex() {

    std::unique_ptr<CDBIterator> pcursor(NewIterator());
    CDBBatch batch(*this);

    pcursor->Seek(DB_HEIGHTINDEX);

    while (pcursor->Valid()) {
<<<<<<< HEAD
        std::pair<char, CHeightTxIndexKey> key;
=======
        std::pair<uint8_t, CHeightTxIndexKey> key;
>>>>>>> ec86f1e9
        if (pcursor->GetKey(key) && key.first == DB_HEIGHTINDEX) {
            batch.Erase(key);
            pcursor->Next();
        } else {
            break;
        }
    }

    return WriteBatch(batch);
}


bool CBlockTreeDB::WriteStakeIndex(unsigned int height, uint160 address) {
    CDBBatch batch(*this);
    batch.Write(std::make_pair(DB_STAKEINDEX, height), address);
    return WriteBatch(batch);
}

bool CBlockTreeDB::ReadStakeIndex(unsigned int height, uint160& address){
    std::unique_ptr<CDBIterator> pcursor(NewIterator());

    pcursor->Seek(std::make_pair(DB_STAKEINDEX, height));

    while (pcursor->Valid()) {
<<<<<<< HEAD
        std::pair<char, CHeightTxIndexKey> key;
=======
        std::pair<uint8_t, CHeightTxIndexKey> key;
>>>>>>> ec86f1e9
        pcursor->GetKey(key); //note: it's apparently ok if this returns an error https://github.com/bitcoin/bitcoin/issues/7890
        if (key.first == DB_STAKEINDEX) {
            pcursor->GetValue(address);
            return true;
        }else{
            return false;
        }
    }
    return false;
}
bool CBlockTreeDB::ReadStakeIndex(unsigned int high, unsigned int low, std::vector<uint160> addresses){
    std::unique_ptr<CDBIterator> pcursor(NewIterator());

    pcursor->Seek(std::make_pair(DB_STAKEINDEX, low));

    while (pcursor->Valid()) {
<<<<<<< HEAD
        std::pair<char, CHeightTxIndexKey> key;
=======
        std::pair<uint8_t, CHeightTxIndexKey> key;
>>>>>>> ec86f1e9
        pcursor->GetKey(key); //note: it's apparently ok if this returns an error https://github.com/bitcoin/bitcoin/issues/7890
        if (key.first == DB_STAKEINDEX && key.second.height < high) {
            uint160 value;
            pcursor->GetValue(value);
            addresses.push_back(value);
            pcursor->Next();
        } else {
            break;
        }
    }

    return true;
}

bool CBlockTreeDB::EraseStakeIndex(unsigned int height) {

    std::unique_ptr<CDBIterator> pcursor(NewIterator());
    CDBBatch batch(*this);

    pcursor->Seek(std::make_pair(DB_STAKEINDEX, height));

    while (pcursor->Valid()) {
<<<<<<< HEAD
        std::pair<char, CHeightTxIndexKey> key;
=======
        std::pair<uint8_t, CHeightTxIndexKey> key;
>>>>>>> ec86f1e9
        if (pcursor->GetKey(key) && key.first == DB_HEIGHTINDEX && key.second.height == height) {
            batch.Erase(key);
            pcursor->Next();
        } else {
            break;
        }
    }

    return WriteBatch(batch);
}

bool CBlockTreeDB::WriteDelegateIndex(unsigned int height, uint160 address, uint8_t fee) {
    CDBBatch batch(*this);
    batch.Write(std::make_pair(DB_DELEGATEINDEX, height), DelegateEntry(address, fee));
    return WriteBatch(batch);
}

bool CBlockTreeDB::ReadDelegateIndex(unsigned int height, uint160& address, uint8_t& fee){
    std::unique_ptr<CDBIterator> pcursor(NewIterator());

    pcursor->Seek(std::make_pair(DB_DELEGATEINDEX, height));

    DelegateEntry info;
    while (pcursor->Valid()) {
<<<<<<< HEAD
        std::pair<char, CHeightTxIndexKey> key;
=======
        std::pair<uint8_t, CHeightTxIndexKey> key;
>>>>>>> ec86f1e9
        pcursor->GetKey(key);
        if (key.first == DB_DELEGATEINDEX) {
            pcursor->GetValue(info);
            address = info.address;
            fee = info.fee;
            return true;
        }else{
            return false;
        }
    }
    return false;
}

bool CBlockTreeDB::EraseDelegateIndex(unsigned int height) {

    std::unique_ptr<CDBIterator> pcursor(NewIterator());
    CDBBatch batch(*this);

    pcursor->Seek(std::make_pair(DB_DELEGATEINDEX, height));

    while (pcursor->Valid()) {
<<<<<<< HEAD
        std::pair<char, CHeightTxIndexKey> key;
=======
        std::pair<uint8_t, CHeightTxIndexKey> key;
>>>>>>> ec86f1e9
        if (pcursor->GetKey(key) && key.first == DB_HEIGHTINDEX && key.second.height == height) {
            batch.Erase(key);
            pcursor->Next();
        } else {
            break;
        }
    }

    return WriteBatch(batch);
}

bool CBlockTreeDB::WriteAddressIndex(const std::vector<std::pair<CAddressIndexKey, CAmount > >&vect) {
    CDBBatch batch(*this);
    for (std::vector<std::pair<CAddressIndexKey, CAmount> >::const_iterator it=vect.begin(); it!=vect.end(); it++)
        batch.Write(std::make_pair(DB_ADDRESSINDEX, it->first), it->second);
    return WriteBatch(batch);
}

bool CBlockTreeDB::EraseAddressIndex(const std::vector<std::pair<CAddressIndexKey, CAmount > >&vect) {
    CDBBatch batch(*this);
    for (std::vector<std::pair<CAddressIndexKey, CAmount> >::const_iterator it=vect.begin(); it!=vect.end(); it++)
        batch.Erase(std::make_pair(DB_ADDRESSINDEX, it->first));
    return WriteBatch(batch);
}

bool CBlockTreeDB::ReadAddressIndex(uint256 addressHash, int type,
                                    std::vector<std::pair<CAddressIndexKey, CAmount> > &addressIndex,
                                    int start, int end) {

    std::unique_ptr<CDBIterator> pcursor(NewIterator());

    if (start > 0 && end > 0) {
        pcursor->Seek(std::make_pair(DB_ADDRESSINDEX, CAddressIndexIteratorHeightKey(type, addressHash, start)));
    } else {
        pcursor->Seek(std::make_pair(DB_ADDRESSINDEX, CAddressIndexIteratorKey(type, addressHash)));
    }

    while (pcursor->Valid()) {
<<<<<<< HEAD
        std::pair<char,CAddressIndexKey> key;
=======
        std::pair<uint8_t,CAddressIndexKey> key;
>>>>>>> ec86f1e9
        if (pcursor->GetKey(key) && key.first == DB_ADDRESSINDEX && key.second.hashBytes == addressHash) {
            if (end > 0 && key.second.blockHeight > end) {
                break;
            }
            CAmount nValue;
            if (pcursor->GetValue(nValue)) {
                addressIndex.push_back(std::make_pair(key.second, nValue));
                pcursor->Next();
            } else {
                return error("failed to get address index value");
            }
        } else {
            break;
        }
    }

    return true;
}

bool CBlockTreeDB::UpdateAddressUnspentIndex(const std::vector<std::pair<CAddressUnspentKey, CAddressUnspentValue > >&vect) {
    CDBBatch batch(*this);
    for (std::vector<std::pair<CAddressUnspentKey, CAddressUnspentValue> >::const_iterator it=vect.begin(); it!=vect.end(); it++) {
        if (it->second.IsNull()) {
            batch.Erase(std::make_pair(DB_ADDRESSUNSPENTINDEX, it->first));
        } else {
            batch.Write(std::make_pair(DB_ADDRESSUNSPENTINDEX, it->first), it->second);
        }
    }
    return WriteBatch(batch);
}

bool CBlockTreeDB::ReadAddressUnspentIndex(uint256 addressHash, int type,
                                           std::vector<std::pair<CAddressUnspentKey, CAddressUnspentValue> > &unspentOutputs) {

    std::unique_ptr<CDBIterator> pcursor(NewIterator());
    pcursor->Seek(std::make_pair(DB_ADDRESSUNSPENTINDEX, CAddressIndexIteratorKey(type, addressHash)));

    while (pcursor->Valid()) {
<<<<<<< HEAD
        std::pair<char,CAddressUnspentKey> key;
=======
        std::pair<uint8_t,CAddressUnspentKey> key;
>>>>>>> ec86f1e9
        if (pcursor->GetKey(key) && key.first == DB_ADDRESSUNSPENTINDEX && key.second.hashBytes == addressHash) {
            CAddressUnspentValue nValue;
            if (pcursor->GetValue(nValue)) {
                unspentOutputs.push_back(std::make_pair(key.second, nValue));
                pcursor->Next();
            } else {
                return error("failed to get address unspent value");
            }
        } else {
            break;
        }
    }

    return true;
}

bool CBlockTreeDB::WriteTimestampIndex(const CTimestampIndexKey &timestampIndex) {
    CDBBatch batch(*this);
    batch.Write(std::make_pair(DB_TIMESTAMPINDEX, timestampIndex), 0);
    return WriteBatch(batch);
}

bool CBlockTreeDB::ReadTimestampIndex(const unsigned int &high, const unsigned int &low, const bool fActiveOnly, std::vector<std::pair<uint256, unsigned int> > &hashes, ChainstateManager &chainman) {

    std::unique_ptr<CDBIterator> pcursor(NewIterator());

    pcursor->Seek(std::make_pair(DB_TIMESTAMPINDEX, CTimestampIndexIteratorKey(low)));

    while (pcursor->Valid()) {
<<<<<<< HEAD
        std::pair<char, CTimestampIndexKey> key;
=======
        std::pair<uint8_t, CTimestampIndexKey> key;
>>>>>>> ec86f1e9
        if (pcursor->GetKey(key) && key.first == DB_TIMESTAMPINDEX && key.second.timestamp < high) {
            if (fActiveOnly) {
                if (blockOnchainActive(key.second.blockHash, chainman)) {
                    hashes.push_back(std::make_pair(key.second.blockHash, key.second.timestamp));
                }
            } else {
                hashes.push_back(std::make_pair(key.second.blockHash, key.second.timestamp));
            }

            pcursor->Next();
        } else {
            break;
        }
    }

    return true;
}

bool CBlockTreeDB::WriteTimestampBlockIndex(const CTimestampBlockIndexKey &blockhashIndex, const CTimestampBlockIndexValue &logicalts) {
    CDBBatch batch(*this);
    batch.Write(std::make_pair(DB_BLOCKHASHINDEX, blockhashIndex), logicalts);
    return WriteBatch(batch);
}

bool CBlockTreeDB::ReadTimestampBlockIndex(const uint256 &hash, unsigned int &ltimestamp) {

    CTimestampBlockIndexValue lts;
    if (!Read(std::make_pair(DB_BLOCKHASHINDEX, hash), lts))
       return false;

    ltimestamp = lts.ltimestamp;
    return true;
}

bool CBlockTreeDB::ReadSpentIndex(CSpentIndexKey &key, CSpentIndexValue &value) {
    return Read(std::make_pair(DB_SPENTINDEX, key), value);
}

bool CBlockTreeDB::UpdateSpentIndex(const std::vector<std::pair<CSpentIndexKey, CSpentIndexValue> >&vect) {
    CDBBatch batch(*this);
    for (std::vector<std::pair<CSpentIndexKey,CSpentIndexValue> >::const_iterator it=vect.begin(); it!=vect.end(); it++) {
        if (it->second.IsNull()) {
            batch.Erase(std::make_pair(DB_SPENTINDEX, it->first));
        } else {
            batch.Write(std::make_pair(DB_SPENTINDEX, it->first), it->second);
        }
    }
    return WriteBatch(batch);
}

bool CBlockTreeDB::blockOnchainActive(const uint256 &hash, ChainstateManager &chainman) {
    LOCK(cs_main);
<<<<<<< HEAD
    BlockMap::iterator mi = chainman.BlockIndex().find(hash);
=======
    node::BlockMap::iterator mi = chainman.BlockIndex().find(hash);
>>>>>>> ec86f1e9
    if (mi == chainman.BlockIndex().end())
        return false;

    CBlockIndex* pblockindex = (*mi).second;
    return pblockindex && chainman.ActiveChain().Contains(pblockindex);
}
///////////////////////////////////////////////////////

bool CBlockTreeDB::LoadBlockIndexGuts(const Consensus::Params& consensusParams, std::function<CBlockIndex*(const uint256&)> insertBlockIndex)
{
    AssertLockHeld(::cs_main);
    std::unique_ptr<CDBIterator> pcursor(NewIterator());
    pcursor->Seek(std::make_pair(DB_BLOCK_INDEX, uint256()));

    // Load m_block_index
    while (pcursor->Valid()) {
        if (ShutdownRequested()) return false;
        std::pair<uint8_t, uint256> key;
        if (pcursor->GetKey(key) && key.first == DB_BLOCK_INDEX) {
            CDiskBlockIndex diskindex;
            if (pcursor->GetValue(diskindex)) {
                // Construct block index object
                CBlockIndex* pindexNew = insertBlockIndex(diskindex.GetBlockHash());
                pindexNew->pprev          = insertBlockIndex(diskindex.hashPrev);
                pindexNew->nHeight        = diskindex.nHeight;
                pindexNew->nFile          = diskindex.nFile;
                pindexNew->nDataPos       = diskindex.nDataPos;
                pindexNew->nUndoPos       = diskindex.nUndoPos;
                pindexNew->nVersion       = diskindex.nVersion;
                pindexNew->hashMerkleRoot = diskindex.hashMerkleRoot;
                pindexNew->nTime          = diskindex.nTime;
                pindexNew->nBits          = diskindex.nBits;
                pindexNew->nNonce         = diskindex.nNonce;
                pindexNew->nMoneySupply   = diskindex.nMoneySupply;
                pindexNew->nStatus        = diskindex.nStatus;
                pindexNew->nTx            = diskindex.nTx;
                pindexNew->hashStateRoot  = diskindex.hashStateRoot; // qtum
                pindexNew->hashUTXORoot   = diskindex.hashUTXORoot; // qtum
                pindexNew->nStakeModifier = diskindex.nStakeModifier;
                pindexNew->prevoutStake   = diskindex.prevoutStake;
                pindexNew->vchBlockSigDlgt    = diskindex.vchBlockSigDlgt; // qtum

<<<<<<< HEAD
                if (!CheckIndexProof(*pindexNew, Params().GetConsensus()))
                    return error("%s: CheckIndexProof failed: %s", __func__, pindexNew->ToString());
=======
                if (!CheckIndexProof(*pindexNew, consensusParams)) {
                    return error("%s: CheckIndexProof failed: %s", __func__, pindexNew->ToString());
                }
>>>>>>> ec86f1e9

                // NovaCoin: build setStakeSeen
                if (pindexNew->IsProofOfStake())
                    setStakeSeen.insert(std::make_pair(pindexNew->prevoutStake, pindexNew->nTime));
                pcursor->Next();
            } else {
                return error("%s: failed to read value", __func__);
            }
        } else {
            break;
        }
    }

    return true;
}

namespace {

//! Legacy class to deserialize pre-pertxout database entries without reindex.
class CCoins
{
public:
    //! whether transaction is a coinbase
    bool fCoinBase;
    bool fCoinStake;

    //! unspent transaction outputs; spent outputs are .IsNull(); spent outputs at the end of the array are dropped
    std::vector<CTxOut> vout;

    //! at which height this transaction was included in the active block chain
    int nHeight;

    //! empty constructor
    CCoins() : fCoinBase(false), fCoinStake(false),vout(0), nHeight(0) { }

    template<typename Stream>
    void Unserialize(Stream &s) {
        unsigned int nCode = 0;
        // version
        unsigned int nVersionDummy;
        ::Unserialize(s, VARINT(nVersionDummy));
        // header code
        ::Unserialize(s, VARINT(nCode));
        fCoinBase = nCode & 1;
        fCoinStake = nCode & 16;
        std::vector<bool> vAvail(2, false);
        vAvail[0] = (nCode & 2) != 0;
        vAvail[1] = (nCode & 4) != 0;
        unsigned int nMaskCode = (nCode / 8) + ((nCode & 6) != 0 ? 0 : 1);
        // spentness bitmask
        while (nMaskCode > 0) {
            unsigned char chAvail = 0;
            ::Unserialize(s, chAvail);
            for (unsigned int p = 0; p < 8; p++) {
                bool f = (chAvail & (1 << p)) != 0;
                vAvail.push_back(f);
            }
            if (chAvail != 0)
                nMaskCode--;
        }
        // txouts themself
        vout.assign(vAvail.size(), CTxOut());
        for (unsigned int i = 0; i < vAvail.size(); i++) {
            if (vAvail[i])
                ::Unserialize(s, Using<TxOutCompression>(vout[i]));
        }
        // coinbase height
        ::Unserialize(s, VARINT_MODE(nHeight, VarIntMode::NONNEGATIVE_SIGNED));
    }
};

}

/** Upgrade the database from older formats.
 *
 * Currently implemented: from the per-tx utxo model (0.8..0.14.x) to per-txout.
 */
bool CCoinsViewDB::Upgrade() {
    std::unique_ptr<CDBIterator> pcursor(m_db->NewIterator());
    pcursor->Seek(std::make_pair(DB_COINS, uint256()));
    if (!pcursor->Valid()) {
        return true;
    }

    int64_t count = 0;
    LogPrintf("Upgrading utxo-set database...\n");
    LogPrintf("[0%%]..."); /* Continued */
    uiInterface.ShowProgress(_("Upgrading UTXO database").translated, 0, true);
    size_t batch_size = 1 << 24;
    CDBBatch batch(*m_db);
    int reportDone = 0;
    std::pair<unsigned char, uint256> key;
    std::pair<unsigned char, uint256> prev_key = {DB_COINS, uint256()};
    while (pcursor->Valid()) {
        if (ShutdownRequested()) {
            break;
        }
        if (pcursor->GetKey(key) && key.first == DB_COINS) {
            if (count++ % 256 == 0) {
                uint32_t high = 0x100 * *key.second.begin() + *(key.second.begin() + 1);
                int percentageDone = (int)(high * 100.0 / 65536.0 + 0.5);
                uiInterface.ShowProgress(_("Upgrading UTXO database").translated, percentageDone, true);
                if (reportDone < percentageDone/10) {
                    // report max. every 10% step
                    LogPrintf("[%d%%]...", percentageDone); /* Continued */
                    reportDone = percentageDone/10;
                }
            }
            CCoins old_coins;
            if (!pcursor->GetValue(old_coins)) {
                return error("%s: cannot parse CCoins record", __func__);
            }
            COutPoint outpoint(key.second, 0);
            for (size_t i = 0; i < old_coins.vout.size(); ++i) {
                if (!old_coins.vout[i].IsNull() && !old_coins.vout[i].scriptPubKey.IsUnspendable()) {
                    Coin newcoin(std::move(old_coins.vout[i]), old_coins.nHeight, old_coins.fCoinBase, old_coins.fCoinStake);
                    outpoint.n = i;
                    CoinEntry entry(&outpoint);
                    batch.Write(entry, newcoin);
                }
            }
            batch.Erase(key);
            if (batch.SizeEstimate() > batch_size) {
                m_db->WriteBatch(batch);
                batch.Clear();
                m_db->CompactRange(prev_key, key);
                prev_key = key;
            }
            pcursor->Next();
        } else {
            break;
        }
    }
    m_db->WriteBatch(batch);
    m_db->CompactRange({DB_COINS, uint256()}, key);
    uiInterface.ShowProgress("", 100, false);
    LogPrintf("[%s].\n", ShutdownRequested() ? "CANCELLED" : "DONE");
    return !ShutdownRequested();
}

bool CBlockTreeDB::EraseBlockIndex(const std::vector<uint256> &vect)
{
    CDBBatch batch(*this);
    for (std::vector<uint256>::const_iterator it=vect.begin(); it!=vect.end(); it++)
        batch.Erase(std::make_pair(DB_BLOCK_INDEX, *it));
    return WriteBatch(batch);
}<|MERGE_RESOLUTION|>--- conflicted
+++ resolved
@@ -44,8 +44,6 @@
 static constexpr uint8_t DB_SPENTINDEX{'p'};
 //////////////////////////////////////////
 
-<<<<<<< HEAD
-=======
 // Keys used in previous version that might still be found in the DB:
 static constexpr uint8_t DB_TXINDEX_BLOCK{'T'};
 //               uint8_t DB_TXINDEX{'t'}
@@ -68,7 +66,6 @@
     return std::nullopt;
 }
 
->>>>>>> ec86f1e9
 namespace {
 
 struct CoinEntry {
@@ -356,11 +353,7 @@
 
     for (size_t count = 0; pcursor->Valid(); pcursor->Next()) {
 
-<<<<<<< HEAD
-        std::pair<char, CHeightTxIndexKey> key;
-=======
         std::pair<uint8_t, CHeightTxIndexKey> key;
->>>>>>> ec86f1e9
         if (!pcursor->GetKey(key) || key.first != DB_HEIGHTINDEX) {
             break;
         }
@@ -407,11 +400,7 @@
     pcursor->Seek(std::make_pair(DB_HEIGHTINDEX, CHeightTxIndexIteratorKey(height)));
 
     while (pcursor->Valid()) {
-<<<<<<< HEAD
-        std::pair<char, CHeightTxIndexKey> key;
-=======
         std::pair<uint8_t, CHeightTxIndexKey> key;
->>>>>>> ec86f1e9
         if (pcursor->GetKey(key) && key.first == DB_HEIGHTINDEX && key.second.height == height) {
             batch.Erase(key);
             pcursor->Next();
@@ -431,11 +420,7 @@
     pcursor->Seek(DB_HEIGHTINDEX);
 
     while (pcursor->Valid()) {
-<<<<<<< HEAD
-        std::pair<char, CHeightTxIndexKey> key;
-=======
         std::pair<uint8_t, CHeightTxIndexKey> key;
->>>>>>> ec86f1e9
         if (pcursor->GetKey(key) && key.first == DB_HEIGHTINDEX) {
             batch.Erase(key);
             pcursor->Next();
@@ -460,11 +445,7 @@
     pcursor->Seek(std::make_pair(DB_STAKEINDEX, height));
 
     while (pcursor->Valid()) {
-<<<<<<< HEAD
-        std::pair<char, CHeightTxIndexKey> key;
-=======
         std::pair<uint8_t, CHeightTxIndexKey> key;
->>>>>>> ec86f1e9
         pcursor->GetKey(key); //note: it's apparently ok if this returns an error https://github.com/bitcoin/bitcoin/issues/7890
         if (key.first == DB_STAKEINDEX) {
             pcursor->GetValue(address);
@@ -481,11 +462,7 @@
     pcursor->Seek(std::make_pair(DB_STAKEINDEX, low));
 
     while (pcursor->Valid()) {
-<<<<<<< HEAD
-        std::pair<char, CHeightTxIndexKey> key;
-=======
         std::pair<uint8_t, CHeightTxIndexKey> key;
->>>>>>> ec86f1e9
         pcursor->GetKey(key); //note: it's apparently ok if this returns an error https://github.com/bitcoin/bitcoin/issues/7890
         if (key.first == DB_STAKEINDEX && key.second.height < high) {
             uint160 value;
@@ -508,11 +485,7 @@
     pcursor->Seek(std::make_pair(DB_STAKEINDEX, height));
 
     while (pcursor->Valid()) {
-<<<<<<< HEAD
-        std::pair<char, CHeightTxIndexKey> key;
-=======
         std::pair<uint8_t, CHeightTxIndexKey> key;
->>>>>>> ec86f1e9
         if (pcursor->GetKey(key) && key.first == DB_HEIGHTINDEX && key.second.height == height) {
             batch.Erase(key);
             pcursor->Next();
@@ -537,11 +510,7 @@
 
     DelegateEntry info;
     while (pcursor->Valid()) {
-<<<<<<< HEAD
-        std::pair<char, CHeightTxIndexKey> key;
-=======
         std::pair<uint8_t, CHeightTxIndexKey> key;
->>>>>>> ec86f1e9
         pcursor->GetKey(key);
         if (key.first == DB_DELEGATEINDEX) {
             pcursor->GetValue(info);
@@ -563,11 +532,7 @@
     pcursor->Seek(std::make_pair(DB_DELEGATEINDEX, height));
 
     while (pcursor->Valid()) {
-<<<<<<< HEAD
-        std::pair<char, CHeightTxIndexKey> key;
-=======
         std::pair<uint8_t, CHeightTxIndexKey> key;
->>>>>>> ec86f1e9
         if (pcursor->GetKey(key) && key.first == DB_HEIGHTINDEX && key.second.height == height) {
             batch.Erase(key);
             pcursor->Next();
@@ -606,11 +571,7 @@
     }
 
     while (pcursor->Valid()) {
-<<<<<<< HEAD
-        std::pair<char,CAddressIndexKey> key;
-=======
         std::pair<uint8_t,CAddressIndexKey> key;
->>>>>>> ec86f1e9
         if (pcursor->GetKey(key) && key.first == DB_ADDRESSINDEX && key.second.hashBytes == addressHash) {
             if (end > 0 && key.second.blockHeight > end) {
                 break;
@@ -649,11 +610,7 @@
     pcursor->Seek(std::make_pair(DB_ADDRESSUNSPENTINDEX, CAddressIndexIteratorKey(type, addressHash)));
 
     while (pcursor->Valid()) {
-<<<<<<< HEAD
-        std::pair<char,CAddressUnspentKey> key;
-=======
         std::pair<uint8_t,CAddressUnspentKey> key;
->>>>>>> ec86f1e9
         if (pcursor->GetKey(key) && key.first == DB_ADDRESSUNSPENTINDEX && key.second.hashBytes == addressHash) {
             CAddressUnspentValue nValue;
             if (pcursor->GetValue(nValue)) {
@@ -683,11 +640,7 @@
     pcursor->Seek(std::make_pair(DB_TIMESTAMPINDEX, CTimestampIndexIteratorKey(low)));
 
     while (pcursor->Valid()) {
-<<<<<<< HEAD
-        std::pair<char, CTimestampIndexKey> key;
-=======
         std::pair<uint8_t, CTimestampIndexKey> key;
->>>>>>> ec86f1e9
         if (pcursor->GetKey(key) && key.first == DB_TIMESTAMPINDEX && key.second.timestamp < high) {
             if (fActiveOnly) {
                 if (blockOnchainActive(key.second.blockHash, chainman)) {
@@ -740,11 +693,7 @@
 
 bool CBlockTreeDB::blockOnchainActive(const uint256 &hash, ChainstateManager &chainman) {
     LOCK(cs_main);
-<<<<<<< HEAD
-    BlockMap::iterator mi = chainman.BlockIndex().find(hash);
-=======
     node::BlockMap::iterator mi = chainman.BlockIndex().find(hash);
->>>>>>> ec86f1e9
     if (mi == chainman.BlockIndex().end())
         return false;
 
@@ -787,14 +736,9 @@
                 pindexNew->prevoutStake   = diskindex.prevoutStake;
                 pindexNew->vchBlockSigDlgt    = diskindex.vchBlockSigDlgt; // qtum
 
-<<<<<<< HEAD
-                if (!CheckIndexProof(*pindexNew, Params().GetConsensus()))
-                    return error("%s: CheckIndexProof failed: %s", __func__, pindexNew->ToString());
-=======
                 if (!CheckIndexProof(*pindexNew, consensusParams)) {
                     return error("%s: CheckIndexProof failed: %s", __func__, pindexNew->ToString());
                 }
->>>>>>> ec86f1e9
 
                 // NovaCoin: build setStakeSeen
                 if (pindexNew->IsProofOfStake())
