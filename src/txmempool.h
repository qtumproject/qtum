--- conflicted
+++ resolved
@@ -186,11 +186,7 @@
     const int64_t sigOpCost;        //!< Total sigop cost
     int64_t feeDelta{0};            //!< Used for determining the priority of the transaction for mining in a block
     LockPoints lockPoints;     //!< Track the height and time at which tx was final
-<<<<<<< HEAD
-    CAmount nMinGasPrice;      //!< The minimum gas price among the contract outputs of the tx
-=======
     CAmount nMinGasPrice{0};   //!< The minimum gas price among the contract outputs of the tx
->>>>>>> ec86f1e9
 
     // Information about descendants of this transaction that are in the
     // mempool; if we remove this transaction we must remove all of these
@@ -206,17 +202,10 @@
     int64_t nSigOpCostWithAncestors;
 
 public:
-<<<<<<< HEAD
-    CTxMemPoolEntry(const CTransactionRef& _tx, const CAmount& _nFee,
-                    int64_t _nTime, unsigned int _entryHeight,
-                    bool spendsCoinbase,
-                    int64_t nSigOpsCost, LockPoints lp, CAmount _nMinGasPrice = 0);
-=======
     CTxMemPoolEntry(const CTransactionRef& tx, CAmount fee,
                     int64_t time, unsigned int entry_height,
                     bool spends_coinbase,
                     int64_t sigops_cost, LockPoints lp, CAmount min_gas_price = 0);
->>>>>>> ec86f1e9
 
     const CTransaction& GetTx() const { return *this->tx; }
     CTransactionRef GetSharedTx() const { return this->tx; }
@@ -939,13 +928,6 @@
         return (it != mapTx.end() && outpoint.n < it->GetTx().vout.size());
     }
 
-    bool exists(const COutPoint& outpoint) const
-    {
-        LOCK(cs);
-        auto it = mapTx.find(outpoint.hash);
-        return (it != mapTx.end() && outpoint.n < it->GetTx().vout.size());
-    }
-
     CTransactionRef get(const uint256& hash) const;
     txiter get_iter_from_wtxid(const uint256& wtxid) const EXCLUSIVE_LOCKS_REQUIRED(cs)
     {
