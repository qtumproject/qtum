// Copyright (c) 2009-2010 Satoshi Nakamoto
// Copyright (c) 2009-2022 The Bitcoin Core developers
// Distributed under the MIT software license, see the accompanying
// file COPYING or http://www.opensource.org/licenses/mit-license.php.

#ifndef BITCOIN_TXMEMPOOL_H
#define BITCOIN_TXMEMPOOL_H

#include <atomic>
#include <map>
#include <optional>
#include <set>
#include <string>
#include <string_view>
#include <utility>
#include <vector>

#include <kernel/mempool_limits.h>
#include <kernel/mempool_options.h>

#include <coins.h>
#include <consensus/amount.h>
#include <indirectmap.h>
#include <kernel/cs_main.h>
#include <kernel/mempool_entry.h>
#include <policy/feerate.h>
#include <policy/packages.h>
#include <primitives/transaction.h>
#include <random.h>
#include <sync.h>
#include <util/epochguard.h>
#include <util/hasher.h>
#include <util/result.h>

#include <boost/multi_index/hashed_index.hpp>
#include <boost/multi_index/ordered_index.hpp>
#include <boost/multi_index/sequenced_index.hpp>
#include <boost/multi_index_container.hpp>

class CBlockIndex;
class CChain;
class Chainstate;

/** Fake height value used in Coin to signify they are only in the memory pool (since 0.8) */
static const uint32_t MEMPOOL_HEIGHT = 0x0FFFFFFF;
<<<<<<< HEAD

struct LockPoints {
    // Will be set to the blockchain height and median time past
    // values that would be necessary to satisfy all relative locktime
    // constraints (BIP68) of this tx given our view of block chain history
    int height{0};
    int64_t time{0};
    // As long as the current chain descends from the highest height block
    // containing one of the inputs used in the calculation, then the cached
    // values are still valid even after a reorg.
    CBlockIndex* maxInputBlock{nullptr};
};
=======
>>>>>>> 4985b774

/**
 * Test whether the LockPoints height and time are still valid on the current chain
 */
bool TestLockPointValidity(CChain& active_chain, const LockPoints& lp) EXCLUSIVE_LOCKS_REQUIRED(cs_main);

//////////////////////////////////////////////////////// // qtum
struct CSpentIndexKeyCompare
{
    bool operator()(const CSpentIndexKey& a, const CSpentIndexKey& b) const {
        if (a.txid == b.txid) {
            return a.outputIndex < b.outputIndex;
        } else {
            return a.txid < b.txid;
        }
    }
};

<<<<<<< HEAD
//////////////////////////////////////////////////////// // qtum
struct CSpentIndexKeyCompare
{
    bool operator()(const CSpentIndexKey& a, const CSpentIndexKey& b) const {
        if (a.txid == b.txid) {
            return a.outputIndex < b.outputIndex;
        } else {
            return a.txid < b.txid;
        }
    }
};

=======
>>>>>>> 4985b774
struct CMempoolAddressDelta
{
    int64_t time;
    CAmount amount;
    uint256 prevhash;
    unsigned int prevout;

    CMempoolAddressDelta(int64_t t, CAmount a, uint256 hash, unsigned int out) {
        time = t;
        amount = a;
        prevhash = hash;
        prevout = out;
    }
<<<<<<< HEAD

    CMempoolAddressDelta(int64_t t, CAmount a) {
        time = t;
        amount = a;
        prevhash.SetNull();
        prevout = 0;
    }
};

struct CMempoolAddressDeltaKey
{
    int type;
    uint256 addressBytes;
    uint256 txhash;
    unsigned int index;
    int spending;

    CMempoolAddressDeltaKey(int addressType, uint256 addressHash, uint256 hash, unsigned int i, int s) {
        type = addressType;
        addressBytes = addressHash;
        txhash = hash;
        index = i;
        spending = s;
    }

    CMempoolAddressDeltaKey(int addressType, uint256 addressHash) {
        type = addressType;
        addressBytes = addressHash;
        txhash.SetNull();
        index = 0;
        spending = 0;
    }
};

struct CMempoolAddressDeltaKeyCompare
{
    bool operator()(const CMempoolAddressDeltaKey& a, const CMempoolAddressDeltaKey& b) const {
        if (a.type == b.type) {
            if (a.addressBytes == b.addressBytes) {
                if (a.txhash == b.txhash) {
                    if (a.index == b.index) {
                        return a.spending < b.spending;
                    } else {
                        return a.index < b.index;
                    }
                } else {
                    return a.txhash < b.txhash;
                }
            } else {
                return a.addressBytes < b.addressBytes;
            }
        } else {
            return a.type < b.type;
        }
    }
};
////////////////////////////////////////////////////////

/** \class CTxMemPoolEntry
 *
 * CTxMemPoolEntry stores data about the corresponding transaction, as well
 * as data about all in-mempool transactions that depend on the transaction
 * ("descendant" transactions).
 *
 * When a new entry is added to the mempool, we update the descendant state
 * (nCountWithDescendants, nSizeWithDescendants, and nModFeesWithDescendants) for
 * all ancestors of the newly added transaction.
 *
 */
=======
>>>>>>> 4985b774

    CMempoolAddressDelta(int64_t t, CAmount a) {
        time = t;
        amount = a;
        prevhash.SetNull();
        prevout = 0;
    }
};

struct CMempoolAddressDeltaKey
{
    int type;
    uint256 addressBytes;
    uint256 txhash;
    unsigned int index;
    int spending;

    CMempoolAddressDeltaKey(int addressType, uint256 addressHash, uint256 hash, unsigned int i, int s) {
        type = addressType;
        addressBytes = addressHash;
        txhash = hash;
        index = i;
        spending = s;
    }

<<<<<<< HEAD
private:
    const CTransactionRef tx;
    mutable Parents m_parents;
    mutable Children m_children;
    const CAmount nFee;             //!< Cached to avoid expensive parent-transaction lookups
    const size_t nTxWeight;         //!< ... and avoid recomputing tx weight (also used for GetTxSize())
    const size_t nUsageSize;        //!< ... and total memory usage
    const int64_t nTime;            //!< Local time when entering the mempool
    const unsigned int entryHeight; //!< Chain height when entering the mempool
    const bool spendsCoinbase;      //!< keep track of transactions that spend a coinbase
    const int64_t sigOpCost;        //!< Total sigop cost
    CAmount m_modified_fee;         //!< Used for determining the priority of the transaction for mining in a block
    LockPoints lockPoints;     //!< Track the height and time at which tx was final
    CAmount nMinGasPrice{0};   //!< The minimum gas price among the contract outputs of the tx

    // Information about descendants of this transaction that are in the
    // mempool; if we remove this transaction we must remove all of these
    // descendants as well.
    uint64_t nCountWithDescendants{1}; //!< number of descendant transactions
    uint64_t nSizeWithDescendants;   //!< ... and size
    CAmount nModFeesWithDescendants; //!< ... and total fees (all including us)

    // Analogous statistics for ancestor transactions
    uint64_t nCountWithAncestors{1};
    uint64_t nSizeWithAncestors;
    CAmount nModFeesWithAncestors;
    int64_t nSigOpCostWithAncestors;

public:
    CTxMemPoolEntry(const CTransactionRef& tx, CAmount fee,
                    int64_t time, unsigned int entry_height,
                    bool spends_coinbase,
                    int64_t sigops_cost, LockPoints lp, CAmount min_gas_price = 0);

    const CTransaction& GetTx() const { return *this->tx; }
    CTransactionRef GetSharedTx() const { return this->tx; }
    const CAmount& GetFee() const { return nFee; }
    size_t GetTxSize() const;
    size_t GetTxWeight() const { return nTxWeight; }
    std::chrono::seconds GetTime() const { return std::chrono::seconds{nTime}; }
    unsigned int GetHeight() const { return entryHeight; }
    int64_t GetSigOpCost() const { return sigOpCost; }
    CAmount GetModifiedFee() const { return m_modified_fee; }
    size_t DynamicMemoryUsage() const { return nUsageSize; }
    const LockPoints& GetLockPoints() const { return lockPoints; }
    const CAmount& GetMinGasPrice() const { return nMinGasPrice; }

    // Adjusts the descendant state.
    void UpdateDescendantState(int64_t modifySize, CAmount modifyFee, int64_t modifyCount);
    // Adjusts the ancestor state
    void UpdateAncestorState(int64_t modifySize, CAmount modifyFee, int64_t modifyCount, int64_t modifySigOps);
    // Updates the modified fees with descendants/ancestors.
    void UpdateModifiedFee(CAmount fee_diff);
    // Update the LockPoints after a reorg
    void UpdateLockPoints(const LockPoints& lp);

    uint64_t GetCountWithDescendants() const { return nCountWithDescendants; }
    uint64_t GetSizeWithDescendants() const { return nSizeWithDescendants; }
    CAmount GetModFeesWithDescendants() const { return nModFeesWithDescendants; }

    bool GetSpendsCoinbase() const { return spendsCoinbase; }

    uint64_t GetCountWithAncestors() const { return nCountWithAncestors; }
    uint64_t GetSizeWithAncestors() const { return nSizeWithAncestors; }
    CAmount GetModFeesWithAncestors() const { return nModFeesWithAncestors; }
    int64_t GetSigOpCostWithAncestors() const { return nSigOpCostWithAncestors; }

    const Parents& GetMemPoolParentsConst() const { return m_parents; }
    const Children& GetMemPoolChildrenConst() const { return m_children; }
    Parents& GetMemPoolParents() const { return m_parents; }
    Children& GetMemPoolChildren() const { return m_children; }

    mutable size_t vTxHashesIdx; //!< Index in mempool's vTxHashes
    mutable Epoch::Marker m_epoch_marker; //!< epoch when last touched, useful for graph algorithms
=======
    CMempoolAddressDeltaKey(int addressType, uint256 addressHash) {
        type = addressType;
        addressBytes = addressHash;
        txhash.SetNull();
        index = 0;
        spending = 0;
    }
};

struct CMempoolAddressDeltaKeyCompare
{
    bool operator()(const CMempoolAddressDeltaKey& a, const CMempoolAddressDeltaKey& b) const {
        if (a.type == b.type) {
            if (a.addressBytes == b.addressBytes) {
                if (a.txhash == b.txhash) {
                    if (a.index == b.index) {
                        return a.spending < b.spending;
                    } else {
                        return a.index < b.index;
                    }
                } else {
                    return a.txhash < b.txhash;
                }
            } else {
                return a.addressBytes < b.addressBytes;
            }
        } else {
            return a.type < b.type;
        }
    }
>>>>>>> 4985b774
};
////////////////////////////////////////////////////////

// extracts a transaction hash from CTxMemPoolEntry or CTransactionRef
struct mempoolentry_txid
{
    typedef uint256 result_type;
    result_type operator() (const CTxMemPoolEntry &entry) const
    {
        return entry.GetTx().GetHash();
    }

    result_type operator() (const CTransactionRef& tx) const
    {
        return tx->GetHash();
    }
};

// extracts a transaction witness-hash from CTxMemPoolEntry or CTransactionRef
struct mempoolentry_wtxid
{
    typedef uint256 result_type;
    result_type operator() (const CTxMemPoolEntry &entry) const
    {
        return entry.GetTx().GetWitnessHash();
    }

    result_type operator() (const CTransactionRef& tx) const
    {
        return tx->GetWitnessHash();
    }
};


/** \class CompareTxMemPoolEntryByDescendantScore
 *
 *  Sort an entry by max(score/size of entry's tx, score/size with all descendants).
 */
class CompareTxMemPoolEntryByDescendantScore
{
public:
    bool operator()(const CTxMemPoolEntry& a, const CTxMemPoolEntry& b) const
    {
        double a_mod_fee, a_size, b_mod_fee, b_size;

        GetModFeeAndSize(a, a_mod_fee, a_size);
        GetModFeeAndSize(b, b_mod_fee, b_size);

        // Avoid division by rewriting (a/b > c/d) as (a*d > c*b).
        double f1 = a_mod_fee * b_size;
        double f2 = a_size * b_mod_fee;

        if (f1 == f2) {
            return a.GetTime() >= b.GetTime();
        }
        return f1 < f2;
    }

    // Return the fee/size we're using for sorting this entry.
    void GetModFeeAndSize(const CTxMemPoolEntry &a, double &mod_fee, double &size) const
    {
        // Compare feerate with descendants to feerate of the transaction, and
        // return the fee/size for the max.
        double f1 = (double)a.GetModifiedFee() * a.GetSizeWithDescendants();
        double f2 = (double)a.GetModFeesWithDescendants() * a.GetTxSize();

        if (f2 > f1) {
            mod_fee = a.GetModFeesWithDescendants();
            size = a.GetSizeWithDescendants();
        } else {
            mod_fee = a.GetModifiedFee();
            size = a.GetTxSize();
        }
    }
};

/** \class CompareTxMemPoolEntryByScore
 *
 *  Sort by feerate of entry (fee/size) in descending order
 *  This is only used for transaction relay, so we use GetFee()
 *  instead of GetModifiedFee() to avoid leaking prioritization
 *  information via the sort order.
 */
class CompareTxMemPoolEntryByScore
{
public:
    bool operator()(const CTxMemPoolEntry& a, const CTxMemPoolEntry& b) const
    {
        double f1 = (double)a.GetFee() * b.GetTxSize();
        double f2 = (double)b.GetFee() * a.GetTxSize();
        if (f1 == f2) {
            return b.GetTx().GetHash() < a.GetTx().GetHash();
        }
        return f1 > f2;
    }
};

class CompareTxMemPoolEntryByEntryTime
{
public:
    bool operator()(const CTxMemPoolEntry& a, const CTxMemPoolEntry& b) const
    {
        return a.GetTime() < b.GetTime();
    }
};

/** \class CompareTxMemPoolEntryByAncestorScore
 *
 *  Sort an entry by min(score/size of entry's tx, score/size with all ancestors).
 */
class CompareTxMemPoolEntryByAncestorFee
{
public:
    template<typename T>
    bool operator()(const T& a, const T& b) const
    {
        double a_mod_fee, a_size, b_mod_fee, b_size;

        GetModFeeAndSize(a, a_mod_fee, a_size);
        GetModFeeAndSize(b, b_mod_fee, b_size);

        // Avoid division by rewriting (a/b > c/d) as (a*d > c*b).
        double f1 = a_mod_fee * b_size;
        double f2 = a_size * b_mod_fee;

        if (f1 == f2) {
            return a.GetTx().GetHash() < b.GetTx().GetHash();
        }
        return f1 > f2;
    }

    // Return the fee/size we're using for sorting this entry.
    template <typename T>
    void GetModFeeAndSize(const T &a, double &mod_fee, double &size) const
    {
        // Compare feerate with ancestors to feerate of the transaction, and
        // return the fee/size for the min.
        double f1 = (double)a.GetModifiedFee() * a.GetSizeWithAncestors();
        double f2 = (double)a.GetModFeesWithAncestors() * a.GetTxSize();

        if (f1 > f2) {
            mod_fee = a.GetModFeesWithAncestors();
            size = a.GetSizeWithAncestors();
        } else {
            mod_fee = a.GetModifiedFee();
            size = a.GetTxSize();
        }
    }
};
class CompareTxMemPoolEntryByAncestorFeeOrGasPrice
{
public:
    bool operator()(const CTxMemPoolEntry& a, const CTxMemPoolEntry& b) const
    {
        int fAHasCreateOrCall = a.GetTx().GetCreateOrCall();
        int fBHasCreateOrCall = b.GetTx().GetCreateOrCall();

        // If either of the two entries that we are comparing has a contract scriptPubKey, the comparison here takes precedence
        if(fAHasCreateOrCall || fBHasCreateOrCall) {
            // Prioritze non-contract txs
            if((fAHasCreateOrCall > CTransaction::OpNone) != (fBHasCreateOrCall > CTransaction::OpNone)) {
                return fAHasCreateOrCall > CTransaction::OpNone ? false : true;
            }

            // Prioritze create contract txs over send to contract txs
            if((fAHasCreateOrCall > CTransaction::OpNone) && (fBHasCreateOrCall > CTransaction::OpNone) &&
                    (fAHasCreateOrCall != fBHasCreateOrCall) && (fAHasCreateOrCall == CTransaction::OpCall || fBHasCreateOrCall == CTransaction::OpCall)){
                return fAHasCreateOrCall == CTransaction::OpCall ? false : true;
            }

            // Prioritize the contract txs that have the least number of ancestors
            // The reason for this is that otherwise it is possible to send one tx with a
            // high gas limit but a low gas price which has a child with a low gas limit but a high gas price
            // Without this condition that transaction chain would get priority in being included into the block.
            if(a.GetCountWithAncestors() != b.GetCountWithAncestors()) {
                return a.GetCountWithAncestors() < b.GetCountWithAncestors();
            }

            // Otherwise, prioritize the contract tx with the highest (minimum among its outputs) gas price
            // The reason for using the gas price of the output that sets the minimum gas price is that there
            // otherwise it may be possible to game the prioritization by setting a large gas price in one output
            // that does no execution, while the real execution has a very low gas price
            if(a.GetMinGasPrice() != b.GetMinGasPrice()) {
                return a.GetMinGasPrice() > b.GetMinGasPrice();
            }

            // Otherwise, prioritize the tx with the minimum size
            if(a.GetTxSize() != b.GetTxSize()) {
                return a.GetTxSize() < b.GetTxSize();
            }

            // If the txs are identical in their minimum gas prices and tx size
            // order based on the tx hash for consistency.
            return a.GetTx().GetHash() < b.GetTx().GetHash();
        }

        // If neither of the txs we are comparing are contract txs, use the standard comparison based on ancestor fees / ancestor size
        return CompareTxMemPoolEntryByAncestorFee()(a, b);
    }
};

class CompareTxMemPoolEntryByAncestorFeeOrGasPrice
{
public:
    bool operator()(const CTxMemPoolEntry& a, const CTxMemPoolEntry& b) const
    {
        int fAHasCreateOrCall = a.GetTx().GetCreateOrCall();
        int fBHasCreateOrCall = b.GetTx().GetCreateOrCall();

        // If either of the two entries that we are comparing has a contract scriptPubKey, the comparison here takes precedence
        if(fAHasCreateOrCall || fBHasCreateOrCall) {
            // Prioritze non-contract txs
            if((fAHasCreateOrCall > CTransaction::OpNone) != (fBHasCreateOrCall > CTransaction::OpNone)) {
                return fAHasCreateOrCall > CTransaction::OpNone ? false : true;
            }

            // Prioritze create contract txs over send to contract txs
            if((fAHasCreateOrCall > CTransaction::OpNone) && (fBHasCreateOrCall > CTransaction::OpNone) &&
                    (fAHasCreateOrCall != fBHasCreateOrCall) && (fAHasCreateOrCall == CTransaction::OpCall || fBHasCreateOrCall == CTransaction::OpCall)){
                return fAHasCreateOrCall == CTransaction::OpCall ? false : true;
            }

            // Prioritize the contract txs that have the least number of ancestors
            // The reason for this is that otherwise it is possible to send one tx with a
            // high gas limit but a low gas price which has a child with a low gas limit but a high gas price
            // Without this condition that transaction chain would get priority in being included into the block.
            if(a.GetCountWithAncestors() != b.GetCountWithAncestors()) {
                return a.GetCountWithAncestors() < b.GetCountWithAncestors();
            }

            // Otherwise, prioritize the contract tx with the highest (minimum among its outputs) gas price
            // The reason for using the gas price of the output that sets the minimum gas price is that there
            // otherwise it may be possible to game the prioritization by setting a large gas price in one output
            // that does no execution, while the real execution has a very low gas price
            if(a.GetMinGasPrice() != b.GetMinGasPrice()) {
                return a.GetMinGasPrice() > b.GetMinGasPrice();
            }

            // Otherwise, prioritize the tx with the minimum size
            if(a.GetTxSize() != b.GetTxSize()) {
                return a.GetTxSize() < b.GetTxSize();
            }

            // If the txs are identical in their minimum gas prices and tx size
            // order based on the tx hash for consistency.
            return a.GetTx().GetHash() < b.GetTx().GetHash();
        }

        // If neither of the txs we are comparing are contract txs, use the standard comparison based on ancestor fees / ancestor size
        return CompareTxMemPoolEntryByAncestorFee()(a, b);
    }
};

// Multi_index tag names
struct descendant_score {};
struct entry_time {};
struct ancestor_score {};
struct index_by_wtxid {};
struct ancestor_score_or_gas_price {};

class CBlockPolicyEstimator;

/**
 * Information about a mempool transaction.
 */
struct TxMempoolInfo
{
    /** The transaction itself */
    CTransactionRef tx;

    /** Time the transaction entered the mempool. */
    std::chrono::seconds m_time;

    /** Fee of the transaction. */
    CAmount fee;

    /** Virtual size of the transaction. */
    size_t vsize;

    /** The fee delta. */
    int64_t nFeeDelta;
};

/** Reason why a transaction was removed from the mempool,
 * this is passed to the notification signal.
 */
enum class MemPoolRemovalReason {
    EXPIRY,      //!< Expired from mempool
    SIZELIMIT,   //!< Removed in size limiting
    REORG,       //!< Removed for reorganization
    BLOCK,       //!< Removed for block
    CONFLICT,    //!< Removed for conflict with in-block transaction
    REPLACED,    //!< Removed for replacement
};

std::string RemovalReasonToString(const MemPoolRemovalReason& r) noexcept;

/**
 * CTxMemPool stores valid-according-to-the-current-best-chain transactions
 * that may be included in the next block.
 *
 * Transactions are added when they are seen on the network (or created by the
 * local node), but not all transactions seen are added to the pool. For
 * example, the following new transactions will not be added to the mempool:
 * - a transaction which doesn't meet the minimum fee requirements.
 * - a new transaction that double-spends an input of a transaction already in
 * the pool where the new transaction does not meet the Replace-By-Fee
 * requirements as defined in doc/policy/mempool-replacements.md.
 * - a non-standard transaction.
 *
 * CTxMemPool::mapTx, and CTxMemPoolEntry bookkeeping:
 *
 * mapTx is a boost::multi_index that sorts the mempool on 5 criteria:
 * - transaction hash (txid)
 * - witness-transaction hash (wtxid)
 * - descendant feerate [we use max(feerate of tx, feerate of tx with all descendants)]
 * - time in mempool
 * - ancestor feerate [we use min(feerate of tx, feerate of tx with all unconfirmed ancestors)]
 *
 * Note: the term "descendant" refers to in-mempool transactions that depend on
 * this one, while "ancestor" refers to in-mempool transactions that a given
 * transaction depends on.
 *
 * In order for the feerate sort to remain correct, we must update transactions
 * in the mempool when new descendants arrive.  To facilitate this, we track
 * the set of in-mempool direct parents and direct children in mapLinks.  Within
 * each CTxMemPoolEntry, we track the size and fees of all descendants.
 *
 * Usually when a new transaction is added to the mempool, it has no in-mempool
 * children (because any such children would be an orphan).  So in
 * addUnchecked(), we:
 * - update a new entry's setMemPoolParents to include all in-mempool parents
 * - update the new entry's direct parents to include the new tx as a child
 * - update all ancestors of the transaction to include the new tx's size/fee
 *
 * When a transaction is removed from the mempool, we must:
 * - update all in-mempool parents to not track the tx in setMemPoolChildren
 * - update all ancestors to not include the tx's size/fees in descendant state
 * - update all in-mempool children to not include it as a parent
 *
 * These happen in UpdateForRemoveFromMempool().  (Note that when removing a
 * transaction along with its descendants, we must calculate that set of
 * transactions to be removed before doing the removal, or else the mempool can
 * be in an inconsistent state where it's impossible to walk the ancestors of
 * a transaction.)
 *
 * In the event of a reorg, the assumption that a newly added tx has no
 * in-mempool children is false.  In particular, the mempool is in an
 * inconsistent state while new transactions are being added, because there may
 * be descendant transactions of a tx coming from a disconnected block that are
 * unreachable from just looking at transactions in the mempool (the linking
 * transactions may also be in the disconnected block, waiting to be added).
 * Because of this, there's not much benefit in trying to search for in-mempool
 * children in addUnchecked().  Instead, in the special case of transactions
 * being added from a disconnected block, we require the caller to clean up the
 * state, to account for in-mempool, out-of-block descendants for all the
 * in-block transactions by calling UpdateTransactionsFromBlock().  Note that
 * until this is called, the mempool state is not consistent, and in particular
 * mapLinks may not be correct (and therefore functions like
 * CalculateMemPoolAncestors() and CalculateDescendants() that rely
 * on them to walk the mempool are not generally safe to use).
 *
 * Computational limits:
 *
 * Updating all in-mempool ancestors of a newly added transaction can be slow,
 * if no bound exists on how many in-mempool ancestors there may be.
 * CalculateMemPoolAncestors() takes configurable limits that are designed to
 * prevent these calculations from being too CPU intensive.
 *
 */
class CTxMemPool
{
protected:
    const int m_check_ratio; //!< Value n means that 1 times in n we check.
    std::atomic<unsigned int> nTransactionsUpdated{0}; //!< Used by getblocktemplate to trigger CreateNewBlock() invocation
    CBlockPolicyEstimator* const minerPolicyEstimator;

    uint64_t totalTxSize GUARDED_BY(cs){0};      //!< sum of all mempool tx's virtual sizes. Differs from serialized tx size since witness data is discounted. Defined in BIP 141.
    CAmount m_total_fee GUARDED_BY(cs){0};       //!< sum of all mempool tx's fees (NOT modified fee)
    uint64_t cachedInnerUsage GUARDED_BY(cs){0}; //!< sum of dynamic memory usage of all the map elements (NOT the maps themselves)

    mutable int64_t lastRollingFeeUpdate GUARDED_BY(cs){GetTime()};
    mutable bool blockSinceLastRollingFeeBump GUARDED_BY(cs){false};
    mutable double rollingMinimumFeeRate GUARDED_BY(cs){0}; //!< minimum fee to get into the pool, decreases exponentially
    mutable Epoch m_epoch GUARDED_BY(cs){};

    // In-memory counter for external mempool tracking purposes.
    // This number is incremented once every time a transaction
    // is added or removed from the mempool for any reason.
    mutable uint64_t m_sequence_number GUARDED_BY(cs){1};

    void trackPackageRemoved(const CFeeRate& rate) EXCLUSIVE_LOCKS_REQUIRED(cs);

    bool m_load_tried GUARDED_BY(cs){false};

    CFeeRate GetMinFee(size_t sizelimit) const;

public:

    static const int ROLLING_FEE_HALFLIFE = 60 * 60 * 12; // public only for testing

    typedef boost::multi_index_container<
        CTxMemPoolEntry,
        boost::multi_index::indexed_by<
            // sorted by txid
            boost::multi_index::hashed_unique<mempoolentry_txid, SaltedTxidHasher>,
            // sorted by wtxid
            boost::multi_index::hashed_unique<
                boost::multi_index::tag<index_by_wtxid>,
                mempoolentry_wtxid,
                SaltedTxidHasher
            >,
            // sorted by fee rate
            boost::multi_index::ordered_non_unique<
                boost::multi_index::tag<descendant_score>,
                boost::multi_index::identity<CTxMemPoolEntry>,
                CompareTxMemPoolEntryByDescendantScore
            >,
            // sorted by entry time
            boost::multi_index::ordered_non_unique<
                boost::multi_index::tag<entry_time>,
                boost::multi_index::identity<CTxMemPoolEntry>,
                CompareTxMemPoolEntryByEntryTime
            >,
            // sorted by fee rate with ancestors
            boost::multi_index::ordered_non_unique<
                boost::multi_index::tag<ancestor_score>,
                boost::multi_index::identity<CTxMemPoolEntry>,
                CompareTxMemPoolEntryByAncestorFee
            >,
            // sorted by fee rate with gas price (if contract tx) or ancestors otherwise
            boost::multi_index::ordered_non_unique<
                boost::multi_index::tag<ancestor_score_or_gas_price>,
                boost::multi_index::identity<CTxMemPoolEntry>,
                CompareTxMemPoolEntryByAncestorFeeOrGasPrice
            >
        >
    > indexed_transaction_set;

    /**
     * This mutex needs to be locked when accessing `mapTx` or other members
     * that are guarded by it.
     *
     * @par Consistency guarantees
     *
     * By design, it is guaranteed that:
     *
     * 1. Locking both `cs_main` and `mempool.cs` will give a view of mempool
     *    that is consistent with current chain tip (`ActiveChain()` and
     *    `CoinsTip()`) and is fully populated. Fully populated means that if the
     *    current active chain is missing transactions that were present in a
     *    previously active chain, all the missing transactions will have been
     *    re-added to the mempool and should be present if they meet size and
     *    consistency constraints.
     *
     * 2. Locking `mempool.cs` without `cs_main` will give a view of a mempool
     *    consistent with some chain that was active since `cs_main` was last
     *    locked, and that is fully populated as described above. It is ok for
     *    code that only needs to query or remove transactions from the mempool
     *    to lock just `mempool.cs` without `cs_main`.
     *
     * To provide these guarantees, it is necessary to lock both `cs_main` and
     * `mempool.cs` whenever adding transactions to the mempool and whenever
     * changing the chain tip. It's necessary to keep both mutexes locked until
     * the mempool is consistent with the new chain tip and fully populated.
     */
    mutable RecursiveMutex cs;
    indexed_transaction_set mapTx GUARDED_BY(cs);

    using txiter = indexed_transaction_set::nth_index<0>::type::const_iterator;
    std::vector<std::pair<uint256, txiter>> vTxHashes GUARDED_BY(cs); //!< All tx witness hashes/entries in mapTx, in random order

    typedef std::set<txiter, CompareIteratorByHash> setEntries;

    using Limits = kernel::MemPoolLimits;

    uint64_t CalculateDescendantMaximum(txiter entry) const EXCLUSIVE_LOCKS_REQUIRED(cs);
private:
    typedef std::map<txiter, setEntries, CompareIteratorByHash> cacheMap;

    //////////////////////////////////////////////////////////////// // qtum
    typedef std::map<CMempoolAddressDeltaKey, CMempoolAddressDelta, CMempoolAddressDeltaKeyCompare> addressDeltaMap;
    addressDeltaMap mapAddress;

    typedef std::map<uint256, std::vector<CMempoolAddressDeltaKey> > addressDeltaMapInserted;
    addressDeltaMapInserted mapAddressInserted;

    typedef std::map<CSpentIndexKey, CSpentIndexValue, CSpentIndexKeyCompare> mapSpentIndex;
    mapSpentIndex mapSpent;

    typedef std::map<uint256, std::vector<CSpentIndexKey> > mapSpentIndexInserted;
    mapSpentIndexInserted mapSpentInserted;
    ////////////////////////////////////////////////////////////////

    void UpdateParent(txiter entry, txiter parent, bool add) EXCLUSIVE_LOCKS_REQUIRED(cs);
    void UpdateChild(txiter entry, txiter child, bool add) EXCLUSIVE_LOCKS_REQUIRED(cs);

    std::vector<indexed_transaction_set::const_iterator> GetSortedDepthAndScore() const EXCLUSIVE_LOCKS_REQUIRED(cs);

    /**
     * Track locally submitted transactions to periodically retry initial broadcast.
     */
    std::set<uint256> m_unbroadcast_txids GUARDED_BY(cs);


    /**
     * Helper function to calculate all in-mempool ancestors of staged_ancestors and apply ancestor
     * and descendant limits (including staged_ancestors themselves, entry_size and entry_count).
     *
     * @param[in]   entry_size          Virtual size to include in the limits.
     * @param[in]   entry_count         How many entries to include in the limits.
     * @param[in]   staged_ancestors    Should contain entries in the mempool.
     * @param[in]   limits              Maximum number and size of ancestors and descendants
     *
     * @return all in-mempool ancestors, or an error if any ancestor or descendant limits were hit
     */
    util::Result<setEntries> CalculateAncestorsAndCheckLimits(size_t entry_size,
                                                              size_t entry_count,
                                                              CTxMemPoolEntry::Parents &staged_ancestors,
                                                              const Limits& limits
                                                              ) const EXCLUSIVE_LOCKS_REQUIRED(cs);

public:
    indirectmap<COutPoint, const CTransaction*> mapNextTx GUARDED_BY(cs);
    std::map<uint256, CAmount> mapDeltas GUARDED_BY(cs);

    using Options = kernel::MemPoolOptions;

    const int64_t m_max_size_bytes;
    const std::chrono::seconds m_expiry;
    const CFeeRate m_incremental_relay_feerate;
    const CFeeRate m_min_relay_feerate;
    const CFeeRate m_dust_relay_feerate;
    const bool m_permit_bare_multisig;
    const std::optional<unsigned> m_max_datacarrier_bytes;
    const bool m_require_standard;
    const bool m_full_rbf;

    const Limits m_limits;

    /** Create a new CTxMemPool.
     * Sanity checks will be off by default for performance, because otherwise
     * accepting transactions becomes O(N^2) where N is the number of transactions
     * in the pool.
     */
    explicit CTxMemPool(const Options& opts);

    /**
     * If sanity-checking is turned on, check makes sure the pool is
     * consistent (does not contain two transactions that spend the same inputs,
     * all inputs are in the mapNextTx array). If sanity-checking is turned off,
     * check does nothing.
     */
    void check(const CCoinsViewCache& active_coins_tip, int64_t spendheight) const EXCLUSIVE_LOCKS_REQUIRED(::cs_main);

    // addUnchecked must updated state for all ancestors of a given transaction,
    // to track size/count of descendant transactions.  First version of
    // addUnchecked can be used to have it call CalculateMemPoolAncestors(), and
    // then invoke the second version.
    // Note that addUnchecked is ONLY called from ATMP outside of tests
    // and any other callers may break wallet's in-mempool tracking (due to
    // lack of CValidationInterface::TransactionAddedToMempool callbacks).
    void addUnchecked(const CTxMemPoolEntry& entry, bool validFeeEstimate = true) EXCLUSIVE_LOCKS_REQUIRED(cs, cs_main);
    void addUnchecked(const CTxMemPoolEntry& entry, setEntries& setAncestors, bool validFeeEstimate = true) EXCLUSIVE_LOCKS_REQUIRED(cs, cs_main);

    ///////////////////////////////////////////////////////// // qtum
    void addAddressIndex(const CTxMemPoolEntry &entry, const CCoinsViewCache &view);
    bool getAddressIndex(std::vector<std::pair<uint256, int> > &addresses,
                         std::vector<std::pair<CMempoolAddressDeltaKey, CMempoolAddressDelta> > &results);
    bool removeAddressIndex(const uint256 txhash);

    void addSpentIndex(const CTxMemPoolEntry &entry, const CCoinsViewCache &view);
    bool getSpentIndex(CSpentIndexKey &key, CSpentIndexValue &value) const;
    bool removeSpentIndex(const uint256 txhash);
    /////////////////////////////////////////////////////////

    void removeRecursive(const CTransaction& tx, MemPoolRemovalReason reason) EXCLUSIVE_LOCKS_REQUIRED(cs);
    /** After reorg, filter the entries that would no longer be valid in the next block, and update
     * the entries' cached LockPoints if needed.  The mempool does not have any knowledge of
     * consensus rules. It just appplies the callable function and removes the ones for which it
     * returns true.
     * @param[in]   filter_final_and_mature   Predicate that checks the relevant validation rules
     *                                        and updates an entry's LockPoints.
     * */
    void removeForReorg(CChain& chain, std::function<bool(txiter)> filter_final_and_mature) EXCLUSIVE_LOCKS_REQUIRED(cs, cs_main);
    void removeConflicts(const CTransaction& tx) EXCLUSIVE_LOCKS_REQUIRED(cs);
    void removeForBlock(const std::vector<CTransactionRef>& vtx, unsigned int nBlockHeight) EXCLUSIVE_LOCKS_REQUIRED(cs);

    bool CompareDepthAndScore(const uint256& hasha, const uint256& hashb, bool wtxid=false);
    void queryHashes(std::vector<uint256>& vtxid) const;
    bool isSpent(const COutPoint& outpoint) const;
    unsigned int GetTransactionsUpdated() const;
    void AddTransactionsUpdated(unsigned int n);
    /**
     * Check that none of this transactions inputs are in the mempool, and thus
     * the tx is not dependent on other mempool transactions to be included in a block.
     */
    bool HasNoInputsOf(const CTransaction& tx) const EXCLUSIVE_LOCKS_REQUIRED(cs);

    /** Affect CreateNewBlock prioritisation of transactions */
    void PrioritiseTransaction(const uint256& hash, const CAmount& nFeeDelta);
    void ApplyDelta(const uint256& hash, CAmount &nFeeDelta) const EXCLUSIVE_LOCKS_REQUIRED(cs);
    void ClearPrioritisation(const uint256& hash) EXCLUSIVE_LOCKS_REQUIRED(cs);

    /** Get the transaction in the pool that spends the same prevout */
    const CTransaction* GetConflictTx(const COutPoint& prevout) const EXCLUSIVE_LOCKS_REQUIRED(cs);

    /** Returns an iterator to the given hash, if found */
    std::optional<txiter> GetIter(const uint256& txid) const EXCLUSIVE_LOCKS_REQUIRED(cs);

    /** Translate a set of hashes into a set of pool iterators to avoid repeated lookups */
    setEntries GetIterSet(const std::set<uint256>& hashes) const EXCLUSIVE_LOCKS_REQUIRED(cs);

    /** Remove a set of transactions from the mempool.
     *  If a transaction is in this set, then all in-mempool descendants must
     *  also be in the set, unless this transaction is being removed for being
     *  in a block.
     *  Set updateDescendants to true when removing a tx that was in a block, so
     *  that any in-mempool descendants have their ancestor state updated.
     */
    void RemoveStaged(setEntries& stage, bool updateDescendants, MemPoolRemovalReason reason) EXCLUSIVE_LOCKS_REQUIRED(cs);

    /** UpdateTransactionsFromBlock is called when adding transactions from a
     * disconnected block back to the mempool, new mempool entries may have
     * children in the mempool (which is generally not the case when otherwise
     * adding transactions).
     *  @post updated descendant state for descendants of each transaction in
     *        vHashesToUpdate (excluding any child transactions present in
     *        vHashesToUpdate, which are already accounted for). Updated state
     *        includes add fee/size information for such descendants to the
     *        parent and updated ancestor state to include the parent.
     *
     * @param[in] vHashesToUpdate          The set of txids from the
     *     disconnected block that have been accepted back into the mempool.
     */
    void UpdateTransactionsFromBlock(const std::vector<uint256>& vHashesToUpdate) EXCLUSIVE_LOCKS_REQUIRED(cs, cs_main) LOCKS_EXCLUDED(m_epoch);

    /**
     * Try to calculate all in-mempool ancestors of entry.
     * (these are all calculated including the tx itself)
     *
     * @param[in]   entry               CTxMemPoolEntry of which all in-mempool ancestors are calculated
     * @param[in]   limits              Maximum number and size of ancestors and descendants
     * @param[in]   fSearchForParents   Whether to search a tx's vin for in-mempool parents, or look
     *                                  up parents from mapLinks. Must be true for entries not in
     *                                  the mempool
     *
     * @return all in-mempool ancestors, or an error if any ancestor or descendant limits were hit
     */
    util::Result<setEntries> CalculateMemPoolAncestors(const CTxMemPoolEntry& entry,
                                   const Limits& limits,
                                   bool fSearchForParents = true) const EXCLUSIVE_LOCKS_REQUIRED(cs);

    /**
     * Same as CalculateMemPoolAncestors, but always returns a (non-optional) setEntries.
     * Should only be used when it is assumed CalculateMemPoolAncestors would not fail. If
     * CalculateMemPoolAncestors does unexpectedly fail, an empty setEntries is returned and the
     * error is logged to BCLog::MEMPOOL with level BCLog::Level::Error. In debug builds, failure
     * of CalculateMemPoolAncestors will lead to shutdown due to assertion failure.
     *
     * @param[in]   calling_fn_name     Name of calling function so we can properly log the call site
     *
     * @return a setEntries corresponding to the result of CalculateMemPoolAncestors or an empty
     *         setEntries if it failed
     *
     * @see CTXMemPool::CalculateMemPoolAncestors()
     */
    setEntries AssumeCalculateMemPoolAncestors(
        std::string_view calling_fn_name,
        const CTxMemPoolEntry &entry,
        const Limits& limits,
        bool fSearchForParents = true) const EXCLUSIVE_LOCKS_REQUIRED(cs);

    /** Calculate all in-mempool ancestors of a set of transactions not already in the mempool and
     * check ancestor and descendant limits. Heuristics are used to estimate the ancestor and
     * descendant count of all entries if the package were to be added to the mempool.  The limits
     * are applied to the union of all package transactions. For example, if the package has 3
     * transactions and limits.ancestor_count = 25, the union of all 3 sets of ancestors (including the
     * transactions themselves) must be <= 22.
     * @param[in]       package                 Transaction package being evaluated for acceptance
     *                                          to mempool. The transactions need not be direct
     *                                          ancestors/descendants of each other.
     * @param[in]       limits                  Maximum number and size of ancestors and descendants
     * @param[out]      errString               Populated with error reason if a limit is hit.
     */
    bool CheckPackageLimits(const Package& package,
                            const Limits& limits,
                            std::string &errString) const EXCLUSIVE_LOCKS_REQUIRED(cs);

    /** Populate setDescendants with all in-mempool descendants of hash.
     *  Assumes that setDescendants includes all in-mempool descendants of anything
     *  already in it.  */
    void CalculateDescendants(txiter it, setEntries& setDescendants) const EXCLUSIVE_LOCKS_REQUIRED(cs);

    /** The minimum fee to get into the mempool, which may itself not be enough
     *  for larger-sized transactions.
     *  The m_incremental_relay_feerate policy variable is used to bound the time it
     *  takes the fee rate to go back down all the way to 0. When the feerate
     *  would otherwise be half of this, it is set to 0 instead.
     */
    CFeeRate GetMinFee() const {
        return GetMinFee(m_max_size_bytes);
    }

    /** Remove transactions from the mempool until its dynamic size is <= sizelimit.
      *  pvNoSpendsRemaining, if set, will be populated with the list of outpoints
      *  which are not in mempool which no longer have any spends in this mempool.
      */
    void TrimToSize(size_t sizelimit, std::vector<COutPoint>* pvNoSpendsRemaining = nullptr) EXCLUSIVE_LOCKS_REQUIRED(cs);

    /** Expire all transaction (and their dependencies) in the mempool older than time. Return the number of removed transactions. */
    int Expire(std::chrono::seconds time) EXCLUSIVE_LOCKS_REQUIRED(cs);

    /**
     * Calculate the ancestor and descendant count for the given transaction.
     * The counts include the transaction itself.
     * When ancestors is non-zero (ie, the transaction itself is in the mempool),
     * ancestorsize and ancestorfees will also be set to the appropriate values.
     */
    void GetTransactionAncestry(const uint256& txid, size_t& ancestors, size_t& descendants, size_t* ancestorsize = nullptr, CAmount* ancestorfees = nullptr) const;

    /**
     * @returns true if we've made an attempt to load the mempool regardless of
     *          whether the attempt was successful or not
     */
    bool GetLoadTried() const;

    /**
     * Set whether or not we've made an attempt to load the mempool (regardless
     * of whether the attempt was successful or not)
     */
    void SetLoadTried(bool load_tried);

    unsigned long size() const
    {
        LOCK(cs);
        return mapTx.size();
    }

    uint64_t GetTotalTxSize() const EXCLUSIVE_LOCKS_REQUIRED(cs)
    {
        AssertLockHeld(cs);
        return totalTxSize;
    }

    CAmount GetTotalFee() const EXCLUSIVE_LOCKS_REQUIRED(cs)
    {
        AssertLockHeld(cs);
        return m_total_fee;
    }

    bool exists(const GenTxid& gtxid) const
    {
        LOCK(cs);
        if (gtxid.IsWtxid()) {
            return (mapTx.get<index_by_wtxid>().count(gtxid.GetHash()) != 0);
        }
        return (mapTx.count(gtxid.GetHash()) != 0);
    }

    bool exists(const COutPoint& outpoint) const
    {
        LOCK(cs);
        auto it = mapTx.find(outpoint.hash);
        return (it != mapTx.end() && outpoint.n < it->GetTx().vout.size());
    }

    CTransactionRef get(const uint256& hash) const;
    txiter get_iter_from_wtxid(const uint256& wtxid) const EXCLUSIVE_LOCKS_REQUIRED(cs)
    {
        AssertLockHeld(cs);
        return mapTx.project<0>(mapTx.get<index_by_wtxid>().find(wtxid));
    }
    TxMempoolInfo info(const GenTxid& gtxid) const;
    std::vector<TxMempoolInfo> infoAll() const;

    size_t DynamicMemoryUsage() const;

    /** Adds a transaction to the unbroadcast set */
    void AddUnbroadcastTx(const uint256& txid)
    {
        LOCK(cs);
        // Sanity check the transaction is in the mempool & insert into
        // unbroadcast set.
        if (exists(GenTxid::Txid(txid))) m_unbroadcast_txids.insert(txid);
    };

    /** Removes a transaction from the unbroadcast set */
    void RemoveUnbroadcastTx(const uint256& txid, const bool unchecked = false);

    /** Returns transactions in unbroadcast set */
    std::set<uint256> GetUnbroadcastTxs() const
    {
        LOCK(cs);
        return m_unbroadcast_txids;
    }

    /** Returns whether a txid is in the unbroadcast set */
    bool IsUnbroadcastTx(const uint256& txid) const EXCLUSIVE_LOCKS_REQUIRED(cs)
    {
        AssertLockHeld(cs);
        return m_unbroadcast_txids.count(txid) != 0;
    }

    /** Guards this internal counter for external reporting */
    uint64_t GetAndIncrementSequence() const EXCLUSIVE_LOCKS_REQUIRED(cs) {
        return m_sequence_number++;
    }

    uint64_t GetSequence() const EXCLUSIVE_LOCKS_REQUIRED(cs) {
        return m_sequence_number;
    }

private:
    /** UpdateForDescendants is used by UpdateTransactionsFromBlock to update
     *  the descendants for a single transaction that has been added to the
     *  mempool but may have child transactions in the mempool, eg during a
     *  chain reorg.
     *
     * @pre CTxMemPoolEntry::m_children is correct for the given tx and all
     *      descendants.
     * @pre cachedDescendants is an accurate cache where each entry has all
     *      descendants of the corresponding key, including those that should
     *      be removed for violation of ancestor limits.
     * @post if updateIt has any non-excluded descendants, cachedDescendants has
     *       a new cache line for updateIt.
     * @post descendants_to_remove has a new entry for any descendant which exceeded
     *       ancestor limits relative to updateIt.
     *
     * @param[in] updateIt the entry to update for its descendants
     * @param[in,out] cachedDescendants a cache where each line corresponds to all
     *     descendants. It will be updated with the descendants of the transaction
     *     being updated, so that future invocations don't need to walk the same
     *     transaction again, if encountered in another transaction chain.
     * @param[in] setExclude the set of descendant transactions in the mempool
     *     that must not be accounted for (because any descendants in setExclude
     *     were added to the mempool after the transaction being updated and hence
     *     their state is already reflected in the parent state).
     * @param[out] descendants_to_remove Populated with the txids of entries that
     *     exceed ancestor limits. It's the responsibility of the caller to
     *     removeRecursive them.
     */
    void UpdateForDescendants(txiter updateIt, cacheMap& cachedDescendants,
                              const std::set<uint256>& setExclude, std::set<uint256>& descendants_to_remove) EXCLUSIVE_LOCKS_REQUIRED(cs);
    /** Update ancestors of hash to add/remove it as a descendant transaction. */
    void UpdateAncestorsOf(bool add, txiter hash, setEntries &setAncestors) EXCLUSIVE_LOCKS_REQUIRED(cs);
    /** Set ancestor state for an entry */
    void UpdateEntryForAncestors(txiter it, const setEntries &setAncestors) EXCLUSIVE_LOCKS_REQUIRED(cs);
    /** For each transaction being removed, update ancestors and any direct children.
      * If updateDescendants is true, then also update in-mempool descendants'
      * ancestor state. */
    void UpdateForRemoveFromMempool(const setEntries &entriesToRemove, bool updateDescendants) EXCLUSIVE_LOCKS_REQUIRED(cs);
    /** Sever link between specified transaction and direct children. */
    void UpdateChildrenForRemoval(txiter entry) EXCLUSIVE_LOCKS_REQUIRED(cs);

    /** Before calling removeUnchecked for a given transaction,
     *  UpdateForRemoveFromMempool must be called on the entire (dependent) set
     *  of transactions being removed at the same time.  We use each
     *  CTxMemPoolEntry's setMemPoolParents in order to walk ancestors of a
     *  given transaction that is removed, so we can't remove intermediate
     *  transactions in a chain before we've updated all the state for the
     *  removal.
     */
    void removeUnchecked(txiter entry, MemPoolRemovalReason reason) EXCLUSIVE_LOCKS_REQUIRED(cs);
public:
    /** visited marks a CTxMemPoolEntry as having been traversed
     * during the lifetime of the most recently created Epoch::Guard
     * and returns false if we are the first visitor, true otherwise.
     *
     * An Epoch::Guard must be held when visited is called or an assert will be
     * triggered.
     *
     */
    bool visited(const txiter it) const EXCLUSIVE_LOCKS_REQUIRED(cs, m_epoch)
    {
        return m_epoch.visited(it->m_epoch_marker);
    }

    bool visited(std::optional<txiter> it) const EXCLUSIVE_LOCKS_REQUIRED(cs, m_epoch)
    {
        assert(m_epoch.guarded()); // verify guard even when it==nullopt
        return !it || visited(*it);
    }
};

/**
 * CCoinsView that brings transactions from a mempool into view.
 * It does not check for spendings by memory pool transactions.
 * Instead, it provides access to all Coins which are either unspent in the
 * base CCoinsView, are outputs from any mempool transaction, or are
 * tracked temporarily to allow transaction dependencies in package validation.
 * This allows transaction replacement to work as expected, as you want to
 * have all inputs "available" to check signatures, and any cycles in the
 * dependency graph are checked directly in AcceptToMemoryPool.
 * It also allows you to sign a double-spend directly in
 * signrawtransactionwithkey and signrawtransactionwithwallet,
 * as long as the conflicting transaction is not yet confirmed.
 */
class CCoinsViewMemPool : public CCoinsViewBacked
{
    /**
    * Coins made available by transactions being validated. Tracking these allows for package
    * validation, since we can access transaction outputs without submitting them to mempool.
    */
    std::unordered_map<COutPoint, Coin, SaltedOutpointHasher> m_temp_added;
protected:
    const CTxMemPool& mempool;

public:
    CCoinsViewMemPool(CCoinsView* baseIn, const CTxMemPool& mempoolIn);
    bool GetCoin(const COutPoint &outpoint, Coin &coin) const override;
    bool HaveCoin(const COutPoint &outpoint) const override;
    /** Add the coins created by this transaction. These coins are only temporarily stored in
     * m_temp_added and cannot be flushed to the back end. Only used for package validation. */
    void PackageAddTransaction(const CTransactionRef& tx);
};

/**
 * DisconnectedBlockTransactions

 * During the reorg, it's desirable to re-add previously confirmed transactions
 * to the mempool, so that anything not re-confirmed in the new chain is
 * available to be mined. However, it's more efficient to wait until the reorg
 * is complete and process all still-unconfirmed transactions at that time,
 * since we expect most confirmed transactions to (typically) still be
 * confirmed in the new chain, and re-accepting to the memory pool is expensive
 * (and therefore better to not do in the middle of reorg-processing).
 * Instead, store the disconnected transactions (in order!) as we go, remove any
 * that are included in blocks in the new chain, and then process the remaining
 * still-unconfirmed transactions at the end.
 */

// multi_index tag names
struct txid_index {};
struct insertion_order {};

struct DisconnectedBlockTransactions {
    typedef boost::multi_index_container<
        CTransactionRef,
        boost::multi_index::indexed_by<
            // sorted by txid
            boost::multi_index::hashed_unique<
                boost::multi_index::tag<txid_index>,
                mempoolentry_txid,
                SaltedTxidHasher
            >,
            // sorted by order in the blockchain
            boost::multi_index::sequenced<
                boost::multi_index::tag<insertion_order>
            >
        >
    > indexed_disconnected_transactions;

    // It's almost certainly a logic bug if we don't clear out queuedTx before
    // destruction, as we add to it while disconnecting blocks, and then we
    // need to re-process remaining transactions to ensure mempool consistency.
    // For now, assert() that we've emptied out this object on destruction.
    // This assert() can always be removed if the reorg-processing code were
    // to be refactored such that this assumption is no longer true (for
    // instance if there was some other way we cleaned up the mempool after a
    // reorg, besides draining this object).
    ~DisconnectedBlockTransactions() { assert(queuedTx.empty()); }

    indexed_disconnected_transactions queuedTx;
    uint64_t cachedInnerUsage = 0;

    // Estimate the overhead of queuedTx to be 6 pointers + an allocation, as
    // no exact formula for boost::multi_index_contained is implemented.
    size_t DynamicMemoryUsage() const {
        return memusage::MallocUsage(sizeof(CTransactionRef) + 6 * sizeof(void*)) * queuedTx.size() + cachedInnerUsage;
    }

    void addTransaction(const CTransactionRef& tx)
    {
        queuedTx.insert(tx);
        cachedInnerUsage += RecursiveDynamicUsage(tx);
    }

    // Remove entries based on txid_index, and update memory usage.
    void removeForBlock(const std::vector<CTransactionRef>& vtx)
    {
        // Short-circuit in the common case of a block being added to the tip
        if (queuedTx.empty()) {
            return;
        }
        for (auto const &tx : vtx) {
            auto it = queuedTx.find(tx->GetHash());
            if (it != queuedTx.end()) {
                cachedInnerUsage -= RecursiveDynamicUsage(*it);
                queuedTx.erase(it);
            }
        }
    }

    // Remove an entry by insertion_order index, and update memory usage.
    void removeEntry(indexed_disconnected_transactions::index<insertion_order>::type::iterator entry)
    {
        cachedInnerUsage -= RecursiveDynamicUsage(*entry);
        queuedTx.get<insertion_order>().erase(entry);
    }

    void clear()
    {
        cachedInnerUsage = 0;
        queuedTx.clear();
    }
};

#endif // BITCOIN_TXMEMPOOL_H<|MERGE_RESOLUTION|>--- conflicted
+++ resolved
@@ -43,21 +43,6 @@
 
 /** Fake height value used in Coin to signify they are only in the memory pool (since 0.8) */
 static const uint32_t MEMPOOL_HEIGHT = 0x0FFFFFFF;
-<<<<<<< HEAD
-
-struct LockPoints {
-    // Will be set to the blockchain height and median time past
-    // values that would be necessary to satisfy all relative locktime
-    // constraints (BIP68) of this tx given our view of block chain history
-    int height{0};
-    int64_t time{0};
-    // As long as the current chain descends from the highest height block
-    // containing one of the inputs used in the calculation, then the cached
-    // values are still valid even after a reorg.
-    CBlockIndex* maxInputBlock{nullptr};
-};
-=======
->>>>>>> 4985b774
 
 /**
  * Test whether the LockPoints height and time are still valid on the current chain
@@ -76,21 +61,6 @@
     }
 };
 
-<<<<<<< HEAD
-//////////////////////////////////////////////////////// // qtum
-struct CSpentIndexKeyCompare
-{
-    bool operator()(const CSpentIndexKey& a, const CSpentIndexKey& b) const {
-        if (a.txid == b.txid) {
-            return a.outputIndex < b.outputIndex;
-        } else {
-            return a.txid < b.txid;
-        }
-    }
-};
-
-=======
->>>>>>> 4985b774
 struct CMempoolAddressDelta
 {
     int64_t time;
@@ -104,7 +74,6 @@
         prevhash = hash;
         prevout = out;
     }
-<<<<<<< HEAD
 
     CMempoolAddressDelta(int64_t t, CAmount a) {
         time = t;
@@ -163,154 +132,6 @@
 };
 ////////////////////////////////////////////////////////
 
-/** \class CTxMemPoolEntry
- *
- * CTxMemPoolEntry stores data about the corresponding transaction, as well
- * as data about all in-mempool transactions that depend on the transaction
- * ("descendant" transactions).
- *
- * When a new entry is added to the mempool, we update the descendant state
- * (nCountWithDescendants, nSizeWithDescendants, and nModFeesWithDescendants) for
- * all ancestors of the newly added transaction.
- *
- */
-=======
->>>>>>> 4985b774
-
-    CMempoolAddressDelta(int64_t t, CAmount a) {
-        time = t;
-        amount = a;
-        prevhash.SetNull();
-        prevout = 0;
-    }
-};
-
-struct CMempoolAddressDeltaKey
-{
-    int type;
-    uint256 addressBytes;
-    uint256 txhash;
-    unsigned int index;
-    int spending;
-
-    CMempoolAddressDeltaKey(int addressType, uint256 addressHash, uint256 hash, unsigned int i, int s) {
-        type = addressType;
-        addressBytes = addressHash;
-        txhash = hash;
-        index = i;
-        spending = s;
-    }
-
-<<<<<<< HEAD
-private:
-    const CTransactionRef tx;
-    mutable Parents m_parents;
-    mutable Children m_children;
-    const CAmount nFee;             //!< Cached to avoid expensive parent-transaction lookups
-    const size_t nTxWeight;         //!< ... and avoid recomputing tx weight (also used for GetTxSize())
-    const size_t nUsageSize;        //!< ... and total memory usage
-    const int64_t nTime;            //!< Local time when entering the mempool
-    const unsigned int entryHeight; //!< Chain height when entering the mempool
-    const bool spendsCoinbase;      //!< keep track of transactions that spend a coinbase
-    const int64_t sigOpCost;        //!< Total sigop cost
-    CAmount m_modified_fee;         //!< Used for determining the priority of the transaction for mining in a block
-    LockPoints lockPoints;     //!< Track the height and time at which tx was final
-    CAmount nMinGasPrice{0};   //!< The minimum gas price among the contract outputs of the tx
-
-    // Information about descendants of this transaction that are in the
-    // mempool; if we remove this transaction we must remove all of these
-    // descendants as well.
-    uint64_t nCountWithDescendants{1}; //!< number of descendant transactions
-    uint64_t nSizeWithDescendants;   //!< ... and size
-    CAmount nModFeesWithDescendants; //!< ... and total fees (all including us)
-
-    // Analogous statistics for ancestor transactions
-    uint64_t nCountWithAncestors{1};
-    uint64_t nSizeWithAncestors;
-    CAmount nModFeesWithAncestors;
-    int64_t nSigOpCostWithAncestors;
-
-public:
-    CTxMemPoolEntry(const CTransactionRef& tx, CAmount fee,
-                    int64_t time, unsigned int entry_height,
-                    bool spends_coinbase,
-                    int64_t sigops_cost, LockPoints lp, CAmount min_gas_price = 0);
-
-    const CTransaction& GetTx() const { return *this->tx; }
-    CTransactionRef GetSharedTx() const { return this->tx; }
-    const CAmount& GetFee() const { return nFee; }
-    size_t GetTxSize() const;
-    size_t GetTxWeight() const { return nTxWeight; }
-    std::chrono::seconds GetTime() const { return std::chrono::seconds{nTime}; }
-    unsigned int GetHeight() const { return entryHeight; }
-    int64_t GetSigOpCost() const { return sigOpCost; }
-    CAmount GetModifiedFee() const { return m_modified_fee; }
-    size_t DynamicMemoryUsage() const { return nUsageSize; }
-    const LockPoints& GetLockPoints() const { return lockPoints; }
-    const CAmount& GetMinGasPrice() const { return nMinGasPrice; }
-
-    // Adjusts the descendant state.
-    void UpdateDescendantState(int64_t modifySize, CAmount modifyFee, int64_t modifyCount);
-    // Adjusts the ancestor state
-    void UpdateAncestorState(int64_t modifySize, CAmount modifyFee, int64_t modifyCount, int64_t modifySigOps);
-    // Updates the modified fees with descendants/ancestors.
-    void UpdateModifiedFee(CAmount fee_diff);
-    // Update the LockPoints after a reorg
-    void UpdateLockPoints(const LockPoints& lp);
-
-    uint64_t GetCountWithDescendants() const { return nCountWithDescendants; }
-    uint64_t GetSizeWithDescendants() const { return nSizeWithDescendants; }
-    CAmount GetModFeesWithDescendants() const { return nModFeesWithDescendants; }
-
-    bool GetSpendsCoinbase() const { return spendsCoinbase; }
-
-    uint64_t GetCountWithAncestors() const { return nCountWithAncestors; }
-    uint64_t GetSizeWithAncestors() const { return nSizeWithAncestors; }
-    CAmount GetModFeesWithAncestors() const { return nModFeesWithAncestors; }
-    int64_t GetSigOpCostWithAncestors() const { return nSigOpCostWithAncestors; }
-
-    const Parents& GetMemPoolParentsConst() const { return m_parents; }
-    const Children& GetMemPoolChildrenConst() const { return m_children; }
-    Parents& GetMemPoolParents() const { return m_parents; }
-    Children& GetMemPoolChildren() const { return m_children; }
-
-    mutable size_t vTxHashesIdx; //!< Index in mempool's vTxHashes
-    mutable Epoch::Marker m_epoch_marker; //!< epoch when last touched, useful for graph algorithms
-=======
-    CMempoolAddressDeltaKey(int addressType, uint256 addressHash) {
-        type = addressType;
-        addressBytes = addressHash;
-        txhash.SetNull();
-        index = 0;
-        spending = 0;
-    }
-};
-
-struct CMempoolAddressDeltaKeyCompare
-{
-    bool operator()(const CMempoolAddressDeltaKey& a, const CMempoolAddressDeltaKey& b) const {
-        if (a.type == b.type) {
-            if (a.addressBytes == b.addressBytes) {
-                if (a.txhash == b.txhash) {
-                    if (a.index == b.index) {
-                        return a.spending < b.spending;
-                    } else {
-                        return a.index < b.index;
-                    }
-                } else {
-                    return a.txhash < b.txhash;
-                }
-            } else {
-                return a.addressBytes < b.addressBytes;
-            }
-        } else {
-            return a.type < b.type;
-        }
-    }
->>>>>>> 4985b774
-};
-////////////////////////////////////////////////////////
-
 // extracts a transaction hash from CTxMemPoolEntry or CTransactionRef
 struct mempoolentry_txid
 {
@@ -455,57 +276,6 @@
             mod_fee = a.GetModifiedFee();
             size = a.GetTxSize();
         }
-    }
-};
-class CompareTxMemPoolEntryByAncestorFeeOrGasPrice
-{
-public:
-    bool operator()(const CTxMemPoolEntry& a, const CTxMemPoolEntry& b) const
-    {
-        int fAHasCreateOrCall = a.GetTx().GetCreateOrCall();
-        int fBHasCreateOrCall = b.GetTx().GetCreateOrCall();
-
-        // If either of the two entries that we are comparing has a contract scriptPubKey, the comparison here takes precedence
-        if(fAHasCreateOrCall || fBHasCreateOrCall) {
-            // Prioritze non-contract txs
-            if((fAHasCreateOrCall > CTransaction::OpNone) != (fBHasCreateOrCall > CTransaction::OpNone)) {
-                return fAHasCreateOrCall > CTransaction::OpNone ? false : true;
-            }
-
-            // Prioritze create contract txs over send to contract txs
-            if((fAHasCreateOrCall > CTransaction::OpNone) && (fBHasCreateOrCall > CTransaction::OpNone) &&
-                    (fAHasCreateOrCall != fBHasCreateOrCall) && (fAHasCreateOrCall == CTransaction::OpCall || fBHasCreateOrCall == CTransaction::OpCall)){
-                return fAHasCreateOrCall == CTransaction::OpCall ? false : true;
-            }
-
-            // Prioritize the contract txs that have the least number of ancestors
-            // The reason for this is that otherwise it is possible to send one tx with a
-            // high gas limit but a low gas price which has a child with a low gas limit but a high gas price
-            // Without this condition that transaction chain would get priority in being included into the block.
-            if(a.GetCountWithAncestors() != b.GetCountWithAncestors()) {
-                return a.GetCountWithAncestors() < b.GetCountWithAncestors();
-            }
-
-            // Otherwise, prioritize the contract tx with the highest (minimum among its outputs) gas price
-            // The reason for using the gas price of the output that sets the minimum gas price is that there
-            // otherwise it may be possible to game the prioritization by setting a large gas price in one output
-            // that does no execution, while the real execution has a very low gas price
-            if(a.GetMinGasPrice() != b.GetMinGasPrice()) {
-                return a.GetMinGasPrice() > b.GetMinGasPrice();
-            }
-
-            // Otherwise, prioritize the tx with the minimum size
-            if(a.GetTxSize() != b.GetTxSize()) {
-                return a.GetTxSize() < b.GetTxSize();
-            }
-
-            // If the txs are identical in their minimum gas prices and tx size
-            // order based on the tx hash for consistency.
-            return a.GetTx().GetHash() < b.GetTx().GetHash();
-        }
-
-        // If neither of the txs we are comparing are contract txs, use the standard comparison based on ancestor fees / ancestor size
-        return CompareTxMemPoolEntryByAncestorFee()(a, b);
     }
 };
 
