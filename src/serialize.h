// Copyright (c) 2009-2010 Satoshi Nakamoto
// Copyright (c) 2009-2018 The Bitcoin Core developers
// Distributed under the MIT software license, see the accompanying
// file COPYING or http://www.opensource.org/licenses/mit-license.php.

#ifndef BITCOIN_SERIALIZE_H
#define BITCOIN_SERIALIZE_H

#include <compat/endian.h>

#include <algorithm>
#include <assert.h>
#include <ios>
#include <limits>
#include <map>
#include <memory>
#include <set>
#include <stdint.h>
#include <string>
#include <string.h>
#include <utility>
#include <vector>

#include <prevector.h>
#include <span.h>

static const unsigned int MAX_SIZE = 0x10000000; // Qtum: Increase max serialized size to 256mb

/**
 * Dummy data type to identify deserializing constructors.
 *
 * By convention, a constructor of a type T with signature
 *
 *   template <typename Stream> T::T(deserialize_type, Stream& s)
 *
 * is a deserializing constructor, which builds the type by
 * deserializing it from s. If T contains const fields, this
 * is likely the only way to do so.
 */
struct deserialize_type {};
constexpr deserialize_type deserialize {};

/**
 * Used to bypass the rule against non-const reference to temporary
 * where it makes sense with wrappers.
 */
template<typename T>
inline T& REF(const T& val)
{
    return const_cast<T&>(val);
}

/**
 * Used to acquire a non-const pointer "this" to generate bodies
 * of const serialization operations from a template
 */
template<typename T>
inline T* NCONST_PTR(const T* val)
{
    return const_cast<T*>(val);
}

//! Safely convert odd char pointer types to standard ones.
inline char* CharCast(char* c) { return c; }
inline char* CharCast(unsigned char* c) { return (char*)c; }
inline const char* CharCast(const char* c) { return c; }
inline const char* CharCast(const unsigned char* c) { return (const char*)c; }

/*
 * Lowest-level serialization and conversion.
 * @note Sizes of these types are verified in the tests
 */
template<typename Stream> inline void ser_writedata8(Stream &s, uint8_t obj)
{
    s.write((char*)&obj, 1);
}
template<typename Stream> inline void ser_writedata16(Stream &s, uint16_t obj)
{
    obj = htole16(obj);
    s.write((char*)&obj, 2);
}
template<typename Stream> inline void ser_writedata16be(Stream &s, uint16_t obj)
{
    obj = htobe16(obj);
    s.write((char*)&obj, 2);
}
template<typename Stream> inline void ser_writedata32(Stream &s, uint32_t obj)
{
    obj = htole32(obj);
    s.write((char*)&obj, 4);
}
<<<<<<< HEAD
///////////////////////////////////////////////// // qtum
=======
>>>>>>> 451880b9
template<typename Stream> inline void ser_writedata32be(Stream &s, uint32_t obj)
{
    obj = htobe32(obj);
    s.write((char*)&obj, 4);
}
<<<<<<< HEAD
/////////////////////////////////////////////////
=======
>>>>>>> 451880b9
template<typename Stream> inline void ser_writedata64(Stream &s, uint64_t obj)
{
    obj = htole64(obj);
    s.write((char*)&obj, 8);
}
template<typename Stream> inline uint8_t ser_readdata8(Stream &s)
{
    uint8_t obj;
    s.read((char*)&obj, 1);
    return obj;
}
template<typename Stream> inline uint16_t ser_readdata16(Stream &s)
{
    uint16_t obj;
    s.read((char*)&obj, 2);
    return le16toh(obj);
}
template<typename Stream> inline uint16_t ser_readdata16be(Stream &s)
{
    uint16_t obj;
    s.read((char*)&obj, 2);
    return be16toh(obj);
}
template<typename Stream> inline uint32_t ser_readdata32(Stream &s)
{
    uint32_t obj;
    s.read((char*)&obj, 4);
    return le32toh(obj);
}
<<<<<<< HEAD
//////////////////////////////////////////////////////////////////// // qtum
=======
>>>>>>> 451880b9
template<typename Stream> inline uint32_t ser_readdata32be(Stream &s)
{
    uint32_t obj;
    s.read((char*)&obj, 4);
    return be32toh(obj);
}
<<<<<<< HEAD
////////////////////////////////////////////////////////////////////
=======
>>>>>>> 451880b9
template<typename Stream> inline uint64_t ser_readdata64(Stream &s)
{
    uint64_t obj;
    s.read((char*)&obj, 8);
    return le64toh(obj);
}
inline uint64_t ser_double_to_uint64(double x)
{
    union { double x; uint64_t y; } tmp;
    tmp.x = x;
    return tmp.y;
}
inline uint32_t ser_float_to_uint32(float x)
{
    union { float x; uint32_t y; } tmp;
    tmp.x = x;
    return tmp.y;
}
inline double ser_uint64_to_double(uint64_t y)
{
    union { double x; uint64_t y; } tmp;
    tmp.y = y;
    return tmp.x;
}
inline float ser_uint32_to_float(uint32_t y)
{
    union { float x; uint32_t y; } tmp;
    tmp.y = y;
    return tmp.x;
}


/////////////////////////////////////////////////////////////////
//
// Templates for serializing to anything that looks like a stream,
// i.e. anything that supports .read(char*, size_t) and .write(char*, size_t)
//

class CSizeComputer;

enum
{
    // primary actions
    SER_NETWORK         = (1 << 0),
    SER_DISK            = (1 << 1),
    SER_GETHASH         = (1 << 2),
};

//! Convert the reference base type to X, without changing constness or reference type.
template<typename X> X& ReadWriteAsHelper(X& x) { return x; }
template<typename X> const X& ReadWriteAsHelper(const X& x) { return x; }

#define READWRITE(...) (::SerReadWriteMany(s, ser_action, __VA_ARGS__))
#define READWRITEAS(type, obj) (::SerReadWriteMany(s, ser_action, ReadWriteAsHelper<type>(obj)))

/**
 * Implement three methods for serializable objects. These are actually wrappers over
 * "SerializationOp" template, which implements the body of each class' serialization
 * code. Adding "ADD_SERIALIZE_METHODS" in the body of the class causes these wrappers to be
 * added as members.
 */
#define ADD_SERIALIZE_METHODS                                         \
    template<typename Stream>                                         \
    void Serialize(Stream& s) const {                                 \
        NCONST_PTR(this)->SerializationOp(s, CSerActionSerialize());  \
    }                                                                 \
    template<typename Stream>                                         \
    void Unserialize(Stream& s) {                                     \
        SerializationOp(s, CSerActionUnserialize());                  \
    }

#ifndef CHAR_EQUALS_INT8
template<typename Stream> inline void Serialize(Stream& s, char a    ) { ser_writedata8(s, a); } // TODO Get rid of bare char
#endif
template<typename Stream> inline void Serialize(Stream& s, int8_t a  ) { ser_writedata8(s, a); }
template<typename Stream> inline void Serialize(Stream& s, uint8_t a ) { ser_writedata8(s, a); }
template<typename Stream> inline void Serialize(Stream& s, int16_t a ) { ser_writedata16(s, a); }
template<typename Stream> inline void Serialize(Stream& s, uint16_t a) { ser_writedata16(s, a); }
template<typename Stream> inline void Serialize(Stream& s, int32_t a ) { ser_writedata32(s, a); }
template<typename Stream> inline void Serialize(Stream& s, uint32_t a) { ser_writedata32(s, a); }
template<typename Stream> inline void Serialize(Stream& s, int64_t a ) { ser_writedata64(s, a); }
template<typename Stream> inline void Serialize(Stream& s, uint64_t a) { ser_writedata64(s, a); }
template<typename Stream> inline void Serialize(Stream& s, float a   ) { ser_writedata32(s, ser_float_to_uint32(a)); }
template<typename Stream> inline void Serialize(Stream& s, double a  ) { ser_writedata64(s, ser_double_to_uint64(a)); }
template<typename Stream, int N> inline void Serialize(Stream& s, const char (&a)[N]) { s.write(a, N); }
template<typename Stream, int N> inline void Serialize(Stream& s, const unsigned char (&a)[N]) { s.write(CharCast(a), N); }
template<typename Stream> inline void Serialize(Stream& s, const Span<const unsigned char>& span) { s.write(CharCast(span.data()), span.size()); }
template<typename Stream> inline void Serialize(Stream& s, const Span<unsigned char>& span) { s.write(CharCast(span.data()), span.size()); }

#ifndef CHAR_EQUALS_INT8
template<typename Stream> inline void Unserialize(Stream& s, char& a    ) { a = ser_readdata8(s); } // TODO Get rid of bare char
#endif
template<typename Stream> inline void Unserialize(Stream& s, int8_t& a  ) { a = ser_readdata8(s); }
template<typename Stream> inline void Unserialize(Stream& s, uint8_t& a ) { a = ser_readdata8(s); }
template<typename Stream> inline void Unserialize(Stream& s, int16_t& a ) { a = ser_readdata16(s); }
template<typename Stream> inline void Unserialize(Stream& s, uint16_t& a) { a = ser_readdata16(s); }
template<typename Stream> inline void Unserialize(Stream& s, int32_t& a ) { a = ser_readdata32(s); }
template<typename Stream> inline void Unserialize(Stream& s, uint32_t& a) { a = ser_readdata32(s); }
template<typename Stream> inline void Unserialize(Stream& s, int64_t& a ) { a = ser_readdata64(s); }
template<typename Stream> inline void Unserialize(Stream& s, uint64_t& a) { a = ser_readdata64(s); }
template<typename Stream> inline void Unserialize(Stream& s, float& a   ) { a = ser_uint32_to_float(ser_readdata32(s)); }
template<typename Stream> inline void Unserialize(Stream& s, double& a  ) { a = ser_uint64_to_double(ser_readdata64(s)); }
template<typename Stream, int N> inline void Unserialize(Stream& s, char (&a)[N]) { s.read(a, N); }
template<typename Stream, int N> inline void Unserialize(Stream& s, unsigned char (&a)[N]) { s.read(CharCast(a), N); }
template<typename Stream> inline void Unserialize(Stream& s, Span<unsigned char>& span) { s.read(CharCast(span.data()), span.size()); }

template<typename Stream> inline void Serialize(Stream& s, bool a)    { char f=a; ser_writedata8(s, f); }
template<typename Stream> inline void Unserialize(Stream& s, bool& a) { char f=ser_readdata8(s); a=f; }






/**
 * Compact Size
 * size <  253        -- 1 byte
 * size <= USHRT_MAX  -- 3 bytes  (253 + 2 bytes)
 * size <= UINT_MAX   -- 5 bytes  (254 + 4 bytes)
 * size >  UINT_MAX   -- 9 bytes  (255 + 8 bytes)
 */
inline unsigned int GetSizeOfCompactSize(uint64_t nSize)
{
    if (nSize < 253)             return sizeof(unsigned char);
    else if (nSize <= std::numeric_limits<unsigned short>::max()) return sizeof(unsigned char) + sizeof(unsigned short);
    else if (nSize <= std::numeric_limits<unsigned int>::max())  return sizeof(unsigned char) + sizeof(unsigned int);
    else                         return sizeof(unsigned char) + sizeof(uint64_t);
}

inline void WriteCompactSize(CSizeComputer& os, uint64_t nSize);

template<typename Stream>
void WriteCompactSize(Stream& os, uint64_t nSize)
{
    if (nSize < 253)
    {
        ser_writedata8(os, nSize);
    }
    else if (nSize <= std::numeric_limits<unsigned short>::max())
    {
        ser_writedata8(os, 253);
        ser_writedata16(os, nSize);
    }
    else if (nSize <= std::numeric_limits<unsigned int>::max())
    {
        ser_writedata8(os, 254);
        ser_writedata32(os, nSize);
    }
    else
    {
        ser_writedata8(os, 255);
        ser_writedata64(os, nSize);
    }
    return;
}

template<typename Stream>
uint64_t ReadCompactSize(Stream& is)
{
    uint8_t chSize = ser_readdata8(is);
    uint64_t nSizeRet = 0;
    if (chSize < 253)
    {
        nSizeRet = chSize;
    }
    else if (chSize == 253)
    {
        nSizeRet = ser_readdata16(is);
        if (nSizeRet < 253)
            throw std::ios_base::failure("non-canonical ReadCompactSize()");
    }
    else if (chSize == 254)
    {
        nSizeRet = ser_readdata32(is);
        if (nSizeRet < 0x10000u)
            throw std::ios_base::failure("non-canonical ReadCompactSize()");
    }
    else
    {
        nSizeRet = ser_readdata64(is);
        if (nSizeRet < 0x100000000ULL)
            throw std::ios_base::failure("non-canonical ReadCompactSize()");
    }
    if (nSizeRet > (uint64_t)MAX_SIZE)
        throw std::ios_base::failure("ReadCompactSize(): size too large");
    return nSizeRet;
}

/**
 * Variable-length integers: bytes are a MSB base-128 encoding of the number.
 * The high bit in each byte signifies whether another digit follows. To make
 * sure the encoding is one-to-one, one is subtracted from all but the last digit.
 * Thus, the byte sequence a[] with length len, where all but the last byte
 * has bit 128 set, encodes the number:
 *
 *  (a[len-1] & 0x7F) + sum(i=1..len-1, 128^i*((a[len-i-1] & 0x7F)+1))
 *
 * Properties:
 * * Very small (0-127: 1 byte, 128-16511: 2 bytes, 16512-2113663: 3 bytes)
 * * Every integer has exactly one encoding
 * * Encoding does not depend on size of original integer type
 * * No redundancy: every (infinite) byte sequence corresponds to a list
 *   of encoded integers.
 *
 * 0:         [0x00]  256:        [0x81 0x00]
 * 1:         [0x01]  16383:      [0xFE 0x7F]
 * 127:       [0x7F]  16384:      [0xFF 0x00]
 * 128:  [0x80 0x00]  16511:      [0xFF 0x7F]
 * 255:  [0x80 0x7F]  65535: [0x82 0xFE 0x7F]
 * 2^32:           [0x8E 0xFE 0xFE 0xFF 0x00]
 */

/**
 * Mode for encoding VarInts.
 *
 * Currently there is no support for signed encodings. The default mode will not
 * compile with signed values, and the legacy "nonnegative signed" mode will
 * accept signed values, but improperly encode and decode them if they are
 * negative. In the future, the DEFAULT mode could be extended to support
 * negative numbers in a backwards compatible way, and additional modes could be
 * added to support different varint formats (e.g. zigzag encoding).
 */
enum class VarIntMode { DEFAULT, NONNEGATIVE_SIGNED };

template <VarIntMode Mode, typename I>
struct CheckVarIntMode {
    constexpr CheckVarIntMode()
    {
        static_assert(Mode != VarIntMode::DEFAULT || std::is_unsigned<I>::value, "Unsigned type required with mode DEFAULT.");
        static_assert(Mode != VarIntMode::NONNEGATIVE_SIGNED || std::is_signed<I>::value, "Signed type required with mode NONNEGATIVE_SIGNED.");
    }
};

template<VarIntMode Mode, typename I>
inline unsigned int GetSizeOfVarInt(I n)
{
    CheckVarIntMode<Mode, I>();
    int nRet = 0;
    while(true) {
        nRet++;
        if (n <= 0x7F)
            break;
        n = (n >> 7) - 1;
    }
    return nRet;
}

template<typename I>
inline void WriteVarInt(CSizeComputer& os, I n);

template<typename Stream, VarIntMode Mode, typename I>
void WriteVarInt(Stream& os, I n)
{
    CheckVarIntMode<Mode, I>();
    unsigned char tmp[(sizeof(n)*8+6)/7];
    int len=0;
    while(true) {
        tmp[len] = (n & 0x7F) | (len ? 0x80 : 0x00);
        if (n <= 0x7F)
            break;
        n = (n >> 7) - 1;
        len++;
    }
    do {
        ser_writedata8(os, tmp[len]);
    } while(len--);
}

template<typename Stream, VarIntMode Mode, typename I>
I ReadVarInt(Stream& is)
{
    CheckVarIntMode<Mode, I>();
    I n = 0;
    while(true) {
        unsigned char chData = ser_readdata8(is);
        if (n > (std::numeric_limits<I>::max() >> 7)) {
           throw std::ios_base::failure("ReadVarInt(): size too large");
        }
        n = (n << 7) | (chData & 0x7F);
        if (chData & 0x80) {
            if (n == std::numeric_limits<I>::max()) {
                throw std::ios_base::failure("ReadVarInt(): size too large");
            }
            n++;
        } else {
            return n;
        }
    }
}

#define VARINT(obj, ...) WrapVarInt<__VA_ARGS__>(REF(obj))
#define COMPACTSIZE(obj) CCompactSize(REF(obj))
#define LIMITED_STRING(obj,n) LimitedString< n >(REF(obj))

template<VarIntMode Mode, typename I>
class CVarInt
{
protected:
    I &n;
public:
    explicit CVarInt(I& nIn) : n(nIn) { }

    template<typename Stream>
    void Serialize(Stream &s) const {
        WriteVarInt<Stream,Mode,I>(s, n);
    }

    template<typename Stream>
    void Unserialize(Stream& s) {
        n = ReadVarInt<Stream,Mode,I>(s);
    }
};

/** Serialization wrapper class for big-endian integers.
 *
 * Use this wrapper around integer types that are stored in memory in native
 * byte order, but serialized in big endian notation. This is only intended
 * to implement serializers that are compatible with existing formats, and
 * its use is not recommended for new data structures.
 *
 * Only 16-bit types are supported for now.
 */
template<typename I>
class BigEndian
{
protected:
    I& m_val;
public:
    explicit BigEndian(I& val) : m_val(val)
    {
        static_assert(std::is_unsigned<I>::value, "BigEndian type must be unsigned integer");
        static_assert(sizeof(I) == 2 && std::numeric_limits<I>::min() == 0 && std::numeric_limits<I>::max() == std::numeric_limits<uint16_t>::max(), "Unsupported BigEndian size");
    }

    template<typename Stream>
    void Serialize(Stream& s) const
    {
        ser_writedata16be(s, m_val);
    }

    template<typename Stream>
    void Unserialize(Stream& s)
    {
        m_val = ser_readdata16be(s);
    }
};

class CCompactSize
{
protected:
    uint64_t &n;
public:
    explicit CCompactSize(uint64_t& nIn) : n(nIn) { }

    template<typename Stream>
    void Serialize(Stream &s) const {
        WriteCompactSize<Stream>(s, n);
    }

    template<typename Stream>
    void Unserialize(Stream& s) {
        n = ReadCompactSize<Stream>(s);
    }
};

template<size_t Limit>
class LimitedString
{
protected:
    std::string& string;
public:
    explicit LimitedString(std::string& _string) : string(_string) {}

    template<typename Stream>
    void Unserialize(Stream& s)
    {
        size_t size = ReadCompactSize(s);
        if (size > Limit) {
            throw std::ios_base::failure("String length limit exceeded");
        }
        string.resize(size);
        if (size != 0)
            s.read((char*)string.data(), size);
    }

    template<typename Stream>
    void Serialize(Stream& s) const
    {
        WriteCompactSize(s, string.size());
        if (!string.empty())
            s.write((char*)string.data(), string.size());
    }
};

template<VarIntMode Mode=VarIntMode::DEFAULT, typename I>
CVarInt<Mode, I> WrapVarInt(I& n) { return CVarInt<Mode, I>{n}; }

template<typename I>
BigEndian<I> WrapBigEndian(I& n) { return BigEndian<I>(n); }

/**
 * Forward declarations
 */

/**
 *  string
 */
template<typename Stream, typename C> void Serialize(Stream& os, const std::basic_string<C>& str);
template<typename Stream, typename C> void Unserialize(Stream& is, std::basic_string<C>& str);

/**
 * prevector
 * prevectors of unsigned char are a special case and are intended to be serialized as a single opaque blob.
 */
template<typename Stream, unsigned int N, typename T> void Serialize_impl(Stream& os, const prevector<N, T>& v, const unsigned char&);
template<typename Stream, unsigned int N, typename T, typename V> void Serialize_impl(Stream& os, const prevector<N, T>& v, const V&);
template<typename Stream, unsigned int N, typename T> inline void Serialize(Stream& os, const prevector<N, T>& v);
template<typename Stream, unsigned int N, typename T> void Unserialize_impl(Stream& is, prevector<N, T>& v, const unsigned char&);
template<typename Stream, unsigned int N, typename T, typename V> void Unserialize_impl(Stream& is, prevector<N, T>& v, const V&);
template<typename Stream, unsigned int N, typename T> inline void Unserialize(Stream& is, prevector<N, T>& v);

/**
 * vector
 * vectors of unsigned char are a special case and are intended to be serialized as a single opaque blob.
 */
template<typename Stream, typename T, typename A> void Serialize_impl(Stream& os, const std::vector<T, A>& v, const unsigned char&);
template<typename Stream, typename T, typename A> void Serialize_impl(Stream& os, const std::vector<T, A>& v, const bool&);
template<typename Stream, typename T, typename A, typename V> void Serialize_impl(Stream& os, const std::vector<T, A>& v, const V&);
template<typename Stream, typename T, typename A> inline void Serialize(Stream& os, const std::vector<T, A>& v);
template<typename Stream, typename T, typename A> void Unserialize_impl(Stream& is, std::vector<T, A>& v, const unsigned char&);
template<typename Stream, typename T, typename A, typename V> void Unserialize_impl(Stream& is, std::vector<T, A>& v, const V&);
template<typename Stream, typename T, typename A> inline void Unserialize(Stream& is, std::vector<T, A>& v);

/**
 * pair
 */
template<typename Stream, typename K, typename T> void Serialize(Stream& os, const std::pair<K, T>& item);
template<typename Stream, typename K, typename T> void Unserialize(Stream& is, std::pair<K, T>& item);

/**
 * map
 */
template<typename Stream, typename K, typename T, typename Pred, typename A> void Serialize(Stream& os, const std::map<K, T, Pred, A>& m);
template<typename Stream, typename K, typename T, typename Pred, typename A> void Unserialize(Stream& is, std::map<K, T, Pred, A>& m);

/**
 * set
 */
template<typename Stream, typename K, typename Pred, typename A> void Serialize(Stream& os, const std::set<K, Pred, A>& m);
template<typename Stream, typename K, typename Pred, typename A> void Unserialize(Stream& is, std::set<K, Pred, A>& m);

/**
 * shared_ptr
 */
template<typename Stream, typename T> void Serialize(Stream& os, const std::shared_ptr<const T>& p);
template<typename Stream, typename T> void Unserialize(Stream& os, std::shared_ptr<const T>& p);

/**
 * unique_ptr
 */
template<typename Stream, typename T> void Serialize(Stream& os, const std::unique_ptr<const T>& p);
template<typename Stream, typename T> void Unserialize(Stream& os, std::unique_ptr<const T>& p);



/**
 * If none of the specialized versions above matched, default to calling member function.
 */
template<typename Stream, typename T>
inline void Serialize(Stream& os, const T& a)
{
    a.Serialize(os);
}

template<typename Stream, typename T>
inline void Unserialize(Stream& is, T&& a)
{
    a.Unserialize(is);
}





/**
 * string
 */
template<typename Stream, typename C>
void Serialize(Stream& os, const std::basic_string<C>& str)
{
    WriteCompactSize(os, str.size());
    if (!str.empty())
        os.write((char*)str.data(), str.size() * sizeof(C));
}

template<typename Stream, typename C>
void Unserialize(Stream& is, std::basic_string<C>& str)
{
    unsigned int nSize = ReadCompactSize(is);
    str.resize(nSize);
    if (nSize != 0)
        is.read((char*)str.data(), nSize * sizeof(C));
}



/**
 * prevector
 */
template<typename Stream, unsigned int N, typename T>
void Serialize_impl(Stream& os, const prevector<N, T>& v, const unsigned char&)
{
    WriteCompactSize(os, v.size());
    if (!v.empty())
        os.write((char*)v.data(), v.size() * sizeof(T));
}

template<typename Stream, unsigned int N, typename T, typename V>
void Serialize_impl(Stream& os, const prevector<N, T>& v, const V&)
{
    WriteCompactSize(os, v.size());
    for (typename prevector<N, T>::const_iterator vi = v.begin(); vi != v.end(); ++vi)
        ::Serialize(os, (*vi));
}

template<typename Stream, unsigned int N, typename T>
inline void Serialize(Stream& os, const prevector<N, T>& v)
{
    Serialize_impl(os, v, T());
}


template<typename Stream, unsigned int N, typename T>
void Unserialize_impl(Stream& is, prevector<N, T>& v, const unsigned char&)
{
    // Limit size per read so bogus size value won't cause out of memory
    v.clear();
    unsigned int nSize = ReadCompactSize(is);
    unsigned int i = 0;
    while (i < nSize)
    {
        unsigned int blk = std::min(nSize - i, (unsigned int)(1 + 4999999 / sizeof(T)));
        v.resize_uninitialized(i + blk);
        is.read((char*)&v[i], blk * sizeof(T));
        i += blk;
    }
}

template<typename Stream, unsigned int N, typename T, typename V>
void Unserialize_impl(Stream& is, prevector<N, T>& v, const V&)
{
    v.clear();
    unsigned int nSize = ReadCompactSize(is);
    unsigned int i = 0;
    unsigned int nMid = 0;
    while (nMid < nSize)
    {
        nMid += 5000000 / sizeof(T);
        if (nMid > nSize)
            nMid = nSize;
        v.resize_uninitialized(nMid);
        for (; i < nMid; ++i)
            Unserialize(is, v[i]);
    }
}

template<typename Stream, unsigned int N, typename T>
inline void Unserialize(Stream& is, prevector<N, T>& v)
{
    Unserialize_impl(is, v, T());
}



/**
 * vector
 */
template<typename Stream, typename T, typename A>
void Serialize_impl(Stream& os, const std::vector<T, A>& v, const unsigned char&)
{
    WriteCompactSize(os, v.size());
    if (!v.empty())
        os.write((char*)v.data(), v.size() * sizeof(T));
}

template<typename Stream, typename T, typename A>
void Serialize_impl(Stream& os, const std::vector<T, A>& v, const bool&)
{
    // A special case for std::vector<bool>, as dereferencing
    // std::vector<bool>::const_iterator does not result in a const bool&
    // due to std::vector's special casing for bool arguments.
    WriteCompactSize(os, v.size());
    for (bool elem : v) {
        ::Serialize(os, elem);
    }
}

template<typename Stream, typename T, typename A, typename V>
void Serialize_impl(Stream& os, const std::vector<T, A>& v, const V&)
{
    WriteCompactSize(os, v.size());
    for (typename std::vector<T, A>::const_iterator vi = v.begin(); vi != v.end(); ++vi)
        ::Serialize(os, (*vi));
}

template<typename Stream, typename T, typename A>
inline void Serialize(Stream& os, const std::vector<T, A>& v)
{
    Serialize_impl(os, v, T());
}


template<typename Stream, typename T, typename A>
void Unserialize_impl(Stream& is, std::vector<T, A>& v, const unsigned char&)
{
    // Limit size per read so bogus size value won't cause out of memory
    v.clear();
    unsigned int nSize = ReadCompactSize(is);
    unsigned int i = 0;
    while (i < nSize)
    {
        unsigned int blk = std::min(nSize - i, (unsigned int)(1 + 4999999 / sizeof(T)));
        v.resize(i + blk);
        is.read((char*)&v[i], blk * sizeof(T));
        i += blk;
    }
}

template<typename Stream, typename T, typename A, typename V>
void Unserialize_impl(Stream& is, std::vector<T, A>& v, const V&)
{
    v.clear();
    unsigned int nSize = ReadCompactSize(is);
    unsigned int i = 0;
    unsigned int nMid = 0;
    while (nMid < nSize)
    {
        nMid += 5000000 / sizeof(T);
        if (nMid > nSize)
            nMid = nSize;
        v.resize(nMid);
        for (; i < nMid; i++)
            Unserialize(is, v[i]);
    }
}

template<typename Stream, typename T, typename A>
inline void Unserialize(Stream& is, std::vector<T, A>& v)
{
    Unserialize_impl(is, v, T());
}



/**
 * pair
 */
template<typename Stream, typename K, typename T>
void Serialize(Stream& os, const std::pair<K, T>& item)
{
    Serialize(os, item.first);
    Serialize(os, item.second);
}

template<typename Stream, typename K, typename T>
void Unserialize(Stream& is, std::pair<K, T>& item)
{
    Unserialize(is, item.first);
    Unserialize(is, item.second);
}



/**
 * map
 */
template<typename Stream, typename K, typename T, typename Pred, typename A>
void Serialize(Stream& os, const std::map<K, T, Pred, A>& m)
{
    WriteCompactSize(os, m.size());
    for (const auto& entry : m)
        Serialize(os, entry);
}

template<typename Stream, typename K, typename T, typename Pred, typename A>
void Unserialize(Stream& is, std::map<K, T, Pred, A>& m)
{
    m.clear();
    unsigned int nSize = ReadCompactSize(is);
    typename std::map<K, T, Pred, A>::iterator mi = m.begin();
    for (unsigned int i = 0; i < nSize; i++)
    {
        std::pair<K, T> item;
        Unserialize(is, item);
        mi = m.insert(mi, item);
    }
}



/**
 * set
 */
template<typename Stream, typename K, typename Pred, typename A>
void Serialize(Stream& os, const std::set<K, Pred, A>& m)
{
    WriteCompactSize(os, m.size());
    for (typename std::set<K, Pred, A>::const_iterator it = m.begin(); it != m.end(); ++it)
        Serialize(os, (*it));
}

template<typename Stream, typename K, typename Pred, typename A>
void Unserialize(Stream& is, std::set<K, Pred, A>& m)
{
    m.clear();
    unsigned int nSize = ReadCompactSize(is);
    typename std::set<K, Pred, A>::iterator it = m.begin();
    for (unsigned int i = 0; i < nSize; i++)
    {
        K key;
        Unserialize(is, key);
        it = m.insert(it, key);
    }
}



/**
 * unique_ptr
 */
template<typename Stream, typename T> void
Serialize(Stream& os, const std::unique_ptr<const T>& p)
{
    Serialize(os, *p);
}

template<typename Stream, typename T>
void Unserialize(Stream& is, std::unique_ptr<const T>& p)
{
    p.reset(new T(deserialize, is));
}



/**
 * shared_ptr
 */
template<typename Stream, typename T> void
Serialize(Stream& os, const std::shared_ptr<const T>& p)
{
    Serialize(os, *p);
}

template<typename Stream, typename T>
void Unserialize(Stream& is, std::shared_ptr<const T>& p)
{
    p = std::make_shared<const T>(deserialize, is);
}



/**
 * Support for ADD_SERIALIZE_METHODS and READWRITE macro
 */
struct CSerActionSerialize
{
    constexpr bool ForRead() const { return false; }
};
struct CSerActionUnserialize
{
    constexpr bool ForRead() const { return true; }
};








/* ::GetSerializeSize implementations
 *
 * Computing the serialized size of objects is done through a special stream
 * object of type CSizeComputer, which only records the number of bytes written
 * to it.
 *
 * If your Serialize or SerializationOp method has non-trivial overhead for
 * serialization, it may be worthwhile to implement a specialized version for
 * CSizeComputer, which uses the s.seek() method to record bytes that would
 * be written instead.
 */
class CSizeComputer
{
protected:
    size_t nSize;

    const int nVersion;
public:
    explicit CSizeComputer(int nVersionIn) : nSize(0), nVersion(nVersionIn) {}

    void write(const char *psz, size_t _nSize)
    {
        this->nSize += _nSize;
    }

    /** Pretend _nSize bytes are written, without specifying them. */
    void seek(size_t _nSize)
    {
        this->nSize += _nSize;
    }

    template<typename T>
    CSizeComputer& operator<<(const T& obj)
    {
        ::Serialize(*this, obj);
        return (*this);
    }

    size_t size() const {
        return nSize;
    }

    int GetVersion() const { return nVersion; }
};

template<typename Stream>
void SerializeMany(Stream& s)
{
}

template<typename Stream, typename Arg, typename... Args>
void SerializeMany(Stream& s, const Arg& arg, const Args&... args)
{
    ::Serialize(s, arg);
    ::SerializeMany(s, args...);
}

template<typename Stream>
inline void UnserializeMany(Stream& s)
{
}

template<typename Stream, typename Arg, typename... Args>
inline void UnserializeMany(Stream& s, Arg&& arg, Args&&... args)
{
    ::Unserialize(s, arg);
    ::UnserializeMany(s, args...);
}

template<typename Stream, typename... Args>
inline void SerReadWriteMany(Stream& s, CSerActionSerialize ser_action, const Args&... args)
{
    ::SerializeMany(s, args...);
}

template<typename Stream, typename... Args>
inline void SerReadWriteMany(Stream& s, CSerActionUnserialize ser_action, Args&&... args)
{
    ::UnserializeMany(s, args...);
}

template<typename I>
inline void WriteVarInt(CSizeComputer &s, I n)
{
    s.seek(GetSizeOfVarInt<I>(n));
}

inline void WriteCompactSize(CSizeComputer &s, uint64_t nSize)
{
    s.seek(GetSizeOfCompactSize(nSize));
}

template <typename T>
size_t GetSerializeSize(const T& t, int nVersion = 0)
{
    return (CSizeComputer(nVersion) << t).size();
}

template <typename... T>
size_t GetSerializeSizeMany(int nVersion, const T&... t)
{
    CSizeComputer sc(nVersion);
    SerializeMany(sc, t...);
    return sc.size();
}

#endif // BITCOIN_SERIALIZE_H<|MERGE_RESOLUTION|>--- conflicted
+++ resolved
@@ -89,19 +89,11 @@
     obj = htole32(obj);
     s.write((char*)&obj, 4);
 }
-<<<<<<< HEAD
-///////////////////////////////////////////////// // qtum
-=======
->>>>>>> 451880b9
 template<typename Stream> inline void ser_writedata32be(Stream &s, uint32_t obj)
 {
     obj = htobe32(obj);
     s.write((char*)&obj, 4);
 }
-<<<<<<< HEAD
-/////////////////////////////////////////////////
-=======
->>>>>>> 451880b9
 template<typename Stream> inline void ser_writedata64(Stream &s, uint64_t obj)
 {
     obj = htole64(obj);
@@ -131,20 +123,12 @@
     s.read((char*)&obj, 4);
     return le32toh(obj);
 }
-<<<<<<< HEAD
-//////////////////////////////////////////////////////////////////// // qtum
-=======
->>>>>>> 451880b9
 template<typename Stream> inline uint32_t ser_readdata32be(Stream &s)
 {
     uint32_t obj;
     s.read((char*)&obj, 4);
     return be32toh(obj);
 }
-<<<<<<< HEAD
-////////////////////////////////////////////////////////////////////
-=======
->>>>>>> 451880b9
 template<typename Stream> inline uint64_t ser_readdata64(Stream &s)
 {
     uint64_t obj;
