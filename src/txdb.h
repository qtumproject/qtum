// Copyright (c) 2009-2010 Satoshi Nakamoto
// Copyright (c) 2009-2020 The Bitcoin Core developers
// Distributed under the MIT software license, see the accompanying
// file COPYING or http://www.opensource.org/licenses/mit-license.php.

#ifndef BITCOIN_TXDB_H
#define BITCOIN_TXDB_H

#include <coins.h>
#include <dbwrapper.h>
#include <chain.h>
#include <primitives/block.h>
#include <libdevcore/Common.h>
#include <libdevcore/FixedHash.h>
<<<<<<< HEAD
=======
#include <index/disktxpos.h>
>>>>>>> da23532c

#include <memory>
#include <string>
#include <utility>
#include <vector>

class CBlockIndex;
class CCoinsViewDBCursor;
class uint256;
struct CHeightTxIndexKey;
struct CHeightTxIndexIteratorKey;
//////////////////////////////////// //qtum
struct CAddressIndexKey;
struct CAddressUnspentKey;
struct CAddressUnspentValue;
struct CMempoolAddressDeltaKey;
struct CTimestampIndexKey;
struct CTimestampBlockIndexKey;
struct CTimestampBlockIndexValue;
////////////////////////////////////

using valtype = std::vector<unsigned char>;

//! Compensate for extra memory peak (x1.5-x1.9) at flush time.
static constexpr int DB_PEAK_USAGE_FACTOR = 2;
//! No need to periodic flush if at least this much space still available.
static constexpr int MAX_BLOCK_COINSDB_USAGE = 10 * DB_PEAK_USAGE_FACTOR;
//! -dbcache default (MiB)
static const int64_t nDefaultDbCache = 450;
//! -dbbatchsize default (bytes)
static const int64_t nDefaultDbBatchSize = 16 << 20;
//! max. -dbcache (MiB)
static const int64_t nMaxDbCache = sizeof(void*) > 4 ? 16384 : 1024;
//! min. -dbcache (MiB)
static const int64_t nMinDbCache = 4;
//! Max memory allocated to block tree DB specific cache, if no -txindex (MiB)
static const int64_t nMaxBlockDBCache = 2;
//! Max memory allocated to block tree DB specific cache, if -txindex (MiB)
// Unlike for the UTXO database, for the txindex scenario the leveldb cache make
// a meaningful difference: https://github.com/bitcoin/bitcoin/pull/8273#issuecomment-229601991
static const int64_t nMaxTxIndexCache = 1024;
//! Max memory allocated to all block filter index caches combined in MiB.
static const int64_t max_filter_index_cache = 1024;
//! Max memory allocated to coin DB specific cache (MiB)
static const int64_t nMaxCoinsDBCache = 8;

<<<<<<< HEAD
struct CDiskTxPos : public FlatFilePos
{
    unsigned int nTxOffset; // after header

    ADD_SERIALIZE_METHODS;

    template <typename Stream, typename Operation>
    inline void SerializationOp(Stream& s, Operation ser_action) {
        READWRITEAS(FlatFilePos, *this);
        READWRITE(VARINT(nTxOffset));
    }

    CDiskTxPos(const FlatFilePos &blockIn, unsigned int nTxOffsetIn) : FlatFilePos(blockIn.nFile, blockIn.nPos), nTxOffset(nTxOffsetIn) {
    }

    CDiskTxPos() {
        SetNull();
    }

    void SetNull() {
        FlatFilePos::SetNull();
        nTxOffset = 0;
    }
};
=======
// Actually declared in validation.cpp; can't include because of circular dependency.
extern RecursiveMutex cs_main;
>>>>>>> da23532c

/** CCoinsView backed by the coin database (chainstate/) */
class CCoinsViewDB final : public CCoinsView
{
protected:
    std::unique_ptr<CDBWrapper> m_db;
    fs::path m_ldb_path;
    bool m_is_memory;
public:
    /**
     * @param[in] ldb_path    Location in the filesystem where leveldb data will be stored.
     */
    explicit CCoinsViewDB(fs::path ldb_path, size_t nCacheSize, bool fMemory, bool fWipe);

    bool GetCoin(const COutPoint &outpoint, Coin &coin) const override;
    bool HaveCoin(const COutPoint &outpoint) const override;
    uint256 GetBestBlock() const override;
    std::vector<uint256> GetHeadBlocks() const override;
    bool BatchWrite(CCoinsMap &mapCoins, const uint256 &hashBlock) override;
    CCoinsViewCursor *Cursor() const override;

    //! Attempt to update from an older database format. Returns whether an error occurred.
    bool Upgrade();
    size_t EstimateSize() const override;

    //! Dynamically alter the underlying leveldb cache size.
    void ResizeCache(size_t new_cache_size) EXCLUSIVE_LOCKS_REQUIRED(cs_main);
};

/** Specialization of CCoinsViewCursor to iterate over a CCoinsViewDB */
class CCoinsViewDBCursor: public CCoinsViewCursor
{
public:
    ~CCoinsViewDBCursor() {}

    bool GetKey(COutPoint &key) const override;
    bool GetValue(Coin &coin) const override;
    unsigned int GetValueSize() const override;

    bool Valid() const override;
    void Next() override;

private:
    CCoinsViewDBCursor(CDBIterator* pcursorIn, const uint256 &hashBlockIn):
        CCoinsViewCursor(hashBlockIn), pcursor(pcursorIn) {}
    std::unique_ptr<CDBIterator> pcursor;
    std::pair<char, COutPoint> keyTmp;

    friend class CCoinsViewDB;
};

/** Access to the block database (blocks/index/) */
class CBlockTreeDB : public CDBWrapper
{
public:
    explicit CBlockTreeDB(size_t nCacheSize, bool fMemory = false, bool fWipe = false);

    bool WriteBatchSync(const std::vector<std::pair<int, const CBlockFileInfo*> >& fileInfo, int nLastFile, const std::vector<const CBlockIndex*>& blockinfo);
    bool ReadBlockFileInfo(int nFile, CBlockFileInfo &info);
    bool ReadLastBlockFile(int &nFile);
    bool WriteReindexing(bool fReindexing);
    void ReadReindexing(bool &fReindexing);
    bool WriteFlag(const std::string &name, bool fValue);
    bool ReadFlag(const std::string &name, bool &fValue);
    bool LoadBlockIndexGuts(const Consensus::Params& consensusParams, std::function<CBlockIndex*(const uint256&)> insertBlockIndex);

    ////////////////////////////////////////////////////////////////////////////// // qtum
    bool WriteHeightIndex(const CHeightTxIndexKey &heightIndex, const std::vector<uint256>& hash);

    /**
     * Iterates through blocks by height, starting from low.
     *
     * @param low start iterating from this block height
     * @param high end iterating at this block height (ignored if <= 0)
     * @param minconf stop iterating of the block height does not have enough confirmations (ignored if <= 0)
     * @param blocksOfHashes transaction hashes in blocks iterated are collected into this vector.
     * @param addresses filter out a block unless it matches one of the addresses in this set.
     *
     * @return the height of the latest block iterated. 0 if no block is iterated.
     */
    int ReadHeightIndex(int low, int high, int minconf,
            std::vector<std::vector<uint256>> &blocksOfHashes,
            std::set<dev::h160> const &addresses);
    bool EraseHeightIndex(const unsigned int &height);
    bool WipeHeightIndex();


    bool WriteStakeIndex(unsigned int height, uint160 address);
    bool ReadStakeIndex(unsigned int height, uint160& address);
    bool ReadStakeIndex(unsigned int high, unsigned int low, std::vector<uint160> addresses);
    bool EraseStakeIndex(unsigned int height);

    bool WriteDelegateIndex(unsigned int height, uint160 address, uint8_t fee);
    bool ReadDelegateIndex(unsigned int height, uint160& address, uint8_t& fee);
    bool EraseDelegateIndex(unsigned int height);

    bool EraseBlockIndex(const std::vector<uint256>&vect);

    // Block explorer database functions
    bool WriteAddressIndex(const std::vector<std::pair<CAddressIndexKey, CAmount> > &vect);
    bool EraseAddressIndex(const std::vector<std::pair<CAddressIndexKey, CAmount> > &vect);
    bool ReadAddressIndex(uint256 addressHash, int type,
                        std::vector<std::pair<CAddressIndexKey, CAmount> > &addressIndex,
                        int start = 0, int end = 0);
    bool UpdateAddressUnspentIndex(const std::vector<std::pair<CAddressUnspentKey, CAddressUnspentValue > >&vect);
    bool ReadAddressUnspentIndex(uint256 addressHash, int type,
                                std::vector<std::pair<CAddressUnspentKey, CAddressUnspentValue> > &vect);
    bool WriteTimestampIndex(const CTimestampIndexKey &timestampIndex);
    bool ReadTimestampIndex(const unsigned int &high, const unsigned int &low, const bool fActiveOnly, std::vector<std::pair<uint256, unsigned int> > &vect);
    bool WriteTimestampBlockIndex(const CTimestampBlockIndexKey &blockhashIndex, const CTimestampBlockIndexValue &logicalts);
    bool ReadTimestampBlockIndex(const uint256 &hash, unsigned int &logicalTS);
    bool ReadSpentIndex(CSpentIndexKey &key, CSpentIndexValue &value);
    bool UpdateSpentIndex(const std::vector<std::pair<CSpentIndexKey, CSpentIndexValue> >&vect);
    bool blockOnchainActive(const uint256 &hash);

    //////////////////////////////////////////////////////////////////////////////
};

//////////////////////////////////////////////////////////// // qtum
struct CHeightTxIndexIteratorKey {
    unsigned int height;

    size_t GetSerializeSize(int nType, int nVersion) const {
        return 4;
    }
    template<typename Stream>
    void Serialize(Stream& s) const {
        ser_writedata32be(s, height);
    }
    template<typename Stream>
    void Unserialize(Stream& s) {
        height = ser_readdata32be(s);
    }

    CHeightTxIndexIteratorKey(unsigned int _height) {
        height = _height;
    }

    CHeightTxIndexIteratorKey() {
        SetNull();
    }

    void SetNull() {
        height = 0;
    }
};

struct CHeightTxIndexKey {
    unsigned int height;
    dev::h160 address;

    size_t GetSerializeSize(int nType, int nVersion) const {
        return 24;
    }
    template<typename Stream>
    void Serialize(Stream& s) const {
        ser_writedata32be(s, height);
        s << address.asBytes();
    }
    template<typename Stream>
    void Unserialize(Stream& s) {
        height = ser_readdata32be(s);
        valtype tmp;
        s >> tmp;
        address = dev::h160(tmp);
    }

    CHeightTxIndexKey(unsigned int _height, dev::h160 _address) {
        height = _height;
        address = _address;
    }

    CHeightTxIndexKey() {
        SetNull();
    }

    void SetNull() {
        height = 0;
        address.clear();
    }
};

struct CTimestampIndexIteratorKey {
    unsigned int timestamp;

    size_t GetSerializeSize(int nType, int nVersion) const {
        return 4;
    }
    template<typename Stream>
    void Serialize(Stream& s) const {
        ser_writedata32be(s, timestamp);
    }
    template<typename Stream>
    void Unserialize(Stream& s) {
        timestamp = ser_readdata32be(s);
    }

    CTimestampIndexIteratorKey(unsigned int time) {
        timestamp = time;
    }

    CTimestampIndexIteratorKey() {
        SetNull();
    }

    void SetNull() {
        timestamp = 0;
    }
};

struct CTimestampIndexKey {
    unsigned int timestamp;
    uint256 blockHash;

    size_t GetSerializeSize(int nType, int nVersion) const {
        return 36;
    }
    template<typename Stream>
    void Serialize(Stream& s) const {
        ser_writedata32be(s, timestamp);
        blockHash.Serialize(s);
    }
    template<typename Stream>
    void Unserialize(Stream& s) {
        timestamp = ser_readdata32be(s);
        blockHash.Unserialize(s);
    }

    CTimestampIndexKey(unsigned int time, uint256 hash) {
        timestamp = time;
        blockHash = hash;
    }

    CTimestampIndexKey() {
        SetNull();
    }

    void SetNull() {
        timestamp = 0;
        blockHash.SetNull();
    }
};

struct CTimestampBlockIndexKey {
    uint256 blockHash;

    size_t GetSerializeSize(int nType, int nVersion) const {
        return 32;
    }

    template<typename Stream>
    void Serialize(Stream& s) const {
        blockHash.Serialize(s);
    }

    template<typename Stream>
    void Unserialize(Stream& s) {
        blockHash.Unserialize(s);
    }

    CTimestampBlockIndexKey(uint256 hash) {
        blockHash = hash;
    }

    CTimestampBlockIndexKey() {
        SetNull();
    }

    void SetNull() {
        blockHash.SetNull();
    }
};

struct CTimestampBlockIndexValue {
    unsigned int ltimestamp;
    size_t GetSerializeSize(int nType, int nVersion) const {
        return 4;
    }

    template<typename Stream>
    void Serialize(Stream& s) const {
        ser_writedata32be(s, ltimestamp);
    }

    template<typename Stream>
    void Unserialize(Stream& s) {
        ltimestamp = ser_readdata32be(s);
    }

    CTimestampBlockIndexValue (unsigned int time) {
        ltimestamp = time;
    }

    CTimestampBlockIndexValue() {
        SetNull();
    }

    void SetNull() {
        ltimestamp = 0;
    }
};

struct CAddressUnspentKey {
    unsigned int type;
    uint256 hashBytes;
    uint256 txhash;
    size_t index;

    size_t GetSerializeSize(int nType, int nVersion) const {
        return 69;
    }
    template<typename Stream>
    void Serialize(Stream& s) const {
        ser_writedata8(s, type);
        hashBytes.Serialize(s);
        txhash.Serialize(s);
        ser_writedata32(s, index);
    }
    template<typename Stream>
    void Unserialize(Stream& s) {
        type = ser_readdata8(s);
        hashBytes.Unserialize(s);
        txhash.Unserialize(s);
        index = ser_readdata32(s);
    }

    CAddressUnspentKey(unsigned int addressType, uint256 addressHash, uint256 txid, size_t indexValue) {
        type = addressType;
        hashBytes = addressHash;
        txhash = txid;
        index = indexValue;
    }

    CAddressUnspentKey() {
        SetNull();
    }

    void SetNull() {
        type = 0;
        hashBytes.SetNull();
        txhash.SetNull();
        index = 0;
    }
};

struct CAddressUnspentValue {
    CAmount satoshis;
    CScript script;
    int blockHeight;
    bool coinStake;

<<<<<<< HEAD
    ADD_SERIALIZE_METHODS;

    template <typename Stream, typename Operation>
    inline void SerializationOp(Stream& s, Operation ser_action) {
        READWRITE(satoshis);
        READWRITE(*(CScriptBase*)(&script));
        READWRITE(blockHeight);
        READWRITE(coinStake);
    }
=======
    SERIALIZE_METHODS(CAddressUnspentValue, obj) { READWRITE(obj.satoshis, *(CScriptBase*)(&obj.script), obj.blockHeight, obj.coinStake); }
>>>>>>> da23532c

    CAddressUnspentValue(CAmount sats, CScript scriptPubKey, int height, bool isStake) {
        satoshis = sats;
        script = scriptPubKey;
        blockHeight = height;
        coinStake = isStake;
    }

    CAddressUnspentValue() {
        SetNull();
    }

    void SetNull() {
        satoshis = -1;
        script.clear();
        blockHeight = 0;
        coinStake = false;
    }

    bool IsNull() const {
        return (satoshis == -1);
    }
};

struct CAddressIndexKey {
    unsigned int type;
    uint256 hashBytes;
    int blockHeight;
    unsigned int txindex;
    uint256 txhash;
    size_t index;
    bool spending;

    size_t GetSerializeSize(int nType, int nVersion) const {
        return 78;
    }
    template<typename Stream>
   void Serialize(Stream& s) const {
        ser_writedata8(s, type);
        hashBytes.Serialize(s);
        // Heights are stored big-endian for key sorting in LevelDB
        ser_writedata32be(s, blockHeight);
        ser_writedata32be(s, txindex);
        txhash.Serialize(s);
        ser_writedata32(s, index);
        char f = spending;
        ser_writedata8(s, f);
    }
    template<typename Stream>
    void Unserialize(Stream& s) {
        type = ser_readdata8(s);
        hashBytes.Unserialize(s);
        blockHeight = ser_readdata32be(s);
        txindex = ser_readdata32be(s);
        txhash.Unserialize(s);
        index = ser_readdata32(s);
        char f = ser_readdata8(s);
        spending = f;
    }

    CAddressIndexKey(unsigned int addressType, uint256 addressHash, int height, int blockindex,
                     uint256 txid, size_t indexValue, bool isSpending) {
        type = addressType;
        hashBytes = addressHash;
        blockHeight = height;
        txindex = blockindex;
        txhash = txid;
        index = indexValue;
        spending = isSpending;
    }

    CAddressIndexKey() {
        SetNull();
    }

    void SetNull() {
        type = 0;
        hashBytes.SetNull();
        blockHeight = 0;
        txindex = 0;
        txhash.SetNull();
        index = 0;
        spending = false;
    }

};

struct CAddressIndexIteratorHeightKey {
    unsigned int type;
    uint256 hashBytes;
    int blockHeight;

    size_t GetSerializeSize(int nType, int nVersion) const {
        return 37;
    }
    template<typename Stream>
    void Serialize(Stream& s) const {
        ser_writedata8(s, type);
        hashBytes.Serialize(s);
        ser_writedata32be(s, blockHeight);
   }
    template<typename Stream>
    void Unserialize(Stream& s) {
        type = ser_readdata8(s);
        hashBytes.Unserialize(s);
        blockHeight = ser_readdata32be(s);
    }

    CAddressIndexIteratorHeightKey(unsigned int addressType, uint256 addressHash, int height) {
        type = addressType;
        hashBytes = addressHash;
        blockHeight = height;
    }

    CAddressIndexIteratorHeightKey() {
        SetNull();
    }

    void SetNull() {
        type = 0;
        hashBytes.SetNull();
        blockHeight = 0;
    }
};

struct CAddressIndexIteratorKey {
    unsigned int type;
    uint256 hashBytes;

    size_t GetSerializeSize(int nType, int nVersion) const {
        return 33;
    }
    template<typename Stream>
    void Serialize(Stream& s) const {
        ser_writedata8(s, type);
        hashBytes.Serialize(s);
    }
    template<typename Stream>
    void Unserialize(Stream& s) {
        type = ser_readdata8(s);
        hashBytes.Unserialize(s);
    }

    CAddressIndexIteratorKey(unsigned int addressType, uint256 addressHash) {
        type = addressType;
        hashBytes = addressHash;
    }

    CAddressIndexIteratorKey() {
        SetNull();
    }

    void SetNull() {
        type = 0;
        hashBytes.SetNull();
    }
};
////////////////////////////////////////////////////////////

#endif // BITCOIN_TXDB_H<|MERGE_RESOLUTION|>--- conflicted
+++ resolved
@@ -12,10 +12,7 @@
 #include <primitives/block.h>
 #include <libdevcore/Common.h>
 #include <libdevcore/FixedHash.h>
-<<<<<<< HEAD
-=======
 #include <index/disktxpos.h>
->>>>>>> da23532c
 
 #include <memory>
 #include <string>
@@ -62,35 +59,8 @@
 //! Max memory allocated to coin DB specific cache (MiB)
 static const int64_t nMaxCoinsDBCache = 8;
 
-<<<<<<< HEAD
-struct CDiskTxPos : public FlatFilePos
-{
-    unsigned int nTxOffset; // after header
-
-    ADD_SERIALIZE_METHODS;
-
-    template <typename Stream, typename Operation>
-    inline void SerializationOp(Stream& s, Operation ser_action) {
-        READWRITEAS(FlatFilePos, *this);
-        READWRITE(VARINT(nTxOffset));
-    }
-
-    CDiskTxPos(const FlatFilePos &blockIn, unsigned int nTxOffsetIn) : FlatFilePos(blockIn.nFile, blockIn.nPos), nTxOffset(nTxOffsetIn) {
-    }
-
-    CDiskTxPos() {
-        SetNull();
-    }
-
-    void SetNull() {
-        FlatFilePos::SetNull();
-        nTxOffset = 0;
-    }
-};
-=======
 // Actually declared in validation.cpp; can't include because of circular dependency.
 extern RecursiveMutex cs_main;
->>>>>>> da23532c
 
 /** CCoinsView backed by the coin database (chainstate/) */
 class CCoinsViewDB final : public CCoinsView
@@ -442,19 +412,7 @@
     int blockHeight;
     bool coinStake;
 
-<<<<<<< HEAD
-    ADD_SERIALIZE_METHODS;
-
-    template <typename Stream, typename Operation>
-    inline void SerializationOp(Stream& s, Operation ser_action) {
-        READWRITE(satoshis);
-        READWRITE(*(CScriptBase*)(&script));
-        READWRITE(blockHeight);
-        READWRITE(coinStake);
-    }
-=======
     SERIALIZE_METHODS(CAddressUnspentValue, obj) { READWRITE(obj.satoshis, *(CScriptBase*)(&obj.script), obj.blockHeight, obj.coinStake); }
->>>>>>> da23532c
 
     CAddressUnspentValue(CAmount sats, CScript scriptPubKey, int height, bool isStake) {
         satoshis = sats;
