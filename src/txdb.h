// Copyright (c) 2009-2010 Satoshi Nakamoto
// Copyright (c) 2009-2021 The Bitcoin Core developers
// Distributed under the MIT software license, see the accompanying
// file COPYING or http://www.opensource.org/licenses/mit-license.php.

#ifndef BITCOIN_TXDB_H
#define BITCOIN_TXDB_H

#include <coins.h>
#include <dbwrapper.h>
#include <chain.h>
#include <primitives/block.h>
#include <libdevcore/Common.h>
#include <libdevcore/FixedHash.h>
#include <index/disktxpos.h>

#include <memory>
#include <optional>
#include <string>
#include <utility>
#include <vector>

class CBlockFileInfo;
class CBlockIndex;
class CCoinsViewDBCursor;
class uint256;
class ChainstateManager;
struct CHeightTxIndexKey;
struct CHeightTxIndexIteratorKey;
//////////////////////////////////// //qtum
struct CAddressIndexKey;
struct CAddressUnspentKey;
struct CAddressUnspentValue;
struct CMempoolAddressDeltaKey;
struct CTimestampIndexKey;
struct CTimestampBlockIndexKey;
struct CTimestampBlockIndexValue;
////////////////////////////////////
<<<<<<< HEAD

using valtype = std::vector<unsigned char>;

=======
namespace Consensus {
struct Params;
};
struct bilingual_str;
using valtype = std::vector<unsigned char>;

>>>>>>> ec86f1e9
//! Compensate for extra memory peak (x1.5-x1.9) at flush time.
static constexpr int DB_PEAK_USAGE_FACTOR = 2;
//! No need to periodic flush if at least this much space still available.
static constexpr int MAX_BLOCK_COINSDB_USAGE = 10 * DB_PEAK_USAGE_FACTOR;
//! -dbcache default (MiB)
static const int64_t nDefaultDbCache = 450;
//! -dbbatchsize default (bytes)
static const int64_t nDefaultDbBatchSize = 16 << 20;
//! max. -dbcache (MiB)
static const int64_t nMaxDbCache = sizeof(void*) > 4 ? 16384 : 1024;
//! min. -dbcache (MiB)
static const int64_t nMinDbCache = 4;
//! Max memory allocated to block tree DB specific cache, if no -txindex (MiB)
static const int64_t nMaxBlockDBCache = 2;
//! Max memory allocated to block tree DB specific cache, if -txindex (MiB)
// Unlike for the UTXO database, for the txindex scenario the leveldb cache make
// a meaningful difference: https://github.com/bitcoin/bitcoin/pull/8273#issuecomment-229601991
static const int64_t nMaxTxIndexCache = 1024;
//! Max memory allocated to all block filter index caches combined in MiB.
static const int64_t max_filter_index_cache = 1024;
//! Max memory allocated to coin DB specific cache (MiB)
static const int64_t nMaxCoinsDBCache = 8;

// Actually declared in validation.cpp; can't include because of circular dependency.
extern RecursiveMutex cs_main;

/** CCoinsView backed by the coin database (chainstate/) */
class CCoinsViewDB final : public CCoinsView
{
protected:
    std::unique_ptr<CDBWrapper> m_db;
    fs::path m_ldb_path;
    bool m_is_memory;
public:
    /**
     * @param[in] ldb_path    Location in the filesystem where leveldb data will be stored.
     */
    explicit CCoinsViewDB(fs::path ldb_path, size_t nCacheSize, bool fMemory, bool fWipe);

    bool GetCoin(const COutPoint &outpoint, Coin &coin) const override;
    bool HaveCoin(const COutPoint &outpoint) const override;
    uint256 GetBestBlock() const override;
    std::vector<uint256> GetHeadBlocks() const override;
    bool BatchWrite(CCoinsMap &mapCoins, const uint256 &hashBlock) override;
    std::unique_ptr<CCoinsViewCursor> Cursor() const override;

    //! Attempt to update from an older database format. Returns whether an error occurred.
    bool Upgrade();
    size_t EstimateSize() const override;

    //! Dynamically alter the underlying leveldb cache size.
    void ResizeCache(size_t new_cache_size) EXCLUSIVE_LOCKS_REQUIRED(cs_main);
};

/** Access to the block database (blocks/index/) */
class CBlockTreeDB : public CDBWrapper
{
public:
    explicit CBlockTreeDB(size_t nCacheSize, bool fMemory = false, bool fWipe = false);

    bool WriteBatchSync(const std::vector<std::pair<int, const CBlockFileInfo*> >& fileInfo, int nLastFile, const std::vector<const CBlockIndex*>& blockinfo);
    bool ReadBlockFileInfo(int nFile, CBlockFileInfo &info);
    bool ReadLastBlockFile(int &nFile);
    bool WriteReindexing(bool fReindexing);
    void ReadReindexing(bool &fReindexing);
    bool WriteFlag(const std::string &name, bool fValue);
    bool ReadFlag(const std::string &name, bool &fValue);
<<<<<<< HEAD
    bool LoadBlockIndexGuts(const Consensus::Params& consensusParams, std::function<CBlockIndex*(const uint256&)> insertBlockIndex);
=======
    bool LoadBlockIndexGuts(const Consensus::Params& consensusParams, std::function<CBlockIndex*(const uint256&)> insertBlockIndex)
        EXCLUSIVE_LOCKS_REQUIRED(::cs_main);
>>>>>>> ec86f1e9

    ////////////////////////////////////////////////////////////////////////////// // qtum
    bool WriteHeightIndex(const CHeightTxIndexKey &heightIndex, const std::vector<uint256>& hash);

    /**
     * Iterates through blocks by height, starting from low.
     *
     * @param low start iterating from this block height
     * @param high end iterating at this block height (ignored if <= 0)
     * @param minconf stop iterating of the block height does not have enough confirmations (ignored if <= 0)
     * @param blocksOfHashes transaction hashes in blocks iterated are collected into this vector.
     * @param addresses filter out a block unless it matches one of the addresses in this set.
     *
     * @return the height of the latest block iterated. 0 if no block is iterated.
     */
    int ReadHeightIndex(int low, int high, int minconf,
            std::vector<std::vector<uint256>> &blocksOfHashes,
            std::set<dev::h160> const &addresses, ChainstateManager &chainman);
    bool EraseHeightIndex(const unsigned int &height);
    bool WipeHeightIndex();


    bool WriteStakeIndex(unsigned int height, uint160 address);
    bool ReadStakeIndex(unsigned int height, uint160& address);
    bool ReadStakeIndex(unsigned int high, unsigned int low, std::vector<uint160> addresses);
    bool EraseStakeIndex(unsigned int height);

    bool WriteDelegateIndex(unsigned int height, uint160 address, uint8_t fee);
    bool ReadDelegateIndex(unsigned int height, uint160& address, uint8_t& fee);
    bool EraseDelegateIndex(unsigned int height);

    bool EraseBlockIndex(const std::vector<uint256>&vect);

    // Block explorer database functions
    bool WriteAddressIndex(const std::vector<std::pair<CAddressIndexKey, CAmount> > &vect);
    bool EraseAddressIndex(const std::vector<std::pair<CAddressIndexKey, CAmount> > &vect);
    bool ReadAddressIndex(uint256 addressHash, int type,
                        std::vector<std::pair<CAddressIndexKey, CAmount> > &addressIndex,
                        int start = 0, int end = 0);
    bool UpdateAddressUnspentIndex(const std::vector<std::pair<CAddressUnspentKey, CAddressUnspentValue > >&vect);
    bool ReadAddressUnspentIndex(uint256 addressHash, int type,
                                std::vector<std::pair<CAddressUnspentKey, CAddressUnspentValue> > &vect);
    bool WriteTimestampIndex(const CTimestampIndexKey &timestampIndex);
    bool ReadTimestampIndex(const unsigned int &high, const unsigned int &low, const bool fActiveOnly, std::vector<std::pair<uint256, unsigned int> > &vect, ChainstateManager & chainman);
    bool WriteTimestampBlockIndex(const CTimestampBlockIndexKey &blockhashIndex, const CTimestampBlockIndexValue &logicalts);
    bool ReadTimestampBlockIndex(const uint256 &hash, unsigned int &logicalTS);
    bool ReadSpentIndex(CSpentIndexKey &key, CSpentIndexValue &value);
    bool UpdateSpentIndex(const std::vector<std::pair<CSpentIndexKey, CSpentIndexValue> >&vect);
    bool blockOnchainActive(const uint256 &hash, ChainstateManager &chainman);

    //////////////////////////////////////////////////////////////////////////////
};

<<<<<<< HEAD
=======
std::optional<bilingual_str> CheckLegacyTxindex(CBlockTreeDB& block_tree_db);

>>>>>>> ec86f1e9
//////////////////////////////////////////////////////////// // qtum
struct CHeightTxIndexIteratorKey {
    unsigned int height;

    size_t GetSerializeSize(int nType, int nVersion) const {
        return 4;
    }
    template<typename Stream>
    void Serialize(Stream& s) const {
        ser_writedata32be(s, height);
    }
    template<typename Stream>
    void Unserialize(Stream& s) {
        height = ser_readdata32be(s);
    }

    CHeightTxIndexIteratorKey(unsigned int _height) {
        height = _height;
    }

    CHeightTxIndexIteratorKey() {
        SetNull();
    }

    void SetNull() {
        height = 0;
    }
};

struct CHeightTxIndexKey {
    unsigned int height;
    dev::h160 address;

    size_t GetSerializeSize(int nType, int nVersion) const {
        return 24;
    }
    template<typename Stream>
    void Serialize(Stream& s) const {
        ser_writedata32be(s, height);
        s << address.asBytes();
    }
    template<typename Stream>
    void Unserialize(Stream& s) {
        height = ser_readdata32be(s);
        valtype tmp;
        s >> tmp;
        address = dev::h160(tmp);
    }

    CHeightTxIndexKey(unsigned int _height, dev::h160 _address) {
        height = _height;
        address = _address;
    }

    CHeightTxIndexKey() {
        SetNull();
    }

    void SetNull() {
        height = 0;
        address.clear();
    }
};

struct CTimestampIndexIteratorKey {
    unsigned int timestamp;

    size_t GetSerializeSize(int nType, int nVersion) const {
        return 4;
    }
    template<typename Stream>
    void Serialize(Stream& s) const {
        ser_writedata32be(s, timestamp);
    }
    template<typename Stream>
    void Unserialize(Stream& s) {
        timestamp = ser_readdata32be(s);
    }

    CTimestampIndexIteratorKey(unsigned int time) {
        timestamp = time;
    }

    CTimestampIndexIteratorKey() {
        SetNull();
    }

    void SetNull() {
        timestamp = 0;
    }
};

struct CTimestampIndexKey {
    unsigned int timestamp;
    uint256 blockHash;

    size_t GetSerializeSize(int nType, int nVersion) const {
        return 36;
    }
    template<typename Stream>
    void Serialize(Stream& s) const {
        ser_writedata32be(s, timestamp);
        blockHash.Serialize(s);
    }
    template<typename Stream>
    void Unserialize(Stream& s) {
        timestamp = ser_readdata32be(s);
        blockHash.Unserialize(s);
    }

    CTimestampIndexKey(unsigned int time, uint256 hash) {
        timestamp = time;
        blockHash = hash;
    }

    CTimestampIndexKey() {
        SetNull();
    }

    void SetNull() {
        timestamp = 0;
        blockHash.SetNull();
    }
};

struct CTimestampBlockIndexKey {
    uint256 blockHash;

    size_t GetSerializeSize(int nType, int nVersion) const {
        return 32;
    }

    template<typename Stream>
    void Serialize(Stream& s) const {
        blockHash.Serialize(s);
    }

    template<typename Stream>
    void Unserialize(Stream& s) {
        blockHash.Unserialize(s);
    }

    CTimestampBlockIndexKey(uint256 hash) {
        blockHash = hash;
    }

    CTimestampBlockIndexKey() {
        SetNull();
    }

    void SetNull() {
        blockHash.SetNull();
    }
};

struct CTimestampBlockIndexValue {
    unsigned int ltimestamp;
    size_t GetSerializeSize(int nType, int nVersion) const {
        return 4;
    }

    template<typename Stream>
    void Serialize(Stream& s) const {
        ser_writedata32be(s, ltimestamp);
    }

    template<typename Stream>
    void Unserialize(Stream& s) {
        ltimestamp = ser_readdata32be(s);
    }

    CTimestampBlockIndexValue (unsigned int time) {
        ltimestamp = time;
    }

    CTimestampBlockIndexValue() {
        SetNull();
    }

    void SetNull() {
        ltimestamp = 0;
    }
};

struct CAddressUnspentKey {
<<<<<<< HEAD
    unsigned int type;
=======
    uint8_t type;
>>>>>>> ec86f1e9
    uint256 hashBytes;
    uint256 txhash;
    size_t index;

    size_t GetSerializeSize(int nType, int nVersion) const {
        return 69;
    }
    template<typename Stream>
    void Serialize(Stream& s) const {
        ser_writedata8(s, type);
        hashBytes.Serialize(s);
        txhash.Serialize(s);
        ser_writedata32(s, index);
    }
    template<typename Stream>
    void Unserialize(Stream& s) {
        type = ser_readdata8(s);
        hashBytes.Unserialize(s);
        txhash.Unserialize(s);
        index = ser_readdata32(s);
    }

    CAddressUnspentKey(unsigned int addressType, uint256 addressHash, uint256 txid, size_t indexValue) {
        type = addressType;
        hashBytes = addressHash;
        txhash = txid;
        index = indexValue;
    }

    CAddressUnspentKey() {
        SetNull();
    }

    void SetNull() {
        type = 0;
        hashBytes.SetNull();
        txhash.SetNull();
        index = 0;
    }
};

struct CAddressUnspentValue {
    CAmount satoshis;
    CScript script;
    int blockHeight;
    bool coinStake;

    SERIALIZE_METHODS(CAddressUnspentValue, obj) { READWRITE(obj.satoshis, *(CScriptBase*)(&obj.script), obj.blockHeight, obj.coinStake); }

    CAddressUnspentValue(CAmount sats, CScript scriptPubKey, int height, bool isStake) {
        satoshis = sats;
        script = scriptPubKey;
        blockHeight = height;
        coinStake = isStake;
    }

    CAddressUnspentValue() {
        SetNull();
    }

    void SetNull() {
        satoshis = -1;
        script.clear();
        blockHeight = 0;
        coinStake = false;
    }

    bool IsNull() const {
        return (satoshis == -1);
    }
};

struct CAddressIndexKey {
<<<<<<< HEAD
    unsigned int type;
=======
    uint8_t type;
>>>>>>> ec86f1e9
    uint256 hashBytes;
    int blockHeight;
    unsigned int txindex;
    uint256 txhash;
    size_t index;
    bool spending;

    size_t GetSerializeSize(int nType, int nVersion) const {
        return 78;
    }
    template<typename Stream>
   void Serialize(Stream& s) const {
        ser_writedata8(s, type);
        hashBytes.Serialize(s);
        // Heights are stored big-endian for key sorting in LevelDB
        ser_writedata32be(s, blockHeight);
        ser_writedata32be(s, txindex);
        txhash.Serialize(s);
        ser_writedata32(s, index);
        char f = spending;
        ser_writedata8(s, f);
    }
    template<typename Stream>
    void Unserialize(Stream& s) {
        type = ser_readdata8(s);
        hashBytes.Unserialize(s);
        blockHeight = ser_readdata32be(s);
        txindex = ser_readdata32be(s);
        txhash.Unserialize(s);
        index = ser_readdata32(s);
        char f = ser_readdata8(s);
        spending = f;
    }

    CAddressIndexKey(unsigned int addressType, uint256 addressHash, int height, int blockindex,
                     uint256 txid, size_t indexValue, bool isSpending) {
        type = addressType;
        hashBytes = addressHash;
        blockHeight = height;
        txindex = blockindex;
        txhash = txid;
        index = indexValue;
        spending = isSpending;
    }

    CAddressIndexKey() {
        SetNull();
    }

    void SetNull() {
        type = 0;
        hashBytes.SetNull();
        blockHeight = 0;
        txindex = 0;
        txhash.SetNull();
        index = 0;
        spending = false;
    }

};

struct CAddressIndexIteratorHeightKey {
<<<<<<< HEAD
    unsigned int type;
=======
    uint8_t type;
>>>>>>> ec86f1e9
    uint256 hashBytes;
    int blockHeight;

    size_t GetSerializeSize(int nType, int nVersion) const {
        return 37;
    }
    template<typename Stream>
    void Serialize(Stream& s) const {
        ser_writedata8(s, type);
        hashBytes.Serialize(s);
        ser_writedata32be(s, blockHeight);
   }
    template<typename Stream>
    void Unserialize(Stream& s) {
        type = ser_readdata8(s);
        hashBytes.Unserialize(s);
        blockHeight = ser_readdata32be(s);
    }

    CAddressIndexIteratorHeightKey(unsigned int addressType, uint256 addressHash, int height) {
        type = addressType;
        hashBytes = addressHash;
        blockHeight = height;
    }

    CAddressIndexIteratorHeightKey() {
        SetNull();
    }

    void SetNull() {
        type = 0;
        hashBytes.SetNull();
        blockHeight = 0;
    }
};

struct CAddressIndexIteratorKey {
<<<<<<< HEAD
    unsigned int type;
=======
    uint8_t type;
>>>>>>> ec86f1e9
    uint256 hashBytes;

    size_t GetSerializeSize(int nType, int nVersion) const {
        return 33;
    }
    template<typename Stream>
    void Serialize(Stream& s) const {
        ser_writedata8(s, type);
        hashBytes.Serialize(s);
    }
    template<typename Stream>
    void Unserialize(Stream& s) {
        type = ser_readdata8(s);
        hashBytes.Unserialize(s);
    }

    CAddressIndexIteratorKey(unsigned int addressType, uint256 addressHash) {
        type = addressType;
        hashBytes = addressHash;
    }

    CAddressIndexIteratorKey() {
        SetNull();
    }

    void SetNull() {
        type = 0;
        hashBytes.SetNull();
    }
};
////////////////////////////////////////////////////////////

#endif // BITCOIN_TXDB_H<|MERGE_RESOLUTION|>--- conflicted
+++ resolved
@@ -36,18 +36,12 @@
 struct CTimestampBlockIndexKey;
 struct CTimestampBlockIndexValue;
 ////////////////////////////////////
-<<<<<<< HEAD
-
-using valtype = std::vector<unsigned char>;
-
-=======
 namespace Consensus {
 struct Params;
 };
 struct bilingual_str;
 using valtype = std::vector<unsigned char>;
 
->>>>>>> ec86f1e9
 //! Compensate for extra memory peak (x1.5-x1.9) at flush time.
 static constexpr int DB_PEAK_USAGE_FACTOR = 2;
 //! No need to periodic flush if at least this much space still available.
@@ -115,12 +109,8 @@
     void ReadReindexing(bool &fReindexing);
     bool WriteFlag(const std::string &name, bool fValue);
     bool ReadFlag(const std::string &name, bool &fValue);
-<<<<<<< HEAD
-    bool LoadBlockIndexGuts(const Consensus::Params& consensusParams, std::function<CBlockIndex*(const uint256&)> insertBlockIndex);
-=======
     bool LoadBlockIndexGuts(const Consensus::Params& consensusParams, std::function<CBlockIndex*(const uint256&)> insertBlockIndex)
         EXCLUSIVE_LOCKS_REQUIRED(::cs_main);
->>>>>>> ec86f1e9
 
     ////////////////////////////////////////////////////////////////////////////// // qtum
     bool WriteHeightIndex(const CHeightTxIndexKey &heightIndex, const std::vector<uint256>& hash);
@@ -174,11 +164,8 @@
     //////////////////////////////////////////////////////////////////////////////
 };
 
-<<<<<<< HEAD
-=======
 std::optional<bilingual_str> CheckLegacyTxindex(CBlockTreeDB& block_tree_db);
 
->>>>>>> ec86f1e9
 //////////////////////////////////////////////////////////// // qtum
 struct CHeightTxIndexIteratorKey {
     unsigned int height;
@@ -364,11 +351,7 @@
 };
 
 struct CAddressUnspentKey {
-<<<<<<< HEAD
-    unsigned int type;
-=======
     uint8_t type;
->>>>>>> ec86f1e9
     uint256 hashBytes;
     uint256 txhash;
     size_t index;
@@ -442,11 +425,7 @@
 };
 
 struct CAddressIndexKey {
-<<<<<<< HEAD
-    unsigned int type;
-=======
     uint8_t type;
->>>>>>> ec86f1e9
     uint256 hashBytes;
     int blockHeight;
     unsigned int txindex;
@@ -509,11 +488,7 @@
 };
 
 struct CAddressIndexIteratorHeightKey {
-<<<<<<< HEAD
-    unsigned int type;
-=======
     uint8_t type;
->>>>>>> ec86f1e9
     uint256 hashBytes;
     int blockHeight;
 
@@ -551,11 +526,7 @@
 };
 
 struct CAddressIndexIteratorKey {
-<<<<<<< HEAD
-    unsigned int type;
-=======
     uint8_t type;
->>>>>>> ec86f1e9
     uint256 hashBytes;
 
     size_t GetSerializeSize(int nType, int nVersion) const {
