// Copyright (c) 2009-2010 Satoshi Nakamoto
// Copyright (c) 2009-2018 The Bitcoin Core developers
// Distributed under the MIT software license, see the accompanying
// file COPYING or http://www.opensource.org/licenses/mit-license.php.

#include <script/ismine.h>

#include <key.h>
#include <keystore.h>
#include <script/script.h>
#include <script/sign.h>


typedef std::vector<unsigned char> valtype;

namespace {

/**
 * This is an enum that tracks the execution context of a script, similar to
 * SigVersion in script/interpreter. It is separate however because we want to
 * distinguish between top-level scriptPubKey execution and P2SH redeemScript
 * execution (a distinction that has no impact on consensus rules).
 */
enum class IsMineSigVersion
{
    TOP = 0,        //!< scriptPubKey execution
    P2SH = 1,       //!< P2SH redeemScript
    WITNESS_V0 = 2, //!< P2WSH witness script execution
};

/**
 * This is an internal representation of isminetype + invalidity.
 * Its order is significant, as we return the max of all explored
 * possibilities.
 */
enum class IsMineResult
{
    NO = 0,         //!< Not ours
    WATCH_ONLY = 1, //!< Included in watch-only balance
    SPENDABLE = 2,  //!< Included in all balances
    INVALID = 3,    //!< Not spendable by anyone (uncompressed pubkey in segwit, P2SH inside P2SH or witness, witness inside witness)
};

bool PermitsUncompressed(IsMineSigVersion sigversion)
{
    return sigversion == IsMineSigVersion::TOP || sigversion == IsMineSigVersion::P2SH;
}

bool HaveKeys(const std::vector<valtype>& pubkeys, const CKeyStore& keystore)
{
    for (const valtype& pubkey : pubkeys) {
        CKeyID keyID = CPubKey(pubkey).GetID();
        if (!keystore.HaveKey(keyID)) return false;
    }
    return true;
}

IsMineResult IsMineInner(const CKeyStore& keystore, const CScript& scriptPubKey, IsMineSigVersion sigversion)
{
    IsMineResult ret = IsMineResult::NO;

    std::vector<valtype> vSolutions;
<<<<<<< HEAD
    txnouttype whichType;
    bool solved = Solver(scriptPubKey, whichType, vSolutions);
=======
    txnouttype whichType = Solver(scriptPubKey, vSolutions);
>>>>>>> 9e306671

    CKeyID keyID;
    if(solved)
    switch (whichType)
    {
    case TX_NONSTANDARD:
    case TX_NULL_DATA:
    case TX_WITNESS_UNKNOWN:
        break;
    case TX_PUBKEY:
        keyID = CPubKey(vSolutions[0]).GetID();
        if (!PermitsUncompressed(sigversion) && vSolutions[0].size() != 33) {
            return IsMineResult::INVALID;
        }
        if (keystore.HaveKey(keyID)) {
            ret = std::max(ret, IsMineResult::SPENDABLE);
        }
        break;
    case TX_WITNESS_V0_KEYHASH:
    {
        if (sigversion == IsMineSigVersion::WITNESS_V0) {
            // P2WPKH inside P2WSH is invalid.
            return IsMineResult::INVALID;
        }
        if (sigversion == IsMineSigVersion::TOP && !keystore.HaveCScript(CScriptID(CScript() << OP_0 << vSolutions[0]))) {
            // We do not support bare witness outputs unless the P2SH version of it would be
            // acceptable as well. This protects against matching before segwit activates.
            // This also applies to the P2WSH case.
            break;
        }
        ret = std::max(ret, IsMineInner(keystore, GetScriptForDestination(CKeyID(uint160(vSolutions[0]))), IsMineSigVersion::WITNESS_V0));
        break;
    }
    case TX_PUBKEYHASH:
        keyID = CKeyID(uint160(vSolutions[0]));
        if (!PermitsUncompressed(sigversion)) {
            CPubKey pubkey;
            if (keystore.GetPubKey(keyID, pubkey) && !pubkey.IsCompressed()) {
                return IsMineResult::INVALID;
            }
        }
        if (keystore.HaveKey(keyID)) {
            ret = std::max(ret, IsMineResult::SPENDABLE);
        }
        break;
    case TX_SCRIPTHASH:
    {
        if (sigversion != IsMineSigVersion::TOP) {
            // P2SH inside P2WSH or P2SH is invalid.
            return IsMineResult::INVALID;
        }
        CScriptID scriptID = CScriptID(uint160(vSolutions[0]));
        CScript subscript;
        if (keystore.GetCScript(scriptID, subscript)) {
            ret = std::max(ret, IsMineInner(keystore, subscript, IsMineSigVersion::P2SH));
        }
        break;
    }
    case TX_WITNESS_V0_SCRIPTHASH:
    {
        if (sigversion == IsMineSigVersion::WITNESS_V0) {
            // P2WSH inside P2WSH is invalid.
            return IsMineResult::INVALID;
        }
        if (sigversion == IsMineSigVersion::TOP && !keystore.HaveCScript(CScriptID(CScript() << OP_0 << vSolutions[0]))) {
            break;
        }
        uint160 hash;
        CRIPEMD160().Write(&vSolutions[0][0], vSolutions[0].size()).Finalize(hash.begin());
        CScriptID scriptID = CScriptID(hash);
        CScript subscript;
        if (keystore.GetCScript(scriptID, subscript)) {
            ret = std::max(ret, IsMineInner(keystore, subscript, IsMineSigVersion::WITNESS_V0));
        }
        break;
    }

    case TX_MULTISIG:
    {
        // Never treat bare multisig outputs as ours (they can still be made watchonly-though)
        if (sigversion == IsMineSigVersion::TOP) {
            break;
        }

        // Only consider transactions "mine" if we own ALL the
        // keys involved. Multi-signature transactions that are
        // partially owned (somebody else has a key that can spend
        // them) enable spend-out-from-under-you attacks, especially
        // in shared-wallet situations.
        std::vector<valtype> keys(vSolutions.begin()+1, vSolutions.begin()+vSolutions.size()-1);
        if (!PermitsUncompressed(sigversion)) {
            for (size_t i = 0; i < keys.size(); i++) {
                if (keys[i].size() != 33) {
                    return IsMineResult::INVALID;
                }
            }
        }
        if (HaveKeys(keys, keystore)) {
            ret = std::max(ret, IsMineResult::SPENDABLE);
        }
        break;
    }

    default:
        break;
    }

    if (ret == IsMineResult::NO && keystore.HaveWatchOnly(scriptPubKey)) {
        ret = std::max(ret, IsMineResult::WATCH_ONLY);
    }
    return ret;
}

} // namespace

isminetype IsMine(const CKeyStore& keystore, const CScript& scriptPubKey)
{
    switch (IsMineInner(keystore, scriptPubKey, IsMineSigVersion::TOP)) {
    case IsMineResult::INVALID:
    case IsMineResult::NO:
        return ISMINE_NO;
    case IsMineResult::WATCH_ONLY:
        return ISMINE_WATCH_ONLY;
    case IsMineResult::SPENDABLE:
        return ISMINE_SPENDABLE;
    }
    assert(false);
}

isminetype IsMine(const CKeyStore& keystore, const CTxDestination& dest)
{
    CScript script = GetScriptForDestination(dest);
    return IsMine(keystore, script);
}<|MERGE_RESOLUTION|>--- conflicted
+++ resolved
@@ -60,15 +60,9 @@
     IsMineResult ret = IsMineResult::NO;
 
     std::vector<valtype> vSolutions;
-<<<<<<< HEAD
-    txnouttype whichType;
-    bool solved = Solver(scriptPubKey, whichType, vSolutions);
-=======
     txnouttype whichType = Solver(scriptPubKey, vSolutions);
->>>>>>> 9e306671
 
     CKeyID keyID;
-    if(solved)
     switch (whichType)
     {
     case TX_NONSTANDARD:
