// Copyright (c) 2009-2010 Satoshi Nakamoto
// Copyright (c) 2009-2021 The Bitcoin Core developers
// Distributed under the MIT software license, see the accompanying
// file COPYING or http://www.opensource.org/licenses/mit-license.php.

#ifndef BITCOIN_SCRIPT_STANDARD_H
#define BITCOIN_SCRIPT_STANDARD_H

#include <attributes.h>
#include <pubkey.h>
#include <script/interpreter.h>
#include <uint256.h>
#include <util/hash_type.h>

#include <map>
#include <string>
#include <variant>

static const bool DEFAULT_ACCEPT_DATACARRIER = true;

//contract executions with less gas than this are not standard
//Make sure is always equal or greater than MINIMUM_GAS_LIMIT (which we can't reference here due to insane header dependency chains)
static const uint64_t STANDARD_MINIMUM_GAS_LIMIT = 10000;
//contract executions with a price cheaper than this (in satoshis) are not standard
//TODO this needs to be controlled by DGP and needs to be propogated from consensus parameters
static const uint64_t STANDARD_MINIMUM_GAS_PRICE = 1;

class CKeyID;
class CScript;
struct ScriptHash;

typedef std::vector<unsigned char> valtype;

/** A reference to a CScript: the Hash160 of its serialization (see script.h) */
class CScriptID : public BaseHash<uint160>
{
public:
    CScriptID() : BaseHash() {}
    explicit CScriptID(const CScript& in);
    explicit CScriptID(const uint160& in) : BaseHash(in) {}
    explicit CScriptID(const ScriptHash& in);
};

/**
 * Default setting for -datacarriersize. 80 bytes of data, +1 for OP_RETURN,
 * +2 for the pushdata opcodes.
 */
static const unsigned int MAX_OP_RETURN_RELAY = 83;

/**
 * Mandatory script verification flags that all new blocks must comply with for
 * them to be valid. (but old blocks may not comply with) Currently just P2SH,
 * but in the future other flags may be added.
 *
 * Failing one of these tests may trigger a DoS ban - see CheckInputScripts() for
 * details.
 */
static const unsigned int MANDATORY_SCRIPT_VERIFY_FLAGS = SCRIPT_VERIFY_P2SH;

enum class TxoutType {
    NONSTANDARD,
    // 'standard' transaction types:
    PUBKEY,
    PUBKEYHASH,
    SCRIPTHASH,
    MULTISIG,
    NULL_DATA, //!< unspendable OP_RETURN script that carries data
    WITNESS_V0_SCRIPTHASH,
    WITNESS_V0_KEYHASH,
    WITNESS_V1_TAPROOT,
    WITNESS_UNKNOWN, //!< Only for Witness versions not already defined above
    CREATE_SENDER,
    CALL_SENDER,
    CREATE,
    CALL,
};

class CNoDestination {
public:
    friend bool operator==(const CNoDestination &a, const CNoDestination &b) { return true; }
    friend bool operator<(const CNoDestination &a, const CNoDestination &b) { return true; }
};

struct PKHash : public BaseHash<uint160>
{
    PKHash() : BaseHash() {}
    explicit PKHash(const uint160& hash) : BaseHash(hash) {}
    explicit PKHash(const CPubKey& pubkey);
    explicit PKHash(const CKeyID& pubkey_id);
};
CKeyID ToKeyID(const PKHash& key_hash);

struct WitnessV0KeyHash;
struct ScriptHash : public BaseHash<uint160>
{
    ScriptHash() : BaseHash() {}
    // These don't do what you'd expect.
    // Use ScriptHash(GetScriptForDestination(...)) instead.
    explicit ScriptHash(const WitnessV0KeyHash& hash) = delete;
    explicit ScriptHash(const PKHash& hash) = delete;

    explicit ScriptHash(const uint160& hash) : BaseHash(hash) {}
    explicit ScriptHash(const CScript& script);
    explicit ScriptHash(const CScriptID& script);
};

struct WitnessV0ScriptHash : public BaseHash<uint256>
{
    WitnessV0ScriptHash() : BaseHash() {}
    explicit WitnessV0ScriptHash(const uint256& hash) : BaseHash(hash) {}
    explicit WitnessV0ScriptHash(const CScript& script);
};

struct WitnessV0KeyHash : public BaseHash<uint160>
{
    WitnessV0KeyHash() : BaseHash() {}
    explicit WitnessV0KeyHash(const uint160& hash) : BaseHash(hash) {}
    explicit WitnessV0KeyHash(const CPubKey& pubkey);
    explicit WitnessV0KeyHash(const PKHash& pubkey_hash);
};
CKeyID ToKeyID(const WitnessV0KeyHash& key_hash);

struct WitnessV1Taproot : public XOnlyPubKey
{
    WitnessV1Taproot() : XOnlyPubKey() {}
    explicit WitnessV1Taproot(const XOnlyPubKey& xpk) : XOnlyPubKey(xpk) {}
};

//! CTxDestination subtype to encode any future Witness version
struct WitnessUnknown
{
    unsigned int version;
    unsigned int length;
    unsigned char program[40];

    friend bool operator==(const WitnessUnknown& w1, const WitnessUnknown& w2) {
        if (w1.version != w2.version) return false;
        if (w1.length != w2.length) return false;
        return std::equal(w1.program, w1.program + w1.length, w2.program);
    }

    friend bool operator<(const WitnessUnknown& w1, const WitnessUnknown& w2) {
        if (w1.version < w2.version) return true;
        if (w1.version > w2.version) return false;
        if (w1.length < w2.length) return true;
        if (w1.length > w2.length) return false;
        return std::lexicographical_compare(w1.program, w1.program + w1.length, w2.program, w2.program + w2.length);
    }
};

/**
 * A txout script template with a specific destination. It is either:
 *  * CNoDestination: no destination set
 *  * PKHash: TxoutType::PUBKEYHASH destination (P2PKH)
 *  * ScriptHash: TxoutType::SCRIPTHASH destination (P2SH)
 *  * WitnessV0ScriptHash: TxoutType::WITNESS_V0_SCRIPTHASH destination (P2WSH)
 *  * WitnessV0KeyHash: TxoutType::WITNESS_V0_KEYHASH destination (P2WPKH)
 *  * WitnessV1Taproot: TxoutType::WITNESS_V1_TAPROOT destination (P2TR)
 *  * WitnessUnknown: TxoutType::WITNESS_UNKNOWN destination (P2W???)
 *  A CTxDestination is the internal data type encoded in a bitcoin address
 */
using CTxDestination = std::variant<CNoDestination, PKHash, ScriptHash, WitnessV0ScriptHash, WitnessV0KeyHash, WitnessV1Taproot, WitnessUnknown>;
inline bool operator!=(const CTxDestination& lhs, const CTxDestination& rhs){ return !(lhs == rhs); }

enum addresstype
{
    PUBKEYHASH = 1,
    SCRIPTHASH = 2,
    WITNESSSCRIPTHASH = 3,
    WITNESSPUBKEYHASH = 4,
    WITNESSTAPROOT = 5,
    NONSTANDARD = 6
};

/** Check whether a CTxDestination is a CNoDestination. */
bool IsValidDestination(const CTxDestination& dest);

/** Get the name of a TxoutType as a string */
std::string GetTxnOutputType(TxoutType t);

<<<<<<< HEAD
=======
constexpr bool IsPushdataOp(opcodetype opcode)
{
    return opcode > OP_FALSE && opcode <= OP_PUSHDATA4;
}

>>>>>>> d82fec21
/** Check whether a CTxDestination can be used as contract sender address. */
bool IsValidContractSenderAddress(const CTxDestination& dest);

/** Parse a output public key for the sender public key and sender signature. */
bool ExtractSenderData(const CScript& outputPubKey, CScript* senderPubKey, CScript* senderSig);

bool GetSenderPubKey(const CScript& outputPubKey, CScript& senderPubKey);

PKHash ExtractPublicKeyHash(const CScript& scriptPubKey, bool* OK = nullptr);

/**
 * Parse a scriptPubKey and identify script type for standard scripts. If
 * successful, returns script type and parsed pubkeys or hashes, depending on
 * the type. For example, for a P2SH script, vSolutionsRet will contain the
 * script hash, for P2PKH it will contain the key hash, etc.
 *
 * @param[in]   scriptPubKey   Script to parse
 * @param[out]  vSolutionsRet  Vector of parsed pubkeys and hashes
 * @return                     The script type. TxoutType::NONSTANDARD represents a failed solve.
 */
TxoutType Solver(const CScript& scriptPubKey, std::vector<std::vector<unsigned char>>& vSolutionsRet, bool contractConsensus=false, bool allowEmptySenderSig=false);

/**
 * Parse a standard scriptPubKey for the destination address. Assigns result to
 * the addressRet parameter and returns true if successful. Currently only works for P2PK,
 * P2PKH, P2SH, P2WPKH, and P2WSH scripts.
 */
bool ExtractDestination(const CScript& scriptPubKey, CTxDestination& addressRet, TxoutType* typeRet = NULL);

/**
 * Generate a Bitcoin scriptPubKey for the given CTxDestination. Returns a P2PKH
 * script for a CKeyID destination, a P2SH script for a CScriptID, and an empty
 * script for CNoDestination.
 */
CScript GetScriptForDestination(const CTxDestination& dest);

/** Generate a P2PK script for the given pubkey. */
CScript GetScriptForRawPubKey(const CPubKey& pubkey);

/** Determine if script is a "multi_a" script. Returns (threshold, keyspans) if so, and nullopt otherwise.
 *  The keyspans refer to bytes in the passed script. */
std::optional<std::pair<int, std::vector<Span<const unsigned char>>>> MatchMultiA(const CScript& script LIFETIMEBOUND);

/** Generate a multisig script. */
CScript GetScriptForMultisig(int nRequired, const std::vector<CPubKey>& keys);

struct ShortestVectorFirstComparator
{
    bool operator()(const std::vector<unsigned char>& a, const std::vector<unsigned char>& b) const
    {
        if (a.size() < b.size()) return true;
        if (a.size() > b.size()) return false;
        return a < b;
    }
};

struct TaprootSpendData
{
    /** The BIP341 internal key. */
    XOnlyPubKey internal_key;
    /** The Merkle root of the script tree (0 if no scripts). */
    uint256 merkle_root;
    /** Map from (script, leaf_version) to (sets of) control blocks.
     *  More than one control block for a given script is only possible if it
     *  appears in multiple branches of the tree. We keep them all so that
     *  inference can reconstruct the full tree. Within each set, the control
     *  blocks are sorted by size, so that the signing logic can easily
     *  prefer the cheapest one. */
    std::map<std::pair<CScript, int>, std::set<std::vector<unsigned char>, ShortestVectorFirstComparator>> scripts;
    /** Merge other TaprootSpendData (for the same scriptPubKey) into this. */
    void Merge(TaprootSpendData other);
};

/** Utility class to construct Taproot outputs from internal key and script tree. */
class TaprootBuilder
{
private:
    /** Information about a tracked leaf in the Merkle tree. */
    struct LeafInfo
    {
        CScript script;                      //!< The script.
        int leaf_version;                    //!< The leaf version for that script.
        std::vector<uint256> merkle_branch;  //!< The hashing partners above this leaf.
    };

    /** Information associated with a node in the Merkle tree. */
    struct NodeInfo
    {
        /** Merkle hash of this node. */
        uint256 hash;
        /** Tracked leaves underneath this node (either from the node itself, or its children).
         *  The merkle_branch field of each is the partners to get to *this* node. */
        std::vector<LeafInfo> leaves;
    };
    /** Whether the builder is in a valid state so far. */
    bool m_valid = true;

    /** The current state of the builder.
     *
     * For each level in the tree, one NodeInfo object may be present. m_branch[0]
     * is information about the root; further values are for deeper subtrees being
     * explored.
     *
     * For every right branch taken to reach the position we're currently
     * working in, there will be a (non-nullopt) entry in m_branch corresponding
     * to the left branch at that level.
     *
     * For example, imagine this tree:     - N0 -
     *                                    /      \
     *                                   N1      N2
     *                                  /  \    /  \
     *                                 A    B  C   N3
     *                                            /  \
     *                                           D    E
     *
     * Initially, m_branch is empty. After processing leaf A, it would become
     * {nullopt, nullopt, A}. When processing leaf B, an entry at level 2 already
     * exists, and it would thus be combined with it to produce a level 1 one,
     * resulting in {nullopt, N1}. Adding C and D takes us to {nullopt, N1, C}
     * and {nullopt, N1, C, D} respectively. When E is processed, it is combined
     * with D, and then C, and then N1, to produce the root, resulting in {N0}.
     *
     * This structure allows processing with just O(log n) overhead if the leaves
     * are computed on the fly.
     *
     * As an invariant, there can never be nullopt entries at the end. There can
     * also not be more than 128 entries (as that would mean more than 128 levels
     * in the tree). The depth of newly added entries will always be at least
     * equal to the current size of m_branch (otherwise it does not correspond
     * to a depth-first traversal of a tree). m_branch is only empty if no entries
     * have ever be processed. m_branch having length 1 corresponds to being done.
     */
    std::vector<std::optional<NodeInfo>> m_branch;

    XOnlyPubKey m_internal_key;  //!< The internal key, set when finalizing.
    XOnlyPubKey m_output_key;    //!< The output key, computed when finalizing.
    bool m_parity;               //!< The tweak parity, computed when finalizing.

    /** Combine information about a parent Merkle tree node from its child nodes. */
    static NodeInfo Combine(NodeInfo&& a, NodeInfo&& b);
    /** Insert information about a node at a certain depth, and propagate information up. */
    void Insert(NodeInfo&& node, int depth);

public:
    /** Add a new script at a certain depth in the tree. Add() operations must be called
     *  in depth-first traversal order of binary tree. If track is true, it will be included in
     *  the GetSpendData() output. */
    TaprootBuilder& Add(int depth, const CScript& script, int leaf_version, bool track = true);
    /** Like Add(), but for a Merkle node with a given hash to the tree. */
    TaprootBuilder& AddOmitted(int depth, const uint256& hash);
    /** Finalize the construction. Can only be called when IsComplete() is true.
        internal_key.IsFullyValid() must be true. */
    TaprootBuilder& Finalize(const XOnlyPubKey& internal_key);

    /** Return true if so far all input was valid. */
    bool IsValid() const { return m_valid; }
    /** Return whether there were either no leaves, or the leaves form a Huffman tree. */
    bool IsComplete() const { return m_valid && (m_branch.size() == 0 || (m_branch.size() == 1 && m_branch[0].has_value())); }
    /** Compute scriptPubKey (after Finalize()). */
    WitnessV1Taproot GetOutput();
    /** Check if a list of depths is legal (will lead to IsComplete()). */
    static bool ValidDepths(const std::vector<int>& depths);
    /** Compute spending data (after Finalize()). */
    TaprootSpendData GetSpendData() const;
    /** Returns a vector of tuples representing the depth, leaf version, and script */
    std::vector<std::tuple<uint8_t, uint8_t, CScript>> GetTreeTuples() const;
    /** Returns true if there are any tapscripts */
    bool HasScripts() const { return !m_branch.empty(); }
};

/** Given a TaprootSpendData and the output key, reconstruct its script tree.
 *
 * If the output doesn't match the spenddata, or if the data in spenddata is incomplete,
 * std::nullopt is returned. Otherwise, a vector of (depth, script, leaf_ver) tuples is
 * returned, corresponding to a depth-first traversal of the script tree.
 */
std::optional<std::vector<std::tuple<int, CScript, int>>> InferTaprootTree(const TaprootSpendData& spenddata, const XOnlyPubKey& output);

struct DataVisitor
{
    valtype operator()(const CNoDestination& noDest) const;
    valtype operator()(const PKHash& keyID) const;
    valtype operator()(const ScriptHash& scriptID) const;
    valtype operator()(const WitnessV0ScriptHash& witnessScriptHash) const;
    valtype operator()(const WitnessV0KeyHash& witnessKeyHash) const;
    valtype operator()(const WitnessV1Taproot& witnessTaproot) const;
    valtype operator()(const WitnessUnknown& witnessUnknown) const;
};

bool ExtractDestination(const COutPoint& prevout, const CScript& scriptPubKey, CTxDestination& addressRet, TxoutType* typeRet = NULL);

#endif // BITCOIN_SCRIPT_STANDARD_H<|MERGE_RESOLUTION|>--- conflicted
+++ resolved
@@ -178,14 +178,11 @@
 /** Get the name of a TxoutType as a string */
 std::string GetTxnOutputType(TxoutType t);
 
-<<<<<<< HEAD
-=======
 constexpr bool IsPushdataOp(opcodetype opcode)
 {
     return opcode > OP_FALSE && opcode <= OP_PUSHDATA4;
 }
 
->>>>>>> d82fec21
 /** Check whether a CTxDestination can be used as contract sender address. */
 bool IsValidContractSenderAddress(const CTxDestination& dest);
 
