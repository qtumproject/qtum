// Copyright (c) 2009-2010 Satoshi Nakamoto
// Copyright (c) 2009-2022 The Bitcoin Core developers
// Distributed under the MIT software license, see the accompanying
// file COPYING or http://www.opensource.org/licenses/mit-license.php.

#ifndef BITCOIN_SCRIPT_STANDARD_H
#define BITCOIN_SCRIPT_STANDARD_H

#include <attributes.h>
#include <pubkey.h>
#include <script/interpreter.h>
#include <uint256.h>
#include <util/hash_type.h>

#include <map>
#include <string>
#include <variant>

static const bool DEFAULT_ACCEPT_DATACARRIER = true;

//contract executions with less gas than this are not standard
//Make sure is always equal or greater than MINIMUM_GAS_LIMIT (which we can't reference here due to insane header dependency chains)
static const uint64_t STANDARD_MINIMUM_GAS_LIMIT = 10000;
//contract executions with a price cheaper than this (in satoshis) are not standard
//TODO this needs to be controlled by DGP and needs to be propogated from consensus parameters
static const uint64_t STANDARD_MINIMUM_GAS_PRICE = 1;

class CKeyID;
class CScript;
struct ScriptHash;

typedef std::vector<unsigned char> valtype;

/** A reference to a CScript: the Hash160 of its serialization (see script.h) */
class CScriptID : public BaseHash<uint160>
{
public:
    CScriptID() : BaseHash() {}
    explicit CScriptID(const CScript& in);
    explicit CScriptID(const uint160& in) : BaseHash(in) {}
    explicit CScriptID(const ScriptHash& in);
};

/**
 * Default setting for -datacarriersize. 80 bytes of data, +1 for OP_RETURN,
 * +2 for the pushdata opcodes.
 */
static const unsigned int MAX_OP_RETURN_RELAY = 83;

/**
 * Mandatory script verification flags that all new blocks must comply with for
 * them to be valid. (but old blocks may not comply with) Currently just P2SH,
 * but in the future other flags may be added.
 *
 * Failing one of these tests may trigger a DoS ban - see CheckInputScripts() for
 * details.
 */
static const unsigned int MANDATORY_SCRIPT_VERIFY_FLAGS = SCRIPT_VERIFY_P2SH;

enum class TxoutType {
    NONSTANDARD,
    // 'standard' transaction types:
    PUBKEY,
    PUBKEYHASH,
    SCRIPTHASH,
    MULTISIG,
    NULL_DATA, //!< unspendable OP_RETURN script that carries data
    WITNESS_V0_SCRIPTHASH,
    WITNESS_V0_KEYHASH,
    WITNESS_V1_TAPROOT,
    WITNESS_UNKNOWN, //!< Only for Witness versions not already defined above
    CREATE_SENDER,
    CALL_SENDER,
    CREATE,
    CALL,
};

class CNoDestination {
public:
    friend bool operator==(const CNoDestination &a, const CNoDestination &b) { return true; }
    friend bool operator<(const CNoDestination &a, const CNoDestination &b) { return true; }
};

struct PKHash : public BaseHash<uint160>
{
    PKHash() : BaseHash() {}
    explicit PKHash(const uint160& hash) : BaseHash(hash) {}
    explicit PKHash(const CPubKey& pubkey);
    explicit PKHash(const CKeyID& pubkey_id);
};
CKeyID ToKeyID(const PKHash& key_hash);

struct WitnessV0KeyHash;
struct ScriptHash : public BaseHash<uint160>
{
    ScriptHash() : BaseHash() {}
    // These don't do what you'd expect.
    // Use ScriptHash(GetScriptForDestination(...)) instead.
    explicit ScriptHash(const WitnessV0KeyHash& hash) = delete;
    explicit ScriptHash(const PKHash& hash) = delete;

    explicit ScriptHash(const uint160& hash) : BaseHash(hash) {}
    explicit ScriptHash(const CScript& script);
    explicit ScriptHash(const CScriptID& script);
};

struct WitnessV0ScriptHash : public BaseHash<uint256>
{
    WitnessV0ScriptHash() : BaseHash() {}
    explicit WitnessV0ScriptHash(const uint256& hash) : BaseHash(hash) {}
    explicit WitnessV0ScriptHash(const CScript& script);
};

struct WitnessV0KeyHash : public BaseHash<uint160>
{
    WitnessV0KeyHash() : BaseHash() {}
    explicit WitnessV0KeyHash(const uint160& hash) : BaseHash(hash) {}
    explicit WitnessV0KeyHash(const CPubKey& pubkey);
    explicit WitnessV0KeyHash(const PKHash& pubkey_hash);
};
CKeyID ToKeyID(const WitnessV0KeyHash& key_hash);

struct WitnessV1Taproot : public XOnlyPubKey
{
    WitnessV1Taproot() : XOnlyPubKey() {}
    explicit WitnessV1Taproot(const XOnlyPubKey& xpk) : XOnlyPubKey(xpk) {}
};

//! CTxDestination subtype to encode any future Witness version
struct WitnessUnknown
{
    unsigned int version;
    unsigned int length;
    unsigned char program[40];

    friend bool operator==(const WitnessUnknown& w1, const WitnessUnknown& w2) {
        if (w1.version != w2.version) return false;
        if (w1.length != w2.length) return false;
        return std::equal(w1.program, w1.program + w1.length, w2.program);
    }

    friend bool operator<(const WitnessUnknown& w1, const WitnessUnknown& w2) {
        if (w1.version < w2.version) return true;
        if (w1.version > w2.version) return false;
        if (w1.length < w2.length) return true;
        if (w1.length > w2.length) return false;
        return std::lexicographical_compare(w1.program, w1.program + w1.length, w2.program, w2.program + w2.length);
    }
};

/**
 * A txout script template with a specific destination. It is either:
 *  * CNoDestination: no destination set
 *  * PKHash: TxoutType::PUBKEYHASH destination (P2PKH)
 *  * ScriptHash: TxoutType::SCRIPTHASH destination (P2SH)
 *  * WitnessV0ScriptHash: TxoutType::WITNESS_V0_SCRIPTHASH destination (P2WSH)
 *  * WitnessV0KeyHash: TxoutType::WITNESS_V0_KEYHASH destination (P2WPKH)
 *  * WitnessV1Taproot: TxoutType::WITNESS_V1_TAPROOT destination (P2TR)
 *  * WitnessUnknown: TxoutType::WITNESS_UNKNOWN destination (P2W???)
 *  A CTxDestination is the internal data type encoded in a bitcoin address
 */
using CTxDestination = std::variant<CNoDestination, PKHash, ScriptHash, WitnessV0ScriptHash, WitnessV0KeyHash, WitnessV1Taproot, WitnessUnknown>;
inline bool operator!=(const CTxDestination& lhs, const CTxDestination& rhs){ return !(lhs == rhs); }

enum addresstype
{
    PUBKEYHASH = 1,
    SCRIPTHASH = 2,
    WITNESSSCRIPTHASH = 3,
    WITNESSPUBKEYHASH = 4,
    WITNESSTAPROOT = 5,
    NONSTANDARD = 6
};

/** Check whether a CTxDestination is a CNoDestination. */
bool IsValidDestination(const CTxDestination& dest);

/** Get the name of a TxoutType as a string */
std::string GetTxnOutputType(TxoutType t);

constexpr bool IsPushdataOp(opcodetype opcode)
{
    return opcode > OP_FALSE && opcode <= OP_PUSHDATA4;
}

/** Check whether a CTxDestination can be used as contract sender address. */
bool IsValidContractSenderAddress(const CTxDestination& dest);

/** Parse a output public key for the sender public key and sender signature. */
bool ExtractSenderData(const CScript& outputPubKey, CScript* senderPubKey, CScript* senderSig);

bool GetSenderPubKey(const CScript& outputPubKey, CScript& senderPubKey);

PKHash ExtractPublicKeyHash(const CScript& scriptPubKey, bool* OK = nullptr);

/**
 * Parse a scriptPubKey and identify script type for standard scripts. If
 * successful, returns script type and parsed pubkeys or hashes, depending on
 * the type. For example, for a P2SH script, vSolutionsRet will contain the
 * script hash, for P2PKH it will contain the key hash, etc.
 *
 * @param[in]   scriptPubKey   Script to parse
 * @param[out]  vSolutionsRet  Vector of parsed pubkeys and hashes
 * @return                     The script type. TxoutType::NONSTANDARD represents a failed solve.
 */
TxoutType Solver(const CScript& scriptPubKey, std::vector<std::vector<unsigned char>>& vSolutionsRet, bool contractConsensus=false, bool allowEmptySenderSig=false);

/**
 * Parse a standard scriptPubKey for the destination address. Assigns result to
 * the addressRet parameter and returns true if successful. Currently only works for P2PK,
 * P2PKH, P2SH, P2WPKH, and P2WSH scripts.
 */
bool ExtractDestination(const CScript& scriptPubKey, CTxDestination& addressRet, TxoutType* typeRet = NULL);

/**
 * Generate a Bitcoin scriptPubKey for the given CTxDestination. Returns a P2PKH
 * script for a CKeyID destination, a P2SH script for a CScriptID, and an empty
 * script for CNoDestination.
 */
CScript GetScriptForDestination(const CTxDestination& dest);

/** Generate a P2PK script for the given pubkey. */
CScript GetScriptForRawPubKey(const CPubKey& pubkey);

/** Determine if script is a "multi_a" script. Returns (threshold, keyspans) if so, and nullopt otherwise.
 *  The keyspans refer to bytes in the passed script. */
std::optional<std::pair<int, std::vector<Span<const unsigned char>>>> MatchMultiA(const CScript& script LIFETIMEBOUND);

/** Generate a multisig script. */
CScript GetScriptForMultisig(int nRequired, const std::vector<CPubKey>& keys);

struct ShortestVectorFirstComparator
{
    bool operator()(const std::vector<unsigned char>& a, const std::vector<unsigned char>& b) const
    {
        if (a.size() < b.size()) return true;
        if (a.size() > b.size()) return false;
        return a < b;
    }
};

struct TaprootSpendData
{
    /** The BIP341 internal key. */
    XOnlyPubKey internal_key;
    /** The Merkle root of the script tree (0 if no scripts). */
    uint256 merkle_root;
    /** Map from (script, leaf_version) to (sets of) control blocks.
     *  More than one control block for a given script is only possible if it
     *  appears in multiple branches of the tree. We keep them all so that
     *  inference can reconstruct the full tree. Within each set, the control
     *  blocks are sorted by size, so that the signing logic can easily
     *  prefer the cheapest one. */
    std::map<std::pair<std::vector<unsigned char>, int>, std::set<std::vector<unsigned char>, ShortestVectorFirstComparator>> scripts;
    /** Merge other TaprootSpendData (for the same scriptPubKey) into this. */
    void Merge(TaprootSpendData other);
};

/** Utility class to construct Taproot outputs from internal key and script tree. */
class TaprootBuilder
{
private:
    /** Information about a tracked leaf in the Merkle tree. */
    struct LeafInfo
    {
        std::vector<unsigned char> script;   //!< The script.
        int leaf_version;                    //!< The leaf version for that script.
        std::vector<uint256> merkle_branch;  //!< The hashing partners above this leaf.
    };

    /** Information associated with a node in the Merkle tree. */
    struct NodeInfo
    {
        /** Merkle hash of this node. */
        uint256 hash;
        /** Tracked leaves underneath this node (either from the node itself, or its children).
         *  The merkle_branch field of each is the partners to get to *this* node. */
        std::vector<LeafInfo> leaves;
    };
    /** Whether the builder is in a valid state so far. */
    bool m_valid = true;

    /** The current state of the builder.
     *
     * For each level in the tree, one NodeInfo object may be present. m_branch[0]
     * is information about the root; further values are for deeper subtrees being
     * explored.
     *
     * For every right branch taken to reach the position we're currently
     * working in, there will be a (non-nullopt) entry in m_branch corresponding
     * to the left branch at that level.
     *
     * For example, imagine this tree:     - N0 -
     *                                    /      \
     *                                   N1      N2
     *                                  /  \    /  \
     *                                 A    B  C   N3
     *                                            /  \
     *                                           D    E
     *
     * Initially, m_branch is empty. After processing leaf A, it would become
     * {nullopt, nullopt, A}. When processing leaf B, an entry at level 2 already
     * exists, and it would thus be combined with it to produce a level 1 one,
     * resulting in {nullopt, N1}. Adding C and D takes us to {nullopt, N1, C}
     * and {nullopt, N1, C, D} respectively. When E is processed, it is combined
     * with D, and then C, and then N1, to produce the root, resulting in {N0}.
     *
     * This structure allows processing with just O(log n) overhead if the leaves
     * are computed on the fly.
     *
     * As an invariant, there can never be nullopt entries at the end. There can
     * also not be more than 128 entries (as that would mean more than 128 levels
     * in the tree). The depth of newly added entries will always be at least
     * equal to the current size of m_branch (otherwise it does not correspond
     * to a depth-first traversal of a tree). m_branch is only empty if no entries
     * have ever be processed. m_branch having length 1 corresponds to being done.
     */
    std::vector<std::optional<NodeInfo>> m_branch;

    XOnlyPubKey m_internal_key;  //!< The internal key, set when finalizing.
    XOnlyPubKey m_output_key;    //!< The output key, computed when finalizing.
    bool m_parity;               //!< The tweak parity, computed when finalizing.

    /** Combine information about a parent Merkle tree node from its child nodes. */
    static NodeInfo Combine(NodeInfo&& a, NodeInfo&& b);
    /** Insert information about a node at a certain depth, and propagate information up. */
    void Insert(NodeInfo&& node, int depth);

public:
    /** Add a new script at a certain depth in the tree. Add() operations must be called
     *  in depth-first traversal order of binary tree. If track is true, it will be included in
     *  the GetSpendData() output. */
    TaprootBuilder& Add(int depth, Span<const unsigned char> script, int leaf_version, bool track = true);
    /** Like Add(), but for a Merkle node with a given hash to the tree. */
    TaprootBuilder& AddOmitted(int depth, const uint256& hash);
    /** Finalize the construction. Can only be called when IsComplete() is true.
        internal_key.IsFullyValid() must be true. */
    TaprootBuilder& Finalize(const XOnlyPubKey& internal_key);

    /** Return true if so far all input was valid. */
    bool IsValid() const { return m_valid; }
    /** Return whether there were either no leaves, or the leaves form a Huffman tree. */
    bool IsComplete() const { return m_valid && (m_branch.size() == 0 || (m_branch.size() == 1 && m_branch[0].has_value())); }
    /** Compute scriptPubKey (after Finalize()). */
    WitnessV1Taproot GetOutput();
    /** Check if a list of depths is legal (will lead to IsComplete()). */
    static bool ValidDepths(const std::vector<int>& depths);
    /** Compute spending data (after Finalize()). */
    TaprootSpendData GetSpendData() const;
    /** Returns a vector of tuples representing the depth, leaf version, and script */
<<<<<<< HEAD
    std::vector<std::tuple<uint8_t, uint8_t, CScript>> GetTreeTuples() const;
=======
    std::vector<std::tuple<uint8_t, uint8_t, std::vector<unsigned char>>> GetTreeTuples() const;
>>>>>>> 4985b774
    /** Returns true if there are any tapscripts */
    bool HasScripts() const { return !m_branch.empty(); }
};

/** Given a TaprootSpendData and the output key, reconstruct its script tree.
 *
 * If the output doesn't match the spenddata, or if the data in spenddata is incomplete,
 * std::nullopt is returned. Otherwise, a vector of (depth, script, leaf_ver) tuples is
 * returned, corresponding to a depth-first traversal of the script tree.
 */
std::optional<std::vector<std::tuple<int, std::vector<unsigned char>, int>>> InferTaprootTree(const TaprootSpendData& spenddata, const XOnlyPubKey& output);

struct DataVisitor
{
    valtype operator()(const CNoDestination& noDest) const;
    valtype operator()(const PKHash& keyID) const;
    valtype operator()(const ScriptHash& scriptID) const;
    valtype operator()(const WitnessV0ScriptHash& witnessScriptHash) const;
    valtype operator()(const WitnessV0KeyHash& witnessKeyHash) const;
    valtype operator()(const WitnessV1Taproot& witnessTaproot) const;
    valtype operator()(const WitnessUnknown& witnessUnknown) const;
};

bool ExtractDestination(const COutPoint& prevout, const CScript& scriptPubKey, CTxDestination& addressRet, TxoutType* typeRet = NULL);

struct DataVisitor
{
    valtype operator()(const CNoDestination& noDest) const;
    valtype operator()(const PKHash& keyID) const;
    valtype operator()(const ScriptHash& scriptID) const;
    valtype operator()(const WitnessV0ScriptHash& witnessScriptHash) const;
    valtype operator()(const WitnessV0KeyHash& witnessKeyHash) const;
    valtype operator()(const WitnessV1Taproot& witnessTaproot) const;
    valtype operator()(const WitnessUnknown& witnessUnknown) const;
};

bool ExtractDestination(const COutPoint& prevout, const CScript& scriptPubKey, CTxDestination& addressRet, TxoutType* typeRet = NULL);

#endif // BITCOIN_SCRIPT_STANDARD_H<|MERGE_RESOLUTION|>--- conflicted
+++ resolved
@@ -348,11 +348,7 @@
     /** Compute spending data (after Finalize()). */
     TaprootSpendData GetSpendData() const;
     /** Returns a vector of tuples representing the depth, leaf version, and script */
-<<<<<<< HEAD
-    std::vector<std::tuple<uint8_t, uint8_t, CScript>> GetTreeTuples() const;
-=======
     std::vector<std::tuple<uint8_t, uint8_t, std::vector<unsigned char>>> GetTreeTuples() const;
->>>>>>> 4985b774
     /** Returns true if there are any tapscripts */
     bool HasScripts() const { return !m_branch.empty(); }
 };
@@ -378,17 +374,4 @@
 
 bool ExtractDestination(const COutPoint& prevout, const CScript& scriptPubKey, CTxDestination& addressRet, TxoutType* typeRet = NULL);
 
-struct DataVisitor
-{
-    valtype operator()(const CNoDestination& noDest) const;
-    valtype operator()(const PKHash& keyID) const;
-    valtype operator()(const ScriptHash& scriptID) const;
-    valtype operator()(const WitnessV0ScriptHash& witnessScriptHash) const;
-    valtype operator()(const WitnessV0KeyHash& witnessKeyHash) const;
-    valtype operator()(const WitnessV1Taproot& witnessTaproot) const;
-    valtype operator()(const WitnessUnknown& witnessUnknown) const;
-};
-
-bool ExtractDestination(const COutPoint& prevout, const CScript& scriptPubKey, CTxDestination& addressRet, TxoutType* typeRet = NULL);
-
 #endif // BITCOIN_SCRIPT_STANDARD_H