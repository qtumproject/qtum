// Copyright (c) 2009-2010 Satoshi Nakamoto
// Copyright (c) 2009-2020 The Bitcoin Core developers
// Distributed under the MIT software license, see the accompanying
// file COPYING or http://www.opensource.org/licenses/mit-license.php.

#ifndef BITCOIN_SCRIPT_STANDARD_H
#define BITCOIN_SCRIPT_STANDARD_H

#include <pubkey.h>
#include <script/interpreter.h>
#include <uint256.h>
#include <util/hash_type.h>

#include <map>
#include <string>
#include <variant>


static const bool DEFAULT_ACCEPT_DATACARRIER = true;

//contract executions with less gas than this are not standard
//Make sure is always equal or greater than MINIMUM_GAS_LIMIT (which we can't reference here due to insane header dependency chains)
static const uint64_t STANDARD_MINIMUM_GAS_LIMIT = 10000;
//contract executions with a price cheaper than this (in satoshis) are not standard
//TODO this needs to be controlled by DGP and needs to be propogated from consensus parameters
static const uint64_t STANDARD_MINIMUM_GAS_PRICE = 1;

class CKeyID;
class CScript;
struct ScriptHash;

typedef std::vector<unsigned char> valtype;
<<<<<<< HEAD

template<typename HashType>
class BaseHash
{
protected:
    HashType m_hash;

public:
    BaseHash() : m_hash() {}
    BaseHash(const HashType& in) : m_hash(in) {}

    unsigned char* begin()
    {
        return m_hash.begin();
    }

    const unsigned char* begin() const
    {
        return m_hash.begin();
    }

    unsigned char* end()
    {
        return m_hash.end();
    }

    const unsigned char* end() const
    {
        return m_hash.end();
    }

    operator std::vector<unsigned char>() const
    {
        return std::vector<unsigned char>{m_hash.begin(), m_hash.end()};
    }

    std::string ToString() const
    {
        return m_hash.ToString();
    }

    bool operator==(const BaseHash<HashType>& other) const noexcept
    {
        return m_hash == other.m_hash;
    }

    bool operator!=(const BaseHash<HashType>& other) const noexcept
    {
        return !(m_hash == other.m_hash);
    }

    bool operator<(const BaseHash<HashType>& other) const noexcept
    {
        return m_hash < other.m_hash;
    }

    size_t size() const
    {
        return m_hash.size();
    }

    unsigned char* data() { return m_hash.data(); }
    const unsigned char* data() const { return m_hash.data(); }
};
=======
>>>>>>> 5ed36332

/** A reference to a CScript: the Hash160 of its serialization (see script.h) */
class CScriptID : public BaseHash<uint160>
{
public:
    CScriptID() : BaseHash() {}
    explicit CScriptID(const CScript& in);
    explicit CScriptID(const uint160& in) : BaseHash(in) {}
    explicit CScriptID(const ScriptHash& in);
};

/**
 * Default setting for nMaxDatacarrierBytes. 80 bytes of data, +1 for OP_RETURN,
 * +2 for the pushdata opcodes.
 */
static const unsigned int MAX_OP_RETURN_RELAY = 83;

/**
 * A data carrying output is an unspendable output containing data. The script
 * type is designated as TxoutType::NULL_DATA.
 */
extern bool fAcceptDatacarrier;

/** Maximum size of TxoutType::NULL_DATA scripts that this node considers standard. */
extern unsigned nMaxDatacarrierBytes;

/**
 * Mandatory script verification flags that all new blocks must comply with for
 * them to be valid. (but old blocks may not comply with) Currently just P2SH,
 * but in the future other flags may be added.
 *
 * Failing one of these tests may trigger a DoS ban - see CheckInputScripts() for
 * details.
 */
static const unsigned int MANDATORY_SCRIPT_VERIFY_FLAGS = SCRIPT_VERIFY_P2SH;

enum class TxoutType {
    NONSTANDARD,
    // 'standard' transaction types:
    PUBKEY,
    PUBKEYHASH,
    SCRIPTHASH,
    MULTISIG,
    NULL_DATA, //!< unspendable OP_RETURN script that carries data
    WITNESS_V0_SCRIPTHASH,
    WITNESS_V0_KEYHASH,
    WITNESS_V1_TAPROOT,
    WITNESS_UNKNOWN, //!< Only for Witness versions not already defined above
    CREATE_SENDER,
    CALL_SENDER,
    CREATE,
    CALL,
};

class CNoDestination {
public:
    friend bool operator==(const CNoDestination &a, const CNoDestination &b) { return true; }
    friend bool operator<(const CNoDestination &a, const CNoDestination &b) { return true; }
};

struct PKHash : public BaseHash<uint160>
{
    PKHash() : BaseHash() {}
    explicit PKHash(const uint160& hash) : BaseHash(hash) {}
    explicit PKHash(const CPubKey& pubkey);
    explicit PKHash(const CKeyID& pubkey_id);
};
CKeyID ToKeyID(const PKHash& key_hash);

struct WitnessV0KeyHash;
struct ScriptHash : public BaseHash<uint160>
{
    ScriptHash() : BaseHash() {}
    // These don't do what you'd expect.
    // Use ScriptHash(GetScriptForDestination(...)) instead.
    explicit ScriptHash(const WitnessV0KeyHash& hash) = delete;
    explicit ScriptHash(const PKHash& hash) = delete;

    explicit ScriptHash(const uint160& hash) : BaseHash(hash) {}
    explicit ScriptHash(const CScript& script);
    explicit ScriptHash(const CScriptID& script);
};

struct WitnessV0ScriptHash : public BaseHash<uint256>
{
    WitnessV0ScriptHash() : BaseHash() {}
    explicit WitnessV0ScriptHash(const uint256& hash) : BaseHash(hash) {}
    explicit WitnessV0ScriptHash(const CScript& script);
};

struct WitnessV0KeyHash : public BaseHash<uint160>
{
    WitnessV0KeyHash() : BaseHash() {}
    explicit WitnessV0KeyHash(const uint160& hash) : BaseHash(hash) {}
    explicit WitnessV0KeyHash(const CPubKey& pubkey);
    explicit WitnessV0KeyHash(const PKHash& pubkey_hash);
};
CKeyID ToKeyID(const WitnessV0KeyHash& key_hash);

struct WitnessV1Taproot : public XOnlyPubKey
{
    WitnessV1Taproot() : XOnlyPubKey() {}
    explicit WitnessV1Taproot(const XOnlyPubKey& xpk) : XOnlyPubKey(xpk) {}
};

//! CTxDestination subtype to encode any future Witness version
struct WitnessUnknown
{
    unsigned int version;
    unsigned int length;
    unsigned char program[40];

    friend bool operator==(const WitnessUnknown& w1, const WitnessUnknown& w2) {
        if (w1.version != w2.version) return false;
        if (w1.length != w2.length) return false;
        return std::equal(w1.program, w1.program + w1.length, w2.program);
    }

    friend bool operator<(const WitnessUnknown& w1, const WitnessUnknown& w2) {
        if (w1.version < w2.version) return true;
        if (w1.version > w2.version) return false;
        if (w1.length < w2.length) return true;
        if (w1.length > w2.length) return false;
        return std::lexicographical_compare(w1.program, w1.program + w1.length, w2.program, w2.program + w2.length);
    }
};

/**
 * A txout script template with a specific destination. It is either:
 *  * CNoDestination: no destination set
 *  * PKHash: TxoutType::PUBKEYHASH destination (P2PKH)
 *  * ScriptHash: TxoutType::SCRIPTHASH destination (P2SH)
 *  * WitnessV0ScriptHash: TxoutType::WITNESS_V0_SCRIPTHASH destination (P2WSH)
 *  * WitnessV0KeyHash: TxoutType::WITNESS_V0_KEYHASH destination (P2WPKH)
 *  * WitnessV1Taproot: TxoutType::WITNESS_V1_TAPROOT destination (P2TR)
 *  * WitnessUnknown: TxoutType::WITNESS_UNKNOWN destination (P2W???)
 *  A CTxDestination is the internal data type encoded in a bitcoin address
 */
using CTxDestination = std::variant<CNoDestination, PKHash, ScriptHash, WitnessV0ScriptHash, WitnessV0KeyHash, WitnessV1Taproot, WitnessUnknown>;
inline bool operator!=(const CTxDestination& lhs, const CTxDestination& rhs){ return !(lhs == rhs); }

enum addresstype
{
    PUBKEYHASH = 1,
    SCRIPTHASH = 2,
    WITNESSSCRIPTHASH = 3,
    WITNESSPUBKEYHASH = 4,
    WITNESSTAPROOT = 5,
    NONSTANDARD = 6
};

enum addresstype
{
    PUBKEYHASH = 1,
    SCRIPTHASH = 2,
    WITNESSSCRIPTHASH = 3,
    WITNESSPUBKEYHASH = 4,
    NONSTANDARD = 5
};

/** Check whether a CTxDestination is a CNoDestination. */
bool IsValidDestination(const CTxDestination& dest);

/** Get the name of a TxoutType as a string */
std::string GetTxnOutputType(TxoutType t);

/** Check whether a CTxDestination can be used as contract sender address. */
bool IsValidContractSenderAddress(const CTxDestination& dest);

/** Parse a output public key for the sender public key and sender signature. */
bool ExtractSenderData(const CScript& outputPubKey, CScript* senderPubKey, CScript* senderSig);

bool GetSenderPubKey(const CScript& outputPubKey, CScript& senderPubKey);

PKHash ExtractPublicKeyHash(const CScript& scriptPubKey, bool* OK = nullptr);

/**
 * Parse a scriptPubKey and identify script type for standard scripts. If
 * successful, returns script type and parsed pubkeys or hashes, depending on
 * the type. For example, for a P2SH script, vSolutionsRet will contain the
 * script hash, for P2PKH it will contain the key hash, etc.
 *
 * @param[in]   scriptPubKey   Script to parse
 * @param[out]  vSolutionsRet  Vector of parsed pubkeys and hashes
 * @return                     The script type. TxoutType::NONSTANDARD represents a failed solve.
 */
TxoutType Solver(const CScript& scriptPubKey, std::vector<std::vector<unsigned char>>& vSolutionsRet, bool contractConsensus=false, bool allowEmptySenderSig=false);

/**
 * Parse a standard scriptPubKey for the destination address. Assigns result to
 * the addressRet parameter and returns true if successful. For multisig
 * scripts, instead use ExtractDestinations. Currently only works for P2PK,
 * P2PKH, P2SH, P2WPKH, and P2WSH scripts.
 */
bool ExtractDestination(const CScript& scriptPubKey, CTxDestination& addressRet, TxoutType* typeRet = NULL);

/**
 * Parse a standard scriptPubKey with one or more destination addresses. For
 * multisig scripts, this populates the addressRet vector with the pubkey IDs
 * and nRequiredRet with the n required to spend. For other destinations,
 * addressRet is populated with a single value and nRequiredRet is set to 1.
 * Returns true if successful.
 *
 * Note: this function confuses destinations (a subset of CScripts that are
 * encodable as an address) with key identifiers (of keys involved in a
 * CScript), and its use should be phased out.
 *
 * TODO: from v23 ("addresses" and "reqSigs" deprecated) "ExtractDestinations" should be removed
 */
bool ExtractDestinations(const CScript& scriptPubKey, TxoutType& typeRet, std::vector<CTxDestination>& addressRet, int& nRequiredRet, bool contractConsensus=false);

/**
 * Generate a Bitcoin scriptPubKey for the given CTxDestination. Returns a P2PKH
 * script for a CKeyID destination, a P2SH script for a CScriptID, and an empty
 * script for CNoDestination.
 */
CScript GetScriptForDestination(const CTxDestination& dest);

/** Generate a P2PK script for the given pubkey. */
CScript GetScriptForRawPubKey(const CPubKey& pubkey);

/** Generate a multisig script. */
CScript GetScriptForMultisig(int nRequired, const std::vector<CPubKey>& keys);

<<<<<<< HEAD
struct DataVisitor : public boost::static_visitor<valtype>
=======
struct ShortestVectorFirstComparator
{
    bool operator()(const std::vector<unsigned char>& a, const std::vector<unsigned char>& b) const
    {
        if (a.size() < b.size()) return true;
        if (a.size() > b.size()) return false;
        return a < b;
    }
};

struct TaprootSpendData
{
    /** The BIP341 internal key. */
    XOnlyPubKey internal_key;
    /** The Merkle root of the script tree (0 if no scripts). */
    uint256 merkle_root;
    /** Map from (script, leaf_version) to (sets of) control blocks.
     *  The control blocks are sorted by size, so that the signing logic can
     *  easily prefer the cheapest one. */
    std::map<std::pair<CScript, int>, std::set<std::vector<unsigned char>, ShortestVectorFirstComparator>> scripts;
    /** Merge other TaprootSpendData (for the same scriptPubKey) into this. */
    void Merge(TaprootSpendData other);
};

/** Utility class to construct Taproot outputs from internal key and script tree. */
class TaprootBuilder
{
private:
    /** Information about a tracked leaf in the Merkle tree. */
    struct LeafInfo
    {
        CScript script;                      //!< The script.
        int leaf_version;                    //!< The leaf version for that script.
        std::vector<uint256> merkle_branch;  //!< The hashing partners above this leaf.
    };

    /** Information associated with a node in the Merkle tree. */
    struct NodeInfo
    {
        /** Merkle hash of this node. */
        uint256 hash;
        /** Tracked leaves underneath this node (either from the node itself, or its children).
         *  The merkle_branch field for each is the partners to get to *this* node. */
        std::vector<LeafInfo> leaves;
    };
    /** Whether the builder is in a valid state so far. */
    bool m_valid = true;

    /** The current state of the builder.
     *
     * For each level in the tree, one NodeInfo object may be present. m_branch[0]
     * is information about the root; further values are for deeper subtrees being
     * explored.
     *
     * For every right branch taken to reach the position we're currently
     * working in, there will be a (non-nullopt) entry in m_branch corresponding
     * to the left branch at that level.
     *
     * For example, imagine this tree:     - N0 -
     *                                    /      \
     *                                   N1      N2
     *                                  /  \    /  \
     *                                 A    B  C   N3
     *                                            /  \
     *                                           D    E
     *
     * Initially, m_branch is empty. After processing leaf A, it would become
     * {nullopt, nullopt, A}. When processing leaf B, an entry at level 2 already
     * exists, and it would thus be combined with it to produce a level 1 one,
     * resulting in {nullopt, N1}. Adding C and D takes us to {nullopt, N1, C}
     * and {nullopt, N1, C, D} respectively. When E is processed, it is combined
     * with D, and then C, and then N1, to produce the root, resulting in {N0}.
     *
     * This structure allows processing with just O(log n) overhead if the leaves
     * are computed on the fly.
     *
     * As an invariant, there can never be nullopt entries at the end. There can
     * also not be more than 128 entries (as that would mean more than 128 levels
     * in the tree). The depth of newly added entries will always be at least
     * equal to the current size of m_branch (otherwise it does not correspond
     * to a depth-first traversal of a tree). m_branch is only empty if no entries
     * have ever be processed. m_branch having length 1 corresponds to being done.
     */
    std::vector<std::optional<NodeInfo>> m_branch;

    XOnlyPubKey m_internal_key;  //!< The internal key, set when finalizing.
    XOnlyPubKey m_output_key;    //!< The output key, computed when finalizing.
    bool m_parity;               //!< The tweak parity, computed when finalizing.

    /** Combine information about a parent Merkle tree node from its child nodes. */
    static NodeInfo Combine(NodeInfo&& a, NodeInfo&& b);
    /** Insert information about a node at a certain depth, and propagate information up. */
    void Insert(NodeInfo&& node, int depth);

public:
    /** Add a new script at a certain depth in the tree. Add() operations must be called
     *  in depth-first traversal order of binary tree. If track is true, it will be included in
     *  the GetSpendData() output. */
    TaprootBuilder& Add(int depth, const CScript& script, int leaf_version, bool track = true);
    /** Like Add(), but for a Merkle node with a given hash to the tree. */
    TaprootBuilder& AddOmitted(int depth, const uint256& hash);
    /** Finalize the construction. Can only be called when IsComplete() is true.
        internal_key.IsFullyValid() must be true. */
    TaprootBuilder& Finalize(const XOnlyPubKey& internal_key);

    /** Return true if so far all input was valid. */
    bool IsValid() const { return m_valid; }
    /** Return whether there were either no leaves, or the leaves form a Huffman tree. */
    bool IsComplete() const { return m_valid && (m_branch.size() == 0 || (m_branch.size() == 1 && m_branch[0].has_value())); }
    /** Compute scriptPubKey (after Finalize()). */
    WitnessV1Taproot GetOutput();
    /** Check if a list of depths is legal (will lead to IsComplete()). */
    static bool ValidDepths(const std::vector<int>& depths);
    /** Compute spending data (after Finalize()). */
    TaprootSpendData GetSpendData() const;
};

/** Given a TaprootSpendData and the output key, reconstruct its script tree.
 *
 * If the output doesn't match the spenddata, or if the data in spenddata is incomplete,
 * std::nullopt is returned. Otherwise, a vector of (depth, script, leaf_ver) tuples is
 * returned, corresponding to a depth-first traversal of the script tree.
 */
std::optional<std::vector<std::tuple<int, CScript, int>>> InferTaprootTree(const TaprootSpendData& spenddata, const XOnlyPubKey& output);

struct DataVisitor
>>>>>>> 5ed36332
{
    valtype operator()(const CNoDestination& noDest) const;
    valtype operator()(const PKHash& keyID) const;
    valtype operator()(const ScriptHash& scriptID) const;
    valtype operator()(const WitnessV0ScriptHash& witnessScriptHash) const;
    valtype operator()(const WitnessV0KeyHash& witnessKeyHash) const;
<<<<<<< HEAD
=======
    valtype operator()(const WitnessV1Taproot& witnessTaproot) const;
>>>>>>> 5ed36332
    valtype operator()(const WitnessUnknown& witnessUnknown) const;
};

bool ExtractDestination(const COutPoint& prevout, const CScript& scriptPubKey, CTxDestination& addressRet, TxoutType* typeRet = NULL);

#endif // BITCOIN_SCRIPT_STANDARD_H<|MERGE_RESOLUTION|>--- conflicted
+++ resolved
@@ -30,73 +30,6 @@
 struct ScriptHash;
 
 typedef std::vector<unsigned char> valtype;
-<<<<<<< HEAD
-
-template<typename HashType>
-class BaseHash
-{
-protected:
-    HashType m_hash;
-
-public:
-    BaseHash() : m_hash() {}
-    BaseHash(const HashType& in) : m_hash(in) {}
-
-    unsigned char* begin()
-    {
-        return m_hash.begin();
-    }
-
-    const unsigned char* begin() const
-    {
-        return m_hash.begin();
-    }
-
-    unsigned char* end()
-    {
-        return m_hash.end();
-    }
-
-    const unsigned char* end() const
-    {
-        return m_hash.end();
-    }
-
-    operator std::vector<unsigned char>() const
-    {
-        return std::vector<unsigned char>{m_hash.begin(), m_hash.end()};
-    }
-
-    std::string ToString() const
-    {
-        return m_hash.ToString();
-    }
-
-    bool operator==(const BaseHash<HashType>& other) const noexcept
-    {
-        return m_hash == other.m_hash;
-    }
-
-    bool operator!=(const BaseHash<HashType>& other) const noexcept
-    {
-        return !(m_hash == other.m_hash);
-    }
-
-    bool operator<(const BaseHash<HashType>& other) const noexcept
-    {
-        return m_hash < other.m_hash;
-    }
-
-    size_t size() const
-    {
-        return m_hash.size();
-    }
-
-    unsigned char* data() { return m_hash.data(); }
-    const unsigned char* data() const { return m_hash.data(); }
-};
-=======
->>>>>>> 5ed36332
 
 /** A reference to a CScript: the Hash160 of its serialization (see script.h) */
 class CScriptID : public BaseHash<uint160>
@@ -248,15 +181,6 @@
     NONSTANDARD = 6
 };
 
-enum addresstype
-{
-    PUBKEYHASH = 1,
-    SCRIPTHASH = 2,
-    WITNESSSCRIPTHASH = 3,
-    WITNESSPUBKEYHASH = 4,
-    NONSTANDARD = 5
-};
-
 /** Check whether a CTxDestination is a CNoDestination. */
 bool IsValidDestination(const CTxDestination& dest);
 
@@ -321,9 +245,6 @@
 /** Generate a multisig script. */
 CScript GetScriptForMultisig(int nRequired, const std::vector<CPubKey>& keys);
 
-<<<<<<< HEAD
-struct DataVisitor : public boost::static_visitor<valtype>
-=======
 struct ShortestVectorFirstComparator
 {
     bool operator()(const std::vector<unsigned char>& a, const std::vector<unsigned char>& b) const
@@ -450,17 +371,13 @@
 std::optional<std::vector<std::tuple<int, CScript, int>>> InferTaprootTree(const TaprootSpendData& spenddata, const XOnlyPubKey& output);
 
 struct DataVisitor
->>>>>>> 5ed36332
 {
     valtype operator()(const CNoDestination& noDest) const;
     valtype operator()(const PKHash& keyID) const;
     valtype operator()(const ScriptHash& scriptID) const;
     valtype operator()(const WitnessV0ScriptHash& witnessScriptHash) const;
     valtype operator()(const WitnessV0KeyHash& witnessKeyHash) const;
-<<<<<<< HEAD
-=======
     valtype operator()(const WitnessV1Taproot& witnessTaproot) const;
->>>>>>> 5ed36332
     valtype operator()(const WitnessUnknown& witnessUnknown) const;
 };
 
