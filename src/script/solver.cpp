// Copyright (c) 2009-2010 Satoshi Nakamoto
// Copyright (c) 2009-2022 The Bitcoin Core developers
// Distributed under the MIT software license, see the accompanying
// file COPYING or http://www.opensource.org/licenses/mit-license.php.

#include <pubkey.h>
#include <script/interpreter.h>
#include <script/script.h>
#include <script/solver.h>
#include <span.h>
#include <qtum/qtumDGP.h>
#include <qtum/qtumtransaction.h>
#include <validation.h>
#include <addresstype.h>

#include <algorithm>
#include <cassert>
#include <string>
#include <streams.h>

typedef std::vector<unsigned char> valtype;

std::string GetTxnOutputType(TxoutType t)
{
    switch (t) {
    case TxoutType::NONSTANDARD: return "nonstandard";
    case TxoutType::PUBKEY: return "pubkey";
    case TxoutType::PUBKEYHASH: return "pubkeyhash";
    case TxoutType::SCRIPTHASH: return "scripthash";
    case TxoutType::MULTISIG: return "multisig";
    case TxoutType::NULL_DATA: return "nulldata";
    case TxoutType::WITNESS_V0_KEYHASH: return "witness_v0_keyhash";
    case TxoutType::WITNESS_V0_SCRIPTHASH: return "witness_v0_scripthash";
    case TxoutType::WITNESS_V1_TAPROOT: return "witness_v1_taproot";
    case TxoutType::WITNESS_UNKNOWN: return "witness_unknown";
    case TxoutType::CREATE_SENDER: return "create_sender";
    case TxoutType::CALL_SENDER: return "call_sender";
    case TxoutType::CREATE: return "create";
    case TxoutType::CALL: return "call";
    } // no default case, so the compiler can warn about missing cases
    assert(false);
}

static bool MatchPayToPubkey(const CScript& script, valtype& pubkey)
{
    if (script.size() == CPubKey::SIZE + 2 && script[0] == CPubKey::SIZE && script.back() == OP_CHECKSIG) {
        pubkey = valtype(script.begin() + 1, script.begin() + CPubKey::SIZE + 1);
        return CPubKey::ValidSize(pubkey);
    }
    if (script.size() == CPubKey::COMPRESSED_SIZE + 2 && script[0] == CPubKey::COMPRESSED_SIZE && script.back() == OP_CHECKSIG) {
        pubkey = valtype(script.begin() + 1, script.begin() + CPubKey::COMPRESSED_SIZE + 1);
        return CPubKey::ValidSize(pubkey);
    }
    return false;
}

static bool MatchPayToPubkeyHash(const CScript& script, valtype& pubkeyhash)
{
    if (script.size() == 25 && script[0] == OP_DUP && script[1] == OP_HASH160 && script[2] == 20 && script[23] == OP_EQUALVERIFY && script[24] == OP_CHECKSIG) {
        pubkeyhash = valtype(script.begin () + 3, script.begin() + 23);
        return true;
    }
    return false;
}

/** Test for "small positive integer" script opcodes - OP_1 through OP_16. */
static constexpr bool IsSmallInteger(opcodetype opcode)
{
    return opcode >= OP_1 && opcode <= OP_16;
}

/** Retrieve a minimally-encoded number in range [min,max] from an (opcode, data) pair,
 *  whether it's OP_n or through a push. */
static std::optional<int> GetScriptNumber(opcodetype opcode, valtype data, int min, int max)
{
    int count;
    if (IsSmallInteger(opcode)) {
        count = CScript::DecodeOP_N(opcode);
    } else if (IsPushdataOp(opcode)) {
        if (!CheckMinimalPush(data, opcode)) return {};
        try {
            count = CScriptNum(data, /* fRequireMinimal = */ true).getint();
        } catch (const scriptnum_error&) {
            return {};
        }
    } else {
        return {};
    }
    if (count < min || count > max) return {};
    return count;
}

static bool MatchMultisig(const CScript& script, int& required_sigs, std::vector<valtype>& pubkeys)
{
    opcodetype opcode;
    valtype data;

    CScript::const_iterator it = script.begin();
    if (script.size() < 1 || script.back() != OP_CHECKMULTISIG) return false;

    if (!script.GetOp(it, opcode, data)) return false;
    auto req_sigs = GetScriptNumber(opcode, data, 1, MAX_PUBKEYS_PER_MULTISIG);
    if (!req_sigs) return false;
    required_sigs = *req_sigs;
    while (script.GetOp(it, opcode, data) && CPubKey::ValidSize(data)) {
        pubkeys.emplace_back(std::move(data));
    }
    auto num_keys = GetScriptNumber(opcode, data, required_sigs, MAX_PUBKEYS_PER_MULTISIG);
    if (!num_keys) return false;
    if (pubkeys.size() != static_cast<unsigned long>(*num_keys)) return false;

    return (it + 1 == script.end());
}

std::optional<std::pair<int, std::vector<Span<const unsigned char>>>> MatchMultiA(const CScript& script)
{
    std::vector<Span<const unsigned char>> keyspans;

    // Redundant, but very fast and selective test.
    if (script.size() == 0 || script[0] != 32 || script.back() != OP_NUMEQUAL) return {};

    // Parse keys
    auto it = script.begin();
    while (script.end() - it >= 34) {
        if (*it != 32) return {};
        ++it;
        keyspans.emplace_back(&*it, 32);
        it += 32;
        if (*it != (keyspans.size() == 1 ? OP_CHECKSIG : OP_CHECKSIGADD)) return {};
        ++it;
    }
    if (keyspans.size() == 0 || keyspans.size() > MAX_PUBKEYS_PER_MULTI_A) return {};

    // Parse threshold.
    opcodetype opcode;
    std::vector<unsigned char> data;
    if (!script.GetOp(it, opcode, data)) return {};
    if (it == script.end()) return {};
    if (*it != OP_NUMEQUAL) return {};
    ++it;
    if (it != script.end()) return {};
    auto threshold = GetScriptNumber(opcode, data, 1, (int)keyspans.size());
    if (!threshold) return {};

    // Construct result.
    return std::pair{*threshold, std::move(keyspans)};
}

static bool MatchContract(const CScript& scriptPubKey, std::vector<std::vector<unsigned char>>& vSolutionsRet, bool contractConsensus, bool allowEmptySenderSig, TxoutType& typeRet )
{
    //contractConsesus is true when evaluating if a contract tx is "standard" for consensus purposes
    //It is false in all other cases, so to prevent a particular contract tx from being broadcast on mempool, but allowed in blocks,
    //one should ensure that contractConsensus is false

    // Templates
    static std::multimap<TxoutType, CScript> mTemplates;
    if (mTemplates.empty())
    {
        // Contract creation tx with sender
        mTemplates.insert(std::make_pair(TxoutType::CREATE_SENDER, CScript() << OP_ADDRESS_TYPE << OP_ADDRESS << OP_SCRIPT_SIG << OP_SENDER << OP_VERSION << OP_GAS_LIMIT << OP_GAS_PRICE << OP_DATA << OP_CREATE));

        // Call contract tx with sender
        mTemplates.insert(std::make_pair(TxoutType::CALL_SENDER, CScript() << OP_ADDRESS_TYPE << OP_ADDRESS << OP_SCRIPT_SIG << OP_SENDER << OP_VERSION << OP_GAS_LIMIT << OP_GAS_PRICE << OP_DATA << OP_PUBKEYHASH << OP_CALL));

        // Contract creation tx
        mTemplates.insert(std::make_pair(TxoutType::CREATE, CScript() << OP_VERSION << OP_GAS_LIMIT << OP_GAS_PRICE << OP_DATA << OP_CREATE));

        // Call contract tx
        mTemplates.insert(std::make_pair(TxoutType::CALL, CScript() << OP_VERSION << OP_GAS_LIMIT << OP_GAS_PRICE << OP_DATA << OP_PUBKEYHASH << OP_CALL));
    }

    // Scan templates
    typeRet = TxoutType::NONSTANDARD;
    const CScript& script1 = scriptPubKey;
    for (const std::pair<TxoutType, CScript>& tplate : mTemplates)
    {
        const CScript& script2 = tplate.second;
        vSolutionsRet.clear();

        opcodetype opcode1, opcode2;
        std::vector<unsigned char> vch1, vch2;

        uint64_t addressType = 0;
        VersionVM version;
        version.rootVM=20; //set to some invalid value

        // Compare
        CScript::const_iterator pc1 = script1.begin();
        CScript::const_iterator pc2 = script2.begin();
        while (true)
        {
            if (pc1 == script1.end() && pc2 == script2.end())
            {
                // Found a match
                typeRet =  tplate.first;
                return true;
            }
            if (!script1.GetOp(pc1, opcode1, vch1))
                break;
            if (!script2.GetOp(pc2, opcode2, vch2))
                break;

            // Template matching opcodes:
            if (opcode2 == OP_PUBKEYS)
            {
                while (vch1.size() >= 33 && vch1.size() <= 65)
                {
                    vSolutionsRet.push_back(vch1);
                    if (!script1.GetOp(pc1, opcode1, vch1))
                        break;
                }
                if (!script2.GetOp(pc2, opcode2, vch2))
                    break;
                // Normal situation is to fall through
                // to other if/else statements
            }

            if (opcode2 == OP_PUBKEY)
            {
                if (vch1.size() < 33 || vch1.size() > 65)
                    break;
                vSolutionsRet.push_back(vch1);
            }
            else if (opcode2 == OP_PUBKEYHASH)
            {
                if (vch1.size() != sizeof(uint160))
                    break;
                vSolutionsRet.push_back(vch1);
            }
            else if (opcode2 == OP_SMALLINTEGER)
            {   // Single-byte small integer pushed onto vSolutions
                if (opcode1 == OP_0 ||
                    (opcode1 >= OP_1 && opcode1 <= OP_16))
                {
                    char n = (char)CScript::DecodeOP_N(opcode1);
                    vSolutionsRet.push_back(valtype(1, n));
                }
                else
                    break;
            }
            else if (opcode2 == OP_VERSION)
            {
                if(0 <= opcode1 && opcode1 <= OP_PUSHDATA4)
                {
                    if(vch1.empty() || vch1.size() > 4 || (vch1.back() & 0x80))
                        return false;

                    version = VersionVM::fromRaw(CScriptNum::vch_to_uint64(vch1));
                    if(!(version.toRaw() == VersionVM::GetEVMDefault().toRaw() || version.toRaw() == VersionVM::GetNoExec().toRaw())){
                        // only allow standard EVM and no-exec transactions to live in mempool
                        return false;
                    }
                }
            }
            else if(opcode2 == OP_GAS_LIMIT) {
                try {
                    uint64_t val = CScriptNum::vch_to_uint64(vch1);
                    if(contractConsensus) {
                        //consensus rules (this is checked more in depth later using DGP)
                        if (version.rootVM != 0 && val < 1) {
                            return false;
                        }
                        if (val > MAX_BLOCK_GAS_LIMIT_DGP) {
                            //do not allow transactions that could use more gas than is in a block
                            return false;
                        }
                    }else{
                        //standard mempool rules for contracts
                        //consensus rules for contracts
                        if (version.rootVM != 0 && val < STANDARD_MINIMUM_GAS_LIMIT) {
                            return false;
                        }
                        if (val > DEFAULT_BLOCK_GAS_LIMIT_DGP / 2) {
                            //don't allow transactions that use more than 1/2 block of gas to be broadcast on the mempool
                            return false;
                        }

                    }
                }
                catch (const scriptnum_error &err) {
                    return false;
                }
            }
            else if(opcode2 == OP_GAS_PRICE) {
                try {
                    uint64_t val = CScriptNum::vch_to_uint64(vch1);
                    if(contractConsensus) {
                        //consensus rules (this is checked more in depth later using DGP)
                        if (version.rootVM != 0 && val < 1) {
                            return false;
                        }
                    }else{
                        //standard mempool rules
                        if (version.rootVM != 0 && val < STANDARD_MINIMUM_GAS_PRICE) {
                            return false;
                        }
                    }
                }
                catch (const scriptnum_error &err) {
                    return false;
                }
            }
            else if(opcode2 == OP_DATA)
            {
                if(0 <= opcode1 && opcode1 <= OP_PUSHDATA4)
                {
                    if(vch1.empty())
                        break;
                }
            }
            else if(opcode2 == OP_ADDRESS_TYPE)
            {
                try {
                    uint64_t val = CScriptNum::vch_to_uint64(vch1);
                    if(val < addresstype::PUBKEYHASH || val > addresstype::NONSTANDARD)
                        break;

                    addressType = val;
                }
                catch (const scriptnum_error &err) {
                    break;
                }
            }
            else if(opcode2 == OP_ADDRESS)
            {
                // Get the destination
                CTxDestination dest;
                if(addressType == addresstype::PUBKEYHASH && vch1.size() == sizeof(PKHash))
                {
                    dest = PKHash(uint160(vch1));
                }
                else
                    break;

                // Get the public key for the destination
                CScript senderPubKey = GetScriptForDestination(dest);
<<<<<<< HEAD
                CDataStream ss(SER_NETWORK, PROTOCOL_VERSION);
=======
                DataStream ss;
>>>>>>> 258457a4
                ss << senderPubKey;
                Span<const uint8_t> sp = MakeUCharSpan(ss);
                vSolutionsRet.push_back(std::vector<unsigned char>(sp.begin(), sp.end()));
            }
            else if(opcode2 == OP_SCRIPT_SIG)
            {
                if(0 <= opcode1 && opcode1 <= OP_PUSHDATA4)
                {
                    if(!allowEmptySenderSig && vch1.empty())
                        break;

                    // Check the max size of the signature script
                    if(vch1.size() > MAX_BASE_SCRIPT_SIZE)
                        return false;

                    vSolutionsRet.push_back(vch1);
                }
            }
            else if (opcode1 != opcode2 || vch1 != vch2)
            {
                // Others must match exactly
                break;
            }
        }
    }

    return false;
}

TxoutType Solver(const CScript& scriptPubKey, std::vector<std::vector<unsigned char>>& vSolutionsRet, bool contractConsensus, bool allowEmptySenderSig)
{
    vSolutionsRet.clear();

    // Shortcut for pay-to-script-hash, which are more constrained than the other types:
    // it is always OP_HASH160 20 [20 byte hash] OP_EQUAL
    if (scriptPubKey.IsPayToScriptHash())
    {
        std::vector<unsigned char> hashBytes(scriptPubKey.begin()+2, scriptPubKey.begin()+22);
        vSolutionsRet.push_back(hashBytes);
        return TxoutType::SCRIPTHASH;
    }

    int witnessversion;
    std::vector<unsigned char> witnessprogram;
    if (scriptPubKey.IsWitnessProgram(witnessversion, witnessprogram)) {
        if (witnessversion == 0 && witnessprogram.size() == WITNESS_V0_KEYHASH_SIZE) {
            vSolutionsRet.push_back(std::move(witnessprogram));
            return TxoutType::WITNESS_V0_KEYHASH;
        }
        if (witnessversion == 0 && witnessprogram.size() == WITNESS_V0_SCRIPTHASH_SIZE) {
            vSolutionsRet.push_back(std::move(witnessprogram));
            return TxoutType::WITNESS_V0_SCRIPTHASH;
        }
        if (witnessversion == 1 && witnessprogram.size() == WITNESS_V1_TAPROOT_SIZE) {
            vSolutionsRet.push_back(std::move(witnessprogram));
            return TxoutType::WITNESS_V1_TAPROOT;
        }
        if (witnessversion != 0) {
            vSolutionsRet.push_back(std::vector<unsigned char>{(unsigned char)witnessversion});
            vSolutionsRet.push_back(std::move(witnessprogram));
            return TxoutType::WITNESS_UNKNOWN;
        }
        return TxoutType::NONSTANDARD;
    }

    // Provably prunable, data-carrying output
    //
    // So long as script passes the IsUnspendable() test and all but the first
    // byte passes the IsPushOnly() test we don't care what exactly is in the
    // script.
    if (scriptPubKey.size() >= 1 && scriptPubKey[0] == OP_RETURN && scriptPubKey.IsPushOnly(scriptPubKey.begin()+1)) {
        return TxoutType::NULL_DATA;
    }

    std::vector<unsigned char> data;
    if (MatchPayToPubkey(scriptPubKey, data)) {
        vSolutionsRet.push_back(std::move(data));
        return TxoutType::PUBKEY;
    }

    if (MatchPayToPubkeyHash(scriptPubKey, data)) {
        vSolutionsRet.push_back(std::move(data));
        return TxoutType::PUBKEYHASH;
    }

    int required;
    std::vector<std::vector<unsigned char>> keys;
    if (MatchMultisig(scriptPubKey, required, keys)) {
        vSolutionsRet.push_back({static_cast<unsigned char>(required)}); // safe as required is in range 1..20
        vSolutionsRet.insert(vSolutionsRet.end(), keys.begin(), keys.end());
        vSolutionsRet.push_back({static_cast<unsigned char>(keys.size())}); // safe as size is in range 1..20
        return TxoutType::MULTISIG;
    }

    TxoutType typeContract = TxoutType::NONSTANDARD;
    if(MatchContract(scriptPubKey, vSolutionsRet, contractConsensus, allowEmptySenderSig, typeContract))
    {
        return typeContract;
    }

    vSolutionsRet.clear();
    return TxoutType::NONSTANDARD;
}

CScript GetScriptForRawPubKey(const CPubKey& pubKey)
{
    return CScript() << std::vector<unsigned char>(pubKey.begin(), pubKey.end()) << OP_CHECKSIG;
}

CScript GetScriptForMultisig(int nRequired, const std::vector<CPubKey>& keys)
{
    CScript script;

    script << nRequired;
    for (const CPubKey& key : keys)
        script << ToByteVector(key);
    script << keys.size() << OP_CHECKMULTISIG;

    return script;
}

bool ExtractSenderData(const CScript &outputPubKey, CScript *senderPubKey, CScript *senderSig)
{
    if(outputPubKey.HasOpSender())
    {
        try
        {
            // Solve the contract with or without contract consensus
            std::vector<valtype> vSolutions;
            if (TxoutType::NONSTANDARD == Solver(outputPubKey, vSolutions, true) &&
                    TxoutType::NONSTANDARD == Solver(outputPubKey, vSolutions, false))
                return false;

            // Check the size of the returned data
            if(vSolutions.size() < 2)
                return false;

            // Get the sender public key
            if(senderPubKey)
            {
<<<<<<< HEAD
                CDataStream ss(vSolutions[0], SER_NETWORK, PROTOCOL_VERSION);
=======
                DataStream ss(vSolutions[0]);
>>>>>>> 258457a4
                ss >> *senderPubKey;
            }

            // Get the sender signature
            if(senderSig)
            {
<<<<<<< HEAD
                CDataStream ss(vSolutions[1], SER_NETWORK, PROTOCOL_VERSION);
=======
                DataStream ss(vSolutions[1]);
>>>>>>> 258457a4
                ss >> *senderSig;
            }
        }
        catch(...)
        {
            return false;
        }

        return true;
    }
    return false;
}

bool GetSenderPubKey(const CScript &outputPubKey, CScript &senderPubKey)
{
    if(outputPubKey.HasOpSender())
    {
        try
        {
            // Solve the contract with or without contract consensus
            std::vector<valtype> vSolutions;
            if (TxoutType::NONSTANDARD == Solver(outputPubKey, vSolutions, true, true) &&
                    TxoutType::NONSTANDARD == Solver(outputPubKey, vSolutions, false, true))
                return false;

            // Check the size of the returned data
            if(vSolutions.size() < 1)
                return false;

            // Get the sender public key
<<<<<<< HEAD
            CDataStream ss(vSolutions[0], SER_NETWORK, PROTOCOL_VERSION);
=======
            DataStream ss(vSolutions[0]);
>>>>>>> 258457a4
            ss >> senderPubKey;
        }
        catch(...)
        {
            return false;
        }

        return true;
    }
    return false;
<<<<<<< HEAD
}
=======
}
>>>>>>> 258457a4
<|MERGE_RESOLUTION|>--- conflicted
+++ resolved
@@ -334,11 +334,7 @@
 
                 // Get the public key for the destination
                 CScript senderPubKey = GetScriptForDestination(dest);
-<<<<<<< HEAD
-                CDataStream ss(SER_NETWORK, PROTOCOL_VERSION);
-=======
                 DataStream ss;
->>>>>>> 258457a4
                 ss << senderPubKey;
                 Span<const uint8_t> sp = MakeUCharSpan(ss);
                 vSolutionsRet.push_back(std::vector<unsigned char>(sp.begin(), sp.end()));
@@ -479,22 +475,14 @@
             // Get the sender public key
             if(senderPubKey)
             {
-<<<<<<< HEAD
-                CDataStream ss(vSolutions[0], SER_NETWORK, PROTOCOL_VERSION);
-=======
                 DataStream ss(vSolutions[0]);
->>>>>>> 258457a4
                 ss >> *senderPubKey;
             }
 
             // Get the sender signature
             if(senderSig)
             {
-<<<<<<< HEAD
-                CDataStream ss(vSolutions[1], SER_NETWORK, PROTOCOL_VERSION);
-=======
                 DataStream ss(vSolutions[1]);
->>>>>>> 258457a4
                 ss >> *senderSig;
             }
         }
@@ -525,11 +513,7 @@
                 return false;
 
             // Get the sender public key
-<<<<<<< HEAD
-            CDataStream ss(vSolutions[0], SER_NETWORK, PROTOCOL_VERSION);
-=======
             DataStream ss(vSolutions[0]);
->>>>>>> 258457a4
             ss >> senderPubKey;
         }
         catch(...)
@@ -540,8 +524,4 @@
         return true;
     }
     return false;
-<<<<<<< HEAD
-}
-=======
-}
->>>>>>> 258457a4
+}