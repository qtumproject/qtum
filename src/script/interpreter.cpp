// Copyright (c) 2009-2010 Satoshi Nakamoto
// Copyright (c) 2009-2021 The Bitcoin Core developers
// Distributed under the MIT software license, see the accompanying
// file COPYING or http://www.opensource.org/licenses/mit-license.php.

#include <script/interpreter.h>

#include <crypto/ripemd160.h>
#include <crypto/sha1.h>
#include <crypto/sha256.h>
#include <pubkey.h>
#include <script/script.h>
#include <uint256.h>

#include <script/standard.h>

namespace {

inline bool set_success(ScriptError* ret)
{
    if (ret)
        *ret = SCRIPT_ERR_OK;
    return true;
}

inline bool set_error(ScriptError* ret, const ScriptError serror)
{
    if (ret)
        *ret = serror;
    return false;
}

} // namespace

bool CastToBool(const valtype& vch)
{
    for (unsigned int i = 0; i < vch.size(); i++)
    {
        if (vch[i] != 0)
        {
            // Can be negative zero
            if (i == vch.size()-1 && vch[i] == 0x80)
                return false;
            return true;
        }
    }
    return false;
}

/**
 * Script is a stack machine (like Forth) that evaluates a predicate
 * returning a bool indicating valid or not.  There are no loops.
 */
#define stacktop(i)  (stack.at(stack.size()+(i)))
#define altstacktop(i)  (altstack.at(altstack.size()+(i)))
static inline void popstack(std::vector<valtype>& stack)
{
    if (stack.empty())
        throw std::runtime_error("popstack(): stack empty");
    stack.pop_back();
}

bool IsCompressedOrUncompressedPubKey(const valtype &vchPubKey) {
    if (vchPubKey.size() < CPubKey::COMPRESSED_SIZE) {
        //  Non-canonical public key: too short
        return false;
    }
    if (vchPubKey[0] == 0x04) {
        if (vchPubKey.size() != CPubKey::SIZE) {
            //  Non-canonical public key: invalid length for uncompressed key
            return false;
        }
    } else if (vchPubKey[0] == 0x02 || vchPubKey[0] == 0x03) {
        if (vchPubKey.size() != CPubKey::COMPRESSED_SIZE) {
            //  Non-canonical public key: invalid length for compressed key
            return false;
        }
    } else {
        //  Non-canonical public key: neither compressed nor uncompressed
        return false;
    }
    return true;
}

bool static IsCompressedPubKey(const valtype &vchPubKey) {
    if (vchPubKey.size() != CPubKey::COMPRESSED_SIZE) {
        //  Non-canonical public key: invalid length for compressed key
        return false;
    }
    if (vchPubKey[0] != 0x02 && vchPubKey[0] != 0x03) {
        //  Non-canonical public key: invalid prefix for compressed key
        return false;
    }
    return true;
}

/**
 * A canonical signature exists of: <30> <total len> <02> <len R> <R> <02> <len S> <S> <hashtype>
 * Where R and S are not negative (their first byte has its highest bit not set), and not
 * excessively padded (do not start with a 0 byte, unless an otherwise negative number follows,
 * in which case a single 0 byte is necessary and even required).
 *
 * See https://bitcointalk.org/index.php?topic=8392.msg127623#msg127623
 *
 * This function is consensus-critical since BIP66.
 */
bool static IsValidSignatureEncoding(const std::vector<unsigned char> &sig, bool haveHashType = true) {
    // Format: 0x30 [total-length] 0x02 [R-length] [R] 0x02 [S-length] [S] [sighash]
    // * total-length: 1-byte length descriptor of everything that follows,
    //   excluding the sighash byte.
    // * R-length: 1-byte length descriptor of the R value that follows.
    // * R: arbitrary-length big-endian encoded R value. It must use the shortest
    //   possible encoding for a positive integer (which means no null bytes at
    //   the start, except a single one when the next byte has its highest bit set).
    // * S-length: 1-byte length descriptor of the S value that follows.
    // * S: arbitrary-length big-endian encoded S value. The same rules apply.
    // * sighash: 1-byte value indicating what data is hashed (not part of the DER
    //   signature)

    // Minimum and maximum size constraints.
    if (sig.size() < 9) return false;
    if (sig.size() > 73) return false;

    // A signature is of type 0x30 (compound).
    if (sig[0] != 0x30) return false;

    // Make sure the length covers the entire signature.
    if (sig[1] != sig.size() - (haveHashType ? 3 : 2)) return false;

    // Extract the length of the R element.
    unsigned int lenR = sig[3];

    // Make sure the length of the S element is still inside the signature.
    if (5 + lenR >= sig.size()) return false;

    // Extract the length of the S element.
    unsigned int lenS = sig[5 + lenR];

    // Verify that the length of the signature matches the sum of the length
    // of the elements.
    if ((size_t)(lenR + lenS + (haveHashType ? 7 : 6)) != sig.size()) return false;
<<<<<<< HEAD
 
=======

>>>>>>> ec86f1e9
    // Check whether the R element is an integer.
    if (sig[2] != 0x02) return false;

    // Zero-length integers are not allowed for R.
    if (lenR == 0) return false;

    // Negative numbers are not allowed for R.
    if (sig[4] & 0x80) return false;

    // Null bytes at the start of R are not allowed, unless R would
    // otherwise be interpreted as a negative number.
    if (lenR > 1 && (sig[4] == 0x00) && !(sig[5] & 0x80)) return false;

    // Check whether the S element is an integer.
    if (sig[lenR + 4] != 0x02) return false;

    // Zero-length integers are not allowed for S.
    if (lenS == 0) return false;

    // Negative numbers are not allowed for S.
    if (sig[lenR + 6] & 0x80) return false;

    // Null bytes at the start of S are not allowed, unless S would otherwise be
    // interpreted as a negative number.
    if (lenS > 1 && (sig[lenR + 6] == 0x00) && !(sig[lenR + 7] & 0x80)) return false;

    return true;
}

bool IsLowDERSignature(const valtype &vchSig, ScriptError* serror, bool haveHashType) {
    if (!IsValidSignatureEncoding(vchSig, haveHashType)) {
        return set_error(serror, SCRIPT_ERR_SIG_DER);
    }
    // https://bitcoin.stackexchange.com/a/12556:
    //     Also note that inside transaction signatures, an extra hashtype byte
    //     follows the actual signature data.
    std::vector<unsigned char> vchSigCopy(vchSig.begin(), vchSig.begin() + vchSig.size() - (haveHashType ? 1 : 0));
    // If the S value is above the order of the curve divided by two, its
    // complement modulo the order could have been used instead, which is
    // one byte shorter when encoded correctly.
    if (!CPubKey::CheckLowS(vchSigCopy)) {
        return set_error(serror, SCRIPT_ERR_SIG_HIGH_S);
    }
    return true;
}

bool IsDERSignature(const valtype &vchSig, ScriptError* serror, bool haveHashType) {
    if (!IsValidSignatureEncoding(vchSig, haveHashType)) {
        return set_error(serror, SCRIPT_ERR_SIG_DER);
    }
    return true;
}

bool static IsDefinedHashtypeSignature(const valtype &vchSig) {
    if (vchSig.size() == 0) {
        return false;
    }
    unsigned char nHashType = vchSig[vchSig.size() - 1] & (~(SIGHASH_ANYONECANPAY));
    if (nHashType < SIGHASH_ALL || nHashType > SIGHASH_SINGLE)
        return false;

    return true;
}

bool CheckSignatureEncoding(const std::vector<unsigned char> &vchSig, unsigned int flags, ScriptError* serror) {
    // Empty signature. Not strictly DER encoded, but allowed to provide a
    // compact way to provide an invalid signature for use with CHECK(MULTI)SIG
    if (vchSig.size() == 0) {
        return true;
    }
    if ((flags & (SCRIPT_VERIFY_DERSIG | SCRIPT_VERIFY_LOW_S | SCRIPT_VERIFY_STRICTENC)) != 0 && !IsValidSignatureEncoding(vchSig)) {
        return set_error(serror, SCRIPT_ERR_SIG_DER);
    } else if ((flags & SCRIPT_VERIFY_LOW_S) != 0 && !IsLowDERSignature(vchSig, serror)) {
        // serror is set
        return false;
    } else if ((flags & SCRIPT_VERIFY_STRICTENC) != 0 && !IsDefinedHashtypeSignature(vchSig)) {
        return set_error(serror, SCRIPT_ERR_SIG_HASHTYPE);
    }
    return true;
}

bool static CheckPubKeyEncoding(const valtype &vchPubKey, unsigned int flags, const SigVersion &sigversion, ScriptError* serror) {
    if ((flags & SCRIPT_VERIFY_STRICTENC) != 0 && !IsCompressedOrUncompressedPubKey(vchPubKey)) {
        return set_error(serror, SCRIPT_ERR_PUBKEYTYPE);
    }
    // Only compressed keys are accepted in segwit
    if ((flags & SCRIPT_VERIFY_WITNESS_PUBKEYTYPE) != 0 && sigversion == SigVersion::WITNESS_V0 && !IsCompressedPubKey(vchPubKey)) {
        return set_error(serror, SCRIPT_ERR_WITNESS_PUBKEYTYPE);
    }
    return true;
}

bool CheckMinimalPush(const valtype& data, opcodetype opcode) {
    // Excludes OP_1NEGATE, OP_1-16 since they are by definition minimal
    assert(0 <= opcode && opcode <= OP_PUSHDATA4);
    if (data.size() == 0) {
        // Should have used OP_0.
        return opcode == OP_0;
    } else if (data.size() == 1 && data[0] >= 1 && data[0] <= 16) {
        // Should have used OP_1 .. OP_16.
        return false;
    } else if (data.size() == 1 && data[0] == 0x81) {
        // Should have used OP_1NEGATE.
        return false;
    } else if (data.size() <= 75) {
        // Must have used a direct push (opcode indicating number of bytes pushed + those bytes).
        return opcode == data.size();
    } else if (data.size() <= 255) {
        // Must have used OP_PUSHDATA.
        return opcode == OP_PUSHDATA1;
    } else if (data.size() <= 65535) {
        // Must have used OP_PUSHDATA2.
        return opcode == OP_PUSHDATA2;
    }
    return true;
}

int FindAndDelete(CScript& script, const CScript& b)
{
    int nFound = 0;
    if (b.empty())
        return nFound;
    CScript result;
    CScript::const_iterator pc = script.begin(), pc2 = script.begin(), end = script.end();
    opcodetype opcode;
    do
    {
        result.insert(result.end(), pc2, pc);
        while (static_cast<size_t>(end - pc) >= b.size() && std::equal(b.begin(), b.end(), pc))
        {
            pc = pc + b.size();
            ++nFound;
        }
        pc2 = pc;
    }
    while (script.GetOp(pc, opcode));

    if (nFound > 0) {
        result.insert(result.end(), pc2, end);
        script = std::move(result);
    }

    return nFound;
}

namespace {
/** A data type to abstract out the condition stack during script execution.
 *
 * Conceptually it acts like a vector of booleans, one for each level of nested
 * IF/THEN/ELSE, indicating whether we're in the active or inactive branch of
 * each.
 *
 * The elements on the stack cannot be observed individually; we only need to
 * expose whether the stack is empty and whether or not any false values are
 * present at all. To implement OP_ELSE, a toggle_top modifier is added, which
 * flips the last value without returning it.
 *
 * This uses an optimized implementation that does not materialize the
 * actual stack. Instead, it just stores the size of the would-be stack,
 * and the position of the first false value in it.
 */
class ConditionStack {
private:
    //! A constant for m_first_false_pos to indicate there are no falses.
    static constexpr uint32_t NO_FALSE = std::numeric_limits<uint32_t>::max();

    //! The size of the implied stack.
    uint32_t m_stack_size = 0;
    //! The position of the first false value on the implied stack, or NO_FALSE if all true.
    uint32_t m_first_false_pos = NO_FALSE;

public:
    bool empty() const { return m_stack_size == 0; }
    bool all_true() const { return m_first_false_pos == NO_FALSE; }
    void push_back(bool f)
    {
        if (m_first_false_pos == NO_FALSE && !f) {
            // The stack consists of all true values, and a false is added.
            // The first false value will appear at the current size.
            m_first_false_pos = m_stack_size;
        }
        ++m_stack_size;
    }
    void pop_back()
    {
        assert(m_stack_size > 0);
        --m_stack_size;
        if (m_first_false_pos == m_stack_size) {
            // When popping off the first false value, everything becomes true.
            m_first_false_pos = NO_FALSE;
        }
    }
    void toggle_top()
    {
        assert(m_stack_size > 0);
        if (m_first_false_pos == NO_FALSE) {
            // The current stack is all true values; the first false will be the top.
            m_first_false_pos = m_stack_size - 1;
        } else if (m_first_false_pos == m_stack_size - 1) {
            // The top is the first false value; toggling it will make everything true.
            m_first_false_pos = NO_FALSE;
        } else {
            // There is a false value, but not on top. No action is needed as toggling
            // anything but the first false value is unobservable.
        }
    }
};
}

static bool EvalChecksigPreTapscript(const valtype& vchSig, const valtype& vchPubKey, CScript::const_iterator pbegincodehash, CScript::const_iterator pend, unsigned int flags, const BaseSignatureChecker& checker, SigVersion sigversion, ScriptError* serror, bool& fSuccess)
{
    assert(sigversion == SigVersion::BASE || sigversion == SigVersion::WITNESS_V0);

    // Subset of script starting at the most recent codeseparator
    CScript scriptCode(pbegincodehash, pend);

    // Drop the signature in pre-segwit scripts but not segwit scripts
    if (sigversion == SigVersion::BASE) {
        int found = FindAndDelete(scriptCode, CScript() << vchSig);
        if (found > 0 && (flags & SCRIPT_VERIFY_CONST_SCRIPTCODE))
            return set_error(serror, SCRIPT_ERR_SIG_FINDANDDELETE);
    }

    if (!CheckSignatureEncoding(vchSig, flags, serror) || !CheckPubKeyEncoding(vchPubKey, flags, sigversion, serror)) {
        //serror is set
        return false;
    }
    fSuccess = checker.CheckECDSASignature(vchSig, vchPubKey, scriptCode, sigversion);

    if (!fSuccess && (flags & SCRIPT_VERIFY_NULLFAIL) && vchSig.size())
        return set_error(serror, SCRIPT_ERR_SIG_NULLFAIL);

    return true;
}

static bool EvalChecksigTapscript(const valtype& sig, const valtype& pubkey, ScriptExecutionData& execdata, unsigned int flags, const BaseSignatureChecker& checker, SigVersion sigversion, ScriptError* serror, bool& success)
{
    assert(sigversion == SigVersion::TAPSCRIPT);

    /*
     *  The following validation sequence is consensus critical. Please note how --
     *    upgradable public key versions precede other rules;
     *    the script execution fails when using empty signature with invalid public key;
     *    the script execution fails when using non-empty invalid signature.
     */
    success = !sig.empty();
    if (success) {
        // Implement the sigops/witnesssize ratio test.
        // Passing with an upgradable public key version is also counted.
        assert(execdata.m_validation_weight_left_init);
        execdata.m_validation_weight_left -= VALIDATION_WEIGHT_PER_SIGOP_PASSED;
        if (execdata.m_validation_weight_left < 0) {
            return set_error(serror, SCRIPT_ERR_TAPSCRIPT_VALIDATION_WEIGHT);
        }
    }
    if (pubkey.size() == 0) {
        return set_error(serror, SCRIPT_ERR_PUBKEYTYPE);
    } else if (pubkey.size() == 32) {
        if (success && !checker.CheckSchnorrSignature(sig, pubkey, sigversion, execdata, serror)) {
            return false; // serror is set
        }
    } else {
        /*
         *  New public key version softforks should be defined before this `else` block.
         *  Generally, the new code should not do anything but failing the script execution. To avoid
         *  consensus bugs, it should not modify any existing values (including `success`).
         */
        if ((flags & SCRIPT_VERIFY_DISCOURAGE_UPGRADABLE_PUBKEYTYPE) != 0) {
            return set_error(serror, SCRIPT_ERR_DISCOURAGE_UPGRADABLE_PUBKEYTYPE);
        }
    }

    return true;
}

/** Helper for OP_CHECKSIG, OP_CHECKSIGVERIFY, and (in Tapscript) OP_CHECKSIGADD.
 *
 * A return value of false means the script fails entirely. When true is returned, the
 * success variable indicates whether the signature check itself succeeded.
 */
static bool EvalChecksig(const valtype& sig, const valtype& pubkey, CScript::const_iterator pbegincodehash, CScript::const_iterator pend, ScriptExecutionData& execdata, unsigned int flags, const BaseSignatureChecker& checker, SigVersion sigversion, ScriptError* serror, bool& success)
{
    switch (sigversion) {
    case SigVersion::BASE:
    case SigVersion::WITNESS_V0:
        return EvalChecksigPreTapscript(sig, pubkey, pbegincodehash, pend, flags, checker, sigversion, serror, success);
    case SigVersion::TAPSCRIPT:
        return EvalChecksigTapscript(sig, pubkey, execdata, flags, checker, sigversion, serror, success);
    case SigVersion::TAPROOT:
        // Key path spending in Taproot has no script, so this is unreachable.
        break;
    }
    assert(false);
}

bool EvalScript(std::vector<std::vector<unsigned char> >& stack, const CScript& script, unsigned int flags, const BaseSignatureChecker& checker, SigVersion sigversion, ScriptExecutionData& execdata, ScriptError* serror)
{
    static const CScriptNum bnZero(0);
    static const CScriptNum bnOne(1);
    // static const CScriptNum bnFalse(0);
    // static const CScriptNum bnTrue(1);
    static const valtype vchFalse(0);
    // static const valtype vchZero(0);
    static const valtype vchTrue(1, 1);

    // sigversion cannot be TAPROOT here, as it admits no script execution.
    assert(sigversion == SigVersion::BASE || sigversion == SigVersion::WITNESS_V0 || sigversion == SigVersion::TAPSCRIPT);

    CScript::const_iterator pc = script.begin();
    CScript::const_iterator pend = script.end();
    CScript::const_iterator pbegincodehash = script.begin();
    opcodetype opcode;
    valtype vchPushValue;
    ConditionStack vfExec;
    std::vector<valtype> altstack;
    set_error(serror, SCRIPT_ERR_UNKNOWN_ERROR);
    if ((sigversion == SigVersion::BASE || sigversion == SigVersion::WITNESS_V0) && script.size() > MAX_SCRIPT_SIZE) {
        return set_error(serror, SCRIPT_ERR_SCRIPT_SIZE);
    }
    int nOpCount = 0;
    bool fRequireMinimal = (flags & SCRIPT_VERIFY_MINIMALDATA) != 0;
    uint32_t opcode_pos = 0;
    execdata.m_codeseparator_pos = 0xFFFFFFFFUL;
    execdata.m_codeseparator_pos_init = true;

    try
    {
        for (; pc < pend; ++opcode_pos) {
            bool fExec = vfExec.all_true();

            //
            // Read instruction
            //
            if (!script.GetOp(pc, opcode, vchPushValue))
                return set_error(serror, SCRIPT_ERR_BAD_OPCODE);
            if (vchPushValue.size() > MAX_SCRIPT_ELEMENT_SIZE)
                return set_error(serror, SCRIPT_ERR_PUSH_SIZE);

            if (sigversion == SigVersion::BASE || sigversion == SigVersion::WITNESS_V0) {
                // Note how OP_RESERVED does not count towards the opcode limit.
                if (opcode > OP_16 && ++nOpCount > MAX_OPS_PER_SCRIPT) {
                    return set_error(serror, SCRIPT_ERR_OP_COUNT);
                }
            }

            if (opcode == OP_CAT ||
                opcode == OP_SUBSTR ||
                opcode == OP_LEFT ||
                opcode == OP_RIGHT ||
                opcode == OP_INVERT ||
                opcode == OP_AND ||
                opcode == OP_OR ||
                opcode == OP_XOR ||
                opcode == OP_2MUL ||
                opcode == OP_2DIV ||
                opcode == OP_MUL ||
                opcode == OP_DIV ||
                opcode == OP_MOD ||
                opcode == OP_LSHIFT ||
                opcode == OP_RSHIFT)
                return set_error(serror, SCRIPT_ERR_DISABLED_OPCODE); // Disabled opcodes (CVE-2010-5137).

            // With SCRIPT_VERIFY_CONST_SCRIPTCODE, OP_CODESEPARATOR in non-segwit script is rejected even in an unexecuted branch
            if (opcode == OP_CODESEPARATOR && sigversion == SigVersion::BASE && (flags & SCRIPT_VERIFY_CONST_SCRIPTCODE))
                return set_error(serror, SCRIPT_ERR_OP_CODESEPARATOR);

            if (fExec && 0 <= opcode && opcode <= OP_PUSHDATA4) {
                if (fRequireMinimal && !CheckMinimalPush(vchPushValue, opcode)) {
                    return set_error(serror, SCRIPT_ERR_MINIMALDATA);
                }
                stack.push_back(vchPushValue);
            } else if (fExec || (OP_IF <= opcode && opcode <= OP_ENDIF))
            switch (opcode)
            {
                //
                // Push value
                //
                case OP_1NEGATE:
                case OP_1:
                case OP_2:
                case OP_3:
                case OP_4:
                case OP_5:
                case OP_6:
                case OP_7:
                case OP_8:
                case OP_9:
                case OP_10:
                case OP_11:
                case OP_12:
                case OP_13:
                case OP_14:
                case OP_15:
                case OP_16:
                {
                    // ( -- value)
                    CScriptNum bn((int)opcode - (int)(OP_1 - 1));
                    stack.push_back(bn.getvch());
                    // The result of these opcodes should always be the minimal way to push the data
                    // they push, so no need for a CheckMinimalPush here.
                }
                break;


                //
                // Control
                //
                case OP_NOP:
                    break;

                case OP_CHECKLOCKTIMEVERIFY:
                {
                    if (!(flags & SCRIPT_VERIFY_CHECKLOCKTIMEVERIFY)) {
                        // not enabled; treat as a NOP2
                        break;
                    }

                    if (stack.size() < 1)
                        return set_error(serror, SCRIPT_ERR_INVALID_STACK_OPERATION);

                    // Note that elsewhere numeric opcodes are limited to
                    // operands in the range -2**31+1 to 2**31-1, however it is
                    // legal for opcodes to produce results exceeding that
                    // range. This limitation is implemented by CScriptNum's
                    // default 4-byte limit.
                    //
                    // If we kept to that limit we'd have a year 2038 problem,
                    // even though the nLockTime field in transactions
                    // themselves is uint32 which only becomes meaningless
                    // after the year 2106.
                    //
                    // Thus as a special case we tell CScriptNum to accept up
                    // to 5-byte bignums, which are good until 2**39-1, well
                    // beyond the 2**32-1 limit of the nLockTime field itself.
                    const CScriptNum nLockTime(stacktop(-1), fRequireMinimal, 5);

                    // In the rare event that the argument may be < 0 due to
                    // some arithmetic being done first, you can always use
                    // 0 MAX CHECKLOCKTIMEVERIFY.
                    if (nLockTime < 0)
                        return set_error(serror, SCRIPT_ERR_NEGATIVE_LOCKTIME);

                    // Actually compare the specified lock time with the transaction.
                    if (!checker.CheckLockTime(nLockTime))
                        return set_error(serror, SCRIPT_ERR_UNSATISFIED_LOCKTIME);

                    break;
                }

                case OP_CHECKSEQUENCEVERIFY:
                {
                    if (!(flags & SCRIPT_VERIFY_CHECKSEQUENCEVERIFY)) {
                        // not enabled; treat as a NOP3
                        break;
                    }

                    if (stack.size() < 1)
                        return set_error(serror, SCRIPT_ERR_INVALID_STACK_OPERATION);

                    // nSequence, like nLockTime, is a 32-bit unsigned integer
                    // field. See the comment in CHECKLOCKTIMEVERIFY regarding
                    // 5-byte numeric operands.
                    const CScriptNum nSequence(stacktop(-1), fRequireMinimal, 5);

                    // In the rare event that the argument may be < 0 due to
                    // some arithmetic being done first, you can always use
                    // 0 MAX CHECKSEQUENCEVERIFY.
                    if (nSequence < 0)
                        return set_error(serror, SCRIPT_ERR_NEGATIVE_LOCKTIME);

                    // To provide for future soft-fork extensibility, if the
                    // operand has the disabled lock-time flag set,
                    // CHECKSEQUENCEVERIFY behaves as a NOP.
                    if ((nSequence & CTxIn::SEQUENCE_LOCKTIME_DISABLE_FLAG) != 0)
                        break;

                    // Compare the specified sequence number with the input.
                    if (!checker.CheckSequence(nSequence))
                        return set_error(serror, SCRIPT_ERR_UNSATISFIED_LOCKTIME);

                    break;
                }

                case OP_NOP1: case OP_NOP4: case OP_NOP5:
                case OP_NOP6: case OP_NOP7: case OP_NOP8: case OP_NOP9: case OP_NOP10:
                {
                    if (flags & SCRIPT_VERIFY_DISCOURAGE_UPGRADABLE_NOPS)
                        return set_error(serror, SCRIPT_ERR_DISCOURAGE_UPGRADABLE_NOPS);
                }
                break;

                case OP_IF:
                case OP_NOTIF:
                {
                    // <expression> if [statements] [else [statements]] endif
                    bool fValue = false;
                    if (fExec)
                    {
                        if (stack.size() < 1)
                            return set_error(serror, SCRIPT_ERR_UNBALANCED_CONDITIONAL);
                        valtype& vch = stacktop(-1);
                        // Tapscript requires minimal IF/NOTIF inputs as a consensus rule.
                        if (sigversion == SigVersion::TAPSCRIPT) {
                            // The input argument to the OP_IF and OP_NOTIF opcodes must be either
                            // exactly 0 (the empty vector) or exactly 1 (the one-byte vector with value 1).
                            if (vch.size() > 1 || (vch.size() == 1 && vch[0] != 1)) {
                                return set_error(serror, SCRIPT_ERR_TAPSCRIPT_MINIMALIF);
                            }
                        }
                        // Under witness v0 rules it is only a policy rule, enabled through SCRIPT_VERIFY_MINIMALIF.
                        if (sigversion == SigVersion::WITNESS_V0 && (flags & SCRIPT_VERIFY_MINIMALIF)) {
                            if (vch.size() > 1)
                                return set_error(serror, SCRIPT_ERR_MINIMALIF);
                            if (vch.size() == 1 && vch[0] != 1)
                                return set_error(serror, SCRIPT_ERR_MINIMALIF);
                        }
                        fValue = CastToBool(vch);
                        if (opcode == OP_NOTIF)
                            fValue = !fValue;
                        popstack(stack);
                    }
                    vfExec.push_back(fValue);
                }
                break;

                case OP_ELSE:
                {
                    if (vfExec.empty())
                        return set_error(serror, SCRIPT_ERR_UNBALANCED_CONDITIONAL);
                    vfExec.toggle_top();
                }
                break;

                case OP_ENDIF:
                {
                    if (vfExec.empty())
                        return set_error(serror, SCRIPT_ERR_UNBALANCED_CONDITIONAL);
                    vfExec.pop_back();
                }
                break;

                case OP_VERIFY:
                {
                    // (true -- ) or
                    // (false -- false) and return
                    if (stack.size() < 1)
                        return set_error(serror, SCRIPT_ERR_INVALID_STACK_OPERATION);
                    bool fValue = CastToBool(stacktop(-1));
                    if (fValue)
                        popstack(stack);
                    else
                        return set_error(serror, SCRIPT_ERR_VERIFY);
                }
                break;

                case OP_RETURN:
                {
                    return set_error(serror, SCRIPT_ERR_OP_RETURN);
                }
                break;


                //
                // Stack ops
                //
                case OP_TOALTSTACK:
                {
                    if (stack.size() < 1)
                        return set_error(serror, SCRIPT_ERR_INVALID_STACK_OPERATION);
                    altstack.push_back(stacktop(-1));
                    popstack(stack);
                }
                break;

                case OP_FROMALTSTACK:
                {
                    if (altstack.size() < 1)
                        return set_error(serror, SCRIPT_ERR_INVALID_ALTSTACK_OPERATION);
                    stack.push_back(altstacktop(-1));
                    popstack(altstack);
                }
                break;

                case OP_2DROP:
                {
                    // (x1 x2 -- )
                    if (stack.size() < 2)
                        return set_error(serror, SCRIPT_ERR_INVALID_STACK_OPERATION);
                    popstack(stack);
                    popstack(stack);
                }
                break;

                case OP_2DUP:
                {
                    // (x1 x2 -- x1 x2 x1 x2)
                    if (stack.size() < 2)
                        return set_error(serror, SCRIPT_ERR_INVALID_STACK_OPERATION);
                    valtype vch1 = stacktop(-2);
                    valtype vch2 = stacktop(-1);
                    stack.push_back(vch1);
                    stack.push_back(vch2);
                }
                break;

                case OP_3DUP:
                {
                    // (x1 x2 x3 -- x1 x2 x3 x1 x2 x3)
                    if (stack.size() < 3)
                        return set_error(serror, SCRIPT_ERR_INVALID_STACK_OPERATION);
                    valtype vch1 = stacktop(-3);
                    valtype vch2 = stacktop(-2);
                    valtype vch3 = stacktop(-1);
                    stack.push_back(vch1);
                    stack.push_back(vch2);
                    stack.push_back(vch3);
                }
                break;

                case OP_2OVER:
                {
                    // (x1 x2 x3 x4 -- x1 x2 x3 x4 x1 x2)
                    if (stack.size() < 4)
                        return set_error(serror, SCRIPT_ERR_INVALID_STACK_OPERATION);
                    valtype vch1 = stacktop(-4);
                    valtype vch2 = stacktop(-3);
                    stack.push_back(vch1);
                    stack.push_back(vch2);
                }
                break;

                case OP_2ROT:
                {
                    // (x1 x2 x3 x4 x5 x6 -- x3 x4 x5 x6 x1 x2)
                    if (stack.size() < 6)
                        return set_error(serror, SCRIPT_ERR_INVALID_STACK_OPERATION);
                    valtype vch1 = stacktop(-6);
                    valtype vch2 = stacktop(-5);
                    stack.erase(stack.end()-6, stack.end()-4);
                    stack.push_back(vch1);
                    stack.push_back(vch2);
                }
                break;

                case OP_2SWAP:
                {
                    // (x1 x2 x3 x4 -- x3 x4 x1 x2)
                    if (stack.size() < 4)
                        return set_error(serror, SCRIPT_ERR_INVALID_STACK_OPERATION);
                    swap(stacktop(-4), stacktop(-2));
                    swap(stacktop(-3), stacktop(-1));
                }
                break;

                case OP_IFDUP:
                {
                    // (x - 0 | x x)
                    if (stack.size() < 1)
                        return set_error(serror, SCRIPT_ERR_INVALID_STACK_OPERATION);
                    valtype vch = stacktop(-1);
                    if (CastToBool(vch))
                        stack.push_back(vch);
                }
                break;

                case OP_DEPTH:
                {
                    // -- stacksize
                    CScriptNum bn(stack.size());
                    stack.push_back(bn.getvch());
                }
                break;

                case OP_DROP:
                {
                    // (x -- )
                    if (stack.size() < 1)
                        return set_error(serror, SCRIPT_ERR_INVALID_STACK_OPERATION);
                    popstack(stack);
                }
                break;

                case OP_DUP:
                {
                    // (x -- x x)
                    if (stack.size() < 1)
                        return set_error(serror, SCRIPT_ERR_INVALID_STACK_OPERATION);
                    valtype vch = stacktop(-1);
                    stack.push_back(vch);
                }
                break;

                case OP_NIP:
                {
                    // (x1 x2 -- x2)
                    if (stack.size() < 2)
                        return set_error(serror, SCRIPT_ERR_INVALID_STACK_OPERATION);
                    stack.erase(stack.end() - 2);
                }
                break;

                case OP_OVER:
                {
                    // (x1 x2 -- x1 x2 x1)
                    if (stack.size() < 2)
                        return set_error(serror, SCRIPT_ERR_INVALID_STACK_OPERATION);
                    valtype vch = stacktop(-2);
                    stack.push_back(vch);
                }
                break;

                case OP_PICK:
                case OP_ROLL:
                {
                    // (xn ... x2 x1 x0 n - xn ... x2 x1 x0 xn)
                    // (xn ... x2 x1 x0 n - ... x2 x1 x0 xn)
                    if (stack.size() < 2)
                        return set_error(serror, SCRIPT_ERR_INVALID_STACK_OPERATION);
                    int n = CScriptNum(stacktop(-1), fRequireMinimal).getint();
                    popstack(stack);
                    if (n < 0 || n >= (int)stack.size())
                        return set_error(serror, SCRIPT_ERR_INVALID_STACK_OPERATION);
                    valtype vch = stacktop(-n-1);
                    if (opcode == OP_ROLL)
                        stack.erase(stack.end()-n-1);
                    stack.push_back(vch);
                }
                break;

                case OP_ROT:
                {
                    // (x1 x2 x3 -- x2 x3 x1)
                    //  x2 x1 x3  after first swap
                    //  x2 x3 x1  after second swap
                    if (stack.size() < 3)
                        return set_error(serror, SCRIPT_ERR_INVALID_STACK_OPERATION);
                    swap(stacktop(-3), stacktop(-2));
                    swap(stacktop(-2), stacktop(-1));
                }
                break;

                case OP_SWAP:
                {
                    // (x1 x2 -- x2 x1)
                    if (stack.size() < 2)
                        return set_error(serror, SCRIPT_ERR_INVALID_STACK_OPERATION);
                    swap(stacktop(-2), stacktop(-1));
                }
                break;

                case OP_TUCK:
                {
                    // (x1 x2 -- x2 x1 x2)
                    if (stack.size() < 2)
                        return set_error(serror, SCRIPT_ERR_INVALID_STACK_OPERATION);
                    valtype vch = stacktop(-1);
                    stack.insert(stack.end()-2, vch);
                }
                break;


                case OP_SIZE:
                {
                    // (in -- in size)
                    if (stack.size() < 1)
                        return set_error(serror, SCRIPT_ERR_INVALID_STACK_OPERATION);
                    CScriptNum bn(stacktop(-1).size());
                    stack.push_back(bn.getvch());
                }
                break;


                //
                // Bitwise logic
                //
                case OP_EQUAL:
                case OP_EQUALVERIFY:
                //case OP_NOTEQUAL: // use OP_NUMNOTEQUAL
                {
                    // (x1 x2 - bool)
                    if (stack.size() < 2)
                        return set_error(serror, SCRIPT_ERR_INVALID_STACK_OPERATION);
                    valtype& vch1 = stacktop(-2);
                    valtype& vch2 = stacktop(-1);
                    bool fEqual = (vch1 == vch2);
                    // OP_NOTEQUAL is disabled because it would be too easy to say
                    // something like n != 1 and have some wiseguy pass in 1 with extra
                    // zero bytes after it (numerically, 0x01 == 0x0001 == 0x000001)
                    //if (opcode == OP_NOTEQUAL)
                    //    fEqual = !fEqual;
                    popstack(stack);
                    popstack(stack);
                    stack.push_back(fEqual ? vchTrue : vchFalse);
                    if (opcode == OP_EQUALVERIFY)
                    {
                        if (fEqual)
                            popstack(stack);
                        else
                            return set_error(serror, SCRIPT_ERR_EQUALVERIFY);
                    }
                }
                break;


                //
                // Numeric
                //
                case OP_1ADD:
                case OP_1SUB:
                case OP_NEGATE:
                case OP_ABS:
                case OP_NOT:
                case OP_0NOTEQUAL:
                {
                    // (in -- out)
                    if (stack.size() < 1)
                        return set_error(serror, SCRIPT_ERR_INVALID_STACK_OPERATION);
                    CScriptNum bn(stacktop(-1), fRequireMinimal);
                    switch (opcode)
                    {
                    case OP_1ADD:       bn += bnOne; break;
                    case OP_1SUB:       bn -= bnOne; break;
                    case OP_NEGATE:     bn = -bn; break;
                    case OP_ABS:        if (bn < bnZero) bn = -bn; break;
                    case OP_NOT:        bn = (bn == bnZero); break;
                    case OP_0NOTEQUAL:  bn = (bn != bnZero); break;
                    default:            assert(!"invalid opcode"); break;
                    }
                    popstack(stack);
                    stack.push_back(bn.getvch());
                }
                break;

                case OP_ADD:
                case OP_SUB:
                case OP_BOOLAND:
                case OP_BOOLOR:
                case OP_NUMEQUAL:
                case OP_NUMEQUALVERIFY:
                case OP_NUMNOTEQUAL:
                case OP_LESSTHAN:
                case OP_GREATERTHAN:
                case OP_LESSTHANOREQUAL:
                case OP_GREATERTHANOREQUAL:
                case OP_MIN:
                case OP_MAX:
                {
                    // (x1 x2 -- out)
                    if (stack.size() < 2)
                        return set_error(serror, SCRIPT_ERR_INVALID_STACK_OPERATION);
                    CScriptNum bn1(stacktop(-2), fRequireMinimal);
                    CScriptNum bn2(stacktop(-1), fRequireMinimal);
                    CScriptNum bn(0);
                    switch (opcode)
                    {
                    case OP_ADD:
                        bn = bn1 + bn2;
                        break;

                    case OP_SUB:
                        bn = bn1 - bn2;
                        break;

                    case OP_BOOLAND:             bn = (bn1 != bnZero && bn2 != bnZero); break;
                    case OP_BOOLOR:              bn = (bn1 != bnZero || bn2 != bnZero); break;
                    case OP_NUMEQUAL:            bn = (bn1 == bn2); break;
                    case OP_NUMEQUALVERIFY:      bn = (bn1 == bn2); break;
                    case OP_NUMNOTEQUAL:         bn = (bn1 != bn2); break;
                    case OP_LESSTHAN:            bn = (bn1 < bn2); break;
                    case OP_GREATERTHAN:         bn = (bn1 > bn2); break;
                    case OP_LESSTHANOREQUAL:     bn = (bn1 <= bn2); break;
                    case OP_GREATERTHANOREQUAL:  bn = (bn1 >= bn2); break;
                    case OP_MIN:                 bn = (bn1 < bn2 ? bn1 : bn2); break;
                    case OP_MAX:                 bn = (bn1 > bn2 ? bn1 : bn2); break;
                    default:                     assert(!"invalid opcode"); break;
                    }
                    popstack(stack);
                    popstack(stack);
                    stack.push_back(bn.getvch());

                    if (opcode == OP_NUMEQUALVERIFY)
                    {
                        if (CastToBool(stacktop(-1)))
                            popstack(stack);
                        else
                            return set_error(serror, SCRIPT_ERR_NUMEQUALVERIFY);
                    }
                }
                break;

                case OP_WITHIN:
                {
                    // (x min max -- out)
                    if (stack.size() < 3)
                        return set_error(serror, SCRIPT_ERR_INVALID_STACK_OPERATION);
                    CScriptNum bn1(stacktop(-3), fRequireMinimal);
                    CScriptNum bn2(stacktop(-2), fRequireMinimal);
                    CScriptNum bn3(stacktop(-1), fRequireMinimal);
                    bool fValue = (bn2 <= bn1 && bn1 < bn3);
                    popstack(stack);
                    popstack(stack);
                    popstack(stack);
                    stack.push_back(fValue ? vchTrue : vchFalse);
                }
                break;


                //
                // Crypto
                //
                case OP_RIPEMD160:
                case OP_SHA1:
                case OP_SHA256:
                case OP_HASH160:
                case OP_HASH256:
                {
                    // (in -- hash)
                    if (stack.size() < 1)
                        return set_error(serror, SCRIPT_ERR_INVALID_STACK_OPERATION);
                    valtype& vch = stacktop(-1);
                    valtype vchHash((opcode == OP_RIPEMD160 || opcode == OP_SHA1 || opcode == OP_HASH160) ? 20 : 32);
                    if (opcode == OP_RIPEMD160)
                        CRIPEMD160().Write(vch.data(), vch.size()).Finalize(vchHash.data());
                    else if (opcode == OP_SHA1)
                        CSHA1().Write(vch.data(), vch.size()).Finalize(vchHash.data());
                    else if (opcode == OP_SHA256)
                        CSHA256().Write(vch.data(), vch.size()).Finalize(vchHash.data());
                    else if (opcode == OP_HASH160)
                        CHash160().Write(vch).Finalize(vchHash);
                    else if (opcode == OP_HASH256)
                        CHash256().Write(vch).Finalize(vchHash);
                    popstack(stack);
                    stack.push_back(vchHash);
                }
                break;

                case OP_CODESEPARATOR:
                {
                    // If SCRIPT_VERIFY_CONST_SCRIPTCODE flag is set, use of OP_CODESEPARATOR is rejected in pre-segwit
                    // script, even in an unexecuted branch (this is checked above the opcode case statement).

                    // Hash starts after the code separator
                    pbegincodehash = pc;
                    execdata.m_codeseparator_pos = opcode_pos;
                }
                break;

                case OP_CHECKSIG:
                case OP_CHECKSIGVERIFY:
                {
                    // (sig pubkey -- bool)
                    if (stack.size() < 2)
                        return set_error(serror, SCRIPT_ERR_INVALID_STACK_OPERATION);

                    valtype& vchSig    = stacktop(-2);
                    valtype& vchPubKey = stacktop(-1);

                    bool fSuccess = true;
                    if (!EvalChecksig(vchSig, vchPubKey, pbegincodehash, pend, execdata, flags, checker, sigversion, serror, fSuccess)) return false;
                    popstack(stack);
                    popstack(stack);
                    stack.push_back(fSuccess ? vchTrue : vchFalse);
                    if (opcode == OP_CHECKSIGVERIFY)
                    {
                        if (fSuccess)
                            popstack(stack);
                        else
                            return set_error(serror, SCRIPT_ERR_CHECKSIGVERIFY);
                    }
                }
                break;

                case OP_CHECKSIGADD:
                {
                    // OP_CHECKSIGADD is only available in Tapscript
                    if (sigversion == SigVersion::BASE || sigversion == SigVersion::WITNESS_V0) return set_error(serror, SCRIPT_ERR_BAD_OPCODE);

                    // (sig num pubkey -- num)
                    if (stack.size() < 3) return set_error(serror, SCRIPT_ERR_INVALID_STACK_OPERATION);

                    const valtype& sig = stacktop(-3);
                    const CScriptNum num(stacktop(-2), fRequireMinimal);
                    const valtype& pubkey = stacktop(-1);

                    bool success = true;
                    if (!EvalChecksig(sig, pubkey, pbegincodehash, pend, execdata, flags, checker, sigversion, serror, success)) return false;
                    popstack(stack);
                    popstack(stack);
                    popstack(stack);
                    stack.push_back((num + (success ? 1 : 0)).getvch());
                }
                break;

                case OP_CHECKMULTISIG:
                case OP_CHECKMULTISIGVERIFY:
                {
                    if (sigversion == SigVersion::TAPSCRIPT) return set_error(serror, SCRIPT_ERR_TAPSCRIPT_CHECKMULTISIG);

                    // ([sig ...] num_of_signatures [pubkey ...] num_of_pubkeys -- bool)

                    int i = 1;
                    if ((int)stack.size() < i)
                        return set_error(serror, SCRIPT_ERR_INVALID_STACK_OPERATION);

                    int nKeysCount = CScriptNum(stacktop(-i), fRequireMinimal).getint();
                    if (nKeysCount < 0 || nKeysCount > MAX_PUBKEYS_PER_MULTISIG)
                        return set_error(serror, SCRIPT_ERR_PUBKEY_COUNT);
                    nOpCount += nKeysCount;
                    if (nOpCount > MAX_OPS_PER_SCRIPT)
                        return set_error(serror, SCRIPT_ERR_OP_COUNT);
                    int ikey = ++i;
                    // ikey2 is the position of last non-signature item in the stack. Top stack item = 1.
                    // With SCRIPT_VERIFY_NULLFAIL, this is used for cleanup if operation fails.
                    int ikey2 = nKeysCount + 2;
                    i += nKeysCount;
                    if ((int)stack.size() < i)
                        return set_error(serror, SCRIPT_ERR_INVALID_STACK_OPERATION);

                    int nSigsCount = CScriptNum(stacktop(-i), fRequireMinimal).getint();
                    if (nSigsCount < 0 || nSigsCount > nKeysCount)
                        return set_error(serror, SCRIPT_ERR_SIG_COUNT);
                    int isig = ++i;
                    i += nSigsCount;
                    if ((int)stack.size() < i)
                        return set_error(serror, SCRIPT_ERR_INVALID_STACK_OPERATION);

                    // Subset of script starting at the most recent codeseparator
                    CScript scriptCode(pbegincodehash, pend);

                    // Drop the signature in pre-segwit scripts but not segwit scripts
                    for (int k = 0; k < nSigsCount; k++)
                    {
                        valtype& vchSig = stacktop(-isig-k);
                        if (sigversion == SigVersion::BASE) {
                            int found = FindAndDelete(scriptCode, CScript() << vchSig);
                            if (found > 0 && (flags & SCRIPT_VERIFY_CONST_SCRIPTCODE))
                                return set_error(serror, SCRIPT_ERR_SIG_FINDANDDELETE);
                        }
                    }

                    bool fSuccess = true;
                    while (fSuccess && nSigsCount > 0)
                    {
                        valtype& vchSig    = stacktop(-isig);
                        valtype& vchPubKey = stacktop(-ikey);

                        // Note how this makes the exact order of pubkey/signature evaluation
                        // distinguishable by CHECKMULTISIG NOT if the STRICTENC flag is set.
                        // See the script_(in)valid tests for details.
                        if (!CheckSignatureEncoding(vchSig, flags, serror) || !CheckPubKeyEncoding(vchPubKey, flags, sigversion, serror)) {
                            // serror is set
                            return false;
                        }

                        // Check signature
                        bool fOk = checker.CheckECDSASignature(vchSig, vchPubKey, scriptCode, sigversion);

                        if (fOk) {
                            isig++;
                            nSigsCount--;
                        }
                        ikey++;
                        nKeysCount--;

                        // If there are more signatures left than keys left,
                        // then too many signatures have failed. Exit early,
                        // without checking any further signatures.
                        if (nSigsCount > nKeysCount)
                            fSuccess = false;
                    }

                    // Clean up stack of actual arguments
                    while (i-- > 1) {
                        // If the operation failed, we require that all signatures must be empty vector
                        if (!fSuccess && (flags & SCRIPT_VERIFY_NULLFAIL) && !ikey2 && stacktop(-1).size())
                            return set_error(serror, SCRIPT_ERR_SIG_NULLFAIL);
                        if (ikey2 > 0)
                            ikey2--;
                        popstack(stack);
                    }

                    // A bug causes CHECKMULTISIG to consume one extra argument
                    // whose contents were not checked in any way.
                    //
                    // Unfortunately this is a potential source of mutability,
                    // so optionally verify it is exactly equal to zero prior
                    // to removing it from the stack.
                    if (stack.size() < 1)
                        return set_error(serror, SCRIPT_ERR_INVALID_STACK_OPERATION);
                    if ((flags & SCRIPT_VERIFY_NULLDUMMY) && stacktop(-1).size())
                        return set_error(serror, SCRIPT_ERR_SIG_NULLDUMMY);
                    popstack(stack);

                    stack.push_back(fSuccess ? vchTrue : vchFalse);

                    if (opcode == OP_CHECKMULTISIGVERIFY)
                    {
                        if (fSuccess)
                            popstack(stack);
                        else
                            return set_error(serror, SCRIPT_ERR_CHECKMULTISIGVERIFY);
                    }
                }
                break;

                //////////////////////////////////////////////////////// qtum
                case OP_SENDER:
                {
                    if(!(flags & SCRIPT_OUTPUT_SENDER))
                        return set_error(serror, SCRIPT_ERR_BAD_OPCODE);
                }
                break;
                case OP_SPEND:
                {
                    return true; // temp
                }
                break;
                case OP_CREATE:
                case OP_CALL:
                {
                    valtype scriptRest(pc - 1, pend);
                    stack.push_back(scriptRest);
                    return true; // temp
                }
                break;
                ////////////////////////////////////////////////////////

                default:
                    return set_error(serror, SCRIPT_ERR_BAD_OPCODE);
            }

            // Size limits
            if (stack.size() + altstack.size() > MAX_STACK_SIZE)
                return set_error(serror, SCRIPT_ERR_STACK_SIZE);
        }
    }
    catch (...)
    {
        return set_error(serror, SCRIPT_ERR_UNKNOWN_ERROR);
    }

    if (!vfExec.empty())
        return set_error(serror, SCRIPT_ERR_UNBALANCED_CONDITIONAL);

    return set_success(serror);
}

bool EvalScript(std::vector<std::vector<unsigned char> >& stack, const CScript& script, unsigned int flags, const BaseSignatureChecker& checker, SigVersion sigversion, ScriptError* serror)
{
    ScriptExecutionData execdata;
    return EvalScript(stack, script, flags, checker, sigversion, execdata, serror);
}

namespace {

/**
 * Wrapper that serializes like CTransaction, but with the modifications
 *  required for the signature hash done in-place
 */
template <class T>
class CTransactionSignatureSerializer
{
private:
    const T& txTo;             //!< reference to the spending transaction (the one being serialized)
    const CScript& scriptCode; //!< output script being consumed
    const unsigned int nIn;    //!< input index of txTo being signed
    const bool fAnyoneCanPay;  //!< whether the hashtype has the SIGHASH_ANYONECANPAY flag set
    const bool fHashSingle;    //!< whether the hashtype is SIGHASH_SINGLE
    const bool fHashNone;      //!< whether the hashtype is SIGHASH_NONE

public:
    CTransactionSignatureSerializer(const T& txToIn, const CScript& scriptCodeIn, unsigned int nInIn, int nHashTypeIn) :
        txTo(txToIn), scriptCode(scriptCodeIn), nIn(nInIn),
        fAnyoneCanPay(!!(nHashTypeIn & SIGHASH_ANYONECANPAY)),
        fHashSingle((nHashTypeIn & 0x1f) == SIGHASH_SINGLE),
        fHashNone((nHashTypeIn & 0x1f) == SIGHASH_NONE) {}

    /** Serialize the passed scriptCode, skipping OP_CODESEPARATORs */
    template<typename S>
    void SerializeScriptCode(S &s) const {
        CScript::const_iterator it = scriptCode.begin();
        CScript::const_iterator itBegin = it;
        opcodetype opcode;
        unsigned int nCodeSeparators = 0;
        while (scriptCode.GetOp(it, opcode)) {
            if (opcode == OP_CODESEPARATOR)
                nCodeSeparators++;
        }
        ::WriteCompactSize(s, scriptCode.size() - nCodeSeparators);
        it = itBegin;
        while (scriptCode.GetOp(it, opcode)) {
            if (opcode == OP_CODESEPARATOR) {
                s.write(AsBytes(Span{&itBegin[0], size_t(it - itBegin - 1)}));
                itBegin = it;
            }
        }
        if (itBegin != scriptCode.end())
            s.write(AsBytes(Span{&itBegin[0], size_t(it - itBegin)}));
    }

    /** Serialize an input of txTo */
    template<typename S>
    void SerializeInput(S &s, unsigned int nInput) const {
        // In case of SIGHASH_ANYONECANPAY, only the input being signed is serialized
        if (fAnyoneCanPay)
            nInput = nIn;
        // Serialize the prevout
        ::Serialize(s, txTo.vin[nInput].prevout);
        // Serialize the script
        if (nInput != nIn)
            // Blank out other inputs' signatures
            ::Serialize(s, CScript());
        else
            SerializeScriptCode(s);
        // Serialize the nSequence
        if (nInput != nIn && (fHashSingle || fHashNone))
            // let the others update at will
            ::Serialize(s, (int)0);
        else
            ::Serialize(s, txTo.vin[nInput].nSequence);
    }

    /** Serialize an output of txTo */
    template<typename S>
    void SerializeOutput(S &s, unsigned int nOutput) const {
        if (fHashSingle && nOutput != nIn)
            // Do not lock-in the txout payee at other indices as txin
            ::Serialize(s, CTxOut());
        else
            ::Serialize(s, txTo.vout[nOutput]);
    }

    /** Serialize txTo */
    template<typename S>
    void Serialize(S &s) const {
        // Serialize nVersion
        ::Serialize(s, txTo.nVersion);
        // Serialize vin
        unsigned int nInputs = fAnyoneCanPay ? 1 : txTo.vin.size();
        ::WriteCompactSize(s, nInputs);
        for (unsigned int nInput = 0; nInput < nInputs; nInput++)
             SerializeInput(s, nInput);
        // Serialize vout
        unsigned int nOutputs = fHashNone ? 0 : (fHashSingle ? nIn+1 : txTo.vout.size());
        ::WriteCompactSize(s, nOutputs);
        for (unsigned int nOutput = 0; nOutput < nOutputs; nOutput++)
             SerializeOutput(s, nOutput);
        // Serialize nLockTime
        ::Serialize(s, txTo.nLockTime);
    }
};

/** Compute the (single) SHA256 of the concatenation of all prevouts of a tx. */
template <class T>
uint256 GetPrevoutsSHA256(const T& txTo)
{
    CHashWriter ss(SER_GETHASH, 0);
    for (const auto& txin : txTo.vin) {
        ss << txin.prevout;
    }
    return ss.GetSHA256();
}

/** Compute the (single) SHA256 of the concatenation of all nSequences of a tx. */
template <class T>
uint256 GetSequencesSHA256(const T& txTo)
{
    CHashWriter ss(SER_GETHASH, 0);
    for (const auto& txin : txTo.vin) {
        ss << txin.nSequence;
    }
    return ss.GetSHA256();
}

template <class T>
uint256 GetFirstPrevoutSHA256(const T& txTo)
{
    CHashWriter ss(SER_GETHASH, 0);
    ss << txTo.vin[0].prevout;
    return ss.GetSHA256();
}

template <class T>
uint256 GetFirstSequenceSHA256(const T& txTo)
{
    CHashWriter ss(SER_GETHASH, 0);
    ss << txTo.vin[0].nSequence;
    return ss.GetSHA256();
}

/** Compute the (single) SHA256 of the concatenation of all txouts of a tx. */
template <class T>
uint256 GetOutputsSHA256(const T& txTo)
{
    CHashWriter ss(SER_GETHASH, 0);
    for (const auto& txout : txTo.vout) {
        ss << txout;
    }
    return ss.GetSHA256();
}

/** Compute the (single) SHA256 of the concatenation of all amounts spent by a tx. */
uint256 GetSpentAmountsSHA256(const std::vector<CTxOut>& outputs_spent)
{
    CHashWriter ss(SER_GETHASH, 0);
    for (const auto& txout : outputs_spent) {
        ss << txout.nValue;
    }
    return ss.GetSHA256();
}

/** Compute the (single) SHA256 of the concatenation of all scriptPubKeys spent by a tx. */
uint256 GetSpentScriptsSHA256(const std::vector<CTxOut>& outputs_spent)
{
    CHashWriter ss(SER_GETHASH, 0);
    for (const auto& txout : outputs_spent) {
        ss << txout.scriptPubKey;
    }
    return ss.GetSHA256();
}

CTxOut GetOutputWithoutSenderSig(const CTxOut& output)
{
    return CTxOut(output.nValue, output.scriptPubKey.WithoutSenderSig());
}

template <class T>
uint256 GetOutputsOpSenderSHA256(const T& txTo)
{
    CHashWriter ss(SER_GETHASH, 0);
    for (const auto& txout : txTo.vout) {
        if(txout.scriptPubKey.HasOpSender())
        {
            ss << GetOutputWithoutSenderSig(txout);
        }
        else
        {
            ss << txout;
        }
    }
    return ss.GetSHA256();
}

} // namespace

template <class T>
void PrecomputedTransactionData::Init(const T& txTo, std::vector<CTxOut>&& spent_outputs, bool force)
{
    assert(!m_spent_outputs_ready);

    m_spent_outputs = std::move(spent_outputs);
    if (!m_spent_outputs.empty()) {
        assert(m_spent_outputs.size() == txTo.vin.size());
        m_spent_outputs_ready = true;
    }

    // Determine which precomputation-impacting features this transaction uses.
    bool uses_bip143_segwit = force;
    bool uses_bip341_taproot = force;
    bool uses_op_sender = txTo.HasOpSender();
    for (size_t inpos = 0; inpos < txTo.vin.size() && !(uses_bip143_segwit && uses_bip341_taproot); ++inpos) {
        if (!txTo.vin[inpos].scriptWitness.IsNull()) {
            if (m_spent_outputs_ready && m_spent_outputs[inpos].scriptPubKey.size() == 2 + WITNESS_V1_TAPROOT_SIZE &&
                m_spent_outputs[inpos].scriptPubKey[0] == OP_1) {
                // Treat every witness-bearing spend with 34-byte scriptPubKey that starts with OP_1 as a Taproot
                // spend. This only works if spent_outputs was provided as well, but if it wasn't, actual validation
                // will fail anyway. Note that this branch may trigger for scriptPubKeys that aren't actually segwit
                // but in that case validation will fail as SCRIPT_ERR_WITNESS_UNEXPECTED anyway.
                uses_bip341_taproot = true;
            } else {
                // Treat every spend that's not known to native witness v1 as a Witness v0 spend. This branch may
                // also be taken for unknown witness versions, but it is harmless, and being precise would require
                // P2SH evaluation to find the redeemScript.
                uses_bip143_segwit = true;
            }
        }
        if (uses_bip341_taproot && uses_bip143_segwit) break; // No need to scan further if we already need all.
    }

    if (uses_bip143_segwit || uses_bip341_taproot || uses_op_sender) {
        // Computations shared between both sighash schemes.
        m_prevouts_single_hash = GetPrevoutsSHA256(txTo);
        m_sequences_single_hash = GetSequencesSHA256(txTo);
        m_outputs_single_hash = GetOutputsSHA256(txTo);
        if(uses_op_sender)
        {
            m_outputs_opsender_single_hash = GetOutputsOpSenderSHA256(txTo);
        }
    }
    if (uses_bip143_segwit || uses_op_sender) {
        hashPrevouts = SHA256Uint256(m_prevouts_single_hash);
        hashSequence = SHA256Uint256(m_sequences_single_hash);
        hashOutputs = SHA256Uint256(m_outputs_single_hash);
        if(uses_op_sender)
        {
            hashOutputsOpSender = SHA256Uint256(m_outputs_opsender_single_hash);
        }
        m_bip143_segwit_ready = true;
    }
    if (uses_bip341_taproot) {
        m_spent_amounts_single_hash = GetSpentAmountsSHA256(m_spent_outputs);
        m_spent_scripts_single_hash = GetSpentScriptsSHA256(m_spent_outputs);
        m_bip341_taproot_ready = true;
    }
}

template <class T>
PrecomputedTransactionData::PrecomputedTransactionData(const T& txTo)
{
    Init(txTo, {});
}

// explicit instantiation
template void PrecomputedTransactionData::Init(const CTransaction& txTo, std::vector<CTxOut>&& spent_outputs, bool force);
template void PrecomputedTransactionData::Init(const CMutableTransaction& txTo, std::vector<CTxOut>&& spent_outputs, bool force);
template PrecomputedTransactionData::PrecomputedTransactionData(const CTransaction& txTo);
template PrecomputedTransactionData::PrecomputedTransactionData(const CMutableTransaction& txTo);

const CHashWriter HASHER_TAPSIGHASH = TaggedHash("TapSighash");
const CHashWriter HASHER_TAPLEAF = TaggedHash("TapLeaf");
const CHashWriter HASHER_TAPBRANCH = TaggedHash("TapBranch");

static bool HandleMissingData(MissingDataBehavior mdb)
{
    switch (mdb) {
    case MissingDataBehavior::ASSERT_FAIL:
        assert(!"Missing data");
        break;
    case MissingDataBehavior::FAIL:
        return false;
    }
    assert(!"Unknown MissingDataBehavior value");
}

template<typename T>
bool SignatureHashSchnorr(uint256& hash_out, ScriptExecutionData& execdata, const T& tx_to, uint32_t in_pos, uint8_t hash_type, SigVersion sigversion, const PrecomputedTransactionData& cache, MissingDataBehavior mdb)
{
    uint8_t ext_flag, key_version;
    switch (sigversion) {
    case SigVersion::TAPROOT:
        ext_flag = 0;
        // key_version is not used and left uninitialized.
        break;
    case SigVersion::TAPSCRIPT:
        ext_flag = 1;
        // key_version must be 0 for now, representing the current version of
        // 32-byte public keys in the tapscript signature opcode execution.
        // An upgradable public key version (with a size not 32-byte) may
        // request a different key_version with a new sigversion.
        key_version = 0;
        break;
    default:
        assert(false);
    }
    assert(in_pos < tx_to.vin.size());
    if (!(cache.m_bip341_taproot_ready && cache.m_spent_outputs_ready)) {
        return HandleMissingData(mdb);
    }

    CHashWriter ss = HASHER_TAPSIGHASH;

    // Epoch
    static constexpr uint8_t EPOCH = 0;
    ss << EPOCH;

    // Hash type
    const uint8_t output_type = (hash_type == SIGHASH_DEFAULT) ? SIGHASH_ALL : (hash_type & SIGHASH_OUTPUT_MASK); // Default (no sighash byte) is equivalent to SIGHASH_ALL
    const uint8_t input_type = hash_type & SIGHASH_INPUT_MASK;
    if (!(hash_type <= 0x03 || (hash_type >= 0x81 && hash_type <= 0x83))) return false;
    ss << hash_type;

    // Transaction level data
    ss << tx_to.nVersion;
    ss << tx_to.nLockTime;
    if (input_type != SIGHASH_ANYONECANPAY) {
        ss << cache.m_prevouts_single_hash;
        ss << cache.m_spent_amounts_single_hash;
        ss << cache.m_spent_scripts_single_hash;
        ss << cache.m_sequences_single_hash;
    }
    if (output_type == SIGHASH_ALL) {
        ss << cache.m_outputs_single_hash;
    }

    // Data about the input/prevout being spent
    assert(execdata.m_annex_init);
    const bool have_annex = execdata.m_annex_present;
    const uint8_t spend_type = (ext_flag << 1) + (have_annex ? 1 : 0); // The low bit indicates whether an annex is present.
    ss << spend_type;
    if (input_type == SIGHASH_ANYONECANPAY) {
        ss << tx_to.vin[in_pos].prevout;
        ss << cache.m_spent_outputs[in_pos];
        ss << tx_to.vin[in_pos].nSequence;
    } else {
        ss << in_pos;
    }
    if (have_annex) {
        ss << execdata.m_annex_hash;
    }

    // Data about the output (if only one).
    if (output_type == SIGHASH_SINGLE) {
        if (in_pos >= tx_to.vout.size()) return false;
        if (!execdata.m_output_hash) {
            CHashWriter sha_single_output(SER_GETHASH, 0);
            sha_single_output << tx_to.vout[in_pos];
            execdata.m_output_hash = sha_single_output.GetSHA256();
        }
        ss << execdata.m_output_hash.value();
    }

    // Additional data for BIP 342 signatures
    if (sigversion == SigVersion::TAPSCRIPT) {
        assert(execdata.m_tapleaf_hash_init);
        ss << execdata.m_tapleaf_hash;
        ss << key_version;
        assert(execdata.m_codeseparator_pos_init);
        ss << execdata.m_codeseparator_pos;
    }

    hash_out = ss.GetSHA256();
    return true;
}

template <class T>
uint256 SignatureHashOutput(const CScript& scriptCode, const T& txTo, unsigned int nOut, int nHashType, const CAmount& amount, SigVersion sigversion, const PrecomputedTransactionData* cache)
{
    assert(nOut < txTo.vout.size());

    uint256 hashPrevouts;
    uint256 hashSequence;
    uint256 hashOutputs;
    const bool cacheready = cache && cache->m_bip143_segwit_ready;

    if (nHashType & SIGHASH_ANYONECANPAY) {
        assert(0 < txTo.vin.size());
        hashPrevouts = SHA256Uint256(GetFirstPrevoutSHA256(txTo));
        hashSequence = SHA256Uint256(GetFirstSequenceSHA256(txTo));
    }

    if (!(nHashType & SIGHASH_ANYONECANPAY)) {
        hashPrevouts = cacheready ? cache->hashPrevouts : SHA256Uint256(GetPrevoutsSHA256(txTo));
    }

    if (!(nHashType & SIGHASH_ANYONECANPAY) && (nHashType & 0x1f) != SIGHASH_SINGLE && (nHashType & 0x1f) != SIGHASH_NONE) {
        hashSequence = cacheready ? cache->hashSequence : SHA256Uint256(GetSequencesSHA256(txTo));
    }


    if ((nHashType & 0x1f) != SIGHASH_SINGLE && (nHashType & 0x1f) != SIGHASH_NONE) {
        hashOutputs = cacheready ? cache->hashOutputsOpSender : SHA256Uint256(GetOutputsOpSenderSHA256(txTo));
    } else if ((nHashType & 0x1f) == SIGHASH_SINGLE && nOut < txTo.vout.size()) {
        CHashWriter ss(SER_GETHASH, 0);
        ss << GetOutputWithoutSenderSig(txTo.vout[nOut]);
        hashOutputs = ss.GetHash();
    }

    CHashWriter ss(SER_GETHASH, 0);

    // Version
    ss << txTo.nVersion;
    // Input prevouts/nSequence (none/first/all, depending on flags)
    ss << hashPrevouts;
    ss << hashSequence;
    // The output being signed
    ss << GetOutputWithoutSenderSig(txTo.vout[nOut]);
    ss << scriptCode;
    ss << amount;
    // Outputs (none/one/all, depending on flags)
    ss << hashOutputs;
    // Locktime
    ss << txTo.nLockTime;
    // Sighash type
    ss << nHashType;

    return ss.GetHash();
}

template <class T>
uint256 SignatureHash(const CScript& scriptCode, const T& txTo, unsigned int nIn, int nHashType, const CAmount& amount, SigVersion sigversion, const PrecomputedTransactionData* cache)
{
    assert(nIn < txTo.vin.size());

    if (sigversion == SigVersion::WITNESS_V0) {
        uint256 hashPrevouts;
        uint256 hashSequence;
        uint256 hashOutputs;
        const bool cacheready = cache && cache->m_bip143_segwit_ready;

        if (!(nHashType & SIGHASH_ANYONECANPAY)) {
            hashPrevouts = cacheready ? cache->hashPrevouts : SHA256Uint256(GetPrevoutsSHA256(txTo));
        }

        if (!(nHashType & SIGHASH_ANYONECANPAY) && (nHashType & 0x1f) != SIGHASH_SINGLE && (nHashType & 0x1f) != SIGHASH_NONE) {
            hashSequence = cacheready ? cache->hashSequence : SHA256Uint256(GetSequencesSHA256(txTo));
        }


        if ((nHashType & 0x1f) != SIGHASH_SINGLE && (nHashType & 0x1f) != SIGHASH_NONE) {
            hashOutputs = cacheready ? cache->hashOutputs : SHA256Uint256(GetOutputsSHA256(txTo));
        } else if ((nHashType & 0x1f) == SIGHASH_SINGLE && nIn < txTo.vout.size()) {
            CHashWriter ss(SER_GETHASH, 0);
            ss << txTo.vout[nIn];
            hashOutputs = ss.GetHash();
        }

        CHashWriter ss(SER_GETHASH, 0);
        // Version
        ss << txTo.nVersion;
        // Input prevouts/nSequence (none/all, depending on flags)
        ss << hashPrevouts;
        ss << hashSequence;
        // The input being signed (replacing the scriptSig with scriptCode + amount)
        // The prevout may already be contained in hashPrevout, and the nSequence
        // may already be contain in hashSequence.
        ss << txTo.vin[nIn].prevout;
        ss << scriptCode;
        ss << amount;
        ss << txTo.vin[nIn].nSequence;
        // Outputs (none/one/all, depending on flags)
        ss << hashOutputs;
        // Locktime
        ss << txTo.nLockTime;
        // Sighash type
        ss << nHashType;

        return ss.GetHash();
    }

    // Check for invalid use of SIGHASH_SINGLE
    if ((nHashType & 0x1f) == SIGHASH_SINGLE) {
        if (nIn >= txTo.vout.size()) {
            //  nOut out of range
            return uint256::ONE;
        }
    }

    // Wrapper to serialize only the necessary parts of the transaction being signed
    CTransactionSignatureSerializer<T> txTmp(txTo, scriptCode, nIn, nHashType);

    // Serialize and hash
    CHashWriter ss(SER_GETHASH, 0);
    ss << txTmp << nHashType;
    return ss.GetHash();
}

template <class T>
bool GenericTransactionSignatureChecker<T>::VerifyECDSASignature(const std::vector<unsigned char>& vchSig, const CPubKey& pubkey, const uint256& sighash) const
{
    return pubkey.Verify(sighash, vchSig);
}

template <class T>
bool GenericTransactionSignatureChecker<T>::VerifySchnorrSignature(Span<const unsigned char> sig, const XOnlyPubKey& pubkey, const uint256& sighash) const
{
    return pubkey.VerifySchnorr(sighash, sig);
}

template <class T>
bool GenericTransactionSignatureChecker<T>::CheckECDSASignature(const std::vector<unsigned char>& vchSigIn, const std::vector<unsigned char>& vchPubKey, const CScript& scriptCode, SigVersion sigversion) const
{
    CPubKey pubkey(vchPubKey);
    if (!pubkey.IsValid())
        return false;

    // Hash type is one byte tacked on to the end of the signature
    std::vector<unsigned char> vchSig(vchSigIn);
    if (vchSig.empty())
        return false;
    int nHashType = vchSig.back();
    vchSig.pop_back();

    // Witness sighashes need the amount.
    if (sigversion == SigVersion::WITNESS_V0 && amount < 0) return HandleMissingData(m_mdb);

    uint256 sighash = SignatureHash(scriptCode, *txTo, nIn, nHashType, amount, sigversion, this->txdata);

    if (!VerifyECDSASignature(vchSig, pubkey, sighash))
        return false;

    return true;
}

template <class T>
bool GenericTransactionSignatureChecker<T>::CheckSchnorrSignature(Span<const unsigned char> sig, Span<const unsigned char> pubkey_in, SigVersion sigversion, ScriptExecutionData& execdata, ScriptError* serror) const
{
    assert(sigversion == SigVersion::TAPROOT || sigversion == SigVersion::TAPSCRIPT);
    // Schnorr signatures have 32-byte public keys. The caller is responsible for enforcing this.
    assert(pubkey_in.size() == 32);
    // Note that in Tapscript evaluation, empty signatures are treated specially (invalid signature that does not
    // abort script execution). This is implemented in EvalChecksigTapscript, which won't invoke
    // CheckSchnorrSignature in that case. In other contexts, they are invalid like every other signature with
    // size different from 64 or 65.
    if (sig.size() != 64 && sig.size() != 65) return set_error(serror, SCRIPT_ERR_SCHNORR_SIG_SIZE);

    XOnlyPubKey pubkey{pubkey_in};

    uint8_t hashtype = SIGHASH_DEFAULT;
    if (sig.size() == 65) {
        hashtype = SpanPopBack(sig);
        if (hashtype == SIGHASH_DEFAULT) return set_error(serror, SCRIPT_ERR_SCHNORR_SIG_HASHTYPE);
    }
    uint256 sighash;
    if (!this->txdata) return HandleMissingData(m_mdb);
    if (!SignatureHashSchnorr(sighash, execdata, *txTo, nIn, hashtype, sigversion, *this->txdata, m_mdb)) {
        return set_error(serror, SCRIPT_ERR_SCHNORR_SIG_HASHTYPE);
    }
    if (!VerifySchnorrSignature(sig, pubkey, sighash)) return set_error(serror, SCRIPT_ERR_SCHNORR_SIG);
    return true;
}

template <class T>
bool GenericTransactionSignatureChecker<T>::CheckLockTime(const CScriptNum& nLockTime) const
{
    // There are two kinds of nLockTime: lock-by-blockheight
    // and lock-by-blocktime, distinguished by whether
    // nLockTime < LOCKTIME_THRESHOLD.
    //
    // We want to compare apples to apples, so fail the script
    // unless the type of nLockTime being tested is the same as
    // the nLockTime in the transaction.
    if (!(
        (txTo->nLockTime <  LOCKTIME_THRESHOLD && nLockTime <  LOCKTIME_THRESHOLD) ||
        (txTo->nLockTime >= LOCKTIME_THRESHOLD && nLockTime >= LOCKTIME_THRESHOLD)
    ))
        return false;

    // Now that we know we're comparing apples-to-apples, the
    // comparison is a simple numeric one.
    if (nLockTime > (int64_t)txTo->nLockTime)
        return false;

    // Finally the nLockTime feature can be disabled in IsFinalTx()
    // and thus CHECKLOCKTIMEVERIFY bypassed if every txin has
    // been finalized by setting nSequence to maxint. The
    // transaction would be allowed into the blockchain, making
    // the opcode ineffective.
    //
    // Testing if this vin is not final is sufficient to
    // prevent this condition. Alternatively we could test all
    // inputs, but testing just this input minimizes the data
    // required to prove correct CHECKLOCKTIMEVERIFY execution.
    if (CTxIn::SEQUENCE_FINAL == txTo->vin[nIn].nSequence)
        return false;

    return true;
}

template <class T>
bool GenericTransactionSignatureChecker<T>::CheckSequence(const CScriptNum& nSequence) const
{
    // Relative lock times are supported by comparing the passed
    // in operand to the sequence number of the input.
    const int64_t txToSequence = (int64_t)txTo->vin[nIn].nSequence;

    // Fail if the transaction's version number is not set high
    // enough to trigger BIP 68 rules.
    if (static_cast<uint32_t>(txTo->nVersion) < 2)
        return false;

    // Sequence numbers with their most significant bit set are not
    // consensus constrained. Testing that the transaction's sequence
    // number do not have this bit set prevents using this property
    // to get around a CHECKSEQUENCEVERIFY check.
    if (txToSequence & CTxIn::SEQUENCE_LOCKTIME_DISABLE_FLAG)
        return false;

    // Mask off any bits that do not have consensus-enforced meaning
    // before doing the integer comparisons
    const uint32_t nLockTimeMask = CTxIn::SEQUENCE_LOCKTIME_TYPE_FLAG | CTxIn::SEQUENCE_LOCKTIME_MASK;
    const int64_t txToSequenceMasked = txToSequence & nLockTimeMask;
    const CScriptNum nSequenceMasked = nSequence & nLockTimeMask;

    // There are two kinds of nSequence: lock-by-blockheight
    // and lock-by-blocktime, distinguished by whether
    // nSequenceMasked < CTxIn::SEQUENCE_LOCKTIME_TYPE_FLAG.
    //
    // We want to compare apples to apples, so fail the script
    // unless the type of nSequenceMasked being tested is the same as
    // the nSequenceMasked in the transaction.
    if (!(
        (txToSequenceMasked <  CTxIn::SEQUENCE_LOCKTIME_TYPE_FLAG && nSequenceMasked <  CTxIn::SEQUENCE_LOCKTIME_TYPE_FLAG) ||
        (txToSequenceMasked >= CTxIn::SEQUENCE_LOCKTIME_TYPE_FLAG && nSequenceMasked >= CTxIn::SEQUENCE_LOCKTIME_TYPE_FLAG)
    )) {
        return false;
    }

    // Now that we know we're comparing apples-to-apples, the
    // comparison is a simple numeric one.
    if (nSequenceMasked > txToSequenceMasked)
        return false;

    return true;
}

// explicit instantiation
template class GenericTransactionSignatureChecker<CTransaction>;
template class GenericTransactionSignatureChecker<CMutableTransaction>;

template <class T>
bool GenericTransactionSignatureOutputChecker<T>::VerifyECDSASignature(const std::vector<unsigned char>& vchSig, const CPubKey& pubkey, const uint256& sighash) const
{
    return pubkey.Verify(sighash, vchSig);
}

template <class T>
bool GenericTransactionSignatureOutputChecker<T>::CheckECDSASignature(const std::vector<unsigned char>& vchSigIn, const std::vector<unsigned char>& vchPubKey, const CScript& scriptCode, SigVersion sigversion) const
{
    CPubKey pubkey(vchPubKey);
    if (!pubkey.IsValid())
        return false;

    // Hash type is one byte tacked on to the end of the signature
    std::vector<unsigned char> vchSig(vchSigIn);
    if (vchSig.empty())
        return false;
    int nHashType = vchSig.back();
    vchSig.pop_back();

    uint256 sighash = SignatureHashOutput(scriptCode, *txTo, nOut, nHashType, amount, sigversion, this->txdata);

    if (!VerifyECDSASignature(vchSig, pubkey, sighash))
        return false;

    return true;
}

// explicit instantiation
template class GenericTransactionSignatureOutputChecker<CTransaction>;
template class GenericTransactionSignatureOutputChecker<CMutableTransaction>;

<<<<<<< HEAD
static bool ExecuteWitnessScript(const Span<const valtype>& stack_span, const CScript& scriptPubKey, unsigned int flags, SigVersion sigversion, const BaseSignatureChecker& checker, ScriptExecutionData& execdata, ScriptError* serror)
=======
static bool ExecuteWitnessScript(const Span<const valtype>& stack_span, const CScript& exec_script, unsigned int flags, SigVersion sigversion, const BaseSignatureChecker& checker, ScriptExecutionData& execdata, ScriptError* serror)
>>>>>>> ec86f1e9
{
    std::vector<valtype> stack{stack_span.begin(), stack_span.end()};

    if (sigversion == SigVersion::TAPSCRIPT) {
        // OP_SUCCESSx processing overrides everything, including stack element size limits
        CScript::const_iterator pc = exec_script.begin();
        while (pc < exec_script.end()) {
            opcodetype opcode;
            if (!exec_script.GetOp(pc, opcode)) {
                // Note how this condition would not be reached if an unknown OP_SUCCESSx was found
                return set_error(serror, SCRIPT_ERR_BAD_OPCODE);
            }
            // New opcodes will be listed here. May use a different sigversion to modify existing opcodes.
            if (IsOpSuccess(opcode)) {
                if (flags & SCRIPT_VERIFY_DISCOURAGE_OP_SUCCESS) {
                    return set_error(serror, SCRIPT_ERR_DISCOURAGE_OP_SUCCESS);
                }
                return set_success(serror);
            }
        }

        // Tapscript enforces initial stack size limits (altstack is empty here)
        if (stack.size() > MAX_STACK_SIZE) return set_error(serror, SCRIPT_ERR_STACK_SIZE);
    }

    // Disallow stack item size > MAX_SCRIPT_ELEMENT_SIZE in witness stack
    for (const valtype& elem : stack) {
        if (elem.size() > MAX_SCRIPT_ELEMENT_SIZE) return set_error(serror, SCRIPT_ERR_PUSH_SIZE);
    }

    // Run the script interpreter.
    if (!EvalScript(stack, exec_script, flags, checker, sigversion, execdata, serror)) return false;

    // Scripts inside witness implicitly require cleanstack behaviour
    if (stack.size() != 1) return set_error(serror, SCRIPT_ERR_CLEANSTACK);
    if (!CastToBool(stack.back())) return set_error(serror, SCRIPT_ERR_EVAL_FALSE);
    return true;
}

uint256 ComputeTapleafHash(uint8_t leaf_version, const CScript& script)
{
    return (CHashWriter(HASHER_TAPLEAF) << leaf_version << script).GetSHA256();
}

uint256 ComputeTaprootMerkleRoot(Span<const unsigned char> control, const uint256& tapleaf_hash)
{
    const int path_len = (control.size() - TAPROOT_CONTROL_BASE_SIZE) / TAPROOT_CONTROL_NODE_SIZE;
    uint256 k = tapleaf_hash;
    for (int i = 0; i < path_len; ++i) {
        CHashWriter ss_branch{HASHER_TAPBRANCH};
        Span node{Span{control}.subspan(TAPROOT_CONTROL_BASE_SIZE + TAPROOT_CONTROL_NODE_SIZE * i, TAPROOT_CONTROL_NODE_SIZE)};
        if (std::lexicographical_compare(k.begin(), k.end(), node.begin(), node.end())) {
            ss_branch << k << node;
        } else {
            ss_branch << node << k;
        }
        k = ss_branch.GetSHA256();
    }
    return k;
}

static bool VerifyTaprootCommitment(const std::vector<unsigned char>& control, const std::vector<unsigned char>& program, const uint256& tapleaf_hash)
{
    assert(control.size() >= TAPROOT_CONTROL_BASE_SIZE);
    assert(program.size() >= uint256::size());
    //! The internal pubkey (x-only, so no Y coordinate parity).
    const XOnlyPubKey p{Span{control}.subspan(1, TAPROOT_CONTROL_BASE_SIZE - 1)};
    //! The output pubkey (taken from the scriptPubKey).
    const XOnlyPubKey q{program};
    // Compute the Merkle root from the leaf and the provided path.
    const uint256 merkle_root = ComputeTaprootMerkleRoot(control, tapleaf_hash);
    // Verify that the output pubkey matches the tweaked internal pubkey, after correcting for parity.
    return q.CheckTapTweak(p, merkle_root, control[0] & 1);
}

static bool VerifyWitnessProgram(const CScriptWitness& witness, int witversion, const std::vector<unsigned char>& program, unsigned int flags, const BaseSignatureChecker& checker, ScriptError* serror, bool is_p2sh)
{
    CScript exec_script; //!< Actually executed script (last stack item in P2WSH; implied P2PKH script in P2WPKH; leaf script in P2TR)
    Span stack{witness.stack};
    ScriptExecutionData execdata;

    if (witversion == 0) {
        if (program.size() == WITNESS_V0_SCRIPTHASH_SIZE) {
            // BIP141 P2WSH: 32-byte witness v0 program (which encodes SHA256(script))
            if (stack.size() == 0) {
                return set_error(serror, SCRIPT_ERR_WITNESS_PROGRAM_WITNESS_EMPTY);
            }
            const valtype& script_bytes = SpanPopBack(stack);
            exec_script = CScript(script_bytes.begin(), script_bytes.end());
            uint256 hash_exec_script;
            CSHA256().Write(exec_script.data(), exec_script.size()).Finalize(hash_exec_script.begin());
            if (memcmp(hash_exec_script.begin(), program.data(), 32)) {
                return set_error(serror, SCRIPT_ERR_WITNESS_PROGRAM_MISMATCH);
            }
            return ExecuteWitnessScript(stack, exec_script, flags, SigVersion::WITNESS_V0, checker, execdata, serror);
        } else if (program.size() == WITNESS_V0_KEYHASH_SIZE) {
            // BIP141 P2WPKH: 20-byte witness v0 program (which encodes Hash160(pubkey))
            if (stack.size() != 2) {
                return set_error(serror, SCRIPT_ERR_WITNESS_PROGRAM_MISMATCH); // 2 items in witness
            }
            exec_script << OP_DUP << OP_HASH160 << program << OP_EQUALVERIFY << OP_CHECKSIG;
            return ExecuteWitnessScript(stack, exec_script, flags, SigVersion::WITNESS_V0, checker, execdata, serror);
        } else {
            return set_error(serror, SCRIPT_ERR_WITNESS_PROGRAM_WRONG_LENGTH);
        }
    } else if (witversion == 1 && program.size() == WITNESS_V1_TAPROOT_SIZE && !is_p2sh) {
        // BIP341 Taproot: 32-byte non-P2SH witness v1 program (which encodes a P2C-tweaked pubkey)
        if (!(flags & SCRIPT_VERIFY_TAPROOT)) return set_success(serror);
        if (stack.size() == 0) return set_error(serror, SCRIPT_ERR_WITNESS_PROGRAM_WITNESS_EMPTY);
        if (stack.size() >= 2 && !stack.back().empty() && stack.back()[0] == ANNEX_TAG) {
            // Drop annex (this is non-standard; see IsWitnessStandard)
            const valtype& annex = SpanPopBack(stack);
            execdata.m_annex_hash = (CHashWriter(SER_GETHASH, 0) << annex).GetSHA256();
            execdata.m_annex_present = true;
        } else {
            execdata.m_annex_present = false;
        }
        execdata.m_annex_init = true;
        if (stack.size() == 1) {
            // Key path spending (stack size is 1 after removing optional annex)
            if (!checker.CheckSchnorrSignature(stack.front(), program, SigVersion::TAPROOT, execdata, serror)) {
                return false; // serror is set
            }
            return set_success(serror);
        } else {
            // Script path spending (stack size is >1 after removing optional annex)
            const valtype& control = SpanPopBack(stack);
            const valtype& script_bytes = SpanPopBack(stack);
            exec_script = CScript(script_bytes.begin(), script_bytes.end());
            if (control.size() < TAPROOT_CONTROL_BASE_SIZE || control.size() > TAPROOT_CONTROL_MAX_SIZE || ((control.size() - TAPROOT_CONTROL_BASE_SIZE) % TAPROOT_CONTROL_NODE_SIZE) != 0) {
                return set_error(serror, SCRIPT_ERR_TAPROOT_WRONG_CONTROL_SIZE);
            }
            execdata.m_tapleaf_hash = ComputeTapleafHash(control[0] & TAPROOT_LEAF_MASK, exec_script);
            if (!VerifyTaprootCommitment(control, program, execdata.m_tapleaf_hash)) {
                return set_error(serror, SCRIPT_ERR_WITNESS_PROGRAM_MISMATCH);
            }
            execdata.m_tapleaf_hash_init = true;
            if ((control[0] & TAPROOT_LEAF_MASK) == TAPROOT_LEAF_TAPSCRIPT) {
                // Tapscript (leaf version 0xc0)
                execdata.m_validation_weight_left = ::GetSerializeSize(witness.stack, PROTOCOL_VERSION) + VALIDATION_WEIGHT_OFFSET;
                execdata.m_validation_weight_left_init = true;
                return ExecuteWitnessScript(stack, exec_script, flags, SigVersion::TAPSCRIPT, checker, execdata, serror);
            }
            if (flags & SCRIPT_VERIFY_DISCOURAGE_UPGRADABLE_TAPROOT_VERSION) {
                return set_error(serror, SCRIPT_ERR_DISCOURAGE_UPGRADABLE_TAPROOT_VERSION);
            }
            return set_success(serror);
        }
    } else {
        if (flags & SCRIPT_VERIFY_DISCOURAGE_UPGRADABLE_WITNESS_PROGRAM) {
            return set_error(serror, SCRIPT_ERR_DISCOURAGE_UPGRADABLE_WITNESS_PROGRAM);
        }
        // Other version/size/p2sh combinations return true for future softfork compatibility
        return true;
    }
    // There is intentionally no return statement here, to be able to use "control reaches end of non-void function" warnings to detect gaps in the logic above.
}

bool VerifyScript(const CScript& scriptSig, const CScript& scriptPubKey, const CScriptWitness* witness, unsigned int flags, const BaseSignatureChecker& checker, ScriptError* serror)
{
    static const CScriptWitness emptyWitness;
    if (witness == nullptr) {
        witness = &emptyWitness;
    }
    bool hadWitness = false;

    set_error(serror, SCRIPT_ERR_UNKNOWN_ERROR);

    if ((flags & SCRIPT_VERIFY_SIGPUSHONLY) != 0 && !scriptSig.IsPushOnly()) {
        return set_error(serror, SCRIPT_ERR_SIG_PUSHONLY);
    }

    // scriptSig and scriptPubKey must be evaluated sequentially on the same stack
    // rather than being simply concatenated (see CVE-2010-5141)
    std::vector<std::vector<unsigned char> > stack, stackCopy;
    if (!EvalScript(stack, scriptSig, flags, checker, SigVersion::BASE, serror))
        // serror is set
        return false;
    if (flags & SCRIPT_VERIFY_P2SH)
        stackCopy = stack;
    if (!EvalScript(stack, scriptPubKey, flags, checker, SigVersion::BASE, serror))
        // serror is set
        return false;
    if (stack.empty())
        return set_error(serror, SCRIPT_ERR_EVAL_FALSE);
    if (CastToBool(stack.back()) == false)
        return set_error(serror, SCRIPT_ERR_EVAL_FALSE);

    // Bare witness programs
    int witnessversion;
    std::vector<unsigned char> witnessprogram;
    if (flags & SCRIPT_VERIFY_WITNESS) {
        if (scriptPubKey.IsWitnessProgram(witnessversion, witnessprogram)) {
            hadWitness = true;
            if (scriptSig.size() != 0) {
                // The scriptSig must be _exactly_ CScript(), otherwise we reintroduce malleability.
                return set_error(serror, SCRIPT_ERR_WITNESS_MALLEATED);
            }
            if (!VerifyWitnessProgram(*witness, witnessversion, witnessprogram, flags, checker, serror, /* is_p2sh */ false)) {
                return false;
            }
            // Bypass the cleanstack check at the end. The actual stack is obviously not clean
            // for witness programs.
            stack.resize(1);
        }
    }

    // Additional validation for spend-to-script-hash transactions:
    if ((flags & SCRIPT_VERIFY_P2SH) && scriptPubKey.IsPayToScriptHash())
    {
        // scriptSig must be literals-only or validation fails
        if (!scriptSig.IsPushOnly())
            return set_error(serror, SCRIPT_ERR_SIG_PUSHONLY);

        // Restore stack.
        swap(stack, stackCopy);

        // stack cannot be empty here, because if it was the
        // P2SH  HASH <> EQUAL  scriptPubKey would be evaluated with
        // an empty stack and the EvalScript above would return false.
        assert(!stack.empty());

        const valtype& pubKeySerialized = stack.back();
        CScript pubKey2(pubKeySerialized.begin(), pubKeySerialized.end());
        popstack(stack);

        if (!EvalScript(stack, pubKey2, flags, checker, SigVersion::BASE, serror))
            // serror is set
            return false;
        if (stack.empty())
            return set_error(serror, SCRIPT_ERR_EVAL_FALSE);
        if (!CastToBool(stack.back()))
            return set_error(serror, SCRIPT_ERR_EVAL_FALSE);

        // P2SH witness program
        if (flags & SCRIPT_VERIFY_WITNESS) {
            if (pubKey2.IsWitnessProgram(witnessversion, witnessprogram)) {
                hadWitness = true;
                if (scriptSig != CScript() << std::vector<unsigned char>(pubKey2.begin(), pubKey2.end())) {
                    // The scriptSig must be _exactly_ a single push of the redeemScript. Otherwise we
                    // reintroduce malleability.
                    return set_error(serror, SCRIPT_ERR_WITNESS_MALLEATED_P2SH);
                }
                if (!VerifyWitnessProgram(*witness, witnessversion, witnessprogram, flags, checker, serror, /* is_p2sh */ true)) {
                    return false;
                }
                // Bypass the cleanstack check at the end. The actual stack is obviously not clean
                // for witness programs.
                stack.resize(1);
            }
        }
    }

    // The CLEANSTACK check is only performed after potential P2SH evaluation,
    // as the non-P2SH evaluation of a P2SH script will obviously not result in
    // a clean stack (the P2SH inputs remain). The same holds for witness evaluation.
    if ((flags & SCRIPT_VERIFY_CLEANSTACK) != 0) {
        // Disallow CLEANSTACK without P2SH, as otherwise a switch CLEANSTACK->P2SH+CLEANSTACK
        // would be possible, which is not a softfork (and P2SH should be one).
        assert((flags & SCRIPT_VERIFY_P2SH) != 0);
        assert((flags & SCRIPT_VERIFY_WITNESS) != 0);
        if (stack.size() != 1) {
            return set_error(serror, SCRIPT_ERR_CLEANSTACK);
        }
    }

    if (flags & SCRIPT_VERIFY_WITNESS) {
        // We can't check for correct unexpected witness data if P2SH was off, so require
        // that WITNESS implies P2SH. Otherwise, going from WITNESS->P2SH+WITNESS would be
        // possible, which is not a softfork.
        assert((flags & SCRIPT_VERIFY_P2SH) != 0);
        if (!hadWitness && !witness->IsNull()) {
            return set_error(serror, SCRIPT_ERR_WITNESS_UNEXPECTED);
        }
    }

    return set_success(serror);
}

size_t static WitnessSigOps(int witversion, const std::vector<unsigned char>& witprogram, const CScriptWitness& witness)
{
    if (witversion == 0) {
        if (witprogram.size() == WITNESS_V0_KEYHASH_SIZE)
            return 1;

        if (witprogram.size() == WITNESS_V0_SCRIPTHASH_SIZE && witness.stack.size() > 0) {
            CScript subscript(witness.stack.back().begin(), witness.stack.back().end());
            return subscript.GetSigOpCount(true);
        }
    }

    // Future flags may be implemented here.
    return 0;
}

size_t CountWitnessSigOps(const CScript& scriptSig, const CScript& scriptPubKey, const CScriptWitness* witness, unsigned int flags)
{
    static const CScriptWitness witnessEmpty;

    if ((flags & SCRIPT_VERIFY_WITNESS) == 0) {
        return 0;
    }
    assert((flags & SCRIPT_VERIFY_P2SH) != 0);

    int witnessversion;
    std::vector<unsigned char> witnessprogram;
    if (scriptPubKey.IsWitnessProgram(witnessversion, witnessprogram)) {
        return WitnessSigOps(witnessversion, witnessprogram, witness ? *witness : witnessEmpty);
    }

    if (scriptPubKey.IsPayToScriptHash() && scriptSig.IsPushOnly()) {
        CScript::const_iterator pc = scriptSig.begin();
        std::vector<unsigned char> data;
        while (pc < scriptSig.end()) {
            opcodetype opcode;
            scriptSig.GetOp(pc, opcode, data);
        }
        CScript subscript(data.begin(), data.end());
        if (subscript.IsWitnessProgram(witnessversion, witnessprogram)) {
            return WitnessSigOps(witnessversion, witnessprogram, witness ? *witness : witnessEmpty);
        }
    }

    return 0;
}<|MERGE_RESOLUTION|>--- conflicted
+++ resolved
@@ -139,11 +139,7 @@
     // Verify that the length of the signature matches the sum of the length
     // of the elements.
     if ((size_t)(lenR + lenS + (haveHashType ? 7 : 6)) != sig.size()) return false;
-<<<<<<< HEAD
- 
-=======
-
->>>>>>> ec86f1e9
+
     // Check whether the R element is an integer.
     if (sig[2] != 0x02) return false;
 
@@ -1975,11 +1971,7 @@
 template class GenericTransactionSignatureOutputChecker<CTransaction>;
 template class GenericTransactionSignatureOutputChecker<CMutableTransaction>;
 
-<<<<<<< HEAD
-static bool ExecuteWitnessScript(const Span<const valtype>& stack_span, const CScript& scriptPubKey, unsigned int flags, SigVersion sigversion, const BaseSignatureChecker& checker, ScriptExecutionData& execdata, ScriptError* serror)
-=======
 static bool ExecuteWitnessScript(const Span<const valtype>& stack_span, const CScript& exec_script, unsigned int flags, SigVersion sigversion, const BaseSignatureChecker& checker, ScriptExecutionData& execdata, ScriptError* serror)
->>>>>>> ec86f1e9
 {
     std::vector<valtype> stack{stack_span.begin(), stack_span.end()};
 
