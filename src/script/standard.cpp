// Copyright (c) 2009-2010 Satoshi Nakamoto
// Copyright (c) 2009-2021 The Bitcoin Core developers
// Distributed under the MIT software license, see the accompanying
// file COPYING or http://www.opensource.org/licenses/mit-license.php.

#include <script/standard.h>

#include <crypto/sha256.h>
#include <hash.h>
#include <pubkey.h>
#include <script/interpreter.h>
#include <script/script.h>
#include <util/strencodings.h>

#include <qtum/qtumstate.h>
#include <qtum/qtumDGP.h>
#include <qtum/qtumtransaction.h>
#include <validation.h>
#include <streams.h>
<<<<<<< HEAD

#include <string>
#include <variant>
=======
>>>>>>> ec86f1e9

#include <string>
#include <variant>

bool fAcceptDatacarrier = DEFAULT_ACCEPT_DATACARRIER;
unsigned nMaxDatacarrierBytes = MAX_OP_RETURN_RELAY;

CScriptID::CScriptID(const CScript& in) : BaseHash(Hash160(in)) {}
CScriptID::CScriptID(const ScriptHash& in) : BaseHash(static_cast<uint160>(in)) {}

ScriptHash::ScriptHash(const CScript& in) : BaseHash(Hash160(in)) {}
ScriptHash::ScriptHash(const CScriptID& in) : BaseHash(static_cast<uint160>(in)) {}

PKHash::PKHash(const CPubKey& pubkey) : BaseHash(pubkey.GetID()) {}
PKHash::PKHash(const CKeyID& pubkey_id) : BaseHash(pubkey_id) {}

WitnessV0KeyHash::WitnessV0KeyHash(const CPubKey& pubkey) : BaseHash(pubkey.GetID()) {}
WitnessV0KeyHash::WitnessV0KeyHash(const PKHash& pubkey_hash) : BaseHash(static_cast<uint160>(pubkey_hash)) {}

CKeyID ToKeyID(const PKHash& key_hash)
{
    return CKeyID{static_cast<uint160>(key_hash)};
}

CKeyID ToKeyID(const WitnessV0KeyHash& key_hash)
{
    return CKeyID{static_cast<uint160>(key_hash)};
}

WitnessV0ScriptHash::WitnessV0ScriptHash(const CScript& in)
{
    CSHA256().Write(in.data(), in.size()).Finalize(begin());
}

std::string GetTxnOutputType(TxoutType t)
{
    switch (t) {
    case TxoutType::NONSTANDARD: return "nonstandard";
    case TxoutType::PUBKEY: return "pubkey";
    case TxoutType::PUBKEYHASH: return "pubkeyhash";
    case TxoutType::SCRIPTHASH: return "scripthash";
    case TxoutType::MULTISIG: return "multisig";
    case TxoutType::NULL_DATA: return "nulldata";
    case TxoutType::WITNESS_V0_KEYHASH: return "witness_v0_keyhash";
    case TxoutType::WITNESS_V0_SCRIPTHASH: return "witness_v0_scripthash";
    case TxoutType::WITNESS_V1_TAPROOT: return "witness_v1_taproot";
    case TxoutType::WITNESS_UNKNOWN: return "witness_unknown";
    case TxoutType::CREATE_SENDER: return "create_sender";
    case TxoutType::CALL_SENDER: return "call_sender";
    case TxoutType::CREATE: return "create";
    case TxoutType::CALL: return "call";
    } // no default case, so the compiler can warn about missing cases
    assert(false);
}

static bool MatchPayToPubkey(const CScript& script, valtype& pubkey)
{
    if (script.size() == CPubKey::SIZE + 2 && script[0] == CPubKey::SIZE && script.back() == OP_CHECKSIG) {
        pubkey = valtype(script.begin() + 1, script.begin() + CPubKey::SIZE + 1);
        return CPubKey::ValidSize(pubkey);
    }
    if (script.size() == CPubKey::COMPRESSED_SIZE + 2 && script[0] == CPubKey::COMPRESSED_SIZE && script.back() == OP_CHECKSIG) {
        pubkey = valtype(script.begin() + 1, script.begin() + CPubKey::COMPRESSED_SIZE + 1);
        return CPubKey::ValidSize(pubkey);
    }
    return false;
}

static bool MatchPayToPubkeyHash(const CScript& script, valtype& pubkeyhash)
{
    if (script.size() == 25 && script[0] == OP_DUP && script[1] == OP_HASH160 && script[2] == 20 && script[23] == OP_EQUALVERIFY && script[24] == OP_CHECKSIG) {
        pubkeyhash = valtype(script.begin () + 3, script.begin() + 23);
        return true;
    }
    return false;
}

/** Test for "small positive integer" script opcodes - OP_1 through OP_16. */
static constexpr bool IsSmallInteger(opcodetype opcode)
{
    return opcode >= OP_1 && opcode <= OP_16;
}

static constexpr bool IsPushdataOp(opcodetype opcode)
{
    return opcode > OP_FALSE && opcode <= OP_PUSHDATA4;
}

static constexpr bool IsValidMultisigKeyCount(int n_keys)
{
    return n_keys > 0 && n_keys <= MAX_PUBKEYS_PER_MULTISIG;
}

static bool GetMultisigKeyCount(opcodetype opcode, valtype data, int& count)
{
    if (IsSmallInteger(opcode)) {
        count = CScript::DecodeOP_N(opcode);
        return IsValidMultisigKeyCount(count);
    }

    if (IsPushdataOp(opcode)) {
        if (!CheckMinimalPush(data, opcode)) return false;
        try {
            count = CScriptNum(data, /* fRequireMinimal = */ true).getint();
            return IsValidMultisigKeyCount(count);
        } catch (const scriptnum_error&) {
            return false;
        }
    }

    return false;
}

static bool MatchMultisig(const CScript& script, int& required_sigs, std::vector<valtype>& pubkeys)
{
    opcodetype opcode;
    valtype data;
    int num_keys;

    CScript::const_iterator it = script.begin();
    if (script.size() < 1 || script.back() != OP_CHECKMULTISIG) return false;

    if (!script.GetOp(it, opcode, data) || !GetMultisigKeyCount(opcode, data, required_sigs)) return false;
    while (script.GetOp(it, opcode, data) && CPubKey::ValidSize(data)) {
        pubkeys.emplace_back(std::move(data));
    }
    if (!GetMultisigKeyCount(opcode, data, num_keys)) return false;

    if (pubkeys.size() != static_cast<unsigned long>(num_keys) || num_keys < required_sigs) return false;

    return (it + 1 == script.end());
}

static bool MatchContract(const CScript& scriptPubKey, std::vector<std::vector<unsigned char>>& vSolutionsRet, bool contractConsensus, bool allowEmptySenderSig, TxoutType& typeRet )
{
    //contractConsesus is true when evaluating if a contract tx is "standard" for consensus purposes
    //It is false in all other cases, so to prevent a particular contract tx from being broadcast on mempool, but allowed in blocks,
    //one should ensure that contractConsensus is false

    // Templates
    static std::multimap<TxoutType, CScript> mTemplates;
    if (mTemplates.empty())
    {
        // Contract creation tx with sender
        mTemplates.insert(std::make_pair(TxoutType::CREATE_SENDER, CScript() << OP_ADDRESS_TYPE << OP_ADDRESS << OP_SCRIPT_SIG << OP_SENDER << OP_VERSION << OP_GAS_LIMIT << OP_GAS_PRICE << OP_DATA << OP_CREATE));

        // Call contract tx with sender
        mTemplates.insert(std::make_pair(TxoutType::CALL_SENDER, CScript() << OP_ADDRESS_TYPE << OP_ADDRESS << OP_SCRIPT_SIG << OP_SENDER << OP_VERSION << OP_GAS_LIMIT << OP_GAS_PRICE << OP_DATA << OP_PUBKEYHASH << OP_CALL));

        // Contract creation tx
        mTemplates.insert(std::make_pair(TxoutType::CREATE, CScript() << OP_VERSION << OP_GAS_LIMIT << OP_GAS_PRICE << OP_DATA << OP_CREATE));

        // Call contract tx
        mTemplates.insert(std::make_pair(TxoutType::CALL, CScript() << OP_VERSION << OP_GAS_LIMIT << OP_GAS_PRICE << OP_DATA << OP_PUBKEYHASH << OP_CALL));
    }

    // Scan templates
    typeRet = TxoutType::NONSTANDARD;
    const CScript& script1 = scriptPubKey;
    for (const std::pair<TxoutType, CScript>& tplate : mTemplates)
    {
        const CScript& script2 = tplate.second;
        vSolutionsRet.clear();

        opcodetype opcode1, opcode2;
        std::vector<unsigned char> vch1, vch2;

        uint64_t addressType = 0;
        VersionVM version;
        version.rootVM=20; //set to some invalid value

        // Compare
        CScript::const_iterator pc1 = script1.begin();
        CScript::const_iterator pc2 = script2.begin();
        while (true)
        {
            if (pc1 == script1.end() && pc2 == script2.end())
            {
                // Found a match
                typeRet =  tplate.first;
                return true;
            }
            if (!script1.GetOp(pc1, opcode1, vch1))
                break;
            if (!script2.GetOp(pc2, opcode2, vch2))
                break;

            // Template matching opcodes:
            if (opcode2 == OP_PUBKEYS)
            {
                while (vch1.size() >= 33 && vch1.size() <= 65)
                {
                    vSolutionsRet.push_back(vch1);
                    if (!script1.GetOp(pc1, opcode1, vch1))
                        break;
                }
                if (!script2.GetOp(pc2, opcode2, vch2))
                    break;
                // Normal situation is to fall through
                // to other if/else statements
            }

            if (opcode2 == OP_PUBKEY)
            {
                if (vch1.size() < 33 || vch1.size() > 65)
                    break;
                vSolutionsRet.push_back(vch1);
            }
            else if (opcode2 == OP_PUBKEYHASH)
            {
                if (vch1.size() != sizeof(uint160))
                    break;
                vSolutionsRet.push_back(vch1);
            }
            else if (opcode2 == OP_SMALLINTEGER)
            {   // Single-byte small integer pushed onto vSolutions
                if (opcode1 == OP_0 ||
                    (opcode1 >= OP_1 && opcode1 <= OP_16))
                {
                    char n = (char)CScript::DecodeOP_N(opcode1);
                    vSolutionsRet.push_back(valtype(1, n));
                }
                else
                    break;
            }
            else if (opcode2 == OP_VERSION)
            {
                if(0 <= opcode1 && opcode1 <= OP_PUSHDATA4)
                {
                    if(vch1.empty() || vch1.size() > 4 || (vch1.back() & 0x80))
                        return false;

                    version = VersionVM::fromRaw(CScriptNum::vch_to_uint64(vch1));
                    if(!(version.toRaw() == VersionVM::GetEVMDefault().toRaw() || version.toRaw() == VersionVM::GetNoExec().toRaw())){
                        // only allow standard EVM and no-exec transactions to live in mempool
                        return false;
                    }
                }
            }
            else if(opcode2 == OP_GAS_LIMIT) {
                try {
                    uint64_t val = CScriptNum::vch_to_uint64(vch1);
                    if(contractConsensus) {
                        //consensus rules (this is checked more in depth later using DGP)
                        if (version.rootVM != 0 && val < 1) {
                            return false;
                        }
                        if (val > MAX_BLOCK_GAS_LIMIT_DGP) {
                            //do not allow transactions that could use more gas than is in a block
                            return false;
                        }
                    }else{
                        //standard mempool rules for contracts
                        //consensus rules for contracts
                        if (version.rootVM != 0 && val < STANDARD_MINIMUM_GAS_LIMIT) {
                            return false;
                        }
                        if (val > DEFAULT_BLOCK_GAS_LIMIT_DGP / 2) {
                            //don't allow transactions that use more than 1/2 block of gas to be broadcast on the mempool
                            return false;
                        }

                    }
                }
                catch (const scriptnum_error &err) {
                    return false;
                }
            }
            else if(opcode2 == OP_GAS_PRICE) {
                try {
                    uint64_t val = CScriptNum::vch_to_uint64(vch1);
                    if(contractConsensus) {
                        //consensus rules (this is checked more in depth later using DGP)
                        if (version.rootVM != 0 && val < 1) {
                            return false;
                        }
                    }else{
                        //standard mempool rules
                        if (version.rootVM != 0 && val < STANDARD_MINIMUM_GAS_PRICE) {
                            return false;
                        }
                    }
                }
                catch (const scriptnum_error &err) {
                    return false;
                }
            }
            else if(opcode2 == OP_DATA)
            {
                if(0 <= opcode1 && opcode1 <= OP_PUSHDATA4)
                {
                    if(vch1.empty())
                        break;
                }
            }
            else if(opcode2 == OP_ADDRESS_TYPE)
            {
                try {
                    uint64_t val = CScriptNum::vch_to_uint64(vch1);
                    if(val < addresstype::PUBKEYHASH || val > addresstype::NONSTANDARD)
                        break;

                    addressType = val;
                }
                catch (const scriptnum_error &err) {
                    break;
                }
            }
            else if(opcode2 == OP_ADDRESS)
            {
                // Get the destination
                CTxDestination dest;
                if(addressType == addresstype::PUBKEYHASH && vch1.size() == sizeof(PKHash))
                {
                    dest = PKHash(uint160(vch1));
                }
                else
                    break;

                // Get the public key for the destination
                CScript senderPubKey = GetScriptForDestination(dest);
                CDataStream ss(SER_NETWORK, PROTOCOL_VERSION);
                ss << senderPubKey;
<<<<<<< HEAD
                vSolutionsRet.push_back(std::vector<unsigned char>(ss.begin(), ss.end()));
=======
                Span<const uint8_t> sp = MakeUCharSpan(ss);
                vSolutionsRet.push_back(std::vector<unsigned char>(sp.begin(), sp.end()));
>>>>>>> ec86f1e9
            }
            else if(opcode2 == OP_SCRIPT_SIG)
            {
                if(0 <= opcode1 && opcode1 <= OP_PUSHDATA4)
                {
                    if(!allowEmptySenderSig && vch1.empty())
                        break;

                    // Check the max size of the signature script
                    if(vch1.size() > MAX_BASE_SCRIPT_SIZE)
                        return false;

                    vSolutionsRet.push_back(vch1);
                }
            }
            else if (opcode1 != opcode2 || vch1 != vch2)
            {
                // Others must match exactly
                break;
            }
        }
    }

    return false;
}

TxoutType Solver(const CScript& scriptPubKey, std::vector<std::vector<unsigned char>>& vSolutionsRet, bool contractConsensus, bool allowEmptySenderSig)
{
    vSolutionsRet.clear();

    // Shortcut for pay-to-script-hash, which are more constrained than the other types:
    // it is always OP_HASH160 20 [20 byte hash] OP_EQUAL
    if (scriptPubKey.IsPayToScriptHash())
    {
        std::vector<unsigned char> hashBytes(scriptPubKey.begin()+2, scriptPubKey.begin()+22);
        vSolutionsRet.push_back(hashBytes);
        return TxoutType::SCRIPTHASH;
    }

    int witnessversion;
    std::vector<unsigned char> witnessprogram;
    if (scriptPubKey.IsWitnessProgram(witnessversion, witnessprogram)) {
        if (witnessversion == 0 && witnessprogram.size() == WITNESS_V0_KEYHASH_SIZE) {
            vSolutionsRet.push_back(std::move(witnessprogram));
            return TxoutType::WITNESS_V0_KEYHASH;
        }
        if (witnessversion == 0 && witnessprogram.size() == WITNESS_V0_SCRIPTHASH_SIZE) {
            vSolutionsRet.push_back(std::move(witnessprogram));
            return TxoutType::WITNESS_V0_SCRIPTHASH;
        }
        if (witnessversion == 1 && witnessprogram.size() == WITNESS_V1_TAPROOT_SIZE) {
            vSolutionsRet.push_back(std::move(witnessprogram));
            return TxoutType::WITNESS_V1_TAPROOT;
        }
        if (witnessversion != 0) {
            vSolutionsRet.push_back(std::vector<unsigned char>{(unsigned char)witnessversion});
            vSolutionsRet.push_back(std::move(witnessprogram));
            return TxoutType::WITNESS_UNKNOWN;
        }
        return TxoutType::NONSTANDARD;
    }

    // Provably prunable, data-carrying output
    //
    // So long as script passes the IsUnspendable() test and all but the first
    // byte passes the IsPushOnly() test we don't care what exactly is in the
    // script.
    if (scriptPubKey.size() >= 1 && scriptPubKey[0] == OP_RETURN && scriptPubKey.IsPushOnly(scriptPubKey.begin()+1)) {
        return TxoutType::NULL_DATA;
    }

    std::vector<unsigned char> data;
    if (MatchPayToPubkey(scriptPubKey, data)) {
        vSolutionsRet.push_back(std::move(data));
        return TxoutType::PUBKEY;
    }

    if (MatchPayToPubkeyHash(scriptPubKey, data)) {
        vSolutionsRet.push_back(std::move(data));
        return TxoutType::PUBKEYHASH;
    }

    int required;
    std::vector<std::vector<unsigned char>> keys;
    if (MatchMultisig(scriptPubKey, required, keys)) {
        vSolutionsRet.push_back({static_cast<unsigned char>(required)}); // safe as required is in range 1..20
        vSolutionsRet.insert(vSolutionsRet.end(), keys.begin(), keys.end());
        vSolutionsRet.push_back({static_cast<unsigned char>(keys.size())}); // safe as size is in range 1..20
        return TxoutType::MULTISIG;
    }

    TxoutType typeContract = TxoutType::NONSTANDARD;
    if(MatchContract(scriptPubKey, vSolutionsRet, contractConsensus, allowEmptySenderSig, typeContract))
    {
        return typeContract;
    }

    vSolutionsRet.clear();
    return TxoutType::NONSTANDARD;
}

bool ExtractDestination(const CScript& scriptPubKey, CTxDestination& addressRet, TxoutType *typeRet)
{
    std::vector<valtype> vSolutions;
    TxoutType whichType = Solver(scriptPubKey, vSolutions);

    if(typeRet){
        *typeRet = whichType;
    }

    switch (whichType) {
    case TxoutType::PUBKEY: {
        CPubKey pubKey(vSolutions[0]);
        if (!pubKey.IsValid())
            return false;

        addressRet = PKHash(pubKey);
        return true;
    }
    case TxoutType::PUBKEYHASH: {
        addressRet = PKHash(uint160(vSolutions[0]));
        return true;
    }
    case TxoutType::SCRIPTHASH: {
        addressRet = ScriptHash(uint160(vSolutions[0]));
        return true;
    }
    case TxoutType::WITNESS_V0_KEYHASH: {
        WitnessV0KeyHash hash;
        std::copy(vSolutions[0].begin(), vSolutions[0].end(), hash.begin());
        addressRet = hash;
        return true;
    }
    case TxoutType::WITNESS_V0_SCRIPTHASH: {
        WitnessV0ScriptHash hash;
        std::copy(vSolutions[0].begin(), vSolutions[0].end(), hash.begin());
        addressRet = hash;
        return true;
    }
    case TxoutType::WITNESS_V1_TAPROOT: {
        WitnessV1Taproot tap;
        std::copy(vSolutions[0].begin(), vSolutions[0].end(), tap.begin());
        addressRet = tap;
        return true;
    }
    case TxoutType::WITNESS_UNKNOWN: {
        WitnessUnknown unk;
        unk.version = vSolutions[0][0];
        std::copy(vSolutions[1].begin(), vSolutions[1].end(), unk.program);
        unk.length = vSolutions[1].size();
        addressRet = unk;
        return true;
    }
    case TxoutType::MULTISIG:
    case TxoutType::NULL_DATA:
    case TxoutType::NONSTANDARD:
    case TxoutType::CREATE_SENDER:
    case TxoutType::CALL_SENDER:
    case TxoutType::CREATE:
    case TxoutType::CALL:
        return false;
    } // no default case, so the compiler can warn about missing cases
    assert(false);
}

<<<<<<< HEAD
// TODO: from v23 ("addresses" and "reqSigs" deprecated) "ExtractDestinations" should be removed
bool ExtractDestinations(const CScript& scriptPubKey, TxoutType& typeRet, std::vector<CTxDestination>& addressRet, int& nRequiredRet, bool contractConsensus)
{
    addressRet.clear();
    std::vector<valtype> vSolutions;
    typeRet = Solver(scriptPubKey, vSolutions, contractConsensus);
    if (typeRet == TxoutType::NONSTANDARD) {
        return false;
    } else if (typeRet == TxoutType::NULL_DATA) {
        // This is data, not addresses
        return false;
    }

    if (typeRet == TxoutType::MULTISIG)
    {
        nRequiredRet = vSolutions.front()[0];
        for (unsigned int i = 1; i < vSolutions.size()-1; i++)
        {
            CPubKey pubKey(vSolutions[i]);
            if (!pubKey.IsValid())
                continue;

            CTxDestination address = PKHash(pubKey);
            addressRet.push_back(address);
        }

        if (addressRet.empty())
            return false;
    }
    else
    {
        nRequiredRet = 1;
        CTxDestination address;
        if (!ExtractDestination(scriptPubKey, address))
           return false;
        addressRet.push_back(address);
    }

    return true;
}

=======
>>>>>>> ec86f1e9
namespace {
class CScriptVisitor
{
public:
    CScript operator()(const CNoDestination& dest) const
    {
        return CScript();
    }

    CScript operator()(const PKHash& keyID) const
    {
        return CScript() << OP_DUP << OP_HASH160 << ToByteVector(keyID) << OP_EQUALVERIFY << OP_CHECKSIG;
    }

    CScript operator()(const ScriptHash& scriptID) const
    {
        return CScript() << OP_HASH160 << ToByteVector(scriptID) << OP_EQUAL;
    }

    CScript operator()(const WitnessV0KeyHash& id) const
    {
        return CScript() << OP_0 << ToByteVector(id);
    }

    CScript operator()(const WitnessV0ScriptHash& id) const
    {
        return CScript() << OP_0 << ToByteVector(id);
    }

    CScript operator()(const WitnessV1Taproot& tap) const
    {
        return CScript() << OP_1 << ToByteVector(tap);
    }

    CScript operator()(const WitnessUnknown& id) const
    {
        return CScript() << CScript::EncodeOP_N(id.version) << std::vector<unsigned char>(id.program, id.program + id.length);
    }
};
} // namespace

CScript GetScriptForDestination(const CTxDestination& dest)
{
    return std::visit(CScriptVisitor(), dest);
}

CScript GetScriptForRawPubKey(const CPubKey& pubKey)
{
    return CScript() << std::vector<unsigned char>(pubKey.begin(), pubKey.end()) << OP_CHECKSIG;
}

CScript GetScriptForMultisig(int nRequired, const std::vector<CPubKey>& keys)
{
    CScript script;

    script << nRequired;
    for (const CPubKey& key : keys)
        script << ToByteVector(key);
    script << keys.size() << OP_CHECKMULTISIG;

    return script;
}

bool IsValidDestination(const CTxDestination& dest) {
    return dest.index() != 0;
}

/*static*/ TaprootBuilder::NodeInfo TaprootBuilder::Combine(NodeInfo&& a, NodeInfo&& b)
{
    NodeInfo ret;
    /* Iterate over all tracked leaves in a, add b's hash to their Merkle branch, and move them to ret. */
    for (auto& leaf : a.leaves) {
        leaf.merkle_branch.push_back(b.hash);
        ret.leaves.emplace_back(std::move(leaf));
    }
    /* Iterate over all tracked leaves in b, add a's hash to their Merkle branch, and move them to ret. */
    for (auto& leaf : b.leaves) {
        leaf.merkle_branch.push_back(a.hash);
        ret.leaves.emplace_back(std::move(leaf));
    }
    /* Lexicographically sort a and b's hash, and compute parent hash. */
    if (a.hash < b.hash) {
        ret.hash = (CHashWriter(HASHER_TAPBRANCH) << a.hash << b.hash).GetSHA256();
    } else {
        ret.hash = (CHashWriter(HASHER_TAPBRANCH) << b.hash << a.hash).GetSHA256();
    }
    return ret;
}

void TaprootSpendData::Merge(TaprootSpendData other)
{
    // TODO: figure out how to better deal with conflicting information
    // being merged.
    if (internal_key.IsNull() && !other.internal_key.IsNull()) {
        internal_key = other.internal_key;
    }
    if (merkle_root.IsNull() && !other.merkle_root.IsNull()) {
        merkle_root = other.merkle_root;
    }
    for (auto& [key, control_blocks] : other.scripts) {
        // Once P0083R3 is supported by all our targeted platforms,
        // this loop body can be replaced with:
        // scripts[key].merge(std::move(control_blocks));
        auto& target = scripts[key];
        for (auto& control_block: control_blocks) {
            target.insert(std::move(control_block));
        }
    }
}

void TaprootBuilder::Insert(TaprootBuilder::NodeInfo&& node, int depth)
{
    assert(depth >= 0 && (size_t)depth <= TAPROOT_CONTROL_MAX_NODE_COUNT);
    /* We cannot insert a leaf at a lower depth while a deeper branch is unfinished. Doing
     * so would mean the Add() invocations do not correspond to a DFS traversal of a
     * binary tree. */
    if ((size_t)depth + 1 < m_branch.size()) {
        m_valid = false;
        return;
    }
    /* As long as an entry in the branch exists at the specified depth, combine it and propagate up.
     * The 'node' variable is overwritten here with the newly combined node. */
    while (m_valid && m_branch.size() > (size_t)depth && m_branch[depth].has_value()) {
        node = Combine(std::move(node), std::move(*m_branch[depth]));
        m_branch.pop_back();
        if (depth == 0) m_valid = false; /* Can't propagate further up than the root */
        --depth;
    }
    if (m_valid) {
        /* Make sure the branch is big enough to place the new node. */
        if (m_branch.size() <= (size_t)depth) m_branch.resize((size_t)depth + 1);
        assert(!m_branch[depth].has_value());
        m_branch[depth] = std::move(node);
    }
}

/*static*/ bool TaprootBuilder::ValidDepths(const std::vector<int>& depths)
{
    std::vector<bool> branch;
    for (int depth : depths) {
        // This inner loop corresponds to effectively the same logic on branch
        // as what Insert() performs on the m_branch variable. Instead of
        // storing a NodeInfo object, just remember whether or not there is one
        // at that depth.
        if (depth < 0 || (size_t)depth > TAPROOT_CONTROL_MAX_NODE_COUNT) return false;
        if ((size_t)depth + 1 < branch.size()) return false;
        while (branch.size() > (size_t)depth && branch[depth]) {
            branch.pop_back();
            if (depth == 0) return false;
            --depth;
        }
        if (branch.size() <= (size_t)depth) branch.resize((size_t)depth + 1);
        assert(!branch[depth]);
        branch[depth] = true;
    }
    // And this check corresponds to the IsComplete() check on m_branch.
    return branch.size() == 0 || (branch.size() == 1 && branch[0]);
}

TaprootBuilder& TaprootBuilder::Add(int depth, const CScript& script, int leaf_version, bool track)
{
    assert((leaf_version & ~TAPROOT_LEAF_MASK) == 0);
    if (!IsValid()) return *this;
    /* Construct NodeInfo object with leaf hash and (if track is true) also leaf information. */
    NodeInfo node;
    node.hash = (CHashWriter{HASHER_TAPLEAF} << uint8_t(leaf_version) << script).GetSHA256();
    if (track) node.leaves.emplace_back(LeafInfo{script, leaf_version, {}});
    /* Insert into the branch. */
    Insert(std::move(node), depth);
    return *this;
}

TaprootBuilder& TaprootBuilder::AddOmitted(int depth, const uint256& hash)
{
    if (!IsValid()) return *this;
    /* Construct NodeInfo object with the hash directly, and insert it into the branch. */
    NodeInfo node;
    node.hash = hash;
    Insert(std::move(node), depth);
    return *this;
}

TaprootBuilder& TaprootBuilder::Finalize(const XOnlyPubKey& internal_key)
{
    /* Can only call this function when IsComplete() is true. */
    assert(IsComplete());
    m_internal_key = internal_key;
    auto ret = m_internal_key.CreateTapTweak(m_branch.size() == 0 ? nullptr : &m_branch[0]->hash);
    assert(ret.has_value());
    std::tie(m_output_key, m_parity) = *ret;
    return *this;
}

WitnessV1Taproot TaprootBuilder::GetOutput() { return WitnessV1Taproot{m_output_key}; }

TaprootSpendData TaprootBuilder::GetSpendData() const
{
    assert(IsComplete());
    TaprootSpendData spd;
    spd.merkle_root = m_branch.size() == 0 ? uint256() : m_branch[0]->hash;
    spd.internal_key = m_internal_key;
    if (m_branch.size()) {
        // If any script paths exist, they have been combined into the root m_branch[0]
        // by now. Compute the control block for each of its tracked leaves, and put them in
        // spd.scripts.
        for (const auto& leaf : m_branch[0]->leaves) {
            std::vector<unsigned char> control_block;
            control_block.resize(TAPROOT_CONTROL_BASE_SIZE + TAPROOT_CONTROL_NODE_SIZE * leaf.merkle_branch.size());
            control_block[0] = leaf.leaf_version | (m_parity ? 1 : 0);
            std::copy(m_internal_key.begin(), m_internal_key.end(), control_block.begin() + 1);
            if (leaf.merkle_branch.size()) {
                std::copy(leaf.merkle_branch[0].begin(),
                          leaf.merkle_branch[0].begin() + TAPROOT_CONTROL_NODE_SIZE * leaf.merkle_branch.size(),
                          control_block.begin() + TAPROOT_CONTROL_BASE_SIZE);
            }
            spd.scripts[{leaf.script, leaf.leaf_version}].insert(std::move(control_block));
        }
    }
    return spd;
}

std::optional<std::vector<std::tuple<int, CScript, int>>> InferTaprootTree(const TaprootSpendData& spenddata, const XOnlyPubKey& output)
{
    // Verify that the output matches the assumed Merkle root and internal key.
    auto tweak = spenddata.internal_key.CreateTapTweak(spenddata.merkle_root.IsNull() ? nullptr : &spenddata.merkle_root);
    if (!tweak || tweak->first != output) return std::nullopt;
    // If the Merkle root is 0, the tree is empty, and we're done.
    std::vector<std::tuple<int, CScript, int>> ret;
    if (spenddata.merkle_root.IsNull()) return ret;

    /** Data structure to represent the nodes of the tree we're going to build. */
    struct TreeNode {
        /** Hash of this node, if known; 0 otherwise. */
        uint256 hash;
        /** The left and right subtrees (note that their order is irrelevant). */
        std::unique_ptr<TreeNode> sub[2];
        /** If this is known to be a leaf node, a pointer to the (script, leaf_ver) pair.
         *  nullptr otherwise. */
        const std::pair<CScript, int>* leaf = nullptr;
        /** Whether or not this node has been explored (is known to be a leaf, or known to have children). */
        bool explored = false;
        /** Whether or not this node is an inner node (unknown until explored = true). */
        bool inner;
        /** Whether or not we have produced output for this subtree. */
        bool done = false;
    };

    // Build tree from the provided branches.
    TreeNode root;
    root.hash = spenddata.merkle_root;
    for (const auto& [key, control_blocks] : spenddata.scripts) {
        const auto& [script, leaf_ver] = key;
        for (const auto& control : control_blocks) {
            // Skip script records with nonsensical leaf version.
            if (leaf_ver < 0 || leaf_ver >= 0x100 || leaf_ver & 1) continue;
            // Skip script records with invalid control block sizes.
            if (control.size() < TAPROOT_CONTROL_BASE_SIZE || control.size() > TAPROOT_CONTROL_MAX_SIZE ||
                ((control.size() - TAPROOT_CONTROL_BASE_SIZE) % TAPROOT_CONTROL_NODE_SIZE) != 0) continue;
            // Skip script records that don't match the control block.
            if ((control[0] & TAPROOT_LEAF_MASK) != leaf_ver) continue;
            // Skip script records that don't match the provided Merkle root.
            const uint256 leaf_hash = ComputeTapleafHash(leaf_ver, script);
            const uint256 merkle_root = ComputeTaprootMerkleRoot(control, leaf_hash);
            if (merkle_root != spenddata.merkle_root) continue;

            TreeNode* node = &root;
            size_t levels = (control.size() - TAPROOT_CONTROL_BASE_SIZE) / TAPROOT_CONTROL_NODE_SIZE;
            for (size_t depth = 0; depth < levels; ++depth) {
                // Can't descend into a node which we already know is a leaf.
                if (node->explored && !node->inner) return std::nullopt;

                // Extract partner hash from Merkle branch in control block.
                uint256 hash;
                std::copy(control.begin() + TAPROOT_CONTROL_BASE_SIZE + (levels - 1 - depth) * TAPROOT_CONTROL_NODE_SIZE,
                          control.begin() + TAPROOT_CONTROL_BASE_SIZE + (levels - depth) * TAPROOT_CONTROL_NODE_SIZE,
                          hash.begin());

                if (node->sub[0]) {
                    // Descend into the existing left or right branch.
                    bool desc = false;
                    for (int i = 0; i < 2; ++i) {
                        if (node->sub[i]->hash == hash || (node->sub[i]->hash.IsNull() && node->sub[1-i]->hash != hash)) {
                            node->sub[i]->hash = hash;
                            node = &*node->sub[1-i];
                            desc = true;
                            break;
                        }
                    }
                    if (!desc) return std::nullopt; // This probably requires a hash collision to hit.
                } else {
                    // We're in an unexplored node. Create subtrees and descend.
                    node->explored = true;
                    node->inner = true;
                    node->sub[0] = std::make_unique<TreeNode>();
                    node->sub[1] = std::make_unique<TreeNode>();
                    node->sub[1]->hash = hash;
                    node = &*node->sub[0];
                }
            }
            // Cannot turn a known inner node into a leaf.
            if (node->sub[0]) return std::nullopt;
            node->explored = true;
            node->inner = false;
            node->leaf = &key;
            node->hash = leaf_hash;
        }
    }

    // Recursive processing to turn the tree into flattened output. Use an explicit stack here to avoid
    // overflowing the call stack (the tree may be 128 levels deep).
    std::vector<TreeNode*> stack{&root};
    while (!stack.empty()) {
        TreeNode& node = *stack.back();
        if (!node.explored) {
            // Unexplored node, which means the tree is incomplete.
            return std::nullopt;
        } else if (!node.inner) {
            // Leaf node; produce output.
            ret.emplace_back(stack.size() - 1, node.leaf->first, node.leaf->second);
            node.done = true;
            stack.pop_back();
        } else if (node.sub[0]->done && !node.sub[1]->done && !node.sub[1]->explored && !node.sub[1]->hash.IsNull() &&
                   (CHashWriter{HASHER_TAPBRANCH} << node.sub[1]->hash << node.sub[1]->hash).GetSHA256() == node.hash) {
            // Whenever there are nodes with two identical subtrees under it, we run into a problem:
            // the control blocks for the leaves underneath those will be identical as well, and thus
            // they will all be matched to the same path in the tree. The result is that at the location
            // where the duplicate occurred, the left child will contain a normal tree that can be explored
            // and processed, but the right one will remain unexplored.
            //
            // This situation can be detected, by encountering an inner node with unexplored right subtree
            // with known hash, and H_TapBranch(hash, hash) is equal to the parent node (this node)'s hash.
            //
            // To deal with this, simply process the left tree a second time (set its done flag to false;
            // noting that the done flag of its children have already been set to false after processing
            // those). To avoid ending up in an infinite loop, set the done flag of the right (unexplored)
            // subtree to true.
            node.sub[0]->done = false;
            node.sub[1]->done = true;
        } else if (node.sub[0]->done && node.sub[1]->done) {
            // An internal node which we're finished with.
            node.sub[0]->done = false;
            node.sub[1]->done = false;
            node.done = true;
            stack.pop_back();
        } else if (!node.sub[0]->done) {
            // An internal node whose left branch hasn't been processed yet. Do so first.
            stack.push_back(&*node.sub[0]);
        } else if (!node.sub[1]->done) {
            // An internal node whose right branch hasn't been processed yet. Do so first.
            stack.push_back(&*node.sub[1]);
        }
    }

    return ret;
}

bool IsValidContractSenderAddress(const CTxDestination &dest)
{
    return std::holds_alternative<PKHash>(dest);
}

bool ExtractSenderData(const CScript &outputPubKey, CScript *senderPubKey, CScript *senderSig)
{
    if(outputPubKey.HasOpSender())
    {
        try
        {
            // Solve the contract with or without contract consensus
            std::vector<valtype> vSolutions;
            if (TxoutType::NONSTANDARD == Solver(outputPubKey, vSolutions, true) &&
                    TxoutType::NONSTANDARD == Solver(outputPubKey, vSolutions, false))
                return false;

            // Check the size of the returned data
            if(vSolutions.size() < 2)
                return false;

            // Get the sender public key
            if(senderPubKey)
            {
                CDataStream ss(vSolutions[0], SER_NETWORK, PROTOCOL_VERSION);
                ss >> *senderPubKey;
            }

            // Get the sender signature
            if(senderSig)
            {
                CDataStream ss(vSolutions[1], SER_NETWORK, PROTOCOL_VERSION);
                ss >> *senderSig;
            }
        }
        catch(...)
        {
            return false;
        }

        return true;
    }
    return false;
}

bool GetSenderPubKey(const CScript &outputPubKey, CScript &senderPubKey)
{
    if(outputPubKey.HasOpSender())
    {
        try
        {
            // Solve the contract with or without contract consensus
            std::vector<valtype> vSolutions;
            if (TxoutType::NONSTANDARD == Solver(outputPubKey, vSolutions, true, true) &&
                    TxoutType::NONSTANDARD == Solver(outputPubKey, vSolutions, false, true))
                return false;

            // Check the size of the returned data
            if(vSolutions.size() < 1)
                return false;

            // Get the sender public key
            CDataStream ss(vSolutions[0], SER_NETWORK, PROTOCOL_VERSION);
            ss >> senderPubKey;
        }
        catch(...)
        {
            return false;
        }

        return true;
    }
    return false;
}

PKHash ExtractPublicKeyHash(const CScript& scriptPubKey, bool* OK)
{
    if(OK) *OK = false;
    CTxDestination address;
    TxoutType txType=TxoutType::NONSTANDARD;
    if(ExtractDestination(scriptPubKey, address, &txType)){
        if ((txType == TxoutType::PUBKEY || txType == TxoutType::PUBKEYHASH) && std::holds_alternative<PKHash>(address)) {
            if(OK) *OK = true;
            return std::get<PKHash>(address);
        }
    }

    return PKHash();
}

valtype DataVisitor::operator()(const CNoDestination& noDest) const { return valtype(); }
valtype DataVisitor::operator()(const PKHash& keyID) const { return valtype(keyID.begin(), keyID.end()); }
valtype DataVisitor::operator()(const ScriptHash& scriptID) const { return valtype(scriptID.begin(), scriptID.end()); }
valtype DataVisitor::operator()(const WitnessV0ScriptHash& witnessScriptHash) const { return valtype(witnessScriptHash.begin(), witnessScriptHash.end()); }
valtype DataVisitor::operator()(const WitnessV0KeyHash& witnessKeyHash) const { return valtype(witnessKeyHash.begin(), witnessKeyHash.end()); }
valtype DataVisitor::operator()(const WitnessV1Taproot& witnessTaproot) const { return valtype(witnessTaproot.begin(), witnessTaproot.end()); }
valtype DataVisitor::operator()(const WitnessUnknown&) const { return valtype(); }

bool ExtractDestination(const COutPoint& prevout, const CScript& scriptPubKey, CTxDestination& addressRet, TxoutType* typeRet)
{
    std::vector<valtype> vSolutions;
    TxoutType whichType = Solver(scriptPubKey, vSolutions);

    if(typeRet){
        *typeRet = whichType;
    }


    if (whichType == TxoutType::PUBKEY)
    {
        CPubKey pubKey(vSolutions[0]);
        if (!pubKey.IsValid())
            return false;

        addressRet = PKHash(pubKey);
        return true;
    }
    else if (whichType == TxoutType::PUBKEYHASH)
    {
        addressRet = PKHash(uint160(vSolutions[0]));
        return true;
    }
    else if (whichType == TxoutType::SCRIPTHASH)
    {
        addressRet = ScriptHash(uint160(vSolutions[0]));
        return true;
    }
    else if(whichType == TxoutType::CALL){
        addressRet = PKHash(uint160(vSolutions[0]));
        return true;
    }
    else if(whichType == TxoutType::WITNESS_V0_KEYHASH)
    {
        addressRet = WitnessV0KeyHash(uint160(vSolutions[0]));
        return true;
    }
    else if(whichType == TxoutType::WITNESS_V0_SCRIPTHASH)
    {
        addressRet = WitnessV0ScriptHash(uint256(vSolutions[0]));
        return true;
    }
    else if(whichType == TxoutType::WITNESS_V1_TAPROOT)
    {
        WitnessV1Taproot tap;
        std::copy(vSolutions[0].begin(), vSolutions[0].end(), tap.begin());
        addressRet = tap;
        return true;
    }
    else if (whichType == TxoutType::WITNESS_UNKNOWN) {
        WitnessUnknown unk;
        unk.version = vSolutions[0][0];
        std::copy(vSolutions[1].begin(), vSolutions[1].end(), unk.program);
        unk.length = vSolutions[1].size();
        addressRet = unk;
        return true;
    }
    else if (whichType == TxoutType::CREATE) {
        addressRet = PKHash(uint160(QtumState::createQtumAddress(uintToh256(prevout.hash), prevout.n).asBytes()));
        return true;
    }
    return false;
}<|MERGE_RESOLUTION|>--- conflicted
+++ resolved
@@ -17,12 +17,6 @@
 #include <qtum/qtumtransaction.h>
 #include <validation.h>
 #include <streams.h>
-<<<<<<< HEAD
-
-#include <string>
-#include <variant>
-=======
->>>>>>> ec86f1e9
 
 #include <string>
 #include <variant>
@@ -346,12 +340,8 @@
                 CScript senderPubKey = GetScriptForDestination(dest);
                 CDataStream ss(SER_NETWORK, PROTOCOL_VERSION);
                 ss << senderPubKey;
-<<<<<<< HEAD
-                vSolutionsRet.push_back(std::vector<unsigned char>(ss.begin(), ss.end()));
-=======
                 Span<const uint8_t> sp = MakeUCharSpan(ss);
                 vSolutionsRet.push_back(std::vector<unsigned char>(sp.begin(), sp.end()));
->>>>>>> ec86f1e9
             }
             else if(opcode2 == OP_SCRIPT_SIG)
             {
@@ -517,50 +507,6 @@
     assert(false);
 }
 
-<<<<<<< HEAD
-// TODO: from v23 ("addresses" and "reqSigs" deprecated) "ExtractDestinations" should be removed
-bool ExtractDestinations(const CScript& scriptPubKey, TxoutType& typeRet, std::vector<CTxDestination>& addressRet, int& nRequiredRet, bool contractConsensus)
-{
-    addressRet.clear();
-    std::vector<valtype> vSolutions;
-    typeRet = Solver(scriptPubKey, vSolutions, contractConsensus);
-    if (typeRet == TxoutType::NONSTANDARD) {
-        return false;
-    } else if (typeRet == TxoutType::NULL_DATA) {
-        // This is data, not addresses
-        return false;
-    }
-
-    if (typeRet == TxoutType::MULTISIG)
-    {
-        nRequiredRet = vSolutions.front()[0];
-        for (unsigned int i = 1; i < vSolutions.size()-1; i++)
-        {
-            CPubKey pubKey(vSolutions[i]);
-            if (!pubKey.IsValid())
-                continue;
-
-            CTxDestination address = PKHash(pubKey);
-            addressRet.push_back(address);
-        }
-
-        if (addressRet.empty())
-            return false;
-    }
-    else
-    {
-        nRequiredRet = 1;
-        CTxDestination address;
-        if (!ExtractDestination(scriptPubKey, address))
-           return false;
-        addressRet.push_back(address);
-    }
-
-    return true;
-}
-
-=======
->>>>>>> ec86f1e9
 namespace {
 class CScriptVisitor
 {
