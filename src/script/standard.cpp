--- conflicted
+++ resolved
@@ -10,10 +10,7 @@
 #include <script/script.h>
 
 #include <qtum/qtumstate.h>
-<<<<<<< HEAD
-=======
 #include <qtum/qtumDGP.h>
->>>>>>> 451880b9
 #include <qtum/qtumtransaction.h>
 #include <validation.h>
 #include <streams.h>
@@ -73,7 +70,6 @@
 
         // Sender provides N pubkeys, receivers provides M signatures
         mTemplates.insert(std::make_pair(TX_MULTISIG, CScript() << OP_SMALLINTEGER << OP_PUBKEYS << OP_SMALLINTEGER << OP_CHECKMULTISIG));
-<<<<<<< HEAD
 
         // Contract creation tx with sender
         mTemplates.insert(std::make_pair(TX_CREATE_SENDER, CScript() << OP_ADDRESS_TYPE << OP_ADDRESS << OP_SCRIPT_SIG << OP_SENDER << OP_VERSION << OP_GAS_LIMIT << OP_GAS_PRICE << OP_DATA << OP_CREATE));
@@ -87,22 +83,7 @@
         // Call contract tx
         mTemplates.insert(std::make_pair(TX_CALL, CScript() << OP_VERSION << OP_GAS_LIMIT << OP_GAS_PRICE << OP_DATA << OP_PUBKEYHASH << OP_CALL));
     }
-=======
-
-        // Contract creation tx with sender
-        mTemplates.insert(std::make_pair(TX_CREATE_SENDER, CScript() << OP_ADDRESS_TYPE << OP_ADDRESS << OP_SCRIPT_SIG << OP_SENDER << OP_VERSION << OP_GAS_LIMIT << OP_GAS_PRICE << OP_DATA << OP_CREATE));
-
-        // Call contract tx with sender
-        mTemplates.insert(std::make_pair(TX_CALL_SENDER, CScript() << OP_ADDRESS_TYPE << OP_ADDRESS << OP_SCRIPT_SIG << OP_SENDER << OP_VERSION << OP_GAS_LIMIT << OP_GAS_PRICE << OP_DATA << OP_PUBKEYHASH << OP_CALL));
-
-        // Contract creation tx
-        mTemplates.insert(std::make_pair(TX_CREATE, CScript() << OP_VERSION << OP_GAS_LIMIT << OP_GAS_PRICE << OP_DATA << OP_CREATE));
-
-        // Call contract tx
-        mTemplates.insert(std::make_pair(TX_CALL, CScript() << OP_VERSION << OP_GAS_LIMIT << OP_GAS_PRICE << OP_DATA << OP_PUBKEYHASH << OP_CALL));
-    }
-
->>>>>>> 451880b9
+
     vSolutionsRet.clear();
 
     // Shortcut for pay-to-script-hash, which are more constrained than the other types:
@@ -306,15 +287,9 @@
             {
                 // Get the destination
                 CTxDestination dest;
-<<<<<<< HEAD
-                if(addressType == addresstype::PUBKEYHASH && vch1.size() == sizeof(CKeyID))
-                {
-                    dest = CKeyID(uint160(vch1));
-=======
                 if(addressType == addresstype::PUBKEYHASH && vch1.size() == sizeof(PKHash))
                 {
                     dest = PKHash(uint160(vch1));
->>>>>>> 451880b9
                 }
                 else
                     break;
@@ -378,20 +353,17 @@
     {
         addressRet = ScriptHash(uint160(vSolutions[0]));
         return true;
-    }
-    else if (whichType == TX_WITNESS_V0_KEYHASH) {
+    } else if (whichType == TX_WITNESS_V0_KEYHASH) {
         WitnessV0KeyHash hash;
         std::copy(vSolutions[0].begin(), vSolutions[0].end(), hash.begin());
         addressRet = hash;
         return true;
-    }
-    else if (whichType == TX_WITNESS_V0_SCRIPTHASH) {
+    } else if (whichType == TX_WITNESS_V0_SCRIPTHASH) {
         WitnessV0ScriptHash hash;
         std::copy(vSolutions[0].begin(), vSolutions[0].end(), hash.begin());
         addressRet = hash;
         return true;
-    }
-    else if (whichType == TX_WITNESS_UNKNOWN) {
+    } else if (whichType == TX_WITNESS_UNKNOWN) {
         WitnessUnknown unk;
         unk.version = vSolutions[0][0];
         std::copy(vSolutions[1].begin(), vSolutions[1].end(), unk.program);
@@ -534,11 +506,7 @@
 
 bool IsValidContractSenderAddress(const CTxDestination &dest)
 {
-<<<<<<< HEAD
-    const CKeyID *keyID = boost::get<CKeyID>(&dest);
-=======
     const PKHash *keyID = boost::get<PKHash>(&dest);
->>>>>>> 451880b9
     return keyID != 0;
 }
 
@@ -584,13 +552,8 @@
 
 #ifdef ENABLE_BITCORE_RPC
 valtype DataVisitor::operator()(const CNoDestination& noDest) const { return valtype(); }
-<<<<<<< HEAD
-valtype DataVisitor::operator()(const CKeyID& keyID) const { return valtype(keyID.begin(), keyID.end()); }
-valtype DataVisitor::operator()(const CScriptID& scriptID) const { return valtype(scriptID.begin(), scriptID.end()); }
-=======
 valtype DataVisitor::operator()(const PKHash& keyID) const { return valtype(keyID.begin(), keyID.end()); }
 valtype DataVisitor::operator()(const ScriptHash& scriptID) const { return valtype(scriptID.begin(), scriptID.end()); }
->>>>>>> 451880b9
 valtype DataVisitor::operator()(const WitnessV0ScriptHash& witnessScriptHash) const { return valtype(witnessScriptHash.begin(), witnessScriptHash.end()); }
 valtype DataVisitor::operator()(const WitnessV0KeyHash& witnessKeyHash) const { return valtype(witnessKeyHash.begin(), witnessKeyHash.end()); }
 valtype DataVisitor::operator()(const WitnessUnknown&) const { return valtype(); }
@@ -611,37 +574,21 @@
         if (!pubKey.IsValid())
             return false;
 
-<<<<<<< HEAD
-        addressRet = pubKey.GetID();
-=======
         addressRet = PKHash(pubKey);
->>>>>>> 451880b9
         return true;
     }
     else if (whichType == TX_PUBKEYHASH)
     {
-<<<<<<< HEAD
-        addressRet = CKeyID(uint160(vSolutions[0]));
-=======
         addressRet = PKHash(uint160(vSolutions[0]));
->>>>>>> 451880b9
         return true;
     }
     else if (whichType == TX_SCRIPTHASH)
     {
-<<<<<<< HEAD
-        addressRet = CScriptID(uint160(vSolutions[0]));
-        return true;
-    }
-    else if(whichType == TX_CALL){
-        addressRet = CKeyID(uint160(vSolutions[0]));
-=======
         addressRet = ScriptHash(uint160(vSolutions[0]));
         return true;
     }
     else if(whichType == TX_CALL){
         addressRet = PKHash(uint160(vSolutions[0]));
->>>>>>> 451880b9
         return true;
     }
     else if(whichType == TX_WITNESS_V0_KEYHASH)
@@ -663,11 +610,7 @@
         return true;
     }
     else if (whichType == TX_CREATE) {
-<<<<<<< HEAD
-        addressRet = CKeyID(uint160(QtumState::createQtumAddress(uintToh256(prevout.hash), prevout.n).asBytes()));
-=======
         addressRet = PKHash(uint160(QtumState::createQtumAddress(uintToh256(prevout.hash), prevout.n).asBytes()));
->>>>>>> 451880b9
         return true;
     }
     return false;
