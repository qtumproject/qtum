--- conflicted
+++ resolved
@@ -360,7 +360,6 @@
     return true;
 }
 
-<<<<<<< HEAD
 bool CScript::ReplaceParam(opcodetype findOp, int posBefore, const std::vector<unsigned char> &vchParam, CScript &scriptRet) const
 {
     if(posBefore < 0)
@@ -392,7 +391,7 @@
 
     return ret;
 }
-=======
+
 #ifdef ENABLE_BITCORE_RPC
 bool CScript::IsPayToWitnessPubkeyHash() const
 {
@@ -401,5 +400,4 @@
             (*this)[0] == OP_0 &&
             (*this)[1] == 0x14);
 }
-#endif
->>>>>>> 8ecaa2ff
+#endif