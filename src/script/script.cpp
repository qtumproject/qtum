// Copyright (c) 2009-2010 Satoshi Nakamoto
// Copyright (c) 2009-2020 The Bitcoin Core developers
// Distributed under the MIT software license, see the accompanying
// file COPYING or http://www.opensource.org/licenses/mit-license.php.

#include <script/script.h>

#include <util/strencodings.h>

#include <string>

std::string GetOpName(opcodetype opcode)
{
    switch (opcode)
    {
    // push value
    case OP_0                      : return "0";
    case OP_PUSHDATA1              : return "OP_PUSHDATA1";
    case OP_PUSHDATA2              : return "OP_PUSHDATA2";
    case OP_PUSHDATA4              : return "OP_PUSHDATA4";
    case OP_1NEGATE                : return "-1";
    case OP_RESERVED               : return "OP_RESERVED";
    case OP_1                      : return "1";
    case OP_2                      : return "2";
    case OP_3                      : return "3";
    case OP_4                      : return "4";
    case OP_5                      : return "5";
    case OP_6                      : return "6";
    case OP_7                      : return "7";
    case OP_8                      : return "8";
    case OP_9                      : return "9";
    case OP_10                     : return "10";
    case OP_11                     : return "11";
    case OP_12                     : return "12";
    case OP_13                     : return "13";
    case OP_14                     : return "14";
    case OP_15                     : return "15";
    case OP_16                     : return "16";

    // control
    case OP_NOP                    : return "OP_NOP";
    case OP_VER                    : return "OP_VER";
    case OP_IF                     : return "OP_IF";
    case OP_NOTIF                  : return "OP_NOTIF";
    case OP_VERIF                  : return "OP_VERIF";
    case OP_VERNOTIF               : return "OP_VERNOTIF";
    case OP_ELSE                   : return "OP_ELSE";
    case OP_ENDIF                  : return "OP_ENDIF";
    case OP_VERIFY                 : return "OP_VERIFY";
    case OP_RETURN                 : return "OP_RETURN";

    // stack ops
    case OP_TOALTSTACK             : return "OP_TOALTSTACK";
    case OP_FROMALTSTACK           : return "OP_FROMALTSTACK";
    case OP_2DROP                  : return "OP_2DROP";
    case OP_2DUP                   : return "OP_2DUP";
    case OP_3DUP                   : return "OP_3DUP";
    case OP_2OVER                  : return "OP_2OVER";
    case OP_2ROT                   : return "OP_2ROT";
    case OP_2SWAP                  : return "OP_2SWAP";
    case OP_IFDUP                  : return "OP_IFDUP";
    case OP_DEPTH                  : return "OP_DEPTH";
    case OP_DROP                   : return "OP_DROP";
    case OP_DUP                    : return "OP_DUP";
    case OP_NIP                    : return "OP_NIP";
    case OP_OVER                   : return "OP_OVER";
    case OP_PICK                   : return "OP_PICK";
    case OP_ROLL                   : return "OP_ROLL";
    case OP_ROT                    : return "OP_ROT";
    case OP_SWAP                   : return "OP_SWAP";
    case OP_TUCK                   : return "OP_TUCK";

    // splice ops
    case OP_CAT                    : return "OP_CAT";
    case OP_SUBSTR                 : return "OP_SUBSTR";
    case OP_LEFT                   : return "OP_LEFT";
    case OP_RIGHT                  : return "OP_RIGHT";
    case OP_SIZE                   : return "OP_SIZE";

    // bit logic
    case OP_INVERT                 : return "OP_INVERT";
    case OP_AND                    : return "OP_AND";
    case OP_OR                     : return "OP_OR";
    case OP_XOR                    : return "OP_XOR";
    case OP_EQUAL                  : return "OP_EQUAL";
    case OP_EQUALVERIFY            : return "OP_EQUALVERIFY";
    case OP_RESERVED1              : return "OP_RESERVED1";
    case OP_RESERVED2              : return "OP_RESERVED2";

    // numeric
    case OP_1ADD                   : return "OP_1ADD";
    case OP_1SUB                   : return "OP_1SUB";
    case OP_2MUL                   : return "OP_2MUL";
    case OP_2DIV                   : return "OP_2DIV";
    case OP_NEGATE                 : return "OP_NEGATE";
    case OP_ABS                    : return "OP_ABS";
    case OP_NOT                    : return "OP_NOT";
    case OP_0NOTEQUAL              : return "OP_0NOTEQUAL";
    case OP_ADD                    : return "OP_ADD";
    case OP_SUB                    : return "OP_SUB";
    case OP_MUL                    : return "OP_MUL";
    case OP_DIV                    : return "OP_DIV";
    case OP_MOD                    : return "OP_MOD";
    case OP_LSHIFT                 : return "OP_LSHIFT";
    case OP_RSHIFT                 : return "OP_RSHIFT";
    case OP_BOOLAND                : return "OP_BOOLAND";
    case OP_BOOLOR                 : return "OP_BOOLOR";
    case OP_NUMEQUAL               : return "OP_NUMEQUAL";
    case OP_NUMEQUALVERIFY         : return "OP_NUMEQUALVERIFY";
    case OP_NUMNOTEQUAL            : return "OP_NUMNOTEQUAL";
    case OP_LESSTHAN               : return "OP_LESSTHAN";
    case OP_GREATERTHAN            : return "OP_GREATERTHAN";
    case OP_LESSTHANOREQUAL        : return "OP_LESSTHANOREQUAL";
    case OP_GREATERTHANOREQUAL     : return "OP_GREATERTHANOREQUAL";
    case OP_MIN                    : return "OP_MIN";
    case OP_MAX                    : return "OP_MAX";
    case OP_WITHIN                 : return "OP_WITHIN";

    // crypto
    case OP_RIPEMD160              : return "OP_RIPEMD160";
    case OP_SHA1                   : return "OP_SHA1";
    case OP_SHA256                 : return "OP_SHA256";
    case OP_HASH160                : return "OP_HASH160";
    case OP_HASH256                : return "OP_HASH256";
    case OP_CODESEPARATOR          : return "OP_CODESEPARATOR";
    case OP_CHECKSIG               : return "OP_CHECKSIG";
    case OP_CHECKSIGVERIFY         : return "OP_CHECKSIGVERIFY";
    case OP_CHECKMULTISIG          : return "OP_CHECKMULTISIG";
    case OP_CHECKMULTISIGVERIFY    : return "OP_CHECKMULTISIGVERIFY";

    // expansion
    case OP_NOP1                   : return "OP_NOP1";
    case OP_CHECKLOCKTIMEVERIFY    : return "OP_CHECKLOCKTIMEVERIFY";
    case OP_CHECKSEQUENCEVERIFY    : return "OP_CHECKSEQUENCEVERIFY";
    case OP_NOP4                   : return "OP_NOP4";
    case OP_NOP5                   : return "OP_NOP5";
    case OP_NOP6                   : return "OP_NOP6";
    case OP_NOP7                   : return "OP_NOP7";
    case OP_NOP8                   : return "OP_NOP8";
    case OP_NOP9                   : return "OP_NOP9";
    case OP_NOP10                  : return "OP_NOP10";

    // Opcode added by BIP 342 (Tapscript)
    case OP_CHECKSIGADD            : return "OP_CHECKSIGADD";

    // byte code execution
    case OP_CREATE                 : return "OP_CREATE";
    case OP_CALL                   : return "OP_CALL";
    case OP_SPEND                  : return "OP_SPEND";
    case OP_SENDER                 : return "OP_SENDER";

    case OP_INVALIDOPCODE          : return "OP_INVALIDOPCODE";

    default:
        return "OP_UNKNOWN";
    }
}

unsigned int CScript::GetSigOpCount(bool fAccurate) const
{
    unsigned int n = 0;
    const_iterator pc = begin();
    opcodetype lastOpcode = OP_INVALIDOPCODE;
    while (pc < end())
    {
        opcodetype opcode;
        if (!GetOp(pc, opcode))
            break;
        if (opcode == OP_CHECKSIG || opcode == OP_CHECKSIGVERIFY)
            n++;
        else if (opcode == OP_CHECKMULTISIG || opcode == OP_CHECKMULTISIGVERIFY)
        {
            if (fAccurate && lastOpcode >= OP_1 && lastOpcode <= OP_16)
                n += DecodeOP_N(lastOpcode);
            else
                n += MAX_PUBKEYS_PER_MULTISIG;
        }
        lastOpcode = opcode;
    }
    return n;
}

unsigned int CScript::GetSigOpCount(const CScript& scriptSig) const
{
    if (!IsPayToScriptHash())
        return GetSigOpCount(true);

    // This is a pay-to-script-hash scriptPubKey;
    // get the last item that the scriptSig
    // pushes onto the stack:
    const_iterator pc = scriptSig.begin();
    std::vector<unsigned char> vData;
    while (pc < scriptSig.end())
    {
        opcodetype opcode;
        if (!scriptSig.GetOp(pc, opcode, vData))
            return 0;
        if (opcode > OP_16)
            return 0;
    }

    /// ... and return its opcount:
    CScript subscript(vData.begin(), vData.end());
    return subscript.GetSigOpCount(true);
}

bool CScript::IsPayToScriptHash() const
{
    // Extra-fast test for pay-to-script-hash CScripts:
    return (this->size() == 23 &&
            (*this)[0] == OP_HASH160 &&
            (*this)[1] == 0x14 &&
            (*this)[22] == OP_EQUAL);
}

///////////////////////////////////////////////////////// // qtum
bool CScript::IsPayToPubkey() const
{
    if (this->size() == 35 && (*this)[0] == 33 && (*this)[34] == OP_CHECKSIG
                            && ((*this)[1] == 0x02 || (*this)[1] == 0x03)) {
        return true;
     }
     if (this->size() == 67 && (*this)[0] == 65 && (*this)[66] == OP_CHECKSIG
                            && (*this)[1] == 0x04) {
        return true;
     }
     return false;
}

bool CScript::IsPayToPubkeyHash() const
{
    // Extra-fast test for pay-to-pubkeyhash CScripts:
    return (this->size() == 25 &&
            (*this)[0] == OP_DUP &&
            (*this)[1] == OP_HASH160 &&
            (*this)[2] == 0x14 &&
            (*this)[23] == OP_EQUALVERIFY &&
            (*this)[24] == OP_CHECKSIG);
}
/////////////////////////////////////////////////////////

bool CScript::IsPayToWitnessScriptHash() const
{
    // Extra-fast test for pay-to-witness-script-hash CScripts:
    return (this->size() == 34 &&
            (*this)[0] == OP_0 &&
            (*this)[1] == 0x20);
}

// A witness program is any valid CScript that consists of a 1-byte push opcode
// followed by a data push between 2 and 40 bytes.
bool CScript::IsWitnessProgram(int& version, std::vector<unsigned char>& program) const
{
    if (this->size() < 4 || this->size() > 42) {
        return false;
    }
    if ((*this)[0] != OP_0 && ((*this)[0] < OP_1 || (*this)[0] > OP_16)) {
        return false;
    }
    if ((size_t)((*this)[1] + 2) == this->size()) {
        version = DecodeOP_N((opcodetype)(*this)[0]);
        program = std::vector<unsigned char>(this->begin() + 2, this->end());
        return true;
    }
    return false;
}

bool CScript::IsPushOnly(const_iterator pc) const
{
    while (pc < end())
    {
        opcodetype opcode;
        if (!GetOp(pc, opcode))
            return false;
        // Note that IsPushOnly() *does* consider OP_RESERVED to be a
        // push-type opcode, however execution of OP_RESERVED fails, so
        // it's not relevant to P2SH/BIP62 as the scriptSig would fail prior to
        // the P2SH special validation code being executed.
        if (opcode > OP_16)
            return false;
    }
    return true;
}

bool CScript::IsPushOnly() const
{
    return this->IsPushOnly(begin());
}

std::string CScriptWitness::ToString() const
{
    std::string ret = "CScriptWitness(";
    for (unsigned int i = 0; i < stack.size(); i++) {
        if (i) {
            ret += ", ";
        }
        ret += HexStr(stack[i]);
    }
    return ret + ")";
}

bool CScript::HasValidOps() const
{
    CScript::const_iterator it = begin();
    while (it < end()) {
        opcodetype opcode;
        std::vector<unsigned char> item;
        if (!GetOp(it, opcode, item) || opcode > MAX_OPCODE || item.size() > MAX_SCRIPT_ELEMENT_SIZE) {
            return false;
        }
    }
    return true;
}

bool GetScriptOp(CScriptBase::const_iterator& pc, CScriptBase::const_iterator end, opcodetype& opcodeRet, std::vector<unsigned char>* pvchRet)
{
    opcodeRet = OP_INVALIDOPCODE;
    if (pvchRet)
        pvchRet->clear();
    if (pc >= end)
        return false;

    // Read instruction
    if (end - pc < 1)
        return false;
    unsigned int opcode = *pc++;

    // Immediate operand
    if (opcode <= OP_PUSHDATA4)
    {
        unsigned int nSize = 0;
        if (opcode < OP_PUSHDATA1)
        {
            nSize = opcode;
        }
        else if (opcode == OP_PUSHDATA1)
        {
            if (end - pc < 1)
                return false;
            nSize = *pc++;
        }
        else if (opcode == OP_PUSHDATA2)
        {
            if (end - pc < 2)
                return false;
            nSize = ReadLE16(&pc[0]);
            pc += 2;
        }
        else if (opcode == OP_PUSHDATA4)
        {
            if (end - pc < 4)
                return false;
            nSize = ReadLE32(&pc[0]);
            pc += 4;
        }
        if (end - pc < 0 || (unsigned int)(end - pc) < nSize)
            return false;
        if (pvchRet)
            pvchRet->assign(pc, pc + nSize);
        pc += nSize;
    }

    opcodeRet = static_cast<opcodetype>(opcode);
    return true;
}

bool IsOpSuccess(const opcodetype& opcode)
{
    return opcode == 80 || opcode == 98 || (opcode >= 126 && opcode <= 129) ||
           (opcode >= 131 && opcode <= 134) || (opcode >= 137 && opcode <= 138) ||
           (opcode >= 141 && opcode <= 142) || (opcode >= 149 && opcode <= 153) ||
           (opcode >= 187 && opcode <= 254);
}

<<<<<<< HEAD
=======
bool CheckMinimalPush(const std::vector<unsigned char>& data, opcodetype opcode) {
    // Excludes OP_1NEGATE, OP_1-16 since they are by definition minimal
    assert(0 <= opcode && opcode <= OP_PUSHDATA4);
    if (data.size() == 0) {
        // Should have used OP_0.
        return opcode == OP_0;
    } else if (data.size() == 1 && data[0] >= 1 && data[0] <= 16) {
        // Should have used OP_1 .. OP_16.
        return false;
    } else if (data.size() == 1 && data[0] == 0x81) {
        // Should have used OP_1NEGATE.
        return false;
    } else if (data.size() <= 75) {
        // Must have used a direct push (opcode indicating number of bytes pushed + those bytes).
        return opcode == data.size();
    } else if (data.size() <= 255) {
        // Must have used OP_PUSHDATA.
        return opcode == OP_PUSHDATA1;
    } else if (data.size() <= 65535) {
        // Must have used OP_PUSHDATA2.
        return opcode == OP_PUSHDATA2;
    }
    return true;
}

>>>>>>> d82fec21
bool CScript::ReplaceParam(opcodetype findOp, int posBefore, const std::vector<unsigned char> &vchParam, CScript &scriptRet) const
{
    if(posBefore < 0)
        return false;

    // Find parameter with opcode and replace the parameter before with other value
    bool ret = false;
    std::vector<const_iterator> opcodes;
    int minSize = posBefore + 1;
    opcodetype opcode = OP_INVALIDOPCODE;
    opcodes.push_back(begin());
    for (const_iterator pc = begin(); pc != end() && GetOp(pc, opcode);)
    {
        if (opcode == findOp)
        {
            int size = opcodes.size();
            if(size > minSize)
            {
                int firstPart = size -1 -posBefore;
                int secondPart = size -posBefore;
                scriptRet = CScript(begin(), opcodes[firstPart]) << vchParam;
                scriptRet += CScript(opcodes[secondPart], end());
                ret = true;
            }
            break;
        }
        opcodes.push_back(pc);
    }

    return ret;
}

bool CScript::FindParam(opcodetype findOp, int posBefore, std::vector<unsigned char> &vchParam) const
{
    if(posBefore < 0)
        return false;

    // Find parameter with opcode and return the parameter before
    bool ret = false;
    std::vector<std::pair<const_iterator, std::vector<unsigned char>>> opcodes;
    int minSize = posBefore + 1;
    opcodetype opcode;
    std::vector<unsigned char> tmpParam;
    for (const_iterator pc = begin(); pc != end() && GetOp(pc, opcode, tmpParam);)
    {
        opcodes.push_back(std::make_pair(pc, tmpParam));
        if (opcode == findOp)
        {
            int size = opcodes.size();
            if(size > minSize)
            {
                int position = size -1 -posBefore;
                vchParam = opcodes[position].second;
                ret = true;
            }
            break;
        }
    }

    return ret;
}

bool CScript::GetData(std::vector<unsigned char> &data) const
{
    if(HasOpCreate())
    {
        return FindParam(OP_CREATE, 1, data);
    }
    else if(HasOpCall())
    {
        return FindParam(OP_CALL, 2, data);
    }

    return false;
}

bool CScript::SetData(const std::vector<unsigned char> &data, CScript &scriptRet) const
{
    if(HasOpCreate())
    {
        return ReplaceParam(OP_CREATE, 1, data, scriptRet);
    }
    else if(HasOpCall())
    {
        return ReplaceParam(OP_CALL, 2, data, scriptRet);
    }

    return false;
}

bool CScript::IsPayToWitnessPubkeyHash() const
{
    // Extra-fast test for pay-to-witness-pubkey-hash CScripts:
    return (this->size() == 22 &&
            (*this)[0] == OP_0 &&
            (*this)[1] == 0x14);
}<|MERGE_RESOLUTION|>--- conflicted
+++ resolved
@@ -372,8 +372,6 @@
            (opcode >= 187 && opcode <= 254);
 }
 
-<<<<<<< HEAD
-=======
 bool CheckMinimalPush(const std::vector<unsigned char>& data, opcodetype opcode) {
     // Excludes OP_1NEGATE, OP_1-16 since they are by definition minimal
     assert(0 <= opcode && opcode <= OP_PUSHDATA4);
@@ -399,7 +397,6 @@
     return true;
 }
 
->>>>>>> d82fec21
 bool CScript::ReplaceParam(opcodetype findOp, int posBefore, const std::vector<unsigned char> &vchParam, CScript &scriptRet) const
 {
     if(posBefore < 0)
