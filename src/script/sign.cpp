--- conflicted
+++ resolved
@@ -746,11 +746,7 @@
     CDataStream streamSig(SER_NETWORK, PROTOCOL_VERSION);
     streamSig << data.scriptSig;
     CScript scriptPubKey;
-<<<<<<< HEAD
-    if(output.scriptPubKey.UpdateSenderSig(ToByteVector(streamSig), scriptPubKey))
-=======
     if(output.scriptPubKey.UpdateSenderSig(ToByteVector(MakeUCharSpan(streamSig)), scriptPubKey))
->>>>>>> ec86f1e9
     {
         output.scriptPubKey = scriptPubKey;
         ret = true;
