// Copyright (c) 2009-2010 Satoshi Nakamoto
// Copyright (c) 2009-2022 The Bitcoin Core developers
// Distributed under the MIT software license, see the accompanying
// file COPYING or http://www.opensource.org/licenses/mit-license.php.

#include <script/sign.h>

#include <consensus/amount.h>
#include <key.h>
#include <policy/policy.h>
#include <primitives/transaction.h>
#include <script/keyorigin.h>
#include <script/miniscript.h>
#include <script/script.h>
#include <script/signingprovider.h>
#include <script/solver.h>
#include <uint256.h>
#include <util/translation.h>
#include <util/vector.h>
#include <span.h>

typedef std::vector<unsigned char> valtype;

MutableTransactionSignatureCreator::MutableTransactionSignatureCreator(const CMutableTransaction& tx, unsigned int input_idx, const CAmount& amount, int hash_type)
    : m_txto{tx}, nIn{input_idx}, nHashType{hash_type}, amount{amount}, checker{&m_txto, nIn, amount, MissingDataBehavior::FAIL},
      m_txdata(nullptr)
{
}

MutableTransactionSignatureCreator::MutableTransactionSignatureCreator(const CMutableTransaction& tx, unsigned int input_idx, const CAmount& amount, const PrecomputedTransactionData* txdata, int hash_type)
    : m_txto{tx}, nIn{input_idx}, nHashType{hash_type}, amount{amount},
      checker{txdata ? MutableTransactionSignatureChecker{&m_txto, nIn, amount, *txdata, MissingDataBehavior::FAIL} :
                       MutableTransactionSignatureChecker{&m_txto, nIn, amount, MissingDataBehavior::FAIL}},
      m_txdata(txdata)
{
}

bool MutableTransactionSignatureCreator::CreateSig(const SigningProvider& provider, std::vector<unsigned char>& vchSig, const CKeyID& address, const CScript& scriptCode, SigVersion sigversion) const
{
    assert(sigversion == SigVersion::BASE || sigversion == SigVersion::WITNESS_V0);

    CKey key;
    if (!provider.GetKey(address, key))
        return false;

    // Signing with uncompressed keys is disabled in witness scripts
    if (sigversion == SigVersion::WITNESS_V0 && !key.IsCompressed())
        return false;

    // Signing without known amount does not work in witness scripts.
    if (sigversion == SigVersion::WITNESS_V0 && !MoneyRange(amount)) return false;

    // BASE/WITNESS_V0 signatures don't support explicit SIGHASH_DEFAULT, use SIGHASH_ALL instead.
    const int hashtype = nHashType == SIGHASH_DEFAULT ? SIGHASH_ALL : nHashType;

    uint256 hash = SignatureHash(scriptCode, m_txto, nIn, hashtype, amount, sigversion, m_txdata);
    if (!key.Sign(hash, vchSig))
        return false;
    vchSig.push_back((unsigned char)hashtype);
    return true;
}

bool MutableTransactionSignatureCreator::CreateSchnorrSig(const SigningProvider& provider, std::vector<unsigned char>& sig, const XOnlyPubKey& pubkey, const uint256* leaf_hash, const uint256* merkle_root, SigVersion sigversion) const
{
    assert(sigversion == SigVersion::TAPROOT || sigversion == SigVersion::TAPSCRIPT);

    CKey key;
    if (!provider.GetKeyByXOnly(pubkey, key)) return false;

    // BIP341/BIP342 signing needs lots of precomputed transaction data. While some
    // (non-SIGHASH_DEFAULT) sighash modes exist that can work with just some subset
    // of data present, for now, only support signing when everything is provided.
    if (!m_txdata || !m_txdata->m_bip341_taproot_ready || !m_txdata->m_spent_outputs_ready) return false;

    ScriptExecutionData execdata;
    execdata.m_annex_init = true;
    execdata.m_annex_present = false; // Only support annex-less signing for now.
    if (sigversion == SigVersion::TAPSCRIPT) {
        execdata.m_codeseparator_pos_init = true;
        execdata.m_codeseparator_pos = 0xFFFFFFFF; // Only support non-OP_CODESEPARATOR BIP342 signing for now.
        if (!leaf_hash) return false; // BIP342 signing needs leaf hash.
        execdata.m_tapleaf_hash_init = true;
        execdata.m_tapleaf_hash = *leaf_hash;
    }
    uint256 hash;
    if (!SignatureHashSchnorr(hash, execdata, m_txto, nIn, nHashType, sigversion, *m_txdata, MissingDataBehavior::FAIL)) return false;
    sig.resize(64);
    // Use uint256{} as aux_rnd for now.
    if (!key.SignSchnorr(hash, sig, merkle_root, {})) return false;
    if (nHashType) sig.push_back(nHashType);
    return true;
}

MutableTransactionSignatureOutputCreator::MutableTransactionSignatureOutputCreator(const CMutableTransaction& txToIn, unsigned int nOutIn, const CAmount& amountIn, int nHashTypeIn) : m_txto(txToIn), nOut(nOutIn), nHashType(nHashTypeIn), amount(amountIn), checker(&m_txto, nOut, amountIn) {}

bool MutableTransactionSignatureOutputCreator::CreateSig(const SigningProvider& provider, std::vector<unsigned char>& vchSig, const CKeyID& address, const CScript& scriptCode, SigVersion sigversion) const
{
    CKey key;
    if (!provider.GetKey(address, key))
        return false;

    uint256 hash = SignatureHashOutput(scriptCode, m_txto, nOut, nHashType, amount, sigversion);
    if (!key.Sign(hash, vchSig))
        return false;
    vchSig.push_back((unsigned char)nHashType);
    return true;
}

bool MutableTransactionSignatureOutputCreator::CreateSchnorrSig(const SigningProvider &, std::vector<unsigned char> &, const XOnlyPubKey &, const uint256 *, const uint256 *, SigVersion ) const
{
    return false;
}

static bool GetCScript(const SigningProvider& provider, const SignatureData& sigdata, const CScriptID& scriptid, CScript& script)
{
    if (provider.GetCScript(scriptid, script)) {
        return true;
    }
    // Look for scripts in SignatureData
    if (CScriptID(sigdata.redeem_script) == scriptid) {
        script = sigdata.redeem_script;
        return true;
    } else if (CScriptID(sigdata.witness_script) == scriptid) {
        script = sigdata.witness_script;
        return true;
    }
    return false;
}

static bool GetPubKey(const SigningProvider& provider, const SignatureData& sigdata, const CKeyID& address, CPubKey& pubkey)
{
    // Look for pubkey in all partial sigs
    const auto it = sigdata.signatures.find(address);
    if (it != sigdata.signatures.end()) {
        pubkey = it->second.first;
        return true;
    }
    // Look for pubkey in pubkey lists
    const auto& pk_it = sigdata.misc_pubkeys.find(address);
    if (pk_it != sigdata.misc_pubkeys.end()) {
        pubkey = pk_it->second.first;
        return true;
    }
    const auto& tap_pk_it = sigdata.tap_pubkeys.find(address);
    if (tap_pk_it != sigdata.tap_pubkeys.end()) {
        pubkey = tap_pk_it->second.GetEvenCorrespondingCPubKey();
        return true;
    }
    // Query the underlying provider
    return provider.GetPubKey(address, pubkey);
}

static bool CreateSig(const BaseSignatureCreator& creator, SignatureData& sigdata, const SigningProvider& provider, std::vector<unsigned char>& sig_out, const CPubKey& pubkey, const CScript& scriptcode, SigVersion sigversion)
{
    CKeyID keyid = pubkey.GetID();
    const auto it = sigdata.signatures.find(keyid);
    if (it != sigdata.signatures.end()) {
        sig_out = it->second.second;
        return true;
    }
    KeyOriginInfo info;
    if (provider.GetKeyOrigin(keyid, info)) {
        sigdata.misc_pubkeys.emplace(keyid, std::make_pair(pubkey, std::move(info)));
    }
    if (creator.CreateSig(provider, sig_out, keyid, scriptcode, sigversion)) {
        auto i = sigdata.signatures.emplace(keyid, SigPair(pubkey, sig_out));
        assert(i.second);
        return true;
    }
    // Could not make signature or signature not found, add keyid to missing
    sigdata.missing_sigs.push_back(keyid);
    return false;
}

static bool CreateTaprootScriptSig(const BaseSignatureCreator& creator, SignatureData& sigdata, const SigningProvider& provider, std::vector<unsigned char>& sig_out, const XOnlyPubKey& pubkey, const uint256& leaf_hash, SigVersion sigversion)
{
    KeyOriginInfo info;
    if (provider.GetKeyOriginByXOnly(pubkey, info)) {
        auto it = sigdata.taproot_misc_pubkeys.find(pubkey);
        if (it == sigdata.taproot_misc_pubkeys.end()) {
            sigdata.taproot_misc_pubkeys.emplace(pubkey, std::make_pair(std::set<uint256>({leaf_hash}), info));
        } else {
            it->second.first.insert(leaf_hash);
        }
    }

    auto lookup_key = std::make_pair(pubkey, leaf_hash);
    auto it = sigdata.taproot_script_sigs.find(lookup_key);
    if (it != sigdata.taproot_script_sigs.end()) {
        sig_out = it->second;
        return true;
    }
    if (creator.CreateSchnorrSig(provider, sig_out, pubkey, &leaf_hash, nullptr, sigversion)) {
        sigdata.taproot_script_sigs[lookup_key] = sig_out;
        return true;
    }
    return false;
}

template<typename M, typename K, typename V>
miniscript::Availability MsLookupHelper(const M& map, const K& key, V& value)
{
    auto it = map.find(key);
    if (it != map.end()) {
        value = it->second;
        return miniscript::Availability::YES;
    }
    return miniscript::Availability::NO;
}

/**
 * Context for solving a Miniscript.
 * If enough material (access to keys, hash preimages, ..) is given, produces a valid satisfaction.
 */
template<typename Pk>
struct Satisfier {
    using Key = Pk;

    const SigningProvider& m_provider;
    SignatureData& m_sig_data;
    const BaseSignatureCreator& m_creator;
    const CScript& m_witness_script;
    //! The context of the script we are satisfying (either P2WSH or Tapscript).
    const miniscript::MiniscriptContext m_script_ctx;

    explicit Satisfier(const SigningProvider& provider LIFETIMEBOUND, SignatureData& sig_data LIFETIMEBOUND,
                       const BaseSignatureCreator& creator LIFETIMEBOUND,
                       const CScript& witscript LIFETIMEBOUND,
                       miniscript::MiniscriptContext script_ctx) : m_provider(provider),
                                                                   m_sig_data(sig_data),
                                                                   m_creator(creator),
                                                                   m_witness_script(witscript),
                                                                   m_script_ctx(script_ctx) {}

    static bool KeyCompare(const Key& a, const Key& b) {
        return a < b;
    }

    //! Get a CPubKey from a key hash. Note the key hash may be of an xonly pubkey.
    template<typename I>
    std::optional<CPubKey> CPubFromPKHBytes(I first, I last) const {
        assert(last - first == 20);
        CPubKey pubkey;
        CKeyID key_id;
        std::copy(first, last, key_id.begin());
        if (GetPubKey(m_provider, m_sig_data, key_id, pubkey)) return pubkey;
        m_sig_data.missing_pubkeys.push_back(key_id);
        return {};
    }

    //! Conversion to raw public key.
    std::vector<unsigned char> ToPKBytes(const Key& key) const { return {key.begin(), key.end()}; }

    //! Time lock satisfactions.
    bool CheckAfter(uint32_t value) const { return m_creator.Checker().CheckLockTime(CScriptNum(value)); }
    bool CheckOlder(uint32_t value) const { return m_creator.Checker().CheckSequence(CScriptNum(value)); }

    //! Hash preimage satisfactions.
    miniscript::Availability SatSHA256(const std::vector<unsigned char>& hash, std::vector<unsigned char>& preimage) const {
        return MsLookupHelper(m_sig_data.sha256_preimages, hash, preimage);
    }
    miniscript::Availability SatRIPEMD160(const std::vector<unsigned char>& hash, std::vector<unsigned char>& preimage) const {
        return MsLookupHelper(m_sig_data.ripemd160_preimages, hash, preimage);
    }
    miniscript::Availability SatHASH256(const std::vector<unsigned char>& hash, std::vector<unsigned char>& preimage) const {
        return MsLookupHelper(m_sig_data.hash256_preimages, hash, preimage);
    }
    miniscript::Availability SatHASH160(const std::vector<unsigned char>& hash, std::vector<unsigned char>& preimage) const {
        return MsLookupHelper(m_sig_data.hash160_preimages, hash, preimage);
    }

    miniscript::MiniscriptContext MsContext() const {
        return m_script_ctx;
    }
};

/** Miniscript satisfier specific to P2WSH context. */
struct WshSatisfier: Satisfier<CPubKey> {
    explicit WshSatisfier(const SigningProvider& provider LIFETIMEBOUND, SignatureData& sig_data LIFETIMEBOUND,
                          const BaseSignatureCreator& creator LIFETIMEBOUND, const CScript& witscript LIFETIMEBOUND)
                          : Satisfier(provider, sig_data, creator, witscript, miniscript::MiniscriptContext::P2WSH) {}

    //! Conversion from a raw compressed public key.
    template <typename I>
    std::optional<CPubKey> FromPKBytes(I first, I last) const {
        CPubKey pubkey{first, last};
        if (pubkey.IsValid()) return pubkey;
        return {};
    }

    //! Conversion from a raw compressed public key hash.
    template<typename I>
    std::optional<CPubKey> FromPKHBytes(I first, I last) const {
        return Satisfier::CPubFromPKHBytes(first, last);
    }

    //! Satisfy an ECDSA signature check.
    miniscript::Availability Sign(const CPubKey& key, std::vector<unsigned char>& sig) const {
        if (CreateSig(m_creator, m_sig_data, m_provider, sig, key, m_witness_script, SigVersion::WITNESS_V0)) {
            return miniscript::Availability::YES;
        }
        return miniscript::Availability::NO;
    }
};

/** Miniscript satisfier specific to Tapscript context. */
struct TapSatisfier: Satisfier<XOnlyPubKey> {
    const uint256& m_leaf_hash;

    explicit TapSatisfier(const SigningProvider& provider LIFETIMEBOUND, SignatureData& sig_data LIFETIMEBOUND,
                          const BaseSignatureCreator& creator LIFETIMEBOUND, const CScript& script LIFETIMEBOUND,
                          const uint256& leaf_hash LIFETIMEBOUND)
                          : Satisfier(provider, sig_data, creator, script, miniscript::MiniscriptContext::TAPSCRIPT),
                            m_leaf_hash(leaf_hash) {}

    //! Conversion from a raw xonly public key.
    template <typename I>
    std::optional<XOnlyPubKey> FromPKBytes(I first, I last) const {
        CHECK_NONFATAL(last - first == 32);
        XOnlyPubKey pubkey;
        std::copy(first, last, pubkey.begin());
        return pubkey;
    }

    //! Conversion from a raw xonly public key hash.
    template<typename I>
    std::optional<XOnlyPubKey> FromPKHBytes(I first, I last) const {
        if (auto pubkey = Satisfier::CPubFromPKHBytes(first, last)) return XOnlyPubKey{*pubkey};
        return {};
    }

    //! Satisfy a BIP340 signature check.
    miniscript::Availability Sign(const XOnlyPubKey& key, std::vector<unsigned char>& sig) const {
        if (CreateTaprootScriptSig(m_creator, m_sig_data, m_provider, sig, key, m_leaf_hash, SigVersion::TAPSCRIPT)) {
            return miniscript::Availability::YES;
        }
        return miniscript::Availability::NO;
    }
};

static bool SignTaprootScript(const SigningProvider& provider, const BaseSignatureCreator& creator, SignatureData& sigdata, int leaf_version, Span<const unsigned char> script_bytes, std::vector<valtype>& result)
{
    // Only BIP342 tapscript signing is supported for now.
    if (leaf_version != TAPROOT_LEAF_TAPSCRIPT) return false;

    uint256 leaf_hash = ComputeTapleafHash(leaf_version, script_bytes);
    CScript script = CScript(script_bytes.begin(), script_bytes.end());

    TapSatisfier ms_satisfier{provider, sigdata, creator, script, leaf_hash};
    const auto ms = miniscript::FromScript(script, ms_satisfier);
    return ms && ms->Satisfy(ms_satisfier, result) == miniscript::Availability::YES;
}

static bool SignTaproot(const SigningProvider& provider, const BaseSignatureCreator& creator, const WitnessV1Taproot& output, SignatureData& sigdata, std::vector<valtype>& result)
{
    TaprootSpendData spenddata;
    TaprootBuilder builder;

    // Gather information about this output.
    if (provider.GetTaprootSpendData(output, spenddata)) {
        sigdata.tr_spenddata.Merge(spenddata);
    }
    if (provider.GetTaprootBuilder(output, builder)) {
        sigdata.tr_builder = builder;
    }

    // Try key path spending.
    {
        KeyOriginInfo info;
        if (provider.GetKeyOriginByXOnly(sigdata.tr_spenddata.internal_key, info)) {
            auto it = sigdata.taproot_misc_pubkeys.find(sigdata.tr_spenddata.internal_key);
            if (it == sigdata.taproot_misc_pubkeys.end()) {
                sigdata.taproot_misc_pubkeys.emplace(sigdata.tr_spenddata.internal_key, std::make_pair(std::set<uint256>(), info));
            }
        }

        std::vector<unsigned char> sig;
        if (sigdata.taproot_key_path_sig.size() == 0) {
            if (creator.CreateSchnorrSig(provider, sig, sigdata.tr_spenddata.internal_key, nullptr, &sigdata.tr_spenddata.merkle_root, SigVersion::TAPROOT)) {
                sigdata.taproot_key_path_sig = sig;
            }
        }
        if (sigdata.taproot_key_path_sig.size() == 0) {
            if (creator.CreateSchnorrSig(provider, sig, output, nullptr, nullptr, SigVersion::TAPROOT)) {
                sigdata.taproot_key_path_sig = sig;
            }
        }
        if (sigdata.taproot_key_path_sig.size()) {
            result = Vector(sigdata.taproot_key_path_sig);
            return true;
        }
    }

    // Try script path spending.
    std::vector<std::vector<unsigned char>> smallest_result_stack;
    for (const auto& [key, control_blocks] : sigdata.tr_spenddata.scripts) {
        const auto& [script, leaf_ver] = key;
        std::vector<std::vector<unsigned char>> result_stack;
        if (SignTaprootScript(provider, creator, sigdata, leaf_ver, script, result_stack)) {
            result_stack.emplace_back(std::begin(script), std::end(script)); // Push the script
            result_stack.push_back(*control_blocks.begin()); // Push the smallest control block
            if (smallest_result_stack.size() == 0 ||
                GetSerializeSize(result_stack) < GetSerializeSize(smallest_result_stack)) {
                smallest_result_stack = std::move(result_stack);
            }
        }
    }
    if (smallest_result_stack.size() != 0) {
        result = std::move(smallest_result_stack);
        return true;
    }

    return false;
}

/**
 * Sign scriptPubKey using signature made with creator.
 * Signatures are returned in scriptSigRet (or returns false if scriptPubKey can't be signed),
 * unless whichTypeRet is TxoutType::SCRIPTHASH, in which case scriptSigRet is the redemption script.
 * Returns false if scriptPubKey could not be completely satisfied.
 */
static bool SignStep(const SigningProvider& provider, const BaseSignatureCreator& creator, const CScript& scriptPubKey,
                     std::vector<valtype>& ret, TxoutType& whichTypeRet, SigVersion sigversion, SignatureData& sigdata)
{
    CScript scriptRet;
    ret.clear();
    std::vector<unsigned char> sig;

    std::vector<valtype> vSolutions;
    whichTypeRet = Solver(scriptPubKey, vSolutions);

    switch (whichTypeRet) {
    case TxoutType::NONSTANDARD:
    case TxoutType::NULL_DATA:
    case TxoutType::WITNESS_UNKNOWN:
    case TxoutType::CREATE_SENDER:
    case TxoutType::CALL_SENDER:
    case TxoutType::CREATE:
    case TxoutType::CALL:
        return false;
    case TxoutType::PUBKEY:
        if (!CreateSig(creator, sigdata, provider, sig, CPubKey(vSolutions[0]), scriptPubKey, sigversion)) return false;
        ret.push_back(std::move(sig));
        return true;
    case TxoutType::PUBKEYHASH: {
        CKeyID keyID = CKeyID(uint160(vSolutions[0]));
        CPubKey pubkey;
        if (!GetPubKey(provider, sigdata, keyID, pubkey)) {
            // Pubkey could not be found, add to missing
            sigdata.missing_pubkeys.push_back(keyID);
            return false;
        }
        if (!CreateSig(creator, sigdata, provider, sig, pubkey, scriptPubKey, sigversion)) return false;
        ret.push_back(std::move(sig));
        ret.push_back(ToByteVector(pubkey));
        return true;
    }
    case TxoutType::SCRIPTHASH: {
        uint160 h160{vSolutions[0]};
        if (GetCScript(provider, sigdata, CScriptID{h160}, scriptRet)) {
            ret.emplace_back(scriptRet.begin(), scriptRet.end());
            return true;
        }
        // Could not find redeemScript, add to missing
        sigdata.missing_redeem_script = h160;
        return false;
    }
    case TxoutType::MULTISIG: {
        size_t required = vSolutions.front()[0];
        ret.emplace_back(); // workaround CHECKMULTISIG bug
        for (size_t i = 1; i < vSolutions.size() - 1; ++i) {
            CPubKey pubkey = CPubKey(vSolutions[i]);
            // We need to always call CreateSig in order to fill sigdata with all
            // possible signatures that we can create. This will allow further PSBT
            // processing to work as it needs all possible signature and pubkey pairs
            if (CreateSig(creator, sigdata, provider, sig, pubkey, scriptPubKey, sigversion)) {
                if (ret.size() < required + 1) {
                    ret.push_back(std::move(sig));
                }
            }
        }
        bool ok = ret.size() == required + 1;
        for (size_t i = 0; i + ret.size() < required + 1; ++i) {
            ret.emplace_back();
        }
        return ok;
    }
    case TxoutType::WITNESS_V0_KEYHASH:
        ret.push_back(vSolutions[0]);
        return true;

    case TxoutType::WITNESS_V0_SCRIPTHASH:
        if (GetCScript(provider, sigdata, CScriptID{RIPEMD160(vSolutions[0])}, scriptRet)) {
            ret.emplace_back(scriptRet.begin(), scriptRet.end());
            return true;
        }
        // Could not find witnessScript, add to missing
        sigdata.missing_witness_script = uint256(vSolutions[0]);
        return false;

    case TxoutType::WITNESS_V1_TAPROOT:
        return SignTaproot(provider, creator, WitnessV1Taproot(XOnlyPubKey{vSolutions[0]}), sigdata, ret);
    } // no default case, so the compiler can warn about missing cases
    assert(false);
}

static CScript PushAll(const std::vector<valtype>& values)
{
    CScript result;
    for (const valtype& v : values) {
        if (v.size() == 0) {
            result << OP_0;
        } else if (v.size() == 1 && v[0] >= 1 && v[0] <= 16) {
            result << CScript::EncodeOP_N(v[0]);
        } else if (v.size() == 1 && v[0] == 0x81) {
            result << OP_1NEGATE;
        } else {
            result << v;
        }
    }
    return result;
}

bool ProduceSignature(const SigningProvider& provider, const BaseSignatureCreator& creator, const CScript& fromPubKey, SignatureData& sigdata)
{
    if (sigdata.complete) return true;

    std::vector<valtype> result;
    TxoutType whichType;
    bool solved = SignStep(provider, creator, fromPubKey, result, whichType, SigVersion::BASE, sigdata);
    bool P2SH = false;
    CScript subscript;

    if (solved && whichType == TxoutType::SCRIPTHASH)
    {
        // Solver returns the subscript that needs to be evaluated;
        // the final scriptSig is the signatures from that
        // and then the serialized subscript:
        subscript = CScript(result[0].begin(), result[0].end());
        sigdata.redeem_script = subscript;
        solved = solved && SignStep(provider, creator, subscript, result, whichType, SigVersion::BASE, sigdata) && whichType != TxoutType::SCRIPTHASH;
        P2SH = true;
    }

    if (solved && whichType == TxoutType::WITNESS_V0_KEYHASH)
    {
        CScript witnessscript;
        witnessscript << OP_DUP << OP_HASH160 << ToByteVector(result[0]) << OP_EQUALVERIFY << OP_CHECKSIG;
        TxoutType subType;
        solved = solved && SignStep(provider, creator, witnessscript, result, subType, SigVersion::WITNESS_V0, sigdata);
        sigdata.scriptWitness.stack = result;
        sigdata.witness = true;
        result.clear();
    }
    else if (solved && whichType == TxoutType::WITNESS_V0_SCRIPTHASH)
    {
        CScript witnessscript(result[0].begin(), result[0].end());
        sigdata.witness_script = witnessscript;

        TxoutType subType{TxoutType::NONSTANDARD};
        solved = solved && SignStep(provider, creator, witnessscript, result, subType, SigVersion::WITNESS_V0, sigdata) && subType != TxoutType::SCRIPTHASH && subType != TxoutType::WITNESS_V0_SCRIPTHASH && subType != TxoutType::WITNESS_V0_KEYHASH;

        // If we couldn't find a solution with the legacy satisfier, try satisfying the script using Miniscript.
        // Note we need to check if the result stack is empty before, because it might be used even if the Script
        // isn't fully solved. For instance the CHECKMULTISIG satisfaction in SignStep() pushes partial signatures
        // and the extractor relies on this behaviour to combine witnesses.
        if (!solved && result.empty()) {
            WshSatisfier ms_satisfier{provider, sigdata, creator, witnessscript};
            const auto ms = miniscript::FromScript(witnessscript, ms_satisfier);
            solved = ms && ms->Satisfy(ms_satisfier, result) == miniscript::Availability::YES;
        }
        result.emplace_back(witnessscript.begin(), witnessscript.end());

        sigdata.scriptWitness.stack = result;
        sigdata.witness = true;
        result.clear();
    } else if (whichType == TxoutType::WITNESS_V1_TAPROOT && !P2SH) {
        sigdata.witness = true;
        if (solved) {
            sigdata.scriptWitness.stack = std::move(result);
        }
        result.clear();
    } else if (solved && whichType == TxoutType::WITNESS_UNKNOWN) {
        sigdata.witness = true;
    }

    if (!sigdata.witness) sigdata.scriptWitness.stack.clear();
    if (P2SH) {
        result.emplace_back(subscript.begin(), subscript.end());
    }
    sigdata.scriptSig = PushAll(result);

    // Test solution
    sigdata.complete = solved && VerifyScript(sigdata.scriptSig, fromPubKey, &sigdata.scriptWitness, STANDARD_SCRIPT_VERIFY_FLAGS, creator.Checker());
    return sigdata.complete;
}

namespace {
class SignatureExtractorChecker final : public DeferringSignatureChecker
{
private:
    SignatureData& sigdata;

public:
    SignatureExtractorChecker(SignatureData& sigdata, BaseSignatureChecker& checker) : DeferringSignatureChecker(checker), sigdata(sigdata) {}

    bool CheckECDSASignature(const std::vector<unsigned char>& scriptSig, const std::vector<unsigned char>& vchPubKey, const CScript& scriptCode, SigVersion sigversion) const override
    {
        if (m_checker.CheckECDSASignature(scriptSig, vchPubKey, scriptCode, sigversion)) {
            CPubKey pubkey(vchPubKey);
            sigdata.signatures.emplace(pubkey.GetID(), SigPair(pubkey, scriptSig));
            return true;
        }
        return false;
    }
};

struct Stacks
{
    std::vector<valtype> script;
    std::vector<valtype> witness;

    Stacks() = delete;
    Stacks(const Stacks&) = delete;
    explicit Stacks(const SignatureData& data) : witness(data.scriptWitness.stack) {
        EvalScript(script, data.scriptSig, SCRIPT_VERIFY_STRICTENC, BaseSignatureChecker(), SigVersion::BASE);
    }
};
}

// Extracts signatures and scripts from incomplete scriptSigs. Please do not extend this, use PSBT instead
SignatureData DataFromTransaction(const CMutableTransaction& tx, unsigned int nIn, const CTxOut& txout)
{
    SignatureData data;
    assert(tx.vin.size() > nIn);
    data.scriptSig = tx.vin[nIn].scriptSig;
    data.scriptWitness = tx.vin[nIn].scriptWitness;
    Stacks stack(data);

    // Get signatures
    MutableTransactionSignatureChecker tx_checker(&tx, nIn, txout.nValue, MissingDataBehavior::FAIL);
    SignatureExtractorChecker extractor_checker(data, tx_checker);
    if (VerifyScript(data.scriptSig, txout.scriptPubKey, &data.scriptWitness, STANDARD_SCRIPT_VERIFY_FLAGS, extractor_checker)) {
        data.complete = true;
        return data;
    }

    // Get scripts
    std::vector<std::vector<unsigned char>> solutions;
    TxoutType script_type = Solver(txout.scriptPubKey, solutions);
    SigVersion sigversion = SigVersion::BASE;
    CScript next_script = txout.scriptPubKey;

    if (script_type == TxoutType::SCRIPTHASH && !stack.script.empty() && !stack.script.back().empty()) {
        // Get the redeemScript
        CScript redeem_script(stack.script.back().begin(), stack.script.back().end());
        data.redeem_script = redeem_script;
        next_script = std::move(redeem_script);

        // Get redeemScript type
        script_type = Solver(next_script, solutions);
        stack.script.pop_back();
    }
    if (script_type == TxoutType::WITNESS_V0_SCRIPTHASH && !stack.witness.empty() && !stack.witness.back().empty()) {
        // Get the witnessScript
        CScript witness_script(stack.witness.back().begin(), stack.witness.back().end());
        data.witness_script = witness_script;
        next_script = std::move(witness_script);

        // Get witnessScript type
        script_type = Solver(next_script, solutions);
        stack.witness.pop_back();
        stack.script = std::move(stack.witness);
        stack.witness.clear();
        sigversion = SigVersion::WITNESS_V0;
    }
    if (script_type == TxoutType::MULTISIG && !stack.script.empty()) {
        // Build a map of pubkey -> signature by matching sigs to pubkeys:
        assert(solutions.size() > 1);
        unsigned int num_pubkeys = solutions.size()-2;
        unsigned int last_success_key = 0;
        for (const valtype& sig : stack.script) {
            for (unsigned int i = last_success_key; i < num_pubkeys; ++i) {
                const valtype& pubkey = solutions[i+1];
                // We either have a signature for this pubkey, or we have found a signature and it is valid
                if (data.signatures.count(CPubKey(pubkey).GetID()) || extractor_checker.CheckECDSASignature(sig, pubkey, next_script, sigversion)) {
                    last_success_key = i + 1;
                    break;
                }
            }
        }
    }

    return data;
}

void UpdateInput(CTxIn& input, const SignatureData& data)
{
    input.scriptSig = data.scriptSig;
    input.scriptWitness = data.scriptWitness;
}

void SignatureData::MergeSignatureData(SignatureData sigdata)
{
    if (complete) return;
    if (sigdata.complete) {
        *this = std::move(sigdata);
        return;
    }
    if (redeem_script.empty() && !sigdata.redeem_script.empty()) {
        redeem_script = sigdata.redeem_script;
    }
    if (witness_script.empty() && !sigdata.witness_script.empty()) {
        witness_script = sigdata.witness_script;
    }
    signatures.insert(std::make_move_iterator(sigdata.signatures.begin()), std::make_move_iterator(sigdata.signatures.end()));
}

bool SignSignature(const SigningProvider &provider, const CScript& fromPubKey, CMutableTransaction& txTo, unsigned int nIn, const CAmount& amount, int nHashType, SignatureData& sig_data)
{
    assert(nIn < txTo.vin.size());

    MutableTransactionSignatureCreator creator(txTo, nIn, amount, nHashType);

    bool ret = ProduceSignature(provider, creator, fromPubKey, sig_data);
    UpdateInput(txTo.vin.at(nIn), sig_data);
    return ret;
}

bool SignSignature(const SigningProvider &provider, const CTransaction& txFrom, CMutableTransaction& txTo, unsigned int nIn, int nHashType, SignatureData& sig_data)
{
    assert(nIn < txTo.vin.size());
    const CTxIn& txin = txTo.vin[nIn];
    assert(txin.prevout.n < txFrom.vout.size());
    const CTxOut& txout = txFrom.vout[txin.prevout.n];

    return SignSignature(provider, txout.scriptPubKey, txTo, nIn, txout.nValue, nHashType, sig_data);
}

bool VerifySignature(const Coin& coin, const uint256 txFromHash, const CTransaction& txTo, unsigned int nIn, unsigned int flags)
{
    TransactionSignatureChecker checker(&txTo, nIn, 0, MissingDataBehavior::FAIL);
	
    const CTxIn& txin = txTo.vin[nIn];
//    if (txin.prevout.n >= txFrom.vout.size())
//        return false;
//    const CTxOut& txout = txFrom.vout[txin.prevout.n];

    const CTxOut& txout = coin.out;

    if (txin.prevout.hash != txFromHash)
        return false;
		
    return VerifyScript(txin.scriptSig, txout.scriptPubKey, NULL, flags, checker);
}

bool VerifySignature(const CScript& fromPubKey, const uint256 txFromHash, const CTransaction& txTo, unsigned int nIn, unsigned int flags)
{
    TransactionSignatureChecker checker(&txTo, nIn, 0, MissingDataBehavior::FAIL);
	
    const CTxIn& txin = txTo.vin[nIn];

    if (txin.prevout.hash != txFromHash)
        return false;
		
    return VerifyScript(txin.scriptSig, fromPubKey, NULL, flags, checker);
}

namespace {
/** Dummy signature checker which accepts all signatures. */
class DummySignatureChecker final : public BaseSignatureChecker
{
public:
    DummySignatureChecker() = default;
    bool CheckECDSASignature(const std::vector<unsigned char>& sig, const std::vector<unsigned char>& vchPubKey, const CScript& scriptCode, SigVersion sigversion) const override { return sig.size() != 0; }
    bool CheckSchnorrSignature(Span<const unsigned char> sig, Span<const unsigned char> pubkey, SigVersion sigversion, ScriptExecutionData& execdata, ScriptError* serror) const override { return sig.size() != 0; }
    bool CheckLockTime(const CScriptNum& nLockTime) const override { return true; }
    bool CheckSequence(const CScriptNum& nSequence) const override { return true; }
};
}

const BaseSignatureChecker& DUMMY_CHECKER = DummySignatureChecker();

namespace {
class DummySignatureCreator final : public BaseSignatureCreator {
private:
    char m_r_len = 32;
    char m_s_len = 32;
public:
    DummySignatureCreator(char r_len, char s_len) : m_r_len(r_len), m_s_len(s_len) {}
    const BaseSignatureChecker& Checker() const override { return DUMMY_CHECKER; }
    bool CreateSig(const SigningProvider& provider, std::vector<unsigned char>& vchSig, const CKeyID& keyid, const CScript& scriptCode, SigVersion sigversion) const override
    {
        // Create a dummy signature that is a valid DER-encoding
        vchSig.assign(m_r_len + m_s_len + 7, '\000');
        vchSig[0] = 0x30;
        vchSig[1] = m_r_len + m_s_len + 4;
        vchSig[2] = 0x02;
        vchSig[3] = m_r_len;
        vchSig[4] = 0x01;
        vchSig[4 + m_r_len] = 0x02;
        vchSig[5 + m_r_len] = m_s_len;
        vchSig[6 + m_r_len] = 0x01;
        vchSig[6 + m_r_len + m_s_len] = SIGHASH_ALL;
        return true;
    }
    bool CreateSchnorrSig(const SigningProvider& provider, std::vector<unsigned char>& sig, const XOnlyPubKey& pubkey, const uint256* leaf_hash, const uint256* tweak, SigVersion sigversion) const override
    {
        sig.assign(64, '\000');
        return true;
    }
};

}

const BaseSignatureCreator& DUMMY_SIGNATURE_CREATOR = DummySignatureCreator(32, 32);
const BaseSignatureCreator& DUMMY_MAXIMUM_SIGNATURE_CREATOR = DummySignatureCreator(33, 32);

bool IsSegWitOutput(const SigningProvider& provider, const CScript& script)
{
    int version;
    valtype program;
    if (script.IsWitnessProgram(version, program)) return true;
    if (script.IsPayToScriptHash()) {
        std::vector<valtype> solutions;
        auto whichtype = Solver(script, solutions);
        if (whichtype == TxoutType::SCRIPTHASH) {
            auto h160 = uint160(solutions[0]);
            CScript subscript;
            if (provider.GetCScript(CScriptID{h160}, subscript)) {
                if (subscript.IsWitnessProgram(version, program)) return true;
            }
        }
    }
    return false;
}

bool SignTransaction(CMutableTransaction& mtx, const SigningProvider* keystore, const std::map<COutPoint, Coin>& coins, int nHashType, std::map<int, bilingual_str>& input_errors)
{
    bool fHashSingle = ((nHashType & ~SIGHASH_ANYONECANPAY) == SIGHASH_SINGLE);

    // Use CTransaction for the constant parts of the
    // transaction to avoid rehashing.
    const CTransaction txConst(mtx);

    PrecomputedTransactionData txdata;
    std::vector<CTxOut> spent_outputs;
    for (unsigned int i = 0; i < mtx.vin.size(); ++i) {
        CTxIn& txin = mtx.vin[i];
        auto coin = coins.find(txin.prevout);
        if (coin == coins.end() || coin->second.IsSpent()) {
            txdata.Init(txConst, /*spent_outputs=*/{}, /*force=*/true);
            break;
        } else {
            spent_outputs.emplace_back(coin->second.out.nValue, coin->second.out.scriptPubKey);
        }
    }
    if (spent_outputs.size() == mtx.vin.size()) {
        txdata.Init(txConst, std::move(spent_outputs), true);
    }

    // Sign what we can:
    for (unsigned int i = 0; i < mtx.vin.size(); ++i) {
        CTxIn& txin = mtx.vin[i];
        auto coin = coins.find(txin.prevout);
        if (coin == coins.end() || coin->second.IsSpent()) {
            input_errors[i] = _("Input not found or already spent");
            continue;
        }
        const CScript& prevPubKey = coin->second.out.scriptPubKey;
        const CAmount& amount = coin->second.out.nValue;

        SignatureData sigdata = DataFromTransaction(mtx, i, coin->second.out);
        // Only sign SIGHASH_SINGLE if there's a corresponding output:
        if (!fHashSingle || (i < mtx.vout.size())) {
            ProduceSignature(*keystore, MutableTransactionSignatureCreator(mtx, i, amount, &txdata, nHashType), prevPubKey, sigdata);
        }

        UpdateInput(txin, sigdata);

        // amount must be specified for valid segwit signature
        if (amount == MAX_MONEY && !txin.scriptWitness.IsNull()) {
            input_errors[i] = _("Missing amount");
            continue;
        }

        ScriptError serror = SCRIPT_ERR_OK;
        if (!VerifyScript(txin.scriptSig, prevPubKey, &txin.scriptWitness, STANDARD_SCRIPT_VERIFY_FLAGS, TransactionSignatureChecker(&txConst, i, amount, txdata, MissingDataBehavior::FAIL), &serror)) {
            if (serror == SCRIPT_ERR_INVALID_STACK_OPERATION) {
                // Unable to sign input and verification failed (possible attempt to partially sign).
                input_errors[i] = Untranslated("Unable to sign input, invalid stack size (possibly missing key)");
            } else if (serror == SCRIPT_ERR_SIG_NULLFAIL) {
                // Verification failed (possibly due to insufficient signatures).
                input_errors[i] = Untranslated("CHECK(MULTI)SIG failing with non-zero signature (possibly need more signatures)");
            } else {
                input_errors[i] = Untranslated(ScriptErrorString(serror));
            }
        } else {
            // If this input succeeds, make sure there is no error set for it
            input_errors.erase(i);
        }
    }
    return input_errors.empty();
}

bool UpdateOutput(CTxOut &output, const SignatureData &data)
{
    bool ret = false;
<<<<<<< HEAD
    CDataStream streamSig(SER_NETWORK, PROTOCOL_VERSION);
=======
    DataStream streamSig;
>>>>>>> 258457a4
    streamSig << data.scriptSig;
    CScript scriptPubKey;
    if(output.scriptPubKey.UpdateSenderSig(ToByteVector(MakeUCharSpan(streamSig)), scriptPubKey))
    {
        output.scriptPubKey = scriptPubKey;
        ret = true;
    }
    return ret;
}

bool SignTransactionOutput(CMutableTransaction &mtx, const SigningProvider *provider, int nHashType, std::map<int, std::string>& output_errors)
{
    // Signing transaction outputs
    for (unsigned int i = 0; i < mtx.vout.size(); i++)
    {
        CTxOut& output = mtx.vout[i];
        if(output.scriptPubKey.HasOpSender())
        {
            CScript scriptPubKey;
            if(!GetSenderPubKey(output.scriptPubKey, scriptPubKey))
            {
                output_errors[i] = "Fail to get sender public key";
                continue;
            }

            SignatureData sigdata;
            if (!ProduceSignature(*provider, MutableTransactionSignatureOutputCreator(mtx, i, output.nValue, nHashType), scriptPubKey, sigdata))
            {
                output_errors[i] = "Signing transaction output failed";
                continue;
            }
            else
            {
                if(UpdateOutput(output, sigdata))
                {
                    output_errors.erase(i);
                }
                else
                {
                    output_errors[i] = "Update transaction output failed";
                    continue;
                }
            }
        }
    }
    return output_errors.empty();
}

bool SignTransactionStake(CMutableTransaction &mtx, const SigningProvider *provider, const std::vector<std::pair<CTxOut, unsigned int> > &coins)
{
    for(const std::pair<const CTxOut&,unsigned int> &pcoin : coins)
    {
        const CTxOut& txout = pcoin.first;
        unsigned int nIn = pcoin.second;
        SignatureData sigdata;
        if (!SignSignature(*provider, txout.scriptPubKey, mtx, nIn, txout.nValue, SIGHASH_ALL, sigdata))
            return false;
    }

    return true;
}

bool SignBlockStake(CBlock &block, CKey &key, bool compact)
{
    bool isSigned = false;
    if(compact)
    {
        // append a signature to our block and ensure that is compact
        std::vector<unsigned char> vchSig;
        isSigned = key.SignCompact(block.GetHashWithoutSign(), vchSig);
        block.SetBlockSignature(vchSig);
    }
    else
    {
        isSigned = key.Sign(block.GetHashWithoutSign(), block.vchBlockSigDlgt);
    }

    return isSigned;
}<|MERGE_RESOLUTION|>--- conflicted
+++ resolved
@@ -906,11 +906,7 @@
 bool UpdateOutput(CTxOut &output, const SignatureData &data)
 {
     bool ret = false;
-<<<<<<< HEAD
-    CDataStream streamSig(SER_NETWORK, PROTOCOL_VERSION);
-=======
     DataStream streamSig;
->>>>>>> 258457a4
     streamSig << data.scriptSig;
     CScript scriptPubKey;
     if(output.scriptPubKey.UpdateSenderSig(ToByteVector(MakeUCharSpan(streamSig)), scriptPubKey))
