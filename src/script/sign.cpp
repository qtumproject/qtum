// Copyright (c) 2009-2010 Satoshi Nakamoto
// Copyright (c) 2009-2022 The Bitcoin Core developers
// Distributed under the MIT software license, see the accompanying
// file COPYING or http://www.opensource.org/licenses/mit-license.php.

#include <script/sign.h>

#include <consensus/amount.h>
#include <key.h>
#include <policy/policy.h>
#include <primitives/transaction.h>
#include <script/keyorigin.h>
#include <script/miniscript.h>
#include <script/signingprovider.h>
#include <script/standard.h>
#include <uint256.h>
#include <util/translation.h>
#include <util/vector.h>
#include <span.h>

typedef std::vector<unsigned char> valtype;

MutableTransactionSignatureCreator::MutableTransactionSignatureCreator(const CMutableTransaction& tx, unsigned int input_idx, const CAmount& amount, int hash_type)
    : m_txto{tx}, nIn{input_idx}, nHashType{hash_type}, amount{amount}, checker{&m_txto, nIn, amount, MissingDataBehavior::FAIL},
      m_txdata(nullptr)
{
}

MutableTransactionSignatureCreator::MutableTransactionSignatureCreator(const CMutableTransaction& tx, unsigned int input_idx, const CAmount& amount, const PrecomputedTransactionData* txdata, int hash_type)
    : m_txto{tx}, nIn{input_idx}, nHashType{hash_type}, amount{amount},
      checker{txdata ? MutableTransactionSignatureChecker{&m_txto, nIn, amount, *txdata, MissingDataBehavior::FAIL} :
                       MutableTransactionSignatureChecker{&m_txto, nIn, amount, MissingDataBehavior::FAIL}},
      m_txdata(txdata)
{
}

bool MutableTransactionSignatureCreator::CreateSig(const SigningProvider& provider, std::vector<unsigned char>& vchSig, const CKeyID& address, const CScript& scriptCode, SigVersion sigversion) const
{
    assert(sigversion == SigVersion::BASE || sigversion == SigVersion::WITNESS_V0);

    CKey key;
    if (!provider.GetKey(address, key))
        return false;

    // Signing with uncompressed keys is disabled in witness scripts
    if (sigversion == SigVersion::WITNESS_V0 && !key.IsCompressed())
        return false;

    // Signing without known amount does not work in witness scripts.
    if (sigversion == SigVersion::WITNESS_V0 && !MoneyRange(amount)) return false;

    // BASE/WITNESS_V0 signatures don't support explicit SIGHASH_DEFAULT, use SIGHASH_ALL instead.
    const int hashtype = nHashType == SIGHASH_DEFAULT ? SIGHASH_ALL : nHashType;

    uint256 hash = SignatureHash(scriptCode, m_txto, nIn, hashtype, amount, sigversion, m_txdata);
    if (!key.Sign(hash, vchSig))
        return false;
    vchSig.push_back((unsigned char)hashtype);
    return true;
}

bool MutableTransactionSignatureCreator::CreateSchnorrSig(const SigningProvider& provider, std::vector<unsigned char>& sig, const XOnlyPubKey& pubkey, const uint256* leaf_hash, const uint256* merkle_root, SigVersion sigversion) const
{
    assert(sigversion == SigVersion::TAPROOT || sigversion == SigVersion::TAPSCRIPT);

    CKey key;
    if (!provider.GetKeyByXOnly(pubkey, key)) return false;

    // BIP341/BIP342 signing needs lots of precomputed transaction data. While some
    // (non-SIGHASH_DEFAULT) sighash modes exist that can work with just some subset
    // of data present, for now, only support signing when everything is provided.
    if (!m_txdata || !m_txdata->m_bip341_taproot_ready || !m_txdata->m_spent_outputs_ready) return false;

    ScriptExecutionData execdata;
    execdata.m_annex_init = true;
    execdata.m_annex_present = false; // Only support annex-less signing for now.
    if (sigversion == SigVersion::TAPSCRIPT) {
        execdata.m_codeseparator_pos_init = true;
        execdata.m_codeseparator_pos = 0xFFFFFFFF; // Only support non-OP_CODESEPARATOR BIP342 signing for now.
        if (!leaf_hash) return false; // BIP342 signing needs leaf hash.
        execdata.m_tapleaf_hash_init = true;
        execdata.m_tapleaf_hash = *leaf_hash;
    }
    uint256 hash;
    if (!SignatureHashSchnorr(hash, execdata, m_txto, nIn, nHashType, sigversion, *m_txdata, MissingDataBehavior::FAIL)) return false;
    sig.resize(64);
    // Use uint256{} as aux_rnd for now.
    if (!key.SignSchnorr(hash, sig, merkle_root, {})) return false;
    if (nHashType) sig.push_back(nHashType);
    return true;
}

MutableTransactionSignatureOutputCreator::MutableTransactionSignatureOutputCreator(const CMutableTransaction& txToIn, unsigned int nOutIn, const CAmount& amountIn, int nHashTypeIn) : m_txto(txToIn), nOut(nOutIn), nHashType(nHashTypeIn), amount(amountIn), checker(&m_txto, nOut, amountIn) {}

bool MutableTransactionSignatureOutputCreator::CreateSig(const SigningProvider& provider, std::vector<unsigned char>& vchSig, const CKeyID& address, const CScript& scriptCode, SigVersion sigversion) const
{
    CKey key;
    if (!provider.GetKey(address, key))
        return false;

    uint256 hash = SignatureHashOutput(scriptCode, m_txto, nOut, nHashType, amount, sigversion);
    if (!key.Sign(hash, vchSig))
        return false;
    vchSig.push_back((unsigned char)nHashType);
    return true;
}

bool MutableTransactionSignatureOutputCreator::CreateSchnorrSig(const SigningProvider &, std::vector<unsigned char> &, const XOnlyPubKey &, const uint256 *, const uint256 *, SigVersion ) const
{
    return false;
}

static bool GetCScript(const SigningProvider& provider, const SignatureData& sigdata, const CScriptID& scriptid, CScript& script)
{
    if (provider.GetCScript(scriptid, script)) {
        return true;
    }
    // Look for scripts in SignatureData
    if (CScriptID(sigdata.redeem_script) == scriptid) {
        script = sigdata.redeem_script;
        return true;
    } else if (CScriptID(sigdata.witness_script) == scriptid) {
        script = sigdata.witness_script;
        return true;
    }
    return false;
}

static bool GetPubKey(const SigningProvider& provider, const SignatureData& sigdata, const CKeyID& address, CPubKey& pubkey)
{
    // Look for pubkey in all partial sigs
    const auto it = sigdata.signatures.find(address);
    if (it != sigdata.signatures.end()) {
        pubkey = it->second.first;
        return true;
    }
    // Look for pubkey in pubkey list
    const auto& pk_it = sigdata.misc_pubkeys.find(address);
    if (pk_it != sigdata.misc_pubkeys.end()) {
        pubkey = pk_it->second.first;
        return true;
    }
    // Query the underlying provider
    return provider.GetPubKey(address, pubkey);
}

static bool CreateSig(const BaseSignatureCreator& creator, SignatureData& sigdata, const SigningProvider& provider, std::vector<unsigned char>& sig_out, const CPubKey& pubkey, const CScript& scriptcode, SigVersion sigversion)
{
    CKeyID keyid = pubkey.GetID();
    const auto it = sigdata.signatures.find(keyid);
    if (it != sigdata.signatures.end()) {
        sig_out = it->second.second;
        return true;
    }
    KeyOriginInfo info;
    if (provider.GetKeyOrigin(keyid, info)) {
        sigdata.misc_pubkeys.emplace(keyid, std::make_pair(pubkey, std::move(info)));
    }
    if (creator.CreateSig(provider, sig_out, keyid, scriptcode, sigversion)) {
        auto i = sigdata.signatures.emplace(keyid, SigPair(pubkey, sig_out));
        assert(i.second);
        return true;
    }
    // Could not make signature or signature not found, add keyid to missing
    sigdata.missing_sigs.push_back(keyid);
    return false;
}

static bool CreateTaprootScriptSig(const BaseSignatureCreator& creator, SignatureData& sigdata, const SigningProvider& provider, std::vector<unsigned char>& sig_out, const XOnlyPubKey& pubkey, const uint256& leaf_hash, SigVersion sigversion)
{
    KeyOriginInfo info;
    if (provider.GetKeyOriginByXOnly(pubkey, info)) {
        auto it = sigdata.taproot_misc_pubkeys.find(pubkey);
        if (it == sigdata.taproot_misc_pubkeys.end()) {
            sigdata.taproot_misc_pubkeys.emplace(pubkey, std::make_pair(std::set<uint256>({leaf_hash}), info));
        } else {
            it->second.first.insert(leaf_hash);
        }
    }

    auto lookup_key = std::make_pair(pubkey, leaf_hash);
    auto it = sigdata.taproot_script_sigs.find(lookup_key);
    if (it != sigdata.taproot_script_sigs.end()) {
        sig_out = it->second;
        return true;
    }
    if (creator.CreateSchnorrSig(provider, sig_out, pubkey, &leaf_hash, nullptr, sigversion)) {
        sigdata.taproot_script_sigs[lookup_key] = sig_out;
        return true;
    }
    return false;
}

static bool SignTaprootScript(const SigningProvider& provider, const BaseSignatureCreator& creator, SignatureData& sigdata, int leaf_version, Span<const unsigned char> script_bytes, std::vector<valtype>& result)
{
    // Only BIP342 tapscript signing is supported for now.
    if (leaf_version != TAPROOT_LEAF_TAPSCRIPT) return false;
    SigVersion sigversion = SigVersion::TAPSCRIPT;

    uint256 leaf_hash = ComputeTapleafHash(leaf_version, script_bytes);
    CScript script = CScript(script_bytes.begin(), script_bytes.end());

    // <xonly pubkey> OP_CHECKSIG
    if (script.size() == 34 && script[33] == OP_CHECKSIG && script[0] == 0x20) {
        XOnlyPubKey pubkey{Span{script}.subspan(1, 32)};
        std::vector<unsigned char> sig;
        if (CreateTaprootScriptSig(creator, sigdata, provider, sig, pubkey, leaf_hash, sigversion)) {
            result = Vector(std::move(sig));
            return true;
        }
        return false;
    }

    // multi_a scripts (<key> OP_CHECKSIG <key> OP_CHECKSIGADD <key> OP_CHECKSIGADD <k> OP_NUMEQUAL)
    if (auto match = MatchMultiA(script)) {
        std::vector<std::vector<unsigned char>> sigs;
        int good_sigs = 0;
        for (size_t i = 0; i < match->second.size(); ++i) {
            XOnlyPubKey pubkey{*(match->second.rbegin() + i)};
            std::vector<unsigned char> sig;
            bool good_sig = CreateTaprootScriptSig(creator, sigdata, provider, sig, pubkey, leaf_hash, sigversion);
            if (good_sig && good_sigs < match->first) {
                ++good_sigs;
                sigs.push_back(std::move(sig));
            } else {
                sigs.emplace_back();
            }
        }
        if (good_sigs == match->first) {
            result = std::move(sigs);
            return true;
        }
        return false;
    }

    return false;
}

static bool SignTaproot(const SigningProvider& provider, const BaseSignatureCreator& creator, const WitnessV1Taproot& output, SignatureData& sigdata, std::vector<valtype>& result)
{
    TaprootSpendData spenddata;
    TaprootBuilder builder;

    // Gather information about this output.
    if (provider.GetTaprootSpendData(output, spenddata)) {
        sigdata.tr_spenddata.Merge(spenddata);
    }
    if (provider.GetTaprootBuilder(output, builder)) {
        sigdata.tr_builder = builder;
    }

    // Try key path spending.
    {
        KeyOriginInfo info;
        if (provider.GetKeyOriginByXOnly(sigdata.tr_spenddata.internal_key, info)) {
            auto it = sigdata.taproot_misc_pubkeys.find(sigdata.tr_spenddata.internal_key);
            if (it == sigdata.taproot_misc_pubkeys.end()) {
                sigdata.taproot_misc_pubkeys.emplace(sigdata.tr_spenddata.internal_key, std::make_pair(std::set<uint256>(), info));
            }
        }

        std::vector<unsigned char> sig;
        if (sigdata.taproot_key_path_sig.size() == 0) {
            if (creator.CreateSchnorrSig(provider, sig, sigdata.tr_spenddata.internal_key, nullptr, &sigdata.tr_spenddata.merkle_root, SigVersion::TAPROOT)) {
                sigdata.taproot_key_path_sig = sig;
            }
        }
        if (sigdata.taproot_key_path_sig.size() == 0) {
            if (creator.CreateSchnorrSig(provider, sig, output, nullptr, nullptr, SigVersion::TAPROOT)) {
                sigdata.taproot_key_path_sig = sig;
            }
        }
        if (sigdata.taproot_key_path_sig.size()) {
            result = Vector(sigdata.taproot_key_path_sig);
            return true;
        }
    }

    // Try script path spending.
    std::vector<std::vector<unsigned char>> smallest_result_stack;
    for (const auto& [key, control_blocks] : sigdata.tr_spenddata.scripts) {
        const auto& [script, leaf_ver] = key;
        std::vector<std::vector<unsigned char>> result_stack;
        if (SignTaprootScript(provider, creator, sigdata, leaf_ver, script, result_stack)) {
            result_stack.emplace_back(std::begin(script), std::end(script)); // Push the script
            result_stack.push_back(*control_blocks.begin()); // Push the smallest control block
            if (smallest_result_stack.size() == 0 ||
                GetSerializeSize(result_stack, PROTOCOL_VERSION) < GetSerializeSize(smallest_result_stack, PROTOCOL_VERSION)) {
                smallest_result_stack = std::move(result_stack);
            }
        }
    }
    if (smallest_result_stack.size() != 0) {
        result = std::move(smallest_result_stack);
        return true;
    }

    return false;
}

/**
 * Sign scriptPubKey using signature made with creator.
 * Signatures are returned in scriptSigRet (or returns false if scriptPubKey can't be signed),
 * unless whichTypeRet is TxoutType::SCRIPTHASH, in which case scriptSigRet is the redemption script.
 * Returns false if scriptPubKey could not be completely satisfied.
 */
static bool SignStep(const SigningProvider& provider, const BaseSignatureCreator& creator, const CScript& scriptPubKey,
                     std::vector<valtype>& ret, TxoutType& whichTypeRet, SigVersion sigversion, SignatureData& sigdata)
{
    CScript scriptRet;
    ret.clear();
    std::vector<unsigned char> sig;

    std::vector<valtype> vSolutions;
    whichTypeRet = Solver(scriptPubKey, vSolutions);

    switch (whichTypeRet) {
    case TxoutType::NONSTANDARD:
    case TxoutType::NULL_DATA:
    case TxoutType::WITNESS_UNKNOWN:
    case TxoutType::CREATE_SENDER:
    case TxoutType::CALL_SENDER:
    case TxoutType::CREATE:
    case TxoutType::CALL:
        return false;
    case TxoutType::PUBKEY:
        if (!CreateSig(creator, sigdata, provider, sig, CPubKey(vSolutions[0]), scriptPubKey, sigversion)) return false;
        ret.push_back(std::move(sig));
        return true;
    case TxoutType::PUBKEYHASH: {
        CKeyID keyID = CKeyID(uint160(vSolutions[0]));
        CPubKey pubkey;
        if (!GetPubKey(provider, sigdata, keyID, pubkey)) {
            // Pubkey could not be found, add to missing
            sigdata.missing_pubkeys.push_back(keyID);
            return false;
        }
        if (!CreateSig(creator, sigdata, provider, sig, pubkey, scriptPubKey, sigversion)) return false;
        ret.push_back(std::move(sig));
        ret.push_back(ToByteVector(pubkey));
        return true;
    }
    case TxoutType::SCRIPTHASH: {
        uint160 h160{vSolutions[0]};
        if (GetCScript(provider, sigdata, CScriptID{h160}, scriptRet)) {
            ret.push_back(std::vector<unsigned char>(scriptRet.begin(), scriptRet.end()));
            return true;
        }
        // Could not find redeemScript, add to missing
        sigdata.missing_redeem_script = h160;
        return false;
    }
    case TxoutType::MULTISIG: {
        size_t required = vSolutions.front()[0];
        ret.push_back(valtype()); // workaround CHECKMULTISIG bug
        for (size_t i = 1; i < vSolutions.size() - 1; ++i) {
            CPubKey pubkey = CPubKey(vSolutions[i]);
            // We need to always call CreateSig in order to fill sigdata with all
            // possible signatures that we can create. This will allow further PSBT
            // processing to work as it needs all possible signature and pubkey pairs
            if (CreateSig(creator, sigdata, provider, sig, pubkey, scriptPubKey, sigversion)) {
                if (ret.size() < required + 1) {
                    ret.push_back(std::move(sig));
                }
            }
        }
        bool ok = ret.size() == required + 1;
        for (size_t i = 0; i + ret.size() < required + 1; ++i) {
            ret.push_back(valtype());
        }
        return ok;
    }
    case TxoutType::WITNESS_V0_KEYHASH:
        ret.push_back(vSolutions[0]);
        return true;

    case TxoutType::WITNESS_V0_SCRIPTHASH:
        if (GetCScript(provider, sigdata, CScriptID{RIPEMD160(vSolutions[0])}, scriptRet)) {
            ret.push_back(std::vector<unsigned char>(scriptRet.begin(), scriptRet.end()));
            return true;
        }
        // Could not find witnessScript, add to missing
        sigdata.missing_witness_script = uint256(vSolutions[0]);
        return false;

    case TxoutType::WITNESS_V1_TAPROOT:
        return SignTaproot(provider, creator, WitnessV1Taproot(XOnlyPubKey{vSolutions[0]}), sigdata, ret);
    } // no default case, so the compiler can warn about missing cases
    assert(false);
}

static CScript PushAll(const std::vector<valtype>& values)
{
    CScript result;
    for (const valtype& v : values) {
        if (v.size() == 0) {
            result << OP_0;
        } else if (v.size() == 1 && v[0] >= 1 && v[0] <= 16) {
            result << CScript::EncodeOP_N(v[0]);
        } else if (v.size() == 1 && v[0] == 0x81) {
            result << OP_1NEGATE;
        } else {
            result << v;
        }
    }
    return result;
}

template<typename M, typename K, typename V>
miniscript::Availability MsLookupHelper(const M& map, const K& key, V& value)
{
    auto it = map.find(key);
    if (it != map.end()) {
        value = it->second;
        return miniscript::Availability::YES;
    }
    return miniscript::Availability::NO;
}

/**
 * Context for solving a Miniscript.
 * If enough material (access to keys, hash preimages, ..) is given, produces a valid satisfaction.
 */
struct Satisfier {
    typedef CPubKey Key;

    const SigningProvider& m_provider;
    SignatureData& m_sig_data;
    const BaseSignatureCreator& m_creator;
    const CScript& m_witness_script;

    explicit Satisfier(const SigningProvider& provider LIFETIMEBOUND, SignatureData& sig_data LIFETIMEBOUND,
                       const BaseSignatureCreator& creator LIFETIMEBOUND,
                       const CScript& witscript LIFETIMEBOUND) : m_provider(provider),
                                                                 m_sig_data(sig_data),
                                                                 m_creator(creator),
                                                                 m_witness_script(witscript) {}

    static bool KeyCompare(const Key& a, const Key& b) {
        return a < b;
    }

    //! Conversion from a raw public key.
    template <typename I>
    std::optional<Key> FromPKBytes(I first, I last) const
    {
        Key pubkey{first, last};
        if (pubkey.IsValid()) return pubkey;
        return {};
    }

    //! Conversion from a raw public key hash.
    template<typename I>
    std::optional<Key> FromPKHBytes(I first, I last) const {
        assert(last - first == 20);
        Key pubkey;
        CKeyID key_id;
        std::copy(first, last, key_id.begin());
        if (GetPubKey(m_provider, m_sig_data, key_id, pubkey)) return pubkey;
        m_sig_data.missing_pubkeys.push_back(key_id);
        return {};
    }

    //! Conversion to raw public key.
    std::vector<unsigned char> ToPKBytes(const CPubKey& key) const { return {key.begin(), key.end()}; }

    //! Satisfy a signature check.
    miniscript::Availability Sign(const CPubKey& key, std::vector<unsigned char>& sig) const {
        if (CreateSig(m_creator, m_sig_data, m_provider, sig, key, m_witness_script, SigVersion::WITNESS_V0)) {
            return miniscript::Availability::YES;
        }
        return miniscript::Availability::NO;
    }

    //! Time lock satisfactions.
    bool CheckAfter(uint32_t value) const { return m_creator.Checker().CheckLockTime(CScriptNum(value)); }
    bool CheckOlder(uint32_t value) const { return m_creator.Checker().CheckSequence(CScriptNum(value)); }


    //! Hash preimage satisfactions.
    miniscript::Availability SatSHA256(const std::vector<unsigned char>& hash, std::vector<unsigned char>& preimage) const {
        return MsLookupHelper(m_sig_data.sha256_preimages, hash, preimage);
    }
    miniscript::Availability SatRIPEMD160(const std::vector<unsigned char>& hash, std::vector<unsigned char>& preimage) const {
        return MsLookupHelper(m_sig_data.ripemd160_preimages, hash, preimage);
    }
    miniscript::Availability SatHASH256(const std::vector<unsigned char>& hash, std::vector<unsigned char>& preimage) const {
        return MsLookupHelper(m_sig_data.hash256_preimages, hash, preimage);
    }
    miniscript::Availability SatHASH160(const std::vector<unsigned char>& hash, std::vector<unsigned char>& preimage) const {
        return MsLookupHelper(m_sig_data.hash160_preimages, hash, preimage);
    }
};

bool ProduceSignature(const SigningProvider& provider, const BaseSignatureCreator& creator, const CScript& fromPubKey, SignatureData& sigdata)
{
    if (sigdata.complete) return true;

    std::vector<valtype> result;
    TxoutType whichType;
    bool solved = SignStep(provider, creator, fromPubKey, result, whichType, SigVersion::BASE, sigdata);
    bool P2SH = false;
    CScript subscript;

    if (solved && whichType == TxoutType::SCRIPTHASH)
    {
        // Solver returns the subscript that needs to be evaluated;
        // the final scriptSig is the signatures from that
        // and then the serialized subscript:
        subscript = CScript(result[0].begin(), result[0].end());
        sigdata.redeem_script = subscript;
        solved = solved && SignStep(provider, creator, subscript, result, whichType, SigVersion::BASE, sigdata) && whichType != TxoutType::SCRIPTHASH;
        P2SH = true;
    }

    if (solved && whichType == TxoutType::WITNESS_V0_KEYHASH)
    {
        CScript witnessscript;
        witnessscript << OP_DUP << OP_HASH160 << ToByteVector(result[0]) << OP_EQUALVERIFY << OP_CHECKSIG;
        TxoutType subType;
        solved = solved && SignStep(provider, creator, witnessscript, result, subType, SigVersion::WITNESS_V0, sigdata);
        sigdata.scriptWitness.stack = result;
        sigdata.witness = true;
        result.clear();
    }
    else if (solved && whichType == TxoutType::WITNESS_V0_SCRIPTHASH)
    {
        CScript witnessscript(result[0].begin(), result[0].end());
        sigdata.witness_script = witnessscript;

        TxoutType subType{TxoutType::NONSTANDARD};
        solved = solved && SignStep(provider, creator, witnessscript, result, subType, SigVersion::WITNESS_V0, sigdata) && subType != TxoutType::SCRIPTHASH && subType != TxoutType::WITNESS_V0_SCRIPTHASH && subType != TxoutType::WITNESS_V0_KEYHASH;

        // If we couldn't find a solution with the legacy satisfier, try satisfying the script using Miniscript.
        // Note we need to check if the result stack is empty before, because it might be used even if the Script
        // isn't fully solved. For instance the CHECKMULTISIG satisfaction in SignStep() pushes partial signatures
        // and the extractor relies on this behaviour to combine witnesses.
        if (!solved && result.empty()) {
            Satisfier ms_satisfier{provider, sigdata, creator, witnessscript};
            const auto ms = miniscript::FromScript(witnessscript, ms_satisfier);
            solved = ms && ms->Satisfy(ms_satisfier, result) == miniscript::Availability::YES;
        }
        result.push_back(std::vector<unsigned char>(witnessscript.begin(), witnessscript.end()));

        sigdata.scriptWitness.stack = result;
        sigdata.witness = true;
        result.clear();
    } else if (whichType == TxoutType::WITNESS_V1_TAPROOT && !P2SH) {
        sigdata.witness = true;
        if (solved) {
            sigdata.scriptWitness.stack = std::move(result);
        }
        result.clear();
    } else if (solved && whichType == TxoutType::WITNESS_UNKNOWN) {
        sigdata.witness = true;
    }

    if (!sigdata.witness) sigdata.scriptWitness.stack.clear();
    if (P2SH) {
        result.push_back(std::vector<unsigned char>(subscript.begin(), subscript.end()));
    }
    sigdata.scriptSig = PushAll(result);

    // Test solution
    sigdata.complete = solved && VerifyScript(sigdata.scriptSig, fromPubKey, &sigdata.scriptWitness, STANDARD_SCRIPT_VERIFY_FLAGS, creator.Checker());
    return sigdata.complete;
}

namespace {
class SignatureExtractorChecker final : public DeferringSignatureChecker
{
private:
    SignatureData& sigdata;

public:
    SignatureExtractorChecker(SignatureData& sigdata, BaseSignatureChecker& checker) : DeferringSignatureChecker(checker), sigdata(sigdata) {}

    bool CheckECDSASignature(const std::vector<unsigned char>& scriptSig, const std::vector<unsigned char>& vchPubKey, const CScript& scriptCode, SigVersion sigversion) const override
    {
        if (m_checker.CheckECDSASignature(scriptSig, vchPubKey, scriptCode, sigversion)) {
            CPubKey pubkey(vchPubKey);
            sigdata.signatures.emplace(pubkey.GetID(), SigPair(pubkey, scriptSig));
            return true;
        }
        return false;
    }
};

struct Stacks
{
    std::vector<valtype> script;
    std::vector<valtype> witness;

    Stacks() = delete;
    Stacks(const Stacks&) = delete;
    explicit Stacks(const SignatureData& data) : witness(data.scriptWitness.stack) {
        EvalScript(script, data.scriptSig, SCRIPT_VERIFY_STRICTENC, BaseSignatureChecker(), SigVersion::BASE);
    }
};
}

// Extracts signatures and scripts from incomplete scriptSigs. Please do not extend this, use PSBT instead
SignatureData DataFromTransaction(const CMutableTransaction& tx, unsigned int nIn, const CTxOut& txout)
{
    SignatureData data;
    assert(tx.vin.size() > nIn);
    data.scriptSig = tx.vin[nIn].scriptSig;
    data.scriptWitness = tx.vin[nIn].scriptWitness;
    Stacks stack(data);

    // Get signatures
    MutableTransactionSignatureChecker tx_checker(&tx, nIn, txout.nValue, MissingDataBehavior::FAIL);
    SignatureExtractorChecker extractor_checker(data, tx_checker);
    if (VerifyScript(data.scriptSig, txout.scriptPubKey, &data.scriptWitness, STANDARD_SCRIPT_VERIFY_FLAGS, extractor_checker)) {
        data.complete = true;
        return data;
    }

    // Get scripts
    std::vector<std::vector<unsigned char>> solutions;
    TxoutType script_type = Solver(txout.scriptPubKey, solutions);
    SigVersion sigversion = SigVersion::BASE;
    CScript next_script = txout.scriptPubKey;

    if (script_type == TxoutType::SCRIPTHASH && !stack.script.empty() && !stack.script.back().empty()) {
        // Get the redeemScript
        CScript redeem_script(stack.script.back().begin(), stack.script.back().end());
        data.redeem_script = redeem_script;
        next_script = std::move(redeem_script);

        // Get redeemScript type
        script_type = Solver(next_script, solutions);
        stack.script.pop_back();
    }
    if (script_type == TxoutType::WITNESS_V0_SCRIPTHASH && !stack.witness.empty() && !stack.witness.back().empty()) {
        // Get the witnessScript
        CScript witness_script(stack.witness.back().begin(), stack.witness.back().end());
        data.witness_script = witness_script;
        next_script = std::move(witness_script);

        // Get witnessScript type
        script_type = Solver(next_script, solutions);
        stack.witness.pop_back();
        stack.script = std::move(stack.witness);
        stack.witness.clear();
        sigversion = SigVersion::WITNESS_V0;
    }
    if (script_type == TxoutType::MULTISIG && !stack.script.empty()) {
        // Build a map of pubkey -> signature by matching sigs to pubkeys:
        assert(solutions.size() > 1);
        unsigned int num_pubkeys = solutions.size()-2;
        unsigned int last_success_key = 0;
        for (const valtype& sig : stack.script) {
            for (unsigned int i = last_success_key; i < num_pubkeys; ++i) {
                const valtype& pubkey = solutions[i+1];
                // We either have a signature for this pubkey, or we have found a signature and it is valid
                if (data.signatures.count(CPubKey(pubkey).GetID()) || extractor_checker.CheckECDSASignature(sig, pubkey, next_script, sigversion)) {
                    last_success_key = i + 1;
                    break;
                }
            }
        }
    }

    return data;
}

void UpdateInput(CTxIn& input, const SignatureData& data)
{
    input.scriptSig = data.scriptSig;
    input.scriptWitness = data.scriptWitness;
}

void SignatureData::MergeSignatureData(SignatureData sigdata)
{
    if (complete) return;
    if (sigdata.complete) {
        *this = std::move(sigdata);
        return;
    }
    if (redeem_script.empty() && !sigdata.redeem_script.empty()) {
        redeem_script = sigdata.redeem_script;
    }
    if (witness_script.empty() && !sigdata.witness_script.empty()) {
        witness_script = sigdata.witness_script;
    }
    signatures.insert(std::make_move_iterator(sigdata.signatures.begin()), std::make_move_iterator(sigdata.signatures.end()));
}

bool SignSignature(const SigningProvider &provider, const CScript& fromPubKey, CMutableTransaction& txTo, unsigned int nIn, const CAmount& amount, int nHashType, SignatureData& sig_data)
{
    assert(nIn < txTo.vin.size());

    MutableTransactionSignatureCreator creator(txTo, nIn, amount, nHashType);

    bool ret = ProduceSignature(provider, creator, fromPubKey, sig_data);
    UpdateInput(txTo.vin.at(nIn), sig_data);
    return ret;
}

bool SignSignature(const SigningProvider &provider, const CTransaction& txFrom, CMutableTransaction& txTo, unsigned int nIn, int nHashType, SignatureData& sig_data)
{
    assert(nIn < txTo.vin.size());
    const CTxIn& txin = txTo.vin[nIn];
    assert(txin.prevout.n < txFrom.vout.size());
    const CTxOut& txout = txFrom.vout[txin.prevout.n];

    return SignSignature(provider, txout.scriptPubKey, txTo, nIn, txout.nValue, nHashType, sig_data);
}

bool VerifySignature(const Coin& coin, const uint256 txFromHash, const CTransaction& txTo, unsigned int nIn, unsigned int flags)
{
    TransactionSignatureChecker checker(&txTo, nIn, 0, MissingDataBehavior::FAIL);
	
    const CTxIn& txin = txTo.vin[nIn];
//    if (txin.prevout.n >= txFrom.vout.size())
//        return false;
//    const CTxOut& txout = txFrom.vout[txin.prevout.n];

    const CTxOut& txout = coin.out;

    if (txin.prevout.hash != txFromHash)
        return false;
		
    return VerifyScript(txin.scriptSig, txout.scriptPubKey, NULL, flags, checker);
}

bool VerifySignature(const CScript& fromPubKey, const uint256 txFromHash, const CTransaction& txTo, unsigned int nIn, unsigned int flags)
{
    TransactionSignatureChecker checker(&txTo, nIn, 0, MissingDataBehavior::FAIL);
	
    const CTxIn& txin = txTo.vin[nIn];

    if (txin.prevout.hash != txFromHash)
        return false;
		
    return VerifyScript(txin.scriptSig, fromPubKey, NULL, flags, checker);
}

bool VerifySignature(const Coin& coin, const uint256 txFromHash, const CTransaction& txTo, unsigned int nIn, unsigned int flags)
{
    TransactionSignatureChecker checker(&txTo, nIn, 0, MissingDataBehavior::FAIL);
	
    const CTxIn& txin = txTo.vin[nIn];
//    if (txin.prevout.n >= txFrom.vout.size())
//        return false;
//    const CTxOut& txout = txFrom.vout[txin.prevout.n];

    const CTxOut& txout = coin.out;

    if (txin.prevout.hash != txFromHash)
        return false;
		
    return VerifyScript(txin.scriptSig, txout.scriptPubKey, NULL, flags, checker);
}

bool VerifySignature(const CScript& fromPubKey, const uint256 txFromHash, const CTransaction& txTo, unsigned int nIn, unsigned int flags)
{
    TransactionSignatureChecker checker(&txTo, nIn, 0, MissingDataBehavior::FAIL);
	
    const CTxIn& txin = txTo.vin[nIn];

    if (txin.prevout.hash != txFromHash)
        return false;
		
    return VerifyScript(txin.scriptSig, fromPubKey, NULL, flags, checker);
}

namespace {
/** Dummy signature checker which accepts all signatures. */
class DummySignatureChecker final : public BaseSignatureChecker
{
public:
    DummySignatureChecker() = default;
    bool CheckECDSASignature(const std::vector<unsigned char>& sig, const std::vector<unsigned char>& vchPubKey, const CScript& scriptCode, SigVersion sigversion) const override { return sig.size() != 0; }
    bool CheckSchnorrSignature(Span<const unsigned char> sig, Span<const unsigned char> pubkey, SigVersion sigversion, ScriptExecutionData& execdata, ScriptError* serror) const override { return sig.size() != 0; }
    bool CheckLockTime(const CScriptNum& nLockTime) const override { return true; }
    bool CheckSequence(const CScriptNum& nSequence) const override { return true; }
};
}

const BaseSignatureChecker& DUMMY_CHECKER = DummySignatureChecker();

namespace {
class DummySignatureCreator final : public BaseSignatureCreator {
private:
    char m_r_len = 32;
    char m_s_len = 32;
public:
    DummySignatureCreator(char r_len, char s_len) : m_r_len(r_len), m_s_len(s_len) {}
    const BaseSignatureChecker& Checker() const override { return DUMMY_CHECKER; }
    bool CreateSig(const SigningProvider& provider, std::vector<unsigned char>& vchSig, const CKeyID& keyid, const CScript& scriptCode, SigVersion sigversion) const override
    {
        // Create a dummy signature that is a valid DER-encoding
        vchSig.assign(m_r_len + m_s_len + 7, '\000');
        vchSig[0] = 0x30;
        vchSig[1] = m_r_len + m_s_len + 4;
        vchSig[2] = 0x02;
        vchSig[3] = m_r_len;
        vchSig[4] = 0x01;
        vchSig[4 + m_r_len] = 0x02;
        vchSig[5 + m_r_len] = m_s_len;
        vchSig[6 + m_r_len] = 0x01;
        vchSig[6 + m_r_len + m_s_len] = SIGHASH_ALL;
        return true;
    }
    bool CreateSchnorrSig(const SigningProvider& provider, std::vector<unsigned char>& sig, const XOnlyPubKey& pubkey, const uint256* leaf_hash, const uint256* tweak, SigVersion sigversion) const override
    {
        sig.assign(64, '\000');
        return true;
    }
};

}

const BaseSignatureCreator& DUMMY_SIGNATURE_CREATOR = DummySignatureCreator(32, 32);
const BaseSignatureCreator& DUMMY_MAXIMUM_SIGNATURE_CREATOR = DummySignatureCreator(33, 32);

bool IsSegWitOutput(const SigningProvider& provider, const CScript& script)
{
    int version;
    valtype program;
    if (script.IsWitnessProgram(version, program)) return true;
    if (script.IsPayToScriptHash()) {
        std::vector<valtype> solutions;
        auto whichtype = Solver(script, solutions);
        if (whichtype == TxoutType::SCRIPTHASH) {
            auto h160 = uint160(solutions[0]);
            CScript subscript;
            if (provider.GetCScript(CScriptID{h160}, subscript)) {
                if (subscript.IsWitnessProgram(version, program)) return true;
            }
        }
    }
    return false;
}

bool SignTransaction(CMutableTransaction& mtx, const SigningProvider* keystore, const std::map<COutPoint, Coin>& coins, int nHashType, std::map<int, bilingual_str>& input_errors)
{
    bool fHashSingle = ((nHashType & ~SIGHASH_ANYONECANPAY) == SIGHASH_SINGLE);

    // Use CTransaction for the constant parts of the
    // transaction to avoid rehashing.
    const CTransaction txConst(mtx);

    PrecomputedTransactionData txdata;
    std::vector<CTxOut> spent_outputs;
    for (unsigned int i = 0; i < mtx.vin.size(); ++i) {
        CTxIn& txin = mtx.vin[i];
        auto coin = coins.find(txin.prevout);
        if (coin == coins.end() || coin->second.IsSpent()) {
            txdata.Init(txConst, /*spent_outputs=*/{}, /*force=*/true);
            break;
        } else {
            spent_outputs.emplace_back(coin->second.out.nValue, coin->second.out.scriptPubKey);
        }
    }
    if (spent_outputs.size() == mtx.vin.size()) {
        txdata.Init(txConst, std::move(spent_outputs), true);
    }

    // Sign what we can:
    for (unsigned int i = 0; i < mtx.vin.size(); ++i) {
        CTxIn& txin = mtx.vin[i];
        auto coin = coins.find(txin.prevout);
        if (coin == coins.end() || coin->second.IsSpent()) {
            input_errors[i] = _("Input not found or already spent");
            continue;
        }
        const CScript& prevPubKey = coin->second.out.scriptPubKey;
        const CAmount& amount = coin->second.out.nValue;

        SignatureData sigdata = DataFromTransaction(mtx, i, coin->second.out);
        // Only sign SIGHASH_SINGLE if there's a corresponding output:
        if (!fHashSingle || (i < mtx.vout.size())) {
            ProduceSignature(*keystore, MutableTransactionSignatureCreator(mtx, i, amount, &txdata, nHashType), prevPubKey, sigdata);
        }

        UpdateInput(txin, sigdata);

        // amount must be specified for valid segwit signature
        if (amount == MAX_MONEY && !txin.scriptWitness.IsNull()) {
            input_errors[i] = _("Missing amount");
            continue;
        }

        ScriptError serror = SCRIPT_ERR_OK;
        if (!VerifyScript(txin.scriptSig, prevPubKey, &txin.scriptWitness, STANDARD_SCRIPT_VERIFY_FLAGS, TransactionSignatureChecker(&txConst, i, amount, txdata, MissingDataBehavior::FAIL), &serror)) {
            if (serror == SCRIPT_ERR_INVALID_STACK_OPERATION) {
                // Unable to sign input and verification failed (possible attempt to partially sign).
                input_errors[i] = Untranslated("Unable to sign input, invalid stack size (possibly missing key)");
            } else if (serror == SCRIPT_ERR_SIG_NULLFAIL) {
                // Verification failed (possibly due to insufficient signatures).
                input_errors[i] = Untranslated("CHECK(MULTI)SIG failing with non-zero signature (possibly need more signatures)");
            } else {
                input_errors[i] = Untranslated(ScriptErrorString(serror));
            }
        } else {
            // If this input succeeds, make sure there is no error set for it
            input_errors.erase(i);
        }
    }
    return input_errors.empty();
}

bool UpdateOutput(CTxOut &output, const SignatureData &data)
{
    bool ret = false;
    CDataStream streamSig(SER_NETWORK, PROTOCOL_VERSION);
    streamSig << data.scriptSig;
    CScript scriptPubKey;
    if(output.scriptPubKey.UpdateSenderSig(ToByteVector(MakeUCharSpan(streamSig)), scriptPubKey))
    {
        output.scriptPubKey = scriptPubKey;
        ret = true;
    }
    return ret;
}

bool SignTransactionOutput(CMutableTransaction &mtx, const SigningProvider *provider, int nHashType, std::map<int, std::string>& output_errors)
{
    // Signing transaction outputs
    for (unsigned int i = 0; i < mtx.vout.size(); i++)
    {
        CTxOut& output = mtx.vout[i];
        if(output.scriptPubKey.HasOpSender())
        {
            CScript scriptPubKey;
            if(!GetSenderPubKey(output.scriptPubKey, scriptPubKey))
            {
                output_errors[i] = "Fail to get sender public key";
                continue;
            }

            SignatureData sigdata;
            if (!ProduceSignature(*provider, MutableTransactionSignatureOutputCreator(mtx, i, output.nValue, nHashType), scriptPubKey, sigdata))
            {
                output_errors[i] = "Signing transaction output failed";
                continue;
            }
            else
            {
                if(UpdateOutput(output, sigdata))
                {
                    output_errors.erase(i);
                }
                else
                {
                    output_errors[i] = "Update transaction output failed";
                    continue;
                }
            }
        }
    }
    return output_errors.empty();
}

bool SignTransactionStake(CMutableTransaction &mtx, const SigningProvider *provider, const std::vector<std::pair<CTxOut, unsigned int> > &coins)
{
    for(const std::pair<const CTxOut&,unsigned int> &pcoin : coins)
    {
        const CTxOut& txout = pcoin.first;
        unsigned int nIn = pcoin.second;
<<<<<<< HEAD
        if (!SignSignature(*provider, txout.scriptPubKey, mtx, nIn, txout.nValue, SIGHASH_ALL))
=======
        SignatureData sigdata;
        if (!SignSignature(*provider, txout.scriptPubKey, mtx, nIn, txout.nValue, SIGHASH_ALL, sigdata))
>>>>>>> 4985b774
            return false;
    }

    return true;
}

bool SignBlockStake(CBlock &block, CKey &key, bool compact)
{
    bool isSigned = false;
    if(compact)
    {
        // append a signature to our block and ensure that is compact
        std::vector<unsigned char> vchSig;
        isSigned = key.SignCompact(block.GetHashWithoutSign(), vchSig);
        block.SetBlockSignature(vchSig);
    }
    else
    {
        isSigned = key.Sign(block.GetHashWithoutSign(), block.vchBlockSigDlgt);
    }

    return isSigned;
}<|MERGE_RESOLUTION|>--- conflicted
+++ resolved
@@ -737,35 +737,6 @@
     return VerifyScript(txin.scriptSig, fromPubKey, NULL, flags, checker);
 }
 
-bool VerifySignature(const Coin& coin, const uint256 txFromHash, const CTransaction& txTo, unsigned int nIn, unsigned int flags)
-{
-    TransactionSignatureChecker checker(&txTo, nIn, 0, MissingDataBehavior::FAIL);
-	
-    const CTxIn& txin = txTo.vin[nIn];
-//    if (txin.prevout.n >= txFrom.vout.size())
-//        return false;
-//    const CTxOut& txout = txFrom.vout[txin.prevout.n];
-
-    const CTxOut& txout = coin.out;
-
-    if (txin.prevout.hash != txFromHash)
-        return false;
-		
-    return VerifyScript(txin.scriptSig, txout.scriptPubKey, NULL, flags, checker);
-}
-
-bool VerifySignature(const CScript& fromPubKey, const uint256 txFromHash, const CTransaction& txTo, unsigned int nIn, unsigned int flags)
-{
-    TransactionSignatureChecker checker(&txTo, nIn, 0, MissingDataBehavior::FAIL);
-	
-    const CTxIn& txin = txTo.vin[nIn];
-
-    if (txin.prevout.hash != txFromHash)
-        return false;
-		
-    return VerifyScript(txin.scriptSig, fromPubKey, NULL, flags, checker);
-}
-
 namespace {
 /** Dummy signature checker which accepts all signatures. */
 class DummySignatureChecker final : public BaseSignatureChecker
@@ -961,12 +932,8 @@
     {
         const CTxOut& txout = pcoin.first;
         unsigned int nIn = pcoin.second;
-<<<<<<< HEAD
-        if (!SignSignature(*provider, txout.scriptPubKey, mtx, nIn, txout.nValue, SIGHASH_ALL))
-=======
         SignatureData sigdata;
         if (!SignSignature(*provider, txout.scriptPubKey, mtx, nIn, txout.nValue, SIGHASH_ALL, sigdata))
->>>>>>> 4985b774
             return false;
     }
 
