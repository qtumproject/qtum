--- conflicted
+++ resolved
@@ -1,9 +1,5 @@
 // Copyright (c) 2009-2010 Satoshi Nakamoto
-<<<<<<< HEAD
-// Copyright (c) 2009-2017 The Bitcoin Core developers
-=======
 // Copyright (c) 2009-2018 The Bitcoin Core developers
->>>>>>> 228c1378
 // Distributed under the MIT software license, see the accompanying
 // file COPYING or http://www.opensource.org/licenses/mit-license.php.
 
@@ -118,13 +114,10 @@
     //
     SCRIPT_VERIFY_WITNESS_PUBKEYTYPE = (1U << 15),
 
-<<<<<<< HEAD
-=======
     // Making OP_CODESEPARATOR and FindAndDelete fail any non-segwit scripts
     //
     SCRIPT_VERIFY_CONST_SCRIPTCODE = (1U << 16),
 
->>>>>>> 228c1378
     // Performs the compiled byte code
     //
     SCRIPT_EXEC_BYTE_CODE = (1U << 30),
@@ -203,11 +196,8 @@
 
 size_t CountWitnessSigOps(const CScript& scriptSig, const CScript& scriptPubKey, const CScriptWitness* witness, unsigned int flags);
 
-<<<<<<< HEAD
-=======
 int FindAndDelete(CScript& script, const CScript& b);
 
->>>>>>> 228c1378
 bool IsLowDERSignature(const valtype &vchSig, ScriptError* serror = NULL, bool haveHashType = true);
 bool IsDERSignature(const valtype &vchSig, ScriptError* serror = NULL, bool haveHashType = true);
 bool IsCompressedOrUncompressedPubKey(const valtype &vchPubKey);
