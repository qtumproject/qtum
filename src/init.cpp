--- conflicted
+++ resolved
@@ -371,11 +371,8 @@
 // *** The Qtum wallet currently requires txindex to be set/true.
 // *** TODO: Add support for pruning (while still maintaining txindex).
     strUsage += HelpMessageOpt("-txindex", strprintf(_("Maintain a full transaction index, used by the getrawtransaction rpc call (default: %u)"), DEFAULT_TXINDEX));
-<<<<<<< HEAD
+#endif
     strUsage += HelpMessageOpt("-logevents", strprintf(_("Maintain a full EVM log index, used by searchlogs and gettransactionreceipt rpc calls (default: %u)"), DEFAULT_LOGEVENTS));
-=======
-#endif
->>>>>>> 9c0fad58
 
     strUsage += HelpMessageGroup(_("Connection options:"));
     strUsage += HelpMessageOpt("-addnode=<ip>", _("Add a node to connect to and attempt to keep the connection open"));
