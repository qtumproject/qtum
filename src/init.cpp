--- conflicted
+++ resolved
@@ -1308,7 +1308,6 @@
         }
     }
 
-<<<<<<< HEAD
     if (gArgs.IsArgSet("-lastmposheight")) {
         // Allow overriding last MPoS block for testing
         if (!chainparams.MineBlocksOnDemand()) {
@@ -1321,7 +1320,8 @@
             UpdateLastMPoSBlockHeight(lastMPosBlockHeight);
             LogPrintf("Set last MPoS block height %d\n.", lastMPosBlockHeight);
         }
-=======
+    }
+
     if(gArgs.IsArgSet("-stakingwhitelist") && gArgs.IsArgSet("-stakingblacklist"))
     {
         return InitError("Either -stakingwhitelist or -stakingblacklist parameter can be specified to the staker, not both.");
@@ -1341,7 +1341,6 @@
         CTxDestination dest = DecodeDestination(strAddress);
         if(!boost::get<PKHash>(&dest))
             return InitError(strprintf("-stakingblacklist, address %s does not refer to public key hash", strAddress));
->>>>>>> e6bf7db9
     }
 
     return true;
