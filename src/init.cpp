// Copyright (c) 2009-2010 Satoshi Nakamoto
// Copyright (c) 2009-2020 The Bitcoin Core developers
// Distributed under the MIT software license, see the accompanying
// file COPYING or http://www.opensource.org/licenses/mit-license.php.

#if defined(HAVE_CONFIG_H)
#include <config/bitcoin-config.h>
#endif

#include <init.h>

#include <addrman.h>
#include <amount.h>
#include <banman.h>
#include <blockfilter.h>
#include <chain.h>
#include <chainparams.h>
#include <compat/sanity.h>
#include <consensus/validation.h>
#include <fs.h>
#include <httprpc.h>
#include <httpserver.h>
#include <index/blockfilterindex.h>
#include <index/txindex.h>
#include <interfaces/chain.h>
#include <key.h>
#include <logging.h>
#include <miner.h>
#include <net.h>
#include <net_permissions.h>
#include <net_processing.h>
#include <netbase.h>
#include <node/context.h>
#include <policy/feerate.h>
#include <policy/fees.h>
#include <policy/policy.h>
#include <policy/settings.h>
#include <rpc/blockchain.h>
#include <rpc/register.h>
#include <rpc/server.h>
#include <rpc/util.h>
#include <scheduler.h>
#include <script/sigcache.h>
#include <script/standard.h>
#include <shutdown.h>
#include <timedata.h>
#include <torcontrol.h>
#include <txdb.h>
#include <txmempool.h>
#include <ui_interface.h>
<<<<<<< HEAD
=======
#include <util/asmap.h>
>>>>>>> ee8ca219
#include <util/convert.h>
#include <util/moneystr.h>
#include <util/system.h>
#include <util/threadnames.h>
#include <util/translation.h>
#include <validation.h>
#include <hash.h>


#include <validationinterface.h>
#ifdef ENABLE_WALLET
#include <wallet/wallet.h>
#endif
#include <walletinitinterface.h>
#include <key_io.h>

#include <stdint.h>
#include <stdio.h>
#include <set>

#ifndef WIN32
#include <attributes.h>
#include <cerrno>
#include <signal.h>
#include <sys/stat.h>
#endif

#include <boost/algorithm/string/classification.hpp>
#include <boost/algorithm/string/replace.hpp>
#include <boost/algorithm/string/split.hpp>
#include <boost/signals2/signal.hpp>
#include <boost/thread.hpp>

#if ENABLE_ZMQ
#include <zmq/zmqabstractnotifier.h>
#include <zmq/zmqnotificationinterface.h>
#include <zmq/zmqrpc.h>
#endif

static bool fFeeEstimatesInitialized = false;
static const bool DEFAULT_PROXYRANDOMIZE = true;
static const bool DEFAULT_REST_ENABLE = false;
static const bool DEFAULT_STOPAFTERBLOCKIMPORT = false;

#ifdef WIN32
// Win32 LevelDB doesn't use filedescriptors, and the ones used for
// accessing block files don't count towards the fd_set size limit
// anyway.
#define MIN_CORE_FILEDESCRIPTORS 0
#else
#define MIN_CORE_FILEDESCRIPTORS 150
#endif

static const char* FEE_ESTIMATES_FILENAME="fee_estimates.dat";

static const char* DEFAULT_ASMAP_FILENAME="ip_asn.map";

/**
 * The PID file facilities.
 */
static const char* BITCOIN_PID_FILENAME = "qtumd.pid";

static fs::path GetPidFile()
{
    return AbsPathForConfigVal(fs::path(gArgs.GetArg("-pid", BITCOIN_PID_FILENAME)));
}

NODISCARD static bool CreatePidFile()
{
    fsbridge::ofstream file{GetPidFile()};
    if (file) {
#ifdef WIN32
        tfm::format(file, "%d\n", GetCurrentProcessId());
#else
        tfm::format(file, "%d\n", getpid());
#endif
        return true;
    } else {
        return InitError(strprintf(_("Unable to create the PID file '%s': %s").translated, GetPidFile().string(), std::strerror(errno)));
    }
}

//////////////////////////////////////////////////////////////////////////////
//
// Shutdown
//

//
// Thread management and startup/shutdown:
//
// The network-processing threads are all part of a thread group
// created by AppInit() or the Qt main() function.
//
// A clean exit happens when StartShutdown() or the SIGTERM
// signal handler sets ShutdownRequested(), which makes main thread's
// WaitForShutdown() interrupts the thread group.
// And then, WaitForShutdown() makes all other on-going threads
// in the thread group join the main thread.
// Shutdown() is then called to clean up database connections, and stop other
// threads that should only be stopped after the main network-processing
// threads have exited.
//
// Shutdown for Qt is very similar, only it uses a QTimer to detect
// ShutdownRequested() getting set, and then does the normal Qt
// shutdown thing.
//

static std::unique_ptr<ECCVerifyHandle> globalVerifyHandle;

static boost::thread_group threadGroup;

void Interrupt(NodeContext& node)
{
    InterruptHTTPServer();
    InterruptHTTPRPC();
    InterruptRPC();
    InterruptREST();
    InterruptTorControl();
    InterruptMapPort();
    if (node.connman)
        node.connman->Interrupt();
    if (g_txindex) {
        g_txindex->Interrupt();
    }
    ForEachBlockFilterIndex([](BlockFilterIndex& index) { index.Interrupt(); });
}

void Shutdown(NodeContext& node)
{
    LogPrintf("%s: In progress...\n", __func__);
    static RecursiveMutex cs_Shutdown;
    TRY_LOCK(cs_Shutdown, lockShutdown);
    if (!lockShutdown)
        return;

    /// Note: Shutdown() must be able to handle cases in which initialization failed part of the way,
    /// for example if the data directory was found to be locked.
    /// Be sure that anything that writes files or flushes caches only does this if the respective
    /// module was initialized.
    util::ThreadRename("qtum-shutoff");
    mempool.AddTransactionsUpdated(1);

    StopHTTPRPC();
    StopREST();
    StopRPC();
    StopHTTPServer();
    for (const auto& client : node.chain_clients) {
        client->flush();
    }
    StopMapPort();

    // Because these depend on each-other, we make sure that neither can be
    // using the other before destroying them.
<<<<<<< HEAD
    if (peerLogic) UnregisterValidationInterface(peerLogic.get());
    if (g_connman) g_connman->Stop();
=======
    if (node.peer_logic) UnregisterValidationInterface(node.peer_logic.get());
    // Follow the lock order requirements:
    // * CheckForStaleTipAndEvictPeers locks cs_main before indirectly calling GetExtraOutboundCount
    //   which locks cs_vNodes.
    // * ProcessMessage locks cs_main and g_cs_orphans before indirectly calling ForEachNode which
    //   locks cs_vNodes.
    // * CConnman::Stop calls DeleteNode, which calls FinalizeNode, which locks cs_main and calls
    //   EraseOrphansFor, which locks g_cs_orphans.
    //
    // Thus the implicit locking order requirement is: (1) cs_main, (2) g_cs_orphans, (3) cs_vNodes.
    if (node.connman) {
        node.connman->StopThreads();
        LOCK2(::cs_main, ::g_cs_orphans);
        node.connman->StopNodes();
    }
>>>>>>> ee8ca219

    StopTorControl();

    // After everything has been shut down, but before things get flushed, stop the
    // CScheduler/checkqueue threadGroup
    if (node.scheduler) node.scheduler->stop();
    threadGroup.interrupt_all();
    threadGroup.join_all();

    // After the threads that potentially access these pointers have been stopped,
    // destruct and reset all to nullptr.
<<<<<<< HEAD
    peerLogic.reset();
    g_connman.reset();
    g_banman.reset();
=======
    node.peer_logic.reset();
    node.connman.reset();
    node.banman.reset();
>>>>>>> ee8ca219

    if (::mempool.IsLoaded() && gArgs.GetArg("-persistmempool", DEFAULT_PERSIST_MEMPOOL)) {
        DumpMempool(::mempool);
    }

    if (fFeeEstimatesInitialized)
    {
        ::feeEstimator.FlushUnconfirmed();
        fs::path est_path = GetDataDir() / FEE_ESTIMATES_FILENAME;
        CAutoFile est_fileout(fsbridge::fopen(est_path, "wb"), SER_DISK, CLIENT_VERSION);
        if (!est_fileout.IsNull())
            ::feeEstimator.Write(est_fileout);
        else
            LogPrintf("%s: Failed to write fee estimates to %s\n", __func__, est_path.string());
        fFeeEstimatesInitialized = false;
    }

    // FlushStateToDisk generates a ChainStateFlushed callback, which we should avoid missing
    //
    // g_chainstate is referenced here directly (instead of ::ChainstateActive()) because it
    // may not have been initialized yet.
    {
        LOCK(cs_main);
        if (g_chainstate && g_chainstate->CanFlushToDisk()) {
            g_chainstate->ForceFlushStateToDisk();
        }
    }

    // After there are no more peers/RPC left to give us new data which may generate
    // CValidationInterface callbacks, flush them...
    GetMainSignals().FlushBackgroundCallbacks();

    // Stop and delete all indexes only after flushing background callbacks.
    if (g_txindex) {
        g_txindex->Stop();
        g_txindex.reset();
    }
    ForEachBlockFilterIndex([](BlockFilterIndex& index) { index.Stop(); });
    DestroyAllBlockFilterIndexes();

    // Any future callbacks will be dropped. This should absolutely be safe - if
    // missing a callback results in an unrecoverable situation, unclean shutdown
    // would too. The only reason to do the above flushes is to let the wallet catch
    // up with our current chain to avoid any strange pruning edge cases and make
    // next startup faster by avoiding rescan.

    {
        LOCK(cs_main);
        if (g_chainstate && g_chainstate->CanFlushToDisk()) {
            g_chainstate->ForceFlushStateToDisk();
            g_chainstate->ResetCoinsViews();
        }
        pblocktree.reset();
        pstorageresult.reset();
        globalState.reset();
        globalSealEngine.reset();
    }
    for (const auto& client : node.chain_clients) {
        client->stop();
    }

#if ENABLE_ZMQ
    if (g_zmq_notification_interface) {
        UnregisterValidationInterface(g_zmq_notification_interface);
        delete g_zmq_notification_interface;
        g_zmq_notification_interface = nullptr;
    }
#endif

    node.chain_clients.clear();
    UnregisterAllValidationInterfaces();
    GetMainSignals().UnregisterBackgroundSignalScheduler();
    globalVerifyHandle.reset();
    ECC_Stop();
    if (node.mempool) node.mempool = nullptr;
    node.scheduler.reset();

    try {
        if (!fs::remove(GetPidFile())) {
            LogPrintf("%s: Unable to remove PID file: File does not exist\n", __func__);
        }
    } catch (const fs::filesystem_error& e) {
        LogPrintf("%s: Unable to remove PID file: %s\n", __func__, fsbridge::get_filesystem_error_message(e));
    }

    LogPrintf("%s: done\n", __func__);
}

/**
 * Signal handlers are very limited in what they are allowed to do.
 * The execution context the handler is invoked in is not guaranteed,
 * so we restrict handler operations to just touching variables:
 */
#ifndef WIN32
static void HandleSIGTERM(int)
{
    StartShutdown();
}

static void HandleSIGHUP(int)
{
    LogInstance().m_reopen_file = true;
}
#else
static BOOL WINAPI consoleCtrlHandler(DWORD dwCtrlType)
{
    StartShutdown();
    Sleep(INFINITE);
    return true;
}
#endif

#ifndef WIN32
static void registerSignalHandler(int signal, void(*handler)(int))
{
    struct sigaction sa;
    sa.sa_handler = handler;
    sigemptyset(&sa.sa_mask);
    sa.sa_flags = 0;
    sigaction(signal, &sa, nullptr);
}
#endif

static boost::signals2::connection rpc_notify_block_change_connection;
static void OnRPCStarted()
{
    rpc_notify_block_change_connection = uiInterface.NotifyBlockTip_connect(&RPCNotifyBlockChange);
}

static void OnRPCStopped()
{
    rpc_notify_block_change_connection.disconnect();
    RPCNotifyBlockChange(false, nullptr);
    g_best_block_cv.notify_all();
    LogPrint(BCLog::RPC, "RPC stopped.\n");
}

void SetupServerArgs()
{
    SetupHelpOptions(gArgs);
    gArgs.AddArg("-help-debug", "Print help message with debugging options and exit", ArgsManager::ALLOW_ANY, OptionsCategory::DEBUG_TEST); // server-only for now

    const auto defaultBaseParams = CreateBaseChainParams(CBaseChainParams::MAIN);
    const auto testnetBaseParams = CreateBaseChainParams(CBaseChainParams::TESTNET);
    const auto regtestBaseParams = CreateBaseChainParams(CBaseChainParams::REGTEST);
    const auto defaultChainParams = CreateChainParams(CBaseChainParams::MAIN);
    const auto testnetChainParams = CreateChainParams(CBaseChainParams::TESTNET);
    const auto regtestChainParams = CreateChainParams(CBaseChainParams::REGTEST);

    // Hidden Options
    std::vector<std::string> hidden_args = {
        "-dbcrashratio", "-forcecompactdb",
        // GUI args. These will be overwritten by SetupUIArgs for the GUI
        "-choosedatadir", "-lang=<lang>", "-min", "-resetguisettings", "-splash", "-uiplatform"};

    gArgs.AddArg("-version", "Print version and exit", ArgsManager::ALLOW_ANY, OptionsCategory::OPTIONS);
#if HAVE_SYSTEM
    gArgs.AddArg("-alertnotify=<cmd>", "Execute command when a relevant alert is received or we see a really long fork (%s in cmd is replaced by message)", ArgsManager::ALLOW_ANY, OptionsCategory::OPTIONS);
#endif
    gArgs.AddArg("-assumevalid=<hex>", strprintf("If this block is in the chain assume that it and its ancestors are valid and potentially skip their script verification (0 to verify all, default: %s, testnet: %s)", defaultChainParams->GetConsensus().defaultAssumeValid.GetHex(), testnetChainParams->GetConsensus().defaultAssumeValid.GetHex()), ArgsManager::ALLOW_ANY, OptionsCategory::OPTIONS);
    gArgs.AddArg("-blocksdir=<dir>", "Specify directory to hold blocks subdirectory for *.dat files (default: <datadir>)", ArgsManager::ALLOW_ANY, OptionsCategory::OPTIONS);
#if HAVE_SYSTEM
    gArgs.AddArg("-blocknotify=<cmd>", "Execute command when the best block changes (%s in cmd is replaced by block hash)", ArgsManager::ALLOW_ANY, OptionsCategory::OPTIONS);
#endif
    gArgs.AddArg("-blockreconstructionextratxn=<n>", strprintf("Extra transactions to keep in memory for compact block reconstructions (default: %u)", DEFAULT_BLOCK_RECONSTRUCTION_EXTRA_TXN), ArgsManager::ALLOW_ANY, OptionsCategory::OPTIONS);
    gArgs.AddArg("-blocksonly", strprintf("Whether to reject transactions from network peers. Automatic broadcast and rebroadcast of any transactions from inbound peers is disabled, unless '-whitelistforcerelay' is '1', in which case whitelisted peers' transactions will be relayed. RPC transactions are not affected. (default: %u)", DEFAULT_BLOCKSONLY), ArgsManager::ALLOW_ANY, OptionsCategory::OPTIONS);
    gArgs.AddArg("-conf=<file>", strprintf("Specify configuration file. Relative paths will be prefixed by datadir location. (default: %s)", BITCOIN_CONF_FILENAME), ArgsManager::ALLOW_ANY, OptionsCategory::OPTIONS);
    gArgs.AddArg("-datadir=<dir>", "Specify data directory", ArgsManager::ALLOW_ANY, OptionsCategory::OPTIONS);
    gArgs.AddArg("-dbbatchsize", strprintf("Maximum database write batch size in bytes (default: %u)", nDefaultDbBatchSize), ArgsManager::ALLOW_ANY | ArgsManager::DEBUG_ONLY, OptionsCategory::OPTIONS);
    gArgs.AddArg("-dbcache=<n>", strprintf("Maximum database cache size <n> MiB (%d to %d, default: %d). In addition, unused mempool memory is shared for this cache (see -maxmempool).", nMinDbCache, nMaxDbCache, nDefaultDbCache), ArgsManager::ALLOW_ANY, OptionsCategory::OPTIONS);
    gArgs.AddArg("-debuglogfile=<file>", strprintf("Specify location of debug log file. Relative paths will be prefixed by a net-specific datadir location. (-nodebuglogfile to disable; default: %s)", DEFAULT_DEBUGLOGFILE), ArgsManager::ALLOW_ANY, OptionsCategory::OPTIONS);
    gArgs.AddArg("-feefilter", strprintf("Tell other nodes to filter invs to us by our mempool min fee (default: %u)", DEFAULT_FEEFILTER), ArgsManager::ALLOW_ANY | ArgsManager::DEBUG_ONLY, OptionsCategory::OPTIONS);
    gArgs.AddArg("-includeconf=<file>", "Specify additional configuration file, relative to the -datadir path (only useable from configuration file, not command line)", ArgsManager::ALLOW_ANY, OptionsCategory::OPTIONS);
    gArgs.AddArg("-loadblock=<file>", "Imports blocks from external file on startup", ArgsManager::ALLOW_ANY, OptionsCategory::OPTIONS);
    gArgs.AddArg("-maxmempool=<n>", strprintf("Keep the transaction memory pool below <n> megabytes (default: %u)", DEFAULT_MAX_MEMPOOL_SIZE), ArgsManager::ALLOW_ANY, OptionsCategory::OPTIONS);
    gArgs.AddArg("-maxorphantx=<n>", strprintf("Keep at most <n> unconnectable transactions in memory (default: %u)", DEFAULT_MAX_ORPHAN_TRANSACTIONS), ArgsManager::ALLOW_ANY, OptionsCategory::OPTIONS);
    gArgs.AddArg("-mempoolexpiry=<n>", strprintf("Do not keep transactions in the mempool longer than <n> hours (default: %u)", DEFAULT_MEMPOOL_EXPIRY), ArgsManager::ALLOW_ANY, OptionsCategory::OPTIONS);
    gArgs.AddArg("-minimumchainwork=<hex>", strprintf("Minimum work assumed to exist on a valid chain in hex (default: %s, testnet: %s)", defaultChainParams->GetConsensus().nMinimumChainWork.GetHex(), testnetChainParams->GetConsensus().nMinimumChainWork.GetHex()), ArgsManager::ALLOW_ANY | ArgsManager::DEBUG_ONLY, OptionsCategory::OPTIONS);
    gArgs.AddArg("-par=<n>", strprintf("Set the number of script verification threads (%u to %d, 0 = auto, <0 = leave that many cores free, default: %d)",
        -GetNumCores(), MAX_SCRIPTCHECK_THREADS, DEFAULT_SCRIPTCHECK_THREADS), ArgsManager::ALLOW_ANY, OptionsCategory::OPTIONS);
    gArgs.AddArg("-persistmempool", strprintf("Whether to save the mempool on shutdown and load on restart (default: %u)", DEFAULT_PERSIST_MEMPOOL), ArgsManager::ALLOW_ANY, OptionsCategory::OPTIONS);
    gArgs.AddArg("-pid=<file>", strprintf("Specify pid file. Relative paths will be prefixed by a net-specific datadir location. (default: %s)", BITCOIN_PID_FILENAME), ArgsManager::ALLOW_ANY, OptionsCategory::OPTIONS);
    gArgs.AddArg("-prune=<n>", strprintf("Reduce storage requirements by enabling pruning (deleting) of old blocks. This allows the pruneblockchain RPC to be called to delete specific blocks, and enables automatic pruning of old blocks if a target size in MiB is provided. This mode is incompatible with -txindex and -rescan. "
            "Warning: Reverting this setting requires re-downloading the entire blockchain. "
            "(default: 0 = disable pruning blocks, 1 = allow manual pruning via RPC, >=%u = automatically prune block files to stay under the specified target size in MiB)", MIN_DISK_SPACE_FOR_BLOCK_FILES / 1024 / 1024), ArgsManager::ALLOW_ANY, OptionsCategory::OPTIONS);
    gArgs.AddArg("-reindex", "Rebuild chain state and block index from the blk*.dat files on disk", ArgsManager::ALLOW_ANY, OptionsCategory::OPTIONS);
    gArgs.AddArg("-reindex-chainstate", "Rebuild chain state from the currently indexed blocks. When in pruning mode or if blocks on disk might be corrupted, use full -reindex instead.", ArgsManager::ALLOW_ANY, OptionsCategory::OPTIONS);
    gArgs.AddArg("-record-log-opcodes", "Logs all EVM LOG opcode operations to the file vmExecLogs.json", ArgsManager::ALLOW_ANY, OptionsCategory::OPTIONS);
#ifndef WIN32
    gArgs.AddArg("-sysperms", "Create new files with system default permissions, instead of umask 077 (only effective with disabled wallet functionality)", ArgsManager::ALLOW_ANY, OptionsCategory::OPTIONS);
#else
    hidden_args.emplace_back("-sysperms");
#endif
    gArgs.AddArg("-txindex", strprintf("Maintain a full transaction index, used by the getrawtransaction rpc call (default: %u)", DEFAULT_TXINDEX), ArgsManager::ALLOW_ANY, OptionsCategory::OPTIONS);
    gArgs.AddArg("-blockfilterindex=<type>",
                 strprintf("Maintain an index of compact filters by block (default: %s, values: %s).", DEFAULT_BLOCKFILTERINDEX, ListBlockFilterTypes()) +
                 " If <type> is not supplied or if <type> = 1, indexes for all known types are enabled.",
                 ArgsManager::ALLOW_ANY, OptionsCategory::OPTIONS);
    gArgs.AddArg("-logevents", strprintf("Maintain a full EVM log index, used by searchlogs and gettransactionreceipt rpc calls (default: %u)", DEFAULT_LOGEVENTS), ArgsManager::ALLOW_ANY, OptionsCategory::OPTIONS);
    gArgs.AddArg("-addrindex", strprintf("Maintain a full address index (default: %u)", DEFAULT_ADDRINDEX), ArgsManager::ALLOW_ANY, OptionsCategory::OPTIONS);
    gArgs.AddArg("-deleteblockchaindata", "Delete the local copy of the block chain data", ArgsManager::ALLOW_ANY, OptionsCategory::OPTIONS);

    gArgs.AddArg("-addnode=<ip>", "Add a node to connect to and attempt to keep the connection open (see the `addnode` RPC command help for more info). This option can be specified multiple times to add multiple nodes.", ArgsManager::ALLOW_ANY | ArgsManager::NETWORK_ONLY, OptionsCategory::CONNECTION);
    gArgs.AddArg("-asmap=<file>", strprintf("Specify asn mapping used for bucketing of the peers (default: %s). Relative paths will be prefixed by the net-specific datadir location.", DEFAULT_ASMAP_FILENAME), ArgsManager::ALLOW_ANY, OptionsCategory::CONNECTION);
    gArgs.AddArg("-banscore=<n>", strprintf("Threshold for disconnecting misbehaving peers (default: %u)", DEFAULT_BANSCORE_THRESHOLD), ArgsManager::ALLOW_ANY, OptionsCategory::CONNECTION);
    gArgs.AddArg("-bantime=<n>", strprintf("Number of seconds to keep misbehaving peers from reconnecting (default: %u)", DEFAULT_MISBEHAVING_BANTIME), ArgsManager::ALLOW_ANY, OptionsCategory::CONNECTION);
    gArgs.AddArg("-bind=<addr>", "Bind to given address and always listen on it. Use [host]:port notation for IPv6", ArgsManager::ALLOW_ANY | ArgsManager::NETWORK_ONLY, OptionsCategory::CONNECTION);
    gArgs.AddArg("-connect=<ip>", "Connect only to the specified node; -noconnect disables automatic connections (the rules for this peer are the same as for -addnode). This option can be specified multiple times to connect to multiple nodes.", ArgsManager::ALLOW_ANY | ArgsManager::NETWORK_ONLY, OptionsCategory::CONNECTION);
    gArgs.AddArg("-discover", "Discover own IP addresses (default: 1 when listening and no -externalip or -proxy)", ArgsManager::ALLOW_ANY, OptionsCategory::CONNECTION);
    gArgs.AddArg("-dns", strprintf("Allow DNS lookups for -addnode, -seednode and -connect (default: %u)", DEFAULT_NAME_LOOKUP), ArgsManager::ALLOW_ANY, OptionsCategory::CONNECTION);
    gArgs.AddArg("-dnsseed", "Query for peer addresses via DNS lookup, if low on addresses (default: 1 unless -connect used)", ArgsManager::ALLOW_ANY, OptionsCategory::CONNECTION);
    gArgs.AddArg("-externalip=<ip>", "Specify your own public address", ArgsManager::ALLOW_ANY, OptionsCategory::CONNECTION);
    gArgs.AddArg("-forcednsseed", strprintf("Always query for peer addresses via DNS lookup (default: %u)", DEFAULT_FORCEDNSSEED), ArgsManager::ALLOW_ANY, OptionsCategory::CONNECTION);
    gArgs.AddArg("-listen", "Accept connections from outside (default: 1 if no -proxy or -connect)", ArgsManager::ALLOW_ANY, OptionsCategory::CONNECTION);
    gArgs.AddArg("-listenonion", strprintf("Automatically create Tor hidden service (default: %d)", DEFAULT_LISTEN_ONION), ArgsManager::ALLOW_ANY, OptionsCategory::CONNECTION);
    gArgs.AddArg("-maxconnections=<n>", strprintf("Maintain at most <n> connections to peers (default: %u)", DEFAULT_MAX_PEER_CONNECTIONS), ArgsManager::ALLOW_ANY, OptionsCategory::CONNECTION);
    gArgs.AddArg("-maxreceivebuffer=<n>", strprintf("Maximum per-connection receive buffer, <n>*1000 bytes (default: %u)", DEFAULT_MAXRECEIVEBUFFER), ArgsManager::ALLOW_ANY, OptionsCategory::CONNECTION);
    gArgs.AddArg("-maxsendbuffer=<n>", strprintf("Maximum per-connection send buffer, <n>*1000 bytes (default: %u)", DEFAULT_MAXSENDBUFFER), ArgsManager::ALLOW_ANY, OptionsCategory::CONNECTION);
    gArgs.AddArg("-maxtimeadjustment", strprintf("Maximum allowed median peer time offset adjustment. Local perspective of time may be influenced by peers forward or backward by this amount. (default: %u seconds)", DEFAULT_MAX_TIME_ADJUSTMENT), ArgsManager::ALLOW_ANY, OptionsCategory::CONNECTION);
    gArgs.AddArg("-maxuploadtarget=<n>", strprintf("Tries to keep outbound traffic under the given target (in MiB per 24h), 0 = no limit (default: %d)", DEFAULT_MAX_UPLOAD_TARGET), ArgsManager::ALLOW_ANY, OptionsCategory::CONNECTION);
    gArgs.AddArg("-onion=<ip:port>", "Use separate SOCKS5 proxy to reach peers via Tor hidden services, set -noonion to disable (default: -proxy)", ArgsManager::ALLOW_ANY, OptionsCategory::CONNECTION);
    gArgs.AddArg("-onlynet=<net>", "Make outgoing connections only through network <net> (ipv4, ipv6 or onion). Incoming connections are not affected by this option. This option can be specified multiple times to allow multiple networks.", ArgsManager::ALLOW_ANY, OptionsCategory::CONNECTION);
    gArgs.AddArg("-peerbloomfilters", strprintf("Support filtering of blocks and transaction with bloom filters (default: %u)", DEFAULT_PEERBLOOMFILTERS), ArgsManager::ALLOW_ANY, OptionsCategory::CONNECTION);
    gArgs.AddArg("-permitbaremultisig", strprintf("Relay non-P2SH multisig (default: %u)", DEFAULT_PERMIT_BAREMULTISIG), ArgsManager::ALLOW_ANY, OptionsCategory::CONNECTION);
    gArgs.AddArg("-port=<port>", strprintf("Listen for connections on <port> (default: %u, testnet: %u, regtest: %u)", defaultChainParams->GetDefaultPort(), testnetChainParams->GetDefaultPort(), regtestChainParams->GetDefaultPort()), ArgsManager::ALLOW_ANY | ArgsManager::NETWORK_ONLY, OptionsCategory::CONNECTION);
    gArgs.AddArg("-proxy=<ip:port>", "Connect through SOCKS5 proxy, set -noproxy to disable (default: disabled)", ArgsManager::ALLOW_ANY, OptionsCategory::CONNECTION);
    gArgs.AddArg("-proxyrandomize", strprintf("Randomize credentials for every proxy connection. This enables Tor stream isolation (default: %u)", DEFAULT_PROXYRANDOMIZE), ArgsManager::ALLOW_ANY, OptionsCategory::CONNECTION);
    gArgs.AddArg("-seednode=<ip>", "Connect to a node to retrieve peer addresses, and disconnect. This option can be specified multiple times to connect to multiple nodes.", ArgsManager::ALLOW_ANY, OptionsCategory::CONNECTION);
    gArgs.AddArg("-timeout=<n>", strprintf("Specify connection timeout in milliseconds (minimum: 1, default: %d)", DEFAULT_CONNECT_TIMEOUT), ArgsManager::ALLOW_ANY, OptionsCategory::CONNECTION);
    gArgs.AddArg("-peertimeout=<n>", strprintf("Specify p2p connection timeout in seconds. This option determines the amount of time a peer may be inactive before the connection to it is dropped. (minimum: 1, default: %d)", DEFAULT_PEER_CONNECT_TIMEOUT), ArgsManager::ALLOW_ANY | ArgsManager::DEBUG_ONLY, OptionsCategory::CONNECTION);
    gArgs.AddArg("-torcontrol=<ip>:<port>", strprintf("Tor control port to use if onion listening enabled (default: %s)", DEFAULT_TOR_CONTROL), ArgsManager::ALLOW_ANY, OptionsCategory::CONNECTION);
<<<<<<< HEAD
    gArgs.AddArg("-torpassword=<pass>", "Tor control port password (default: empty)", ArgsManager::ALLOW_ANY, OptionsCategory::CONNECTION);
=======
    gArgs.AddArg("-torpassword=<pass>", "Tor control port password (default: empty)", ArgsManager::ALLOW_ANY | ArgsManager::SENSITIVE, OptionsCategory::CONNECTION);
>>>>>>> ee8ca219
    gArgs.AddArg("-dgpstorage", "Receiving data from DGP via storage (default: -dgpevm)", ArgsManager::ALLOW_ANY, OptionsCategory::CONNECTION);
    gArgs.AddArg("-dgpevm", "Receiving data from DGP via a contract call (default: -dgpevm)", ArgsManager::ALLOW_ANY, OptionsCategory::CONNECTION);

#ifdef USE_UPNP
#if USE_UPNP
    gArgs.AddArg("-upnp", "Use UPnP to map the listening port (default: 1 when listening and no -proxy)", ArgsManager::ALLOW_ANY, OptionsCategory::CONNECTION);
#else
    gArgs.AddArg("-upnp", strprintf("Use UPnP to map the listening port (default: %u)", 0), ArgsManager::ALLOW_ANY, OptionsCategory::CONNECTION);
#endif
#else
    hidden_args.emplace_back("-upnp");
#endif
    gArgs.AddArg("-whitebind=<[permissions@]addr>", "Bind to given address and whitelist peers connecting to it. "
        "Use [host]:port notation for IPv6. Allowed permissions are bloomfilter (allow requesting BIP37 filtered blocks and transactions), "
        "noban (do not ban for misbehavior), "
        "forcerelay (relay transactions that are already in the mempool; implies relay), "
        "relay (relay even in -blocksonly mode), "
        "and mempool (allow requesting BIP35 mempool contents). "
        "Specify multiple permissions separated by commas (default: noban,mempool,relay). Can be specified multiple times.", ArgsManager::ALLOW_ANY, OptionsCategory::CONNECTION);

    gArgs.AddArg("-whitelist=<[permissions@]IP address or network>", "Whitelist peers connecting from the given IP address (e.g. 1.2.3.4) or "
        "CIDR notated network(e.g. 1.2.3.0/24). Uses same permissions as "
        "-whitebind. Can be specified multiple times." , ArgsManager::ALLOW_ANY, OptionsCategory::CONNECTION);

    g_wallet_init_interface.AddWalletOptions();

#if ENABLE_ZMQ
    gArgs.AddArg("-zmqpubhashblock=<address>", "Enable publish hash block in <address>", ArgsManager::ALLOW_ANY, OptionsCategory::ZMQ);
    gArgs.AddArg("-zmqpubhashtx=<address>", "Enable publish hash transaction in <address>", ArgsManager::ALLOW_ANY, OptionsCategory::ZMQ);
    gArgs.AddArg("-zmqpubrawblock=<address>", "Enable publish raw block in <address>", ArgsManager::ALLOW_ANY, OptionsCategory::ZMQ);
    gArgs.AddArg("-zmqpubrawtx=<address>", "Enable publish raw transaction in <address>", ArgsManager::ALLOW_ANY, OptionsCategory::ZMQ);
    gArgs.AddArg("-zmqpubhashblockhwm=<n>", strprintf("Set publish hash block outbound message high water mark (default: %d)", CZMQAbstractNotifier::DEFAULT_ZMQ_SNDHWM), ArgsManager::ALLOW_ANY, OptionsCategory::ZMQ);
    gArgs.AddArg("-zmqpubhashtxhwm=<n>", strprintf("Set publish hash transaction outbound message high water mark (default: %d)", CZMQAbstractNotifier::DEFAULT_ZMQ_SNDHWM), ArgsManager::ALLOW_ANY, OptionsCategory::ZMQ);
    gArgs.AddArg("-zmqpubrawblockhwm=<n>", strprintf("Set publish raw block outbound message high water mark (default: %d)", CZMQAbstractNotifier::DEFAULT_ZMQ_SNDHWM), ArgsManager::ALLOW_ANY, OptionsCategory::ZMQ);
    gArgs.AddArg("-zmqpubrawtxhwm=<n>", strprintf("Set publish raw transaction outbound message high water mark (default: %d)", CZMQAbstractNotifier::DEFAULT_ZMQ_SNDHWM), ArgsManager::ALLOW_ANY, OptionsCategory::ZMQ);
#else
    hidden_args.emplace_back("-zmqpubhashblock=<address>");
    hidden_args.emplace_back("-zmqpubhashtx=<address>");
    hidden_args.emplace_back("-zmqpubrawblock=<address>");
    hidden_args.emplace_back("-zmqpubrawtx=<address>");
    hidden_args.emplace_back("-zmqpubhashblockhwm=<n>");
    hidden_args.emplace_back("-zmqpubhashtxhwm=<n>");
    hidden_args.emplace_back("-zmqpubrawblockhwm=<n>");
    hidden_args.emplace_back("-zmqpubrawtxhwm=<n>");
#endif

    gArgs.AddArg("-checkblocks=<n>", strprintf("How many blocks to check at startup (default: %u, 0 = all)", DEFAULT_CHECKBLOCKS), ArgsManager::ALLOW_ANY | ArgsManager::DEBUG_ONLY, OptionsCategory::DEBUG_TEST);
    gArgs.AddArg("-checklevel=<n>", strprintf("How thorough the block verification of -checkblocks is: "
        "level 0 reads the blocks from disk, "
        "level 1 verifies block validity, "
        "level 2 verifies undo data, "
        "level 3 checks disconnection of tip blocks, "
        "and level 4 tries to reconnect the blocks, "
        "each level includes the checks of the previous levels "
        "(0-4, default: %u)", DEFAULT_CHECKLEVEL), ArgsManager::ALLOW_ANY | ArgsManager::DEBUG_ONLY, OptionsCategory::DEBUG_TEST);
    gArgs.AddArg("-checkblockindex", strprintf("Do a consistency check for the block tree, chainstate, and other validation data structures occasionally. (default: %u, regtest: %u)", defaultChainParams->DefaultConsistencyChecks(), regtestChainParams->DefaultConsistencyChecks()), ArgsManager::ALLOW_ANY | ArgsManager::DEBUG_ONLY, OptionsCategory::DEBUG_TEST);
    gArgs.AddArg("-checkmempool=<n>", strprintf("Run checks every <n> transactions (default: %u, regtest: %u)", defaultChainParams->DefaultConsistencyChecks(), regtestChainParams->DefaultConsistencyChecks()), ArgsManager::ALLOW_ANY | ArgsManager::DEBUG_ONLY, OptionsCategory::DEBUG_TEST);
    gArgs.AddArg("-checkpoints", strprintf("Enable rejection of any forks from the known historical chain until block 295000 (default: %u)", DEFAULT_CHECKPOINTS_ENABLED), ArgsManager::ALLOW_ANY | ArgsManager::DEBUG_ONLY, OptionsCategory::DEBUG_TEST);
    gArgs.AddArg("-deprecatedrpc=<method>", "Allows deprecated RPC method(s) to be used", ArgsManager::ALLOW_ANY | ArgsManager::DEBUG_ONLY, OptionsCategory::DEBUG_TEST);
    gArgs.AddArg("-dropmessagestest=<n>", "Randomly drop 1 of every <n> network messages", ArgsManager::ALLOW_ANY | ArgsManager::DEBUG_ONLY, OptionsCategory::DEBUG_TEST);
    gArgs.AddArg("-stopafterblockimport", strprintf("Stop running after importing blocks from disk (default: %u)", DEFAULT_STOPAFTERBLOCKIMPORT), ArgsManager::ALLOW_ANY | ArgsManager::DEBUG_ONLY, OptionsCategory::DEBUG_TEST);
    gArgs.AddArg("-stopatheight", strprintf("Stop running after reaching the given height in the main chain (default: %u)", DEFAULT_STOPATHEIGHT), ArgsManager::ALLOW_ANY | ArgsManager::DEBUG_ONLY, OptionsCategory::DEBUG_TEST);
    gArgs.AddArg("-limitancestorcount=<n>", strprintf("Do not accept transactions if number of in-mempool ancestors is <n> or more (default: %u)", DEFAULT_ANCESTOR_LIMIT), ArgsManager::ALLOW_ANY | ArgsManager::DEBUG_ONLY, OptionsCategory::DEBUG_TEST);
    gArgs.AddArg("-limitancestorsize=<n>", strprintf("Do not accept transactions whose size with all in-mempool ancestors exceeds <n> kilobytes (default: %u)", DEFAULT_ANCESTOR_SIZE_LIMIT), ArgsManager::ALLOW_ANY | ArgsManager::DEBUG_ONLY, OptionsCategory::DEBUG_TEST);
    gArgs.AddArg("-limitdescendantcount=<n>", strprintf("Do not accept transactions if any ancestor would have <n> or more in-mempool descendants (default: %u)", DEFAULT_DESCENDANT_LIMIT), ArgsManager::ALLOW_ANY | ArgsManager::DEBUG_ONLY, OptionsCategory::DEBUG_TEST);
    gArgs.AddArg("-limitdescendantsize=<n>", strprintf("Do not accept transactions if any ancestor would have more than <n> kilobytes of in-mempool descendants (default: %u).", DEFAULT_DESCENDANT_SIZE_LIMIT), ArgsManager::ALLOW_ANY | ArgsManager::DEBUG_ONLY, OptionsCategory::DEBUG_TEST);
    gArgs.AddArg("-addrmantest", "Allows to test address relay on localhost", ArgsManager::ALLOW_ANY | ArgsManager::DEBUG_ONLY, OptionsCategory::DEBUG_TEST);
    gArgs.AddArg("-debug=<category>", "Output debugging information (default: -nodebug, supplying <category> is optional). "
        "If <category> is not supplied or if <category> = 1, output all debugging information. <category> can be: " + ListLogCategories() + ".", ArgsManager::ALLOW_ANY, OptionsCategory::DEBUG_TEST);
    gArgs.AddArg("-debugexclude=<category>", strprintf("Exclude debugging information for a category. Can be used in conjunction with -debug=1 to output debug logs for all categories except one or more specified categories."), ArgsManager::ALLOW_ANY, OptionsCategory::DEBUG_TEST);
    gArgs.AddArg("-logips", strprintf("Include IP addresses in debug output (default: %u)", DEFAULT_LOGIPS), ArgsManager::ALLOW_ANY, OptionsCategory::DEBUG_TEST);
    gArgs.AddArg("-logtimestamps", strprintf("Prepend debug output with timestamp (default: %u)", DEFAULT_LOGTIMESTAMPS), ArgsManager::ALLOW_ANY, OptionsCategory::DEBUG_TEST);
#ifdef HAVE_THREAD_LOCAL
    gArgs.AddArg("-logthreadnames", strprintf("Prepend debug output with name of the originating thread (only available on platforms supporting thread_local) (default: %u)", DEFAULT_LOGTHREADNAMES), ArgsManager::ALLOW_ANY, OptionsCategory::DEBUG_TEST);
#else
    hidden_args.emplace_back("-logthreadnames");
#endif
    gArgs.AddArg("-logtimemicros", strprintf("Add microsecond precision to debug timestamps (default: %u)", DEFAULT_LOGTIMEMICROS), ArgsManager::ALLOW_ANY | ArgsManager::DEBUG_ONLY, OptionsCategory::DEBUG_TEST);
    gArgs.AddArg("-showevmlogs", strprintf("Print evm logs to console (default: %u)", DEFAULT_SHOWEVMLOGS), ArgsManager::ALLOW_ANY, OptionsCategory::DEBUG_TEST);
<<<<<<< HEAD
    gArgs.AddArg("-mocktime=<n>", "Replace actual time with <n> seconds since epoch (default: 0)", ArgsManager::ALLOW_ANY | ArgsManager::DEBUG_ONLY, OptionsCategory::DEBUG_TEST);
=======
    gArgs.AddArg("-mocktime=<n>", "Replace actual time with " + UNIX_EPOCH_TIME + " (default: 0)", ArgsManager::ALLOW_ANY | ArgsManager::DEBUG_ONLY, OptionsCategory::DEBUG_TEST);
>>>>>>> ee8ca219
    gArgs.AddArg("-maxsigcachesize=<n>", strprintf("Limit sum of signature cache and script execution cache sizes to <n> MiB (default: %u)", DEFAULT_MAX_SIG_CACHE_SIZE), ArgsManager::ALLOW_ANY | ArgsManager::DEBUG_ONLY, OptionsCategory::DEBUG_TEST);
    gArgs.AddArg("-maxtipage=<n>", strprintf("Maximum tip age in seconds to consider node in initial block download (default: %u)", DEFAULT_MAX_TIP_AGE), ArgsManager::ALLOW_ANY | ArgsManager::DEBUG_ONLY, OptionsCategory::DEBUG_TEST);
    gArgs.AddArg("-minmempoolgaslimit=<limit>", strprintf("The minimum transaction gas limit we are willing to accept into the mempool (default: %s)",MEMPOOL_MIN_GAS_LIMIT), ArgsManager::ALLOW_ANY, OptionsCategory::DEBUG_TEST);
    gArgs.AddArg("-printpriority", strprintf("Log transaction fee per kB when mining blocks (default: %u)", DEFAULT_PRINTPRIORITY), ArgsManager::ALLOW_ANY | ArgsManager::DEBUG_ONLY, OptionsCategory::DEBUG_TEST);
    gArgs.AddArg("-printtoconsole", "Send trace/debug info to console (default: 1 when no -daemon. To disable logging to file, set -nodebuglogfile)", ArgsManager::ALLOW_ANY, OptionsCategory::DEBUG_TEST);
    gArgs.AddArg("-shrinkdebugfile", "Shrink debug.log file on client startup (default: 1 when no -debug)", ArgsManager::ALLOW_ANY, OptionsCategory::DEBUG_TEST);
    gArgs.AddArg("-uacomment=<cmt>", "Append comment to the user agent string", ArgsManager::ALLOW_ANY, OptionsCategory::DEBUG_TEST);
    gArgs.AddArg("-opsenderheight=<n>", "Use given block height to check opsender fork (regtest-only)", ArgsManager::ALLOW_ANY, OptionsCategory::DEBUG_TEST);
    gArgs.AddArg("-btcecrecoverheight=<n>", "Use given block height to check btc_ecrecover fork (regtest-only)", ArgsManager::ALLOW_ANY, OptionsCategory::DEBUG_TEST);
    gArgs.AddArg("-constantinopleheight=<n>", "Use given block height to check constantinople fork (regtest-only)", ArgsManager::ALLOW_ANY, OptionsCategory::DEBUG_TEST);
    gArgs.AddArg("-difficultychangeheight=<n>", "Use given block height to check difficulty change fork (regtest-only)", ArgsManager::ALLOW_ANY, OptionsCategory::DEBUG_TEST);
    gArgs.AddArg("-offlinestakingheight=<n>", "Use given block height to check offline staking fork (regtest-only)", ArgsManager::ALLOW_ANY, OptionsCategory::DEBUG_TEST);
    gArgs.AddArg("-delegationsaddress=<adr>", "Use given contract delegations address for offline staking fork (regtest-only)", ArgsManager::ALLOW_ANY, OptionsCategory::DEBUG_TEST);
    gArgs.AddArg("-lastmposheight=<n>", "Use given block height to check remove mpos fork (regtest-only)", ArgsManager::ALLOW_ANY, OptionsCategory::DEBUG_TEST);

    SetupChainParamsBaseOptions();

    gArgs.AddArg("-acceptnonstdtxn", strprintf("Relay and mine \"non-standard\" transactions (%sdefault: %u)", "testnet/regtest only; ", !testnetChainParams->RequireStandard()), ArgsManager::ALLOW_ANY | ArgsManager::DEBUG_ONLY, OptionsCategory::NODE_RELAY);
    gArgs.AddArg("-incrementalrelayfee=<amt>", strprintf("Fee rate (in %s/kB) used to define cost of relay, used for mempool limiting and BIP 125 replacement. (default: %s)", CURRENCY_UNIT, FormatMoney(DEFAULT_INCREMENTAL_RELAY_FEE)), ArgsManager::ALLOW_ANY | ArgsManager::DEBUG_ONLY, OptionsCategory::NODE_RELAY);
    gArgs.AddArg("-dustrelayfee=<amt>", strprintf("Fee rate (in %s/kB) used to define dust, the value of an output such that it will cost more than its value in fees at this fee rate to spend it. (default: %s)", CURRENCY_UNIT, FormatMoney(DUST_RELAY_TX_FEE)), ArgsManager::ALLOW_ANY | ArgsManager::DEBUG_ONLY, OptionsCategory::NODE_RELAY);
    gArgs.AddArg("-bytespersigop", strprintf("Equivalent bytes per sigop in transactions for relay and mining (default: %u)", DEFAULT_BYTES_PER_SIGOP), ArgsManager::ALLOW_ANY, OptionsCategory::NODE_RELAY);
    gArgs.AddArg("-datacarrier", strprintf("Relay and mine data carrier transactions (default: %u)", DEFAULT_ACCEPT_DATACARRIER), ArgsManager::ALLOW_ANY, OptionsCategory::NODE_RELAY);
    gArgs.AddArg("-datacarriersize", strprintf("Maximum size of data in data carrier transactions we relay and mine (default: %u)", MAX_OP_RETURN_RELAY), ArgsManager::ALLOW_ANY, OptionsCategory::NODE_RELAY);
    gArgs.AddArg("-minrelaytxfee=<amt>", strprintf("Fees (in %s/kB) smaller than this are considered zero fee for relaying, mining and transaction creation (default: %s)",
        CURRENCY_UNIT, FormatMoney(DEFAULT_MIN_RELAY_TX_FEE)), ArgsManager::ALLOW_ANY, OptionsCategory::NODE_RELAY);
    gArgs.AddArg("-whitelistforcerelay", strprintf("Add 'forcerelay' permission to whitelisted inbound peers with default permissions. This will relay transactions even if the transactions were already in the mempool. (default: %d)", DEFAULT_WHITELISTFORCERELAY), ArgsManager::ALLOW_ANY, OptionsCategory::NODE_RELAY);
    gArgs.AddArg("-whitelistrelay", strprintf("Add 'relay' permission to whitelisted inbound peers with default permissions. This will accept relayed transactions even when not relaying transactions (default: %d)", DEFAULT_WHITELISTRELAY), ArgsManager::ALLOW_ANY, OptionsCategory::NODE_RELAY);


    gArgs.AddArg("-blockmaxweight=<n>", strprintf("Set maximum BIP141 block weight (default: %d)", DEFAULT_BLOCK_MAX_WEIGHT), ArgsManager::ALLOW_ANY, OptionsCategory::BLOCK_CREATION);
    gArgs.AddArg("-blockmintxfee=<amt>", strprintf("Set lowest fee rate (in %s/kB) for transactions to be included in block creation. (default: %s)", CURRENCY_UNIT, FormatMoney(DEFAULT_BLOCK_MIN_TX_FEE)), ArgsManager::ALLOW_ANY, OptionsCategory::BLOCK_CREATION);
    gArgs.AddArg("-blockversion=<n>", "Override block version to test forking scenarios", ArgsManager::ALLOW_ANY | ArgsManager::DEBUG_ONLY, OptionsCategory::BLOCK_CREATION);

    gArgs.AddArg("-staker-min-tx-gas-price=<amt>", "Any contract execution with a gas price below this will not be included in a block (defaults to the value specified by the DGP)", ArgsManager::ALLOW_ANY, OptionsCategory::BLOCK_CREATION);
    gArgs.AddArg("-staker-max-tx-gas-limit=<n>", "Any contract execution with a gas limit over this amount will not be included in a block (defaults to soft block gas limit)", ArgsManager::ALLOW_ANY, OptionsCategory::BLOCK_CREATION);
    gArgs.AddArg("-staker-soft-block-gas-limit=<n>", "After this amount of gas is surpassed in a block, no more contract executions will be added to the block (defaults to consensus-critical maximum block gas limit)", ArgsManager::ALLOW_ANY, OptionsCategory::BLOCK_CREATION);
    gArgs.AddArg("-aggressive-staking", "Check more often to publish immediately when valid block is found.", ArgsManager::ALLOW_ANY, OptionsCategory::BLOCK_CREATION);

    gArgs.AddArg("-rest", strprintf("Accept public REST requests (default: %u)", DEFAULT_REST_ENABLE), ArgsManager::ALLOW_ANY, OptionsCategory::RPC);
    gArgs.AddArg("-rpcallowip=<ip>", "Allow JSON-RPC connections from specified source. Valid for <ip> are a single IP (e.g. 1.2.3.4), a network/netmask (e.g. 1.2.3.4/255.255.255.0) or a network/CIDR (e.g. 1.2.3.4/24). This option can be specified multiple times", ArgsManager::ALLOW_ANY, OptionsCategory::RPC);
    gArgs.AddArg("-rpcauth=<userpw>", "Username and HMAC-SHA-256 hashed password for JSON-RPC connections. The field <userpw> comes in the format: <USERNAME>:<SALT>$<HASH>. A canonical python script is included in share/rpcauth. The client then connects normally using the rpcuser=<USERNAME>/rpcpassword=<PASSWORD> pair of arguments. This option can be specified multiple times", ArgsManager::ALLOW_ANY | ArgsManager::SENSITIVE, OptionsCategory::RPC);
    gArgs.AddArg("-rpcbind=<addr>[:port]", "Bind to given address to listen for JSON-RPC connections. Do not expose the RPC server to untrusted networks such as the public internet! This option is ignored unless -rpcallowip is also passed. Port is optional and overrides -rpcport. Use [host]:port notation for IPv6. This option can be specified multiple times (default: 127.0.0.1 and ::1 i.e., localhost)", ArgsManager::ALLOW_ANY | ArgsManager::NETWORK_ONLY | ArgsManager::SENSITIVE, OptionsCategory::RPC);
    gArgs.AddArg("-rpccookiefile=<loc>", "Location of the auth cookie. Relative paths will be prefixed by a net-specific datadir location. (default: data dir)", ArgsManager::ALLOW_ANY, OptionsCategory::RPC);
    gArgs.AddArg("-rpcpassword=<pw>", "Password for JSON-RPC connections", ArgsManager::ALLOW_ANY | ArgsManager::SENSITIVE, OptionsCategory::RPC);
    gArgs.AddArg("-rpcport=<port>", strprintf("Listen for JSON-RPC connections on <port> (default: %u, testnet: %u, regtest: %u)", defaultBaseParams->RPCPort(), testnetBaseParams->RPCPort(), regtestBaseParams->RPCPort()), ArgsManager::ALLOW_ANY | ArgsManager::NETWORK_ONLY, OptionsCategory::RPC);
    gArgs.AddArg("-rpcserialversion", strprintf("Sets the serialization of raw transaction or block hex returned in non-verbose mode, non-segwit(0) or segwit(1) (default: %d)", DEFAULT_RPC_SERIALIZE_VERSION), ArgsManager::ALLOW_ANY, OptionsCategory::RPC);
    gArgs.AddArg("-rpcservertimeout=<n>", strprintf("Timeout during HTTP requests (default: %d)", DEFAULT_HTTP_SERVER_TIMEOUT), ArgsManager::ALLOW_ANY | ArgsManager::DEBUG_ONLY, OptionsCategory::RPC);
    gArgs.AddArg("-rpcthreads=<n>", strprintf("Set the number of threads to service RPC calls (default: %d)", DEFAULT_HTTP_THREADS), ArgsManager::ALLOW_ANY, OptionsCategory::RPC);
    gArgs.AddArg("-rpcuser=<user>", "Username for JSON-RPC connections", ArgsManager::ALLOW_ANY | ArgsManager::SENSITIVE, OptionsCategory::RPC);
    gArgs.AddArg("-rpcwhitelist=<whitelist>", "Set a whitelist to filter incoming RPC calls for a specific user. The field <whitelist> comes in the format: <USERNAME>:<rpc 1>,<rpc 2>,...,<rpc n>. If multiple whitelists are set for a given user, they are set-intersected. See -rpcwhitelistdefault documentation for information on default whitelist behavior.", ArgsManager::ALLOW_ANY, OptionsCategory::RPC);
    gArgs.AddArg("-rpcwhitelistdefault", "Sets default behavior for rpc whitelisting. Unless rpcwhitelistdefault is set to 0, if any -rpcwhitelist is set, the rpc server acts as if all rpc users are subject to empty-unless-otherwise-specified whitelists. If rpcwhitelistdefault is set to 1 and no -rpcwhitelist is set, rpc server acts as if all rpc users are subject to empty whitelists.", ArgsManager::ALLOW_BOOL, OptionsCategory::RPC);
    gArgs.AddArg("-rpcworkqueue=<n>", strprintf("Set the depth of the work queue to service RPC calls (default: %d)", DEFAULT_HTTP_WORKQUEUE), ArgsManager::ALLOW_ANY | ArgsManager::DEBUG_ONLY, OptionsCategory::RPC);
    gArgs.AddArg("-server", "Accept command line and JSON-RPC commands", ArgsManager::ALLOW_ANY, OptionsCategory::RPC);

#if HAVE_DECL_DAEMON
    gArgs.AddArg("-daemon", "Run in the background as a daemon and accept commands", ArgsManager::ALLOW_ANY, OptionsCategory::OPTIONS);
#else
    hidden_args.emplace_back("-daemon");
#endif
    gArgs.AddArg("-headerspamfilter=<n>", strprintf("Use header spam filter (default: %u)", DEFAULT_HEADER_SPAM_FILTER), ArgsManager::ALLOW_ANY, OptionsCategory::OPTIONS);
    gArgs.AddArg("-headerspamfiltermaxsize=<n>", strprintf("Maximum size of the list of indexes in the header spam filter (default: %u)", DEFAULT_HEADER_SPAM_FILTER_MAX_SIZE), ArgsManager::ALLOW_ANY, OptionsCategory::OPTIONS);
    gArgs.AddArg("-headerspamfiltermaxavg=<n>", strprintf("Maximum average size of an index occurrence in the header spam filter (default: %u)", DEFAULT_HEADER_SPAM_FILTER_MAX_AVG), ArgsManager::ALLOW_ANY, OptionsCategory::OPTIONS);
    gArgs.AddArg("-headerspamfilterignoreport=<n>", strprintf("Ignore the port in the ip address when looking for header spam, determine whether or not multiple nodes can be on the same IP (default: %u)", DEFAULT_HEADER_SPAM_FILTER_IGNORE_PORT), ArgsManager::ALLOW_ANY, OptionsCategory::OPTIONS);
    gArgs.AddArg("-cleanblockindex=<true/false>", "Clean block index (enabled by default)", ArgsManager::ALLOW_ANY, OptionsCategory::OPTIONS);
    gArgs.AddArg("-cleanblockindextimeout=<n>", "Clean block index periodically after some time (default 600 seconds)", ArgsManager::ALLOW_ANY, OptionsCategory::OPTIONS);
    gArgs.AddArg("-stakingwhitelist=<address>", "White list delegate address. Can be specified multiple times to add multiple addresses.", ArgsManager::ALLOW_ANY, OptionsCategory::OPTIONS);
    gArgs.AddArg("-stakingblacklist=<address>", "Black list delegate address. Can be specified multiple times to add multiple addresses.", ArgsManager::ALLOW_ANY, OptionsCategory::OPTIONS);

    // Add the hidden options
    gArgs.AddHiddenArgs(hidden_args);
}

std::string LicenseInfo()
{
    const std::string URL_SOURCE_CODE = "<https://github.com/qtumproject/qtum>";
<<<<<<< HEAD
    const std::string URL_WEBSITE = "<https://qtum.org>";
=======
>>>>>>> ee8ca219

    return CopyrightHolders(strprintf(_("Copyright (C) %i").translated, COPYRIGHT_YEAR) + " ") + "\n" +
           "\n" +
           strprintf(_("Please contribute if you find %s useful. "
                       "Visit %s for further information about the software.").translated,
               PACKAGE_NAME, "<" PACKAGE_URL ">") +
           "\n" +
           strprintf(_("The source code is available from %s.").translated,
               URL_SOURCE_CODE) +
           "\n" +
           "\n" +
           _("This is experimental software.").translated + "\n" +
           strprintf(_("Distributed under the MIT software license, see the accompanying file %s or %s").translated, "COPYING", "<https://opensource.org/licenses/MIT>") +
           "\n";
}

#if HAVE_SYSTEM
static void BlockNotifyCallback(bool initialSync, const CBlockIndex *pBlockIndex)
{
    if (initialSync || !pBlockIndex)
        return;

    std::string strCmd = gArgs.GetArg("-blocknotify", "");
    if (!strCmd.empty()) {
        boost::replace_all(strCmd, "%s", pBlockIndex->GetBlockHash().GetHex());
        std::thread t(runCommand, strCmd);
        t.detach(); // thread runs free
    }
}
#endif

static bool fHaveGenesis = false;
static Mutex g_genesis_wait_mutex;
static std::condition_variable g_genesis_wait_cv;

static void BlockNotifyGenesisWait(bool, const CBlockIndex *pBlockIndex)
{
    if (pBlockIndex != nullptr) {
        {
            LOCK(g_genesis_wait_mutex);
            fHaveGenesis = true;
        }
        g_genesis_wait_cv.notify_all();
    }
}

struct CImportingNow
{
    CImportingNow() {
        assert(fImporting == false);
        fImporting = true;
    }

    ~CImportingNow() {
        assert(fImporting == true);
        fImporting = false;
    }
};


// If we're using -prune with -reindex, then delete block files that will be ignored by the
// reindex.  Since reindexing works by starting at block file 0 and looping until a blockfile
// is missing, do the same here to delete any later block files after a gap.  Also delete all
// rev files since they'll be rewritten by the reindex anyway.  This ensures that vinfoBlockFile
// is in sync with what's actually on disk by the time we start downloading, so that pruning
// works correctly.
static void CleanupBlockRevFiles()
{
    std::map<std::string, fs::path> mapBlockFiles;

    // Glob all blk?????.dat and rev?????.dat files from the blocks directory.
    // Remove the rev files immediately and insert the blk file paths into an
    // ordered map keyed by block file index.
    LogPrintf("Removing unusable blk?????.dat and rev?????.dat files for -reindex with -prune\n");
    fs::path blocksdir = GetBlocksDir();
    for (fs::directory_iterator it(blocksdir); it != fs::directory_iterator(); it++) {
        if (fs::is_regular_file(*it) &&
            it->path().filename().string().length() == 12 &&
            it->path().filename().string().substr(8,4) == ".dat")
        {
            if (it->path().filename().string().substr(0,3) == "blk")
                mapBlockFiles[it->path().filename().string().substr(3,5)] = it->path();
            else if (it->path().filename().string().substr(0,3) == "rev")
                remove(it->path());
        }
    }

    // Remove all block files that aren't part of a contiguous set starting at
    // zero by walking the ordered map (keys are block file indices) by
    // keeping a separate counter.  Once we hit a gap (or if 0 doesn't exist)
    // start removing block files.
    int nContigCounter = 0;
    for (const std::pair<const std::string, fs::path>& item : mapBlockFiles) {
        if (atoi(item.first) == nContigCounter) {
            nContigCounter++;
            continue;
        }
        remove(item.second);
    }
}

// Delete local blockchain data
void DeleteBlockChainData()
{
    // Delete block chain data paths
    fs::remove_all(GetDataDir() / "chainstate");
    fs::remove_all(GetBlocksDir());
    fs::remove_all(GetDataDir() / "stateQtum");
    fs::remove(GetDataDir() / "banlist.dat");
    fs::remove(GetDataDir() / FEE_ESTIMATES_FILENAME);
    fs::remove(GetDataDir() / "mempool.dat");
}

static void ThreadImport(std::vector<fs::path> vImportFiles)
{
    const CChainParams& chainparams = Params();
    util::ThreadRename("loadblk");
    ScheduleBatchPriority();

    {
    CImportingNow imp;

    // -reindex
    if (fReindex) {
        int nFile = 0;
        while (true) {
            FlatFilePos pos(nFile, 0);
            if (!fs::exists(GetBlockPosFilename(pos)))
                break; // No block files left to reindex
            FILE *file = OpenBlockFile(pos, true);
            if (!file)
                break; // This error is logged in OpenBlockFile
            LogPrintf("Reindexing block file blk%05u.dat...\n", (unsigned int)nFile);
            LoadExternalBlockFile(chainparams, file, &pos);
            nFile++;
        }
        pblocktree->WriteReindexing(false);
        fReindex = false;
        LogPrintf("Reindexing finished\n");
        // To avoid ending up in a situation without genesis block, re-try initializing (no-op if reindexing worked):
        LoadGenesisBlock(chainparams);
    }

    // -loadblock=
    for (const fs::path& path : vImportFiles) {
        FILE *file = fsbridge::fopen(path, "rb");
        if (file) {
            LogPrintf("Importing blocks file %s...\n", path.string());
            LoadExternalBlockFile(chainparams, file);
        } else {
            LogPrintf("Warning: Could not open blocks file %s\n", path.string());
        }
    }

    // scan for better chains in the block chain database, that are not yet connected in the active best chain
    BlockValidationState state;
    if (!ActivateBestChain(state, chainparams)) {
        LogPrintf("Failed to connect best block (%s)\n", state.ToString());
        StartShutdown();
        return;
    }

    if (gArgs.GetBoolArg("-stopafterblockimport", DEFAULT_STOPAFTERBLOCKIMPORT)) {
        LogPrintf("Stopping after block import\n");
        StartShutdown();
        return;
    }
    } // End scope of CImportingNow
    if (gArgs.GetArg("-persistmempool", DEFAULT_PERSIST_MEMPOOL)) {
        LoadMempool(::mempool);
    }
    ::mempool.SetIsLoaded(!ShutdownRequested());
}

/** Sanity checks
 *  Ensure that Bitcoin is running in a usable environment with all
 *  necessary library support.
 */
static bool InitSanityCheck()
{
    if(!ECC_InitSanityCheck()) {
        InitError("Elliptic curve cryptography sanity check failure. Aborting.");
        return false;
    }

    if (!glibc_sanity_test() || !glibcxx_sanity_test())
        return false;

    if (!Random_SanityCheck()) {
        InitError("OS cryptographic RNG sanity check failure. Aborting.");
        return false;
    }

    return true;
}

static bool AppInitServers()
{
    RPCServer::OnStarted(&OnRPCStarted);
    RPCServer::OnStopped(&OnRPCStopped);
    if (!InitHTTPServer())
        return false;
    StartRPC();
    if (!StartHTTPRPC())
        return false;
    if (gArgs.GetBoolArg("-rest", DEFAULT_REST_ENABLE)) StartREST();
    StartHTTPServer();
    return true;
}

// Parameter interaction based on rules
void InitParameterInteraction()
{
    // when specifying an explicit binding address, you want to listen on it
    // even when -connect or -proxy is specified
    if (gArgs.IsArgSet("-bind")) {
        if (gArgs.SoftSetBoolArg("-listen", true))
            LogPrintf("%s: parameter interaction: -bind set -> setting -listen=1\n", __func__);
    }
    if (gArgs.IsArgSet("-whitebind")) {
        if (gArgs.SoftSetBoolArg("-listen", true))
            LogPrintf("%s: parameter interaction: -whitebind set -> setting -listen=1\n", __func__);
    }

    if (gArgs.IsArgSet("-connect")) {
        // when only connecting to trusted nodes, do not seed via DNS, or listen by default
        if (gArgs.SoftSetBoolArg("-dnsseed", false))
            LogPrintf("%s: parameter interaction: -connect set -> setting -dnsseed=0\n", __func__);
        if (gArgs.SoftSetBoolArg("-listen", false))
            LogPrintf("%s: parameter interaction: -connect set -> setting -listen=0\n", __func__);
    }

    if (gArgs.IsArgSet("-proxy")) {
        // to protect privacy, do not listen by default if a default proxy server is specified
        if (gArgs.SoftSetBoolArg("-listen", false))
            LogPrintf("%s: parameter interaction: -proxy set -> setting -listen=0\n", __func__);
        // to protect privacy, do not use UPNP when a proxy is set. The user may still specify -listen=1
        // to listen locally, so don't rely on this happening through -listen below.
        if (gArgs.SoftSetBoolArg("-upnp", false))
            LogPrintf("%s: parameter interaction: -proxy set -> setting -upnp=0\n", __func__);
        // to protect privacy, do not discover addresses by default
        if (gArgs.SoftSetBoolArg("-discover", false))
            LogPrintf("%s: parameter interaction: -proxy set -> setting -discover=0\n", __func__);
    }

    if (!gArgs.GetBoolArg("-listen", DEFAULT_LISTEN)) {
        // do not map ports or try to retrieve public IP when not listening (pointless)
        if (gArgs.SoftSetBoolArg("-upnp", false))
            LogPrintf("%s: parameter interaction: -listen=0 -> setting -upnp=0\n", __func__);
        if (gArgs.SoftSetBoolArg("-discover", false))
            LogPrintf("%s: parameter interaction: -listen=0 -> setting -discover=0\n", __func__);
        if (gArgs.SoftSetBoolArg("-listenonion", false))
            LogPrintf("%s: parameter interaction: -listen=0 -> setting -listenonion=0\n", __func__);
    }

    if (gArgs.IsArgSet("-externalip")) {
        // if an explicit public IP is specified, do not try to find others
        if (gArgs.SoftSetBoolArg("-discover", false))
            LogPrintf("%s: parameter interaction: -externalip set -> setting -discover=0\n", __func__);
    }

    // disable whitelistrelay in blocksonly mode
    if (gArgs.GetBoolArg("-blocksonly", DEFAULT_BLOCKSONLY)) {
        if (gArgs.SoftSetBoolArg("-whitelistrelay", false))
            LogPrintf("%s: parameter interaction: -blocksonly=1 -> setting -whitelistrelay=0\n", __func__);
    }

    // Forcing relay from whitelisted hosts implies we will accept relays from them in the first place.
    if (gArgs.GetBoolArg("-whitelistforcerelay", DEFAULT_WHITELISTFORCERELAY)) {
        if (gArgs.SoftSetBoolArg("-whitelistrelay", true))
            LogPrintf("%s: parameter interaction: -whitelistforcerelay=1 -> setting -whitelistrelay=1\n", __func__);
    }

#ifdef ENABLE_WALLET
    // Set the required parameters for super staking
    if(gArgs.GetBoolArg("-superstaking", DEFAULT_SUPER_STAKE))
    {
        if (gArgs.SoftSetBoolArg("-staking", true))
            LogPrintf("%s: parameter interaction: -superstaking=1 -> setting -staking=1\n", __func__);
        if (gArgs.SoftSetBoolArg("-logevents", true))
            LogPrintf("%s: parameter interaction: -superstaking=1 -> setting -logevents=1\n", __func__);
        if (gArgs.SoftSetBoolArg("-addrindex", true))
            LogPrintf("%s: parameter interaction: -superstaking=1 -> setting -addrindex=1\n", __func__);
    }
#endif
}

/**
 * Initialize global loggers.
 *
 * Note that this is called very early in the process lifetime, so you should be
 * careful about what global state you rely on here.
 */
void InitLogging()
{
    LogInstance().m_print_to_file = !gArgs.IsArgNegated("-debuglogfile");
    LogInstance().m_file_path = AbsPathForConfigVal(gArgs.GetArg("-debuglogfile", DEFAULT_DEBUGLOGFILE));
    LogInstance().m_file_pathVM = AbsPathForConfigVal(gArgs.GetArg("-debugvmlogfile", DEFAULT_DEBUGVMLOGFILE));
    LogInstance().m_print_to_console = gArgs.GetBoolArg("-printtoconsole", !gArgs.GetBoolArg("-daemon", false));
    LogInstance().m_log_timestamps = gArgs.GetBoolArg("-logtimestamps", DEFAULT_LOGTIMESTAMPS);
    LogInstance().m_log_time_micros = gArgs.GetBoolArg("-logtimemicros", DEFAULT_LOGTIMEMICROS);
#ifdef HAVE_THREAD_LOCAL
    LogInstance().m_log_threadnames = gArgs.GetBoolArg("-logthreadnames", DEFAULT_LOGTHREADNAMES);
<<<<<<< HEAD
=======
#endif
>>>>>>> ee8ca219
    LogInstance().m_show_evm_logs = gArgs.GetBoolArg("-showevmlogs", DEFAULT_SHOWEVMLOGS);
    dev::g_logPost = [&](std::string const& s, char const* c){ LogInstance().LogPrintStr(s + '\n', true); };

    fLogIPs = gArgs.GetBoolArg("-logips", DEFAULT_LOGIPS);

    std::string version_string = FormatFullVersion();
#ifdef DEBUG
    version_string += " (debug build)";
#else
    version_string += " (release build)";
#endif
    LogPrintf(PACKAGE_NAME " version %s\n", version_string);
}

namespace { // Variables internal to initialization process only

int nMaxConnections;
int nUserMaxConnections;
int nFD;
ServiceFlags nLocalServices = ServiceFlags(NODE_NETWORK | NODE_NETWORK_LIMITED);
int64_t peer_connect_timeout;
std::set<BlockFilterType> g_enabled_filter_types;

} // namespace

[[noreturn]] static void new_handler_terminate()
{
    // Rather than throwing std::bad-alloc if allocation fails, terminate
    // immediately to (try to) avoid chain corruption.
    // Since LogPrintf may itself allocate memory, set the handler directly
    // to terminate first.
    std::set_new_handler(std::terminate);
    LogPrintf("Error: Out of memory. Terminating.\n");

    // The log was successful, terminate now.
    std::terminate();
};

bool AppInitBasicSetup()
{
    // ********************************************************* Step 1: setup
#ifdef _MSC_VER
    // Turn off Microsoft heap dump noise
    _CrtSetReportMode(_CRT_WARN, _CRTDBG_MODE_FILE);
    _CrtSetReportFile(_CRT_WARN, CreateFileA("NUL", GENERIC_WRITE, 0, nullptr, OPEN_EXISTING, 0, 0));
    // Disable confusing "helpful" text message on abort, Ctrl-C
    _set_abort_behavior(0, _WRITE_ABORT_MSG | _CALL_REPORTFAULT);
#endif
#ifdef WIN32
    // Enable heap terminate-on-corruption
    HeapSetInformation(nullptr, HeapEnableTerminationOnCorruption, nullptr, 0);
#endif

    if (!SetupNetworking())
        return InitError("Initializing networking failed");

#ifndef WIN32
    if (!gArgs.GetBoolArg("-sysperms", false)) {
        umask(077);
    }

    // Clean shutdown on SIGTERM
    registerSignalHandler(SIGTERM, HandleSIGTERM);
    registerSignalHandler(SIGINT, HandleSIGTERM);

    // Reopen debug.log on SIGHUP
    registerSignalHandler(SIGHUP, HandleSIGHUP);

    // Ignore SIGPIPE, otherwise it will bring the daemon down if the client closes unexpectedly
    signal(SIGPIPE, SIG_IGN);
#else
    SetConsoleCtrlHandler(consoleCtrlHandler, true);
#endif

    std::set_new_handler(new_handler_terminate);

    return true;
}

bool AppInitParameterInteraction()
{
    const CChainParams& chainparams = Params();
    // ********************************************************* Step 2: parameter interactions

    // also see: InitParameterInteraction()

    // Warn if network-specific options (-addnode, -connect, etc) are
    // specified in default section of config file, but not overridden
    // on the command line or in this network's section of the config file.
    std::string network = gArgs.GetChainName();
    for (const auto& arg : gArgs.GetUnsuitableSectionOnlyArgs()) {
        return InitError(strprintf(_("Config setting for %s only applied on %s network when in [%s] section.").translated, arg, network, network));
    }

    // Warn if unrecognized section name are present in the config file.
    for (const auto& section : gArgs.GetUnrecognizedSections()) {
        InitWarning(strprintf("%s:%i " + _("Section [%s] is not recognized.").translated, section.m_file, section.m_line, section.m_name));
    }

    if (!fs::is_directory(GetBlocksDir())) {
        return InitError(strprintf(_("Specified blocks directory \"%s\" does not exist.").translated, gArgs.GetArg("-blocksdir", "")));
    }

    // parse and validate enabled filter types
    std::string blockfilterindex_value = gArgs.GetArg("-blockfilterindex", DEFAULT_BLOCKFILTERINDEX);
    if (blockfilterindex_value == "" || blockfilterindex_value == "1") {
        g_enabled_filter_types = AllBlockFilterTypes();
    } else if (blockfilterindex_value != "0") {
        const std::vector<std::string> names = gArgs.GetArgs("-blockfilterindex");
        for (const auto& name : names) {
            BlockFilterType filter_type;
            if (!BlockFilterTypeByName(name, filter_type)) {
                return InitError(strprintf(_("Unknown -blockfilterindex value %s.").translated, name));
            }
            g_enabled_filter_types.insert(filter_type);
        }
    }

    // if using block pruning, then disallow txindex
    if (gArgs.GetArg("-prune", 0)) {
        if (gArgs.GetBoolArg("-txindex", DEFAULT_TXINDEX))
            return InitError(_("Prune mode is incompatible with -txindex.").translated);
        if (!g_enabled_filter_types.empty()) {
            return InitError(_("Prune mode is incompatible with -blockfilterindex.").translated);
        }
    }

    // -bind and -whitebind can't be set when not listening
    size_t nUserBind = gArgs.GetArgs("-bind").size() + gArgs.GetArgs("-whitebind").size();
    if (nUserBind != 0 && !gArgs.GetBoolArg("-listen", DEFAULT_LISTEN)) {
        return InitError("Cannot set -bind or -whitebind together with -listen=0");
    }

    // Make sure enough file descriptors are available
    int nBind = std::max(nUserBind, size_t(1));
    nUserMaxConnections = gArgs.GetArg("-maxconnections", DEFAULT_MAX_PEER_CONNECTIONS);
    nMaxConnections = std::max(nUserMaxConnections, 0);

    // Trim requested connection counts, to fit into system limitations
    // <int> in std::min<int>(...) to work around FreeBSD compilation issue described in #2695
    nFD = RaiseFileDescriptorLimit(nMaxConnections + MIN_CORE_FILEDESCRIPTORS + MAX_ADDNODE_CONNECTIONS);
#ifdef USE_POLL
    int fd_max = nFD;
#else
    int fd_max = FD_SETSIZE;
#endif
    nMaxConnections = std::max(std::min<int>(nMaxConnections, fd_max - nBind - MIN_CORE_FILEDESCRIPTORS - MAX_ADDNODE_CONNECTIONS), 0);
    if (nFD < MIN_CORE_FILEDESCRIPTORS)
        return InitError(_("Not enough file descriptors available.").translated);
    nMaxConnections = std::min(nFD - MIN_CORE_FILEDESCRIPTORS - MAX_ADDNODE_CONNECTIONS, nMaxConnections);

    if (nMaxConnections < nUserMaxConnections)
        InitWarning(strprintf(_("Reducing -maxconnections from %d to %d, because of system limitations.").translated, nUserMaxConnections, nMaxConnections));

    // ********************************************************* Step 3: parameter-to-internal-flags
    if (gArgs.IsArgSet("-debug")) {
        // Special-case: if -debug=0/-nodebug is set, turn off debugging messages
        const std::vector<std::string> categories = gArgs.GetArgs("-debug");

        if (std::none_of(categories.begin(), categories.end(),
            [](std::string cat){return cat == "0" || cat == "none";})) {
            for (const auto& cat : categories) {
                if (!LogInstance().EnableCategory(cat)) {
                    InitWarning(strprintf(_("Unsupported logging category %s=%s.").translated, "-debug", cat));
                }
            }
        }
    }

    // Now remove the logging categories which were explicitly excluded
    for (const std::string& cat : gArgs.GetArgs("-debugexclude")) {
        if (!LogInstance().DisableCategory(cat)) {
            InitWarning(strprintf(_("Unsupported logging category %s=%s.").translated, "-debugexclude", cat));
        }
    }

    // Checkmempool and checkblockindex default to true in regtest mode
    int ratio = std::min<int>(std::max<int>(gArgs.GetArg("-checkmempool", chainparams.DefaultConsistencyChecks() ? 1 : 0), 0), 1000000);
    if (ratio != 0) {
        mempool.setSanityCheck(1.0 / ratio);
    }
    fCheckBlockIndex = gArgs.GetBoolArg("-checkblockindex", chainparams.DefaultConsistencyChecks());
    fCheckpointsEnabled = gArgs.GetBoolArg("-checkpoints", DEFAULT_CHECKPOINTS_ENABLED);

    hashAssumeValid = uint256S(gArgs.GetArg("-assumevalid", chainparams.GetConsensus().defaultAssumeValid.GetHex()));
    if (!hashAssumeValid.IsNull())
        LogPrintf("Assuming ancestors of block %s have valid signatures.\n", hashAssumeValid.GetHex());
    else
        LogPrintf("Validating signatures for all blocks.\n");

    if (gArgs.IsArgSet("-minimumchainwork")) {
        const std::string minChainWorkStr = gArgs.GetArg("-minimumchainwork", "");
        if (!IsHexNumber(minChainWorkStr)) {
            return InitError(strprintf("Invalid non-hex (%s) minimum chain work value specified", minChainWorkStr));
        }
        nMinimumChainWork = UintToArith256(uint256S(minChainWorkStr));
    } else {
        nMinimumChainWork = UintToArith256(chainparams.GetConsensus().nMinimumChainWork);
    }
    LogPrintf("Setting nMinimumChainWork=%s\n", nMinimumChainWork.GetHex());
    if (nMinimumChainWork < UintToArith256(chainparams.GetConsensus().nMinimumChainWork)) {
        LogPrintf("Warning: nMinimumChainWork set below default value of %s\n", chainparams.GetConsensus().nMinimumChainWork.GetHex());
    }

    // mempool limits
    int64_t nMempoolSizeMax = gArgs.GetArg("-maxmempool", DEFAULT_MAX_MEMPOOL_SIZE) * 1000000;
    int64_t nMempoolSizeMin = gArgs.GetArg("-limitdescendantsize", DEFAULT_DESCENDANT_SIZE_LIMIT) * 1000 * 40;
    if (nMempoolSizeMax < 0 || nMempoolSizeMax < nMempoolSizeMin)
        return InitError(strprintf(_("-maxmempool must be at least %d MB").translated, std::ceil(nMempoolSizeMin / 1000000.0)));
    // incremental relay fee sets the minimum feerate increase necessary for BIP 125 replacement in the mempool
    // and the amount the mempool min fee increases above the feerate of txs evicted due to mempool limiting.
    if (gArgs.IsArgSet("-incrementalrelayfee"))
    {
        CAmount n = 0;
        if (!ParseMoney(gArgs.GetArg("-incrementalrelayfee", ""), n))
            return InitError(AmountErrMsg("incrementalrelayfee", gArgs.GetArg("-incrementalrelayfee", "")).translated);
        incrementalRelayFee = CFeeRate(n);
    }

    // block pruning; get the amount of disk space (in MiB) to allot for block & undo files
    int64_t nPruneArg = gArgs.GetArg("-prune", 0);
    if (nPruneArg < 0) {
        return InitError(_("Prune cannot be configured with a negative value.").translated);
    }
    nPruneTarget = (uint64_t) nPruneArg * 1024 * 1024;
    if (nPruneArg == 1) {  // manual pruning: -prune=1
        LogPrintf("Block pruning enabled.  Use RPC call pruneblockchain(height) to manually prune block and undo files.\n");
        nPruneTarget = std::numeric_limits<uint64_t>::max();
        fPruneMode = true;
    } else if (nPruneTarget) {
        if (nPruneTarget < MIN_DISK_SPACE_FOR_BLOCK_FILES) {
            return InitError(strprintf(_("Prune configured below the minimum of %d MiB.  Please use a higher number.").translated, MIN_DISK_SPACE_FOR_BLOCK_FILES / 1024 / 1024));
        }
        LogPrintf("Prune configured to target %u MiB on disk for block and undo files.\n", nPruneTarget / 1024 / 1024);
        fPruneMode = true;
    }

    nConnectTimeout = gArgs.GetArg("-timeout", DEFAULT_CONNECT_TIMEOUT);
    if (nConnectTimeout <= 0) {
        nConnectTimeout = DEFAULT_CONNECT_TIMEOUT;
    }

    peer_connect_timeout = gArgs.GetArg("-peertimeout", DEFAULT_PEER_CONNECT_TIMEOUT);
    if (peer_connect_timeout <= 0) {
        return InitError("peertimeout cannot be configured with a negative value.");
    }

    if (gArgs.IsArgSet("-minrelaytxfee")) {
        CAmount n = 0;
        if (!ParseMoney(gArgs.GetArg("-minrelaytxfee", ""), n)) {
            return InitError(AmountErrMsg("minrelaytxfee", gArgs.GetArg("-minrelaytxfee", "")).translated);
        }
        // High fee check is done afterward in CWallet::CreateWalletFromFile()
        ::minRelayTxFee = CFeeRate(n);
    } else if (incrementalRelayFee > ::minRelayTxFee) {
        // Allow only setting incrementalRelayFee to control both
        ::minRelayTxFee = incrementalRelayFee;
        LogPrintf("Increasing minrelaytxfee to %s to match incrementalrelayfee\n",::minRelayTxFee.ToString());
    }

    // Sanity check argument for min fee for including tx in block
    // TODO: Harmonize which arguments need sanity checking and where that happens
    if (gArgs.IsArgSet("-blockmintxfee"))
    {
        CAmount n = 0;
        if (!ParseMoney(gArgs.GetArg("-blockmintxfee", ""), n))
            return InitError(AmountErrMsg("blockmintxfee", gArgs.GetArg("-blockmintxfee", "")).translated);
    }

    // Feerate used to define dust.  Shouldn't be changed lightly as old
    // implementations may inadvertently create non-standard transactions
    if (gArgs.IsArgSet("-dustrelayfee"))
    {
        CAmount n = 0;
        if (!ParseMoney(gArgs.GetArg("-dustrelayfee", ""), n))
            return InitError(AmountErrMsg("dustrelayfee", gArgs.GetArg("-dustrelayfee", "")).translated);
        dustRelayFee = CFeeRate(n);
    }

    fRequireStandard = !gArgs.GetBoolArg("-acceptnonstdtxn", !chainparams.RequireStandard());
    if (!chainparams.IsTestChain() && !fRequireStandard) {
        return InitError(strprintf("acceptnonstdtxn is not currently supported for %s chain", chainparams.NetworkIDString()));
    }
    nBytesPerSigOp = gArgs.GetArg("-bytespersigop", nBytesPerSigOp);

    if (!g_wallet_init_interface.ParameterInteraction()) return false;

    fIsBareMultisigStd = gArgs.GetBoolArg("-permitbaremultisig", DEFAULT_PERMIT_BAREMULTISIG);
    fAcceptDatacarrier = gArgs.GetBoolArg("-datacarrier", DEFAULT_ACCEPT_DATACARRIER);
    nMaxDatacarrierBytes = gArgs.GetArg("-datacarriersize", nMaxDatacarrierBytes);

    // Option to startup with mocktime set (used for regression testing):
    SetMockTime(gArgs.GetArg("-mocktime", 0)); // SetMockTime(0) is a no-op

    if (gArgs.GetBoolArg("-peerbloomfilters", DEFAULT_PEERBLOOMFILTERS))
        nLocalServices = ServiceFlags(nLocalServices | NODE_BLOOM);

    if (gArgs.GetArg("-rpcserialversion", DEFAULT_RPC_SERIALIZE_VERSION) < 0)
        return InitError("rpcserialversion must be non-negative.");

    if (gArgs.GetArg("-rpcserialversion", DEFAULT_RPC_SERIALIZE_VERSION) > 1)
        return InitError("unknown rpcserialversion requested.");

    nMaxTipAge = gArgs.GetArg("-maxtipage", DEFAULT_MAX_TIP_AGE);

    if (gArgs.IsArgSet("-opsenderheight")) {
        // Allow overriding opsender block for testing
        if (!chainparams.MineBlocksOnDemand()) {
            return InitError("Op Sender block height may only be overridden on regtest.");
        }

        int opsenderBlock = gArgs.GetArg("-opsenderheight", 0);
        if(opsenderBlock >= 0)
        {
            UpdateOpSenderBlockHeight(opsenderBlock);
            LogPrintf("Activate Op Sender at block height %d\n.", opsenderBlock);
        }
    }

    if (gArgs.IsArgSet("-btcecrecoverheight")) {
        // Allow overriding btc_ecrecover block for testing
        if (!chainparams.MineBlocksOnDemand()) {
            return InitError("Btc_ecrecover block height may only be overridden on regtest.");
        }

        int btcEcrecoverBlock = gArgs.GetArg("-btcecrecoverheight", 0);
        if(btcEcrecoverBlock >= 0)
        {
            UpdateBtcEcrecoverBlockHeight(btcEcrecoverBlock);
            LogPrintf("Activate btc_ecrecover at block height %d\n.", btcEcrecoverBlock);
        }
    }

    if (gArgs.IsArgSet("-constantinopleheight")) {
        // Allow overriding constantinople block for testing
        if (!chainparams.MineBlocksOnDemand()) {
            return InitError("Constantinople block height may only be overridden on regtest.");
        }

        int constantinopleBlock = gArgs.GetArg("-constantinopleheight", 0);
        if(constantinopleBlock >= 0)
        {
            UpdateConstantinopleBlockHeight(constantinopleBlock);
            LogPrintf("Activate constantinople at block height %d\n.", constantinopleBlock);
        }
    }

    if (gArgs.IsArgSet("-difficultychangeheight")) {
        // Allow overriding difficulty change block for testing
        if (!chainparams.MineBlocksOnDemand()) {
            return InitError("Difficulty change block height may only be overridden on regtest.");
        }

        int difficultyChangeBlock = gArgs.GetArg("-difficultychangeheight", 0);
        if(difficultyChangeBlock >= 0)
        {
            UpdateDifficultyChangeBlockHeight(difficultyChangeBlock);
            LogPrintf("Activate difficulty change at block height %d\n.", difficultyChangeBlock);
        }
    }

    if (gArgs.IsArgSet("-offlinestakingheight")) {
        // Allow overriding offline staking block for testing
        if (!chainparams.MineBlocksOnDemand()) {
            return InitError("Offline staking block height may only be overridden on regtest.");
        }

        int offlineStakingBlock = gArgs.GetArg("-offlinestakingheight", 0);
        if(offlineStakingBlock >= 0)
        {
            UpdateOfflineStakingBlockHeight(offlineStakingBlock);
            LogPrintf("Activate offline staking at block height %d\n.", offlineStakingBlock);
        }
    }

    if (gArgs.IsArgSet("-delegationsaddress")) {
        // Allow overriding delegations address for testing
        if (!chainparams.MineBlocksOnDemand()) {
            return InitError("delegations address may only be overridden on regtest.");
        }

        std::string delegationsAddress = gArgs.GetArg("-delegationsaddress", std::string());
        if(IsHex(delegationsAddress))
        {
            UpdateDelegationsAddress(uint160(ParseHex(delegationsAddress)));
            LogPrintf("Activate delegations address %s\n.", delegationsAddress);
        }
    }

    if (gArgs.IsArgSet("-lastmposheight")) {
        // Allow overriding last MPoS block for testing
        if (!chainparams.MineBlocksOnDemand()) {
            return InitError("Last MPoS block height may only be overridden on regtest.");
        }

        int lastMPosBlockHeight = gArgs.GetArg("-lastmposheight", 0);
        if(lastMPosBlockHeight >= 0)
        {
            UpdateLastMPoSBlockHeight(lastMPosBlockHeight);
            LogPrintf("Set last MPoS block height %d\n.", lastMPosBlockHeight);
        }
    }

    if(gArgs.IsArgSet("-stakingwhitelist") && gArgs.IsArgSet("-stakingblacklist"))
    {
        return InitError("Either -stakingwhitelist or -stakingblacklist parameter can be specified to the staker, not both.");
    }

    // Check white list
    for (const std::string& strAddress : gArgs.GetArgs("-stakingwhitelist"))
    {
        CTxDestination dest = DecodeDestination(strAddress);
        if(!boost::get<PKHash>(&dest))
            return InitError(strprintf("-stakingwhitelist, address %s does not refer to public key hash", strAddress));
    }

    // Check black list
    for (const std::string& strAddress : gArgs.GetArgs("-stakingblacklist"))
    {
        CTxDestination dest = DecodeDestination(strAddress);
        if(!boost::get<PKHash>(&dest))
            return InitError(strprintf("-stakingblacklist, address %s does not refer to public key hash", strAddress));
    }

    return true;
}

static bool LockDataDirectory(bool probeOnly, bool try_lock = true)
{
    // Make sure only a single Bitcoin process is using the data directory.
    fs::path datadir = GetDataDir();
    if (!DirIsWritable(datadir)) {
        return InitError(strprintf(_("Cannot write to data directory '%s'; check permissions.").translated, datadir.string()));
    }
    if (!LockDirectory(datadir, ".lock", probeOnly, try_lock)) {
        return InitError(strprintf(_("Cannot obtain a lock on data directory %s. %s is probably already running.").translated, datadir.string(), PACKAGE_NAME));
    }
    return true;
}

bool AppInitSanityChecks()
{
    // ********************************************************* Step 4: sanity checks

    // Initialize elliptic curve code
    std::string sha256_algo = SHA256AutoDetect();
    LogPrintf("Using the '%s' SHA256 implementation\n", sha256_algo);
    RandomInit();
    ECC_Start();
    globalVerifyHandle.reset(new ECCVerifyHandle());

    // Sanity check
    if (!InitSanityCheck())
        return InitError(strprintf(_("Initialization sanity check failed. %s is shutting down.").translated, PACKAGE_NAME));

    // Probe the data directory lock to give an early error message, if possible
    // We cannot hold the data directory lock here, as the forking for daemon() hasn't yet happened,
    // and a fork will cause weird behavior to it.
    return LockDataDirectory(true);
}

bool AppInitLockDataDirectory()
{
    // After daemonization get the data directory lock again and hold on to it until exit
    // This creates a slight window for a race condition to happen, however this condition is harmless: it
    // will at most make us exit without printing a message to console.
    if (!LockDataDirectory(false)) {
        // Detailed error printed inside LockDataDirectory
        return false;
    }
    return true;
}

bool AppInitMain(NodeContext& node)
{
    const CChainParams& chainparams = Params();
    // ********************************************************* Step 4a: application initialization
    if (!CreatePidFile()) {
        // Detailed error printed inside CreatePidFile().
        return false;
    }
    if (LogInstance().m_print_to_file) {
        if (gArgs.GetBoolArg("-shrinkdebugfile", LogInstance().DefaultShrinkDebugFile())) {
            // Do this first since it both loads a bunch of debug.log into memory,
            // and because this needs to happen before any other debug.log printing
            LogInstance().ShrinkDebugFile();
        }
    }
    if (!LogInstance().StartLogging()) {
            return InitError(strprintf("Could not open debug log file %s",
                LogInstance().m_file_path.string()));
    }

////////////////////////////////////////////////////////////////////// // qtum
    dev::g_logPost(std::string("\n\n\n\n\n\n\n\n\n\n"), NULL);
//////////////////////////////////////////////////////////////////////

    if (!LogInstance().m_log_timestamps)
        LogPrintf("Startup time: %s\n", FormatISO8601DateTime(GetTime()));
    LogPrintf("Default data directory %s\n", GetDefaultDataDir().string());
    LogPrintf("Using data directory %s\n", GetDataDir().string());

    // Only log conf file usage message if conf file actually exists.
    fs::path config_file_path = GetConfigFile(gArgs.GetArg("-conf", BITCOIN_CONF_FILENAME));
    if (fs::exists(config_file_path)) {
        LogPrintf("Config file: %s\n", config_file_path.string());
    } else if (gArgs.IsArgSet("-conf")) {
        // Warn if no conf file exists at path provided by user
        InitWarning(strprintf(_("The specified config file %s does not exist\n").translated, config_file_path.string()));
    } else {
        // Not categorizing as "Warning" because it's the default behavior
        LogPrintf("Config file: %s (not found, skipping)\n", config_file_path.string());
    }

    // Log the config arguments to debug.log
    gArgs.LogArgs();

    LogPrintf("Using at most %i automatic connections (%i file descriptors available)\n", nMaxConnections, nFD);

    // Warn about relative -datadir path.
    if (gArgs.IsArgSet("-datadir") && !fs::path(gArgs.GetArg("-datadir", "")).is_absolute()) {
        LogPrintf("Warning: relative datadir option '%s' specified, which will be interpreted relative to the " /* Continued */
                  "current working directory '%s'. This is fragile, because if bitcoin is started in the future "
                  "from a different location, it will be unable to locate the current data files. There could "
                  "also be data loss if bitcoin is started while in a temporary directory.\n",
            gArgs.GetArg("-datadir", ""), fs::current_path().string());
    }

    if(gArgs.GetBoolArg("-deleteblockchaindata", false))
    {
        DeleteBlockChainData();
    }

    InitSignatureCache();
    InitScriptExecutionCache();

    int script_threads = gArgs.GetArg("-par", DEFAULT_SCRIPTCHECK_THREADS);
    if (script_threads <= 0) {
        // -par=0 means autodetect (number of cores - 1 script threads)
        // -par=-n means "leave n cores free" (number of cores - n - 1 script threads)
        script_threads += GetNumCores();
    }

    // Subtract 1 because the main thread counts towards the par threads
    script_threads = std::max(script_threads - 1, 0);

    // Number of script-checking threads <= MAX_SCRIPTCHECK_THREADS
    script_threads = std::min(script_threads, MAX_SCRIPTCHECK_THREADS);

    LogPrintf("Script verification uses %d additional threads\n", script_threads);
    if (script_threads >= 1) {
        g_parallel_script_checks = true;
        for (int i = 0; i < script_threads; ++i) {
            threadGroup.create_thread([i]() { return ThreadScriptCheck(i); });
        }
    }

    assert(!node.scheduler);
    node.scheduler = MakeUnique<CScheduler>();

    // Start the lightweight task scheduler thread
    CScheduler::Function serviceLoop = [&node]{ node.scheduler->serviceQueue(); };
    threadGroup.create_thread(std::bind(&TraceThread<CScheduler::Function>, "scheduler", serviceLoop));

    // Gather some entropy once per minute.
    node.scheduler->scheduleEvery([]{
        RandAddPeriodic();
    }, std::chrono::minutes{1});

    GetMainSignals().RegisterBackgroundSignalScheduler(*node.scheduler);

    // Create client interfaces for wallets that are supposed to be loaded
    // according to -wallet and -disablewallet options. This only constructs
    // the interfaces, it doesn't load wallet data. Wallets actually get loaded
    // when load() and start() interface methods are called below.
    g_wallet_init_interface.Construct(node);

    /* Register RPC commands regardless of -server setting so they will be
     * available in the GUI RPC console even if external calls are disabled.
     */
    RegisterAllCoreRPCCommands(tableRPC);
    for (const auto& client : node.chain_clients) {
        client->registerRpcs();
    }
    g_rpc_node = &node;
#if ENABLE_ZMQ
    RegisterZMQRPCCommands(tableRPC);
#endif

    /* Start the RPC server already.  It will be started in "warmup" mode
     * and not really process calls already (but it will signify connections
     * that the server is there and will be ready later).  Warmup mode will
     * be disabled when initialisation is finished.
     */
    if (gArgs.GetBoolArg("-server", false))
    {
        uiInterface.InitMessage_connect(SetRPCWarmupStatus);
        if (!AppInitServers())
            return InitError(_("Unable to start HTTP server. See debug log for details.").translated);
    }

    // ********************************************************* Step 5: verify wallet database integrity
    for (const auto& client : node.chain_clients) {
        if (!client->verify()) {
            return false;
        }
    }

    // ********************************************************* Step 6: network initialization
    // Note that we absolutely cannot open any actual connections
    // until the very end ("start node") as the UTXO/block state
    // is not yet setup and may end up being set up twice if we
    // need to reindex later.

    assert(!node.banman);
    node.banman = MakeUnique<BanMan>(GetDataDir() / "banlist.dat", &uiInterface, gArgs.GetArg("-bantime", DEFAULT_MISBEHAVING_BANTIME));
    assert(!node.connman);
    node.connman = std::unique_ptr<CConnman>(new CConnman(GetRand(std::numeric_limits<uint64_t>::max()), GetRand(std::numeric_limits<uint64_t>::max())));
    // Make mempool generally available in the node context. For example the connection manager, wallet, or RPC threads,
    // which are all started after this, may use it from the node context.
    assert(!node.mempool);
    node.mempool = &::mempool;

    node.peer_logic.reset(new PeerLogicValidation(node.connman.get(), node.banman.get(), *node.scheduler, *node.mempool));
    RegisterValidationInterface(node.peer_logic.get());

#ifdef ENABLE_WALLET
    CWallet::defaultConnman = node.connman.get();
#endif

#ifdef ENABLE_WALLET
    CWallet::defaultConnman = g_connman.get();
#endif

    // sanitize comments per BIP-0014, format user agent and check total size
    std::vector<std::string> uacomments;
    for (const std::string& cmt : gArgs.GetArgs("-uacomment")) {
        if (cmt != SanitizeString(cmt, SAFE_CHARS_UA_COMMENT))
            return InitError(strprintf(_("User Agent comment (%s) contains unsafe characters.").translated, cmt));
        uacomments.push_back(cmt);
    }
    strSubVersion = FormatSubVersion(CLIENT_NAME, CLIENT_VERSION, uacomments);
    if (strSubVersion.size() > MAX_SUBVERSION_LENGTH) {
        return InitError(strprintf(_("Total length of network version string (%i) exceeds maximum length (%i). Reduce the number or size of uacomments.").translated,
            strSubVersion.size(), MAX_SUBVERSION_LENGTH));
    }

    if (gArgs.IsArgSet("-onlynet")) {
        std::set<enum Network> nets;
        for (const std::string& snet : gArgs.GetArgs("-onlynet")) {
            enum Network net = ParseNetwork(snet);
            if (net == NET_UNROUTABLE)
                return InitError(strprintf(_("Unknown network specified in -onlynet: '%s'").translated, snet));
            nets.insert(net);
        }
        for (int n = 0; n < NET_MAX; n++) {
            enum Network net = (enum Network)n;
            if (!nets.count(net))
                SetReachable(net, false);
        }
    }

    // Check for host lookup allowed before parsing any network related parameters
    fNameLookup = gArgs.GetBoolArg("-dns", DEFAULT_NAME_LOOKUP);

    bool proxyRandomize = gArgs.GetBoolArg("-proxyrandomize", DEFAULT_PROXYRANDOMIZE);
    // -proxy sets a proxy for all outgoing network traffic
    // -noproxy (or -proxy=0) as well as the empty string can be used to not set a proxy, this is the default
    std::string proxyArg = gArgs.GetArg("-proxy", "");
    SetReachable(NET_ONION, false);
    if (proxyArg != "" && proxyArg != "0") {
        CService proxyAddr;
        if (!Lookup(proxyArg, proxyAddr, 9050, fNameLookup)) {
            return InitError(strprintf(_("Invalid -proxy address or hostname: '%s'").translated, proxyArg));
        }

        proxyType addrProxy = proxyType(proxyAddr, proxyRandomize);
        if (!addrProxy.IsValid())
            return InitError(strprintf(_("Invalid -proxy address or hostname: '%s'").translated, proxyArg));

        SetProxy(NET_IPV4, addrProxy);
        SetProxy(NET_IPV6, addrProxy);
        SetProxy(NET_ONION, addrProxy);
        SetNameProxy(addrProxy);
        SetReachable(NET_ONION, true); // by default, -proxy sets onion as reachable, unless -noonion later
    }

    // -onion can be used to set only a proxy for .onion, or override normal proxy for .onion addresses
    // -noonion (or -onion=0) disables connecting to .onion entirely
    // An empty string is used to not override the onion proxy (in which case it defaults to -proxy set above, or none)
    std::string onionArg = gArgs.GetArg("-onion", "");
    if (onionArg != "") {
        if (onionArg == "0") { // Handle -noonion/-onion=0
            SetReachable(NET_ONION, false);
        } else {
            CService onionProxy;
            if (!Lookup(onionArg, onionProxy, 9050, fNameLookup)) {
                return InitError(strprintf(_("Invalid -onion address or hostname: '%s'").translated, onionArg));
            }
            proxyType addrOnion = proxyType(onionProxy, proxyRandomize);
            if (!addrOnion.IsValid())
                return InitError(strprintf(_("Invalid -onion address or hostname: '%s'").translated, onionArg));
            SetProxy(NET_ONION, addrOnion);
            SetReachable(NET_ONION, true);
        }
    }

    // see Step 2: parameter interactions for more information about these
    fListen = gArgs.GetBoolArg("-listen", DEFAULT_LISTEN);
    fDiscover = gArgs.GetBoolArg("-discover", true);
    g_relay_txes = !gArgs.GetBoolArg("-blocksonly", DEFAULT_BLOCKSONLY);

    for (const std::string& strAddr : gArgs.GetArgs("-externalip")) {
        CService addrLocal;
        if (Lookup(strAddr, addrLocal, GetListenPort(), fNameLookup) && addrLocal.IsValid())
            AddLocal(addrLocal, LOCAL_MANUAL);
        else
            return InitError(ResolveErrMsg("externalip", strAddr));
    }

    // Read asmap file if configured
    if (gArgs.IsArgSet("-asmap")) {
        fs::path asmap_path = fs::path(gArgs.GetArg("-asmap", ""));
        if (asmap_path.empty()) {
            asmap_path = DEFAULT_ASMAP_FILENAME;
        }
        if (!asmap_path.is_absolute()) {
            asmap_path = GetDataDir() / asmap_path;
        }
        if (!fs::exists(asmap_path)) {
            InitError(strprintf(_("Could not find asmap file %s").translated, asmap_path));
            return false;
        }
        std::vector<bool> asmap = CAddrMan::DecodeAsmap(asmap_path);
        if (asmap.size() == 0) {
            InitError(strprintf(_("Could not parse asmap file %s").translated, asmap_path));
            return false;
        }
        const uint256 asmap_version = SerializeHash(asmap);
        node.connman->SetAsmap(std::move(asmap));
        LogPrintf("Using asmap version %s for IP bucketing\n", asmap_version.ToString());
    } else {
        LogPrintf("Using /16 prefix for IP bucketing\n");
    }

#if ENABLE_ZMQ
    g_zmq_notification_interface = CZMQNotificationInterface::Create();

    if (g_zmq_notification_interface) {
        RegisterValidationInterface(g_zmq_notification_interface);
    }
#endif
    uint64_t nMaxOutboundLimit = 0; //unlimited unless -maxuploadtarget is set
    uint64_t nMaxOutboundTimeframe = MAX_UPLOAD_TIMEFRAME;

    if (gArgs.IsArgSet("-maxuploadtarget")) {
        nMaxOutboundLimit = gArgs.GetArg("-maxuploadtarget", DEFAULT_MAX_UPLOAD_TARGET)*1024*1024;
    }

    // ********************************************************* Step 7: load block chain

    fReindex = gArgs.GetBoolArg("-reindex", false);
    bool fReindexChainState = gArgs.GetBoolArg("-reindex-chainstate", false);

    // cache size calculations
    int64_t nTotalCache = (gArgs.GetArg("-dbcache", nDefaultDbCache) << 20);
    nTotalCache = std::max(nTotalCache, nMinDbCache << 20); // total cache cannot be less than nMinDbCache
    nTotalCache = std::min(nTotalCache, nMaxDbCache << 20); // total cache cannot be greater than nMaxDbcache
    int64_t nBlockTreeDBCache = std::min(nTotalCache / 8, nMaxBlockDBCache << 20);
    if (gArgs.GetBoolArg("-addrindex", DEFAULT_ADDRINDEX)) {
        // enable 3/4 of the cache if addressindex and/or spentindex is enabled
        nBlockTreeDBCache = nTotalCache * 3 / 4;
    }
    nTotalCache -= nBlockTreeDBCache;
    int64_t nTxIndexCache = std::min(nTotalCache / 8, gArgs.GetBoolArg("-txindex", DEFAULT_TXINDEX) ? nMaxTxIndexCache << 20 : 0);
    nTotalCache -= nTxIndexCache;
    int64_t filter_index_cache = 0;
    if (!g_enabled_filter_types.empty()) {
        size_t n_indexes = g_enabled_filter_types.size();
        int64_t max_cache = std::min(nTotalCache / 8, max_filter_index_cache << 20);
        filter_index_cache = max_cache / n_indexes;
        nTotalCache -= filter_index_cache * n_indexes;
    }
    int64_t nCoinDBCache = std::min(nTotalCache / 2, (nTotalCache / 4) + (1 << 23)); // use 25%-50% of the remainder for disk cache
    nCoinDBCache = std::min(nCoinDBCache, nMaxCoinsDBCache << 20); // cap total coins db cache
    nTotalCache -= nCoinDBCache;
    nCoinCacheUsage = nTotalCache; // the rest goes to in-memory cache
    int64_t nMempoolSizeMax = gArgs.GetArg("-maxmempool", DEFAULT_MAX_MEMPOOL_SIZE) * 1000000;
    LogPrintf("Cache configuration:\n");
    LogPrintf("* Using %.1f MiB for block index database\n", nBlockTreeDBCache * (1.0 / 1024 / 1024));
    if (gArgs.GetBoolArg("-txindex", DEFAULT_TXINDEX)) {
        LogPrintf("* Using %.1f MiB for transaction index database\n", nTxIndexCache * (1.0 / 1024 / 1024));
    }
    for (BlockFilterType filter_type : g_enabled_filter_types) {
        LogPrintf("* Using %.1f MiB for %s block filter index database\n",
                  filter_index_cache * (1.0 / 1024 / 1024), BlockFilterTypeName(filter_type));
    }
    LogPrintf("* Using %.1f MiB for chain state database\n", nCoinDBCache * (1.0 / 1024 / 1024));
    LogPrintf("* Using %.1f MiB for in-memory UTXO set (plus up to %.1f MiB of unused mempool space)\n", nCoinCacheUsage * (1.0 / 1024 / 1024), nMempoolSizeMax * (1.0 / 1024 / 1024));

    bool fLoaded = false;
    while (!fLoaded && !ShutdownRequested()) {
        bool fReset = fReindex;
        std::string strLoadError;

        uiInterface.InitMessage(_("Loading block index...").translated);

        do {
            const int64_t load_block_index_start_time = GetTimeMillis();
            bool is_coinsview_empty;
            try {
                LOCK(cs_main);
                // This statement makes ::ChainstateActive() usable.
                g_chainstate = MakeUnique<CChainState>();
                UnloadBlockIndex();

                // new CBlockTreeDB tries to delete the existing file, which
                // fails if it's still open from the previous loop. Close it first:
                pblocktree.reset();
                pstorageresult.reset();
                globalState.reset();
                globalSealEngine.reset();
                pblocktree.reset(new CBlockTreeDB(nBlockTreeDBCache, false, fReset));

                if (fReset) {
                    pblocktree->WriteReindexing(true);
                    //If we're reindexing in prune mode, wipe away unusable block files and all undo data files
                    if (fPruneMode)
                        CleanupBlockRevFiles();
                }

                if (ShutdownRequested()) break;

                // LoadBlockIndex will load fHavePruned if we've ever removed a
                // block file from disk.
                // Note that it also sets fReindex based on the disk flag!
                // From here on out fReindex and fReset mean something different!
                if (!LoadBlockIndex(chainparams)) {
                    if (ShutdownRequested()) break;
                    strLoadError = _("Error loading block database").translated;
                    break;
                }

                // If the loaded chain has a wrong genesis, bail out immediately
                // (we're likely using a testnet datadir, or the other way around).
                if (!::BlockIndex().empty() &&
                        !LookupBlockIndex(chainparams.GetConsensus().hashGenesisBlock)) {
                    return InitError(_("Incorrect or no genesis block found. Wrong datadir for network?").translated);
                }

                // Check for changed -prune state.  What we are concerned about is a user who has pruned blocks
                // in the past, but is now trying to run unpruned.
                if (fHavePruned && !fPruneMode) {
                    strLoadError = _("You need to rebuild the database using -reindex to go back to unpruned mode.  This will redownload the entire blockchain").translated;
                    break;
                }

                // At this point blocktree args are consistent with what's on disk.
                // If we're not mid-reindex (based on disk + args), add a genesis block on disk
                // (otherwise we use the one already on disk).
                // This is called again in ThreadImport after the reindex completes.
                if (!fReindex && !LoadGenesisBlock(chainparams)) {
                    strLoadError = _("Error initializing block database").translated;
                    break;
                }

                // At this point we're either in reindex or we've loaded a useful
                // block tree into BlockIndex()!

                ::ChainstateActive().InitCoinsDB(
                    /* cache_size_bytes */ nCoinDBCache,
                    /* in_memory */ false,
                    /* should_wipe */ fReset || fReindexChainState);

                ::ChainstateActive().CoinsErrorCatcher().AddReadErrCallback([]() {
                    uiInterface.ThreadSafeMessageBox(
                        _("Error reading from database, shutting down.").translated,
                        "", CClientUIInterface::MSG_ERROR);
                });

                // If necessary, upgrade from older database format.
                // This is a no-op if we cleared the coinsviewdb with -reindex or -reindex-chainstate
                if (!::ChainstateActive().CoinsDB().Upgrade()) {
                    strLoadError = _("Error upgrading chainstate database").translated;
                    break;
                }

                // ReplayBlocks is a no-op if we cleared the coinsviewdb with -reindex or -reindex-chainstate
                if (!::ChainstateActive().ReplayBlocks(chainparams)) {
                    strLoadError = _("Unable to replay blocks. You will need to rebuild the database using -reindex-chainstate.").translated;
                    break;
                }

                // The on-disk coinsdb is now in a good state, create the cache
                ::ChainstateActive().InitCoinsCache();
                assert(::ChainstateActive().CanFlushToDisk());

                is_coinsview_empty = fReset || fReindexChainState ||
                    ::ChainstateActive().CoinsTip().GetBestBlock().IsNull();
                if (!is_coinsview_empty) {
                    // LoadChainTip initializes the chain based on CoinsTip()'s best block
                    if (!::ChainstateActive().LoadChainTip(chainparams)) {
                        strLoadError = _("Error initializing block database").translated;
                        break;
                    }
                    assert(::ChainActive().Tip() != nullptr);
                }
            } catch (const std::exception& e) {
                LogPrintf("%s\n", e.what());
                strLoadError = _("Error opening block database").translated;
                break;
            }

                /////////////////////////////////////////////////////////// qtum
                if((gArgs.IsArgSet("-dgpstorage") && gArgs.IsArgSet("-dgpevm")) || (!gArgs.IsArgSet("-dgpstorage") && gArgs.IsArgSet("-dgpevm")) ||
                  (!gArgs.IsArgSet("-dgpstorage") && !gArgs.IsArgSet("-dgpevm"))){
                    fGettingValuesDGP = true;
                } else {
                    fGettingValuesDGP = false;
                }

                dev::eth::NoProof::init();
                fs::path qtumStateDir = GetDataDir() / "stateQtum";
                bool fStatus = fs::exists(qtumStateDir);
                const std::string dirQtum(qtumStateDir.string());
                const dev::h256 hashDB(dev::sha3(dev::rlp("")));
                dev::eth::BaseState existsQtumstate = fStatus ? dev::eth::BaseState::PreExisting : dev::eth::BaseState::Empty;
                globalState = std::unique_ptr<QtumState>(new QtumState(dev::u256(0), QtumState::openDB(dirQtum, hashDB, dev::WithExisting::Trust), dirQtum, existsQtumstate));
                dev::eth::ChainParams cp(chainparams.EVMGenesisInfo());
                globalSealEngine = std::unique_ptr<dev::eth::SealEngineFace>(cp.createSealEngine());

                pstorageresult.reset(new StorageResults(qtumStateDir.string()));
                if (fReset) {
                    pstorageresult->wipeResults();
                }

                if(::ChainActive().Tip() != nullptr){
                    globalState->setRoot(uintToh256(::ChainActive().Tip()->hashStateRoot));
                    globalState->setRootUTXO(uintToh256(::ChainActive().Tip()->hashUTXORoot));
                } else {
                    globalState->setRoot(dev::sha3(dev::rlp("")));
                    globalState->setRootUTXO(uintToh256(chainparams.GenesisBlock().hashUTXORoot));
                    globalState->populateFrom(cp.genesisState);
                }
                globalState->db().commit();
                globalState->dbUtxo().commit();

                fRecordLogOpcodes = gArgs.IsArgSet("-record-log-opcodes");
                fIsVMlogFile = fs::exists(GetDataDir() / "vmExecLogs.json");
                ///////////////////////////////////////////////////////////

                /////////////////////////////////////////////////////////////// // qtum
                if (fAddressIndex != gArgs.GetBoolArg("-addrindex", DEFAULT_ADDRINDEX)) {
                    strLoadError = _("You need to rebuild the database using -reindex to change -addrindex").translated;
                    break;
                }
                ///////////////////////////////////////////////////////////////
                // Check for changed -logevents state
                if (fLogEvents != gArgs.GetBoolArg("-logevents", DEFAULT_LOGEVENTS) && !fLogEvents) {
                    strLoadError = _("You need to rebuild the database using -reindex to enable -logevents").translated;
                    break;
                }

                if (!gArgs.GetBoolArg("-logevents", DEFAULT_LOGEVENTS))
                {
                    pstorageresult->wipeResults();
                    pblocktree->WipeHeightIndex();
                    fLogEvents = false;
                    pblocktree->WriteFlag("logevents", fLogEvents);
                }

            if (!fReset) {
                // Note that RewindBlockIndex MUST run even if we're about to -reindex-chainstate.
                // It both disconnects blocks based on ::ChainActive(), and drops block data in
                // BlockIndex() based on lack of available witness data.
                uiInterface.InitMessage(_("Rewinding blocks...").translated);
                if (!RewindBlockIndex(chainparams)) {
                    strLoadError = _("Unable to rewind the database to a pre-fork state. You will need to redownload the blockchain").translated;
                    break;
                }
            }

            try {
                LOCK(cs_main);

                QtumDGP qtumDGP(globalState.get(), fGettingValuesDGP);
                globalSealEngine->setQtumSchedule(qtumDGP.getGasSchedule(::ChainActive().Height() + (::ChainActive().Height()+1 >= chainparams.GetConsensus().QIP7Height ? 0 : 1) ));

                if (!is_coinsview_empty) {
                    uiInterface.InitMessage(_("Verifying blocks...").translated);
                    if (fHavePruned && gArgs.GetArg("-checkblocks", DEFAULT_CHECKBLOCKS) > MIN_BLOCKS_TO_KEEP) {
                        LogPrintf("Prune: pruned datadir may not have more than %d blocks; only checking available blocks\n",
                            MIN_BLOCKS_TO_KEEP);
                    }

                    CBlockIndex* tip = ::ChainActive().Tip();
                    RPCNotifyBlockChange(true, tip);
                    if (tip && tip->nTime > GetAdjustedTime() + 2 * 60 * 60) {
                        strLoadError = _("The block database contains a block which appears to be from the future. "
                                "This may be due to your computer's date and time being set incorrectly. "
                                "Only rebuild the block database if you are sure that your computer's date and time are correct").translated;
                        break;
                    }

                    if (!CVerifyDB().VerifyDB(chainparams, &::ChainstateActive().CoinsDB(), gArgs.GetArg("-checklevel", DEFAULT_CHECKLEVEL),
                                  gArgs.GetArg("-checkblocks", DEFAULT_CHECKBLOCKS))) {
                        strLoadError = _("Corrupted block database detected").translated;
                        break;
                    }
                }
            } catch (const std::exception& e) {
                LogPrintf("%s\n", e.what());
                strLoadError = _("Error opening block database").translated;
                break;
            }

            fLoaded = true;
            LogPrintf(" block index %15dms\n", GetTimeMillis() - load_block_index_start_time);
        } while(false);

        if (!fLoaded && !ShutdownRequested()) {
            // first suggest a reindex
            if (!fReset) {
                bool fRet = uiInterface.ThreadSafeQuestion(
                    strLoadError + ".\n\n" + _("Do you want to rebuild the block database now?").translated,
                    strLoadError + ".\nPlease restart with -reindex or -reindex-chainstate to recover.",
                    "", CClientUIInterface::MSG_ERROR | CClientUIInterface::BTN_ABORT);
                if (fRet) {
                    fReindex = true;
                    AbortShutdown();
                } else {
                    LogPrintf("Aborted block database rebuild. Exiting.\n");
                    return false;
                }
            } else {
                return InitError(strLoadError);
            }
        }
    }

    // As LoadBlockIndex can take several minutes, it's possible the user
    // requested to kill the GUI during the last operation. If so, exit.
    // As the program has not fully started yet, Shutdown() is possibly overkill.
    if (ShutdownRequested()) {
        LogPrintf("Shutdown requested. Exiting.\n");
        return false;
    }

    fs::path est_path = GetDataDir() / FEE_ESTIMATES_FILENAME;
    CAutoFile est_filein(fsbridge::fopen(est_path, "rb"), SER_DISK, CLIENT_VERSION);
    // Allowed to fail as this file IS missing on first startup.
    if (!est_filein.IsNull())
        ::feeEstimator.Read(est_filein);
    fFeeEstimatesInitialized = true;

    // ********************************************************* Step 8: start indexers
    if (gArgs.GetBoolArg("-txindex", DEFAULT_TXINDEX)) {
        g_txindex = MakeUnique<TxIndex>(nTxIndexCache, false, fReindex);
        g_txindex->Start();
    }

    for (const auto& filter_type : g_enabled_filter_types) {
        InitBlockFilterIndex(filter_type, filter_index_cache, false, fReindex);
        GetBlockFilterIndex(filter_type)->Start();
    }

    // ********************************************************* Step 9: load wallet
    for (const auto& client : node.chain_clients) {
        if (!client->load()) {
            return false;
        }
    }

    // ********************************************************* Step 10: data directory maintenance

    // if pruning, unset the service bit and perform the initial blockstore prune
    // after any wallet rescanning has taken place.
    if (fPruneMode) {
        LogPrintf("Unsetting NODE_NETWORK on prune mode\n");
        nLocalServices = ServiceFlags(nLocalServices & ~NODE_NETWORK);
        if (!fReindex) {
            uiInterface.InitMessage(_("Pruning blockstore...").translated);
            ::ChainstateActive().PruneAndFlush();
        }
    }

    if (chainparams.GetConsensus().SegwitHeight != std::numeric_limits<int>::max()) {
        // Advertise witness capabilities.
        // The option to not set NODE_WITNESS is only used in the tests and should be removed.
        nLocalServices = ServiceFlags(nLocalServices | NODE_WITNESS);
    }

    // ********************************************************* Step 11: import blocks

    if (!CheckDiskSpace(GetDataDir())) {
        InitError(strprintf(_("Error: Disk space is low for %s").translated, GetDataDir()));
        return false;
    }
    if (!CheckDiskSpace(GetBlocksDir())) {
        InitError(strprintf(_("Error: Disk space is low for %s").translated, GetBlocksDir()));
        return false;
    }

    // Either install a handler to notify us when genesis activates, or set fHaveGenesis directly.
    // No locking, as this happens before any background thread is started.
    boost::signals2::connection block_notify_genesis_wait_connection;
    if (::ChainActive().Tip() == nullptr) {
        block_notify_genesis_wait_connection = uiInterface.NotifyBlockTip_connect(BlockNotifyGenesisWait);
    } else {
        fHaveGenesis = true;
    }

#if HAVE_SYSTEM
    if (gArgs.IsArgSet("-blocknotify"))
        uiInterface.NotifyBlockTip_connect(BlockNotifyCallback);
#endif

    std::vector<fs::path> vImportFiles;
    for (const std::string& strFile : gArgs.GetArgs("-loadblock")) {
        vImportFiles.push_back(strFile);
    }

    threadGroup.create_thread(std::bind(&ThreadImport, vImportFiles));

    if(gArgs.GetBoolArg("-cleanblockindex", DEFAULT_CLEANBLOCKINDEX))
        threadGroup.create_thread(std::bind(&CleanBlockIndex));

    // Wait for genesis block to be processed
    {
        WAIT_LOCK(g_genesis_wait_mutex, lock);
        // We previously could hang here if StartShutdown() is called prior to
        // ThreadImport getting started, so instead we just wait on a timer to
        // check ShutdownRequested() regularly.
        while (!fHaveGenesis && !ShutdownRequested()) {
            g_genesis_wait_cv.wait_for(lock, std::chrono::milliseconds(500));
        }
        block_notify_genesis_wait_connection.disconnect();
    }

    if (ShutdownRequested()) {
        return false;
    }

    // ********************************************************* Step 12: start node

    int chain_active_height;

    //// debug print
    {
        LOCK(cs_main);
        LogPrintf("block tree size = %u\n", ::BlockIndex().size());
        chain_active_height = ::ChainActive().Height();
    }
    LogPrintf("nBestHeight = %d\n", chain_active_height);

    if (gArgs.GetBoolArg("-listenonion", DEFAULT_LISTEN_ONION))
        StartTorControl();

    Discover();

    // Map ports with UPnP
    if (gArgs.GetBoolArg("-upnp", DEFAULT_UPNP)) {
        StartMapPort();
    }

    CConnman::Options connOptions;
    connOptions.nLocalServices = nLocalServices;
    connOptions.nMaxConnections = nMaxConnections;
    connOptions.m_max_outbound_full_relay = std::min(MAX_OUTBOUND_FULL_RELAY_CONNECTIONS, connOptions.nMaxConnections);
    connOptions.m_max_outbound_block_relay = std::min(MAX_BLOCKS_ONLY_CONNECTIONS, connOptions.nMaxConnections-connOptions.m_max_outbound_full_relay);
    connOptions.nMaxAddnode = MAX_ADDNODE_CONNECTIONS;
    connOptions.nMaxFeeler = 1;
    connOptions.nBestHeight = chain_active_height;
    connOptions.uiInterface = &uiInterface;
    connOptions.m_banman = node.banman.get();
    connOptions.m_msgproc = node.peer_logic.get();
    connOptions.nSendBufferMaxSize = 1000*gArgs.GetArg("-maxsendbuffer", DEFAULT_MAXSENDBUFFER);
    connOptions.nReceiveFloodSize = 1000*gArgs.GetArg("-maxreceivebuffer", DEFAULT_MAXRECEIVEBUFFER);
    connOptions.m_added_nodes = gArgs.GetArgs("-addnode");

    connOptions.nMaxOutboundTimeframe = nMaxOutboundTimeframe;
    connOptions.nMaxOutboundLimit = nMaxOutboundLimit;
    connOptions.m_peer_connect_timeout = peer_connect_timeout;

    for (const std::string& strBind : gArgs.GetArgs("-bind")) {
        CService addrBind;
        if (!Lookup(strBind, addrBind, GetListenPort(), false)) {
            return InitError(ResolveErrMsg("bind", strBind));
        }
        connOptions.vBinds.push_back(addrBind);
    }
    for (const std::string& strBind : gArgs.GetArgs("-whitebind")) {
        NetWhitebindPermissions whitebind;
        std::string error;
        if (!NetWhitebindPermissions::TryParse(strBind, whitebind, error)) return InitError(error);
        connOptions.vWhiteBinds.push_back(whitebind);
    }

    for (const auto& net : gArgs.GetArgs("-whitelist")) {
        NetWhitelistPermissions subnet;
        std::string error;
        if (!NetWhitelistPermissions::TryParse(net, subnet, error)) return InitError(error);
        connOptions.vWhitelistedRange.push_back(subnet);
    }

    connOptions.vSeedNodes = gArgs.GetArgs("-seednode");

    // Initiate outbound connections unless connect=0
    connOptions.m_use_addrman_outgoing = !gArgs.IsArgSet("-connect");
    if (!connOptions.m_use_addrman_outgoing) {
        const auto connect = gArgs.GetArgs("-connect");
        if (connect.size() != 1 || connect[0] != "0") {
            connOptions.m_specified_outgoing = connect;
        }
    }
    if (!node.connman->Start(*node.scheduler, connOptions)) {
        return false;
    }

    // ********************************************************* Step 13: finished

    SetRPCWarmupFinished();
    uiInterface.InitMessage(_("Done loading").translated);

    for (const auto& client : node.chain_clients) {
        client->start(*node.scheduler);
    }

    BanMan* banman = node.banman.get();
    node.scheduler->scheduleEvery([banman]{
        banman->DumpBanlist();
    }, DUMP_BANS_INTERVAL);

    return true;
}

void UnlockDataDirectory()
{
    // Unlock
    LockDataDirectory(true, false);
}<|MERGE_RESOLUTION|>--- conflicted
+++ resolved
@@ -48,10 +48,7 @@
 #include <txdb.h>
 #include <txmempool.h>
 #include <ui_interface.h>
-<<<<<<< HEAD
-=======
 #include <util/asmap.h>
->>>>>>> ee8ca219
 #include <util/convert.h>
 #include <util/moneystr.h>
 #include <util/system.h>
@@ -205,10 +202,6 @@
 
     // Because these depend on each-other, we make sure that neither can be
     // using the other before destroying them.
-<<<<<<< HEAD
-    if (peerLogic) UnregisterValidationInterface(peerLogic.get());
-    if (g_connman) g_connman->Stop();
-=======
     if (node.peer_logic) UnregisterValidationInterface(node.peer_logic.get());
     // Follow the lock order requirements:
     // * CheckForStaleTipAndEvictPeers locks cs_main before indirectly calling GetExtraOutboundCount
@@ -224,7 +217,6 @@
         LOCK2(::cs_main, ::g_cs_orphans);
         node.connman->StopNodes();
     }
->>>>>>> ee8ca219
 
     StopTorControl();
 
@@ -236,15 +228,9 @@
 
     // After the threads that potentially access these pointers have been stopped,
     // destruct and reset all to nullptr.
-<<<<<<< HEAD
-    peerLogic.reset();
-    g_connman.reset();
-    g_banman.reset();
-=======
     node.peer_logic.reset();
     node.connman.reset();
     node.banman.reset();
->>>>>>> ee8ca219
 
     if (::mempool.IsLoaded() && gArgs.GetArg("-persistmempool", DEFAULT_PERSIST_MEMPOOL)) {
         DumpMempool(::mempool);
@@ -476,11 +462,7 @@
     gArgs.AddArg("-timeout=<n>", strprintf("Specify connection timeout in milliseconds (minimum: 1, default: %d)", DEFAULT_CONNECT_TIMEOUT), ArgsManager::ALLOW_ANY, OptionsCategory::CONNECTION);
     gArgs.AddArg("-peertimeout=<n>", strprintf("Specify p2p connection timeout in seconds. This option determines the amount of time a peer may be inactive before the connection to it is dropped. (minimum: 1, default: %d)", DEFAULT_PEER_CONNECT_TIMEOUT), ArgsManager::ALLOW_ANY | ArgsManager::DEBUG_ONLY, OptionsCategory::CONNECTION);
     gArgs.AddArg("-torcontrol=<ip>:<port>", strprintf("Tor control port to use if onion listening enabled (default: %s)", DEFAULT_TOR_CONTROL), ArgsManager::ALLOW_ANY, OptionsCategory::CONNECTION);
-<<<<<<< HEAD
-    gArgs.AddArg("-torpassword=<pass>", "Tor control port password (default: empty)", ArgsManager::ALLOW_ANY, OptionsCategory::CONNECTION);
-=======
     gArgs.AddArg("-torpassword=<pass>", "Tor control port password (default: empty)", ArgsManager::ALLOW_ANY | ArgsManager::SENSITIVE, OptionsCategory::CONNECTION);
->>>>>>> ee8ca219
     gArgs.AddArg("-dgpstorage", "Receiving data from DGP via storage (default: -dgpevm)", ArgsManager::ALLOW_ANY, OptionsCategory::CONNECTION);
     gArgs.AddArg("-dgpevm", "Receiving data from DGP via a contract call (default: -dgpevm)", ArgsManager::ALLOW_ANY, OptionsCategory::CONNECTION);
 
@@ -560,11 +542,7 @@
 #endif
     gArgs.AddArg("-logtimemicros", strprintf("Add microsecond precision to debug timestamps (default: %u)", DEFAULT_LOGTIMEMICROS), ArgsManager::ALLOW_ANY | ArgsManager::DEBUG_ONLY, OptionsCategory::DEBUG_TEST);
     gArgs.AddArg("-showevmlogs", strprintf("Print evm logs to console (default: %u)", DEFAULT_SHOWEVMLOGS), ArgsManager::ALLOW_ANY, OptionsCategory::DEBUG_TEST);
-<<<<<<< HEAD
-    gArgs.AddArg("-mocktime=<n>", "Replace actual time with <n> seconds since epoch (default: 0)", ArgsManager::ALLOW_ANY | ArgsManager::DEBUG_ONLY, OptionsCategory::DEBUG_TEST);
-=======
     gArgs.AddArg("-mocktime=<n>", "Replace actual time with " + UNIX_EPOCH_TIME + " (default: 0)", ArgsManager::ALLOW_ANY | ArgsManager::DEBUG_ONLY, OptionsCategory::DEBUG_TEST);
->>>>>>> ee8ca219
     gArgs.AddArg("-maxsigcachesize=<n>", strprintf("Limit sum of signature cache and script execution cache sizes to <n> MiB (default: %u)", DEFAULT_MAX_SIG_CACHE_SIZE), ArgsManager::ALLOW_ANY | ArgsManager::DEBUG_ONLY, OptionsCategory::DEBUG_TEST);
     gArgs.AddArg("-maxtipage=<n>", strprintf("Maximum tip age in seconds to consider node in initial block download (default: %u)", DEFAULT_MAX_TIP_AGE), ArgsManager::ALLOW_ANY | ArgsManager::DEBUG_ONLY, OptionsCategory::DEBUG_TEST);
     gArgs.AddArg("-minmempoolgaslimit=<limit>", strprintf("The minimum transaction gas limit we are willing to accept into the mempool (default: %s)",MEMPOOL_MIN_GAS_LIMIT), ArgsManager::ALLOW_ANY, OptionsCategory::DEBUG_TEST);
@@ -640,10 +618,6 @@
 std::string LicenseInfo()
 {
     const std::string URL_SOURCE_CODE = "<https://github.com/qtumproject/qtum>";
-<<<<<<< HEAD
-    const std::string URL_WEBSITE = "<https://qtum.org>";
-=======
->>>>>>> ee8ca219
 
     return CopyrightHolders(strprintf(_("Copyright (C) %i").translated, COPYRIGHT_YEAR) + " ") + "\n" +
            "\n" +
@@ -947,10 +921,7 @@
     LogInstance().m_log_time_micros = gArgs.GetBoolArg("-logtimemicros", DEFAULT_LOGTIMEMICROS);
 #ifdef HAVE_THREAD_LOCAL
     LogInstance().m_log_threadnames = gArgs.GetBoolArg("-logthreadnames", DEFAULT_LOGTHREADNAMES);
-<<<<<<< HEAD
-=======
-#endif
->>>>>>> ee8ca219
+#endif
     LogInstance().m_show_evm_logs = gArgs.GetBoolArg("-showevmlogs", DEFAULT_SHOWEVMLOGS);
     dev::g_logPost = [&](std::string const& s, char const* c){ LogInstance().LogPrintStr(s + '\n', true); };
 
@@ -1579,10 +1550,6 @@
 
 #ifdef ENABLE_WALLET
     CWallet::defaultConnman = node.connman.get();
-#endif
-
-#ifdef ENABLE_WALLET
-    CWallet::defaultConnman = g_connman.get();
 #endif
 
     // sanitize comments per BIP-0014, format user agent and check total size
