// Copyright (c) 2009-2010 Satoshi Nakamoto
<<<<<<< HEAD
// Copyright (c) 2009-2017 The Bitcoin Core developers
=======
// Copyright (c) 2009-2018 The Bitcoin Core developers
>>>>>>> 228c1378
// Distributed under the MIT software license, see the accompanying
// file COPYING or http://www.opensource.org/licenses/mit-license.php.

#if defined(HAVE_CONFIG_H)
#include <config/bitcoin-config.h>
#endif

#include <init.h>

#include <addrman.h>
#include <amount.h>
#include <chain.h>
#include <chainparams.h>
#include <checkpoints.h>
#include <compat/sanity.h>
#include <consensus/validation.h>
#include <fs.h>
#include <httpserver.h>
#include <httprpc.h>
#include <index/txindex.h>
#include <key.h>
#include <validation.h>
#include <miner.h>
#include <netbase.h>
#include <net.h>
#include <net_processing.h>
#include <policy/feerate.h>
#include <policy/fees.h>
#include <policy/policy.h>
#include <rpc/server.h>
#include <rpc/register.h>
#include <rpc/blockchain.h>
#include <script/standard.h>
#include <script/sigcache.h>
#include <scheduler.h>
#include <shutdown.h>
#include <timedata.h>
#include <txdb.h>
#include <txmempool.h>
#include <torcontrol.h>
#include <ui_interface.h>
#include <util.h>
#include <logging.h>
#include <utilmoneystr.h>
#include <validationinterface.h>
#ifdef ENABLE_WALLET
<<<<<<< HEAD
#include <wallet/init.h>
=======
>>>>>>> 228c1378
#include <wallet/wallet.h>
#endif
#include <warnings.h>
#include <walletinitinterface.h>
#include <stdint.h>
#include <stdio.h>

#ifndef WIN32
#include <signal.h>
#endif

#include <boost/algorithm/string/classification.hpp>
#include <boost/algorithm/string/replace.hpp>
#include <boost/algorithm/string/split.hpp>
#include <boost/bind.hpp>
#include <boost/interprocess/sync/file_lock.hpp>
#include <boost/thread.hpp>
#include <openssl/crypto.h>

#if ENABLE_ZMQ
#include <zmq/zmqnotificationinterface.h>
#include <zmq/zmqrpc.h>
#endif

bool fFeeEstimatesInitialized = false;
static const bool DEFAULT_PROXYRANDOMIZE = true;
static const bool DEFAULT_REST_ENABLE = false;
static const bool DEFAULT_STOPAFTERBLOCKIMPORT = false;

std::unique_ptr<CConnman> g_connman;
std::unique_ptr<PeerLogicValidation> peerLogic;

#if !(ENABLE_WALLET)
class DummyWalletInit : public WalletInitInterface {
public:

    void AddWalletOptions() const override;
    bool ParameterInteraction() const override {return true;}
    void RegisterRPC(CRPCTable &) const override {}
    bool Verify() const override {return true;}
    bool Open() const override {LogPrintf("No wallet support compiled in!\n"); return true;}
    void Start(CScheduler& scheduler) const override {}
    void Flush() const override {}
    void Stop() const override {}
    void Close() const override {}
};

void DummyWalletInit::AddWalletOptions() const
{
    std::vector<std::string> opts = {"-addresstype", "-changetype", "-disablewallet", "-discardfee=<amt>", "-fallbackfee=<amt>",
        "-keypool=<n>", "-mintxfee=<amt>", "-paytxfee=<amt>", "-rescan", "-salvagewallet", "-spendzeroconfchange",  "-txconfirmtarget=<n>",
        "-upgradewallet", "-wallet=<path>", "-walletbroadcast", "-walletdir=<dir>", "-walletnotify=<cmd>", "-walletrbf", "-zapwallettxes=<mode>",
        "-dblogsize=<n>", "-flushwallet", "-privdb", "-walletrejectlongchains"};
    gArgs.AddHiddenArgs(opts);
}

const WalletInitInterface& g_wallet_init_interface = DummyWalletInit();
#endif

#ifdef WIN32
// Win32 LevelDB doesn't use filedescriptors, and the ones used for
// accessing block files don't count towards the fd_set size limit
// anyway.
#define MIN_CORE_FILEDESCRIPTORS 0
#else
#define MIN_CORE_FILEDESCRIPTORS 150
#endif

static const char* FEE_ESTIMATES_FILENAME="fee_estimates.dat";

//////////////////////////////////////////////////////////////////////////////
//
// Shutdown
//

//
// Thread management and startup/shutdown:
//
// The network-processing threads are all part of a thread group
// created by AppInit() or the Qt main() function.
//
// A clean exit happens when StartShutdown() or the SIGTERM
// signal handler sets ShutdownRequested(), which makes main thread's
// WaitForShutdown() interrupts the thread group.
// And then, WaitForShutdown() makes all other on-going threads
// in the thread group join the main thread.
// Shutdown() is then called to clean up database connections, and stop other
// threads that should only be stopped after the main network-processing
// threads have exited.
//
// Shutdown for Qt is very similar, only it uses a QTimer to detect
// ShutdownRequested() getting set, and then does the normal Qt
// shutdown thing.
//

/**
 * This is a minimally invasive approach to shutdown on LevelDB read errors from the
 * chainstate, while keeping user interface out of the common library, which is shared
 * between bitcoind, and bitcoin-qt and non-server tools.
*/
class CCoinsViewErrorCatcher final : public CCoinsViewBacked
{
public:
    explicit CCoinsViewErrorCatcher(CCoinsView* view) : CCoinsViewBacked(view) {}
    bool GetCoin(const COutPoint &outpoint, Coin &coin) const override {
        try {
            return CCoinsViewBacked::GetCoin(outpoint, coin);
        } catch(const std::runtime_error& e) {
            uiInterface.ThreadSafeMessageBox(_("Error reading from database, shutting down."), "", CClientUIInterface::MSG_ERROR);
            LogPrintf("Error reading from database: %s\n", e.what());
            // Starting the shutdown sequence and returning false to the caller would be
            // interpreted as 'entry not found' (as opposed to unable to read data), and
            // could lead to invalid interpretation. Just exit immediately, as we can't
            // continue anyway, and all writes should be atomic.
            abort();
        }
    }
    // Writes do not need similar protection, as failure to write is handled by the caller.
};

static std::unique_ptr<CCoinsViewErrorCatcher> pcoinscatcher;
static std::unique_ptr<ECCVerifyHandle> globalVerifyHandle;

static boost::thread_group threadGroup;
static CScheduler scheduler;

void Interrupt()
{
    InterruptHTTPServer();
    InterruptHTTPRPC();
    InterruptRPC();
    InterruptREST();
    InterruptTorControl();
    InterruptMapPort();
    if (g_connman)
        g_connman->Interrupt();
<<<<<<< HEAD
=======
    if (g_txindex) {
        g_txindex->Interrupt();
    }
>>>>>>> 228c1378
}

void Shutdown()
{
    LogPrintf("%s: In progress...\n", __func__);
    static CCriticalSection cs_Shutdown;
    TRY_LOCK(cs_Shutdown, lockShutdown);
    if (!lockShutdown)
        return;

    /// Note: Shutdown() must be able to handle cases in which initialization failed part of the way,
    /// for example if the data directory was found to be locked.
    /// Be sure that anything that writes files or flushes caches only does this if the respective
    /// module was initialized.
    RenameThread("qtum-shutoff");
    mempool.AddTransactionsUpdated(1);

    StopHTTPRPC();
    StopREST();
    StopRPC();
    StopHTTPServer();
    g_wallet_init_interface.Flush();
    StopMapPort();

    // Because these depend on each-other, we make sure that neither can be
    // using the other before destroying them.
    if (peerLogic) UnregisterValidationInterface(peerLogic.get());
    if (g_connman) g_connman->Stop();
    if (g_txindex) g_txindex->Stop();

    StopTorControl();

    // After everything has been shut down, but before things get flushed, stop the
    // CScheduler/checkqueue threadGroup
    threadGroup.interrupt_all();
    threadGroup.join_all();

    // After the threads that potentially access these pointers have been stopped,
    // destruct and reset all to nullptr.
    peerLogic.reset();
    g_connman.reset();
    g_txindex.reset();

<<<<<<< HEAD
    StopTorControl();

    // After everything has been shut down, but before things get flushed, stop the
    // CScheduler/checkqueue threadGroup
    threadGroup.interrupt_all();
    threadGroup.join_all();

    if (fDumpMempoolLater && gArgs.GetArg("-persistmempool", DEFAULT_PERSIST_MEMPOOL)) {
=======
    if (g_is_mempool_loaded && gArgs.GetArg("-persistmempool", DEFAULT_PERSIST_MEMPOOL)) {
>>>>>>> 228c1378
        DumpMempool();
    }

    if (fFeeEstimatesInitialized)
    {
        ::feeEstimator.FlushUnconfirmed();
        fs::path est_path = GetDataDir() / FEE_ESTIMATES_FILENAME;
        CAutoFile est_fileout(fsbridge::fopen(est_path, "wb"), SER_DISK, CLIENT_VERSION);
        if (!est_fileout.IsNull())
            ::feeEstimator.Write(est_fileout);
        else
            LogPrintf("%s: Failed to write fee estimates to %s\n", __func__, est_path.string());
        fFeeEstimatesInitialized = false;
    }

    // FlushStateToDisk generates a ChainStateFlushed callback, which we should avoid missing
    if (pcoinsTip != nullptr) {
        FlushStateToDisk();
    }

    // After there are no more peers/RPC left to give us new data which may generate
    // CValidationInterface callbacks, flush them...
    GetMainSignals().FlushBackgroundCallbacks();

    // Any future callbacks will be dropped. This should absolutely be safe - if
    // missing a callback results in an unrecoverable situation, unclean shutdown
    // would too. The only reason to do the above flushes is to let the wallet catch
    // up with our current chain to avoid any strange pruning edge cases and make
    // next startup faster by avoiding rescan.

    {
        LOCK(cs_main);
        if (pcoinsTip != nullptr) {
            FlushStateToDisk();
        }
        pcoinsTip.reset();
        pcoinscatcher.reset();
        pcoinsdbview.reset();
        pblocktree.reset();
        pstorageresult.reset();
        globalState.reset();
        globalSealEngine.reset();
    }
    g_wallet_init_interface.Stop();

#if ENABLE_ZMQ
    if (g_zmq_notification_interface) {
        UnregisterValidationInterface(g_zmq_notification_interface);
        delete g_zmq_notification_interface;
        g_zmq_notification_interface = nullptr;
    }
#endif

#ifndef WIN32
    try {
        fs::remove(GetPidFile());
    } catch (const fs::filesystem_error& e) {
        LogPrintf("%s: Unable to remove pidfile: %s\n", __func__, e.what());
    }
#endif
    UnregisterAllValidationInterfaces();
    GetMainSignals().UnregisterBackgroundSignalScheduler();
    GetMainSignals().UnregisterWithMempoolSignals(mempool);
    g_wallet_init_interface.Close();
    globalVerifyHandle.reset();
    ECC_Stop();
    LogPrintf("%s: done\n", __func__);
}

/**
 * Signal handlers are very limited in what they are allowed to do.
 * The execution context the handler is invoked in is not guaranteed,
 * so we restrict handler operations to just touching variables:
 */
#ifndef WIN32
static void HandleSIGTERM(int)
{
    StartShutdown();
}

static void HandleSIGHUP(int)
{
    g_logger->m_reopen_file = true;
}
#else
static BOOL WINAPI consoleCtrlHandler(DWORD dwCtrlType)
{
    StartShutdown();
    Sleep(INFINITE);
    return true;
}
#endif

#ifndef WIN32
static void registerSignalHandler(int signal, void(*handler)(int))
{
    struct sigaction sa;
    sa.sa_handler = handler;
    sigemptyset(&sa.sa_mask);
    sa.sa_flags = 0;
    sigaction(signal, &sa, nullptr);
}
#endif

static void OnRPCStarted()
{
    uiInterface.NotifyBlockTip.connect(&RPCNotifyBlockChange);
}

static void OnRPCStopped()
{
    uiInterface.NotifyBlockTip.disconnect(&RPCNotifyBlockChange);
    RPCNotifyBlockChange(false, nullptr);
    g_best_block_cv.notify_all();
    LogPrint(BCLog::RPC, "RPC stopped.\n");
}

void SetupServerArgs()
{
    const auto defaultBaseParams = CreateBaseChainParams(CBaseChainParams::MAIN);
    const auto testnetBaseParams = CreateBaseChainParams(CBaseChainParams::TESTNET);
    const auto defaultChainParams = CreateChainParams(CBaseChainParams::MAIN);
    const auto testnetChainParams = CreateChainParams(CBaseChainParams::TESTNET);

    // Hidden Options
    std::vector<std::string> hidden_args = {"-rpcssl", "-benchmark", "-h", "-help", "-socks", "-tor", "-debugnet", "-whitelistalwaysrelay",
        "-prematurewitness", "-walletprematurewitness", "-promiscuousmempoolflags", "-blockminsize", "-dbcrashratio", "-forcecompactdb", "-usehd",
        // GUI args. These will be overwritten by SetupUIArgs for the GUI
        "-allowselfsignedrootcertificates", "-choosedatadir", "-lang=<lang>", "-min", "-resetguisettings", "-rootcertificates=<file>", "-splash", "-uiplatform"};

    // Set all of the args and their help
    // When adding new options to the categories, please keep and ensure alphabetical ordering.
<<<<<<< HEAD
    // Do not translate _(...) -help-debug options, Many technical terms, and only a very small audience, so is unnecessary stress to translators.
    std::string strUsage = HelpMessageGroup(_("Options:"));
    strUsage += HelpMessageOpt("-?", _("Print this help message and exit"));
    strUsage += HelpMessageOpt("-version", _("Print version and exit"));
    strUsage += HelpMessageOpt("-alertnotify=<cmd>", _("Execute command when a relevant alert is received or we see a really long fork (%s in cmd is replaced by message)"));
    strUsage += HelpMessageOpt("-blocknotify=<cmd>", _("Execute command when the best block changes (%s in cmd is replaced by block hash)"));
    if (showDebug)
        strUsage += HelpMessageOpt("-blocksonly", strprintf(_("Whether to operate in a blocks only mode (default: %u)"), DEFAULT_BLOCKSONLY));
    strUsage +=HelpMessageOpt("-assumevalid=<hex>", strprintf(_("If this block is in the chain assume that it and its ancestors are valid and potentially skip their script verification (0 to verify all, default: %s, testnet: %s)"), defaultChainParams->GetConsensus().defaultAssumeValid.GetHex(), testnetChainParams->GetConsensus().defaultAssumeValid.GetHex()));
    strUsage += HelpMessageOpt("-conf=<file>", strprintf(_("Specify configuration file (default: %s)"), BITCOIN_CONF_FILENAME));
    if (mode == HMM_BITCOIND)
    {
#if HAVE_DECL_DAEMON
        strUsage += HelpMessageOpt("-daemon", _("Run in the background as a daemon and accept commands"));
#endif
    }
    strUsage += HelpMessageOpt("-datadir=<dir>", _("Specify data directory"));
    if (showDebug) {
        strUsage += HelpMessageOpt("-dbbatchsize", strprintf("Maximum database write batch size in bytes (default: %u)", nDefaultDbBatchSize));
    }
    strUsage += HelpMessageOpt("-dbcache=<n>", strprintf(_("Set database cache size in megabytes (%d to %d, default: %d)"), nMinDbCache, nMaxDbCache, nDefaultDbCache));
    if (showDebug)
        strUsage += HelpMessageOpt("-feefilter", strprintf("Tell other nodes to filter invs to us by our mempool min fee (default: %u)", DEFAULT_FEEFILTER));
    strUsage += HelpMessageOpt("-loadblock=<file>", _("Imports blocks from external blk000??.dat file on startup"));
    strUsage += HelpMessageOpt("-debuglogfile=<file>", strprintf(_("Specify location of debug log file: this can be an absolute path or a path relative to the data directory (default: %s)"), DEFAULT_DEBUGLOGFILE));
    strUsage += HelpMessageOpt("-maxorphantx=<n>", strprintf(_("Keep at most <n> unconnectable transactions in memory (default: %u)"), DEFAULT_MAX_ORPHAN_TRANSACTIONS));
    strUsage += HelpMessageOpt("-maxmempool=<n>", strprintf(_("Keep the transaction memory pool below <n> megabytes (default: %u)"), DEFAULT_MAX_MEMPOOL_SIZE));
    strUsage += HelpMessageOpt("-mempoolexpiry=<n>", strprintf(_("Do not keep transactions in the mempool longer than <n> hours (default: %u)"), DEFAULT_MEMPOOL_EXPIRY));
    if (showDebug) {
        strUsage += HelpMessageOpt("-minimumchainwork=<hex>", strprintf("Minimum work assumed to exist on a valid chain in hex (default: %s, testnet: %s)", defaultChainParams->GetConsensus().nMinimumChainWork.GetHex(), testnetChainParams->GetConsensus().nMinimumChainWork.GetHex()));
    }
    strUsage += HelpMessageOpt("-persistmempool", strprintf(_("Whether to save the mempool on shutdown and load on restart (default: %u)"), DEFAULT_PERSIST_MEMPOOL));
    strUsage += HelpMessageOpt("-blockreconstructionextratxn=<n>", strprintf(_("Extra transactions to keep in memory for compact block reconstructions (default: %u)"), DEFAULT_BLOCK_RECONSTRUCTION_EXTRA_TXN));
    strUsage += HelpMessageOpt("-par=<n>", strprintf(_("Set the number of script verification threads (%u to %d, 0 = auto, <0 = leave that many cores free, default: %d)"),
        -GetNumCores(), MAX_SCRIPTCHECK_THREADS, DEFAULT_SCRIPTCHECK_THREADS));
=======
    gArgs.AddArg("-?", "Print this help message and exit", false, OptionsCategory::OPTIONS);
    gArgs.AddArg("-version", "Print version and exit", false, OptionsCategory::OPTIONS);
    gArgs.AddArg("-alertnotify=<cmd>", "Execute command when a relevant alert is received or we see a really long fork (%s in cmd is replaced by message)", false, OptionsCategory::OPTIONS);
    gArgs.AddArg("-assumevalid=<hex>", strprintf("If this block is in the chain assume that it and its ancestors are valid and potentially skip their script verification (0 to verify all, default: %s, testnet: %s)", defaultChainParams->GetConsensus().defaultAssumeValid.GetHex(), testnetChainParams->GetConsensus().defaultAssumeValid.GetHex()), false, OptionsCategory::OPTIONS);
    gArgs.AddArg("-blocksdir=<dir>", "Specify blocks directory (default: <datadir>/blocks)", false, OptionsCategory::OPTIONS);
    gArgs.AddArg("-blocknotify=<cmd>", "Execute command when the best block changes (%s in cmd is replaced by block hash)", false, OptionsCategory::OPTIONS);
    gArgs.AddArg("-blockreconstructionextratxn=<n>", strprintf("Extra transactions to keep in memory for compact block reconstructions (default: %u)", DEFAULT_BLOCK_RECONSTRUCTION_EXTRA_TXN), false, OptionsCategory::OPTIONS);
    gArgs.AddArg("-blocksonly", strprintf("Whether to operate in a blocks only mode (default: %u)", DEFAULT_BLOCKSONLY), true, OptionsCategory::OPTIONS);
    gArgs.AddArg("-conf=<file>", strprintf("Specify configuration file. Relative paths will be prefixed by datadir location. (default: %s)", BITCOIN_CONF_FILENAME), false, OptionsCategory::OPTIONS);
    gArgs.AddArg("-datadir=<dir>", "Specify data directory", false, OptionsCategory::OPTIONS);
    gArgs.AddArg("-dbbatchsize", strprintf("Maximum database write batch size in bytes (default: %u)", nDefaultDbBatchSize), true, OptionsCategory::OPTIONS);
    gArgs.AddArg("-dbcache=<n>", strprintf("Set database cache size in megabytes (%d to %d, default: %d)", nMinDbCache, nMaxDbCache, nDefaultDbCache), false, OptionsCategory::OPTIONS);
    gArgs.AddArg("-debuglogfile=<file>", strprintf("Specify location of debug log file. Relative paths will be prefixed by a net-specific datadir location. (0 to disable; default: %s)", DEFAULT_DEBUGLOGFILE), false, OptionsCategory::OPTIONS);
    gArgs.AddArg("-feefilter", strprintf("Tell other nodes to filter invs to us by our mempool min fee (default: %u)", DEFAULT_FEEFILTER), true, OptionsCategory::OPTIONS);
    gArgs.AddArg("-includeconf=<file>", "Specify additional configuration file, relative to the -datadir path (only useable from configuration file, not command line)", false, OptionsCategory::OPTIONS);
    gArgs.AddArg("-loadblock=<file>", "Imports blocks from external blk000??.dat file on startup", false, OptionsCategory::OPTIONS);
    gArgs.AddArg("-maxmempool=<n>", strprintf("Keep the transaction memory pool below <n> megabytes (default: %u)", DEFAULT_MAX_MEMPOOL_SIZE), false, OptionsCategory::OPTIONS);
    gArgs.AddArg("-maxorphantx=<n>", strprintf("Keep at most <n> unconnectable transactions in memory (default: %u)", DEFAULT_MAX_ORPHAN_TRANSACTIONS), false, OptionsCategory::OPTIONS);
    gArgs.AddArg("-mempoolexpiry=<n>", strprintf("Do not keep transactions in the mempool longer than <n> hours (default: %u)", DEFAULT_MEMPOOL_EXPIRY), false, OptionsCategory::OPTIONS);
    gArgs.AddArg("-minimumchainwork=<hex>", strprintf("Minimum work assumed to exist on a valid chain in hex (default: %s, testnet: %s)", defaultChainParams->GetConsensus().nMinimumChainWork.GetHex(), testnetChainParams->GetConsensus().nMinimumChainWork.GetHex()), true, OptionsCategory::OPTIONS);
    gArgs.AddArg("-par=<n>", strprintf("Set the number of script verification threads (%u to %d, 0 = auto, <0 = leave that many cores free, default: %d)",
        -GetNumCores(), MAX_SCRIPTCHECK_THREADS, DEFAULT_SCRIPTCHECK_THREADS), false, OptionsCategory::OPTIONS);
    gArgs.AddArg("-persistmempool", strprintf("Whether to save the mempool on shutdown and load on restart (default: %u)", DEFAULT_PERSIST_MEMPOOL), false, OptionsCategory::OPTIONS);
>>>>>>> 228c1378
#ifndef WIN32
    gArgs.AddArg("-pid=<file>", strprintf("Specify pid file. Relative paths will be prefixed by a net-specific datadir location. (default: %s)", BITCOIN_PID_FILENAME), false, OptionsCategory::OPTIONS);
#else
    hidden_args.emplace_back("-pid");
#endif
    gArgs.AddArg("-prune=<n>", strprintf("Reduce storage requirements by enabling pruning (deleting) of old blocks. This allows the pruneblockchain RPC to be called to delete specific blocks, and enables automatic pruning of old blocks if a target size in MiB is provided. This mode is incompatible with -txindex and -rescan. "
            "Warning: Reverting this setting requires re-downloading the entire blockchain. "
<<<<<<< HEAD
            "(default: 0 = disable pruning blocks, 1 = allow manual pruning via RPC, >%u = automatically prune block files to stay under the specified target size in MiB)"), MIN_DISK_SPACE_FOR_BLOCK_FILES / 1024 / 1024));
    strUsage += HelpMessageOpt("-record-log-opcodes", strprintf(_("Logs all EVM LOG opcode operations to the file vmExecLogs.json")));
    strUsage += HelpMessageOpt("-reindex-chainstate", _("Rebuild chain state from the currently indexed blocks"));
    strUsage += HelpMessageOpt("-reindex", _("Rebuild chain state and block index from the blk*.dat files on disk"));
=======
            "(default: 0 = disable pruning blocks, 1 = allow manual pruning via RPC, >=%u = automatically prune block files to stay under the specified target size in MiB)", MIN_DISK_SPACE_FOR_BLOCK_FILES / 1024 / 1024), false, OptionsCategory::OPTIONS);
    gArgs.AddArg("-reindex", "Rebuild chain state and block index from the blk*.dat files on disk", false, OptionsCategory::OPTIONS);
    gArgs.AddArg("-reindex-chainstate", "Rebuild chain state from the currently indexed blocks", false, OptionsCategory::OPTIONS);
    gArgs.AddArg("-record-log-opcodes", "Logs all EVM LOG opcode operations to the file vmExecLogs.json", false, OptionsCategory::OPTIONS);
>>>>>>> 228c1378
#ifndef WIN32
    gArgs.AddArg("-sysperms", "Create new files with system default permissions, instead of umask 077 (only effective with disabled wallet functionality)", false, OptionsCategory::OPTIONS);
#else
    hidden_args.emplace_back("-sysperms");
#endif
<<<<<<< HEAD
    strUsage += HelpMessageOpt("-txindex", strprintf(_("Maintain a full transaction index, used by the getrawtransaction rpc call (default: %u)"), DEFAULT_TXINDEX));
    strUsage += HelpMessageOpt("-logevents", strprintf(_("Maintain a full EVM log index, used by searchlogs and gettransactionreceipt rpc calls (default: %u)"), DEFAULT_LOGEVENTS));

    strUsage += HelpMessageGroup(_("Connection options:"));
    strUsage += HelpMessageOpt("-addnode=<ip>", _("Add a node to connect to and attempt to keep the connection open (see the `addnode` RPC command help for more info)"));
    strUsage += HelpMessageOpt("-banscore=<n>", strprintf(_("Threshold for disconnecting misbehaving peers (default: %u)"), DEFAULT_BANSCORE_THRESHOLD));
    strUsage += HelpMessageOpt("-bantime=<n>", strprintf(_("Number of seconds to keep misbehaving peers from reconnecting (default: %u)"), DEFAULT_MISBEHAVING_BANTIME));
    strUsage += HelpMessageOpt("-bind=<addr>", _("Bind to given address and always listen on it. Use [host]:port notation for IPv6"));
    strUsage += HelpMessageOpt("-connect=<ip>", _("Connect only to the specified node(s); -connect=0 disables automatic connections (the rules for this peer are the same as for -addnode)"));
    strUsage += HelpMessageOpt("-discover", _("Discover own IP addresses (default: 1 when listening and no -externalip or -proxy)"));
    strUsage += HelpMessageOpt("-dns", _("Allow DNS lookups for -addnode, -seednode and -connect") + " " + strprintf(_("(default: %u)"), DEFAULT_NAME_LOOKUP));
    strUsage += HelpMessageOpt("-dnsseed", _("Query for peer addresses via DNS lookup, if low on addresses (default: 1 unless -connect used)"));
    strUsage += HelpMessageOpt("-externalip=<ip>", _("Specify your own public address"));
    strUsage += HelpMessageOpt("-forcednsseed", strprintf(_("Always query for peer addresses via DNS lookup (default: %u)"), DEFAULT_FORCEDNSSEED));
    strUsage += HelpMessageOpt("-listen", _("Accept connections from outside (default: 1 if no -proxy or -connect)"));
    strUsage += HelpMessageOpt("-listenonion", strprintf(_("Automatically create Tor hidden service (default: %d)"), DEFAULT_LISTEN_ONION));
    strUsage += HelpMessageOpt("-maxconnections=<n>", strprintf(_("Maintain at most <n> connections to peers (default: %u)"), DEFAULT_MAX_PEER_CONNECTIONS));
    strUsage += HelpMessageOpt("-maxreceivebuffer=<n>", strprintf(_("Maximum per-connection receive buffer, <n>*1000 bytes (default: %u)"), DEFAULT_MAXRECEIVEBUFFER));
    strUsage += HelpMessageOpt("-maxsendbuffer=<n>", strprintf(_("Maximum per-connection send buffer, <n>*1000 bytes (default: %u)"), DEFAULT_MAXSENDBUFFER));
    strUsage += HelpMessageOpt("-maxtimeadjustment", strprintf(_("Maximum allowed median peer time offset adjustment. Local perspective of time may be influenced by peers forward or backward by this amount. (default: %u seconds)"), DEFAULT_MAX_TIME_ADJUSTMENT));
    strUsage += HelpMessageOpt("-onion=<ip:port>", strprintf(_("Use separate SOCKS5 proxy to reach peers via Tor hidden services (default: %s)"), "-proxy"));
    strUsage += HelpMessageOpt("-onlynet=<net>", _("Only connect to nodes in network <net> (ipv4, ipv6 or onion)"));
    strUsage += HelpMessageOpt("-permitbaremultisig", strprintf(_("Relay non-P2SH multisig (default: %u)"), DEFAULT_PERMIT_BAREMULTISIG));
    strUsage += HelpMessageOpt("-peerbloomfilters", strprintf(_("Support filtering of blocks and transaction with bloom filters (default: %u)"), DEFAULT_PEERBLOOMFILTERS));
    strUsage += HelpMessageOpt("-port=<port>", strprintf(_("Listen for connections on <port> (default: %u or testnet: %u)"), defaultChainParams->GetDefaultPort(), testnetChainParams->GetDefaultPort()));
    strUsage += HelpMessageOpt("-proxy=<ip:port>", _("Connect through SOCKS5 proxy"));
    strUsage += HelpMessageOpt("-proxyrandomize", strprintf(_("Randomize credentials for every proxy connection. This enables Tor stream isolation (default: %u)"), DEFAULT_PROXYRANDOMIZE));
    strUsage += HelpMessageOpt("-seednode=<ip>", _("Connect to a node to retrieve peer addresses, and disconnect"));
    strUsage += HelpMessageOpt("-timeout=<n>", strprintf(_("Specify connection timeout in milliseconds (minimum: 1, default: %d)"), DEFAULT_CONNECT_TIMEOUT));
    strUsage += HelpMessageOpt("-torcontrol=<ip>:<port>", strprintf(_("Tor control port to use if onion listening enabled (default: %s)"), DEFAULT_TOR_CONTROL));
    strUsage += HelpMessageOpt("-torpassword=<pass>", _("Tor control port password (default: empty)"));
    strUsage += HelpMessageOpt("-dgpstorage", _("Receiving data from DGP via storage (default: -dgpevm)"));
    strUsage += HelpMessageOpt("-dgpevm", _("Receiving data from DGP via a contract call (default: -dgpevm)"));
=======
    gArgs.AddArg("-txindex", strprintf("Maintain a full transaction index, used by the getrawtransaction rpc call (default: %u)", DEFAULT_TXINDEX), false, OptionsCategory::OPTIONS);
    gArgs.AddArg("-logevents", strprintf("Maintain a full EVM log index, used by searchlogs and gettransactionreceipt rpc calls (default: %u)", DEFAULT_LOGEVENTS), false, OptionsCategory::OPTIONS);

    gArgs.AddArg("-addnode=<ip>", "Add a node to connect to and attempt to keep the connection open (see the `addnode` RPC command help for more info). This option can be specified multiple times to add multiple nodes.", false, OptionsCategory::CONNECTION);
    gArgs.AddArg("-banscore=<n>", strprintf("Threshold for disconnecting misbehaving peers (default: %u)", DEFAULT_BANSCORE_THRESHOLD), false, OptionsCategory::CONNECTION);
    gArgs.AddArg("-bantime=<n>", strprintf("Number of seconds to keep misbehaving peers from reconnecting (default: %u)", DEFAULT_MISBEHAVING_BANTIME), false, OptionsCategory::CONNECTION);
    gArgs.AddArg("-bind=<addr>", "Bind to given address and always listen on it. Use [host]:port notation for IPv6", false, OptionsCategory::CONNECTION);
    gArgs.AddArg("-connect=<ip>", "Connect only to the specified node; -connect=0 disables automatic connections (the rules for this peer are the same as for -addnode). This option can be specified multiple times to connect to multiple nodes.", false, OptionsCategory::CONNECTION);
    gArgs.AddArg("-discover", "Discover own IP addresses (default: 1 when listening and no -externalip or -proxy)", false, OptionsCategory::CONNECTION);
    gArgs.AddArg("-dns", strprintf("Allow DNS lookups for -addnode, -seednode and -connect (default: %u)", DEFAULT_NAME_LOOKUP), false, OptionsCategory::CONNECTION);
    gArgs.AddArg("-dnsseed", "Query for peer addresses via DNS lookup, if low on addresses (default: 1 unless -connect used)", false, OptionsCategory::CONNECTION);
    gArgs.AddArg("-enablebip61", strprintf("Send reject messages per BIP61 (default: %u)", DEFAULT_ENABLE_BIP61), false, OptionsCategory::CONNECTION);
    gArgs.AddArg("-externalip=<ip>", "Specify your own public address", false, OptionsCategory::CONNECTION);
    gArgs.AddArg("-forcednsseed", strprintf("Always query for peer addresses via DNS lookup (default: %u)", DEFAULT_FORCEDNSSEED), false, OptionsCategory::CONNECTION);
    gArgs.AddArg("-listen", "Accept connections from outside (default: 1 if no -proxy or -connect)", false, OptionsCategory::CONNECTION);
    gArgs.AddArg("-listenonion", strprintf("Automatically create Tor hidden service (default: %d)", DEFAULT_LISTEN_ONION), false, OptionsCategory::CONNECTION);
    gArgs.AddArg("-maxconnections=<n>", strprintf("Maintain at most <n> connections to peers (default: %u)", DEFAULT_MAX_PEER_CONNECTIONS), false, OptionsCategory::CONNECTION);
    gArgs.AddArg("-maxreceivebuffer=<n>", strprintf("Maximum per-connection receive buffer, <n>*1000 bytes (default: %u)", DEFAULT_MAXRECEIVEBUFFER), false, OptionsCategory::CONNECTION);
    gArgs.AddArg("-maxsendbuffer=<n>", strprintf("Maximum per-connection send buffer, <n>*1000 bytes (default: %u)", DEFAULT_MAXSENDBUFFER), false, OptionsCategory::CONNECTION);
    gArgs.AddArg("-maxtimeadjustment", strprintf("Maximum allowed median peer time offset adjustment. Local perspective of time may be influenced by peers forward or backward by this amount. (default: %u seconds)", DEFAULT_MAX_TIME_ADJUSTMENT), false, OptionsCategory::CONNECTION);
    gArgs.AddArg("-maxuploadtarget=<n>", strprintf("Tries to keep outbound traffic under the given target (in MiB per 24h), 0 = no limit (default: %d)", DEFAULT_MAX_UPLOAD_TARGET), false, OptionsCategory::CONNECTION);
    gArgs.AddArg("-onion=<ip:port>", "Use separate SOCKS5 proxy to reach peers via Tor hidden services (default: -proxy)", false, OptionsCategory::CONNECTION);
    gArgs.AddArg("-onlynet=<net>", "Make outgoing connections only through network <net> (ipv4, ipv6 or onion). Incoming connections are not affected by this option. This option can be specified multiple times to allow multiple networks.", false, OptionsCategory::CONNECTION);
    gArgs.AddArg("-peerbloomfilters", strprintf("Support filtering of blocks and transaction with bloom filters (default: %u)", DEFAULT_PEERBLOOMFILTERS), false, OptionsCategory::CONNECTION);
    gArgs.AddArg("-permitbaremultisig", strprintf("Relay non-P2SH multisig (default: %u)", DEFAULT_PERMIT_BAREMULTISIG), false, OptionsCategory::CONNECTION);
    gArgs.AddArg("-port=<port>", strprintf("Listen for connections on <port> (default: %u or testnet: %u)", defaultChainParams->GetDefaultPort(), testnetChainParams->GetDefaultPort()), false, OptionsCategory::CONNECTION);
    gArgs.AddArg("-proxy=<ip:port>", "Connect through SOCKS5 proxy", false, OptionsCategory::CONNECTION);
    gArgs.AddArg("-proxyrandomize", strprintf("Randomize credentials for every proxy connection. This enables Tor stream isolation (default: %u)", DEFAULT_PROXYRANDOMIZE), false, OptionsCategory::CONNECTION);
    gArgs.AddArg("-seednode=<ip>", "Connect to a node to retrieve peer addresses, and disconnect. This option can be specified multiple times to connect to multiple nodes.", false, OptionsCategory::CONNECTION);
    gArgs.AddArg("-timeout=<n>", strprintf("Specify connection timeout in milliseconds (minimum: 1, default: %d)", DEFAULT_CONNECT_TIMEOUT), false, OptionsCategory::CONNECTION);
    gArgs.AddArg("-torcontrol=<ip>:<port>", strprintf("Tor control port to use if onion listening enabled (default: %s)", DEFAULT_TOR_CONTROL), false, OptionsCategory::CONNECTION);
    gArgs.AddArg("-torpassword=<pass>", "Tor control port password (default: empty)", false, OptionsCategory::CONNECTION);
    gArgs.AddArg("-dgpstorage", "Receiving data from DGP via storage (default: -dgpevm)", false, OptionsCategory::CONNECTION);
    gArgs.AddArg("-dgpevm", "Receiving data from DGP via a contract call (default: -dgpevm)", false, OptionsCategory::CONNECTION);
>>>>>>> 228c1378
#ifdef USE_UPNP
#if USE_UPNP
    gArgs.AddArg("-upnp", "Use UPnP to map the listening port (default: 1 when listening and no -proxy)", false, OptionsCategory::CONNECTION);
#else
    gArgs.AddArg("-upnp", strprintf("Use UPnP to map the listening port (default: %u)", 0), false, OptionsCategory::CONNECTION);
#endif
#else
    hidden_args.emplace_back("-upnp");
#endif
    gArgs.AddArg("-whitebind=<addr>", "Bind to given address and whitelist peers connecting to it. Use [host]:port notation for IPv6", false, OptionsCategory::CONNECTION);
    gArgs.AddArg("-whitelist=<IP address or network>", "Whitelist peers connecting from the given IP address (e.g. 1.2.3.4) or CIDR notated network (e.g. 1.2.3.0/24). Can be specified multiple times."
        " Whitelisted peers cannot be DoS banned and their transactions are always relayed, even if they are already in the mempool, useful e.g. for a gateway", false, OptionsCategory::CONNECTION);

    g_wallet_init_interface.AddWalletOptions();

#if ENABLE_ZMQ
    gArgs.AddArg("-zmqpubhashblock=<address>", "Enable publish hash block in <address>", false, OptionsCategory::ZMQ);
    gArgs.AddArg("-zmqpubhashtx=<address>", "Enable publish hash transaction in <address>", false, OptionsCategory::ZMQ);
    gArgs.AddArg("-zmqpubrawblock=<address>", "Enable publish raw block in <address>", false, OptionsCategory::ZMQ);
    gArgs.AddArg("-zmqpubrawtx=<address>", "Enable publish raw transaction in <address>", false, OptionsCategory::ZMQ);
#else
    hidden_args.emplace_back("-zmqpubhashblock=<address>");
    hidden_args.emplace_back("-zmqpubhashtx=<address>");
    hidden_args.emplace_back("-zmqpubrawblock=<address>");
    hidden_args.emplace_back("-zmqpubrawtx=<address>");
#endif

<<<<<<< HEAD
    strUsage += HelpMessageGroup(_("Debugging/Testing options:"));
    strUsage += HelpMessageOpt("-uacomment=<cmt>", _("Append comment to the user agent string"));
    if (showDebug)
    {
        strUsage += HelpMessageOpt("-checkblocks=<n>", strprintf(_("How many blocks to check at startup (default: %u, 0 = all)"), DEFAULT_CHECKBLOCKS));
        strUsage += HelpMessageOpt("-checklevel=<n>", strprintf(_("How thorough the block verification of -checkblocks is (0-4, default: %u)"), DEFAULT_CHECKLEVEL));
        strUsage += HelpMessageOpt("-checkblockindex", strprintf("Do a full consistency check for mapBlockIndex, setBlockIndexCandidates, chainActive and mapBlocksUnlinked occasionally. Also sets -checkmempool (default: %u)", defaultChainParams->DefaultConsistencyChecks()));
        strUsage += HelpMessageOpt("-checkmempool=<n>", strprintf("Run checks every <n> transactions (default: %u)", defaultChainParams->DefaultConsistencyChecks()));
        strUsage += HelpMessageOpt("-checkpoints", strprintf("Disable expensive verification for known chain history (default: %u)", DEFAULT_CHECKPOINTS_ENABLED));
        strUsage += HelpMessageOpt("-disablesafemode", strprintf("Disable safemode, override a real safe mode event (default: %u)", DEFAULT_DISABLE_SAFEMODE));
        strUsage += HelpMessageOpt("-deprecatedrpc=<method>", "Allows deprecated RPC method(s) to be used");
        strUsage += HelpMessageOpt("-testsafemode", strprintf("Force safe mode (default: %u)", DEFAULT_TESTSAFEMODE));
        strUsage += HelpMessageOpt("-dropmessagestest=<n>", "Randomly drop 1 of every <n> network messages");
        strUsage += HelpMessageOpt("-fuzzmessagestest=<n>", "Randomly fuzz 1 of every <n> network messages");
        strUsage += HelpMessageOpt("-stopafterblockimport", strprintf("Stop running after importing blocks from disk (default: %u)", DEFAULT_STOPAFTERBLOCKIMPORT));
        strUsage += HelpMessageOpt("-stopatheight", strprintf("Stop running after reaching the given height in the main chain (default: %u)", DEFAULT_STOPATHEIGHT));

        strUsage += HelpMessageOpt("-limitancestorcount=<n>", strprintf("Do not accept transactions if number of in-mempool ancestors is <n> or more (default: %u)", DEFAULT_ANCESTOR_LIMIT));
        strUsage += HelpMessageOpt("-limitancestorsize=<n>", strprintf("Do not accept transactions whose size with all in-mempool ancestors exceeds <n> kilobytes (default: %u)", DEFAULT_ANCESTOR_SIZE_LIMIT));
        strUsage += HelpMessageOpt("-limitdescendantcount=<n>", strprintf("Do not accept transactions if any ancestor would have <n> or more in-mempool descendants (default: %u)", DEFAULT_DESCENDANT_LIMIT));
        strUsage += HelpMessageOpt("-limitdescendantsize=<n>", strprintf("Do not accept transactions if any ancestor would have more than <n> kilobytes of in-mempool descendants (default: %u).", DEFAULT_DESCENDANT_SIZE_LIMIT));
        strUsage += HelpMessageOpt("-vbparams=deployment:start:end", "Use given start/end times for specified version bits deployment (regtest-only)");
    }
    strUsage += HelpMessageOpt("-debug=<category>", strprintf(_("Output debugging information (default: %u, supplying <category> is optional)"), 0) + ". " +
        _("If <category> is not supplied or if <category> = 1, output all debugging information.") + " " + _("<category> can be:") + " " + ListLogCategories() + ".");
    strUsage += HelpMessageOpt("-debugexclude=<category>", strprintf(_("Exclude debugging information for a category. Can be used in conjunction with -debug=1 to output debug logs for all categories except one or more specified categories.")));
    strUsage += HelpMessageOpt("-help-debug", _("Show all debugging options (usage: --help -help-debug)"));
    strUsage += HelpMessageOpt("-logips", strprintf(_("Include IP addresses in debug output (default: %u)"), DEFAULT_LOGIPS));
    strUsage += HelpMessageOpt("-logtimestamps", strprintf(_("Prepend debug output with timestamp (default: %u)"), DEFAULT_LOGTIMESTAMPS));
    if (showDebug)
    {
        strUsage += HelpMessageOpt("-logtimemicros", strprintf("Add microsecond precision to debug timestamps (default: %u)", DEFAULT_LOGTIMEMICROS));
        strUsage += HelpMessageOpt("-mocktime=<n>", "Replace actual time with <n> seconds since epoch (default: 0)");
        strUsage += HelpMessageOpt("-maxsigcachesize=<n>", strprintf("Limit sum of signature cache and script execution cache sizes to <n> MiB (default: %u)", DEFAULT_MAX_SIG_CACHE_SIZE));
        strUsage += HelpMessageOpt("-maxtipage=<n>", strprintf("Maximum tip age in seconds to consider node in initial block download (default: %u)", DEFAULT_MAX_TIP_AGE));
    }
    strUsage += HelpMessageOpt("-minmempoolgaslimit=<limit>", strprintf("The minimum transaction gas limit we are willing to accept into the mempool (default: %s)",MEMPOOL_MIN_GAS_LIMIT));
    strUsage += HelpMessageOpt("-maxtxfee=<amt>", strprintf(_("Maximum total fees (in %s) to use in a single wallet transaction or raw transaction; setting this too low may abort large transactions (default: %s)"),
        CURRENCY_UNIT, FormatMoney(DEFAULT_TRANSACTION_MAXFEE)));
    strUsage += HelpMessageOpt("-printtoconsole", _("Send trace/debug info to console instead of debug.log file"));
    if (showDebug)
    {
        strUsage += HelpMessageOpt("-printpriority", strprintf("Log transaction fee per kB when mining blocks (default: %u)", DEFAULT_PRINTPRIORITY));
    }
    strUsage += HelpMessageOpt("-shrinkdebugfile", _("Shrink debug.log file on client startup (default: 1 when no -debug)"));

    AppendParamsHelpMessages(strUsage, showDebug);

    strUsage += HelpMessageGroup(_("Node relay options:"));
    if (showDebug) {
        strUsage += HelpMessageOpt("-acceptnonstdtxn", strprintf("Relay and mine \"non-standard\" transactions (%sdefault: %u)", "testnet/regtest only; ", !testnetChainParams->RequireStandard()));
        strUsage += HelpMessageOpt("-incrementalrelayfee=<amt>", strprintf("Fee rate (in %s/kB) used to define cost of relay, used for mempool limiting and BIP 125 replacement. (default: %s)", CURRENCY_UNIT, FormatMoney(DEFAULT_INCREMENTAL_RELAY_FEE)));
        strUsage += HelpMessageOpt("-dustrelayfee=<amt>", strprintf("Fee rate (in %s/kB) used to defined dust, the value of an output such that it will cost more than its value in fees at this fee rate to spend it. (default: %s)", CURRENCY_UNIT, FormatMoney(DUST_RELAY_TX_FEE)));
    }
    strUsage += HelpMessageOpt("-bytespersigop", strprintf(_("Equivalent bytes per sigop in transactions for relay and mining (default: %u)"), DEFAULT_BYTES_PER_SIGOP));
    strUsage += HelpMessageOpt("-datacarrier", strprintf(_("Relay and mine data carrier transactions (default: %u)"), DEFAULT_ACCEPT_DATACARRIER));
    strUsage += HelpMessageOpt("-datacarriersize", strprintf(_("Maximum size of data in data carrier transactions we relay and mine (default: %u)"), MAX_OP_RETURN_RELAY));
    strUsage += HelpMessageOpt("-mempoolreplacement", strprintf(_("Enable transaction replacement in the memory pool (default: %u)"), DEFAULT_ENABLE_REPLACEMENT));
    strUsage += HelpMessageOpt("-minrelaytxfee=<amt>", strprintf(_("Fees (in %s/kB) smaller than this are considered zero fee for relaying, mining and transaction creation (default: %s)"),
        CURRENCY_UNIT, FormatMoney(DEFAULT_MIN_RELAY_TX_FEE)));
    strUsage += HelpMessageOpt("-whitelistrelay", strprintf(_("Accept relayed transactions received from whitelisted peers even when not relaying transactions (default: %d)"), DEFAULT_WHITELISTRELAY));
    strUsage += HelpMessageOpt("-whitelistforcerelay", strprintf(_("Force relay of transactions from whitelisted peers even if they violate local relay policy (default: %d)"), DEFAULT_WHITELISTFORCERELAY));

    strUsage += HelpMessageGroup(_("Block creation options:"));
    strUsage += HelpMessageOpt("-blockmaxweight=<n>", strprintf(_("Set maximum BIP141 block weight (default: %d)"), DEFAULT_BLOCK_MAX_WEIGHT));
    strUsage += HelpMessageOpt("-blockmaxsize=<n>", _("Set maximum BIP141 block weight to this * 4. Deprecated, use blockmaxweight"));
    strUsage += HelpMessageOpt("-blockmintxfee=<amt>", strprintf(_("Set lowest fee rate (in %s/kB) for transactions to be included in block creation. (default: %s)"), CURRENCY_UNIT, FormatMoney(DEFAULT_BLOCK_MIN_TX_FEE)));

    strUsage += HelpMessageOpt("-staker-min-tx-gas-price=<amt>", _("Any contract execution with a gas price below this will not be included in a block (defaults to the value specified by the DGP)"));
    strUsage += HelpMessageOpt("-staker-max-tx-gas-limit=<n>", _("Any contract execution with a gas limit over this amount will not be included in a block (defaults to soft block gas limit)"));
    strUsage += HelpMessageOpt("-staker-soft-block-gas-limit=<n>", _("After this amount of gas is surpassed in a block, no more contract executions will be added to the block (defaults to consensus-critical maximum block gas limit)"));

    if (showDebug)
        strUsage += HelpMessageOpt("-blockversion=<n>", "Override block version to test forking scenarios");

    strUsage += HelpMessageGroup(_("RPC server options:"));
    strUsage += HelpMessageOpt("-server", _("Accept command line and JSON-RPC commands"));
    strUsage += HelpMessageOpt("-rest", strprintf(_("Accept public REST requests (default: %u)"), DEFAULT_REST_ENABLE));
    strUsage += HelpMessageOpt("-rpcbind=<addr>[:port]", _("Bind to given address to listen for JSON-RPC connections. This option is ignored unless -rpcallowip is also passed. Port is optional and overrides -rpcport. Use [host]:port notation for IPv6. This option can be specified multiple times (default: 127.0.0.1 and ::1 i.e., localhost, or if -rpcallowip has been specified, 0.0.0.0 and :: i.e., all addresses)"));
    strUsage += HelpMessageOpt("-rpccookiefile=<loc>", _("Location of the auth cookie (default: data dir)"));
    strUsage += HelpMessageOpt("-rpcuser=<user>", _("Username for JSON-RPC connections"));
    strUsage += HelpMessageOpt("-rpcpassword=<pw>", _("Password for JSON-RPC connections"));
    strUsage += HelpMessageOpt("-rpcauth=<userpw>", _("Username and hashed password for JSON-RPC connections. The field <userpw> comes in the format: <USERNAME>:<SALT>$<HASH>. A canonical python script is included in share/rpcuser. The client then connects normally using the rpcuser=<USERNAME>/rpcpassword=<PASSWORD> pair of arguments. This option can be specified multiple times"));
    strUsage += HelpMessageOpt("-rpcport=<port>", strprintf(_("Listen for JSON-RPC connections on <port> (default: %u or testnet: %u)"), defaultBaseParams->RPCPort(), testnetBaseParams->RPCPort()));
    strUsage += HelpMessageOpt("-rpcallowip=<ip>", _("Allow JSON-RPC connections from specified source. Valid for <ip> are a single IP (e.g. 1.2.3.4), a network/netmask (e.g. 1.2.3.4/255.255.255.0) or a network/CIDR (e.g. 1.2.3.4/24). This option can be specified multiple times"));
    strUsage += HelpMessageOpt("-rpcserialversion", strprintf(_("Sets the serialization of raw transaction or block hex returned in non-verbose mode, non-segwit(0) or segwit(1) (default: %d)"), DEFAULT_RPC_SERIALIZE_VERSION));
    strUsage += HelpMessageOpt("-rpcthreads=<n>", strprintf(_("Set the number of threads to service RPC calls (default: %d)"), DEFAULT_HTTP_THREADS));
    if (showDebug) {
        strUsage += HelpMessageOpt("-rpcworkqueue=<n>", strprintf("Set the depth of the work queue to service RPC calls (default: %d)", DEFAULT_HTTP_WORKQUEUE));
        strUsage += HelpMessageOpt("-rpcservertimeout=<n>", strprintf("Timeout during HTTP requests (default: %d)", DEFAULT_HTTP_SERVER_TIMEOUT));
    }

    return strUsage;
=======
    gArgs.AddArg("-checkblocks=<n>", strprintf("How many blocks to check at startup (default: %u, 0 = all)", DEFAULT_CHECKBLOCKS), true, OptionsCategory::DEBUG_TEST);
    gArgs.AddArg("-checklevel=<n>", strprintf("How thorough the block verification of -checkblocks is (0-4, default: %u)", DEFAULT_CHECKLEVEL), true, OptionsCategory::DEBUG_TEST);
    gArgs.AddArg("-checkblockindex", strprintf("Do a full consistency check for mapBlockIndex, setBlockIndexCandidates, chainActive and mapBlocksUnlinked occasionally. (default: %u)", defaultChainParams->DefaultConsistencyChecks()), true, OptionsCategory::DEBUG_TEST);
    gArgs.AddArg("-checkmempool=<n>", strprintf("Run checks every <n> transactions (default: %u)", defaultChainParams->DefaultConsistencyChecks()), true, OptionsCategory::DEBUG_TEST);
    gArgs.AddArg("-checkpoints", strprintf("Disable expensive verification for known chain history (default: %u)", DEFAULT_CHECKPOINTS_ENABLED), true, OptionsCategory::DEBUG_TEST);
    gArgs.AddArg("-deprecatedrpc=<method>", "Allows deprecated RPC method(s) to be used", true, OptionsCategory::DEBUG_TEST);
    gArgs.AddArg("-dropmessagestest=<n>", "Randomly drop 1 of every <n> network messages", true, OptionsCategory::DEBUG_TEST);
    gArgs.AddArg("-stopafterblockimport", strprintf("Stop running after importing blocks from disk (default: %u)", DEFAULT_STOPAFTERBLOCKIMPORT), true, OptionsCategory::DEBUG_TEST);
    gArgs.AddArg("-stopatheight", strprintf("Stop running after reaching the given height in the main chain (default: %u)", DEFAULT_STOPATHEIGHT), true, OptionsCategory::DEBUG_TEST);
    gArgs.AddArg("-limitancestorcount=<n>", strprintf("Do not accept transactions if number of in-mempool ancestors is <n> or more (default: %u)", DEFAULT_ANCESTOR_LIMIT), true, OptionsCategory::DEBUG_TEST);
    gArgs.AddArg("-limitancestorsize=<n>", strprintf("Do not accept transactions whose size with all in-mempool ancestors exceeds <n> kilobytes (default: %u)", DEFAULT_ANCESTOR_SIZE_LIMIT), true, OptionsCategory::DEBUG_TEST);
    gArgs.AddArg("-limitdescendantcount=<n>", strprintf("Do not accept transactions if any ancestor would have <n> or more in-mempool descendants (default: %u)", DEFAULT_DESCENDANT_LIMIT), true, OptionsCategory::DEBUG_TEST);
    gArgs.AddArg("-limitdescendantsize=<n>", strprintf("Do not accept transactions if any ancestor would have more than <n> kilobytes of in-mempool descendants (default: %u).", DEFAULT_DESCENDANT_SIZE_LIMIT), true, OptionsCategory::DEBUG_TEST);
    gArgs.AddArg("-vbparams=deployment:start:end", "Use given start/end times for specified version bits deployment (regtest-only)", true, OptionsCategory::DEBUG_TEST);
    gArgs.AddArg("-addrmantest", "Allows to test address relay on localhost", true, OptionsCategory::DEBUG_TEST);
    gArgs.AddArg("-debug=<category>", strprintf("Output debugging information (default: %u, supplying <category> is optional)", 0) + ". " +
        "If <category> is not supplied or if <category> = 1, output all debugging information. <category> can be: " + ListLogCategories() + ".", false, OptionsCategory::DEBUG_TEST);
    gArgs.AddArg("-debugexclude=<category>", strprintf("Exclude debugging information for a category. Can be used in conjunction with -debug=1 to output debug logs for all categories except one or more specified categories."), false, OptionsCategory::DEBUG_TEST);
    gArgs.AddArg("-help-debug", "Show all debugging options (usage: --help -help-debug)", false, OptionsCategory::DEBUG_TEST);
    gArgs.AddArg("-logips", strprintf("Include IP addresses in debug output (default: %u)", DEFAULT_LOGIPS), false, OptionsCategory::DEBUG_TEST);
    gArgs.AddArg("-logtimestamps", strprintf("Prepend debug output with timestamp (default: %u)", DEFAULT_LOGTIMESTAMPS), false, OptionsCategory::DEBUG_TEST);
    gArgs.AddArg("-logtimemicros", strprintf("Add microsecond precision to debug timestamps (default: %u)", DEFAULT_LOGTIMEMICROS), true, OptionsCategory::DEBUG_TEST);
    gArgs.AddArg("-mocktime=<n>", "Replace actual time with <n> seconds since epoch (default: 0)", true, OptionsCategory::DEBUG_TEST);
    gArgs.AddArg("-maxsigcachesize=<n>", strprintf("Limit sum of signature cache and script execution cache sizes to <n> MiB (default: %u)", DEFAULT_MAX_SIG_CACHE_SIZE), true, OptionsCategory::DEBUG_TEST);
    gArgs.AddArg("-maxtipage=<n>", strprintf("Maximum tip age in seconds to consider node in initial block download (default: %u)", DEFAULT_MAX_TIP_AGE), true, OptionsCategory::DEBUG_TEST);
    gArgs.AddArg("-minmempoolgaslimit=<limit>", strprintf("The minimum transaction gas limit we are willing to accept into the mempool (default: %s)",MEMPOOL_MIN_GAS_LIMIT), true, OptionsCategory::DEBUG_TEST);
    gArgs.AddArg("-maxtxfee=<amt>", strprintf("Maximum total fees (in %s) to use in a single wallet transaction or raw transaction; setting this too low may abort large transactions (default: %s)",
        CURRENCY_UNIT, FormatMoney(DEFAULT_TRANSACTION_MAXFEE)), false, OptionsCategory::DEBUG_TEST);
    gArgs.AddArg("-printpriority", strprintf("Log transaction fee per kB when mining blocks (default: %u)", DEFAULT_PRINTPRIORITY), true, OptionsCategory::DEBUG_TEST);
    gArgs.AddArg("-printtoconsole", "Send trace/debug info to console (default: 1 when no -daemon. To disable logging to file, set debuglogfile=0)", false, OptionsCategory::DEBUG_TEST);
    gArgs.AddArg("-shrinkdebugfile", "Shrink debug.log file on client startup (default: 1 when no -debug)", false, OptionsCategory::DEBUG_TEST);
    gArgs.AddArg("-uacomment=<cmt>", "Append comment to the user agent string", false, OptionsCategory::DEBUG_TEST);

    SetupChainParamsBaseOptions();

    gArgs.AddArg("-acceptnonstdtxn", strprintf("Relay and mine \"non-standard\" transactions (%sdefault: %u)", "testnet/regtest only; ", !testnetChainParams->RequireStandard()), true, OptionsCategory::NODE_RELAY);
    gArgs.AddArg("-incrementalrelayfee=<amt>", strprintf("Fee rate (in %s/kB) used to define cost of relay, used for mempool limiting and BIP 125 replacement. (default: %s)", CURRENCY_UNIT, FormatMoney(DEFAULT_INCREMENTAL_RELAY_FEE)), true, OptionsCategory::NODE_RELAY);
    gArgs.AddArg("-dustrelayfee=<amt>", strprintf("Fee rate (in %s/kB) used to defined dust, the value of an output such that it will cost more than its value in fees at this fee rate to spend it. (default: %s)", CURRENCY_UNIT, FormatMoney(DUST_RELAY_TX_FEE)), true, OptionsCategory::NODE_RELAY);
    gArgs.AddArg("-bytespersigop", strprintf("Equivalent bytes per sigop in transactions for relay and mining (default: %u)", DEFAULT_BYTES_PER_SIGOP), false, OptionsCategory::NODE_RELAY);
    gArgs.AddArg("-datacarrier", strprintf("Relay and mine data carrier transactions (default: %u)", DEFAULT_ACCEPT_DATACARRIER), false, OptionsCategory::NODE_RELAY);
    gArgs.AddArg("-datacarriersize", strprintf("Maximum size of data in data carrier transactions we relay and mine (default: %u)", MAX_OP_RETURN_RELAY), false, OptionsCategory::NODE_RELAY);
    gArgs.AddArg("-mempoolreplacement", strprintf("Enable transaction replacement in the memory pool (default: %u)", DEFAULT_ENABLE_REPLACEMENT), false, OptionsCategory::NODE_RELAY);
    gArgs.AddArg("-minrelaytxfee=<amt>", strprintf("Fees (in %s/kB) smaller than this are considered zero fee for relaying, mining and transaction creation (default: %s)",
        CURRENCY_UNIT, FormatMoney(DEFAULT_MIN_RELAY_TX_FEE)), false, OptionsCategory::NODE_RELAY);
    gArgs.AddArg("-whitelistforcerelay", strprintf("Force relay of transactions from whitelisted peers even if they violate local relay policy (default: %d)", DEFAULT_WHITELISTFORCERELAY), false, OptionsCategory::NODE_RELAY);
    gArgs.AddArg("-whitelistrelay", strprintf("Accept relayed transactions received from whitelisted peers even when not relaying transactions (default: %d)", DEFAULT_WHITELISTRELAY), false, OptionsCategory::NODE_RELAY);


    gArgs.AddArg("-blockmaxweight=<n>", strprintf("Set maximum BIP141 block weight (default: %d)", DEFAULT_BLOCK_MAX_WEIGHT), false, OptionsCategory::BLOCK_CREATION);
    gArgs.AddArg("-blockmintxfee=<amt>", strprintf("Set lowest fee rate (in %s/kB) for transactions to be included in block creation. (default: %s)", CURRENCY_UNIT, FormatMoney(DEFAULT_BLOCK_MIN_TX_FEE)), false, OptionsCategory::BLOCK_CREATION);
    gArgs.AddArg("-blockversion=<n>", "Override block version to test forking scenarios", true, OptionsCategory::BLOCK_CREATION);

    gArgs.AddArg("-staker-min-tx-gas-price=<amt>", "Any contract execution with a gas price below this will not be included in a block (defaults to the value specified by the DGP)", false, OptionsCategory::BLOCK_CREATION);
    gArgs.AddArg("-staker-max-tx-gas-limit=<n>", "Any contract execution with a gas limit over this amount will not be included in a block (defaults to soft block gas limit)", false, OptionsCategory::BLOCK_CREATION);
    gArgs.AddArg("-staker-soft-block-gas-limit=<n>", "After this amount of gas is surpassed in a block, no more contract executions will be added to the block (defaults to consensus-critical maximum block gas limit)", false, OptionsCategory::BLOCK_CREATION);

    gArgs.AddArg("-rest", strprintf("Accept public REST requests (default: %u)", DEFAULT_REST_ENABLE), false, OptionsCategory::RPC);
    gArgs.AddArg("-rpcallowip=<ip>", "Allow JSON-RPC connections from specified source. Valid for <ip> are a single IP (e.g. 1.2.3.4), a network/netmask (e.g. 1.2.3.4/255.255.255.0) or a network/CIDR (e.g. 1.2.3.4/24). This option can be specified multiple times", false, OptionsCategory::RPC);
    gArgs.AddArg("-rpcauth=<userpw>", "Username and hashed password for JSON-RPC connections. The field <userpw> comes in the format: <USERNAME>:<SALT>$<HASH>. A canonical python script is included in share/rpcauth. The client then connects normally using the rpcuser=<USERNAME>/rpcpassword=<PASSWORD> pair of arguments. This option can be specified multiple times", false, OptionsCategory::RPC);
    gArgs.AddArg("-rpcbind=<addr>[:port]", "Bind to given address to listen for JSON-RPC connections. This option is ignored unless -rpcallowip is also passed. Port is optional and overrides -rpcport. Use [host]:port notation for IPv6. This option can be specified multiple times (default: 127.0.0.1 and ::1 i.e., localhost, or if -rpcallowip has been specified, 0.0.0.0 and :: i.e., all addresses)", false, OptionsCategory::RPC);
    gArgs.AddArg("-rpccookiefile=<loc>", "Location of the auth cookie. Relative paths will be prefixed by a net-specific datadir location. (default: data dir)", false, OptionsCategory::RPC);
    gArgs.AddArg("-rpcpassword=<pw>", "Password for JSON-RPC connections", false, OptionsCategory::RPC);
    gArgs.AddArg("-rpcport=<port>", strprintf("Listen for JSON-RPC connections on <port> (default: %u or testnet: %u)", defaultBaseParams->RPCPort(), testnetBaseParams->RPCPort()), false, OptionsCategory::RPC);
    gArgs.AddArg("-rpcserialversion", strprintf("Sets the serialization of raw transaction or block hex returned in non-verbose mode, non-segwit(0) or segwit(1) (default: %d)", DEFAULT_RPC_SERIALIZE_VERSION), false, OptionsCategory::RPC);
    gArgs.AddArg("-rpcservertimeout=<n>", strprintf("Timeout during HTTP requests (default: %d)", DEFAULT_HTTP_SERVER_TIMEOUT), true, OptionsCategory::RPC);
    gArgs.AddArg("-rpcthreads=<n>", strprintf("Set the number of threads to service RPC calls (default: %d)", DEFAULT_HTTP_THREADS), false, OptionsCategory::RPC);
    gArgs.AddArg("-rpcuser=<user>", "Username for JSON-RPC connections", false, OptionsCategory::RPC);
    gArgs.AddArg("-rpcworkqueue=<n>", strprintf("Set the depth of the work queue to service RPC calls (default: %d)", DEFAULT_HTTP_WORKQUEUE), true, OptionsCategory::RPC);
    gArgs.AddArg("-server", "Accept command line and JSON-RPC commands", false, OptionsCategory::RPC);

#if HAVE_DECL_DAEMON
    gArgs.AddArg("-daemon", "Run in the background as a daemon and accept commands", false, OptionsCategory::OPTIONS);
#else
    hidden_args.emplace_back("-daemon");
#endif

    // Add the hidden options
    gArgs.AddHiddenArgs(hidden_args);
>>>>>>> 228c1378
}

std::string LicenseInfo()
{
    const std::string URL_SOURCE_CODE = "<https://github.com/qtumproject/qtum>";
    const std::string URL_WEBSITE = "<https://qtum.org>";

    return CopyrightHolders(strprintf(_("Copyright (C) %i"), COPYRIGHT_YEAR) + " ") + "\n" +
           "\n" +
           strprintf(_("Please contribute if you find %s useful. "
                       "Visit %s for further information about the software."),
               PACKAGE_NAME, URL_WEBSITE) +
           "\n" +
           strprintf(_("The source code is available from %s."),
               URL_SOURCE_CODE) +
           "\n" +
           "\n" +
           _("This is experimental software.") + "\n" +
           strprintf(_("Distributed under the MIT software license, see the accompanying file %s or %s"), "COPYING", "<https://opensource.org/licenses/MIT>") + "\n" +
           "\n" +
           strprintf(_("This product includes software developed by the OpenSSL Project for use in the OpenSSL Toolkit %s and cryptographic software written by Eric Young and UPnP software written by Thomas Bernard."), "<https://www.openssl.org>") +
           "\n";
}

static void BlockNotifyCallback(bool initialSync, const CBlockIndex *pBlockIndex)
{
    if (initialSync || !pBlockIndex)
        return;

    std::string strCmd = gArgs.GetArg("-blocknotify", "");
    if (!strCmd.empty()) {
        boost::replace_all(strCmd, "%s", pBlockIndex->GetBlockHash().GetHex());
        std::thread t(runCommand, strCmd);
        t.detach(); // thread runs free
    }
}

static bool fHaveGenesis = false;
static CWaitableCriticalSection cs_GenesisWait;
static CConditionVariable condvar_GenesisWait;

static void BlockNotifyGenesisWait(bool, const CBlockIndex *pBlockIndex)
{
    if (pBlockIndex != nullptr) {
        {
            WaitableLock lock_GenesisWait(cs_GenesisWait);
            fHaveGenesis = true;
        }
        condvar_GenesisWait.notify_all();
    }
}

struct CImportingNow
{
    CImportingNow() {
        assert(fImporting == false);
        fImporting = true;
    }

    ~CImportingNow() {
        assert(fImporting == true);
        fImporting = false;
    }
};


// If we're using -prune with -reindex, then delete block files that will be ignored by the
// reindex.  Since reindexing works by starting at block file 0 and looping until a blockfile
// is missing, do the same here to delete any later block files after a gap.  Also delete all
// rev files since they'll be rewritten by the reindex anyway.  This ensures that vinfoBlockFile
// is in sync with what's actually on disk by the time we start downloading, so that pruning
// works correctly.
static void CleanupBlockRevFiles()
{
    std::map<std::string, fs::path> mapBlockFiles;

    // Glob all blk?????.dat and rev?????.dat files from the blocks directory.
    // Remove the rev files immediately and insert the blk file paths into an
    // ordered map keyed by block file index.
    LogPrintf("Removing unusable blk?????.dat and rev?????.dat files for -reindex with -prune\n");
    fs::path blocksdir = GetBlocksDir();
    for (fs::directory_iterator it(blocksdir); it != fs::directory_iterator(); it++) {
        if (fs::is_regular_file(*it) &&
            it->path().filename().string().length() == 12 &&
            it->path().filename().string().substr(8,4) == ".dat")
        {
            if (it->path().filename().string().substr(0,3) == "blk")
                mapBlockFiles[it->path().filename().string().substr(3,5)] = it->path();
            else if (it->path().filename().string().substr(0,3) == "rev")
                remove(it->path());
        }
    }

    // Remove all block files that aren't part of a contiguous set starting at
    // zero by walking the ordered map (keys are block file indices) by
    // keeping a separate counter.  Once we hit a gap (or if 0 doesn't exist)
    // start removing block files.
    int nContigCounter = 0;
    for (const std::pair<const std::string, fs::path>& item : mapBlockFiles) {
        if (atoi(item.first) == nContigCounter) {
            nContigCounter++;
            continue;
        }
        remove(item.second);
    }
}

static void ThreadImport(std::vector<fs::path> vImportFiles)
{
    const CChainParams& chainparams = Params();
    RenameThread("bitcoin-loadblk");
    ScheduleBatchPriority();

    {
    CImportingNow imp;

    // -reindex
    if (fReindex) {
        int nFile = 0;
        while (true) {
            CDiskBlockPos pos(nFile, 0);
            if (!fs::exists(GetBlockPosFilename(pos, "blk")))
                break; // No block files left to reindex
            FILE *file = OpenBlockFile(pos, true);
            if (!file)
                break; // This error is logged in OpenBlockFile
            LogPrintf("Reindexing block file blk%05u.dat...\n", (unsigned int)nFile);
            LoadExternalBlockFile(chainparams, file, &pos);
            nFile++;
        }
        pblocktree->WriteReindexing(false);
        fReindex = false;
        LogPrintf("Reindexing finished\n");
        // To avoid ending up in a situation without genesis block, re-try initializing (no-op if reindexing worked):
        LoadGenesisBlock(chainparams);
    }

    // hardcoded $DATADIR/bootstrap.dat
    fs::path pathBootstrap = GetDataDir() / "bootstrap.dat";
    if (fs::exists(pathBootstrap)) {
        FILE *file = fsbridge::fopen(pathBootstrap, "rb");
        if (file) {
            fs::path pathBootstrapOld = GetDataDir() / "bootstrap.dat.old";
            LogPrintf("Importing bootstrap.dat...\n");
            LoadExternalBlockFile(chainparams, file);
            RenameOver(pathBootstrap, pathBootstrapOld);
        } else {
            LogPrintf("Warning: Could not open bootstrap file %s\n", pathBootstrap.string());
        }
    }

    // -loadblock=
    for (const fs::path& path : vImportFiles) {
        FILE *file = fsbridge::fopen(path, "rb");
        if (file) {
            LogPrintf("Importing blocks file %s...\n", path.string());
            LoadExternalBlockFile(chainparams, file);
        } else {
            LogPrintf("Warning: Could not open blocks file %s\n", path.string());
        }
    }

    // scan for better chains in the block chain database, that are not yet connected in the active best chain
    CValidationState state;
    if (!ActivateBestChain(state, chainparams)) {
        LogPrintf("Failed to connect best block (%s)\n", FormatStateMessage(state));
        StartShutdown();
        return;
    }

    if (gArgs.GetBoolArg("-stopafterblockimport", DEFAULT_STOPAFTERBLOCKIMPORT)) {
        LogPrintf("Stopping after block import\n");
        StartShutdown();
        return;
    }
    } // End scope of CImportingNow
    if (gArgs.GetArg("-persistmempool", DEFAULT_PERSIST_MEMPOOL)) {
        LoadMempool();
    }
    g_is_mempool_loaded = !ShutdownRequested();
}

/** Sanity checks
 *  Ensure that Bitcoin is running in a usable environment with all
 *  necessary library support.
 */
static bool InitSanityCheck(void)
{
    if(!ECC_InitSanityCheck()) {
        InitError("Elliptic curve cryptography sanity check failure. Aborting.");
        return false;
    }

    if (!glibc_sanity_test() || !glibcxx_sanity_test())
        return false;

    if (!Random_SanityCheck()) {
        InitError("OS cryptographic RNG sanity check failure. Aborting.");
        return false;
    }

    return true;
}

<<<<<<< HEAD
bool AppInitServers()
=======
static bool AppInitServers()
>>>>>>> 228c1378
{
    RPCServer::OnStarted(&OnRPCStarted);
    RPCServer::OnStopped(&OnRPCStopped);
    if (!InitHTTPServer())
        return false;
    StartRPC();
    if (!StartHTTPRPC())
        return false;
    if (gArgs.GetBoolArg("-rest", DEFAULT_REST_ENABLE) && !StartREST())
        return false;
    StartHTTPServer();
    return true;
}

// Parameter interaction based on rules
void InitParameterInteraction()
{
    // when specifying an explicit binding address, you want to listen on it
    // even when -connect or -proxy is specified
    if (gArgs.IsArgSet("-bind")) {
        if (gArgs.SoftSetBoolArg("-listen", true))
            LogPrintf("%s: parameter interaction: -bind set -> setting -listen=1\n", __func__);
    }
    if (gArgs.IsArgSet("-whitebind")) {
        if (gArgs.SoftSetBoolArg("-listen", true))
            LogPrintf("%s: parameter interaction: -whitebind set -> setting -listen=1\n", __func__);
    }

    if (gArgs.IsArgSet("-connect")) {
        // when only connecting to trusted nodes, do not seed via DNS, or listen by default
        if (gArgs.SoftSetBoolArg("-dnsseed", false))
            LogPrintf("%s: parameter interaction: -connect set -> setting -dnsseed=0\n", __func__);
        if (gArgs.SoftSetBoolArg("-listen", false))
            LogPrintf("%s: parameter interaction: -connect set -> setting -listen=0\n", __func__);
    }

    if (gArgs.IsArgSet("-proxy")) {
        // to protect privacy, do not listen by default if a default proxy server is specified
        if (gArgs.SoftSetBoolArg("-listen", false))
            LogPrintf("%s: parameter interaction: -proxy set -> setting -listen=0\n", __func__);
        // to protect privacy, do not use UPNP when a proxy is set. The user may still specify -listen=1
        // to listen locally, so don't rely on this happening through -listen below.
        if (gArgs.SoftSetBoolArg("-upnp", false))
            LogPrintf("%s: parameter interaction: -proxy set -> setting -upnp=0\n", __func__);
        // to protect privacy, do not discover addresses by default
        if (gArgs.SoftSetBoolArg("-discover", false))
            LogPrintf("%s: parameter interaction: -proxy set -> setting -discover=0\n", __func__);
    }

    if (!gArgs.GetBoolArg("-listen", DEFAULT_LISTEN)) {
        // do not map ports or try to retrieve public IP when not listening (pointless)
        if (gArgs.SoftSetBoolArg("-upnp", false))
            LogPrintf("%s: parameter interaction: -listen=0 -> setting -upnp=0\n", __func__);
        if (gArgs.SoftSetBoolArg("-discover", false))
            LogPrintf("%s: parameter interaction: -listen=0 -> setting -discover=0\n", __func__);
        if (gArgs.SoftSetBoolArg("-listenonion", false))
            LogPrintf("%s: parameter interaction: -listen=0 -> setting -listenonion=0\n", __func__);
    }

    if (gArgs.IsArgSet("-externalip")) {
        // if an explicit public IP is specified, do not try to find others
        if (gArgs.SoftSetBoolArg("-discover", false))
            LogPrintf("%s: parameter interaction: -externalip set -> setting -discover=0\n", __func__);
    }

    // disable whitelistrelay in blocksonly mode
    if (gArgs.GetBoolArg("-blocksonly", DEFAULT_BLOCKSONLY)) {
        if (gArgs.SoftSetBoolArg("-whitelistrelay", false))
            LogPrintf("%s: parameter interaction: -blocksonly=1 -> setting -whitelistrelay=0\n", __func__);
    }

    // Forcing relay from whitelisted hosts implies we will accept relays from them in the first place.
    if (gArgs.GetBoolArg("-whitelistforcerelay", DEFAULT_WHITELISTFORCERELAY)) {
        if (gArgs.SoftSetBoolArg("-whitelistrelay", true))
            LogPrintf("%s: parameter interaction: -whitelistforcerelay=1 -> setting -whitelistrelay=1\n", __func__);
    }

    // Warn if network-specific options (-addnode, -connect, etc) are
    // specified in default section of config file, but not overridden
    // on the command line or in this network's section of the config file.
    gArgs.WarnForSectionOnlyArgs();
}

static std::string ResolveErrMsg(const char * const optname, const std::string& strBind)
{
    return strprintf(_("Cannot resolve -%s address: '%s'"), optname, strBind);
}

/**
 * Initialize global loggers.
 *
 * Note that this is called very early in the process lifetime, so you should be
 * careful about what global state you rely on here.
 */
void InitLogging()
{
    g_logger->m_print_to_file = !gArgs.IsArgNegated("-debuglogfile");
    g_logger->m_file_path = AbsPathForConfigVal(gArgs.GetArg("-debuglogfile", DEFAULT_DEBUGLOGFILE));
    g_logger->m_file_pathVM = AbsPathForConfigVal(gArgs.GetArg("-debugvmlogfile", DEFAULT_DEBUGVMLOGFILE));

    // Add newlines to the logfile to distinguish this execution from the last
    // one; called before console logging is set up, so this is only sent to
    // debug.log.
    LogPrintf("\n\n\n\n\n");

    g_logger->m_print_to_console = gArgs.GetBoolArg("-printtoconsole", !gArgs.GetBoolArg("-daemon", false));
    g_logger->m_log_timestamps = gArgs.GetBoolArg("-logtimestamps", DEFAULT_LOGTIMESTAMPS);
    g_logger->m_log_time_micros = gArgs.GetBoolArg("-logtimemicros", DEFAULT_LOGTIMEMICROS);

    fLogIPs = gArgs.GetBoolArg("-logips", DEFAULT_LOGIPS);

<<<<<<< HEAD
    LogPrintf("\n\n\n\n\n\n\n\n\n\n\n\n\n\n\n\n\n\n\n\n");
=======
>>>>>>> 228c1378
    std::string version_string = FormatFullVersion();
#ifdef DEBUG
    version_string += " (debug build)";
#else
    version_string += " (release build)";
#endif
    LogPrintf(PACKAGE_NAME " version %s\n", version_string);
}

namespace { // Variables internal to initialization process only

int nMaxConnections;
int nUserMaxConnections;
int nFD;
ServiceFlags nLocalServices = ServiceFlags(NODE_NETWORK | NODE_NETWORK_LIMITED);

} // namespace

[[noreturn]] static void new_handler_terminate()
{
    // Rather than throwing std::bad-alloc if allocation fails, terminate
    // immediately to (try to) avoid chain corruption.
    // Since LogPrintf may itself allocate memory, set the handler directly
    // to terminate first.
    std::set_new_handler(std::terminate);
    LogPrintf("Error: Out of memory. Terminating.\n");

    // The log was successful, terminate now.
    std::terminate();
};

bool AppInitBasicSetup()
{
    // ********************************************************* Step 1: setup
#ifdef _MSC_VER
    // Turn off Microsoft heap dump noise
    _CrtSetReportMode(_CRT_WARN, _CRTDBG_MODE_FILE);
    _CrtSetReportFile(_CRT_WARN, CreateFileA("NUL", GENERIC_WRITE, 0, nullptr, OPEN_EXISTING, 0, 0));
    // Disable confusing "helpful" text message on abort, Ctrl-C
    _set_abort_behavior(0, _WRITE_ABORT_MSG | _CALL_REPORTFAULT);
#endif
#ifdef WIN32
    // Enable Data Execution Prevention (DEP)
    // Minimum supported OS versions: WinXP SP3, WinVista >= SP1, Win Server 2008
    // A failure is non-critical and needs no further attention!
#ifndef PROCESS_DEP_ENABLE
    // We define this here, because GCCs winbase.h limits this to _WIN32_WINNT >= 0x0601 (Windows 7),
    // which is not correct. Can be removed, when GCCs winbase.h is fixed!
#define PROCESS_DEP_ENABLE 0x00000001
#endif
    typedef BOOL (WINAPI *PSETPROCDEPPOL)(DWORD);
    PSETPROCDEPPOL setProcDEPPol = (PSETPROCDEPPOL)GetProcAddress(GetModuleHandleA("Kernel32.dll"), "SetProcessDEPPolicy");
    if (setProcDEPPol != nullptr) setProcDEPPol(PROCESS_DEP_ENABLE);
#endif

    if (!SetupNetworking())
        return InitError("Initializing networking failed");

#ifndef WIN32
    if (!gArgs.GetBoolArg("-sysperms", false)) {
        umask(077);
    }

    // Clean shutdown on SIGTERM
    registerSignalHandler(SIGTERM, HandleSIGTERM);
    registerSignalHandler(SIGINT, HandleSIGTERM);

    // Reopen debug.log on SIGHUP
    registerSignalHandler(SIGHUP, HandleSIGHUP);

    // Ignore SIGPIPE, otherwise it will bring the daemon down if the client closes unexpectedly
    signal(SIGPIPE, SIG_IGN);
#else
    SetConsoleCtrlHandler(consoleCtrlHandler, true);
#endif

    std::set_new_handler(new_handler_terminate);

    return true;
}

bool AppInitParameterInteraction()
{
    const CChainParams& chainparams = Params();
    // ********************************************************* Step 2: parameter interactions

    // also see: InitParameterInteraction()

    if (!fs::is_directory(GetBlocksDir(false))) {
        return InitError(strprintf(_("Specified blocks directory \"%s\" does not exist."), gArgs.GetArg("-blocksdir", "").c_str()));
    }

    // if using block pruning, then disallow txindex
    if (gArgs.GetArg("-prune", 0)) {
        if (gArgs.GetBoolArg("-txindex", DEFAULT_TXINDEX))
            return InitError(_("Prune mode is incompatible with -txindex."));
    }

    // -bind and -whitebind can't be set when not listening
    size_t nUserBind = gArgs.GetArgs("-bind").size() + gArgs.GetArgs("-whitebind").size();
    if (nUserBind != 0 && !gArgs.GetBoolArg("-listen", DEFAULT_LISTEN)) {
        return InitError("Cannot set -bind or -whitebind together with -listen=0");
    }

    // Make sure enough file descriptors are available
    int nBind = std::max(nUserBind, size_t(1));
    nUserMaxConnections = gArgs.GetArg("-maxconnections", DEFAULT_MAX_PEER_CONNECTIONS);
    nMaxConnections = std::max(nUserMaxConnections, 0);

    // Trim requested connection counts, to fit into system limitations
    // <int> in std::min<int>(...) to work around FreeBSD compilation issue described in #2695
    nMaxConnections = std::max(std::min<int>(nMaxConnections, FD_SETSIZE - nBind - MIN_CORE_FILEDESCRIPTORS - MAX_ADDNODE_CONNECTIONS), 0);
    nFD = RaiseFileDescriptorLimit(nMaxConnections + MIN_CORE_FILEDESCRIPTORS + MAX_ADDNODE_CONNECTIONS);
    if (nFD < MIN_CORE_FILEDESCRIPTORS)
        return InitError(_("Not enough file descriptors available."));
    nMaxConnections = std::min(nFD - MIN_CORE_FILEDESCRIPTORS - MAX_ADDNODE_CONNECTIONS, nMaxConnections);

    if (nMaxConnections < nUserMaxConnections)
        InitWarning(strprintf(_("Reducing -maxconnections from %d to %d, because of system limitations."), nUserMaxConnections, nMaxConnections));

    // ********************************************************* Step 3: parameter-to-internal-flags
    if (gArgs.IsArgSet("-debug")) {
        // Special-case: if -debug=0/-nodebug is set, turn off debugging messages
        const std::vector<std::string> categories = gArgs.GetArgs("-debug");

        if (std::none_of(categories.begin(), categories.end(),
            [](std::string cat){return cat == "0" || cat == "none";})) {
            for (const auto& cat : categories) {
                if (!g_logger->EnableCategory(cat)) {
                    InitWarning(strprintf(_("Unsupported logging category %s=%s."), "-debug", cat));
                }
            }
        }
    }

    // Now remove the logging categories which were explicitly excluded
    for (const std::string& cat : gArgs.GetArgs("-debugexclude")) {
        if (!g_logger->DisableCategory(cat)) {
            InitWarning(strprintf(_("Unsupported logging category %s=%s."), "-debugexclude", cat));
        }
    }

    // Check for -debugnet
    if (gArgs.GetBoolArg("-debugnet", false))
        InitWarning(_("Unsupported argument -debugnet ignored, use -debug=net."));
    // Check for -socks - as this is a privacy risk to continue, exit here
    if (gArgs.IsArgSet("-socks"))
        return InitError(_("Unsupported argument -socks found. Setting SOCKS version isn't possible anymore, only SOCKS5 proxies are supported."));
    // Check for -tor - as this is a privacy risk to continue, exit here
    if (gArgs.GetBoolArg("-tor", false))
        return InitError(_("Unsupported argument -tor found, use -onion."));

    if (gArgs.GetBoolArg("-benchmark", false))
        InitWarning(_("Unsupported argument -benchmark ignored, use -debug=bench."));

    if (gArgs.GetBoolArg("-whitelistalwaysrelay", false))
        InitWarning(_("Unsupported argument -whitelistalwaysrelay ignored, use -whitelistrelay and/or -whitelistforcerelay."));

    if (gArgs.IsArgSet("-blockminsize"))
        InitWarning("Unsupported argument -blockminsize ignored.");

    // Checkmempool and checkblockindex default to true in regtest mode
    int ratio = std::min<int>(std::max<int>(gArgs.GetArg("-checkmempool", chainparams.DefaultConsistencyChecks() ? 1 : 0), 0), 1000000);
    if (ratio != 0) {
        mempool.setSanityCheck(1.0 / ratio);
    }
    fCheckBlockIndex = gArgs.GetBoolArg("-checkblockindex", chainparams.DefaultConsistencyChecks());
    fCheckpointsEnabled = gArgs.GetBoolArg("-checkpoints", DEFAULT_CHECKPOINTS_ENABLED);

    hashAssumeValid = uint256S(gArgs.GetArg("-assumevalid", chainparams.GetConsensus().defaultAssumeValid.GetHex()));
    if (!hashAssumeValid.IsNull())
        LogPrintf("Assuming ancestors of block %s have valid signatures.\n", hashAssumeValid.GetHex());
    else
        LogPrintf("Validating signatures for all blocks.\n");

    if (gArgs.IsArgSet("-minimumchainwork")) {
        const std::string minChainWorkStr = gArgs.GetArg("-minimumchainwork", "");
        if (!IsHexNumber(minChainWorkStr)) {
            return InitError(strprintf("Invalid non-hex (%s) minimum chain work value specified", minChainWorkStr));
        }
        nMinimumChainWork = UintToArith256(uint256S(minChainWorkStr));
    } else {
        nMinimumChainWork = UintToArith256(chainparams.GetConsensus().nMinimumChainWork);
    }
    LogPrintf("Setting nMinimumChainWork=%s\n", nMinimumChainWork.GetHex());
    if (nMinimumChainWork < UintToArith256(chainparams.GetConsensus().nMinimumChainWork)) {
        LogPrintf("Warning: nMinimumChainWork set below default value of %s\n", chainparams.GetConsensus().nMinimumChainWork.GetHex());
    }

    // mempool limits
    int64_t nMempoolSizeMax = gArgs.GetArg("-maxmempool", DEFAULT_MAX_MEMPOOL_SIZE) * 1000000;
    int64_t nMempoolSizeMin = gArgs.GetArg("-limitdescendantsize", DEFAULT_DESCENDANT_SIZE_LIMIT) * 1000 * 40;
    if (nMempoolSizeMax < 0 || nMempoolSizeMax < nMempoolSizeMin)
        return InitError(strprintf(_("-maxmempool must be at least %d MB"), std::ceil(nMempoolSizeMin / 1000000.0)));
    // incremental relay fee sets the minimum feerate increase necessary for BIP 125 replacement in the mempool
    // and the amount the mempool min fee increases above the feerate of txs evicted due to mempool limiting.
    if (gArgs.IsArgSet("-incrementalrelayfee"))
    {
        CAmount n = 0;
        if (!ParseMoney(gArgs.GetArg("-incrementalrelayfee", ""), n))
            return InitError(AmountErrMsg("incrementalrelayfee", gArgs.GetArg("-incrementalrelayfee", "")));
        incrementalRelayFee = CFeeRate(n);
    }

    // -par=0 means autodetect, but nScriptCheckThreads==0 means no concurrency
    nScriptCheckThreads = gArgs.GetArg("-par", DEFAULT_SCRIPTCHECK_THREADS);
    if (nScriptCheckThreads <= 0)
        nScriptCheckThreads += GetNumCores();
    if (nScriptCheckThreads <= 1)
        nScriptCheckThreads = 0;
    else if (nScriptCheckThreads > MAX_SCRIPTCHECK_THREADS)
        nScriptCheckThreads = MAX_SCRIPTCHECK_THREADS;

    // block pruning; get the amount of disk space (in MiB) to allot for block & undo files
    int64_t nPruneArg = gArgs.GetArg("-prune", 0);
    if (nPruneArg < 0) {
        return InitError(_("Prune cannot be configured with a negative value."));
    }
    nPruneTarget = (uint64_t) nPruneArg * 1024 * 1024;
    if (nPruneArg == 1) {  // manual pruning: -prune=1
        LogPrintf("Block pruning enabled.  Use RPC call pruneblockchain(height) to manually prune block and undo files.\n");
        nPruneTarget = std::numeric_limits<uint64_t>::max();
        fPruneMode = true;
    } else if (nPruneTarget) {
        if (nPruneTarget < MIN_DISK_SPACE_FOR_BLOCK_FILES) {
            return InitError(strprintf(_("Prune configured below the minimum of %d MiB.  Please use a higher number."), MIN_DISK_SPACE_FOR_BLOCK_FILES / 1024 / 1024));
        }
        LogPrintf("Prune configured to target %uMiB on disk for block and undo files.\n", nPruneTarget / 1024 / 1024);
        fPruneMode = true;
    }

    nConnectTimeout = gArgs.GetArg("-timeout", DEFAULT_CONNECT_TIMEOUT);
    if (nConnectTimeout <= 0)
        nConnectTimeout = DEFAULT_CONNECT_TIMEOUT;

    if (gArgs.IsArgSet("-minrelaytxfee")) {
        CAmount n = 0;
        if (!ParseMoney(gArgs.GetArg("-minrelaytxfee", ""), n)) {
            return InitError(AmountErrMsg("minrelaytxfee", gArgs.GetArg("-minrelaytxfee", "")));
        }
        // High fee check is done afterward in WalletParameterInteraction()
        ::minRelayTxFee = CFeeRate(n);
    } else if (incrementalRelayFee > ::minRelayTxFee) {
        // Allow only setting incrementalRelayFee to control both
        ::minRelayTxFee = incrementalRelayFee;
        LogPrintf("Increasing minrelaytxfee to %s to match incrementalrelayfee\n",::minRelayTxFee.ToString());
    }

    // Sanity check argument for min fee for including tx in block
    // TODO: Harmonize which arguments need sanity checking and where that happens
    if (gArgs.IsArgSet("-blockmintxfee"))
    {
        CAmount n = 0;
        if (!ParseMoney(gArgs.GetArg("-blockmintxfee", ""), n))
            return InitError(AmountErrMsg("blockmintxfee", gArgs.GetArg("-blockmintxfee", "")));
    }

    // Feerate used to define dust.  Shouldn't be changed lightly as old
    // implementations may inadvertently create non-standard transactions
    if (gArgs.IsArgSet("-dustrelayfee"))
    {
        CAmount n = 0;
        if (!ParseMoney(gArgs.GetArg("-dustrelayfee", ""), n))
            return InitError(AmountErrMsg("dustrelayfee", gArgs.GetArg("-dustrelayfee", "")));
        dustRelayFee = CFeeRate(n);
    }

    fRequireStandard = !gArgs.GetBoolArg("-acceptnonstdtxn", !chainparams.RequireStandard());
    if (chainparams.RequireStandard() && !fRequireStandard)
        return InitError(strprintf("acceptnonstdtxn is not currently supported for %s chain", chainparams.NetworkIDString()));
    nBytesPerSigOp = gArgs.GetArg("-bytespersigop", nBytesPerSigOp);

    if (!g_wallet_init_interface.ParameterInteraction()) return false;

    fIsBareMultisigStd = gArgs.GetBoolArg("-permitbaremultisig", DEFAULT_PERMIT_BAREMULTISIG);
    fAcceptDatacarrier = gArgs.GetBoolArg("-datacarrier", DEFAULT_ACCEPT_DATACARRIER);
    nMaxDatacarrierBytes = gArgs.GetArg("-datacarriersize", nMaxDatacarrierBytes);

    // Option to startup with mocktime set (used for regression testing):
    SetMockTime(gArgs.GetArg("-mocktime", 0)); // SetMockTime(0) is a no-op

    if (gArgs.GetBoolArg("-peerbloomfilters", DEFAULT_PEERBLOOMFILTERS))
        nLocalServices = ServiceFlags(nLocalServices | NODE_BLOOM);

    if (gArgs.GetArg("-rpcserialversion", DEFAULT_RPC_SERIALIZE_VERSION) < 0)
        return InitError("rpcserialversion must be non-negative.");

    if (gArgs.GetArg("-rpcserialversion", DEFAULT_RPC_SERIALIZE_VERSION) > 1)
        return InitError("unknown rpcserialversion requested.");

    nMaxTipAge = gArgs.GetArg("-maxtipage", DEFAULT_MAX_TIP_AGE);

    fEnableReplacement = gArgs.GetBoolArg("-mempoolreplacement", DEFAULT_ENABLE_REPLACEMENT);
    if ((!fEnableReplacement) && gArgs.IsArgSet("-mempoolreplacement")) {
        // Minimal effort at forwards compatibility
        std::string strReplacementModeList = gArgs.GetArg("-mempoolreplacement", "");  // default is impossible
        std::vector<std::string> vstrReplacementModes;
        boost::split(vstrReplacementModes, strReplacementModeList, boost::is_any_of(","));
        fEnableReplacement = (std::find(vstrReplacementModes.begin(), vstrReplacementModes.end(), "fee") != vstrReplacementModes.end());
    }

    if (gArgs.IsArgSet("-vbparams")) {
        // Allow overriding version bits parameters for testing
        if (!chainparams.MineBlocksOnDemand()) {
            return InitError("Version bits parameters may only be overridden on regtest.");
        }
        for (const std::string& strDeployment : gArgs.GetArgs("-vbparams")) {
            std::vector<std::string> vDeploymentParams;
            boost::split(vDeploymentParams, strDeployment, boost::is_any_of(":"));
            if (vDeploymentParams.size() != 3) {
                return InitError("Version bits parameters malformed, expecting deployment:start:end");
            }
            int64_t nStartTime, nTimeout;
            if (!ParseInt64(vDeploymentParams[1], &nStartTime)) {
                return InitError(strprintf("Invalid nStartTime (%s)", vDeploymentParams[1]));
            }
            if (!ParseInt64(vDeploymentParams[2], &nTimeout)) {
                return InitError(strprintf("Invalid nTimeout (%s)", vDeploymentParams[2]));
            }
            bool found = false;
            for (int j=0; j<(int)Consensus::MAX_VERSION_BITS_DEPLOYMENTS; ++j)
            {
                if (vDeploymentParams[0].compare(VersionBitsDeploymentInfo[j].name) == 0) {
                    UpdateVersionBitsParameters(Consensus::DeploymentPos(j), nStartTime, nTimeout);
                    found = true;
                    LogPrintf("Setting version bits activation parameters for %s to start=%ld, timeout=%ld\n", vDeploymentParams[0], nStartTime, nTimeout);
                    break;
                }
            }
            if (!found) {
                return InitError(strprintf("Invalid deployment (%s)", vDeploymentParams[0]));
            }
        }
    }
    return true;
}

static bool LockDataDirectory(bool probeOnly, bool try_lock = true)
{
    // Make sure only a single Bitcoin process is using the data directory.
    fs::path datadir = GetDataDir();
<<<<<<< HEAD
=======
    if (!DirIsWritable(datadir)) {
        return InitError(strprintf(_("Cannot write to data directory '%s'; check permissions."), datadir.string()));
    }
>>>>>>> 228c1378
    if (!LockDirectory(datadir, ".lock", probeOnly, try_lock)) {
        return InitError(strprintf(_("Cannot obtain a lock on data directory %s. %s is probably already running."), datadir.string(), _(PACKAGE_NAME)));
    }
    return true;
}

bool AppInitSanityChecks()
{
    // ********************************************************* Step 4: sanity checks

    // Initialize elliptic curve code
    std::string sha256_algo = SHA256AutoDetect();
    LogPrintf("Using the '%s' SHA256 implementation\n", sha256_algo);
    RandomInit();
    ECC_Start();
    globalVerifyHandle.reset(new ECCVerifyHandle());

    // Sanity check
    if (!InitSanityCheck())
        return InitError(strprintf(_("Initialization sanity check failed. %s is shutting down."), _(PACKAGE_NAME)));

    // Probe the data directory lock to give an early error message, if possible
    // We cannot hold the data directory lock here, as the forking for daemon() hasn't yet happened,
    // and a fork will cause weird behavior to it.
    return LockDataDirectory(true);
}

bool AppInitLockDataDirectory()
{
    // After daemonization get the data directory lock again and hold on to it until exit
    // This creates a slight window for a race condition to happen, however this condition is harmless: it
    // will at most make us exit without printing a message to console.
    if (!LockDataDirectory(false)) {
        // Detailed error printed inside LockDataDirectory
        return false;
    }
    return true;
}

bool AppInitMain()
{
    const CChainParams& chainparams = Params();
    // ********************************************************* Step 4a: application initialization
#ifndef WIN32
    CreatePidFile(GetPidFile(), getpid());
#endif
    if (g_logger->m_print_to_file) {
        if (gArgs.GetBoolArg("-shrinkdebugfile", g_logger->DefaultShrinkDebugFile())) {
            // Do this first since it both loads a bunch of debug.log into memory,
            // and because this needs to happen before any other debug.log printing
            g_logger->ShrinkDebugFile();
        }
        if (!g_logger->OpenDebugLog()) {
            return InitError(strprintf("Could not open debug log file %s",
                                       g_logger->m_file_path.string()));
        }
    }

<<<<<<< HEAD
    if (fPrintToDebugLog) {
        if (!OpenDebugLog()) {
            return InitError(strprintf("Could not open debug log file %s", GetDebugLogPath().string()));
        }
    }

////////////////////////////////////////////////////////////////////// // qtum
    dev::g_logPost = [&](std::string const& s, char const* c){ LogPrintStr(s + '\n', true); };
=======
////////////////////////////////////////////////////////////////////// // qtum
    dev::g_logPost = [&](std::string const& s, char const* c){ g_logger->LogPrintStr(s + '\n', true); };
>>>>>>> 228c1378
    dev::g_logPost(std::string("\n\n\n\n\n\n\n\n\n\n"), NULL);
//////////////////////////////////////////////////////////////////////

    if (!g_logger->m_log_timestamps)
        LogPrintf("Startup time: %s\n", FormatISO8601DateTime(GetTime()));
    LogPrintf("Default data directory %s\n", GetDefaultDataDir().string());
    LogPrintf("Using data directory %s\n", GetDataDir().string());
    LogPrintf("Using config file %s\n", GetConfigFile(gArgs.GetArg("-conf", BITCOIN_CONF_FILENAME)).string());
    LogPrintf("Using at most %i automatic connections (%i file descriptors available)\n", nMaxConnections, nFD);

    // Warn about relative -datadir path.
    if (gArgs.IsArgSet("-datadir") && !fs::path(gArgs.GetArg("-datadir", "")).is_absolute()) {
<<<<<<< HEAD
        LogPrintf("Warning: relative datadir option '%s' specified, which will be interpreted relative to the "
=======
        LogPrintf("Warning: relative datadir option '%s' specified, which will be interpreted relative to the " /* Continued */
>>>>>>> 228c1378
                  "current working directory '%s'. This is fragile, because if bitcoin is started in the future "
                  "from a different location, it will be unable to locate the current data files. There could "
                  "also be data loss if bitcoin is started while in a temporary directory.\n",
            gArgs.GetArg("-datadir", ""), fs::current_path().string());
    }

    InitSignatureCache();
    InitScriptExecutionCache();

    LogPrintf("Using %u threads for script verification\n", nScriptCheckThreads);
    if (nScriptCheckThreads) {
        for (int i=0; i<nScriptCheckThreads-1; i++)
            threadGroup.create_thread(&ThreadScriptCheck);
    }

    // Start the lightweight task scheduler thread
    CScheduler::Function serviceLoop = boost::bind(&CScheduler::serviceQueue, &scheduler);
    threadGroup.create_thread(boost::bind(&TraceThread<CScheduler::Function>, "scheduler", serviceLoop));

    GetMainSignals().RegisterBackgroundSignalScheduler(scheduler);
    GetMainSignals().RegisterWithMempoolSignals(mempool);

    /* Register RPC commands regardless of -server setting so they will be
     * available in the GUI RPC console even if external calls are disabled.
     */
    RegisterAllCoreRPCCommands(tableRPC);
    g_wallet_init_interface.RegisterRPC(tableRPC);
#if ENABLE_ZMQ
    RegisterZMQRPCCommands(tableRPC);
#endif

    /* Start the RPC server already.  It will be started in "warmup" mode
     * and not really process calls already (but it will signify connections
     * that the server is there and will be ready later).  Warmup mode will
     * be disabled when initialisation is finished.
     */
    if (gArgs.GetBoolArg("-server", false))
    {
        uiInterface.InitMessage.connect(SetRPCWarmupStatus);
        if (!AppInitServers())
            return InitError(_("Unable to start HTTP server. See debug log for details."));
    }

    // ********************************************************* Step 5: verify wallet database integrity
    if (!g_wallet_init_interface.Verify()) return false;

    // ********************************************************* Step 6: network initialization
    // Note that we absolutely cannot open any actual connections
    // until the very end ("start node") as the UTXO/block state
    // is not yet setup and may end up being set up twice if we
    // need to reindex later.

    assert(!g_connman);
    g_connman = std::unique_ptr<CConnman>(new CConnman(GetRand(std::numeric_limits<uint64_t>::max()), GetRand(std::numeric_limits<uint64_t>::max())));
    CConnman& connman = *g_connman;

    peerLogic.reset(new PeerLogicValidation(&connman, scheduler, gArgs.GetBoolArg("-enablebip61", DEFAULT_ENABLE_BIP61)));
    RegisterValidationInterface(peerLogic.get());

    // sanitize comments per BIP-0014, format user agent and check total size
    std::vector<std::string> uacomments;
    for (const std::string& cmt : gArgs.GetArgs("-uacomment")) {
        if (cmt != SanitizeString(cmt, SAFE_CHARS_UA_COMMENT))
            return InitError(strprintf(_("User Agent comment (%s) contains unsafe characters."), cmt));
        uacomments.push_back(cmt);
    }
    strSubVersion = FormatSubVersion(CLIENT_NAME, CLIENT_VERSION, uacomments);
    if (strSubVersion.size() > MAX_SUBVERSION_LENGTH) {
        return InitError(strprintf(_("Total length of network version string (%i) exceeds maximum length (%i). Reduce the number or size of uacomments."),
            strSubVersion.size(), MAX_SUBVERSION_LENGTH));
    }

    if (gArgs.IsArgSet("-onlynet")) {
        std::set<enum Network> nets;
        for (const std::string& snet : gArgs.GetArgs("-onlynet")) {
            enum Network net = ParseNetwork(snet);
            if (net == NET_UNROUTABLE)
                return InitError(strprintf(_("Unknown network specified in -onlynet: '%s'"), snet));
            nets.insert(net);
        }
        for (int n = 0; n < NET_MAX; n++) {
            enum Network net = (enum Network)n;
            if (!nets.count(net))
                SetLimited(net);
        }
    }

    // Check for host lookup allowed before parsing any network related parameters
    fNameLookup = gArgs.GetBoolArg("-dns", DEFAULT_NAME_LOOKUP);

    bool proxyRandomize = gArgs.GetBoolArg("-proxyrandomize", DEFAULT_PROXYRANDOMIZE);
    // -proxy sets a proxy for all outgoing network traffic
    // -noproxy (or -proxy=0) as well as the empty string can be used to not set a proxy, this is the default
    std::string proxyArg = gArgs.GetArg("-proxy", "");
    SetLimited(NET_ONION);
    if (proxyArg != "" && proxyArg != "0") {
        CService proxyAddr;
        if (!Lookup(proxyArg.c_str(), proxyAddr, 9050, fNameLookup)) {
            return InitError(strprintf(_("Invalid -proxy address or hostname: '%s'"), proxyArg));
        }

        proxyType addrProxy = proxyType(proxyAddr, proxyRandomize);
        if (!addrProxy.IsValid())
            return InitError(strprintf(_("Invalid -proxy address or hostname: '%s'"), proxyArg));

        SetProxy(NET_IPV4, addrProxy);
        SetProxy(NET_IPV6, addrProxy);
        SetProxy(NET_ONION, addrProxy);
        SetNameProxy(addrProxy);
        SetLimited(NET_ONION, false); // by default, -proxy sets onion as reachable, unless -noonion later
    }

    // -onion can be used to set only a proxy for .onion, or override normal proxy for .onion addresses
    // -noonion (or -onion=0) disables connecting to .onion entirely
    // An empty string is used to not override the onion proxy (in which case it defaults to -proxy set above, or none)
    std::string onionArg = gArgs.GetArg("-onion", "");
    if (onionArg != "") {
        if (onionArg == "0") { // Handle -noonion/-onion=0
            SetLimited(NET_ONION); // set onions as unreachable
        } else {
            CService onionProxy;
            if (!Lookup(onionArg.c_str(), onionProxy, 9050, fNameLookup)) {
                return InitError(strprintf(_("Invalid -onion address or hostname: '%s'"), onionArg));
            }
            proxyType addrOnion = proxyType(onionProxy, proxyRandomize);
            if (!addrOnion.IsValid())
                return InitError(strprintf(_("Invalid -onion address or hostname: '%s'"), onionArg));
            SetProxy(NET_ONION, addrOnion);
            SetLimited(NET_ONION, false);
        }
    }

    // see Step 2: parameter interactions for more information about these
    fListen = gArgs.GetBoolArg("-listen", DEFAULT_LISTEN);
    fDiscover = gArgs.GetBoolArg("-discover", true);
    fRelayTxes = !gArgs.GetBoolArg("-blocksonly", DEFAULT_BLOCKSONLY);

    for (const std::string& strAddr : gArgs.GetArgs("-externalip")) {
        CService addrLocal;
        if (Lookup(strAddr.c_str(), addrLocal, GetListenPort(), fNameLookup) && addrLocal.IsValid())
            AddLocal(addrLocal, LOCAL_MANUAL);
        else
            return InitError(ResolveErrMsg("externalip", strAddr));
    }

#ifdef ENABLE_WALLET
    if (gArgs.IsArgSet("-reservebalance")) // ppcoin: reserve balance amount
    {
        if (!ParseMoney(gArgs.GetArg("-reservebalance", ""), nReserveBalance))
        {
            InitError(_("Invalid amount for -reservebalance=<amount>"));
            return false;
        }
    }
#endif

#if ENABLE_ZMQ
    g_zmq_notification_interface = CZMQNotificationInterface::Create();

    if (g_zmq_notification_interface) {
        RegisterValidationInterface(g_zmq_notification_interface);
    }
#endif
    uint64_t nMaxOutboundLimit = 0; //unlimited unless -maxuploadtarget is set
    uint64_t nMaxOutboundTimeframe = MAX_UPLOAD_TIMEFRAME;

    if (gArgs.IsArgSet("-maxuploadtarget")) {
        nMaxOutboundLimit = gArgs.GetArg("-maxuploadtarget", DEFAULT_MAX_UPLOAD_TARGET)*1024*1024;
    }

    // ********************************************************* Step 7: load block chain

    fReindex = gArgs.GetBoolArg("-reindex", false);
    bool fReindexChainState = gArgs.GetBoolArg("-reindex-chainstate", false);

    // cache size calculations
    int64_t nTotalCache = (gArgs.GetArg("-dbcache", nDefaultDbCache) << 20);
    nTotalCache = std::max(nTotalCache, nMinDbCache << 20); // total cache cannot be less than nMinDbCache
    nTotalCache = std::min(nTotalCache, nMaxDbCache << 20); // total cache cannot be greater than nMaxDbcache
    int64_t nBlockTreeDBCache = std::min(nTotalCache / 8, nMaxBlockDBCache << 20);
    nTotalCache -= nBlockTreeDBCache;
    int64_t nTxIndexCache = std::min(nTotalCache / 8, gArgs.GetBoolArg("-txindex", DEFAULT_TXINDEX) ? nMaxTxIndexCache << 20 : 0);
    nTotalCache -= nTxIndexCache;
    int64_t nCoinDBCache = std::min(nTotalCache / 2, (nTotalCache / 4) + (1 << 23)); // use 25%-50% of the remainder for disk cache
    nCoinDBCache = std::min(nCoinDBCache, nMaxCoinsDBCache << 20); // cap total coins db cache
    nTotalCache -= nCoinDBCache;
    nCoinCacheUsage = nTotalCache; // the rest goes to in-memory cache
    int64_t nMempoolSizeMax = gArgs.GetArg("-maxmempool", DEFAULT_MAX_MEMPOOL_SIZE) * 1000000;
    LogPrintf("Cache configuration:\n");
    LogPrintf("* Using %.1fMiB for block index database\n", nBlockTreeDBCache * (1.0 / 1024 / 1024));
    if (gArgs.GetBoolArg("-txindex", DEFAULT_TXINDEX)) {
        LogPrintf("* Using %.1fMiB for transaction index database\n", nTxIndexCache * (1.0 / 1024 / 1024));
    }
    LogPrintf("* Using %.1fMiB for chain state database\n", nCoinDBCache * (1.0 / 1024 / 1024));
    LogPrintf("* Using %.1fMiB for in-memory UTXO set (plus up to %.1fMiB of unused mempool space)\n", nCoinCacheUsage * (1.0 / 1024 / 1024), nMempoolSizeMax * (1.0 / 1024 / 1024));

    bool fLoaded = false;
    while (!fLoaded && !ShutdownRequested()) {
        bool fReset = fReindex;
        std::string strLoadError;

        uiInterface.InitMessage(_("Loading block index..."));

        LOCK(cs_main);

        do {
            const int64_t load_block_index_start_time = GetTimeMillis();
            try {
                UnloadBlockIndex();
                pcoinsTip.reset();
                pcoinsdbview.reset();
                pcoinscatcher.reset();
                // new CBlockTreeDB tries to delete the existing file, which
                // fails if it's still open from the previous loop. Close it first:
                pblocktree.reset();
                pstorageresult.reset();
                globalState.reset();
                globalSealEngine.reset();
                pblocktree.reset(new CBlockTreeDB(nBlockTreeDBCache, false, fReset));

                if (fReset) {
                    pblocktree->WriteReindexing(true);
                    //If we're reindexing in prune mode, wipe away unusable block files and all undo data files
                    if (fPruneMode)
                        CleanupBlockRevFiles();
                }

                if (ShutdownRequested()) break;

                // LoadBlockIndex will load fHavePruned if we've ever removed a
                // block file from disk.
                // Note that it also sets fReindex based on the disk flag!
                // From here on out fReindex and fReset mean something different!
                if (!LoadBlockIndex(chainparams)) {
                    strLoadError = _("Error loading block database");
                    break;
                }

                // If the loaded chain has a wrong genesis, bail out immediately
                // (we're likely using a testnet datadir, or the other way around).
                if (!mapBlockIndex.empty() && !LookupBlockIndex(chainparams.GetConsensus().hashGenesisBlock)) {
                    return InitError(_("Incorrect or no genesis block found. Wrong datadir for network?"));
                }

                // Check for changed -prune state.  What we are concerned about is a user who has pruned blocks
                // in the past, but is now trying to run unpruned.
                if (fHavePruned && !fPruneMode) {
                    strLoadError = _("You need to rebuild the database using -reindex to go back to unpruned mode.  This will redownload the entire blockchain");
                    break;
                }

                // At this point blocktree args are consistent with what's on disk.
                // If we're not mid-reindex (based on disk + args), add a genesis block on disk
                // (otherwise we use the one already on disk).
                // This is called again in ThreadImport after the reindex completes.
                if (!fReindex && !LoadGenesisBlock(chainparams)) {
                    strLoadError = _("Error initializing block database");
                    break;
                }

                // At this point we're either in reindex or we've loaded a useful
                // block tree into mapBlockIndex!

                pcoinsdbview.reset(new CCoinsViewDB(nCoinDBCache, false, fReset || fReindexChainState));
                pcoinscatcher.reset(new CCoinsViewErrorCatcher(pcoinsdbview.get()));

                // If necessary, upgrade from older database format.
                // This is a no-op if we cleared the coinsviewdb with -reindex or -reindex-chainstate
                if (!pcoinsdbview->Upgrade()) {
                    strLoadError = _("Error upgrading chainstate database");
                    break;
                }

                // ReplayBlocks is a no-op if we cleared the coinsviewdb with -reindex or -reindex-chainstate
                if (!ReplayBlocks(chainparams, pcoinsdbview.get())) {
                    strLoadError = _("Unable to replay blocks. You will need to rebuild the database using -reindex-chainstate.");
                    break;
                }

                // The on-disk coinsdb is now in a good state, create the cache
                pcoinsTip.reset(new CCoinsViewCache(pcoinscatcher.get()));

                bool is_coinsview_empty = fReset || fReindexChainState || pcoinsTip->GetBestBlock().IsNull();
                if (!is_coinsview_empty) {
                    // LoadChainTip sets chainActive based on pcoinsTip's best block
                    if (!LoadChainTip(chainparams)) {
                        strLoadError = _("Error initializing block database");
                        break;
                    }
                    assert(chainActive.Tip() != nullptr);
                }

                /////////////////////////////////////////////////////////// qtum
                if((gArgs.IsArgSet("-dgpstorage") && gArgs.IsArgSet("-dgpevm")) || (!gArgs.IsArgSet("-dgpstorage") && gArgs.IsArgSet("-dgpevm")) ||
                  (!gArgs.IsArgSet("-dgpstorage") && !gArgs.IsArgSet("-dgpevm"))){
                    fGettingValuesDGP = true;
                } else {
                    fGettingValuesDGP = false;
                }

                dev::eth::Ethash::init();
                fs::path qtumStateDir = GetDataDir() / "stateQtum";
                bool fStatus = fs::exists(qtumStateDir);
                const std::string dirQtum(qtumStateDir.string());
                const dev::h256 hashDB(dev::sha3(dev::rlp("")));
                dev::eth::BaseState existsQtumstate = fStatus ? dev::eth::BaseState::PreExisting : dev::eth::BaseState::Empty;
                globalState = std::unique_ptr<QtumState>(new QtumState(dev::u256(0), QtumState::openDB(dirQtum, hashDB, dev::WithExisting::Trust), dirQtum, existsQtumstate));
                dev::eth::ChainParams cp((dev::eth::genesisInfo(dev::eth::Network::qtumMainNetwork)));
                globalSealEngine = std::unique_ptr<dev::eth::SealEngineFace>(cp.createSealEngine());

                pstorageresult.reset(new StorageResults(qtumStateDir.string()));
                if (fReset) {
                    pstorageresult->wipeResults();
                }

                if(chainActive.Tip() != nullptr){
                    globalState->setRoot(uintToh256(chainActive.Tip()->hashStateRoot));
                    globalState->setRootUTXO(uintToh256(chainActive.Tip()->hashUTXORoot));
                } else {
                    globalState->setRoot(dev::sha3(dev::rlp("")));
                    globalState->setRootUTXO(uintToh256(chainparams.GenesisBlock().hashUTXORoot));
                    globalState->populateFrom(cp.genesisState);
                }
                globalState->db().commit();
                globalState->dbUtxo().commit();

                fRecordLogOpcodes = gArgs.IsArgSet("-record-log-opcodes");
                fIsVMlogFile = fs::exists(GetDataDir() / "vmExecLogs.json");
                ///////////////////////////////////////////////////////////

                // Check for changed -logevents state
                if (fLogEvents != gArgs.GetBoolArg("-logevents", DEFAULT_LOGEVENTS) && !fLogEvents) {
                    strLoadError = _("You need to rebuild the database using -reindex-chainstate to enable -logevents");
                    break;
                }

                if (!gArgs.GetBoolArg("-logevents", DEFAULT_LOGEVENTS))
                {
                    pstorageresult->wipeResults();
                    pblocktree->WipeHeightIndex();
                    fLogEvents = false;
                    pblocktree->WriteFlag("logevents", fLogEvents);
                }

                if (!fReset) {
                    // Note that RewindBlockIndex MUST run even if we're about to -reindex-chainstate.
                    // It both disconnects blocks based on chainActive, and drops block data in
                    // mapBlockIndex based on lack of available witness data.
                    uiInterface.InitMessage(_("Rewinding blocks..."));
                    if (!RewindBlockIndex(chainparams)) {
                        strLoadError = _("Unable to rewind the database to a pre-fork state. You will need to redownload the blockchain");
                        break;
                    }
                }

                if (!is_coinsview_empty) {
                    uiInterface.InitMessage(_("Verifying blocks..."));
                    if (fHavePruned && gArgs.GetArg("-checkblocks", DEFAULT_CHECKBLOCKS) > MIN_BLOCKS_TO_KEEP) {
                        LogPrintf("Prune: pruned datadir may not have more than %d blocks; only checking available blocks\n",
                            MIN_BLOCKS_TO_KEEP);
                    }

                    CBlockIndex* tip = chainActive.Tip();
                    RPCNotifyBlockChange(true, tip);
                    if (tip && tip->nTime > GetAdjustedTime() + 2 * 60 * 60) {
                        strLoadError = _("The block database contains a block which appears to be from the future. "
                                "This may be due to your computer's date and time being set incorrectly. "
                                "Only rebuild the block database if you are sure that your computer's date and time are correct");
                        break;
                    }

                    if (!CVerifyDB().VerifyDB(chainparams, pcoinsdbview.get(), gArgs.GetArg("-checklevel", DEFAULT_CHECKLEVEL),
                                  gArgs.GetArg("-checkblocks", DEFAULT_CHECKBLOCKS))) {
                        strLoadError = _("Corrupted block database detected");
                        break;
                    }
                }
            } catch (const std::exception& e) {
                LogPrintf("%s\n", e.what());
                strLoadError = _("Error opening block database");
                break;
            }

            fLoaded = true;
            LogPrintf(" block index %15dms\n", GetTimeMillis() - load_block_index_start_time);
        } while(false);

        if (!fLoaded && !ShutdownRequested()) {
            // first suggest a reindex
            if (!fReset) {
                bool fRet = uiInterface.ThreadSafeQuestion(
                    strLoadError + ".\n\n" + _("Do you want to rebuild the block database now?"),
                    strLoadError + ".\nPlease restart with -reindex or -reindex-chainstate to recover.",
                    "", CClientUIInterface::MSG_ERROR | CClientUIInterface::BTN_ABORT);
                if (fRet) {
                    fReindex = true;
                    AbortShutdown();
                } else {
                    LogPrintf("Aborted block database rebuild. Exiting.\n");
                    return false;
                }
            } else {
                return InitError(strLoadError);
            }
        }
    }

    // As LoadBlockIndex can take several minutes, it's possible the user
    // requested to kill the GUI during the last operation. If so, exit.
    // As the program has not fully started yet, Shutdown() is possibly overkill.
    if (ShutdownRequested()) {
        LogPrintf("Shutdown requested. Exiting.\n");
        return false;
    }

    fs::path est_path = GetDataDir() / FEE_ESTIMATES_FILENAME;
    CAutoFile est_filein(fsbridge::fopen(est_path, "rb"), SER_DISK, CLIENT_VERSION);
    // Allowed to fail as this file IS missing on first startup.
    if (!est_filein.IsNull())
        ::feeEstimator.Read(est_filein);
    fFeeEstimatesInitialized = true;

    // ********************************************************* Step 8: start indexers
    if (gArgs.GetBoolArg("-txindex", DEFAULT_TXINDEX)) {
        g_txindex = MakeUnique<TxIndex>(nTxIndexCache, false, fReindex);
        g_txindex->Start();
    }

    // ********************************************************* Step 9: load wallet
    if (!g_wallet_init_interface.Open()) return false;

    // ********************************************************* Step 10: data directory maintenance

    // if pruning, unset the service bit and perform the initial blockstore prune
    // after any wallet rescanning has taken place.
    if (fPruneMode) {
        LogPrintf("Unsetting NODE_NETWORK on prune mode\n");
        nLocalServices = ServiceFlags(nLocalServices & ~NODE_NETWORK);
        if (!fReindex) {
            uiInterface.InitMessage(_("Pruning blockstore..."));
            PruneAndFlush();
        }
    }

    if (chainparams.GetConsensus().vDeployments[Consensus::DEPLOYMENT_SEGWIT].nTimeout != 0) {
        // Only advertise witness capabilities if they have a reasonable start time.
        // This allows us to have the code merged without a defined softfork, by setting its
        // end time to 0.
        // Note that setting NODE_WITNESS is never required: the only downside from not
        // doing so is that after activation, no upgraded nodes will fetch from you.
        nLocalServices = ServiceFlags(nLocalServices | NODE_WITNESS);
    }

    // ********************************************************* Step 11: import blocks

    if (!CheckDiskSpace() && !CheckDiskSpace(0, true))
        return false;

    // Either install a handler to notify us when genesis activates, or set fHaveGenesis directly.
    // No locking, as this happens before any background thread is started.
    if (chainActive.Tip() == nullptr) {
        uiInterface.NotifyBlockTip.connect(BlockNotifyGenesisWait);
    } else {
        fHaveGenesis = true;
    }

    if (gArgs.IsArgSet("-blocknotify"))
        uiInterface.NotifyBlockTip.connect(BlockNotifyCallback);

    std::vector<fs::path> vImportFiles;
    for (const std::string& strFile : gArgs.GetArgs("-loadblock")) {
        vImportFiles.push_back(strFile);
    }

    threadGroup.create_thread(boost::bind(&ThreadImport, vImportFiles));

    // Wait for genesis block to be processed
    {
        WaitableLock lock(cs_GenesisWait);
        // We previously could hang here if StartShutdown() is called prior to
        // ThreadImport getting started, so instead we just wait on a timer to
        // check ShutdownRequested() regularly.
        while (!fHaveGenesis && !ShutdownRequested()) {
            condvar_GenesisWait.wait_for(lock, std::chrono::milliseconds(500));
        }
        uiInterface.NotifyBlockTip.disconnect(BlockNotifyGenesisWait);
    }

    if (ShutdownRequested()) {
        return false;
    }

<<<<<<< HEAD
    // ********************************************************* Step 11: start node
=======
    // ********************************************************* Step 12: start node
>>>>>>> 228c1378

    int chain_active_height;

    //// debug print
    {
        LOCK(cs_main);
        LogPrintf("mapBlockIndex.size() = %u\n", mapBlockIndex.size());
        chain_active_height = chainActive.Height();
    }
    LogPrintf("nBestHeight = %d\n", chain_active_height);

    if (gArgs.GetBoolArg("-listenonion", DEFAULT_LISTEN_ONION))
        StartTorControl();

    Discover();

    // Map ports with UPnP
    if (gArgs.GetBoolArg("-upnp", DEFAULT_UPNP)) {
        StartMapPort();
    }

    CConnman::Options connOptions;
    connOptions.nLocalServices = nLocalServices;
    connOptions.nMaxConnections = nMaxConnections;
    connOptions.nMaxOutbound = std::min(MAX_OUTBOUND_CONNECTIONS, connOptions.nMaxConnections);
    connOptions.nMaxAddnode = MAX_ADDNODE_CONNECTIONS;
    connOptions.nMaxFeeler = 1;
    connOptions.nBestHeight = chain_active_height;
    connOptions.uiInterface = &uiInterface;
    connOptions.m_msgproc = peerLogic.get();
    connOptions.nSendBufferMaxSize = 1000*gArgs.GetArg("-maxsendbuffer", DEFAULT_MAXSENDBUFFER);
    connOptions.nReceiveFloodSize = 1000*gArgs.GetArg("-maxreceivebuffer", DEFAULT_MAXRECEIVEBUFFER);
    connOptions.m_added_nodes = gArgs.GetArgs("-addnode");

    connOptions.nMaxOutboundTimeframe = nMaxOutboundTimeframe;
    connOptions.nMaxOutboundLimit = nMaxOutboundLimit;

    for (const std::string& strBind : gArgs.GetArgs("-bind")) {
        CService addrBind;
        if (!Lookup(strBind.c_str(), addrBind, GetListenPort(), false)) {
            return InitError(ResolveErrMsg("bind", strBind));
        }
        connOptions.vBinds.push_back(addrBind);
    }
    for (const std::string& strBind : gArgs.GetArgs("-whitebind")) {
        CService addrBind;
        if (!Lookup(strBind.c_str(), addrBind, 0, false)) {
            return InitError(ResolveErrMsg("whitebind", strBind));
        }
        if (addrBind.GetPort() == 0) {
            return InitError(strprintf(_("Need to specify a port with -whitebind: '%s'"), strBind));
        }
        connOptions.vWhiteBinds.push_back(addrBind);
    }

    for (const auto& net : gArgs.GetArgs("-whitelist")) {
        CSubNet subnet;
        LookupSubNet(net.c_str(), subnet);
        if (!subnet.IsValid())
            return InitError(strprintf(_("Invalid netmask specified in -whitelist: '%s'"), net));
        connOptions.vWhitelistedRange.push_back(subnet);
    }

    connOptions.vSeedNodes = gArgs.GetArgs("-seednode");

    // Initiate outbound connections unless connect=0
    connOptions.m_use_addrman_outgoing = !gArgs.IsArgSet("-connect");
    if (!connOptions.m_use_addrman_outgoing) {
        const auto connect = gArgs.GetArgs("-connect");
        if (connect.size() != 1 || connect[0] != "0") {
            connOptions.m_specified_outgoing = connect;
        }
    }
    if (!connman.Start(scheduler, connOptions)) {
        return false;
    }

    // ********************************************************* Step 13: finished

    SetRPCWarmupFinished();
    uiInterface.InitMessage(_("Done loading"));

    g_wallet_init_interface.Start(scheduler);

    return true;
}

void UnlockDataDirectory()
{
    // Unlock
    LockDataDirectory(true, false);
}<|MERGE_RESOLUTION|>--- conflicted
+++ resolved
@@ -1,9 +1,5 @@
 // Copyright (c) 2009-2010 Satoshi Nakamoto
-<<<<<<< HEAD
-// Copyright (c) 2009-2017 The Bitcoin Core developers
-=======
 // Copyright (c) 2009-2018 The Bitcoin Core developers
->>>>>>> 228c1378
 // Distributed under the MIT software license, see the accompanying
 // file COPYING or http://www.opensource.org/licenses/mit-license.php.
 
@@ -50,10 +46,6 @@
 #include <utilmoneystr.h>
 #include <validationinterface.h>
 #ifdef ENABLE_WALLET
-<<<<<<< HEAD
-#include <wallet/init.h>
-=======
->>>>>>> 228c1378
 #include <wallet/wallet.h>
 #endif
 #include <warnings.h>
@@ -190,12 +182,9 @@
     InterruptMapPort();
     if (g_connman)
         g_connman->Interrupt();
-<<<<<<< HEAD
-=======
     if (g_txindex) {
         g_txindex->Interrupt();
     }
->>>>>>> 228c1378
 }
 
 void Shutdown()
@@ -239,18 +228,7 @@
     g_connman.reset();
     g_txindex.reset();
 
-<<<<<<< HEAD
-    StopTorControl();
-
-    // After everything has been shut down, but before things get flushed, stop the
-    // CScheduler/checkqueue threadGroup
-    threadGroup.interrupt_all();
-    threadGroup.join_all();
-
-    if (fDumpMempoolLater && gArgs.GetArg("-persistmempool", DEFAULT_PERSIST_MEMPOOL)) {
-=======
     if (g_is_mempool_loaded && gArgs.GetArg("-persistmempool", DEFAULT_PERSIST_MEMPOOL)) {
->>>>>>> 228c1378
         DumpMempool();
     }
 
@@ -383,43 +361,6 @@
 
     // Set all of the args and their help
     // When adding new options to the categories, please keep and ensure alphabetical ordering.
-<<<<<<< HEAD
-    // Do not translate _(...) -help-debug options, Many technical terms, and only a very small audience, so is unnecessary stress to translators.
-    std::string strUsage = HelpMessageGroup(_("Options:"));
-    strUsage += HelpMessageOpt("-?", _("Print this help message and exit"));
-    strUsage += HelpMessageOpt("-version", _("Print version and exit"));
-    strUsage += HelpMessageOpt("-alertnotify=<cmd>", _("Execute command when a relevant alert is received or we see a really long fork (%s in cmd is replaced by message)"));
-    strUsage += HelpMessageOpt("-blocknotify=<cmd>", _("Execute command when the best block changes (%s in cmd is replaced by block hash)"));
-    if (showDebug)
-        strUsage += HelpMessageOpt("-blocksonly", strprintf(_("Whether to operate in a blocks only mode (default: %u)"), DEFAULT_BLOCKSONLY));
-    strUsage +=HelpMessageOpt("-assumevalid=<hex>", strprintf(_("If this block is in the chain assume that it and its ancestors are valid and potentially skip their script verification (0 to verify all, default: %s, testnet: %s)"), defaultChainParams->GetConsensus().defaultAssumeValid.GetHex(), testnetChainParams->GetConsensus().defaultAssumeValid.GetHex()));
-    strUsage += HelpMessageOpt("-conf=<file>", strprintf(_("Specify configuration file (default: %s)"), BITCOIN_CONF_FILENAME));
-    if (mode == HMM_BITCOIND)
-    {
-#if HAVE_DECL_DAEMON
-        strUsage += HelpMessageOpt("-daemon", _("Run in the background as a daemon and accept commands"));
-#endif
-    }
-    strUsage += HelpMessageOpt("-datadir=<dir>", _("Specify data directory"));
-    if (showDebug) {
-        strUsage += HelpMessageOpt("-dbbatchsize", strprintf("Maximum database write batch size in bytes (default: %u)", nDefaultDbBatchSize));
-    }
-    strUsage += HelpMessageOpt("-dbcache=<n>", strprintf(_("Set database cache size in megabytes (%d to %d, default: %d)"), nMinDbCache, nMaxDbCache, nDefaultDbCache));
-    if (showDebug)
-        strUsage += HelpMessageOpt("-feefilter", strprintf("Tell other nodes to filter invs to us by our mempool min fee (default: %u)", DEFAULT_FEEFILTER));
-    strUsage += HelpMessageOpt("-loadblock=<file>", _("Imports blocks from external blk000??.dat file on startup"));
-    strUsage += HelpMessageOpt("-debuglogfile=<file>", strprintf(_("Specify location of debug log file: this can be an absolute path or a path relative to the data directory (default: %s)"), DEFAULT_DEBUGLOGFILE));
-    strUsage += HelpMessageOpt("-maxorphantx=<n>", strprintf(_("Keep at most <n> unconnectable transactions in memory (default: %u)"), DEFAULT_MAX_ORPHAN_TRANSACTIONS));
-    strUsage += HelpMessageOpt("-maxmempool=<n>", strprintf(_("Keep the transaction memory pool below <n> megabytes (default: %u)"), DEFAULT_MAX_MEMPOOL_SIZE));
-    strUsage += HelpMessageOpt("-mempoolexpiry=<n>", strprintf(_("Do not keep transactions in the mempool longer than <n> hours (default: %u)"), DEFAULT_MEMPOOL_EXPIRY));
-    if (showDebug) {
-        strUsage += HelpMessageOpt("-minimumchainwork=<hex>", strprintf("Minimum work assumed to exist on a valid chain in hex (default: %s, testnet: %s)", defaultChainParams->GetConsensus().nMinimumChainWork.GetHex(), testnetChainParams->GetConsensus().nMinimumChainWork.GetHex()));
-    }
-    strUsage += HelpMessageOpt("-persistmempool", strprintf(_("Whether to save the mempool on shutdown and load on restart (default: %u)"), DEFAULT_PERSIST_MEMPOOL));
-    strUsage += HelpMessageOpt("-blockreconstructionextratxn=<n>", strprintf(_("Extra transactions to keep in memory for compact block reconstructions (default: %u)"), DEFAULT_BLOCK_RECONSTRUCTION_EXTRA_TXN));
-    strUsage += HelpMessageOpt("-par=<n>", strprintf(_("Set the number of script verification threads (%u to %d, 0 = auto, <0 = leave that many cores free, default: %d)"),
-        -GetNumCores(), MAX_SCRIPTCHECK_THREADS, DEFAULT_SCRIPTCHECK_THREADS));
-=======
     gArgs.AddArg("-?", "Print this help message and exit", false, OptionsCategory::OPTIONS);
     gArgs.AddArg("-version", "Print version and exit", false, OptionsCategory::OPTIONS);
     gArgs.AddArg("-alertnotify=<cmd>", "Execute command when a relevant alert is received or we see a really long fork (%s in cmd is replaced by message)", false, OptionsCategory::OPTIONS);
@@ -443,7 +384,6 @@
     gArgs.AddArg("-par=<n>", strprintf("Set the number of script verification threads (%u to %d, 0 = auto, <0 = leave that many cores free, default: %d)",
         -GetNumCores(), MAX_SCRIPTCHECK_THREADS, DEFAULT_SCRIPTCHECK_THREADS), false, OptionsCategory::OPTIONS);
     gArgs.AddArg("-persistmempool", strprintf("Whether to save the mempool on shutdown and load on restart (default: %u)", DEFAULT_PERSIST_MEMPOOL), false, OptionsCategory::OPTIONS);
->>>>>>> 228c1378
 #ifndef WIN32
     gArgs.AddArg("-pid=<file>", strprintf("Specify pid file. Relative paths will be prefixed by a net-specific datadir location. (default: %s)", BITCOIN_PID_FILENAME), false, OptionsCategory::OPTIONS);
 #else
@@ -451,57 +391,15 @@
 #endif
     gArgs.AddArg("-prune=<n>", strprintf("Reduce storage requirements by enabling pruning (deleting) of old blocks. This allows the pruneblockchain RPC to be called to delete specific blocks, and enables automatic pruning of old blocks if a target size in MiB is provided. This mode is incompatible with -txindex and -rescan. "
             "Warning: Reverting this setting requires re-downloading the entire blockchain. "
-<<<<<<< HEAD
-            "(default: 0 = disable pruning blocks, 1 = allow manual pruning via RPC, >%u = automatically prune block files to stay under the specified target size in MiB)"), MIN_DISK_SPACE_FOR_BLOCK_FILES / 1024 / 1024));
-    strUsage += HelpMessageOpt("-record-log-opcodes", strprintf(_("Logs all EVM LOG opcode operations to the file vmExecLogs.json")));
-    strUsage += HelpMessageOpt("-reindex-chainstate", _("Rebuild chain state from the currently indexed blocks"));
-    strUsage += HelpMessageOpt("-reindex", _("Rebuild chain state and block index from the blk*.dat files on disk"));
-=======
             "(default: 0 = disable pruning blocks, 1 = allow manual pruning via RPC, >=%u = automatically prune block files to stay under the specified target size in MiB)", MIN_DISK_SPACE_FOR_BLOCK_FILES / 1024 / 1024), false, OptionsCategory::OPTIONS);
     gArgs.AddArg("-reindex", "Rebuild chain state and block index from the blk*.dat files on disk", false, OptionsCategory::OPTIONS);
     gArgs.AddArg("-reindex-chainstate", "Rebuild chain state from the currently indexed blocks", false, OptionsCategory::OPTIONS);
     gArgs.AddArg("-record-log-opcodes", "Logs all EVM LOG opcode operations to the file vmExecLogs.json", false, OptionsCategory::OPTIONS);
->>>>>>> 228c1378
 #ifndef WIN32
     gArgs.AddArg("-sysperms", "Create new files with system default permissions, instead of umask 077 (only effective with disabled wallet functionality)", false, OptionsCategory::OPTIONS);
 #else
     hidden_args.emplace_back("-sysperms");
 #endif
-<<<<<<< HEAD
-    strUsage += HelpMessageOpt("-txindex", strprintf(_("Maintain a full transaction index, used by the getrawtransaction rpc call (default: %u)"), DEFAULT_TXINDEX));
-    strUsage += HelpMessageOpt("-logevents", strprintf(_("Maintain a full EVM log index, used by searchlogs and gettransactionreceipt rpc calls (default: %u)"), DEFAULT_LOGEVENTS));
-
-    strUsage += HelpMessageGroup(_("Connection options:"));
-    strUsage += HelpMessageOpt("-addnode=<ip>", _("Add a node to connect to and attempt to keep the connection open (see the `addnode` RPC command help for more info)"));
-    strUsage += HelpMessageOpt("-banscore=<n>", strprintf(_("Threshold for disconnecting misbehaving peers (default: %u)"), DEFAULT_BANSCORE_THRESHOLD));
-    strUsage += HelpMessageOpt("-bantime=<n>", strprintf(_("Number of seconds to keep misbehaving peers from reconnecting (default: %u)"), DEFAULT_MISBEHAVING_BANTIME));
-    strUsage += HelpMessageOpt("-bind=<addr>", _("Bind to given address and always listen on it. Use [host]:port notation for IPv6"));
-    strUsage += HelpMessageOpt("-connect=<ip>", _("Connect only to the specified node(s); -connect=0 disables automatic connections (the rules for this peer are the same as for -addnode)"));
-    strUsage += HelpMessageOpt("-discover", _("Discover own IP addresses (default: 1 when listening and no -externalip or -proxy)"));
-    strUsage += HelpMessageOpt("-dns", _("Allow DNS lookups for -addnode, -seednode and -connect") + " " + strprintf(_("(default: %u)"), DEFAULT_NAME_LOOKUP));
-    strUsage += HelpMessageOpt("-dnsseed", _("Query for peer addresses via DNS lookup, if low on addresses (default: 1 unless -connect used)"));
-    strUsage += HelpMessageOpt("-externalip=<ip>", _("Specify your own public address"));
-    strUsage += HelpMessageOpt("-forcednsseed", strprintf(_("Always query for peer addresses via DNS lookup (default: %u)"), DEFAULT_FORCEDNSSEED));
-    strUsage += HelpMessageOpt("-listen", _("Accept connections from outside (default: 1 if no -proxy or -connect)"));
-    strUsage += HelpMessageOpt("-listenonion", strprintf(_("Automatically create Tor hidden service (default: %d)"), DEFAULT_LISTEN_ONION));
-    strUsage += HelpMessageOpt("-maxconnections=<n>", strprintf(_("Maintain at most <n> connections to peers (default: %u)"), DEFAULT_MAX_PEER_CONNECTIONS));
-    strUsage += HelpMessageOpt("-maxreceivebuffer=<n>", strprintf(_("Maximum per-connection receive buffer, <n>*1000 bytes (default: %u)"), DEFAULT_MAXRECEIVEBUFFER));
-    strUsage += HelpMessageOpt("-maxsendbuffer=<n>", strprintf(_("Maximum per-connection send buffer, <n>*1000 bytes (default: %u)"), DEFAULT_MAXSENDBUFFER));
-    strUsage += HelpMessageOpt("-maxtimeadjustment", strprintf(_("Maximum allowed median peer time offset adjustment. Local perspective of time may be influenced by peers forward or backward by this amount. (default: %u seconds)"), DEFAULT_MAX_TIME_ADJUSTMENT));
-    strUsage += HelpMessageOpt("-onion=<ip:port>", strprintf(_("Use separate SOCKS5 proxy to reach peers via Tor hidden services (default: %s)"), "-proxy"));
-    strUsage += HelpMessageOpt("-onlynet=<net>", _("Only connect to nodes in network <net> (ipv4, ipv6 or onion)"));
-    strUsage += HelpMessageOpt("-permitbaremultisig", strprintf(_("Relay non-P2SH multisig (default: %u)"), DEFAULT_PERMIT_BAREMULTISIG));
-    strUsage += HelpMessageOpt("-peerbloomfilters", strprintf(_("Support filtering of blocks and transaction with bloom filters (default: %u)"), DEFAULT_PEERBLOOMFILTERS));
-    strUsage += HelpMessageOpt("-port=<port>", strprintf(_("Listen for connections on <port> (default: %u or testnet: %u)"), defaultChainParams->GetDefaultPort(), testnetChainParams->GetDefaultPort()));
-    strUsage += HelpMessageOpt("-proxy=<ip:port>", _("Connect through SOCKS5 proxy"));
-    strUsage += HelpMessageOpt("-proxyrandomize", strprintf(_("Randomize credentials for every proxy connection. This enables Tor stream isolation (default: %u)"), DEFAULT_PROXYRANDOMIZE));
-    strUsage += HelpMessageOpt("-seednode=<ip>", _("Connect to a node to retrieve peer addresses, and disconnect"));
-    strUsage += HelpMessageOpt("-timeout=<n>", strprintf(_("Specify connection timeout in milliseconds (minimum: 1, default: %d)"), DEFAULT_CONNECT_TIMEOUT));
-    strUsage += HelpMessageOpt("-torcontrol=<ip>:<port>", strprintf(_("Tor control port to use if onion listening enabled (default: %s)"), DEFAULT_TOR_CONTROL));
-    strUsage += HelpMessageOpt("-torpassword=<pass>", _("Tor control port password (default: empty)"));
-    strUsage += HelpMessageOpt("-dgpstorage", _("Receiving data from DGP via storage (default: -dgpevm)"));
-    strUsage += HelpMessageOpt("-dgpevm", _("Receiving data from DGP via a contract call (default: -dgpevm)"));
-=======
     gArgs.AddArg("-txindex", strprintf("Maintain a full transaction index, used by the getrawtransaction rpc call (default: %u)", DEFAULT_TXINDEX), false, OptionsCategory::OPTIONS);
     gArgs.AddArg("-logevents", strprintf("Maintain a full EVM log index, used by searchlogs and gettransactionreceipt rpc calls (default: %u)", DEFAULT_LOGEVENTS), false, OptionsCategory::OPTIONS);
 
@@ -536,7 +434,6 @@
     gArgs.AddArg("-torpassword=<pass>", "Tor control port password (default: empty)", false, OptionsCategory::CONNECTION);
     gArgs.AddArg("-dgpstorage", "Receiving data from DGP via storage (default: -dgpevm)", false, OptionsCategory::CONNECTION);
     gArgs.AddArg("-dgpevm", "Receiving data from DGP via a contract call (default: -dgpevm)", false, OptionsCategory::CONNECTION);
->>>>>>> 228c1378
 #ifdef USE_UPNP
 #if USE_UPNP
     gArgs.AddArg("-upnp", "Use UPnP to map the listening port (default: 1 when listening and no -proxy)", false, OptionsCategory::CONNECTION);
@@ -564,101 +461,6 @@
     hidden_args.emplace_back("-zmqpubrawtx=<address>");
 #endif
 
-<<<<<<< HEAD
-    strUsage += HelpMessageGroup(_("Debugging/Testing options:"));
-    strUsage += HelpMessageOpt("-uacomment=<cmt>", _("Append comment to the user agent string"));
-    if (showDebug)
-    {
-        strUsage += HelpMessageOpt("-checkblocks=<n>", strprintf(_("How many blocks to check at startup (default: %u, 0 = all)"), DEFAULT_CHECKBLOCKS));
-        strUsage += HelpMessageOpt("-checklevel=<n>", strprintf(_("How thorough the block verification of -checkblocks is (0-4, default: %u)"), DEFAULT_CHECKLEVEL));
-        strUsage += HelpMessageOpt("-checkblockindex", strprintf("Do a full consistency check for mapBlockIndex, setBlockIndexCandidates, chainActive and mapBlocksUnlinked occasionally. Also sets -checkmempool (default: %u)", defaultChainParams->DefaultConsistencyChecks()));
-        strUsage += HelpMessageOpt("-checkmempool=<n>", strprintf("Run checks every <n> transactions (default: %u)", defaultChainParams->DefaultConsistencyChecks()));
-        strUsage += HelpMessageOpt("-checkpoints", strprintf("Disable expensive verification for known chain history (default: %u)", DEFAULT_CHECKPOINTS_ENABLED));
-        strUsage += HelpMessageOpt("-disablesafemode", strprintf("Disable safemode, override a real safe mode event (default: %u)", DEFAULT_DISABLE_SAFEMODE));
-        strUsage += HelpMessageOpt("-deprecatedrpc=<method>", "Allows deprecated RPC method(s) to be used");
-        strUsage += HelpMessageOpt("-testsafemode", strprintf("Force safe mode (default: %u)", DEFAULT_TESTSAFEMODE));
-        strUsage += HelpMessageOpt("-dropmessagestest=<n>", "Randomly drop 1 of every <n> network messages");
-        strUsage += HelpMessageOpt("-fuzzmessagestest=<n>", "Randomly fuzz 1 of every <n> network messages");
-        strUsage += HelpMessageOpt("-stopafterblockimport", strprintf("Stop running after importing blocks from disk (default: %u)", DEFAULT_STOPAFTERBLOCKIMPORT));
-        strUsage += HelpMessageOpt("-stopatheight", strprintf("Stop running after reaching the given height in the main chain (default: %u)", DEFAULT_STOPATHEIGHT));
-
-        strUsage += HelpMessageOpt("-limitancestorcount=<n>", strprintf("Do not accept transactions if number of in-mempool ancestors is <n> or more (default: %u)", DEFAULT_ANCESTOR_LIMIT));
-        strUsage += HelpMessageOpt("-limitancestorsize=<n>", strprintf("Do not accept transactions whose size with all in-mempool ancestors exceeds <n> kilobytes (default: %u)", DEFAULT_ANCESTOR_SIZE_LIMIT));
-        strUsage += HelpMessageOpt("-limitdescendantcount=<n>", strprintf("Do not accept transactions if any ancestor would have <n> or more in-mempool descendants (default: %u)", DEFAULT_DESCENDANT_LIMIT));
-        strUsage += HelpMessageOpt("-limitdescendantsize=<n>", strprintf("Do not accept transactions if any ancestor would have more than <n> kilobytes of in-mempool descendants (default: %u).", DEFAULT_DESCENDANT_SIZE_LIMIT));
-        strUsage += HelpMessageOpt("-vbparams=deployment:start:end", "Use given start/end times for specified version bits deployment (regtest-only)");
-    }
-    strUsage += HelpMessageOpt("-debug=<category>", strprintf(_("Output debugging information (default: %u, supplying <category> is optional)"), 0) + ". " +
-        _("If <category> is not supplied or if <category> = 1, output all debugging information.") + " " + _("<category> can be:") + " " + ListLogCategories() + ".");
-    strUsage += HelpMessageOpt("-debugexclude=<category>", strprintf(_("Exclude debugging information for a category. Can be used in conjunction with -debug=1 to output debug logs for all categories except one or more specified categories.")));
-    strUsage += HelpMessageOpt("-help-debug", _("Show all debugging options (usage: --help -help-debug)"));
-    strUsage += HelpMessageOpt("-logips", strprintf(_("Include IP addresses in debug output (default: %u)"), DEFAULT_LOGIPS));
-    strUsage += HelpMessageOpt("-logtimestamps", strprintf(_("Prepend debug output with timestamp (default: %u)"), DEFAULT_LOGTIMESTAMPS));
-    if (showDebug)
-    {
-        strUsage += HelpMessageOpt("-logtimemicros", strprintf("Add microsecond precision to debug timestamps (default: %u)", DEFAULT_LOGTIMEMICROS));
-        strUsage += HelpMessageOpt("-mocktime=<n>", "Replace actual time with <n> seconds since epoch (default: 0)");
-        strUsage += HelpMessageOpt("-maxsigcachesize=<n>", strprintf("Limit sum of signature cache and script execution cache sizes to <n> MiB (default: %u)", DEFAULT_MAX_SIG_CACHE_SIZE));
-        strUsage += HelpMessageOpt("-maxtipage=<n>", strprintf("Maximum tip age in seconds to consider node in initial block download (default: %u)", DEFAULT_MAX_TIP_AGE));
-    }
-    strUsage += HelpMessageOpt("-minmempoolgaslimit=<limit>", strprintf("The minimum transaction gas limit we are willing to accept into the mempool (default: %s)",MEMPOOL_MIN_GAS_LIMIT));
-    strUsage += HelpMessageOpt("-maxtxfee=<amt>", strprintf(_("Maximum total fees (in %s) to use in a single wallet transaction or raw transaction; setting this too low may abort large transactions (default: %s)"),
-        CURRENCY_UNIT, FormatMoney(DEFAULT_TRANSACTION_MAXFEE)));
-    strUsage += HelpMessageOpt("-printtoconsole", _("Send trace/debug info to console instead of debug.log file"));
-    if (showDebug)
-    {
-        strUsage += HelpMessageOpt("-printpriority", strprintf("Log transaction fee per kB when mining blocks (default: %u)", DEFAULT_PRINTPRIORITY));
-    }
-    strUsage += HelpMessageOpt("-shrinkdebugfile", _("Shrink debug.log file on client startup (default: 1 when no -debug)"));
-
-    AppendParamsHelpMessages(strUsage, showDebug);
-
-    strUsage += HelpMessageGroup(_("Node relay options:"));
-    if (showDebug) {
-        strUsage += HelpMessageOpt("-acceptnonstdtxn", strprintf("Relay and mine \"non-standard\" transactions (%sdefault: %u)", "testnet/regtest only; ", !testnetChainParams->RequireStandard()));
-        strUsage += HelpMessageOpt("-incrementalrelayfee=<amt>", strprintf("Fee rate (in %s/kB) used to define cost of relay, used for mempool limiting and BIP 125 replacement. (default: %s)", CURRENCY_UNIT, FormatMoney(DEFAULT_INCREMENTAL_RELAY_FEE)));
-        strUsage += HelpMessageOpt("-dustrelayfee=<amt>", strprintf("Fee rate (in %s/kB) used to defined dust, the value of an output such that it will cost more than its value in fees at this fee rate to spend it. (default: %s)", CURRENCY_UNIT, FormatMoney(DUST_RELAY_TX_FEE)));
-    }
-    strUsage += HelpMessageOpt("-bytespersigop", strprintf(_("Equivalent bytes per sigop in transactions for relay and mining (default: %u)"), DEFAULT_BYTES_PER_SIGOP));
-    strUsage += HelpMessageOpt("-datacarrier", strprintf(_("Relay and mine data carrier transactions (default: %u)"), DEFAULT_ACCEPT_DATACARRIER));
-    strUsage += HelpMessageOpt("-datacarriersize", strprintf(_("Maximum size of data in data carrier transactions we relay and mine (default: %u)"), MAX_OP_RETURN_RELAY));
-    strUsage += HelpMessageOpt("-mempoolreplacement", strprintf(_("Enable transaction replacement in the memory pool (default: %u)"), DEFAULT_ENABLE_REPLACEMENT));
-    strUsage += HelpMessageOpt("-minrelaytxfee=<amt>", strprintf(_("Fees (in %s/kB) smaller than this are considered zero fee for relaying, mining and transaction creation (default: %s)"),
-        CURRENCY_UNIT, FormatMoney(DEFAULT_MIN_RELAY_TX_FEE)));
-    strUsage += HelpMessageOpt("-whitelistrelay", strprintf(_("Accept relayed transactions received from whitelisted peers even when not relaying transactions (default: %d)"), DEFAULT_WHITELISTRELAY));
-    strUsage += HelpMessageOpt("-whitelistforcerelay", strprintf(_("Force relay of transactions from whitelisted peers even if they violate local relay policy (default: %d)"), DEFAULT_WHITELISTFORCERELAY));
-
-    strUsage += HelpMessageGroup(_("Block creation options:"));
-    strUsage += HelpMessageOpt("-blockmaxweight=<n>", strprintf(_("Set maximum BIP141 block weight (default: %d)"), DEFAULT_BLOCK_MAX_WEIGHT));
-    strUsage += HelpMessageOpt("-blockmaxsize=<n>", _("Set maximum BIP141 block weight to this * 4. Deprecated, use blockmaxweight"));
-    strUsage += HelpMessageOpt("-blockmintxfee=<amt>", strprintf(_("Set lowest fee rate (in %s/kB) for transactions to be included in block creation. (default: %s)"), CURRENCY_UNIT, FormatMoney(DEFAULT_BLOCK_MIN_TX_FEE)));
-
-    strUsage += HelpMessageOpt("-staker-min-tx-gas-price=<amt>", _("Any contract execution with a gas price below this will not be included in a block (defaults to the value specified by the DGP)"));
-    strUsage += HelpMessageOpt("-staker-max-tx-gas-limit=<n>", _("Any contract execution with a gas limit over this amount will not be included in a block (defaults to soft block gas limit)"));
-    strUsage += HelpMessageOpt("-staker-soft-block-gas-limit=<n>", _("After this amount of gas is surpassed in a block, no more contract executions will be added to the block (defaults to consensus-critical maximum block gas limit)"));
-
-    if (showDebug)
-        strUsage += HelpMessageOpt("-blockversion=<n>", "Override block version to test forking scenarios");
-
-    strUsage += HelpMessageGroup(_("RPC server options:"));
-    strUsage += HelpMessageOpt("-server", _("Accept command line and JSON-RPC commands"));
-    strUsage += HelpMessageOpt("-rest", strprintf(_("Accept public REST requests (default: %u)"), DEFAULT_REST_ENABLE));
-    strUsage += HelpMessageOpt("-rpcbind=<addr>[:port]", _("Bind to given address to listen for JSON-RPC connections. This option is ignored unless -rpcallowip is also passed. Port is optional and overrides -rpcport. Use [host]:port notation for IPv6. This option can be specified multiple times (default: 127.0.0.1 and ::1 i.e., localhost, or if -rpcallowip has been specified, 0.0.0.0 and :: i.e., all addresses)"));
-    strUsage += HelpMessageOpt("-rpccookiefile=<loc>", _("Location of the auth cookie (default: data dir)"));
-    strUsage += HelpMessageOpt("-rpcuser=<user>", _("Username for JSON-RPC connections"));
-    strUsage += HelpMessageOpt("-rpcpassword=<pw>", _("Password for JSON-RPC connections"));
-    strUsage += HelpMessageOpt("-rpcauth=<userpw>", _("Username and hashed password for JSON-RPC connections. The field <userpw> comes in the format: <USERNAME>:<SALT>$<HASH>. A canonical python script is included in share/rpcuser. The client then connects normally using the rpcuser=<USERNAME>/rpcpassword=<PASSWORD> pair of arguments. This option can be specified multiple times"));
-    strUsage += HelpMessageOpt("-rpcport=<port>", strprintf(_("Listen for JSON-RPC connections on <port> (default: %u or testnet: %u)"), defaultBaseParams->RPCPort(), testnetBaseParams->RPCPort()));
-    strUsage += HelpMessageOpt("-rpcallowip=<ip>", _("Allow JSON-RPC connections from specified source. Valid for <ip> are a single IP (e.g. 1.2.3.4), a network/netmask (e.g. 1.2.3.4/255.255.255.0) or a network/CIDR (e.g. 1.2.3.4/24). This option can be specified multiple times"));
-    strUsage += HelpMessageOpt("-rpcserialversion", strprintf(_("Sets the serialization of raw transaction or block hex returned in non-verbose mode, non-segwit(0) or segwit(1) (default: %d)"), DEFAULT_RPC_SERIALIZE_VERSION));
-    strUsage += HelpMessageOpt("-rpcthreads=<n>", strprintf(_("Set the number of threads to service RPC calls (default: %d)"), DEFAULT_HTTP_THREADS));
-    if (showDebug) {
-        strUsage += HelpMessageOpt("-rpcworkqueue=<n>", strprintf("Set the depth of the work queue to service RPC calls (default: %d)", DEFAULT_HTTP_WORKQUEUE));
-        strUsage += HelpMessageOpt("-rpcservertimeout=<n>", strprintf("Timeout during HTTP requests (default: %d)", DEFAULT_HTTP_SERVER_TIMEOUT));
-    }
-
-    return strUsage;
-=======
     gArgs.AddArg("-checkblocks=<n>", strprintf("How many blocks to check at startup (default: %u, 0 = all)", DEFAULT_CHECKBLOCKS), true, OptionsCategory::DEBUG_TEST);
     gArgs.AddArg("-checklevel=<n>", strprintf("How thorough the block verification of -checkblocks is (0-4, default: %u)", DEFAULT_CHECKLEVEL), true, OptionsCategory::DEBUG_TEST);
     gArgs.AddArg("-checkblockindex", strprintf("Do a full consistency check for mapBlockIndex, setBlockIndexCandidates, chainActive and mapBlocksUnlinked occasionally. (default: %u)", defaultChainParams->DefaultConsistencyChecks()), true, OptionsCategory::DEBUG_TEST);
@@ -737,7 +539,6 @@
 
     // Add the hidden options
     gArgs.AddHiddenArgs(hidden_args);
->>>>>>> 228c1378
 }
 
 std::string LicenseInfo()
@@ -942,11 +743,7 @@
     return true;
 }
 
-<<<<<<< HEAD
-bool AppInitServers()
-=======
 static bool AppInitServers()
->>>>>>> 228c1378
 {
     RPCServer::OnStarted(&OnRPCStarted);
     RPCServer::OnStopped(&OnRPCStopped);
@@ -1058,10 +855,6 @@
 
     fLogIPs = gArgs.GetBoolArg("-logips", DEFAULT_LOGIPS);
 
-<<<<<<< HEAD
-    LogPrintf("\n\n\n\n\n\n\n\n\n\n\n\n\n\n\n\n\n\n\n\n");
-=======
->>>>>>> 228c1378
     std::string version_string = FormatFullVersion();
 #ifdef DEBUG
     version_string += " (debug build)";
@@ -1403,12 +1196,9 @@
 {
     // Make sure only a single Bitcoin process is using the data directory.
     fs::path datadir = GetDataDir();
-<<<<<<< HEAD
-=======
     if (!DirIsWritable(datadir)) {
         return InitError(strprintf(_("Cannot write to data directory '%s'; check permissions."), datadir.string()));
     }
->>>>>>> 228c1378
     if (!LockDirectory(datadir, ".lock", probeOnly, try_lock)) {
         return InitError(strprintf(_("Cannot obtain a lock on data directory %s. %s is probably already running."), datadir.string(), _(PACKAGE_NAME)));
     }
@@ -1467,19 +1257,8 @@
         }
     }
 
-<<<<<<< HEAD
-    if (fPrintToDebugLog) {
-        if (!OpenDebugLog()) {
-            return InitError(strprintf("Could not open debug log file %s", GetDebugLogPath().string()));
-        }
-    }
-
-////////////////////////////////////////////////////////////////////// // qtum
-    dev::g_logPost = [&](std::string const& s, char const* c){ LogPrintStr(s + '\n', true); };
-=======
 ////////////////////////////////////////////////////////////////////// // qtum
     dev::g_logPost = [&](std::string const& s, char const* c){ g_logger->LogPrintStr(s + '\n', true); };
->>>>>>> 228c1378
     dev::g_logPost(std::string("\n\n\n\n\n\n\n\n\n\n"), NULL);
 //////////////////////////////////////////////////////////////////////
 
@@ -1492,11 +1271,7 @@
 
     // Warn about relative -datadir path.
     if (gArgs.IsArgSet("-datadir") && !fs::path(gArgs.GetArg("-datadir", "")).is_absolute()) {
-<<<<<<< HEAD
-        LogPrintf("Warning: relative datadir option '%s' specified, which will be interpreted relative to the "
-=======
         LogPrintf("Warning: relative datadir option '%s' specified, which will be interpreted relative to the " /* Continued */
->>>>>>> 228c1378
                   "current working directory '%s'. This is fragile, because if bitcoin is started in the future "
                   "from a different location, it will be unable to locate the current data files. There could "
                   "also be data loss if bitcoin is started while in a temporary directory.\n",
@@ -1642,17 +1417,6 @@
             return InitError(ResolveErrMsg("externalip", strAddr));
     }
 
-#ifdef ENABLE_WALLET
-    if (gArgs.IsArgSet("-reservebalance")) // ppcoin: reserve balance amount
-    {
-        if (!ParseMoney(gArgs.GetArg("-reservebalance", ""), nReserveBalance))
-        {
-            InitError(_("Invalid amount for -reservebalance=<amount>"));
-            return false;
-        }
-    }
-#endif
-
 #if ENABLE_ZMQ
     g_zmq_notification_interface = CZMQNotificationInterface::Create();
 
@@ -1989,11 +1753,7 @@
         return false;
     }
 
-<<<<<<< HEAD
-    // ********************************************************* Step 11: start node
-=======
     // ********************************************************* Step 12: start node
->>>>>>> 228c1378
 
     int chain_active_height;
 
