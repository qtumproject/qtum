// Copyright (c) 2009-2010 Satoshi Nakamoto
// Copyright (c) 2009-2021 The Bitcoin Core developers
// Distributed under the MIT software license, see the accompanying
// file COPYING or http://www.opensource.org/licenses/mit-license.php.

#if defined(HAVE_CONFIG_H)
#include <config/bitcoin-config.h>
#endif

#include <init.h>

#include <addrman.h>
#include <banman.h>
#include <blockfilter.h>
#include <chain.h>
#include <chainparams.h>
#include <compat/sanity.h>
#include <consensus/amount.h>
#include <deploymentstatus.h>
#include <fs.h>
#include <hash.h>
#include <httprpc.h>
#include <httpserver.h>
#include <index/blockfilterindex.h>
#include <index/coinstatsindex.h>
#include <index/txindex.h>
#include <init/common.h>
#include <interfaces/chain.h>
#include <interfaces/init.h>
#include <interfaces/node.h>
#include <mapport.h>
#include <logging.h>
<<<<<<< HEAD
#include <miner.h>
=======
>>>>>>> ec86f1e9
#include <net.h>
#include <net_permissions.h>
#include <net_processing.h>
#include <netbase.h>
#include <node/blockstorage.h>
#include <node/caches.h>
#include <node/chainstate.h>
#include <node/context.h>
#include <node/miner.h>
#include <node/ui_interface.h>
#include <policy/feerate.h>
#include <policy/fees.h>
#include <policy/policy.h>
#include <policy/settings.h>
#include <protocol.h>
#include <rpc/blockchain.h>
#include <rpc/register.h>
#include <rpc/server.h>
#include <rpc/util.h>
#include <scheduler.h>
#include <script/sigcache.h>
#include <script/standard.h>
#include <shutdown.h>
#include <sync.h>
#include <timedata.h>
#include <torcontrol.h>
#include <txdb.h>
#include <txmempool.h>
#include <txorphanage.h>
#include <util/asmap.h>
#include <util/check.h>
#include <util/convert.h>
#include <util/moneystr.h>
#include <util/strencodings.h>
#include <util/string.h>
#include <util/syscall_sandbox.h>
#include <util/system.h>
#include <util/thread.h>
#include <util/threadnames.h>
#include <util/translation.h>
#include <validation.h>
#include <validationinterface.h>
#ifdef ENABLE_WALLET
#include <wallet/wallet.h>
<<<<<<< HEAD
=======
#include <interfaces/wallet.h>
>>>>>>> ec86f1e9
#endif
#include <walletinitinterface.h>
#include <key_io.h>

#include <condition_variable>
#include <cstdint>
#include <cstdio>
#include <fstream>
#include <functional>
#include <set>
#include <string>
#include <thread>
#include <vector>

#ifndef WIN32
#include <attributes.h>
#include <cerrno>
#include <signal.h>
#include <sys/stat.h>
#endif

#include <boost/algorithm/string/replace.hpp>
#include <boost/signals2/signal.hpp>

#if ENABLE_ZMQ
#include <zmq/zmqabstractnotifier.h>
#include <zmq/zmqnotificationinterface.h>
#include <zmq/zmqrpc.h>
#endif

using node::CacheSizes;
using node::CalculateCacheSizes;
using node::ChainstateLoadVerifyError;
using node::ChainstateLoadingError;
using node::CleanupBlockRevFiles;
using node::DEFAULT_PRINTPRIORITY;
using node::DEFAULT_STOPAFTERBLOCKIMPORT;
using node::LoadChainstate;
using node::NodeContext;
using node::ThreadImport;
using node::VerifyLoadedChainstate;
using node::fHavePruned;
using node::fPruneMode;
using node::fReindex;
using node::nPruneTarget;

static const bool DEFAULT_PROXYRANDOMIZE = true;
static const bool DEFAULT_REST_ENABLE = false;

#ifdef WIN32
// Win32 LevelDB doesn't use filedescriptors, and the ones used for
// accessing block files don't count towards the fd_set size limit
// anyway.
#define MIN_CORE_FILEDESCRIPTORS 0
#else
#define MIN_CORE_FILEDESCRIPTORS 150
#endif

static const char* DEFAULT_ASMAP_FILENAME="ip_asn.map";

/**
 * The PID file facilities.
 */
static const char* BITCOIN_PID_FILENAME = "qtumd.pid";

static fs::path GetPidFile(const ArgsManager& args)
{
    return AbsPathForConfigVal(fs::PathFromString(args.GetArg("-pid", BITCOIN_PID_FILENAME)));
}

[[nodiscard]] static bool CreatePidFile(const ArgsManager& args)
{
    std::ofstream file{GetPidFile(args)};
    if (file) {
#ifdef WIN32
        tfm::format(file, "%d\n", GetCurrentProcessId());
#else
        tfm::format(file, "%d\n", getpid());
#endif
        return true;
    } else {
        return InitError(strprintf(_("Unable to create the PID file '%s': %s"), fs::PathToString(GetPidFile(args)), std::strerror(errno)));
    }
}

//////////////////////////////////////////////////////////////////////////////
//
// Shutdown
//

//
// Thread management and startup/shutdown:
//
// The network-processing threads are all part of a thread group
// created by AppInit() or the Qt main() function.
//
// A clean exit happens when StartShutdown() or the SIGTERM
// signal handler sets ShutdownRequested(), which makes main thread's
// WaitForShutdown() interrupts the thread group.
// And then, WaitForShutdown() makes all other on-going threads
// in the thread group join the main thread.
// Shutdown() is then called to clean up database connections, and stop other
// threads that should only be stopped after the main network-processing
// threads have exited.
//
// Shutdown for Qt is very similar, only it uses a QTimer to detect
// ShutdownRequested() getting set, and then does the normal Qt
// shutdown thing.
//

void Interrupt(NodeContext& node)
{
    InterruptHTTPServer();
    InterruptHTTPRPC();
    InterruptRPC();
    InterruptREST();
    InterruptTorControl();
    InterruptMapPort();
    if (node.connman)
        node.connman->Interrupt();
    if (g_txindex) {
        g_txindex->Interrupt();
    }
    ForEachBlockFilterIndex([](BlockFilterIndex& index) { index.Interrupt(); });
    if (g_coin_stats_index) {
        g_coin_stats_index->Interrupt();
    }
}

void Shutdown(NodeContext& node)
{
    StartShutdown();
    static Mutex g_shutdown_mutex;
    TRY_LOCK(g_shutdown_mutex, lock_shutdown);
    if (!lock_shutdown) return;
    LogPrintf("%s: In progress...\n", __func__);
    Assert(node.args);

    /// Note: Shutdown() must be able to handle cases in which initialization failed part of the way,
    /// for example if the data directory was found to be locked.
    /// Be sure that anything that writes files or flushes caches only does this if the respective
    /// module was initialized.
    util::ThreadRename("qtum-shutoff");

#ifdef ENABLE_WALLET
<<<<<<< HEAD
    // Force stop the stakers before any other components
    for (const std::shared_ptr<CWallet>& pwallet : GetWallets()) {
        pwallet->StopStake();
=======
    if(node.wallet_loader && node.wallet_loader->context())
    {
        // Force stop the stakers before any other components
        for (const std::shared_ptr<wallet::CWallet>& pwallet : GetWallets(*node.wallet_loader->context()))
        {
            pwallet->StopStake();
        }
>>>>>>> ec86f1e9
    }
#endif

    if (node.mempool) node.mempool->AddTransactionsUpdated(1);

    StopHTTPRPC();
    StopREST();
    StopRPC();
    StopHTTPServer();
    for (const auto& client : node.chain_clients) {
        client->flush();
    }
    StopMapPort();

    // Because these depend on each-other, we make sure that neither can be
    // using the other before destroying them.
    if (node.peerman) UnregisterValidationInterface(node.peerman.get());
    if (node.connman) node.connman->Stop();

    StopTorControl();

    // After everything has been shut down, but before things get flushed, stop the
    // CScheduler/checkqueue, scheduler and load block thread.
    if (node.scheduler) node.scheduler->stop();
    if (node.chainman && node.chainman->m_load_block.joinable()) node.chainman->m_load_block.join();
    StopScriptCheckWorkerThreads();

    // After the threads that potentially access these pointers have been stopped,
    // destruct and reset all to nullptr.
    node.peerman.reset();
    node.connman.reset();
    node.banman.reset();
    node.addrman.reset();

    if (node.mempool && node.mempool->IsLoaded() && node.args->GetBoolArg("-persistmempool", DEFAULT_PERSIST_MEMPOOL)) {
        DumpMempool(*node.mempool);
    }

    // Drop transactions we were still watching, and record fee estimations.
    if (node.fee_estimator) node.fee_estimator->Flush();

    // FlushStateToDisk generates a ChainStateFlushed callback, which we should avoid missing
    if (node.chainman) {
        LOCK(cs_main);
        for (CChainState* chainstate : node.chainman->GetAll()) {
            if (chainstate->CanFlushToDisk()) {
                chainstate->ForceFlushStateToDisk();
            }
        }
    }

    // After there are no more peers/RPC left to give us new data which may generate
    // CValidationInterface callbacks, flush them...
    GetMainSignals().FlushBackgroundCallbacks();

    // Stop and delete all indexes only after flushing background callbacks.
    if (g_txindex) {
        g_txindex->Stop();
        g_txindex.reset();
    }
    if (g_coin_stats_index) {
        g_coin_stats_index->Stop();
        g_coin_stats_index.reset();
    }
    ForEachBlockFilterIndex([](BlockFilterIndex& index) { index.Stop(); });
    DestroyAllBlockFilterIndexes();

    // Any future callbacks will be dropped. This should absolutely be safe - if
    // missing a callback results in an unrecoverable situation, unclean shutdown
    // would too. The only reason to do the above flushes is to let the wallet catch
    // up with our current chain to avoid any strange pruning edge cases and make
    // next startup faster by avoiding rescan.

    if (node.chainman) {
        LOCK(cs_main);
        for (CChainState* chainstate : node.chainman->GetAll()) {
            if (chainstate->CanFlushToDisk()) {
                chainstate->ForceFlushStateToDisk();
                chainstate->ResetCoinsViews();
            }
        }
<<<<<<< HEAD
        pblocktree.reset();
=======
>>>>>>> ec86f1e9
        pstorageresult.reset();
        globalState.reset();
        globalSealEngine.reset();
    }
    for (const auto& client : node.chain_clients) {
        client->stop();
    }

#if ENABLE_ZMQ
    if (g_zmq_notification_interface) {
        UnregisterValidationInterface(g_zmq_notification_interface);
        delete g_zmq_notification_interface;
        g_zmq_notification_interface = nullptr;
    }
#endif

    node.chain_clients.clear();
    UnregisterAllValidationInterfaces();
    GetMainSignals().UnregisterBackgroundSignalScheduler();
    init::UnsetGlobals();
    node.mempool.reset();
    node.fee_estimator.reset();
    node.chainman.reset();
    node.scheduler.reset();

    try {
        if (!fs::remove(GetPidFile(*node.args))) {
            LogPrintf("%s: Unable to remove PID file: File does not exist\n", __func__);
        }
    } catch (const fs::filesystem_error& e) {
        LogPrintf("%s: Unable to remove PID file: %s\n", __func__, fsbridge::get_filesystem_error_message(e));
    }

    node.args = nullptr;
    LogPrintf("%s: done\n", __func__);
}

/**
 * Signal handlers are very limited in what they are allowed to do.
 * The execution context the handler is invoked in is not guaranteed,
 * so we restrict handler operations to just touching variables:
 */
#ifndef WIN32
static void HandleSIGTERM(int)
{
    StartShutdown();
}

static void HandleSIGHUP(int)
{
    LogInstance().m_reopen_file = true;
}
#else
static BOOL WINAPI consoleCtrlHandler(DWORD dwCtrlType)
{
    StartShutdown();
    Sleep(INFINITE);
    return true;
}
#endif

#ifndef WIN32
static void registerSignalHandler(int signal, void(*handler)(int))
{
    struct sigaction sa;
    sa.sa_handler = handler;
    sigemptyset(&sa.sa_mask);
    sa.sa_flags = 0;
    sigaction(signal, &sa, nullptr);
}
#endif

static boost::signals2::connection rpc_notify_block_change_connection;
static void OnRPCStarted()
{
    rpc_notify_block_change_connection = uiInterface.NotifyBlockTip_connect(std::bind(RPCNotifyBlockChange, std::placeholders::_2));
}

static void OnRPCStopped()
{
    rpc_notify_block_change_connection.disconnect();
    RPCNotifyBlockChange(nullptr);
    g_best_block_cv.notify_all();
    LogPrint(BCLog::RPC, "RPC stopped.\n");
}

void SetupServerArgs(ArgsManager& argsman)
{
    SetupHelpOptions(argsman);
    argsman.AddArg("-help-debug", "Print help message with debugging options and exit", ArgsManager::ALLOW_ANY, OptionsCategory::DEBUG_TEST); // server-only for now

    init::AddLoggingArgs(argsman);

    const auto defaultBaseParams = CreateBaseChainParams(CBaseChainParams::MAIN);
    const auto testnetBaseParams = CreateBaseChainParams(CBaseChainParams::TESTNET);
    const auto signetBaseParams = CreateBaseChainParams(CBaseChainParams::SIGNET);
    const auto regtestBaseParams = CreateBaseChainParams(CBaseChainParams::REGTEST);
    const auto defaultChainParams = CreateChainParams(argsman, CBaseChainParams::MAIN);
    const auto testnetChainParams = CreateChainParams(argsman, CBaseChainParams::TESTNET);
    const auto signetChainParams = CreateChainParams(argsman, CBaseChainParams::SIGNET);
    const auto regtestChainParams = CreateChainParams(argsman, CBaseChainParams::REGTEST);

    // Hidden Options
    std::vector<std::string> hidden_args = {
        "-dbcrashratio", "-forcecompactdb",
        // GUI args. These will be overwritten by SetupUIArgs for the GUI
        "-choosedatadir", "-lang=<lang>", "-min", "-resetguisettings", "-splash", "-uiplatform"};

    argsman.AddArg("-version", "Print version and exit", ArgsManager::ALLOW_ANY, OptionsCategory::OPTIONS);
#if HAVE_SYSTEM
    argsman.AddArg("-alertnotify=<cmd>", "Execute command when an alert is raised (%s in cmd is replaced by message)", ArgsManager::ALLOW_ANY, OptionsCategory::OPTIONS);
#endif
    argsman.AddArg("-assumevalid=<hex>", strprintf("If this block is in the chain assume that it and its ancestors are valid and potentially skip their script verification (0 to verify all, default: %s, testnet: %s, signet: %s)", defaultChainParams->GetConsensus().defaultAssumeValid.GetHex(), testnetChainParams->GetConsensus().defaultAssumeValid.GetHex(), signetChainParams->GetConsensus().defaultAssumeValid.GetHex()), ArgsManager::ALLOW_ANY, OptionsCategory::OPTIONS);
    argsman.AddArg("-blocksdir=<dir>", "Specify directory to hold blocks subdirectory for *.dat files (default: <datadir>)", ArgsManager::ALLOW_ANY, OptionsCategory::OPTIONS);
    argsman.AddArg("-fastprune", "Use smaller block files and lower minimum prune height for testing purposes", ArgsManager::ALLOW_ANY | ArgsManager::DEBUG_ONLY, OptionsCategory::DEBUG_TEST);
#if HAVE_SYSTEM
    argsman.AddArg("-blocknotify=<cmd>", "Execute command when the best block changes (%s in cmd is replaced by block hash)", ArgsManager::ALLOW_ANY, OptionsCategory::OPTIONS);
#endif
    argsman.AddArg("-blockreconstructionextratxn=<n>", strprintf("Extra transactions to keep in memory for compact block reconstructions (default: %u)", DEFAULT_BLOCK_RECONSTRUCTION_EXTRA_TXN), ArgsManager::ALLOW_ANY, OptionsCategory::OPTIONS);
    argsman.AddArg("-blocksonly", strprintf("Whether to reject transactions from network peers. Automatic broadcast and rebroadcast of any transactions from inbound peers is disabled, unless the peer has the 'forcerelay' permission. RPC transactions are not affected. (default: %u)", DEFAULT_BLOCKSONLY), ArgsManager::ALLOW_ANY, OptionsCategory::OPTIONS);
    argsman.AddArg("-coinstatsindex", strprintf("Maintain coinstats index used by the gettxoutsetinfo RPC (default: %u)", DEFAULT_COINSTATSINDEX), ArgsManager::ALLOW_ANY, OptionsCategory::OPTIONS);
    argsman.AddArg("-conf=<file>", strprintf("Specify path to read-only configuration file. Relative paths will be prefixed by datadir location. (default: %s)", BITCOIN_CONF_FILENAME), ArgsManager::ALLOW_ANY, OptionsCategory::OPTIONS);
    argsman.AddArg("-datadir=<dir>", "Specify data directory", ArgsManager::ALLOW_ANY, OptionsCategory::OPTIONS);
    argsman.AddArg("-dbbatchsize", strprintf("Maximum database write batch size in bytes (default: %u)", nDefaultDbBatchSize), ArgsManager::ALLOW_ANY | ArgsManager::DEBUG_ONLY, OptionsCategory::OPTIONS);
    argsman.AddArg("-dbcache=<n>", strprintf("Maximum database cache size <n> MiB (%d to %d, default: %d). In addition, unused mempool memory is shared for this cache (see -maxmempool).", nMinDbCache, nMaxDbCache, nDefaultDbCache), ArgsManager::ALLOW_ANY, OptionsCategory::OPTIONS);
    argsman.AddArg("-includeconf=<file>", "Specify additional configuration file, relative to the -datadir path (only useable from configuration file, not command line)", ArgsManager::ALLOW_ANY, OptionsCategory::OPTIONS);
    argsman.AddArg("-loadblock=<file>", "Imports blocks from external file on startup", ArgsManager::ALLOW_ANY, OptionsCategory::OPTIONS);
    argsman.AddArg("-maxmempool=<n>", strprintf("Keep the transaction memory pool below <n> megabytes (default: %u)", DEFAULT_MAX_MEMPOOL_SIZE), ArgsManager::ALLOW_ANY, OptionsCategory::OPTIONS);
    argsman.AddArg("-maxorphantx=<n>", strprintf("Keep at most <n> unconnectable transactions in memory (default: %u)", DEFAULT_MAX_ORPHAN_TRANSACTIONS), ArgsManager::ALLOW_ANY, OptionsCategory::OPTIONS);
    argsman.AddArg("-mempoolexpiry=<n>", strprintf("Do not keep transactions in the mempool longer than <n> hours (default: %u)", DEFAULT_MEMPOOL_EXPIRY), ArgsManager::ALLOW_ANY, OptionsCategory::OPTIONS);
    argsman.AddArg("-minimumchainwork=<hex>", strprintf("Minimum work assumed to exist on a valid chain in hex (default: %s, testnet: %s, signet: %s)", defaultChainParams->GetConsensus().nMinimumChainWork.GetHex(), testnetChainParams->GetConsensus().nMinimumChainWork.GetHex(), signetChainParams->GetConsensus().nMinimumChainWork.GetHex()), ArgsManager::ALLOW_ANY | ArgsManager::DEBUG_ONLY, OptionsCategory::OPTIONS);
    argsman.AddArg("-par=<n>", strprintf("Set the number of script verification threads (%u to %d, 0 = auto, <0 = leave that many cores free, default: %d)",
        -GetNumCores(), MAX_SCRIPTCHECK_THREADS, DEFAULT_SCRIPTCHECK_THREADS), ArgsManager::ALLOW_ANY, OptionsCategory::OPTIONS);
    argsman.AddArg("-persistmempool", strprintf("Whether to save the mempool on shutdown and load on restart (default: %u)", DEFAULT_PERSIST_MEMPOOL), ArgsManager::ALLOW_ANY, OptionsCategory::OPTIONS);
    argsman.AddArg("-pid=<file>", strprintf("Specify pid file. Relative paths will be prefixed by a net-specific datadir location. (default: %s)", BITCOIN_PID_FILENAME), ArgsManager::ALLOW_ANY, OptionsCategory::OPTIONS);
    argsman.AddArg("-prune=<n>", strprintf("Reduce storage requirements by enabling pruning (deleting) of old blocks. This allows the pruneblockchain RPC to be called to delete specific blocks, and enables automatic pruning of old blocks if a target size in MiB is provided. This mode is incompatible with -txindex and -coinstatsindex. "
            "Warning: Reverting this setting requires re-downloading the entire blockchain. "
            "(default: 0 = disable pruning blocks, 1 = allow manual pruning via RPC, >=%u = automatically prune block files to stay under the specified target size in MiB)", MIN_DISK_SPACE_FOR_BLOCK_FILES / 1024 / 1024), ArgsManager::ALLOW_ANY, OptionsCategory::OPTIONS);
    argsman.AddArg("-reindex", "Rebuild chain state and block index from the blk*.dat files on disk", ArgsManager::ALLOW_ANY, OptionsCategory::OPTIONS);
    argsman.AddArg("-reindex-chainstate", "Rebuild chain state from the currently indexed blocks. When in pruning mode or if blocks on disk might be corrupted, use full -reindex instead.", ArgsManager::ALLOW_ANY, OptionsCategory::OPTIONS);
    argsman.AddArg("-settings=<file>", strprintf("Specify path to dynamic settings data file. Can be disabled with -nosettings. File is written at runtime and not meant to be edited by users (use %s instead for custom settings). Relative paths will be prefixed by datadir location. (default: %s)", BITCOIN_CONF_FILENAME, BITCOIN_SETTINGS_FILENAME), ArgsManager::ALLOW_ANY, OptionsCategory::OPTIONS);
    argsman.AddArg("-record-log-opcodes", "Logs all EVM LOG opcode operations to the file vmExecLogs.json", ArgsManager::ALLOW_ANY, OptionsCategory::OPTIONS);
#if HAVE_SYSTEM
    argsman.AddArg("-startupnotify=<cmd>", "Execute command on startup.", ArgsManager::ALLOW_ANY, OptionsCategory::OPTIONS);
#endif
#ifndef WIN32
    argsman.AddArg("-sysperms", "Create new files with system default permissions, instead of umask 077 (only effective with disabled wallet functionality)", ArgsManager::ALLOW_ANY, OptionsCategory::OPTIONS);
#else
    hidden_args.emplace_back("-sysperms");
#endif
    argsman.AddArg("-txindex", strprintf("Maintain a full transaction index, used by the getrawtransaction rpc call (default: %u)", DEFAULT_TXINDEX), ArgsManager::ALLOW_ANY, OptionsCategory::OPTIONS);
    argsman.AddArg("-blockfilterindex=<type>",
                 strprintf("Maintain an index of compact filters by block (default: %s, values: %s).", DEFAULT_BLOCKFILTERINDEX, ListBlockFilterTypes()) +
                 " If <type> is not supplied or if <type> = 1, indexes for all known types are enabled.",
                 ArgsManager::ALLOW_ANY, OptionsCategory::OPTIONS);
    argsman.AddArg("-logevents", strprintf("Maintain a full EVM log index, used by searchlogs and gettransactionreceipt rpc calls (default: %u)", DEFAULT_LOGEVENTS), ArgsManager::ALLOW_ANY, OptionsCategory::OPTIONS);
    argsman.AddArg("-addrindex", strprintf("Maintain a full address index (default: %u)", DEFAULT_ADDRINDEX), ArgsManager::ALLOW_ANY, OptionsCategory::OPTIONS);
    argsman.AddArg("-deleteblockchaindata", "Delete the local copy of the block chain data", ArgsManager::ALLOW_ANY, OptionsCategory::OPTIONS);
    argsman.AddArg("-forceinitialblocksdownloadmode", strprintf("Force initial blocks download mode for the node (default: %u)", DEFAULT_FORCE_INITIAL_BLOCKS_DOWNLOAD_MODE), ArgsManager::ALLOW_ANY, OptionsCategory::OPTIONS);

    argsman.AddArg("-addnode=<ip>", strprintf("Add a node to connect to and attempt to keep the connection open (see the addnode RPC help for more info). This option can be specified multiple times to add multiple nodes; connections are limited to %u at a time and are counted separately from the -maxconnections limit.", MAX_ADDNODE_CONNECTIONS), ArgsManager::ALLOW_ANY | ArgsManager::NETWORK_ONLY, OptionsCategory::CONNECTION);
    argsman.AddArg("-asmap=<file>", strprintf("Specify asn mapping used for bucketing of the peers (default: %s). Relative paths will be prefixed by the net-specific datadir location.", DEFAULT_ASMAP_FILENAME), ArgsManager::ALLOW_ANY, OptionsCategory::CONNECTION);
    argsman.AddArg("-bantime=<n>", strprintf("Default duration (in seconds) of manually configured bans (default: %u)", DEFAULT_MISBEHAVING_BANTIME), ArgsManager::ALLOW_ANY, OptionsCategory::CONNECTION);
    argsman.AddArg("-bind=<addr>[:<port>][=onion]", strprintf("Bind to given address and always listen on it (default: 0.0.0.0). Use [host]:port notation for IPv6. Append =onion to tag any incoming connections to that address and port as incoming Tor connections (default: 127.0.0.1:%u=onion, testnet: 127.0.0.1:%u=onion, signet: 127.0.0.1:%u=onion, regtest: 127.0.0.1:%u=onion)", defaultBaseParams->OnionServiceTargetPort(), testnetBaseParams->OnionServiceTargetPort(), signetBaseParams->OnionServiceTargetPort(), regtestBaseParams->OnionServiceTargetPort()), ArgsManager::ALLOW_ANY | ArgsManager::NETWORK_ONLY, OptionsCategory::CONNECTION);
    argsman.AddArg("-cjdnsreachable", "If set, then this host is configured for CJDNS (connecting to fc00::/8 addresses would lead us to the CJDNS network, see doc/cjdns.md) (default: 0)", ArgsManager::ALLOW_ANY, OptionsCategory::CONNECTION);
    argsman.AddArg("-connect=<ip>", "Connect only to the specified node; -noconnect disables automatic connections (the rules for this peer are the same as for -addnode). This option can be specified multiple times to connect to multiple nodes.", ArgsManager::ALLOW_ANY | ArgsManager::NETWORK_ONLY, OptionsCategory::CONNECTION);
    argsman.AddArg("-discover", "Discover own IP addresses (default: 1 when listening and no -externalip or -proxy)", ArgsManager::ALLOW_ANY, OptionsCategory::CONNECTION);
    argsman.AddArg("-dns", strprintf("Allow DNS lookups for -addnode, -seednode and -connect (default: %u)", DEFAULT_NAME_LOOKUP), ArgsManager::ALLOW_ANY, OptionsCategory::CONNECTION);
    argsman.AddArg("-dnsseed", strprintf("Query for peer addresses via DNS lookup, if low on addresses (default: %u unless -connect used)", DEFAULT_DNSSEED), ArgsManager::ALLOW_ANY, OptionsCategory::CONNECTION);
    argsman.AddArg("-externalip=<ip>", "Specify your own public address", ArgsManager::ALLOW_ANY, OptionsCategory::CONNECTION);
    argsman.AddArg("-fixedseeds", strprintf("Allow fixed seeds if DNS seeds don't provide peers (default: %u)", DEFAULT_FIXEDSEEDS), ArgsManager::ALLOW_ANY, OptionsCategory::CONNECTION);
    argsman.AddArg("-forcednsseed", strprintf("Always query for peer addresses via DNS lookup (default: %u)", DEFAULT_FORCEDNSSEED), ArgsManager::ALLOW_ANY, OptionsCategory::CONNECTION);
    argsman.AddArg("-listen", "Accept connections from outside (default: 1 if no -proxy or -connect)", ArgsManager::ALLOW_ANY, OptionsCategory::CONNECTION);
    argsman.AddArg("-listenonion", strprintf("Automatically create Tor onion service (default: %d)", DEFAULT_LISTEN_ONION), ArgsManager::ALLOW_ANY, OptionsCategory::CONNECTION);
    argsman.AddArg("-maxconnections=<n>", strprintf("Maintain at most <n> connections to peers (default: %u). This limit does not apply to connections manually added via -addnode or the addnode RPC, which have a separate limit of %u.", DEFAULT_MAX_PEER_CONNECTIONS, MAX_ADDNODE_CONNECTIONS), ArgsManager::ALLOW_ANY, OptionsCategory::CONNECTION);
    argsman.AddArg("-maxreceivebuffer=<n>", strprintf("Maximum per-connection receive buffer, <n>*1000 bytes (default: %u)", DEFAULT_MAXRECEIVEBUFFER), ArgsManager::ALLOW_ANY, OptionsCategory::CONNECTION);
    argsman.AddArg("-maxsendbuffer=<n>", strprintf("Maximum per-connection send buffer, <n>*1000 bytes (default: %u)", DEFAULT_MAXSENDBUFFER), ArgsManager::ALLOW_ANY, OptionsCategory::CONNECTION);
    argsman.AddArg("-maxtimeadjustment", strprintf("Maximum allowed median peer time offset adjustment. Local perspective of time may be influenced by outbound peers forward or backward by this amount (default: %u seconds).", DEFAULT_MAX_TIME_ADJUSTMENT), ArgsManager::ALLOW_ANY, OptionsCategory::CONNECTION);
    argsman.AddArg("-maxuploadtarget=<n>", strprintf("Tries to keep outbound traffic under the given target per 24h. Limit does not apply to peers with 'download' permission or blocks created within past week. 0 = no limit (default: %s). Optional suffix units [k|K|m|M|g|G|t|T] (default: M). Lowercase is 1000 base while uppercase is 1024 base", DEFAULT_MAX_UPLOAD_TARGET), ArgsManager::ALLOW_ANY, OptionsCategory::CONNECTION);
    argsman.AddArg("-onion=<ip:port>", "Use separate SOCKS5 proxy to reach peers via Tor onion services, set -noonion to disable (default: -proxy)", ArgsManager::ALLOW_ANY, OptionsCategory::CONNECTION);
    argsman.AddArg("-i2psam=<ip:port>", "I2P SAM proxy to reach I2P peers and accept I2P connections (default: none)", ArgsManager::ALLOW_ANY, OptionsCategory::CONNECTION);
    argsman.AddArg("-i2pacceptincoming", "If set and -i2psam is also set then incoming I2P connections are accepted via the SAM proxy. If this is not set but -i2psam is set then only outgoing connections will be made to the I2P network. Ignored if -i2psam is not set. Listening for incoming I2P connections is done through the SAM proxy, not by binding to a local address and port (default: 1)", ArgsManager::ALLOW_ANY, OptionsCategory::CONNECTION);
    argsman.AddArg("-onlynet=<net>", "Make automatic outbound connections only to network <net> (" + Join(GetNetworkNames(), ", ") + "). Inbound and manual connections are not affected by this option. It can be specified multiple times to allow multiple networks.", ArgsManager::ALLOW_ANY, OptionsCategory::CONNECTION);
    argsman.AddArg("-peerbloomfilters", strprintf("Support filtering of blocks and transaction with bloom filters (default: %u)", DEFAULT_PEERBLOOMFILTERS), ArgsManager::ALLOW_ANY, OptionsCategory::CONNECTION);
    argsman.AddArg("-peerblockfilters", strprintf("Serve compact block filters to peers per BIP 157 (default: %u)", DEFAULT_PEERBLOCKFILTERS), ArgsManager::ALLOW_ANY, OptionsCategory::CONNECTION);
    argsman.AddArg("-permitbaremultisig", strprintf("Relay non-P2SH multisig (default: %u)", DEFAULT_PERMIT_BAREMULTISIG), ArgsManager::ALLOW_ANY, OptionsCategory::CONNECTION);
    // TODO: remove the sentence "Nodes not using ... incoming connections." once the changes from
    // https://github.com/bitcoin/bitcoin/pull/23542 have become widespread.
    argsman.AddArg("-port=<port>", strprintf("Listen for connections on <port>. Nodes not using the default ports (default: %u, testnet: %u, signet: %u, regtest: %u) are unlikely to get incoming connections. Not relevant for I2P (see doc/i2p.md).", defaultChainParams->GetDefaultPort(), testnetChainParams->GetDefaultPort(), signetChainParams->GetDefaultPort(), regtestChainParams->GetDefaultPort()), ArgsManager::ALLOW_ANY | ArgsManager::NETWORK_ONLY, OptionsCategory::CONNECTION);
    argsman.AddArg("-proxy=<ip:port>", "Connect through SOCKS5 proxy, set -noproxy to disable (default: disabled)", ArgsManager::ALLOW_ANY, OptionsCategory::CONNECTION);
    argsman.AddArg("-proxyrandomize", strprintf("Randomize credentials for every proxy connection. This enables Tor stream isolation (default: %u)", DEFAULT_PROXYRANDOMIZE), ArgsManager::ALLOW_ANY, OptionsCategory::CONNECTION);
    argsman.AddArg("-seednode=<ip>", "Connect to a node to retrieve peer addresses, and disconnect. This option can be specified multiple times to connect to multiple nodes.", ArgsManager::ALLOW_ANY, OptionsCategory::CONNECTION);
    argsman.AddArg("-networkactive", "Enable all P2P network activity (default: 1). Can be changed by the setnetworkactive RPC command", ArgsManager::ALLOW_ANY, OptionsCategory::CONNECTION);
    argsman.AddArg("-timeout=<n>", strprintf("Specify socket connection timeout in milliseconds. If an initial attempt to connect is unsuccessful after this amount of time, drop it (minimum: 1, default: %d)", DEFAULT_CONNECT_TIMEOUT), ArgsManager::ALLOW_ANY, OptionsCategory::CONNECTION);
    argsman.AddArg("-peertimeout=<n>", strprintf("Specify a p2p connection timeout delay in seconds. After connecting to a peer, wait this amount of time before considering disconnection based on inactivity (minimum: 1, default: %d)", DEFAULT_PEER_CONNECT_TIMEOUT), ArgsManager::ALLOW_ANY | ArgsManager::DEBUG_ONLY, OptionsCategory::CONNECTION);
    argsman.AddArg("-torcontrol=<ip>:<port>", strprintf("Tor control port to use if onion listening enabled (default: %s)", DEFAULT_TOR_CONTROL), ArgsManager::ALLOW_ANY, OptionsCategory::CONNECTION);
    argsman.AddArg("-torpassword=<pass>", "Tor control port password (default: empty)", ArgsManager::ALLOW_ANY | ArgsManager::SENSITIVE, OptionsCategory::CONNECTION);
    argsman.AddArg("-dgpstorage", "Receiving data from DGP via storage (default: -dgpevm)", ArgsManager::ALLOW_ANY, OptionsCategory::CONNECTION);
    argsman.AddArg("-dgpevm", "Receiving data from DGP via a contract call (default: -dgpevm)", ArgsManager::ALLOW_ANY, OptionsCategory::CONNECTION);
    argsman.AddArg("-hwitoolpath=<path>", "Specify HWI tool path", ArgsManager::ALLOW_ANY, OptionsCategory::OPTIONS);
#ifdef USE_UPNP
#if USE_UPNP
    argsman.AddArg("-upnp", "Use UPnP to map the listening port (default: 1 when listening and no -proxy)", ArgsManager::ALLOW_ANY, OptionsCategory::CONNECTION);
#else
    argsman.AddArg("-upnp", strprintf("Use UPnP to map the listening port (default: %u)", 0), ArgsManager::ALLOW_ANY, OptionsCategory::CONNECTION);
#endif
#else
    hidden_args.emplace_back("-upnp");
#endif
#ifdef USE_NATPMP
    argsman.AddArg("-natpmp", strprintf("Use NAT-PMP to map the listening port (default: %s)", DEFAULT_NATPMP ? "1 when listening and no -proxy" : "0"), ArgsManager::ALLOW_ANY, OptionsCategory::CONNECTION);
#else
    hidden_args.emplace_back("-natpmp");
#endif // USE_NATPMP
    argsman.AddArg("-whitebind=<[permissions@]addr>", "Bind to the given address and add permission flags to the peers connecting to it. "
        "Use [host]:port notation for IPv6. Allowed permissions: " + Join(NET_PERMISSIONS_DOC, ", ") + ". "
        "Specify multiple permissions separated by commas (default: download,noban,mempool,relay). Can be specified multiple times.", ArgsManager::ALLOW_ANY, OptionsCategory::CONNECTION);

    argsman.AddArg("-whitelist=<[permissions@]IP address or network>", "Add permission flags to the peers connecting from the given IP address (e.g. 1.2.3.4) or "
        "CIDR-notated network (e.g. 1.2.3.0/24). Uses the same permissions as "
        "-whitebind. Can be specified multiple times." , ArgsManager::ALLOW_ANY, OptionsCategory::CONNECTION);

    g_wallet_init_interface.AddWalletOptions(argsman);

#if ENABLE_ZMQ
    argsman.AddArg("-zmqpubhashblock=<address>", "Enable publish hash block in <address>", ArgsManager::ALLOW_ANY, OptionsCategory::ZMQ);
    argsman.AddArg("-zmqpubhashtx=<address>", "Enable publish hash transaction in <address>", ArgsManager::ALLOW_ANY, OptionsCategory::ZMQ);
    argsman.AddArg("-zmqpubrawblock=<address>", "Enable publish raw block in <address>", ArgsManager::ALLOW_ANY, OptionsCategory::ZMQ);
    argsman.AddArg("-zmqpubrawtx=<address>", "Enable publish raw transaction in <address>", ArgsManager::ALLOW_ANY, OptionsCategory::ZMQ);
    argsman.AddArg("-zmqpubsequence=<address>", "Enable publish hash block and tx sequence in <address>", ArgsManager::ALLOW_ANY, OptionsCategory::ZMQ);
    argsman.AddArg("-zmqpubhashblockhwm=<n>", strprintf("Set publish hash block outbound message high water mark (default: %d)", CZMQAbstractNotifier::DEFAULT_ZMQ_SNDHWM), ArgsManager::ALLOW_ANY, OptionsCategory::ZMQ);
    argsman.AddArg("-zmqpubhashtxhwm=<n>", strprintf("Set publish hash transaction outbound message high water mark (default: %d)", CZMQAbstractNotifier::DEFAULT_ZMQ_SNDHWM), ArgsManager::ALLOW_ANY, OptionsCategory::ZMQ);
    argsman.AddArg("-zmqpubrawblockhwm=<n>", strprintf("Set publish raw block outbound message high water mark (default: %d)", CZMQAbstractNotifier::DEFAULT_ZMQ_SNDHWM), ArgsManager::ALLOW_ANY, OptionsCategory::ZMQ);
    argsman.AddArg("-zmqpubrawtxhwm=<n>", strprintf("Set publish raw transaction outbound message high water mark (default: %d)", CZMQAbstractNotifier::DEFAULT_ZMQ_SNDHWM), ArgsManager::ALLOW_ANY, OptionsCategory::ZMQ);
    argsman.AddArg("-zmqpubsequencehwm=<n>", strprintf("Set publish hash sequence message high water mark (default: %d)", CZMQAbstractNotifier::DEFAULT_ZMQ_SNDHWM), ArgsManager::ALLOW_ANY, OptionsCategory::ZMQ);
#else
    hidden_args.emplace_back("-zmqpubhashblock=<address>");
    hidden_args.emplace_back("-zmqpubhashtx=<address>");
    hidden_args.emplace_back("-zmqpubrawblock=<address>");
    hidden_args.emplace_back("-zmqpubrawtx=<address>");
    hidden_args.emplace_back("-zmqpubsequence=<n>");
    hidden_args.emplace_back("-zmqpubhashblockhwm=<n>");
    hidden_args.emplace_back("-zmqpubhashtxhwm=<n>");
    hidden_args.emplace_back("-zmqpubrawblockhwm=<n>");
    hidden_args.emplace_back("-zmqpubrawtxhwm=<n>");
    hidden_args.emplace_back("-zmqpubsequencehwm=<n>");
#endif

    argsman.AddArg("-checkblocks=<n>", strprintf("How many blocks to check at startup (default: %u, 0 = all)", DEFAULT_CHECKBLOCKS), ArgsManager::ALLOW_ANY | ArgsManager::DEBUG_ONLY, OptionsCategory::DEBUG_TEST);
    argsman.AddArg("-checklevel=<n>", strprintf("How thorough the block verification of -checkblocks is: %s (0-4, default: %u)", Join(CHECKLEVEL_DOC, ", "), DEFAULT_CHECKLEVEL), ArgsManager::ALLOW_ANY | ArgsManager::DEBUG_ONLY, OptionsCategory::DEBUG_TEST);
    argsman.AddArg("-checkblockindex", strprintf("Do a consistency check for the block tree, chainstate, and other validation data structures occasionally. (default: %u, regtest: %u)", defaultChainParams->DefaultConsistencyChecks(), regtestChainParams->DefaultConsistencyChecks()), ArgsManager::ALLOW_ANY | ArgsManager::DEBUG_ONLY, OptionsCategory::DEBUG_TEST);
    argsman.AddArg("-checkaddrman=<n>", strprintf("Run addrman consistency checks every <n> operations. Use 0 to disable. (default: %u)", DEFAULT_ADDRMAN_CONSISTENCY_CHECKS), ArgsManager::ALLOW_ANY | ArgsManager::DEBUG_ONLY, OptionsCategory::DEBUG_TEST);
    argsman.AddArg("-checkmempool=<n>", strprintf("Run mempool consistency checks every <n> transactions. Use 0 to disable. (default: %u, regtest: %u)", defaultChainParams->DefaultConsistencyChecks(), regtestChainParams->DefaultConsistencyChecks()), ArgsManager::ALLOW_ANY | ArgsManager::DEBUG_ONLY, OptionsCategory::DEBUG_TEST);
    argsman.AddArg("-checkpoints", strprintf("Enable rejection of any forks from the known historical chain until block %s (default: %u)", defaultChainParams->Checkpoints().GetHeight(), DEFAULT_CHECKPOINTS_ENABLED), ArgsManager::ALLOW_ANY | ArgsManager::DEBUG_ONLY, OptionsCategory::DEBUG_TEST);
    argsman.AddArg("-deprecatedrpc=<method>", "Allows deprecated RPC method(s) to be used", ArgsManager::ALLOW_ANY | ArgsManager::DEBUG_ONLY, OptionsCategory::DEBUG_TEST);
    argsman.AddArg("-stopafterblockimport", strprintf("Stop running after importing blocks from disk (default: %u)", DEFAULT_STOPAFTERBLOCKIMPORT), ArgsManager::ALLOW_ANY | ArgsManager::DEBUG_ONLY, OptionsCategory::DEBUG_TEST);
    argsman.AddArg("-stopatheight", strprintf("Stop running after reaching the given height in the main chain (default: %u)", DEFAULT_STOPATHEIGHT), ArgsManager::ALLOW_ANY | ArgsManager::DEBUG_ONLY, OptionsCategory::DEBUG_TEST);
    argsman.AddArg("-limitancestorcount=<n>", strprintf("Do not accept transactions if number of in-mempool ancestors is <n> or more (default: %u)", DEFAULT_ANCESTOR_LIMIT), ArgsManager::ALLOW_ANY | ArgsManager::DEBUG_ONLY, OptionsCategory::DEBUG_TEST);
    argsman.AddArg("-limitancestorsize=<n>", strprintf("Do not accept transactions whose size with all in-mempool ancestors exceeds <n> kilobytes (default: %u)", DEFAULT_ANCESTOR_SIZE_LIMIT), ArgsManager::ALLOW_ANY | ArgsManager::DEBUG_ONLY, OptionsCategory::DEBUG_TEST);
    argsman.AddArg("-limitdescendantcount=<n>", strprintf("Do not accept transactions if any ancestor would have <n> or more in-mempool descendants (default: %u)", DEFAULT_DESCENDANT_LIMIT), ArgsManager::ALLOW_ANY | ArgsManager::DEBUG_ONLY, OptionsCategory::DEBUG_TEST);
    argsman.AddArg("-limitdescendantsize=<n>", strprintf("Do not accept transactions if any ancestor would have more than <n> kilobytes of in-mempool descendants (default: %u).", DEFAULT_DESCENDANT_SIZE_LIMIT), ArgsManager::ALLOW_ANY | ArgsManager::DEBUG_ONLY, OptionsCategory::DEBUG_TEST);
    argsman.AddArg("-addrmantest", "Allows to test address relay on localhost", ArgsManager::ALLOW_ANY | ArgsManager::DEBUG_ONLY, OptionsCategory::DEBUG_TEST);
<<<<<<< HEAD
    argsman.AddArg("-capturemessages", "Capture all P2P messages to disk", ArgsManager::ALLOW_BOOL | ArgsManager::DEBUG_ONLY, OptionsCategory::DEBUG_TEST);
=======
    argsman.AddArg("-capturemessages", "Capture all P2P messages to disk", ArgsManager::ALLOW_ANY | ArgsManager::DEBUG_ONLY, OptionsCategory::DEBUG_TEST);
>>>>>>> ec86f1e9
    argsman.AddArg("-showevmlogs", strprintf("Print evm logs to console (default: %u)", DEFAULT_SHOWEVMLOGS), ArgsManager::ALLOW_ANY, OptionsCategory::DEBUG_TEST);
    argsman.AddArg("-mocktime=<n>", "Replace actual time with " + UNIX_EPOCH_TIME + " (default: 0)", ArgsManager::ALLOW_ANY | ArgsManager::DEBUG_ONLY, OptionsCategory::DEBUG_TEST);
    argsman.AddArg("-maxsigcachesize=<n>", strprintf("Limit sum of signature cache and script execution cache sizes to <n> MiB (default: %u)", DEFAULT_MAX_SIG_CACHE_SIZE), ArgsManager::ALLOW_ANY | ArgsManager::DEBUG_ONLY, OptionsCategory::DEBUG_TEST);
    argsman.AddArg("-maxtipage=<n>", strprintf("Maximum tip age in seconds to consider node in initial block download (default: %u)", DEFAULT_MAX_TIP_AGE), ArgsManager::ALLOW_ANY | ArgsManager::DEBUG_ONLY, OptionsCategory::DEBUG_TEST);
    argsman.AddArg("-minmempoolgaslimit=<limit>", strprintf("The minimum transaction gas limit we are willing to accept into the mempool (default: %s)",MEMPOOL_MIN_GAS_LIMIT), ArgsManager::ALLOW_ANY, OptionsCategory::DEBUG_TEST);
    argsman.AddArg("-printpriority", strprintf("Log transaction fee rate in " + CURRENCY_UNIT + "/kvB when mining blocks (default: %u)", DEFAULT_PRINTPRIORITY), ArgsManager::ALLOW_ANY | ArgsManager::DEBUG_ONLY, OptionsCategory::DEBUG_TEST);
    argsman.AddArg("-uacomment=<cmt>", "Append comment to the user agent string", ArgsManager::ALLOW_ANY, OptionsCategory::DEBUG_TEST);
    argsman.AddArg("-opsenderheight=<n>", "Use given block height to check opsender fork (regtest-only)", ArgsManager::ALLOW_ANY, OptionsCategory::DEBUG_TEST);
    argsman.AddArg("-btcecrecoverheight=<n>", "Use given block height to check btc_ecrecover fork (regtest-only)", ArgsManager::ALLOW_ANY, OptionsCategory::DEBUG_TEST);
    argsman.AddArg("-constantinopleheight=<n>", "Use given block height to check constantinople fork (regtest-only)", ArgsManager::ALLOW_ANY, OptionsCategory::DEBUG_TEST);
    argsman.AddArg("-difficultychangeheight=<n>", "Use given block height to check difficulty change fork (regtest-only)", ArgsManager::ALLOW_ANY, OptionsCategory::DEBUG_TEST);
    argsman.AddArg("-offlinestakingheight=<n>", "Use given block height to check offline staking fork (regtest-only)", ArgsManager::ALLOW_ANY, OptionsCategory::DEBUG_TEST);
    argsman.AddArg("-delegationsaddress=<adr>", "Use given contract delegations address for offline staking fork (regtest-only)", ArgsManager::ALLOW_ANY, OptionsCategory::DEBUG_TEST);
    argsman.AddArg("-lastmposheight=<n>", "Use given block height to check remove mpos fork (regtest-only)", ArgsManager::ALLOW_ANY, OptionsCategory::DEBUG_TEST);
    argsman.AddArg("-reduceblocktimeheight=<n>", "Use given block height to check blocks with reduced target spacing (regtest-only)", ArgsManager::ALLOW_ANY, OptionsCategory::DEBUG_TEST);
    argsman.AddArg("-powallowmindifficultyblocks", "Use given value for pow allow min difficulty blocks parameter (regtest-only, default: 1)", ArgsManager::ALLOW_ANY, OptionsCategory::DEBUG_TEST);
    argsman.AddArg("-pownoretargeting", "Use given value for pow no retargeting parameter (regtest-only, default: 1)", ArgsManager::ALLOW_ANY, OptionsCategory::DEBUG_TEST);
    argsman.AddArg("-posnoretargeting", "Use given value for pos no retargeting parameter (regtest-only, default: 1)", ArgsManager::ALLOW_ANY, OptionsCategory::DEBUG_TEST);
    argsman.AddArg("-muirglacierheight=<n>", "Use given block height to check contracts with EVM Muir Glacier (regtest-only)", ArgsManager::ALLOW_ANY, OptionsCategory::DEBUG_TEST);
    argsman.AddArg("-londonheight=<n>", "Use given block height to check contracts with EVM London (regtest-only)", ArgsManager::ALLOW_ANY, OptionsCategory::DEBUG_TEST);
    argsman.AddArg("-taprootheight=<n>", "Use given block height to check taproot (regtest-only)", ArgsManager::ALLOW_ANY, OptionsCategory::DEBUG_TEST);
<<<<<<< HEAD
=======

>>>>>>> ec86f1e9

    SetupChainParamsBaseOptions(argsman);

    argsman.AddArg("-acceptnonstdtxn", strprintf("Relay and mine \"non-standard\" transactions (%sdefault: %u)", "testnet/regtest only; ", !testnetChainParams->RequireStandard()), ArgsManager::ALLOW_ANY | ArgsManager::DEBUG_ONLY, OptionsCategory::NODE_RELAY);
    argsman.AddArg("-incrementalrelayfee=<amt>", strprintf("Fee rate (in %s/kvB) used to define cost of relay, used for mempool limiting and BIP 125 replacement. (default: %s)", CURRENCY_UNIT, FormatMoney(DEFAULT_INCREMENTAL_RELAY_FEE)), ArgsManager::ALLOW_ANY | ArgsManager::DEBUG_ONLY, OptionsCategory::NODE_RELAY);
    argsman.AddArg("-dustrelayfee=<amt>", strprintf("Fee rate (in %s/kvB) used to define dust, the value of an output such that it will cost more than its value in fees at this fee rate to spend it. (default: %s)", CURRENCY_UNIT, FormatMoney(DUST_RELAY_TX_FEE)), ArgsManager::ALLOW_ANY | ArgsManager::DEBUG_ONLY, OptionsCategory::NODE_RELAY);
    argsman.AddArg("-bytespersigop", strprintf("Equivalent bytes per sigop in transactions for relay and mining (default: %u)", DEFAULT_BYTES_PER_SIGOP), ArgsManager::ALLOW_ANY, OptionsCategory::NODE_RELAY);
    argsman.AddArg("-datacarrier", strprintf("Relay and mine data carrier transactions (default: %u)", DEFAULT_ACCEPT_DATACARRIER), ArgsManager::ALLOW_ANY, OptionsCategory::NODE_RELAY);
    argsman.AddArg("-datacarriersize", strprintf("Maximum size of data in data carrier transactions we relay and mine (default: %u)", MAX_OP_RETURN_RELAY), ArgsManager::ALLOW_ANY, OptionsCategory::NODE_RELAY);
    argsman.AddArg("-minrelaytxfee=<amt>", strprintf("Fees (in %s/kvB) smaller than this are considered zero fee for relaying, mining and transaction creation (default: %s)",
        CURRENCY_UNIT, FormatMoney(DEFAULT_MIN_RELAY_TX_FEE)), ArgsManager::ALLOW_ANY, OptionsCategory::NODE_RELAY);
    argsman.AddArg("-whitelistforcerelay", strprintf("Add 'forcerelay' permission to whitelisted inbound peers with default permissions. This will relay transactions even if the transactions were already in the mempool. (default: %d)", DEFAULT_WHITELISTFORCERELAY), ArgsManager::ALLOW_ANY, OptionsCategory::NODE_RELAY);
    argsman.AddArg("-whitelistrelay", strprintf("Add 'relay' permission to whitelisted inbound peers with default permissions. This will accept relayed transactions even when not relaying transactions (default: %d)", DEFAULT_WHITELISTRELAY), ArgsManager::ALLOW_ANY, OptionsCategory::NODE_RELAY);


    argsman.AddArg("-blockmaxweight=<n>", strprintf("Set maximum BIP141 block weight (default: %d)", DEFAULT_BLOCK_MAX_WEIGHT), ArgsManager::ALLOW_ANY, OptionsCategory::BLOCK_CREATION);
    argsman.AddArg("-blockmintxfee=<amt>", strprintf("Set lowest fee rate (in %s/kvB) for transactions to be included in block creation. (default: %s)", CURRENCY_UNIT, FormatMoney(DEFAULT_BLOCK_MIN_TX_FEE)), ArgsManager::ALLOW_ANY, OptionsCategory::BLOCK_CREATION);
    argsman.AddArg("-blockversion=<n>", "Override block version to test forking scenarios", ArgsManager::ALLOW_ANY | ArgsManager::DEBUG_ONLY, OptionsCategory::BLOCK_CREATION);

    argsman.AddArg("-staker-min-tx-gas-price=<amt>", "Any contract execution with a gas price below this will not be included in a block (defaults to the value specified by the DGP)", ArgsManager::ALLOW_ANY, OptionsCategory::BLOCK_CREATION);
    argsman.AddArg("-staker-max-tx-gas-limit=<n>", "Any contract execution with a gas limit over this amount will not be included in a block (defaults to soft block gas limit)", ArgsManager::ALLOW_ANY, OptionsCategory::BLOCK_CREATION);
    argsman.AddArg("-staker-soft-block-gas-limit=<n>", "After this amount of gas is surpassed in a block, no more contract executions will be added to the block (defaults to consensus-critical maximum block gas limit)", ArgsManager::ALLOW_ANY, OptionsCategory::BLOCK_CREATION);
    argsman.AddArg("-aggressive-staking", "Check more often to publish immediately when valid block is found.", ArgsManager::ALLOW_ANY, OptionsCategory::BLOCK_CREATION);
    argsman.AddArg("-emergencystaking", "Emergency staking without blockchain synchronization.", ArgsManager::ALLOW_ANY, OptionsCategory::BLOCK_CREATION);

    argsman.AddArg("-rest", strprintf("Accept public REST requests (default: %u)", DEFAULT_REST_ENABLE), ArgsManager::ALLOW_ANY, OptionsCategory::RPC);
    argsman.AddArg("-rpcallowip=<ip>", "Allow JSON-RPC connections from specified source. Valid for <ip> are a single IP (e.g. 1.2.3.4), a network/netmask (e.g. 1.2.3.4/255.255.255.0) or a network/CIDR (e.g. 1.2.3.4/24). This option can be specified multiple times", ArgsManager::ALLOW_ANY, OptionsCategory::RPC);
    argsman.AddArg("-rpcauth=<userpw>", "Username and HMAC-SHA-256 hashed password for JSON-RPC connections. The field <userpw> comes in the format: <USERNAME>:<SALT>$<HASH>. A canonical python script is included in share/rpcauth. The client then connects normally using the rpcuser=<USERNAME>/rpcpassword=<PASSWORD> pair of arguments. This option can be specified multiple times", ArgsManager::ALLOW_ANY | ArgsManager::SENSITIVE, OptionsCategory::RPC);
    argsman.AddArg("-rpcbind=<addr>[:port]", "Bind to given address to listen for JSON-RPC connections. Do not expose the RPC server to untrusted networks such as the public internet! This option is ignored unless -rpcallowip is also passed. Port is optional and overrides -rpcport. Use [host]:port notation for IPv6. This option can be specified multiple times (default: 127.0.0.1 and ::1 i.e., localhost)", ArgsManager::ALLOW_ANY | ArgsManager::NETWORK_ONLY | ArgsManager::SENSITIVE, OptionsCategory::RPC);
    argsman.AddArg("-rpccookiefile=<loc>", "Location of the auth cookie. Relative paths will be prefixed by a net-specific datadir location. (default: data dir)", ArgsManager::ALLOW_ANY, OptionsCategory::RPC);
    argsman.AddArg("-rpcpassword=<pw>", "Password for JSON-RPC connections", ArgsManager::ALLOW_ANY | ArgsManager::SENSITIVE, OptionsCategory::RPC);
    argsman.AddArg("-rpcport=<port>", strprintf("Listen for JSON-RPC connections on <port> (default: %u, testnet: %u, signet: %u, regtest: %u)", defaultBaseParams->RPCPort(), testnetBaseParams->RPCPort(), signetBaseParams->RPCPort(), regtestBaseParams->RPCPort()), ArgsManager::ALLOW_ANY | ArgsManager::NETWORK_ONLY, OptionsCategory::RPC);
    argsman.AddArg("-rpcserialversion", strprintf("Sets the serialization of raw transaction or block hex returned in non-verbose mode, non-segwit(0) or segwit(1) (default: %d)", DEFAULT_RPC_SERIALIZE_VERSION), ArgsManager::ALLOW_ANY, OptionsCategory::RPC);
    argsman.AddArg("-rpcservertimeout=<n>", strprintf("Timeout during HTTP requests (default: %d)", DEFAULT_HTTP_SERVER_TIMEOUT), ArgsManager::ALLOW_ANY | ArgsManager::DEBUG_ONLY, OptionsCategory::RPC);
    argsman.AddArg("-rpcthreads=<n>", strprintf("Set the number of threads to service RPC calls (default: %d)", DEFAULT_HTTP_THREADS), ArgsManager::ALLOW_ANY, OptionsCategory::RPC);
    argsman.AddArg("-rpcuser=<user>", "Username for JSON-RPC connections", ArgsManager::ALLOW_ANY | ArgsManager::SENSITIVE, OptionsCategory::RPC);
    argsman.AddArg("-rpcwhitelist=<whitelist>", "Set a whitelist to filter incoming RPC calls for a specific user. The field <whitelist> comes in the format: <USERNAME>:<rpc 1>,<rpc 2>,...,<rpc n>. If multiple whitelists are set for a given user, they are set-intersected. See -rpcwhitelistdefault documentation for information on default whitelist behavior.", ArgsManager::ALLOW_ANY, OptionsCategory::RPC);
    argsman.AddArg("-rpcwhitelistdefault", "Sets default behavior for rpc whitelisting. Unless rpcwhitelistdefault is set to 0, if any -rpcwhitelist is set, the rpc server acts as if all rpc users are subject to empty-unless-otherwise-specified whitelists. If rpcwhitelistdefault is set to 1 and no -rpcwhitelist is set, rpc server acts as if all rpc users are subject to empty whitelists.", ArgsManager::ALLOW_ANY, OptionsCategory::RPC);
    argsman.AddArg("-rpcworkqueue=<n>", strprintf("Set the depth of the work queue to service RPC calls (default: %d)", DEFAULT_HTTP_WORKQUEUE), ArgsManager::ALLOW_ANY | ArgsManager::DEBUG_ONLY, OptionsCategory::RPC);
    argsman.AddArg("-server", "Accept command line and JSON-RPC commands", ArgsManager::ALLOW_ANY, OptionsCategory::RPC);

#if HAVE_DECL_FORK
    argsman.AddArg("-daemon", strprintf("Run in the background as a daemon and accept commands (default: %d)", DEFAULT_DAEMON), ArgsManager::ALLOW_ANY, OptionsCategory::OPTIONS);
    argsman.AddArg("-daemonwait", strprintf("Wait for initialization to be finished before exiting. This implies -daemon (default: %d)", DEFAULT_DAEMONWAIT), ArgsManager::ALLOW_ANY, OptionsCategory::OPTIONS);
#else
    hidden_args.emplace_back("-daemon");
    hidden_args.emplace_back("-daemonwait");
#endif
    argsman.AddArg("-headerspamfilter=<n>", strprintf("Use header spam filter (default: %u)", DEFAULT_HEADER_SPAM_FILTER), ArgsManager::ALLOW_ANY, OptionsCategory::OPTIONS);
    argsman.AddArg("-headerspamfiltermaxsize=<n>", strprintf("Maximum size of the list of indexes in the header spam filter (default: %u)", DEFAULT_HEADER_SPAM_FILTER_MAX_SIZE), ArgsManager::ALLOW_ANY, OptionsCategory::OPTIONS);
    argsman.AddArg("-headerspamfiltermaxavg=<n>", strprintf("Maximum average size of an index occurrence in the header spam filter (default: %u)", DEFAULT_HEADER_SPAM_FILTER_MAX_AVG), ArgsManager::ALLOW_ANY, OptionsCategory::OPTIONS);
    argsman.AddArg("-headerspamfilterignoreport=<n>", strprintf("Ignore the port in the ip address when looking for header spam, determine whether or not multiple nodes can be on the same IP (default: %u)", DEFAULT_HEADER_SPAM_FILTER_IGNORE_PORT), ArgsManager::ALLOW_ANY, OptionsCategory::OPTIONS);
    argsman.AddArg("-cleanblockindex=<true/false>", "Clean block index (enabled by default)", ArgsManager::ALLOW_ANY, OptionsCategory::OPTIONS);
    argsman.AddArg("-cleanblockindextimeout=<n>", "Clean block index periodically after some time (default 600 seconds)", ArgsManager::ALLOW_ANY, OptionsCategory::OPTIONS);
    argsman.AddArg("-stakingallowlist=<address>", "Allow list delegate address. Can be specified multiple times to add multiple addresses.", ArgsManager::ALLOW_ANY, OptionsCategory::OPTIONS);
    argsman.AddArg("-stakingexcludelist=<address>", "Exclude list delegate address. Can be specified multiple times to add multiple addresses.", ArgsManager::ALLOW_ANY, OptionsCategory::OPTIONS);
<<<<<<< HEAD
=======

#if defined(USE_SYSCALL_SANDBOX)
    argsman.AddArg("-sandbox=<mode>", "Use the experimental syscall sandbox in the specified mode (-sandbox=log-and-abort or -sandbox=abort). Allow only expected syscalls to be used by bitcoind. Note that this is an experimental new feature that may cause bitcoind to exit or crash unexpectedly: use with caution. In the \"log-and-abort\" mode the invocation of an unexpected syscall results in a debug handler being invoked which will log the incident and terminate the program (without executing the unexpected syscall). In the \"abort\" mode the invocation of an unexpected syscall results in the entire process being killed immediately by the kernel without executing the unexpected syscall.", ArgsManager::ALLOW_ANY, OptionsCategory::OPTIONS);
#endif // USE_SYSCALL_SANDBOX
>>>>>>> ec86f1e9

    // Add the hidden options
    argsman.AddHiddenArgs(hidden_args);
}

<<<<<<< HEAD
std::string LicenseInfo()
{
    const std::string URL_SOURCE_CODE = "<https://github.com/qtumproject/qtum>";

    return CopyrightHolders(strprintf(_("Copyright (C) %i").translated, COPYRIGHT_YEAR) + " ") + "\n" +
           "\n" +
           strprintf(_("Please contribute if you find %s useful. "
                       "Visit %s for further information about the software.").translated,
               PACKAGE_NAME, "<" PACKAGE_URL ">") +
           "\n" +
           strprintf(_("The source code is available from %s.").translated,
               URL_SOURCE_CODE) +
           "\n" +
           "\n" +
           _("This is experimental software.").translated + "\n" +
           strprintf(_("Distributed under the MIT software license, see the accompanying file %s or %s").translated, "COPYING", "<https://opensource.org/licenses/MIT>") +
           "\n";
}

=======
>>>>>>> ec86f1e9
static bool fHaveGenesis = false;
static Mutex g_genesis_wait_mutex;
static std::condition_variable g_genesis_wait_cv;

static void BlockNotifyGenesisWait(const CBlockIndex* pBlockIndex)
{
    if (pBlockIndex != nullptr) {
        {
            LOCK(g_genesis_wait_mutex);
            fHaveGenesis = true;
        }
        g_genesis_wait_cv.notify_all();
    }
}

// Delete local blockchain data
void DeleteBlockChainData()
{
    // Delete block chain data paths
    fs::path datadir = gArgs.GetDataDirNet();
    fs::remove_all(datadir / "chainstate");
    fs::remove_all(gArgs.GetBlocksDirPath());
    fs::remove_all(datadir / "stateQtum");
    fs::remove(datadir / "banlist.dat");
    fs::remove(datadir / FEE_ESTIMATES_FILENAME);
    fs::remove(datadir / "mempool.dat");
}

#if HAVE_SYSTEM
static void StartupNotify(const ArgsManager& args)
{
    std::string cmd = args.GetArg("-startupnotify", "");
    if (!cmd.empty()) {
        std::thread t(runCommand, cmd);
        t.detach(); // thread runs free
    }
}
#endif

static bool AppInitServers(NodeContext& node)
{
    const ArgsManager& args = *Assert(node.args);
    RPCServer::OnStarted(&OnRPCStarted);
    RPCServer::OnStopped(&OnRPCStopped);
    if (!InitHTTPServer())
        return false;
    StartRPC();
    node.rpc_interruption_point = RpcInterruptionPoint;
    if (!StartHTTPRPC(&node))
        return false;
    if (args.GetBoolArg("-rest", DEFAULT_REST_ENABLE)) StartREST(&node);
    StartHTTPServer();
    return true;
}

// Parameter interaction based on rules
void InitParameterInteraction(ArgsManager& args)
{
    // when specifying an explicit binding address, you want to listen on it
    // even when -connect or -proxy is specified
    if (args.IsArgSet("-bind")) {
        if (args.SoftSetBoolArg("-listen", true))
            LogPrintf("%s: parameter interaction: -bind set -> setting -listen=1\n", __func__);
    }
    if (args.IsArgSet("-whitebind")) {
        if (args.SoftSetBoolArg("-listen", true))
            LogPrintf("%s: parameter interaction: -whitebind set -> setting -listen=1\n", __func__);
    }

    if (args.IsArgSet("-connect")) {
        // when only connecting to trusted nodes, do not seed via DNS, or listen by default
        if (args.SoftSetBoolArg("-dnsseed", false))
            LogPrintf("%s: parameter interaction: -connect set -> setting -dnsseed=0\n", __func__);
        if (args.SoftSetBoolArg("-listen", false))
            LogPrintf("%s: parameter interaction: -connect set -> setting -listen=0\n", __func__);
    }

    if (args.IsArgSet("-proxy")) {
        // to protect privacy, do not listen by default if a default proxy server is specified
        if (args.SoftSetBoolArg("-listen", false))
            LogPrintf("%s: parameter interaction: -proxy set -> setting -listen=0\n", __func__);
        // to protect privacy, do not map ports when a proxy is set. The user may still specify -listen=1
        // to listen locally, so don't rely on this happening through -listen below.
        if (args.SoftSetBoolArg("-upnp", false))
            LogPrintf("%s: parameter interaction: -proxy set -> setting -upnp=0\n", __func__);
        if (args.SoftSetBoolArg("-natpmp", false)) {
            LogPrintf("%s: parameter interaction: -proxy set -> setting -natpmp=0\n", __func__);
        }
        // to protect privacy, do not discover addresses by default
        if (args.SoftSetBoolArg("-discover", false))
            LogPrintf("%s: parameter interaction: -proxy set -> setting -discover=0\n", __func__);
    }

    if (!args.GetBoolArg("-listen", DEFAULT_LISTEN)) {
        // do not map ports or try to retrieve public IP when not listening (pointless)
        if (args.SoftSetBoolArg("-upnp", false))
            LogPrintf("%s: parameter interaction: -listen=0 -> setting -upnp=0\n", __func__);
        if (args.SoftSetBoolArg("-natpmp", false)) {
            LogPrintf("%s: parameter interaction: -listen=0 -> setting -natpmp=0\n", __func__);
        }
        if (args.SoftSetBoolArg("-discover", false))
            LogPrintf("%s: parameter interaction: -listen=0 -> setting -discover=0\n", __func__);
        if (args.SoftSetBoolArg("-listenonion", false))
            LogPrintf("%s: parameter interaction: -listen=0 -> setting -listenonion=0\n", __func__);
        if (args.SoftSetBoolArg("-i2pacceptincoming", false)) {
            LogPrintf("%s: parameter interaction: -listen=0 -> setting -i2pacceptincoming=0\n", __func__);
        }
    }

    if (args.IsArgSet("-externalip")) {
        // if an explicit public IP is specified, do not try to find others
        if (args.SoftSetBoolArg("-discover", false))
            LogPrintf("%s: parameter interaction: -externalip set -> setting -discover=0\n", __func__);
    }

    // disable whitelistrelay in blocksonly mode
    if (args.GetBoolArg("-blocksonly", DEFAULT_BLOCKSONLY)) {
        if (args.SoftSetBoolArg("-whitelistrelay", false))
            LogPrintf("%s: parameter interaction: -blocksonly=1 -> setting -whitelistrelay=0\n", __func__);
    }

    // Forcing relay from whitelisted hosts implies we will accept relays from them in the first place.
    if (args.GetBoolArg("-whitelistforcerelay", DEFAULT_WHITELISTFORCERELAY)) {
        if (args.SoftSetBoolArg("-whitelistrelay", true))
            LogPrintf("%s: parameter interaction: -whitelistforcerelay=1 -> setting -whitelistrelay=1\n", __func__);
    }

#ifdef ENABLE_WALLET
    // Set the required parameters for super staking
<<<<<<< HEAD
    if(args.GetBoolArg("-superstaking", DEFAULT_SUPER_STAKE))
=======
    if(args.GetBoolArg("-superstaking", node::DEFAULT_SUPER_STAKE))
>>>>>>> ec86f1e9
    {
        if (args.SoftSetBoolArg("-staking", true))
            LogPrintf("%s: parameter interaction: -superstaking=1 -> setting -staking=1\n", __func__);
        if (args.SoftSetBoolArg("-logevents", true))
            LogPrintf("%s: parameter interaction: -superstaking=1 -> setting -logevents=1\n", __func__);
        if (args.SoftSetBoolArg("-addrindex", true))
            LogPrintf("%s: parameter interaction: -superstaking=1 -> setting -addrindex=1\n", __func__);
    }
#endif
}

/**
 * Initialize global loggers.
 *
 * Note that this is called very early in the process lifetime, so you should be
 * careful about what global state you rely on here.
 */
void InitLogging(const ArgsManager& args)
{
    init::SetLoggingOptions(args);
    init::LogPackageVersion();
}

namespace { // Variables internal to initialization process only

int nMaxConnections;
int nUserMaxConnections;
int nFD;
ServiceFlags nLocalServices = ServiceFlags(NODE_NETWORK | NODE_NETWORK_LIMITED | NODE_WITNESS);
int64_t peer_connect_timeout;
std::set<BlockFilterType> g_enabled_filter_types;

} // namespace

[[noreturn]] static void new_handler_terminate()
{
    // Rather than throwing std::bad-alloc if allocation fails, terminate
    // immediately to (try to) avoid chain corruption.
    // Since LogPrintf may itself allocate memory, set the handler directly
    // to terminate first.
    std::set_new_handler(std::terminate);
    LogPrintf("Error: Out of memory. Terminating.\n");

    // The log was successful, terminate now.
    std::terminate();
};

bool AppInitBasicSetup(const ArgsManager& args)
{
    // ********************************************************* Step 1: setup
#ifdef _MSC_VER
    // Turn off Microsoft heap dump noise
    _CrtSetReportMode(_CRT_WARN, _CRTDBG_MODE_FILE);
    _CrtSetReportFile(_CRT_WARN, CreateFileA("NUL", GENERIC_WRITE, 0, nullptr, OPEN_EXISTING, 0, 0));
    // Disable confusing "helpful" text message on abort, Ctrl-C
    _set_abort_behavior(0, _WRITE_ABORT_MSG | _CALL_REPORTFAULT);
#endif
#ifdef WIN32
    // Enable heap terminate-on-corruption
    HeapSetInformation(nullptr, HeapEnableTerminationOnCorruption, nullptr, 0);
#endif
    if (!InitShutdownState()) {
        return InitError(Untranslated("Initializing wait-for-shutdown state failed."));
    }

    if (!SetupNetworking()) {
        return InitError(Untranslated("Initializing networking failed."));
    }

#ifndef WIN32
    if (!args.GetBoolArg("-sysperms", false)) {
        umask(077);
    }

    // Clean shutdown on SIGTERM
    registerSignalHandler(SIGTERM, HandleSIGTERM);
    registerSignalHandler(SIGINT, HandleSIGTERM);

    // Reopen debug.log on SIGHUP
    registerSignalHandler(SIGHUP, HandleSIGHUP);

    // Ignore SIGPIPE, otherwise it will bring the daemon down if the client closes unexpectedly
    signal(SIGPIPE, SIG_IGN);
#else
    SetConsoleCtrlHandler(consoleCtrlHandler, true);
#endif

    std::set_new_handler(new_handler_terminate);

    return true;
}

bool AppInitParameterInteraction(const ArgsManager& args)
{
    const CChainParams& chainparams = Params();
    // ********************************************************* Step 2: parameter interactions

    // also see: InitParameterInteraction()

    // Error if network-specific options (-addnode, -connect, etc) are
    // specified in default section of config file, but not overridden
    // on the command line or in this network's section of the config file.
    std::string network = args.GetChainName();
    if (network == CBaseChainParams::SIGNET) {
        LogPrintf("Signet derived magic (message start): %s\n", HexStr(chainparams.MessageStart()));
    }
    bilingual_str errors;
    for (const auto& arg : args.GetUnsuitableSectionOnlyArgs()) {
        errors += strprintf(_("Config setting for %s only applied on %s network when in [%s] section.") + Untranslated("\n"), arg, network, network);
    }

    if (!errors.empty()) {
        return InitError(errors);
    }

    // Warn if unrecognized section name are present in the config file.
    bilingual_str warnings;
    for (const auto& section : args.GetUnrecognizedSections()) {
        warnings += strprintf(Untranslated("%s:%i ") + _("Section [%s] is not recognized.") + Untranslated("\n"), section.m_file, section.m_line, section.m_name);
    }

    if (!warnings.empty()) {
        InitWarning(warnings);
    }

    if (!fs::is_directory(gArgs.GetBlocksDirPath())) {
        return InitError(strprintf(_("Specified blocks directory \"%s\" does not exist."), args.GetArg("-blocksdir", "")));
    }

    // parse and validate enabled filter types
    std::string blockfilterindex_value = args.GetArg("-blockfilterindex", DEFAULT_BLOCKFILTERINDEX);
    if (blockfilterindex_value == "" || blockfilterindex_value == "1") {
        g_enabled_filter_types = AllBlockFilterTypes();
    } else if (blockfilterindex_value != "0") {
        const std::vector<std::string> names = args.GetArgs("-blockfilterindex");
        for (const auto& name : names) {
            BlockFilterType filter_type;
            if (!BlockFilterTypeByName(name, filter_type)) {
                return InitError(strprintf(_("Unknown -blockfilterindex value %s."), name));
            }
            g_enabled_filter_types.insert(filter_type);
        }
    }

    // Signal NODE_COMPACT_FILTERS if peerblockfilters and basic filters index are both enabled.
    if (args.GetBoolArg("-peerblockfilters", DEFAULT_PEERBLOCKFILTERS)) {
        if (g_enabled_filter_types.count(BlockFilterType::BASIC) != 1) {
            return InitError(_("Cannot set -peerblockfilters without -blockfilterindex."));
        }

        nLocalServices = ServiceFlags(nLocalServices | NODE_COMPACT_FILTERS);
    }

    // if using block pruning, then disallow txindex and coinstatsindex
    if (args.GetIntArg("-prune", 0)) {
        if (args.GetBoolArg("-txindex", DEFAULT_TXINDEX))
            return InitError(_("Prune mode is incompatible with -txindex."));
        if (args.GetBoolArg("-coinstatsindex", DEFAULT_COINSTATSINDEX))
            return InitError(_("Prune mode is incompatible with -coinstatsindex."));
    }

    // If -forcednsseed is set to true, ensure -dnsseed has not been set to false
    if (args.GetBoolArg("-forcednsseed", DEFAULT_FORCEDNSSEED) && !args.GetBoolArg("-dnsseed", DEFAULT_DNSSEED)){
        return InitError(_("Cannot set -forcednsseed to true when setting -dnsseed to false."));
    }

    // -bind and -whitebind can't be set when not listening
    size_t nUserBind = args.GetArgs("-bind").size() + args.GetArgs("-whitebind").size();
    if (nUserBind != 0 && !args.GetBoolArg("-listen", DEFAULT_LISTEN)) {
        return InitError(Untranslated("Cannot set -bind or -whitebind together with -listen=0"));
    }

    // if listen=0, then disallow listenonion=1
    if (!args.GetBoolArg("-listen", DEFAULT_LISTEN) && args.GetBoolArg("-listenonion", DEFAULT_LISTEN_ONION)) {
        return InitError(Untranslated("Cannot set -listen=0 together with -listenonion=1"));
    }

    // Make sure enough file descriptors are available
    int nBind = std::max(nUserBind, size_t(1));
    nUserMaxConnections = args.GetIntArg("-maxconnections", DEFAULT_MAX_PEER_CONNECTIONS);
    nMaxConnections = std::max(nUserMaxConnections, 0);

    nFD = RaiseFileDescriptorLimit(nMaxConnections + MIN_CORE_FILEDESCRIPTORS + MAX_ADDNODE_CONNECTIONS + nBind + NUM_FDS_MESSAGE_CAPTURE);

#ifdef USE_POLL
    int fd_max = nFD;
#else
    int fd_max = FD_SETSIZE;
#endif
    // Trim requested connection counts, to fit into system limitations
    // <int> in std::min<int>(...) to work around FreeBSD compilation issue described in #2695
    nMaxConnections = std::max(std::min<int>(nMaxConnections, fd_max - nBind - MIN_CORE_FILEDESCRIPTORS - MAX_ADDNODE_CONNECTIONS - NUM_FDS_MESSAGE_CAPTURE), 0);
    if (nFD < MIN_CORE_FILEDESCRIPTORS)
        return InitError(_("Not enough file descriptors available."));
    nMaxConnections = std::min(nFD - MIN_CORE_FILEDESCRIPTORS - MAX_ADDNODE_CONNECTIONS - NUM_FDS_MESSAGE_CAPTURE, nMaxConnections);

    if (nMaxConnections < nUserMaxConnections)
        InitWarning(strprintf(_("Reducing -maxconnections from %d to %d, because of system limitations."), nUserMaxConnections, nMaxConnections));

    // ********************************************************* Step 3: parameter-to-internal-flags
    init::SetLoggingCategories(args);

    fCheckBlockIndex = args.GetBoolArg("-checkblockindex", chainparams.DefaultConsistencyChecks());
    fCheckpointsEnabled = args.GetBoolArg("-checkpoints", DEFAULT_CHECKPOINTS_ENABLED);

    hashAssumeValid = uint256S(args.GetArg("-assumevalid", chainparams.GetConsensus().defaultAssumeValid.GetHex()));
    if (!hashAssumeValid.IsNull())
        LogPrintf("Assuming ancestors of block %s have valid signatures.\n", hashAssumeValid.GetHex());
    else
        LogPrintf("Validating signatures for all blocks.\n");

    if (args.IsArgSet("-minimumchainwork")) {
        const std::string minChainWorkStr = args.GetArg("-minimumchainwork", "");
        if (!IsHexNumber(minChainWorkStr)) {
            return InitError(strprintf(Untranslated("Invalid non-hex (%s) minimum chain work value specified"), minChainWorkStr));
        }
        nMinimumChainWork = UintToArith256(uint256S(minChainWorkStr));
    } else {
        nMinimumChainWork = UintToArith256(chainparams.GetConsensus().nMinimumChainWork);
    }
    LogPrintf("Setting nMinimumChainWork=%s\n", nMinimumChainWork.GetHex());
    if (nMinimumChainWork < UintToArith256(chainparams.GetConsensus().nMinimumChainWork)) {
        LogPrintf("Warning: nMinimumChainWork set below default value of %s\n", chainparams.GetConsensus().nMinimumChainWork.GetHex());
    }

    // mempool limits
    int64_t nMempoolSizeMax = args.GetIntArg("-maxmempool", DEFAULT_MAX_MEMPOOL_SIZE) * 1000000;
    int64_t nMempoolSizeMin = args.GetIntArg("-limitdescendantsize", DEFAULT_DESCENDANT_SIZE_LIMIT) * 1000 * 40;
    if (nMempoolSizeMax < 0 || nMempoolSizeMax < nMempoolSizeMin)
        return InitError(strprintf(_("-maxmempool must be at least %d MB"), std::ceil(nMempoolSizeMin / 1000000.0)));
    // incremental relay fee sets the minimum feerate increase necessary for BIP 125 replacement in the mempool
    // and the amount the mempool min fee increases above the feerate of txs evicted due to mempool limiting.
    if (args.IsArgSet("-incrementalrelayfee")) {
        if (std::optional<CAmount> inc_relay_fee = ParseMoney(args.GetArg("-incrementalrelayfee", ""))) {
            ::incrementalRelayFee = CFeeRate{inc_relay_fee.value()};
        } else {
            return InitError(AmountErrMsg("incrementalrelayfee", args.GetArg("-incrementalrelayfee", "")));
        }
    }

    // block pruning; get the amount of disk space (in MiB) to allot for block & undo files
    int64_t nPruneArg = args.GetIntArg("-prune", 0);
    if (nPruneArg < 0) {
        return InitError(_("Prune cannot be configured with a negative value."));
    }
    nPruneTarget = (uint64_t) nPruneArg * 1024 * 1024;
    if (nPruneArg == 1) {  // manual pruning: -prune=1
        LogPrintf("Block pruning enabled.  Use RPC call pruneblockchain(height) to manually prune block and undo files.\n");
        nPruneTarget = std::numeric_limits<uint64_t>::max();
        fPruneMode = true;
    } else if (nPruneTarget) {
        if (nPruneTarget < MIN_DISK_SPACE_FOR_BLOCK_FILES) {
            return InitError(strprintf(_("Prune configured below the minimum of %d MiB.  Please use a higher number."), MIN_DISK_SPACE_FOR_BLOCK_FILES / 1024 / 1024));
        }
        LogPrintf("Prune configured to target %u MiB on disk for block and undo files.\n", nPruneTarget / 1024 / 1024);
        fPruneMode = true;
    }

    nConnectTimeout = args.GetIntArg("-timeout", DEFAULT_CONNECT_TIMEOUT);
    if (nConnectTimeout <= 0) {
        nConnectTimeout = DEFAULT_CONNECT_TIMEOUT;
    }

    peer_connect_timeout = args.GetIntArg("-peertimeout", DEFAULT_PEER_CONNECT_TIMEOUT);
    if (peer_connect_timeout <= 0) {
        return InitError(Untranslated("peertimeout cannot be configured with a negative value."));
    }

    if (args.IsArgSet("-minrelaytxfee")) {
        if (std::optional<CAmount> min_relay_fee = ParseMoney(args.GetArg("-minrelaytxfee", ""))) {
            // High fee check is done afterward in CWallet::Create()
            ::minRelayTxFee = CFeeRate{min_relay_fee.value()};
        } else {
            return InitError(AmountErrMsg("minrelaytxfee", args.GetArg("-minrelaytxfee", "")));
        }
    } else if (incrementalRelayFee > ::minRelayTxFee) {
        // Allow only setting incrementalRelayFee to control both
        ::minRelayTxFee = incrementalRelayFee;
        LogPrintf("Increasing minrelaytxfee to %s to match incrementalrelayfee\n",::minRelayTxFee.ToString());
    }

    // Sanity check argument for min fee for including tx in block
    // TODO: Harmonize which arguments need sanity checking and where that happens
    if (args.IsArgSet("-blockmintxfee")) {
        if (!ParseMoney(args.GetArg("-blockmintxfee", ""))) {
            return InitError(AmountErrMsg("blockmintxfee", args.GetArg("-blockmintxfee", "")));
        }
    }

    // Feerate used to define dust.  Shouldn't be changed lightly as old
    // implementations may inadvertently create non-standard transactions
    if (args.IsArgSet("-dustrelayfee")) {
        if (std::optional<CAmount> parsed = ParseMoney(args.GetArg("-dustrelayfee", ""))) {
            dustRelayFee = CFeeRate{parsed.value()};
        } else {
            return InitError(AmountErrMsg("dustrelayfee", args.GetArg("-dustrelayfee", "")));
        }
    }

    fRequireStandard = !args.GetBoolArg("-acceptnonstdtxn", !chainparams.RequireStandard());
    if (!chainparams.IsTestChain() && !fRequireStandard) {
        return InitError(strprintf(Untranslated("acceptnonstdtxn is not currently supported for %s chain"), chainparams.NetworkIDString()));
    }
    nBytesPerSigOp = args.GetIntArg("-bytespersigop", nBytesPerSigOp);

    if (!g_wallet_init_interface.ParameterInteraction()) return false;

    fIsBareMultisigStd = args.GetBoolArg("-permitbaremultisig", DEFAULT_PERMIT_BAREMULTISIG);
    fAcceptDatacarrier = args.GetBoolArg("-datacarrier", DEFAULT_ACCEPT_DATACARRIER);
    nMaxDatacarrierBytes = args.GetIntArg("-datacarriersize", nMaxDatacarrierBytes);

    // Option to startup with mocktime set (used for regression testing):
    SetMockTime(args.GetIntArg("-mocktime", 0)); // SetMockTime(0) is a no-op

    if (args.GetBoolArg("-peerbloomfilters", DEFAULT_PEERBLOOMFILTERS))
        nLocalServices = ServiceFlags(nLocalServices | NODE_BLOOM);

    if (args.GetIntArg("-rpcserialversion", DEFAULT_RPC_SERIALIZE_VERSION) < 0)
        return InitError(Untranslated("rpcserialversion must be non-negative."));

    if (args.GetIntArg("-rpcserialversion", DEFAULT_RPC_SERIALIZE_VERSION) > 1)
        return InitError(Untranslated("Unknown rpcserialversion requested."));

    nMaxTipAge = args.GetIntArg("-maxtipage", DEFAULT_MAX_TIP_AGE);

    if (args.IsArgSet("-proxy") && args.GetArg("-proxy", "").empty()) {
        return InitError(_("No proxy server specified. Use -proxy=<ip> or -proxy=<ip:port>."));
    }
    if (args.IsArgSet("-opsenderheight")) {
        // Allow overriding opsender block for testing
        if (!chainparams.MineBlocksOnDemand()) {
            return InitError(Untranslated("Op Sender block height may only be overridden on regtest."));
        }

        int opsenderBlock = args.GetArg("-opsenderheight", 0);
        if(opsenderBlock >= 0)
        {
            UpdateOpSenderBlockHeight(opsenderBlock);
            LogPrintf("Activate Op Sender at block height %d\n.", opsenderBlock);
        }
    }

    if (args.IsArgSet("-btcecrecoverheight")) {
        // Allow overriding btc_ecrecover block for testing
        if (!chainparams.MineBlocksOnDemand()) {
            return InitError(Untranslated("Btc_ecrecover block height may only be overridden on regtest."));
        }

        int btcEcrecoverBlock = args.GetArg("-btcecrecoverheight", 0);
        if(btcEcrecoverBlock >= 0)
        {
            UpdateBtcEcrecoverBlockHeight(btcEcrecoverBlock);
            LogPrintf("Activate btc_ecrecover at block height %d\n.", btcEcrecoverBlock);
        }
    }

    if (args.IsArgSet("-constantinopleheight")) {
        // Allow overriding constantinople block for testing
        if (!chainparams.MineBlocksOnDemand()) {
            return InitError(Untranslated("Constantinople block height may only be overridden on regtest."));
        }

        int constantinopleBlock = args.GetArg("-constantinopleheight", 0);
        if(constantinopleBlock >= 0)
        {
            UpdateConstantinopleBlockHeight(constantinopleBlock);
            LogPrintf("Activate constantinople at block height %d\n.", constantinopleBlock);
        }
    }

    if (args.IsArgSet("-difficultychangeheight")) {
        // Allow overriding difficulty change block for testing
        if (!chainparams.MineBlocksOnDemand()) {
            return InitError(Untranslated("Difficulty change block height may only be overridden on regtest."));
        }

        int difficultyChangeBlock = args.GetArg("-difficultychangeheight", 0);
        if(difficultyChangeBlock >= 0)
        {
            UpdateDifficultyChangeBlockHeight(difficultyChangeBlock);
            LogPrintf("Activate difficulty change at block height %d\n.", difficultyChangeBlock);
        }
    }

    if (args.IsArgSet("-offlinestakingheight")) {
        // Allow overriding offline staking block for testing
        if (!chainparams.MineBlocksOnDemand()) {
            return InitError(Untranslated("Offline staking block height may only be overridden on regtest."));
        }

        int offlineStakingBlock = args.GetArg("-offlinestakingheight", 0);
        if(offlineStakingBlock >= 0)
        {
            UpdateOfflineStakingBlockHeight(offlineStakingBlock);
            LogPrintf("Activate offline staking at block height %d\n.", offlineStakingBlock);
        }
    }

    if (args.IsArgSet("-delegationsaddress")) {
        // Allow overriding delegations address for testing
        if (!chainparams.MineBlocksOnDemand()) {
            return InitError(Untranslated("delegations address may only be overridden on regtest."));
        }

        std::string delegationsAddress = args.GetArg("-delegationsaddress", std::string());
        if(IsHex(delegationsAddress))
        {
            UpdateDelegationsAddress(uint160(ParseHex(delegationsAddress)));
            LogPrintf("Activate delegations address %s\n.", delegationsAddress);
        }
    }

    if (args.IsArgSet("-lastmposheight")) {
        // Allow overriding last MPoS block for testing
        if (!chainparams.MineBlocksOnDemand()) {
            return InitError(Untranslated("Last MPoS block height may only be overridden on regtest."));
        }

        int lastMPosBlockHeight = args.GetArg("-lastmposheight", 0);
        if(lastMPosBlockHeight >= 0)
        {
            UpdateLastMPoSBlockHeight(lastMPosBlockHeight);
            LogPrintf("Set last MPoS block height %d\n.", lastMPosBlockHeight);
        }
    }

    if (args.IsArgSet("-reduceblocktimeheight")) {
        // Allow overriding short block time block height for testing
        if (!chainparams.MineBlocksOnDemand()) {
            return InitError(Untranslated("Short block time height may only be overridden on regtest."));
        }

        int reduceblocktimeheight = args.GetArg("-reduceblocktimeheight", 0);
        if(reduceblocktimeheight >= 0)
        {
            UpdateReduceBlocktimeHeight(reduceblocktimeheight);
            LogPrintf("Activate short block time at block height %d\n.", reduceblocktimeheight);
        }
    }

    if (args.IsArgSet("-powallowmindifficultyblocks")) {
        // Allow overriding pow allow min difficulty blocks parameter for testing
        if (!chainparams.MineBlocksOnDemand()) {
            return InitError(Untranslated("Pow allow min difficulty blocks parameter may only be overridden on regtest."));
        }

        bool powallowmindifficultyblocks = args.GetBoolArg("-powallowmindifficultyblocks", 1);
        UpdatePowAllowMinDifficultyBlocks(powallowmindifficultyblocks);
        LogPrintf("Use given value for pow allow min difficulty blocks parameter %d\n.", powallowmindifficultyblocks);
    }

    if (args.IsArgSet("-pownoretargeting")) {
        // Allow overriding pow no retargeting parameter for testing
        if (!chainparams.MineBlocksOnDemand()) {
            return InitError(Untranslated("Pow no retargeting parameter may only be overridden on regtest."));
        }

        bool pownoretargeting = args.GetBoolArg("-pownoretargeting", 1);
        UpdatePowNoRetargeting(pownoretargeting);
        LogPrintf("Use given value for pow no retargeting parameter %d\n.", pownoretargeting);
    }

    if (args.IsArgSet("-posnoretargeting")) {
        // Allow overriding pos no retargeting parameter for testing
        if (!chainparams.MineBlocksOnDemand()) {
            return InitError(Untranslated("PoS no retargeting parameter may only be overridden on regtest."));
        }

        bool posnoretargeting = args.GetBoolArg("-posnoretargeting", 1);
        UpdatePoSNoRetargeting(posnoretargeting);
        LogPrintf("Use given value for pos no retargeting parameter %d\n.", posnoretargeting);
    }

    if (args.IsArgSet("-muirglacierheight")) {
        // Allow overriding EVM Muir Glacier block height for testing
        if (!chainparams.MineBlocksOnDemand()) {
            return InitError(Untranslated("Short EVM Muir Glacier height may only be overridden on regtest."));
        }

        int muirglacierheight = args.GetArg("-muirglacierheight", 0);
        if(muirglacierheight >= 0)
        {
            UpdateMuirGlacierHeight(muirglacierheight);
            LogPrintf("Activate EVM Muir Glacier at block height %d\n.", muirglacierheight);
        }
    }

    if (args.IsArgSet("-londonheight")) {
        // Allow overriding EVM London block height for testing
        if (!chainparams.MineBlocksOnDemand()) {
            return InitError(Untranslated("Short EVM London height may only be overridden on regtest."));
        }

        int londonheight = args.GetArg("-londonheight", 0);
        if(londonheight >= 0)
        {
            UpdateLondonHeight(londonheight);
            LogPrintf("Activate EVM London at block height %d\n.", londonheight);
        }
    }

    if (args.IsArgSet("-taprootheight")) {
        // Allow overriding taproot block height for testing
        if (!chainparams.MineBlocksOnDemand()) {
            return InitError(Untranslated("Taproot height may only be overridden on regtest."));
        }

        int taprootheight = args.GetArg("-taprootheight", 0);
        if(taprootheight >= 0)
        {
            UpdateTaprootHeight(taprootheight);
            LogPrintf("Activate taproot at block height %d\n.", taprootheight);
        }
    }

    if(args.IsArgSet("-stakingallowlist") && args.IsArgSet("-stakingexcludelist"))
    {
        return InitError(Untranslated("Either -stakingallowlist or -stakingexcludelist parameter can be specified to the staker, not both."));
    }

    // Check allow list
    for (const std::string& strAddress : args.GetArgs("-stakingallowlist"))
    {
        CTxDestination dest = DecodeDestination(strAddress);
        if(!std::holds_alternative<PKHash>(dest))
            return InitError(Untranslated(strprintf("-stakingallowlist, address %s does not refer to public key hash", strAddress)));
    }

    // Check exclude list
    for (const std::string& strAddress : args.GetArgs("-stakingexcludelist"))
    {
        CTxDestination dest = DecodeDestination(strAddress);
        if(!std::holds_alternative<PKHash>(dest))
            return InitError(Untranslated(strprintf("-stakingexcludelist, address %s does not refer to public key hash", strAddress)));
    }

#if defined(USE_SYSCALL_SANDBOX)
    if (args.IsArgSet("-sandbox") && !args.IsArgNegated("-sandbox")) {
        const std::string sandbox_arg{args.GetArg("-sandbox", "")};
        bool log_syscall_violation_before_terminating{false};
        if (sandbox_arg == "log-and-abort") {
            log_syscall_violation_before_terminating = true;
        } else if (sandbox_arg == "abort") {
            // log_syscall_violation_before_terminating is false by default.
        } else {
            return InitError(Untranslated("Unknown syscall sandbox mode (-sandbox=<mode>). Available modes are \"log-and-abort\" and \"abort\"."));
        }
        // execve(...) is not allowed by the syscall sandbox.
        const std::vector<std::string> features_using_execve{
            "-alertnotify",
            "-blocknotify",
            "-signer",
            "-startupnotify",
            "-walletnotify",
        };
        for (const std::string& feature_using_execve : features_using_execve) {
            if (!args.GetArg(feature_using_execve, "").empty()) {
                return InitError(Untranslated(strprintf("The experimental syscall sandbox feature (-sandbox=<mode>) is incompatible with %s (which uses execve).", feature_using_execve)));
            }
        }
        if (!SetupSyscallSandbox(log_syscall_violation_before_terminating)) {
            return InitError(Untranslated("Installation of the syscall sandbox failed."));
        }
        LogPrintf("Experimental syscall sandbox enabled (-sandbox=%s): bitcoind will terminate if an unexpected (not allowlisted) syscall is invoked.\n", sandbox_arg);
    }
#endif // USE_SYSCALL_SANDBOX

    if (args.IsArgSet("-opsenderheight")) {
        // Allow overriding opsender block for testing
        if (!chainparams.MineBlocksOnDemand()) {
            return InitError(Untranslated("Op Sender block height may only be overridden on regtest."));
        }

        int opsenderBlock = args.GetIntArg("-opsenderheight", 0);
        if(opsenderBlock >= 0)
        {
            UpdateOpSenderBlockHeight(opsenderBlock);
            LogPrintf("Activate Op Sender at block height %d\n.", opsenderBlock);
        }
    }

    if (args.IsArgSet("-btcecrecoverheight")) {
        // Allow overriding btc_ecrecover block for testing
        if (!chainparams.MineBlocksOnDemand()) {
            return InitError(Untranslated("Btc_ecrecover block height may only be overridden on regtest."));
        }

        int btcEcrecoverBlock = args.GetIntArg("-btcecrecoverheight", 0);
        if(btcEcrecoverBlock >= 0)
        {
            UpdateBtcEcrecoverBlockHeight(btcEcrecoverBlock);
            LogPrintf("Activate btc_ecrecover at block height %d\n.", btcEcrecoverBlock);
        }
    }

    if (args.IsArgSet("-constantinopleheight")) {
        // Allow overriding constantinople block for testing
        if (!chainparams.MineBlocksOnDemand()) {
            return InitError(Untranslated("Constantinople block height may only be overridden on regtest."));
        }

        int constantinopleBlock = args.GetIntArg("-constantinopleheight", 0);
        if(constantinopleBlock >= 0)
        {
            UpdateConstantinopleBlockHeight(constantinopleBlock);
            LogPrintf("Activate constantinople at block height %d\n.", constantinopleBlock);
        }
    }

    if (args.IsArgSet("-difficultychangeheight")) {
        // Allow overriding difficulty change block for testing
        if (!chainparams.MineBlocksOnDemand()) {
            return InitError(Untranslated("Difficulty change block height may only be overridden on regtest."));
        }

        int difficultyChangeBlock = args.GetIntArg("-difficultychangeheight", 0);
        if(difficultyChangeBlock >= 0)
        {
            UpdateDifficultyChangeBlockHeight(difficultyChangeBlock);
            LogPrintf("Activate difficulty change at block height %d\n.", difficultyChangeBlock);
        }
    }

    if (args.IsArgSet("-offlinestakingheight")) {
        // Allow overriding offline staking block for testing
        if (!chainparams.MineBlocksOnDemand()) {
            return InitError(Untranslated("Offline staking block height may only be overridden on regtest."));
        }

        int offlineStakingBlock = args.GetIntArg("-offlinestakingheight", 0);
        if(offlineStakingBlock >= 0)
        {
            UpdateOfflineStakingBlockHeight(offlineStakingBlock);
            LogPrintf("Activate offline staking at block height %d\n.", offlineStakingBlock);
        }
    }

    if (args.IsArgSet("-delegationsaddress")) {
        // Allow overriding delegations address for testing
        if (!chainparams.MineBlocksOnDemand()) {
            return InitError(Untranslated("delegations address may only be overridden on regtest."));
        }

        std::string delegationsAddress = args.GetArg("-delegationsaddress", std::string());
        if(IsHex(delegationsAddress))
        {
            UpdateDelegationsAddress(uint160(ParseHex(delegationsAddress)));
            LogPrintf("Activate delegations address %s\n.", delegationsAddress);
        }
    }

    if (args.IsArgSet("-lastmposheight")) {
        // Allow overriding last MPoS block for testing
        if (!chainparams.MineBlocksOnDemand()) {
            return InitError(Untranslated("Last MPoS block height may only be overridden on regtest."));
        }

        int lastMPosBlockHeight = args.GetIntArg("-lastmposheight", 0);
        if(lastMPosBlockHeight >= 0)
        {
            UpdateLastMPoSBlockHeight(lastMPosBlockHeight);
            LogPrintf("Set last MPoS block height %d\n.", lastMPosBlockHeight);
        }
    }

    if (args.IsArgSet("-reduceblocktimeheight")) {
        // Allow overriding short block time block height for testing
        if (!chainparams.MineBlocksOnDemand()) {
            return InitError(Untranslated("Short block time height may only be overridden on regtest."));
        }

        int reduceblocktimeheight = args.GetIntArg("-reduceblocktimeheight", 0);
        if(reduceblocktimeheight >= 0)
        {
            UpdateReduceBlocktimeHeight(reduceblocktimeheight);
            LogPrintf("Activate short block time at block height %d\n.", reduceblocktimeheight);
        }
    }

    if (args.IsArgSet("-powallowmindifficultyblocks")) {
        // Allow overriding pow allow min difficulty blocks parameter for testing
        if (!chainparams.MineBlocksOnDemand()) {
            return InitError(Untranslated("Pow allow min difficulty blocks parameter may only be overridden on regtest."));
        }

        bool powallowmindifficultyblocks = args.GetBoolArg("-powallowmindifficultyblocks", 1);
        UpdatePowAllowMinDifficultyBlocks(powallowmindifficultyblocks);
        LogPrintf("Use given value for pow allow min difficulty blocks parameter %d\n.", powallowmindifficultyblocks);
    }

    if (args.IsArgSet("-pownoretargeting")) {
        // Allow overriding pow no retargeting parameter for testing
        if (!chainparams.MineBlocksOnDemand()) {
            return InitError(Untranslated("Pow no retargeting parameter may only be overridden on regtest."));
        }

        bool pownoretargeting = args.GetBoolArg("-pownoretargeting", 1);
        UpdatePowNoRetargeting(pownoretargeting);
        LogPrintf("Use given value for pow no retargeting parameter %d\n.", pownoretargeting);
    }

    if (args.IsArgSet("-posnoretargeting")) {
        // Allow overriding pos no retargeting parameter for testing
        if (!chainparams.MineBlocksOnDemand()) {
            return InitError(Untranslated("PoS no retargeting parameter may only be overridden on regtest."));
        }

        bool posnoretargeting = args.GetBoolArg("-posnoretargeting", 1);
        UpdatePoSNoRetargeting(posnoretargeting);
        LogPrintf("Use given value for pos no retargeting parameter %d\n.", posnoretargeting);
    }

    if (args.IsArgSet("-muirglacierheight")) {
        // Allow overriding EVM Muir Glacier block height for testing
        if (!chainparams.MineBlocksOnDemand()) {
            return InitError(Untranslated("Short EVM Muir Glacier height may only be overridden on regtest."));
        }

        int muirglacierheight = args.GetIntArg("-muirglacierheight", 0);
        if(muirglacierheight >= 0)
        {
            UpdateMuirGlacierHeight(muirglacierheight);
            LogPrintf("Activate EVM Muir Glacier at block height %d\n.", muirglacierheight);
        }
    }

    if (args.IsArgSet("-londonheight")) {
        // Allow overriding EVM London block height for testing
        if (!chainparams.MineBlocksOnDemand()) {
            return InitError(Untranslated("Short EVM London height may only be overridden on regtest."));
        }

        int londonheight = args.GetIntArg("-londonheight", 0);
        if(londonheight >= 0)
        {
            UpdateLondonHeight(londonheight);
            LogPrintf("Activate EVM London at block height %d\n.", londonheight);
        }
    }

    if (args.IsArgSet("-taprootheight")) {
        // Allow overriding taproot block height for testing
        if (!chainparams.MineBlocksOnDemand()) {
            return InitError(Untranslated("Taproot height may only be overridden on regtest."));
        }

        int taprootheight = args.GetIntArg("-taprootheight", 0);
        if(taprootheight >= 0)
        {
            UpdateTaprootHeight(taprootheight);
            LogPrintf("Activate taproot at block height %d\n.", taprootheight);
        }
    }

    if(args.IsArgSet("-stakingallowlist") && args.IsArgSet("-stakingexcludelist"))
    {
        return InitError(Untranslated("Either -stakingallowlist or -stakingexcludelist parameter can be specified to the staker, not both."));
    }

    // Check allow list
    for (const std::string& strAddress : args.GetArgs("-stakingallowlist"))
    {
        CTxDestination dest = DecodeDestination(strAddress);
        if(!std::holds_alternative<PKHash>(dest))
            return InitError(Untranslated(strprintf("-stakingallowlist, address %s does not refer to public key hash", strAddress)));
    }

    // Check exclude list
    for (const std::string& strAddress : args.GetArgs("-stakingexcludelist"))
    {
        CTxDestination dest = DecodeDestination(strAddress);
        if(!std::holds_alternative<PKHash>(dest))
            return InitError(Untranslated(strprintf("-stakingexcludelist, address %s does not refer to public key hash", strAddress)));
    }

    return true;
}

static bool LockDataDirectory(bool probeOnly, bool try_lock = true)
{
    // Make sure only a single Bitcoin process is using the data directory.
    fs::path datadir = gArgs.GetDataDirNet();
    if (!DirIsWritable(datadir)) {
        return InitError(strprintf(_("Cannot write to data directory '%s'; check permissions."), fs::PathToString(datadir)));
    }
    if (!LockDirectory(datadir, ".lock", probeOnly, try_lock)) {
<<<<<<< HEAD
        return InitError(strprintf(_("Cannot obtain a lock on data directory %s. %s is probably already running."), datadir.string(), PACKAGE_NAME));
=======
        return InitError(strprintf(_("Cannot obtain a lock on data directory %s. %s is probably already running."), fs::PathToString(datadir), PACKAGE_NAME));
>>>>>>> ec86f1e9
    }
    return true;
}

bool AppInitSanityChecks()
{
    // ********************************************************* Step 4: sanity checks

    init::SetGlobals();

    if (!init::SanityChecks()) {
        return InitError(strprintf(_("Initialization sanity check failed. %s is shutting down."), PACKAGE_NAME));
    }

    // Probe the data directory lock to give an early error message, if possible
    // We cannot hold the data directory lock here, as the forking for daemon() hasn't yet happened,
    // and a fork will cause weird behavior to it.
    return LockDataDirectory(true);
}

bool AppInitLockDataDirectory()
{
    // After daemonization get the data directory lock again and hold on to it until exit
    // This creates a slight window for a race condition to happen, however this condition is harmless: it
    // will at most make us exit without printing a message to console.
    if (!LockDataDirectory(false)) {
        // Detailed error printed inside LockDataDirectory
        return false;
    }
    return true;
}

bool AppInitInterfaces(NodeContext& node)
{
    node.chain = node.init->makeChain();
    return true;
}

bool AppInitMain(NodeContext& node, interfaces::BlockAndHeaderTipInfo* tip_info)
{
    const ArgsManager& args = *Assert(node.args);
    const CChainParams& chainparams = Params();

    auto opt_max_upload = ParseByteUnits(args.GetArg("-maxuploadtarget", DEFAULT_MAX_UPLOAD_TARGET), ByteUnit::M);
    if (!opt_max_upload) {
        return InitError(strprintf(_("Unable to parse -maxuploadtarget: '%s'"), args.GetArg("-maxuploadtarget", "")));
    }

    // ********************************************************* Step 4a: application initialization
    if (!CreatePidFile(args)) {
        // Detailed error printed inside CreatePidFile().
        return false;
    }
    if (!init::StartLogging(args)) {
        // Detailed error printed inside StartLogging().
        return false;
    }

    LogPrintf("Using at most %i automatic connections (%i file descriptors available)\n", nMaxConnections, nFD);

    // Warn about relative -datadir path.
    if (args.IsArgSet("-datadir") && !args.GetPathArg("-datadir").is_absolute()) {
        LogPrintf("Warning: relative datadir option '%s' specified, which will be interpreted relative to the " /* Continued */
                  "current working directory '%s'. This is fragile, because if qtum is started in the future "
                  "from a different location, it will be unable to locate the current data files. There could "
                  "also be data loss if qtum is started while in a temporary directory.\n",
<<<<<<< HEAD
                  args.GetArg("-datadir", ""), fs::current_path().string());
=======
                  args.GetArg("-datadir", ""), fs::PathToString(fs::current_path()));
    }

    if(args.GetBoolArg("-deleteblockchaindata", false))
    {
        DeleteBlockChainData();
>>>>>>> ec86f1e9
    }

    if(args.GetBoolArg("-deleteblockchaindata", false))
    {
        DeleteBlockChainData();
    }

    InitSignatureCache();
    InitScriptExecutionCache();

    int script_threads = args.GetIntArg("-par", DEFAULT_SCRIPTCHECK_THREADS);
    if (script_threads <= 0) {
        // -par=0 means autodetect (number of cores - 1 script threads)
        // -par=-n means "leave n cores free" (number of cores - n - 1 script threads)
        script_threads += GetNumCores();
    }

    // Subtract 1 because the main thread counts towards the par threads
    script_threads = std::max(script_threads - 1, 0);

    // Number of script-checking threads <= MAX_SCRIPTCHECK_THREADS
    script_threads = std::min(script_threads, MAX_SCRIPTCHECK_THREADS);

    LogPrintf("Script verification uses %d additional threads\n", script_threads);
    if (script_threads >= 1) {
        g_parallel_script_checks = true;
        StartScriptCheckWorkerThreads(script_threads);
    }

    assert(!node.scheduler);
    node.scheduler = std::make_unique<CScheduler>();

    // Start the lightweight task scheduler thread
    node.scheduler->m_service_thread = std::thread(util::TraceThread, "scheduler", [&] { node.scheduler->serviceQueue(); });

    // Gather some entropy once per minute.
    node.scheduler->scheduleEvery([]{
        RandAddPeriodic();
    }, std::chrono::minutes{1});

    GetMainSignals().RegisterBackgroundSignalScheduler(*node.scheduler);

    // Create client interfaces for wallets that are supposed to be loaded
    // according to -wallet and -disablewallet options. This only constructs
    // the interfaces, it doesn't load wallet data. Wallets actually get loaded
    // when load() and start() interface methods are called below.
    g_wallet_init_interface.Construct(node);
    uiInterface.InitWallet();

    /* Register RPC commands regardless of -server setting so they will be
     * available in the GUI RPC console even if external calls are disabled.
     */
    RegisterAllCoreRPCCommands(tableRPC);
    for (const auto& client : node.chain_clients) {
        client->registerRpcs();
    }
#if ENABLE_ZMQ
    RegisterZMQRPCCommands(tableRPC);
#endif

    /* Start the RPC server already.  It will be started in "warmup" mode
     * and not really process calls already (but it will signify connections
     * that the server is there and will be ready later).  Warmup mode will
     * be disabled when initialisation is finished.
     */
    if (args.GetBoolArg("-server", false)) {
        uiInterface.InitMessage_connect(SetRPCWarmupStatus);
        if (!AppInitServers(node))
            return InitError(_("Unable to start HTTP server. See debug log for details."));
    }

    // ********************************************************* Step 5: verify wallet database integrity
    for (const auto& client : node.chain_clients) {
        if (!client->verify()) {
            return false;
        }
    }

    // ********************************************************* Step 6: network initialization
    // Note that we absolutely cannot open any actual connections
    // until the very end ("start node") as the UTXO/block state
    // is not yet setup and may end up being set up twice if we
    // need to reindex later.

    fListen = args.GetBoolArg("-listen", DEFAULT_LISTEN);
    fDiscover = args.GetBoolArg("-discover", true);
    const bool ignores_incoming_txs{args.GetBoolArg("-blocksonly", DEFAULT_BLOCKSONLY)};

    {
        // Initialize addrman
        assert(!node.addrman);

        // Read asmap file if configured
        std::vector<bool> asmap;
        if (args.IsArgSet("-asmap")) {
            fs::path asmap_path = fs::PathFromString(args.GetArg("-asmap", ""));
            if (asmap_path.empty()) {
                asmap_path = fs::PathFromString(DEFAULT_ASMAP_FILENAME);
            }
            if (!asmap_path.is_absolute()) {
                asmap_path = gArgs.GetDataDirNet() / asmap_path;
            }
            if (!fs::exists(asmap_path)) {
                InitError(strprintf(_("Could not find asmap file %s"), fs::quoted(fs::PathToString(asmap_path))));
                return false;
            }
            asmap = DecodeAsmap(asmap_path);
            if (asmap.size() == 0) {
                InitError(strprintf(_("Could not parse asmap file %s"), fs::quoted(fs::PathToString(asmap_path))));
                return false;
            }
            const uint256 asmap_version = SerializeHash(asmap);
            LogPrintf("Using asmap version %s for IP bucketing\n", asmap_version.ToString());
        } else {
            LogPrintf("Using /16 prefix for IP bucketing\n");
        }

        uiInterface.InitMessage(_("Loading P2P addresses…").translated);
        if (const auto error{LoadAddrman(asmap, args, node.addrman)}) {
            return InitError(*error);
        }
    }

    assert(!node.banman);
    node.banman = std::make_unique<BanMan>(gArgs.GetDataDirNet() / "banlist", &uiInterface, args.GetIntArg("-bantime", DEFAULT_MISBEHAVING_BANTIME));
    assert(!node.connman);
    node.connman = std::make_unique<CConnman>(GetRand(std::numeric_limits<uint64_t>::max()), GetRand(std::numeric_limits<uint64_t>::max()), *node.addrman, args.GetBoolArg("-networkactive", true));

    assert(!node.fee_estimator);
    // Don't initialize fee estimation with old data if we don't relay transactions,
    // as they would never get updated.
    if (!ignores_incoming_txs) node.fee_estimator = std::make_unique<CBlockPolicyEstimator>();

    assert(!node.mempool);
    int check_ratio = std::min<int>(std::max<int>(args.GetIntArg("-checkmempool", chainparams.DefaultConsistencyChecks() ? 1 : 0), 0), 1000000);
    node.mempool = std::make_unique<CTxMemPool>(node.fee_estimator.get(), check_ratio);

    assert(!node.chainman);
    node.chainman = std::make_unique<ChainstateManager>();
    ChainstateManager& chainman = *node.chainman;

    assert(!node.peerman);
    node.peerman = PeerManager::make(chainparams, *node.connman, *node.addrman, node.banman.get(),
                                     chainman, *node.mempool, ignores_incoming_txs);
    RegisterValidationInterface(node.peerman.get());

    // sanitize comments per BIP-0014, format user agent and check total size
    std::vector<std::string> uacomments;
    for (const std::string& cmt : args.GetArgs("-uacomment")) {
        if (cmt != SanitizeString(cmt, SAFE_CHARS_UA_COMMENT))
            return InitError(strprintf(_("User Agent comment (%s) contains unsafe characters."), cmt));
        uacomments.push_back(cmt);
    }
    strSubVersion = FormatSubVersion(CLIENT_NAME, CLIENT_VERSION, uacomments);
    if (strSubVersion.size() > MAX_SUBVERSION_LENGTH) {
        return InitError(strprintf(_("Total length of network version string (%i) exceeds maximum length (%i). Reduce the number or size of uacomments."),
            strSubVersion.size(), MAX_SUBVERSION_LENGTH));
    }

    if (args.IsArgSet("-onlynet")) {
        std::set<enum Network> nets;
        for (const std::string& snet : args.GetArgs("-onlynet")) {
            enum Network net = ParseNetwork(snet);
            if (net == NET_UNROUTABLE)
                return InitError(strprintf(_("Unknown network specified in -onlynet: '%s'"), snet));
            nets.insert(net);
        }
        for (int n = 0; n < NET_MAX; n++) {
            enum Network net = (enum Network)n;
            if (!nets.count(net))
                SetReachable(net, false);
        }
    }

    if (!args.IsArgSet("-cjdnsreachable")) {
        SetReachable(NET_CJDNS, false);
    }
    // Now IsReachable(NET_CJDNS) is true if:
    // 1. -cjdnsreachable is given and
    // 2.1. -onlynet is not given or
    // 2.2. -onlynet=cjdns is given

    // Check for host lookup allowed before parsing any network related parameters
    fNameLookup = args.GetBoolArg("-dns", DEFAULT_NAME_LOOKUP);

    Proxy onion_proxy;

    bool proxyRandomize = args.GetBoolArg("-proxyrandomize", DEFAULT_PROXYRANDOMIZE);
    // -proxy sets a proxy for all outgoing network traffic
    // -noproxy (or -proxy=0) as well as the empty string can be used to not set a proxy, this is the default
    std::string proxyArg = args.GetArg("-proxy", "");
    if (proxyArg != "" && proxyArg != "0") {
        CService proxyAddr;
        if (!Lookup(proxyArg, proxyAddr, 9050, fNameLookup)) {
            return InitError(strprintf(_("Invalid -proxy address or hostname: '%s'"), proxyArg));
        }

        Proxy addrProxy = Proxy(proxyAddr, proxyRandomize);
        if (!addrProxy.IsValid())
            return InitError(strprintf(_("Invalid -proxy address or hostname: '%s'"), proxyArg));

        SetProxy(NET_IPV4, addrProxy);
        SetProxy(NET_IPV6, addrProxy);
        SetProxy(NET_CJDNS, addrProxy);
        SetNameProxy(addrProxy);
        onion_proxy = addrProxy;
    }

    // -onion can be used to set only a proxy for .onion, or override normal proxy for .onion addresses
    // -noonion (or -onion=0) disables connecting to .onion entirely
    // An empty string is used to not override the onion proxy (in which case it defaults to -proxy set above, or none)
    std::string onionArg = args.GetArg("-onion", "");
    if (onionArg != "") {
        if (onionArg == "0") { // Handle -noonion/-onion=0
            onion_proxy = Proxy{};
        } else {
            CService addr;
            if (!Lookup(onionArg, addr, 9050, fNameLookup) || !addr.IsValid()) {
                return InitError(strprintf(_("Invalid -onion address or hostname: '%s'"), onionArg));
            }
            onion_proxy = Proxy{addr, proxyRandomize};
        }
    }

    if (onion_proxy.IsValid()) {
        SetProxy(NET_ONION, onion_proxy);
    } else {
        if (args.IsArgSet("-onlynet") && IsReachable(NET_ONION)) {
            return InitError(
                _("Outbound connections restricted to Tor (-onlynet=onion) but the proxy for "
                  "reaching the Tor network is not provided (no -proxy= and no -onion= given) or "
                  "it is explicitly forbidden (-onion=0)"));
        }
        SetReachable(NET_ONION, false);
    }

    for (const std::string& strAddr : args.GetArgs("-externalip")) {
        CService addrLocal;
        if (Lookup(strAddr, addrLocal, GetListenPort(), fNameLookup) && addrLocal.IsValid())
            AddLocal(addrLocal, LOCAL_MANUAL);
        else
            return InitError(ResolveErrMsg("externalip", strAddr));
    }

#if ENABLE_ZMQ
    g_zmq_notification_interface = CZMQNotificationInterface::Create();

    if (g_zmq_notification_interface) {
        RegisterValidationInterface(g_zmq_notification_interface);
    }
#endif

    // ********************************************************* Step 7: load block chain

    fReindex = args.GetBoolArg("-reindex", false);
    bool fReindexChainState = args.GetBoolArg("-reindex-chainstate", false);

    // cache size calculations
<<<<<<< HEAD
    int64_t nTotalCache = (args.GetArg("-dbcache", nDefaultDbCache) << 20);
    nTotalCache = std::max(nTotalCache, nMinDbCache << 20); // total cache cannot be less than nMinDbCache
    nTotalCache = std::min(nTotalCache, nMaxDbCache << 20); // total cache cannot be greater than nMaxDbcache
    int64_t nBlockTreeDBCache = std::min(nTotalCache / 8, nMaxBlockDBCache << 20);
    if (args.GetBoolArg("-addrindex", DEFAULT_ADDRINDEX)) {
        // enable 3/4 of the cache if addressindex and/or spentindex is enabled
        nBlockTreeDBCache = nTotalCache * 3 / 4;
    }
    nTotalCache -= nBlockTreeDBCache;
    int64_t nTxIndexCache = std::min(nTotalCache / 8, args.GetBoolArg("-txindex", DEFAULT_TXINDEX) ? nMaxTxIndexCache << 20 : 0);
    nTotalCache -= nTxIndexCache;
    int64_t filter_index_cache = 0;
    if (!g_enabled_filter_types.empty()) {
        size_t n_indexes = g_enabled_filter_types.size();
        int64_t max_cache = std::min(nTotalCache / 8, max_filter_index_cache << 20);
        filter_index_cache = max_cache / n_indexes;
        nTotalCache -= filter_index_cache * n_indexes;
    }
    int64_t nCoinDBCache = std::min(nTotalCache / 2, (nTotalCache / 4) + (1 << 23)); // use 25%-50% of the remainder for disk cache
    nCoinDBCache = std::min(nCoinDBCache, nMaxCoinsDBCache << 20); // cap total coins db cache
    nTotalCache -= nCoinDBCache;
    int64_t nCoinCacheUsage = nTotalCache; // the rest goes to in-memory cache
    int64_t nMempoolSizeMax = args.GetArg("-maxmempool", DEFAULT_MAX_MEMPOOL_SIZE) * 1000000;
=======
    CacheSizes cache_sizes = CalculateCacheSizes(args, g_enabled_filter_types.size());

    int64_t nMempoolSizeMax = args.GetIntArg("-maxmempool", DEFAULT_MAX_MEMPOOL_SIZE) * 1000000;
>>>>>>> ec86f1e9
    LogPrintf("Cache configuration:\n");
    LogPrintf("* Using %.1f MiB for block index database\n", cache_sizes.block_tree_db * (1.0 / 1024 / 1024));
    if (args.GetBoolArg("-txindex", DEFAULT_TXINDEX)) {
        LogPrintf("* Using %.1f MiB for transaction index database\n", cache_sizes.tx_index * (1.0 / 1024 / 1024));
    }
    for (BlockFilterType filter_type : g_enabled_filter_types) {
        LogPrintf("* Using %.1f MiB for %s block filter index database\n",
                  cache_sizes.filter_index * (1.0 / 1024 / 1024), BlockFilterTypeName(filter_type));
    }
    LogPrintf("* Using %.1f MiB for chain state database\n", cache_sizes.coins_db * (1.0 / 1024 / 1024));
    LogPrintf("* Using %.1f MiB for in-memory UTXO set (plus up to %.1f MiB of unused mempool space)\n", cache_sizes.coins * (1.0 / 1024 / 1024), nMempoolSizeMax * (1.0 / 1024 / 1024));

    bool fLoaded = false;
    while (!fLoaded && !ShutdownRequested()) {
        const bool fReset = fReindex;
        bilingual_str strLoadError;

        uiInterface.InitMessage(_("Loading block index…").translated);
<<<<<<< HEAD

        do {
            const int64_t load_block_index_start_time = GetTimeMillis();
            try {
                LOCK(cs_main);
                chainman.Reset();
                chainman.InitializeChainstate(Assert(node.mempool.get()));
                chainman.m_total_coinstip_cache = nCoinCacheUsage;
                chainman.m_total_coinsdb_cache = nCoinDBCache;

                UnloadBlockIndex(node.mempool.get(), chainman);

                // new CBlockTreeDB tries to delete the existing file, which
                // fails if it's still open from the previous loop. Close it first:
                pblocktree.reset();
                pstorageresult.reset();
                globalState.reset();
                globalSealEngine.reset();
                pblocktree.reset(new CBlockTreeDB(nBlockTreeDBCache, false, fReset));

                if (fReset) {
                    pblocktree->WriteReindexing(true);
                    //If we're reindexing in prune mode, wipe away unusable block files and all undo data files
                    if (fPruneMode)
                        CleanupBlockRevFiles();
                }

                if (ShutdownRequested()) break;

                // LoadBlockIndex will load fHavePruned if we've ever removed a
                // block file from disk.
                // Note that it also sets fReindex based on the disk flag!
                // From here on out fReindex and fReset mean something different!
                if (!chainman.LoadBlockIndex()) {
                    if (ShutdownRequested()) break;
                    strLoadError = _("Error loading block database");
                    break;
                }

=======
        const int64_t load_block_index_start_time = GetTimeMillis();
        std::optional<ChainstateLoadingError> maybe_load_error;
        try {
            maybe_load_error = LoadChainstate(fReset,
                                              chainman,
                                              Assert(node.mempool.get()),
                                              fPruneMode,
                                              chainparams.GetConsensus(),
                                              fReindexChainState,
                                              cache_sizes.block_tree_db,
                                              cache_sizes.coins_db,
                                              cache_sizes.coins,
                                              /*block_tree_db_in_memory=*/false,
                                              /*coins_db_in_memory=*/false,
                                              args,
                                              /*shutdown_requested=*/ShutdownRequested,
                                              /*coins_error_cb=*/[]() {
                                                  uiInterface.ThreadSafeMessageBox(
                                                                                   _("Error reading from database, shutting down."),
                                                                                   "", CClientUIInterface::MSG_ERROR);
                                              });
        } catch (const std::exception& e) {
            LogPrintf("%s\n", e.what());
            maybe_load_error = ChainstateLoadingError::ERROR_GENERIC_BLOCKDB_OPEN_FAILED;
        }
        if (maybe_load_error.has_value()) {
            switch (maybe_load_error.value()) {
            case ChainstateLoadingError::ERROR_LOADING_BLOCK_DB:
                strLoadError = _("Error loading block database");
                break;
            case ChainstateLoadingError::ERROR_BAD_GENESIS_BLOCK:
>>>>>>> ec86f1e9
                // If the loaded chain has a wrong genesis, bail out immediately
                // (we're likely using a testnet datadir, or the other way around).
                return InitError(_("Incorrect or no genesis block found. Wrong datadir for network?"));
            case ChainstateLoadingError::ERROR_PRUNED_NEEDS_REINDEX:
                strLoadError = _("You need to rebuild the database using -reindex to go back to unpruned mode.  This will redownload the entire blockchain");
                break;
            case ChainstateLoadingError::ERROR_LOAD_GENESIS_BLOCK_FAILED:
                strLoadError = _("Error initializing block database");
                break;
            case ChainstateLoadingError::ERROR_CHAINSTATE_UPGRADE_FAILED:
                strLoadError = _("Error upgrading chainstate database");
                break;
            case ChainstateLoadingError::ERROR_REPLAYBLOCKS_FAILED:
                strLoadError = _("Unable to replay blocks. You will need to rebuild the database using -reindex-chainstate.");
                break;
            case ChainstateLoadingError::ERROR_LOADCHAINTIP_FAILED:
                strLoadError = _("Error initializing block database");
                break;
            case ChainstateLoadingError::ERROR_GENERIC_BLOCKDB_OPEN_FAILED:
                strLoadError = _("Error opening block database");
                break;
            case ChainstateLoadingError::ERROR_BLOCKS_WITNESS_INSUFFICIENTLY_VALIDATED:
                strLoadError = strprintf(_("Witness data for blocks after height %d requires validation. Please restart with -reindex."),
                                         chainparams.GetConsensus().SegwitHeight);
                break;
            case ChainstateLoadingError::ERROR_ADDRINDEX_NEEDS_REINDEX:
                strLoadError = _("You need to rebuild the database using -reindex to change -addrindex");
                break;
            case ChainstateLoadingError::ERROR_LOGEVENTS_NEEDS_REINDEX:
                strLoadError = _("You need to rebuild the database using -reindex to enable -logevents");
                break;
            case ChainstateLoadingError::SHUTDOWN_PROBED:
                break;
            }
<<<<<<< HEAD

            /////////////////////////////////////////////////////////// qtum
            if((args.IsArgSet("-dgpstorage") && args.IsArgSet("-dgpevm")) || (!args.IsArgSet("-dgpstorage") && args.IsArgSet("-dgpevm")) ||
              (!args.IsArgSet("-dgpstorage") && !args.IsArgSet("-dgpevm"))){
                fGettingValuesDGP = true;
            } else {
                fGettingValuesDGP = false;
            }

            dev::eth::NoProof::init();
            fs::path qtumStateDir = gArgs.GetDataDirNet() / "stateQtum";
            bool fStatus = fs::exists(qtumStateDir);
            const std::string dirQtum(qtumStateDir.string());
            const dev::h256 hashDB(dev::sha3(dev::rlp("")));
            dev::eth::BaseState existsQtumstate = fStatus ? dev::eth::BaseState::PreExisting : dev::eth::BaseState::Empty;
            globalState = std::unique_ptr<QtumState>(new QtumState(dev::u256(0), QtumState::openDB(dirQtum, hashDB, dev::WithExisting::Trust), dirQtum, existsQtumstate));
            dev::eth::ChainParams cp(chainparams.EVMGenesisInfo());
            globalSealEngine = std::unique_ptr<dev::eth::SealEngineFace>(cp.createSealEngine());

            pstorageresult.reset(new StorageResults(qtumStateDir.string()));
            if (fReset) {
                pstorageresult->wipeResults();
            }

            {
                LOCK(cs_main);
                CChain& active_chain = chainman.ActiveChain();
                if(active_chain.Tip() != nullptr){
                globalState->setRoot(uintToh256(active_chain.Tip()->hashStateRoot));
                globalState->setRootUTXO(uintToh256(active_chain.Tip()->hashUTXORoot));
                } else {
                    globalState->setRoot(dev::sha3(dev::rlp("")));
                    globalState->setRootUTXO(uintToh256(chainparams.GenesisBlock().hashUTXORoot));
                    globalState->populateFrom(cp.genesisState);
                }
                globalState->db().commit();
                globalState->dbUtxo().commit();
            }

            fRecordLogOpcodes = args.IsArgSet("-record-log-opcodes");
            fIsVMlogFile = fs::exists(gArgs.GetDataDirNet() / "vmExecLogs.json");
            ///////////////////////////////////////////////////////////

            /////////////////////////////////////////////////////////////// // qtum
            if (fAddressIndex != args.GetBoolArg("-addrindex", DEFAULT_ADDRINDEX)) {
                strLoadError = _("You need to rebuild the database using -reindex to change -addrindex");
                break;
            }
            ///////////////////////////////////////////////////////////////
            // Check for changed -logevents state
            if (fLogEvents != args.GetBoolArg("-logevents", DEFAULT_LOGEVENTS) && !fLogEvents) {
                strLoadError = _("You need to rebuild the database using -reindex to enable -logevents");
                break;
            }

            if (!args.GetBoolArg("-logevents", DEFAULT_LOGEVENTS))
            {
                pstorageresult->wipeResults();
                pblocktree->WipeHeightIndex();
                fLogEvents = false;
                pblocktree->WriteFlag("logevents", fLogEvents);
            }

            if (!fReset) {
                LOCK(cs_main);
                auto chainstates{chainman.GetAll()};
                if (std::any_of(chainstates.begin(), chainstates.end(),
                                [](const CChainState* cs) EXCLUSIVE_LOCKS_REQUIRED(cs_main) { return cs->NeedsRedownload(); })) {
                    strLoadError = strprintf(_("Witness data for blocks after height %d requires validation. Please restart with -reindex."),
                                             chainparams.GetConsensus().SegwitHeight);
                    break;
                }
            }

            bool failed_verification = false;

            try {
                LOCK(cs_main);

                CChain& active_chain = chainman.ActiveChain();
                QtumDGP qtumDGP(globalState.get(), chainman.ActiveChainstate(), fGettingValuesDGP);
                globalSealEngine->setQtumSchedule(qtumDGP.getGasSchedule(active_chain.Height() + (active_chain.Height()+1 >= chainparams.GetConsensus().QIP7Height ? 0 : 1) ));

                for (CChainState* chainstate : chainman.GetAll()) {
                    if (!is_coinsview_empty(chainstate)) {
                        uiInterface.InitMessage(_("Verifying blocks…").translated);
                        if (fHavePruned && args.GetArg("-checkblocks", DEFAULT_CHECKBLOCKS) > MIN_BLOCKS_TO_KEEP) {
                            LogPrintf("Prune: pruned datadir may not have more than %d blocks; only checking available blocks\n",
                                MIN_BLOCKS_TO_KEEP);
                        }

                        const CBlockIndex* tip = chainstate->m_chain.Tip();
                        RPCNotifyBlockChange(tip);
                        if (tip && tip->nTime > GetAdjustedTime() + 2 * 60 * 60) {
                            strLoadError = _("The block database contains a block which appears to be from the future. "
                                    "This may be due to your computer's date and time being set incorrectly. "
                                    "Only rebuild the block database if you are sure that your computer's date and time are correct");
                            failed_verification = true;
                            break;
                        }

                        if (!CVerifyDB().VerifyDB(
                                *chainstate, chainparams, chainstate->CoinsDB(),
                                args.GetArg("-checklevel", DEFAULT_CHECKLEVEL),
                                args.GetArg("-checkblocks", DEFAULT_CHECKBLOCKS))) {
                            strLoadError = _("Corrupted block database detected");
                            failed_verification = true;
                            break;
                        }
                    }
=======
        } else {
            std::optional<ChainstateLoadVerifyError> maybe_verify_error;
            try {
                uiInterface.InitMessage(_("Verifying blocks…").translated);
                auto check_blocks = args.GetIntArg("-checkblocks", DEFAULT_CHECKBLOCKS);
                if (fHavePruned && check_blocks > MIN_BLOCKS_TO_KEEP) {
                    LogPrintf("Prune: pruned datadir may not have more than %d blocks; only checking available blocks\n",
                              MIN_BLOCKS_TO_KEEP);
>>>>>>> ec86f1e9
                }
                maybe_verify_error = VerifyLoadedChainstate(chainman,
                                                            fReset,
                                                            fReindexChainState,
                                                            chainparams.GetConsensus(),
                                                            check_blocks,
                                                            args.GetIntArg("-checklevel", DEFAULT_CHECKLEVEL),
                                                            /*get_unix_time_seconds=*/static_cast<int64_t(*)()>(GetTime));
            } catch (const std::exception& e) {
                LogPrintf("%s\n", e.what());
                maybe_verify_error = ChainstateLoadVerifyError::ERROR_GENERIC_FAILURE;
            }
            if (maybe_verify_error.has_value()) {
                switch (maybe_verify_error.value()) {
                case ChainstateLoadVerifyError::ERROR_BLOCK_FROM_FUTURE:
                    strLoadError = _("The block database contains a block which appears to be from the future. "
                                     "This may be due to your computer's date and time being set incorrectly. "
                                     "Only rebuild the block database if you are sure that your computer's date and time are correct");
                    break;
                case ChainstateLoadVerifyError::ERROR_CORRUPTED_BLOCK_DB:
                    strLoadError = _("Corrupted block database detected");
                    break;
                case ChainstateLoadVerifyError::ERROR_GENERIC_FAILURE:
                    strLoadError = _("Error opening block database");
                    break;
                }
            } else {
                fLoaded = true;
                LogPrintf(" block index %15dms\n", GetTimeMillis() - load_block_index_start_time);
            }
        }

        if (!fLoaded && !ShutdownRequested()) {
            // first suggest a reindex
            if (!fReset) {
                bool fRet = uiInterface.ThreadSafeQuestion(
                    strLoadError + Untranslated(".\n\n") + _("Do you want to rebuild the block database now?"),
                    strLoadError.original + ".\nPlease restart with -reindex or -reindex-chainstate to recover.",
                    "", CClientUIInterface::MSG_ERROR | CClientUIInterface::BTN_ABORT);
                if (fRet) {
                    fReindex = true;
                    AbortShutdown();
                } else {
                    LogPrintf("Aborted block database rebuild. Exiting.\n");
                    return false;
                }
            } else {
                return InitError(strLoadError);
            }
        }
    }

    // As LoadBlockIndex can take several minutes, it's possible the user
    // requested to kill the GUI during the last operation. If so, exit.
    // As the program has not fully started yet, Shutdown() is possibly overkill.
    if (ShutdownRequested()) {
        LogPrintf("Shutdown requested. Exiting.\n");
        return false;
    }

    // ********************************************************* Step 8: start indexers
    if (args.GetBoolArg("-txindex", DEFAULT_TXINDEX)) {
        if (const auto error{CheckLegacyTxindex(*Assert(chainman.m_blockman.m_block_tree_db))}) {
            return InitError(*error);
        }

        g_txindex = std::make_unique<TxIndex>(cache_sizes.tx_index, false, fReindex);
        if (!g_txindex->Start(chainman.ActiveChainstate())) {
            return false;
        }
    }

    for (const auto& filter_type : g_enabled_filter_types) {
        InitBlockFilterIndex(filter_type, cache_sizes.filter_index, false, fReindex);
        if (!GetBlockFilterIndex(filter_type)->Start(chainman.ActiveChainstate())) {
            return false;
        }
    }

    if (args.GetBoolArg("-coinstatsindex", DEFAULT_COINSTATSINDEX)) {
        g_coin_stats_index = std::make_unique<CoinStatsIndex>(/* cache size */ 0, false, fReindex);
        if (!g_coin_stats_index->Start(chainman.ActiveChainstate())) {
            return false;
        }
    }

    // ********************************************************* Step 9: load wallet
    for (const auto& client : node.chain_clients) {
        if (!client->load()) {
            return false;
        }
    }

    // ********************************************************* Step 10: data directory maintenance

    // if pruning, unset the service bit and perform the initial blockstore prune
    // after any wallet rescanning has taken place.
    if (fPruneMode) {
        LogPrintf("Unsetting NODE_NETWORK on prune mode\n");
        nLocalServices = ServiceFlags(nLocalServices & ~NODE_NETWORK);
        if (!fReindex) {
            LOCK(cs_main);
            for (CChainState* chainstate : chainman.GetAll()) {
                uiInterface.InitMessage(_("Pruning blockstore…").translated);
                chainstate->PruneAndFlush();
            }
        }
    }

    // ********************************************************* Step 11: import blocks

    if (!CheckDiskSpace(gArgs.GetDataDirNet())) {
        InitError(strprintf(_("Error: Disk space is low for %s"), fs::quoted(fs::PathToString(gArgs.GetDataDirNet()))));
        return false;
    }
    if (!CheckDiskSpace(gArgs.GetBlocksDirPath())) {
        InitError(strprintf(_("Error: Disk space is low for %s"), fs::quoted(fs::PathToString(gArgs.GetBlocksDirPath()))));
        return false;
    }

    // Either install a handler to notify us when genesis activates, or set fHaveGenesis directly.
    // No locking, as this happens before any background thread is started.
    boost::signals2::connection block_notify_genesis_wait_connection;
    if (chainman.ActiveChain().Tip() == nullptr) {
        block_notify_genesis_wait_connection = uiInterface.NotifyBlockTip_connect(std::bind(BlockNotifyGenesisWait, std::placeholders::_2));
    } else {
        fHaveGenesis = true;
    }

#if HAVE_SYSTEM
    const std::string block_notify = args.GetArg("-blocknotify", "");
    if (!block_notify.empty()) {
        uiInterface.NotifyBlockTip_connect([block_notify](SynchronizationState sync_state, const CBlockIndex* pBlockIndex) {
            if (sync_state != SynchronizationState::POST_INIT || !pBlockIndex) return;
            std::string command = block_notify;
            boost::replace_all(command, "%s", pBlockIndex->GetBlockHash().GetHex());
            std::thread t(runCommand, command);
            t.detach(); // thread runs free
        });
    }
#endif

    std::vector<fs::path> vImportFiles;
    for (const std::string& strFile : args.GetArgs("-loadblock")) {
        vImportFiles.push_back(fs::PathFromString(strFile));
    }

    chainman.m_load_block = std::thread(&util::TraceThread, "loadblk", [=, &chainman, &args] {
        ThreadImport(chainman, vImportFiles, args);
    });

    node.peerman->InitCleanBlockIndex();

    // Wait for genesis block to be processed
    {
        WAIT_LOCK(g_genesis_wait_mutex, lock);
        // We previously could hang here if StartShutdown() is called prior to
        // ThreadImport getting started, so instead we just wait on a timer to
        // check ShutdownRequested() regularly.
        while (!fHaveGenesis && !ShutdownRequested()) {
            g_genesis_wait_cv.wait_for(lock, std::chrono::milliseconds(500));
        }
        block_notify_genesis_wait_connection.disconnect();
    }

    if (ShutdownRequested()) {
        return false;
    }

    // ********************************************************* Step 12: start node

    int chain_active_height;

    //// debug print
    {
        LOCK(cs_main);
        LogPrintf("block tree size = %u\n", chainman.BlockIndex().size());
        chain_active_height = chainman.ActiveChain().Height();
        if (tip_info) {
            tip_info->block_height = chain_active_height;
            tip_info->block_time = chainman.ActiveChain().Tip() ? chainman.ActiveChain().Tip()->GetBlockTime() : Params().GenesisBlock().GetBlockTime();
            tip_info->verification_progress = GuessVerificationProgress(Params().TxData(), chainman.ActiveChain().Tip());
        }
        if (tip_info && ::pindexBestHeader) {
            tip_info->header_height = ::pindexBestHeader->nHeight;
            tip_info->header_time = ::pindexBestHeader->GetBlockTime();
        }
    }
    LogPrintf("nBestHeight = %d\n", chain_active_height);
    if (node.peerman) node.peerman->SetBestHeight(chain_active_height);

    // Map ports with UPnP or NAT-PMP.
    StartMapPort(args.GetBoolArg("-upnp", DEFAULT_UPNP), gArgs.GetBoolArg("-natpmp", DEFAULT_NATPMP));

    CConnman::Options connOptions;
    connOptions.nLocalServices = nLocalServices;
    connOptions.nMaxConnections = nMaxConnections;
    connOptions.m_max_outbound_full_relay = std::min(MAX_OUTBOUND_FULL_RELAY_CONNECTIONS, connOptions.nMaxConnections);
    connOptions.m_max_outbound_block_relay = std::min(MAX_BLOCK_RELAY_ONLY_CONNECTIONS, connOptions.nMaxConnections-connOptions.m_max_outbound_full_relay);
    connOptions.nMaxAddnode = MAX_ADDNODE_CONNECTIONS;
    connOptions.nMaxFeeler = MAX_FEELER_CONNECTIONS;
    connOptions.uiInterface = &uiInterface;
    connOptions.m_banman = node.banman.get();
    connOptions.m_msgproc = node.peerman.get();
    connOptions.nSendBufferMaxSize = 1000 * args.GetIntArg("-maxsendbuffer", DEFAULT_MAXSENDBUFFER);
    connOptions.nReceiveFloodSize = 1000 * args.GetIntArg("-maxreceivebuffer", DEFAULT_MAXRECEIVEBUFFER);
    connOptions.m_added_nodes = args.GetArgs("-addnode");
    connOptions.nMaxOutboundLimit = *opt_max_upload;
    connOptions.m_peer_connect_timeout = peer_connect_timeout;

    // Port to bind to if `-bind=addr` is provided without a `:port` suffix.
    const uint16_t default_bind_port =
        static_cast<uint16_t>(args.GetIntArg("-port", Params().GetDefaultPort()));

    const auto BadPortWarning = [](const char* prefix, uint16_t port) {
        return strprintf(_("%s request to listen on port %u. This port is considered \"bad\" and "
                           "thus it is unlikely that any Bitcoin Core peers connect to it. See "
                           "doc/p2p-bad-ports.md for details and a full list."),
                         prefix,
                         port);
    };

    for (const std::string& bind_arg : args.GetArgs("-bind")) {
        CService bind_addr;
        const size_t index = bind_arg.rfind('=');
        if (index == std::string::npos) {
            if (Lookup(bind_arg, bind_addr, default_bind_port, /*fAllowLookup=*/false)) {
                connOptions.vBinds.push_back(bind_addr);
                if (IsBadPort(bind_addr.GetPort())) {
                    InitWarning(BadPortWarning("-bind", bind_addr.GetPort()));
                }
                continue;
            }
        } else {
            const std::string network_type = bind_arg.substr(index + 1);
            if (network_type == "onion") {
                const std::string truncated_bind_arg = bind_arg.substr(0, index);
                if (Lookup(truncated_bind_arg, bind_addr, BaseParams().OnionServiceTargetPort(), false)) {
                    connOptions.onion_binds.push_back(bind_addr);
                    continue;
                }
            }
        }
        return InitError(ResolveErrMsg("bind", bind_arg));
    }

    for (const std::string& strBind : args.GetArgs("-whitebind")) {
        NetWhitebindPermissions whitebind;
        bilingual_str error;
        if (!NetWhitebindPermissions::TryParse(strBind, whitebind, error)) return InitError(error);
        connOptions.vWhiteBinds.push_back(whitebind);
    }

    // If the user did not specify -bind= or -whitebind= then we bind
    // on any address - 0.0.0.0 (IPv4) and :: (IPv6).
    connOptions.bind_on_any = args.GetArgs("-bind").empty() && args.GetArgs("-whitebind").empty();

    // Emit a warning if a bad port is given to -port= but only if -bind and -whitebind are not
    // given, because if they are, then -port= is ignored.
    if (connOptions.bind_on_any && args.IsArgSet("-port")) {
        const uint16_t port_arg = args.GetIntArg("-port", 0);
        if (IsBadPort(port_arg)) {
            InitWarning(BadPortWarning("-port", port_arg));
        }
    }

    CService onion_service_target;
    if (!connOptions.onion_binds.empty()) {
        onion_service_target = connOptions.onion_binds.front();
    } else {
        onion_service_target = DefaultOnionServiceTarget();
        connOptions.onion_binds.push_back(onion_service_target);
    }

    if (args.GetBoolArg("-listenonion", DEFAULT_LISTEN_ONION)) {
        if (connOptions.onion_binds.size() > 1) {
            InitWarning(strprintf(_("More than one onion bind address is provided. Using %s "
                                    "for the automatically created Tor onion service."),
                                  onion_service_target.ToStringIPPort()));
        }
        StartTorControl(onion_service_target);
    }

    if (connOptions.bind_on_any) {
        // Only add all IP addresses of the machine if we would be listening on
        // any address - 0.0.0.0 (IPv4) and :: (IPv6).
        Discover();
    }

    for (const auto& net : args.GetArgs("-whitelist")) {
        NetWhitelistPermissions subnet;
        bilingual_str error;
        if (!NetWhitelistPermissions::TryParse(net, subnet, error)) return InitError(error);
        connOptions.vWhitelistedRange.push_back(subnet);
    }

    connOptions.vSeedNodes = args.GetArgs("-seednode");

    // Initiate outbound connections unless connect=0
    connOptions.m_use_addrman_outgoing = !args.IsArgSet("-connect");
    if (!connOptions.m_use_addrman_outgoing) {
        const auto connect = args.GetArgs("-connect");
        if (connect.size() != 1 || connect[0] != "0") {
            connOptions.m_specified_outgoing = connect;
        }
    }

    const std::string& i2psam_arg = args.GetArg("-i2psam", "");
    if (!i2psam_arg.empty()) {
        CService addr;
        if (!Lookup(i2psam_arg, addr, 7656, fNameLookup) || !addr.IsValid()) {
            return InitError(strprintf(_("Invalid -i2psam address or hostname: '%s'"), i2psam_arg));
        }
        SetProxy(NET_I2P, Proxy{addr});
    } else {
        SetReachable(NET_I2P, false);
    }

    connOptions.m_i2p_accept_incoming = args.GetBoolArg("-i2pacceptincoming", true);

    if (!node.connman->Start(*node.scheduler, connOptions)) {
        return false;
    }

    // ********************************************************* Step 13: finished

    // At this point, the RPC is "started", but still in warmup, which means it
    // cannot yet be called. Before we make it callable, we need to make sure
    // that the RPC's view of the best block is valid and consistent with
    // ChainstateManager's ActiveTip.
    //
    // If we do not do this, RPC's view of the best block will be height=0 and
    // hash=0x0. This will lead to erroroneous responses for things like
    // waitforblockheight.
    RPCNotifyBlockChange(chainman.ActiveTip());
    SetRPCWarmupFinished();

    uiInterface.InitMessage(_("Done loading").translated);

    for (const auto& client : node.chain_clients) {
        client->start(*node.scheduler);
    }

    BanMan* banman = node.banman.get();
    node.scheduler->scheduleEvery([banman]{
        banman->DumpBanlist();
    }, DUMP_BANS_INTERVAL);

    if (node.peerman) node.peerman->StartScheduledTasks(*node.scheduler);

#if HAVE_SYSTEM
    StartupNotify(args);
#endif

    return true;
}

void UnlockDataDirectory()
{
    // Unlock
    LockDataDirectory(true, false);
}<|MERGE_RESOLUTION|>--- conflicted
+++ resolved
@@ -30,10 +30,6 @@
 #include <interfaces/node.h>
 #include <mapport.h>
 #include <logging.h>
-<<<<<<< HEAD
-#include <miner.h>
-=======
->>>>>>> ec86f1e9
 #include <net.h>
 #include <net_permissions.h>
 #include <net_processing.h>
@@ -78,10 +74,7 @@
 #include <validationinterface.h>
 #ifdef ENABLE_WALLET
 #include <wallet/wallet.h>
-<<<<<<< HEAD
-=======
 #include <interfaces/wallet.h>
->>>>>>> ec86f1e9
 #endif
 #include <walletinitinterface.h>
 #include <key_io.h>
@@ -227,11 +220,6 @@
     util::ThreadRename("qtum-shutoff");
 
 #ifdef ENABLE_WALLET
-<<<<<<< HEAD
-    // Force stop the stakers before any other components
-    for (const std::shared_ptr<CWallet>& pwallet : GetWallets()) {
-        pwallet->StopStake();
-=======
     if(node.wallet_loader && node.wallet_loader->context())
     {
         // Force stop the stakers before any other components
@@ -239,7 +227,6 @@
         {
             pwallet->StopStake();
         }
->>>>>>> ec86f1e9
     }
 #endif
 
@@ -321,10 +308,6 @@
                 chainstate->ResetCoinsViews();
             }
         }
-<<<<<<< HEAD
-        pblocktree.reset();
-=======
->>>>>>> ec86f1e9
         pstorageresult.reset();
         globalState.reset();
         globalSealEngine.reset();
@@ -587,11 +570,7 @@
     argsman.AddArg("-limitdescendantcount=<n>", strprintf("Do not accept transactions if any ancestor would have <n> or more in-mempool descendants (default: %u)", DEFAULT_DESCENDANT_LIMIT), ArgsManager::ALLOW_ANY | ArgsManager::DEBUG_ONLY, OptionsCategory::DEBUG_TEST);
     argsman.AddArg("-limitdescendantsize=<n>", strprintf("Do not accept transactions if any ancestor would have more than <n> kilobytes of in-mempool descendants (default: %u).", DEFAULT_DESCENDANT_SIZE_LIMIT), ArgsManager::ALLOW_ANY | ArgsManager::DEBUG_ONLY, OptionsCategory::DEBUG_TEST);
     argsman.AddArg("-addrmantest", "Allows to test address relay on localhost", ArgsManager::ALLOW_ANY | ArgsManager::DEBUG_ONLY, OptionsCategory::DEBUG_TEST);
-<<<<<<< HEAD
-    argsman.AddArg("-capturemessages", "Capture all P2P messages to disk", ArgsManager::ALLOW_BOOL | ArgsManager::DEBUG_ONLY, OptionsCategory::DEBUG_TEST);
-=======
     argsman.AddArg("-capturemessages", "Capture all P2P messages to disk", ArgsManager::ALLOW_ANY | ArgsManager::DEBUG_ONLY, OptionsCategory::DEBUG_TEST);
->>>>>>> ec86f1e9
     argsman.AddArg("-showevmlogs", strprintf("Print evm logs to console (default: %u)", DEFAULT_SHOWEVMLOGS), ArgsManager::ALLOW_ANY, OptionsCategory::DEBUG_TEST);
     argsman.AddArg("-mocktime=<n>", "Replace actual time with " + UNIX_EPOCH_TIME + " (default: 0)", ArgsManager::ALLOW_ANY | ArgsManager::DEBUG_ONLY, OptionsCategory::DEBUG_TEST);
     argsman.AddArg("-maxsigcachesize=<n>", strprintf("Limit sum of signature cache and script execution cache sizes to <n> MiB (default: %u)", DEFAULT_MAX_SIG_CACHE_SIZE), ArgsManager::ALLOW_ANY | ArgsManager::DEBUG_ONLY, OptionsCategory::DEBUG_TEST);
@@ -613,10 +592,7 @@
     argsman.AddArg("-muirglacierheight=<n>", "Use given block height to check contracts with EVM Muir Glacier (regtest-only)", ArgsManager::ALLOW_ANY, OptionsCategory::DEBUG_TEST);
     argsman.AddArg("-londonheight=<n>", "Use given block height to check contracts with EVM London (regtest-only)", ArgsManager::ALLOW_ANY, OptionsCategory::DEBUG_TEST);
     argsman.AddArg("-taprootheight=<n>", "Use given block height to check taproot (regtest-only)", ArgsManager::ALLOW_ANY, OptionsCategory::DEBUG_TEST);
-<<<<<<< HEAD
-=======
-
->>>>>>> ec86f1e9
+
 
     SetupChainParamsBaseOptions(argsman);
 
@@ -673,40 +649,15 @@
     argsman.AddArg("-cleanblockindextimeout=<n>", "Clean block index periodically after some time (default 600 seconds)", ArgsManager::ALLOW_ANY, OptionsCategory::OPTIONS);
     argsman.AddArg("-stakingallowlist=<address>", "Allow list delegate address. Can be specified multiple times to add multiple addresses.", ArgsManager::ALLOW_ANY, OptionsCategory::OPTIONS);
     argsman.AddArg("-stakingexcludelist=<address>", "Exclude list delegate address. Can be specified multiple times to add multiple addresses.", ArgsManager::ALLOW_ANY, OptionsCategory::OPTIONS);
-<<<<<<< HEAD
-=======
 
 #if defined(USE_SYSCALL_SANDBOX)
     argsman.AddArg("-sandbox=<mode>", "Use the experimental syscall sandbox in the specified mode (-sandbox=log-and-abort or -sandbox=abort). Allow only expected syscalls to be used by bitcoind. Note that this is an experimental new feature that may cause bitcoind to exit or crash unexpectedly: use with caution. In the \"log-and-abort\" mode the invocation of an unexpected syscall results in a debug handler being invoked which will log the incident and terminate the program (without executing the unexpected syscall). In the \"abort\" mode the invocation of an unexpected syscall results in the entire process being killed immediately by the kernel without executing the unexpected syscall.", ArgsManager::ALLOW_ANY, OptionsCategory::OPTIONS);
 #endif // USE_SYSCALL_SANDBOX
->>>>>>> ec86f1e9
 
     // Add the hidden options
     argsman.AddHiddenArgs(hidden_args);
 }
 
-<<<<<<< HEAD
-std::string LicenseInfo()
-{
-    const std::string URL_SOURCE_CODE = "<https://github.com/qtumproject/qtum>";
-
-    return CopyrightHolders(strprintf(_("Copyright (C) %i").translated, COPYRIGHT_YEAR) + " ") + "\n" +
-           "\n" +
-           strprintf(_("Please contribute if you find %s useful. "
-                       "Visit %s for further information about the software.").translated,
-               PACKAGE_NAME, "<" PACKAGE_URL ">") +
-           "\n" +
-           strprintf(_("The source code is available from %s.").translated,
-               URL_SOURCE_CODE) +
-           "\n" +
-           "\n" +
-           _("This is experimental software.").translated + "\n" +
-           strprintf(_("Distributed under the MIT software license, see the accompanying file %s or %s").translated, "COPYING", "<https://opensource.org/licenses/MIT>") +
-           "\n";
-}
-
-=======
->>>>>>> ec86f1e9
 static bool fHaveGenesis = false;
 static Mutex g_genesis_wait_mutex;
 static std::condition_variable g_genesis_wait_cv;
@@ -836,11 +787,7 @@
 
 #ifdef ENABLE_WALLET
     // Set the required parameters for super staking
-<<<<<<< HEAD
-    if(args.GetBoolArg("-superstaking", DEFAULT_SUPER_STAKE))
-=======
     if(args.GetBoolArg("-superstaking", node::DEFAULT_SUPER_STAKE))
->>>>>>> ec86f1e9
     {
         if (args.SoftSetBoolArg("-staking", true))
             LogPrintf("%s: parameter interaction: -superstaking=1 -> setting -staking=1\n", __func__);
@@ -1169,213 +1116,6 @@
     if (args.IsArgSet("-proxy") && args.GetArg("-proxy", "").empty()) {
         return InitError(_("No proxy server specified. Use -proxy=<ip> or -proxy=<ip:port>."));
     }
-    if (args.IsArgSet("-opsenderheight")) {
-        // Allow overriding opsender block for testing
-        if (!chainparams.MineBlocksOnDemand()) {
-            return InitError(Untranslated("Op Sender block height may only be overridden on regtest."));
-        }
-
-        int opsenderBlock = args.GetArg("-opsenderheight", 0);
-        if(opsenderBlock >= 0)
-        {
-            UpdateOpSenderBlockHeight(opsenderBlock);
-            LogPrintf("Activate Op Sender at block height %d\n.", opsenderBlock);
-        }
-    }
-
-    if (args.IsArgSet("-btcecrecoverheight")) {
-        // Allow overriding btc_ecrecover block for testing
-        if (!chainparams.MineBlocksOnDemand()) {
-            return InitError(Untranslated("Btc_ecrecover block height may only be overridden on regtest."));
-        }
-
-        int btcEcrecoverBlock = args.GetArg("-btcecrecoverheight", 0);
-        if(btcEcrecoverBlock >= 0)
-        {
-            UpdateBtcEcrecoverBlockHeight(btcEcrecoverBlock);
-            LogPrintf("Activate btc_ecrecover at block height %d\n.", btcEcrecoverBlock);
-        }
-    }
-
-    if (args.IsArgSet("-constantinopleheight")) {
-        // Allow overriding constantinople block for testing
-        if (!chainparams.MineBlocksOnDemand()) {
-            return InitError(Untranslated("Constantinople block height may only be overridden on regtest."));
-        }
-
-        int constantinopleBlock = args.GetArg("-constantinopleheight", 0);
-        if(constantinopleBlock >= 0)
-        {
-            UpdateConstantinopleBlockHeight(constantinopleBlock);
-            LogPrintf("Activate constantinople at block height %d\n.", constantinopleBlock);
-        }
-    }
-
-    if (args.IsArgSet("-difficultychangeheight")) {
-        // Allow overriding difficulty change block for testing
-        if (!chainparams.MineBlocksOnDemand()) {
-            return InitError(Untranslated("Difficulty change block height may only be overridden on regtest."));
-        }
-
-        int difficultyChangeBlock = args.GetArg("-difficultychangeheight", 0);
-        if(difficultyChangeBlock >= 0)
-        {
-            UpdateDifficultyChangeBlockHeight(difficultyChangeBlock);
-            LogPrintf("Activate difficulty change at block height %d\n.", difficultyChangeBlock);
-        }
-    }
-
-    if (args.IsArgSet("-offlinestakingheight")) {
-        // Allow overriding offline staking block for testing
-        if (!chainparams.MineBlocksOnDemand()) {
-            return InitError(Untranslated("Offline staking block height may only be overridden on regtest."));
-        }
-
-        int offlineStakingBlock = args.GetArg("-offlinestakingheight", 0);
-        if(offlineStakingBlock >= 0)
-        {
-            UpdateOfflineStakingBlockHeight(offlineStakingBlock);
-            LogPrintf("Activate offline staking at block height %d\n.", offlineStakingBlock);
-        }
-    }
-
-    if (args.IsArgSet("-delegationsaddress")) {
-        // Allow overriding delegations address for testing
-        if (!chainparams.MineBlocksOnDemand()) {
-            return InitError(Untranslated("delegations address may only be overridden on regtest."));
-        }
-
-        std::string delegationsAddress = args.GetArg("-delegationsaddress", std::string());
-        if(IsHex(delegationsAddress))
-        {
-            UpdateDelegationsAddress(uint160(ParseHex(delegationsAddress)));
-            LogPrintf("Activate delegations address %s\n.", delegationsAddress);
-        }
-    }
-
-    if (args.IsArgSet("-lastmposheight")) {
-        // Allow overriding last MPoS block for testing
-        if (!chainparams.MineBlocksOnDemand()) {
-            return InitError(Untranslated("Last MPoS block height may only be overridden on regtest."));
-        }
-
-        int lastMPosBlockHeight = args.GetArg("-lastmposheight", 0);
-        if(lastMPosBlockHeight >= 0)
-        {
-            UpdateLastMPoSBlockHeight(lastMPosBlockHeight);
-            LogPrintf("Set last MPoS block height %d\n.", lastMPosBlockHeight);
-        }
-    }
-
-    if (args.IsArgSet("-reduceblocktimeheight")) {
-        // Allow overriding short block time block height for testing
-        if (!chainparams.MineBlocksOnDemand()) {
-            return InitError(Untranslated("Short block time height may only be overridden on regtest."));
-        }
-
-        int reduceblocktimeheight = args.GetArg("-reduceblocktimeheight", 0);
-        if(reduceblocktimeheight >= 0)
-        {
-            UpdateReduceBlocktimeHeight(reduceblocktimeheight);
-            LogPrintf("Activate short block time at block height %d\n.", reduceblocktimeheight);
-        }
-    }
-
-    if (args.IsArgSet("-powallowmindifficultyblocks")) {
-        // Allow overriding pow allow min difficulty blocks parameter for testing
-        if (!chainparams.MineBlocksOnDemand()) {
-            return InitError(Untranslated("Pow allow min difficulty blocks parameter may only be overridden on regtest."));
-        }
-
-        bool powallowmindifficultyblocks = args.GetBoolArg("-powallowmindifficultyblocks", 1);
-        UpdatePowAllowMinDifficultyBlocks(powallowmindifficultyblocks);
-        LogPrintf("Use given value for pow allow min difficulty blocks parameter %d\n.", powallowmindifficultyblocks);
-    }
-
-    if (args.IsArgSet("-pownoretargeting")) {
-        // Allow overriding pow no retargeting parameter for testing
-        if (!chainparams.MineBlocksOnDemand()) {
-            return InitError(Untranslated("Pow no retargeting parameter may only be overridden on regtest."));
-        }
-
-        bool pownoretargeting = args.GetBoolArg("-pownoretargeting", 1);
-        UpdatePowNoRetargeting(pownoretargeting);
-        LogPrintf("Use given value for pow no retargeting parameter %d\n.", pownoretargeting);
-    }
-
-    if (args.IsArgSet("-posnoretargeting")) {
-        // Allow overriding pos no retargeting parameter for testing
-        if (!chainparams.MineBlocksOnDemand()) {
-            return InitError(Untranslated("PoS no retargeting parameter may only be overridden on regtest."));
-        }
-
-        bool posnoretargeting = args.GetBoolArg("-posnoretargeting", 1);
-        UpdatePoSNoRetargeting(posnoretargeting);
-        LogPrintf("Use given value for pos no retargeting parameter %d\n.", posnoretargeting);
-    }
-
-    if (args.IsArgSet("-muirglacierheight")) {
-        // Allow overriding EVM Muir Glacier block height for testing
-        if (!chainparams.MineBlocksOnDemand()) {
-            return InitError(Untranslated("Short EVM Muir Glacier height may only be overridden on regtest."));
-        }
-
-        int muirglacierheight = args.GetArg("-muirglacierheight", 0);
-        if(muirglacierheight >= 0)
-        {
-            UpdateMuirGlacierHeight(muirglacierheight);
-            LogPrintf("Activate EVM Muir Glacier at block height %d\n.", muirglacierheight);
-        }
-    }
-
-    if (args.IsArgSet("-londonheight")) {
-        // Allow overriding EVM London block height for testing
-        if (!chainparams.MineBlocksOnDemand()) {
-            return InitError(Untranslated("Short EVM London height may only be overridden on regtest."));
-        }
-
-        int londonheight = args.GetArg("-londonheight", 0);
-        if(londonheight >= 0)
-        {
-            UpdateLondonHeight(londonheight);
-            LogPrintf("Activate EVM London at block height %d\n.", londonheight);
-        }
-    }
-
-    if (args.IsArgSet("-taprootheight")) {
-        // Allow overriding taproot block height for testing
-        if (!chainparams.MineBlocksOnDemand()) {
-            return InitError(Untranslated("Taproot height may only be overridden on regtest."));
-        }
-
-        int taprootheight = args.GetArg("-taprootheight", 0);
-        if(taprootheight >= 0)
-        {
-            UpdateTaprootHeight(taprootheight);
-            LogPrintf("Activate taproot at block height %d\n.", taprootheight);
-        }
-    }
-
-    if(args.IsArgSet("-stakingallowlist") && args.IsArgSet("-stakingexcludelist"))
-    {
-        return InitError(Untranslated("Either -stakingallowlist or -stakingexcludelist parameter can be specified to the staker, not both."));
-    }
-
-    // Check allow list
-    for (const std::string& strAddress : args.GetArgs("-stakingallowlist"))
-    {
-        CTxDestination dest = DecodeDestination(strAddress);
-        if(!std::holds_alternative<PKHash>(dest))
-            return InitError(Untranslated(strprintf("-stakingallowlist, address %s does not refer to public key hash", strAddress)));
-    }
-
-    // Check exclude list
-    for (const std::string& strAddress : args.GetArgs("-stakingexcludelist"))
-    {
-        CTxDestination dest = DecodeDestination(strAddress);
-        if(!std::holds_alternative<PKHash>(dest))
-            return InitError(Untranslated(strprintf("-stakingexcludelist, address %s does not refer to public key hash", strAddress)));
-    }
 
 #if defined(USE_SYSCALL_SANDBOX)
     if (args.IsArgSet("-sandbox") && !args.IsArgNegated("-sandbox")) {
@@ -1627,11 +1367,7 @@
         return InitError(strprintf(_("Cannot write to data directory '%s'; check permissions."), fs::PathToString(datadir)));
     }
     if (!LockDirectory(datadir, ".lock", probeOnly, try_lock)) {
-<<<<<<< HEAD
-        return InitError(strprintf(_("Cannot obtain a lock on data directory %s. %s is probably already running."), datadir.string(), PACKAGE_NAME));
-=======
         return InitError(strprintf(_("Cannot obtain a lock on data directory %s. %s is probably already running."), fs::PathToString(datadir), PACKAGE_NAME));
->>>>>>> ec86f1e9
     }
     return true;
 }
@@ -1698,16 +1434,7 @@
                   "current working directory '%s'. This is fragile, because if qtum is started in the future "
                   "from a different location, it will be unable to locate the current data files. There could "
                   "also be data loss if qtum is started while in a temporary directory.\n",
-<<<<<<< HEAD
-                  args.GetArg("-datadir", ""), fs::current_path().string());
-=======
                   args.GetArg("-datadir", ""), fs::PathToString(fs::current_path()));
-    }
-
-    if(args.GetBoolArg("-deleteblockchaindata", false))
-    {
-        DeleteBlockChainData();
->>>>>>> ec86f1e9
     }
 
     if(args.GetBoolArg("-deleteblockchaindata", false))
@@ -1966,35 +1693,9 @@
     bool fReindexChainState = args.GetBoolArg("-reindex-chainstate", false);
 
     // cache size calculations
-<<<<<<< HEAD
-    int64_t nTotalCache = (args.GetArg("-dbcache", nDefaultDbCache) << 20);
-    nTotalCache = std::max(nTotalCache, nMinDbCache << 20); // total cache cannot be less than nMinDbCache
-    nTotalCache = std::min(nTotalCache, nMaxDbCache << 20); // total cache cannot be greater than nMaxDbcache
-    int64_t nBlockTreeDBCache = std::min(nTotalCache / 8, nMaxBlockDBCache << 20);
-    if (args.GetBoolArg("-addrindex", DEFAULT_ADDRINDEX)) {
-        // enable 3/4 of the cache if addressindex and/or spentindex is enabled
-        nBlockTreeDBCache = nTotalCache * 3 / 4;
-    }
-    nTotalCache -= nBlockTreeDBCache;
-    int64_t nTxIndexCache = std::min(nTotalCache / 8, args.GetBoolArg("-txindex", DEFAULT_TXINDEX) ? nMaxTxIndexCache << 20 : 0);
-    nTotalCache -= nTxIndexCache;
-    int64_t filter_index_cache = 0;
-    if (!g_enabled_filter_types.empty()) {
-        size_t n_indexes = g_enabled_filter_types.size();
-        int64_t max_cache = std::min(nTotalCache / 8, max_filter_index_cache << 20);
-        filter_index_cache = max_cache / n_indexes;
-        nTotalCache -= filter_index_cache * n_indexes;
-    }
-    int64_t nCoinDBCache = std::min(nTotalCache / 2, (nTotalCache / 4) + (1 << 23)); // use 25%-50% of the remainder for disk cache
-    nCoinDBCache = std::min(nCoinDBCache, nMaxCoinsDBCache << 20); // cap total coins db cache
-    nTotalCache -= nCoinDBCache;
-    int64_t nCoinCacheUsage = nTotalCache; // the rest goes to in-memory cache
-    int64_t nMempoolSizeMax = args.GetArg("-maxmempool", DEFAULT_MAX_MEMPOOL_SIZE) * 1000000;
-=======
     CacheSizes cache_sizes = CalculateCacheSizes(args, g_enabled_filter_types.size());
 
     int64_t nMempoolSizeMax = args.GetIntArg("-maxmempool", DEFAULT_MAX_MEMPOOL_SIZE) * 1000000;
->>>>>>> ec86f1e9
     LogPrintf("Cache configuration:\n");
     LogPrintf("* Using %.1f MiB for block index database\n", cache_sizes.block_tree_db * (1.0 / 1024 / 1024));
     if (args.GetBoolArg("-txindex", DEFAULT_TXINDEX)) {
@@ -2013,47 +1714,6 @@
         bilingual_str strLoadError;
 
         uiInterface.InitMessage(_("Loading block index…").translated);
-<<<<<<< HEAD
-
-        do {
-            const int64_t load_block_index_start_time = GetTimeMillis();
-            try {
-                LOCK(cs_main);
-                chainman.Reset();
-                chainman.InitializeChainstate(Assert(node.mempool.get()));
-                chainman.m_total_coinstip_cache = nCoinCacheUsage;
-                chainman.m_total_coinsdb_cache = nCoinDBCache;
-
-                UnloadBlockIndex(node.mempool.get(), chainman);
-
-                // new CBlockTreeDB tries to delete the existing file, which
-                // fails if it's still open from the previous loop. Close it first:
-                pblocktree.reset();
-                pstorageresult.reset();
-                globalState.reset();
-                globalSealEngine.reset();
-                pblocktree.reset(new CBlockTreeDB(nBlockTreeDBCache, false, fReset));
-
-                if (fReset) {
-                    pblocktree->WriteReindexing(true);
-                    //If we're reindexing in prune mode, wipe away unusable block files and all undo data files
-                    if (fPruneMode)
-                        CleanupBlockRevFiles();
-                }
-
-                if (ShutdownRequested()) break;
-
-                // LoadBlockIndex will load fHavePruned if we've ever removed a
-                // block file from disk.
-                // Note that it also sets fReindex based on the disk flag!
-                // From here on out fReindex and fReset mean something different!
-                if (!chainman.LoadBlockIndex()) {
-                    if (ShutdownRequested()) break;
-                    strLoadError = _("Error loading block database");
-                    break;
-                }
-
-=======
         const int64_t load_block_index_start_time = GetTimeMillis();
         std::optional<ChainstateLoadingError> maybe_load_error;
         try {
@@ -2085,7 +1745,6 @@
                 strLoadError = _("Error loading block database");
                 break;
             case ChainstateLoadingError::ERROR_BAD_GENESIS_BLOCK:
->>>>>>> ec86f1e9
                 // If the loaded chain has a wrong genesis, bail out immediately
                 // (we're likely using a testnet datadir, or the other way around).
                 return InitError(_("Incorrect or no genesis block found. Wrong datadir for network?"));
@@ -2120,118 +1779,6 @@
             case ChainstateLoadingError::SHUTDOWN_PROBED:
                 break;
             }
-<<<<<<< HEAD
-
-            /////////////////////////////////////////////////////////// qtum
-            if((args.IsArgSet("-dgpstorage") && args.IsArgSet("-dgpevm")) || (!args.IsArgSet("-dgpstorage") && args.IsArgSet("-dgpevm")) ||
-              (!args.IsArgSet("-dgpstorage") && !args.IsArgSet("-dgpevm"))){
-                fGettingValuesDGP = true;
-            } else {
-                fGettingValuesDGP = false;
-            }
-
-            dev::eth::NoProof::init();
-            fs::path qtumStateDir = gArgs.GetDataDirNet() / "stateQtum";
-            bool fStatus = fs::exists(qtumStateDir);
-            const std::string dirQtum(qtumStateDir.string());
-            const dev::h256 hashDB(dev::sha3(dev::rlp("")));
-            dev::eth::BaseState existsQtumstate = fStatus ? dev::eth::BaseState::PreExisting : dev::eth::BaseState::Empty;
-            globalState = std::unique_ptr<QtumState>(new QtumState(dev::u256(0), QtumState::openDB(dirQtum, hashDB, dev::WithExisting::Trust), dirQtum, existsQtumstate));
-            dev::eth::ChainParams cp(chainparams.EVMGenesisInfo());
-            globalSealEngine = std::unique_ptr<dev::eth::SealEngineFace>(cp.createSealEngine());
-
-            pstorageresult.reset(new StorageResults(qtumStateDir.string()));
-            if (fReset) {
-                pstorageresult->wipeResults();
-            }
-
-            {
-                LOCK(cs_main);
-                CChain& active_chain = chainman.ActiveChain();
-                if(active_chain.Tip() != nullptr){
-                globalState->setRoot(uintToh256(active_chain.Tip()->hashStateRoot));
-                globalState->setRootUTXO(uintToh256(active_chain.Tip()->hashUTXORoot));
-                } else {
-                    globalState->setRoot(dev::sha3(dev::rlp("")));
-                    globalState->setRootUTXO(uintToh256(chainparams.GenesisBlock().hashUTXORoot));
-                    globalState->populateFrom(cp.genesisState);
-                }
-                globalState->db().commit();
-                globalState->dbUtxo().commit();
-            }
-
-            fRecordLogOpcodes = args.IsArgSet("-record-log-opcodes");
-            fIsVMlogFile = fs::exists(gArgs.GetDataDirNet() / "vmExecLogs.json");
-            ///////////////////////////////////////////////////////////
-
-            /////////////////////////////////////////////////////////////// // qtum
-            if (fAddressIndex != args.GetBoolArg("-addrindex", DEFAULT_ADDRINDEX)) {
-                strLoadError = _("You need to rebuild the database using -reindex to change -addrindex");
-                break;
-            }
-            ///////////////////////////////////////////////////////////////
-            // Check for changed -logevents state
-            if (fLogEvents != args.GetBoolArg("-logevents", DEFAULT_LOGEVENTS) && !fLogEvents) {
-                strLoadError = _("You need to rebuild the database using -reindex to enable -logevents");
-                break;
-            }
-
-            if (!args.GetBoolArg("-logevents", DEFAULT_LOGEVENTS))
-            {
-                pstorageresult->wipeResults();
-                pblocktree->WipeHeightIndex();
-                fLogEvents = false;
-                pblocktree->WriteFlag("logevents", fLogEvents);
-            }
-
-            if (!fReset) {
-                LOCK(cs_main);
-                auto chainstates{chainman.GetAll()};
-                if (std::any_of(chainstates.begin(), chainstates.end(),
-                                [](const CChainState* cs) EXCLUSIVE_LOCKS_REQUIRED(cs_main) { return cs->NeedsRedownload(); })) {
-                    strLoadError = strprintf(_("Witness data for blocks after height %d requires validation. Please restart with -reindex."),
-                                             chainparams.GetConsensus().SegwitHeight);
-                    break;
-                }
-            }
-
-            bool failed_verification = false;
-
-            try {
-                LOCK(cs_main);
-
-                CChain& active_chain = chainman.ActiveChain();
-                QtumDGP qtumDGP(globalState.get(), chainman.ActiveChainstate(), fGettingValuesDGP);
-                globalSealEngine->setQtumSchedule(qtumDGP.getGasSchedule(active_chain.Height() + (active_chain.Height()+1 >= chainparams.GetConsensus().QIP7Height ? 0 : 1) ));
-
-                for (CChainState* chainstate : chainman.GetAll()) {
-                    if (!is_coinsview_empty(chainstate)) {
-                        uiInterface.InitMessage(_("Verifying blocks…").translated);
-                        if (fHavePruned && args.GetArg("-checkblocks", DEFAULT_CHECKBLOCKS) > MIN_BLOCKS_TO_KEEP) {
-                            LogPrintf("Prune: pruned datadir may not have more than %d blocks; only checking available blocks\n",
-                                MIN_BLOCKS_TO_KEEP);
-                        }
-
-                        const CBlockIndex* tip = chainstate->m_chain.Tip();
-                        RPCNotifyBlockChange(tip);
-                        if (tip && tip->nTime > GetAdjustedTime() + 2 * 60 * 60) {
-                            strLoadError = _("The block database contains a block which appears to be from the future. "
-                                    "This may be due to your computer's date and time being set incorrectly. "
-                                    "Only rebuild the block database if you are sure that your computer's date and time are correct");
-                            failed_verification = true;
-                            break;
-                        }
-
-                        if (!CVerifyDB().VerifyDB(
-                                *chainstate, chainparams, chainstate->CoinsDB(),
-                                args.GetArg("-checklevel", DEFAULT_CHECKLEVEL),
-                                args.GetArg("-checkblocks", DEFAULT_CHECKBLOCKS))) {
-                            strLoadError = _("Corrupted block database detected");
-                            failed_verification = true;
-                            break;
-                        }
-                    }
-=======
         } else {
             std::optional<ChainstateLoadVerifyError> maybe_verify_error;
             try {
@@ -2240,7 +1787,6 @@
                 if (fHavePruned && check_blocks > MIN_BLOCKS_TO_KEEP) {
                     LogPrintf("Prune: pruned datadir may not have more than %d blocks; only checking available blocks\n",
                               MIN_BLOCKS_TO_KEEP);
->>>>>>> ec86f1e9
                 }
                 maybe_verify_error = VerifyLoadedChainstate(chainman,
                                                             fReset,
