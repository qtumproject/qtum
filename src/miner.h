--- conflicted
+++ resolved
@@ -247,10 +247,7 @@
     int64_t nLockTimeCutoff;
     const CChainParams& chainparams;
     const CTxMemPool& m_mempool;
-<<<<<<< HEAD
-=======
     CChainState& m_chainstate;
->>>>>>> 5ed36332
 #ifdef ENABLE_WALLET
     CWallet *pwallet = 0;
 #endif
@@ -262,17 +259,10 @@
         CFeeRate blockMinFeeRate;
     };
 
-<<<<<<< HEAD
-    explicit BlockAssembler(const CTxMemPool& mempool, const CChainParams& params);
-    explicit BlockAssembler(const CTxMemPool& mempool, const CChainParams& params, const Options& options);
-#ifdef ENABLE_WALLET
-    explicit BlockAssembler(const CTxMemPool& mempool, const CChainParams& params, CWallet *pwallet);
-=======
     explicit BlockAssembler(CChainState& chainstate, const CTxMemPool& mempool, const CChainParams& params);
     explicit BlockAssembler(CChainState& chainstate, const CTxMemPool& mempool, const CChainParams& params, const Options& options);
 #ifdef ENABLE_WALLET
     explicit BlockAssembler(CChainState& chainstate, const CTxMemPool& mempool, const CChainParams& params, CWallet *pwallet);
->>>>>>> 5ed36332
 #endif
 
 ///////////////////////////////////////////// // qtum
@@ -336,11 +326,7 @@
 
 #ifdef ENABLE_WALLET
 /** Generate a new block, without valid proof-of-work */
-<<<<<<< HEAD
-void StakeQtums(bool fStake, CWallet *pwallet, CConnman* connman, boost::thread_group*& stakeThread);
-=======
 void StakeQtums(bool fStake, CWallet *pwallet, boost::thread_group*& stakeThread);
->>>>>>> 5ed36332
 void RefreshDelegates(CWallet *pwallet, bool myDelegates, bool stakerDelegates);
 #endif
 
@@ -354,7 +340,4 @@
 /** Check if staking is enabled */
 bool CanStake();
 
-/** Check if staking is enabled */
-bool CanStake();
-
 #endif // BITCOIN_MINER_H