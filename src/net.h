// Copyright (c) 2009-2010 Satoshi Nakamoto
// Copyright (c) 2009-2019 The Bitcoin Core developers
// Distributed under the MIT software license, see the accompanying
// file COPYING or http://www.opensource.org/licenses/mit-license.php.

#ifndef BITCOIN_NET_H
#define BITCOIN_NET_H

#include <addrdb.h>
#include <addrman.h>
#include <amount.h>
#include <bloom.h>
#include <compat.h>
#include <crypto/siphash.h>
#include <hash.h>
#include <limitedmap.h>
#include <netaddress.h>
#include <net_permissions.h>
#include <policy/feerate.h>
#include <protocol.h>
#include <random.h>
#include <streams.h>
#include <sync.h>
#include <uint256.h>
#include <threadinterrupt.h>

#include <atomic>
#include <deque>
#include <stdint.h>
#include <thread>
#include <memory>
#include <condition_variable>

#ifndef WIN32
#include <arpa/inet.h>
#endif


class CScheduler;
class CNode;
class BanMan;

/** Default for -whitelistrelay. */
static const bool DEFAULT_WHITELISTRELAY = true;
/** Default for -whitelistforcerelay. */
static const bool DEFAULT_WHITELISTFORCERELAY = false;

/** Time between pings automatically sent out for latency probing and keepalive (in seconds). */
static const int PING_INTERVAL = 2 * 60;
/** Time after which to disconnect, after waiting for a ping response (or inactivity). */
static const int TIMEOUT_INTERVAL = 20 * 60;
/** Run the feeler connection loop once every 2 minutes or 120 seconds. **/
static const int FEELER_INTERVAL = 120;
/** The maximum number of entries in an 'inv' protocol message */
static const unsigned int MAX_INV_SZ = 50000;
/** The maximum number of entries in a locator */
static const unsigned int MAX_LOCATOR_SZ = 101;
/** The maximum number of new addresses to accumulate before announcing. */
static const unsigned int MAX_ADDR_TO_SEND = 1000;
/** Maximum length of incoming protocol messages (no message over 20 MB is currently acceptable). */
extern unsigned int dgpMaxProtoMsgLength;
<<<<<<< HEAD
/** Maximum length of strSubVer in `version` message */
=======
/** Maximum length of the user agent string in `version` message */
>>>>>>> 451880b9
static const unsigned int MAX_SUBVERSION_LENGTH = 256;
/** Maximum number of automatic outgoing nodes over which we'll relay everything (blocks, tx, addrs, etc) */
static const int MAX_OUTBOUND_FULL_RELAY_CONNECTIONS = 8;
/** Maximum number of addnode outgoing nodes */
static const int MAX_ADDNODE_CONNECTIONS = 8;
/** Maximum number of block-relay-only outgoing connections */
static const int MAX_BLOCKS_ONLY_CONNECTIONS = 2;
/** -listen default */
static const bool DEFAULT_LISTEN = true;
/** -upnp default */
#ifdef USE_UPNP
static const bool DEFAULT_UPNP = USE_UPNP;
#else
static const bool DEFAULT_UPNP = false;
#endif
/** The maximum number of entries in mapAskFor */
static const size_t MAPASKFOR_MAX_SZ = MAX_INV_SZ;
/** The maximum number of entries in setAskFor (larger due to getdata latency)*/
static const size_t SETASKFOR_MAX_SZ = 2 * MAX_INV_SZ;
/** The maximum number of peer connections to maintain. */
static const unsigned int DEFAULT_MAX_PEER_CONNECTIONS = 125;
/** The default for -maxuploadtarget. 0 = Unlimited */
static const uint64_t DEFAULT_MAX_UPLOAD_TARGET = 0;
/** The default timeframe for -maxuploadtarget. 1 day. */
static const uint64_t MAX_UPLOAD_TIMEFRAME = 60 * 60 * 24;
/** Default for blocks only*/
static const bool DEFAULT_BLOCKSONLY = false;
/** -peertimeout default */
static const int64_t DEFAULT_PEER_CONNECT_TIMEOUT = 60;

static const bool DEFAULT_FORCEDNSSEED = false;
static const size_t DEFAULT_MAXRECEIVEBUFFER = 5 * 1000;
static const size_t DEFAULT_MAXSENDBUFFER    = 1 * 1000;

typedef int64_t NodeId;

struct AddedNodeInfo
{
    std::string strAddedNode;
    CService resolvedAddress;
    bool fConnected;
    bool fInbound;
};

class CNodeStats;
class CClientUIInterface;

struct CSerializedNetMsg
{
    CSerializedNetMsg() = default;
    CSerializedNetMsg(CSerializedNetMsg&&) = default;
    CSerializedNetMsg& operator=(CSerializedNetMsg&&) = default;
    // No copying, only moves.
    CSerializedNetMsg(const CSerializedNetMsg& msg) = delete;
    CSerializedNetMsg& operator=(const CSerializedNetMsg&) = delete;

    std::vector<unsigned char> data;
    std::string command;
};


class NetEventsInterface;
class CConnman
{
public:

    enum NumConnections {
        CONNECTIONS_NONE = 0,
        CONNECTIONS_IN = (1U << 0),
        CONNECTIONS_OUT = (1U << 1),
        CONNECTIONS_ALL = (CONNECTIONS_IN | CONNECTIONS_OUT),
    };

    struct Options
    {
        ServiceFlags nLocalServices = NODE_NONE;
        int nMaxConnections = 0;
        int m_max_outbound_full_relay = 0;
        int m_max_outbound_block_relay = 0;
        int nMaxAddnode = 0;
        int nMaxFeeler = 0;
        int nBestHeight = 0;
        CClientUIInterface* uiInterface = nullptr;
        NetEventsInterface* m_msgproc = nullptr;
        BanMan* m_banman = nullptr;
        unsigned int nSendBufferMaxSize = 0;
        unsigned int nReceiveFloodSize = 0;
        uint64_t nMaxOutboundTimeframe = 0;
        uint64_t nMaxOutboundLimit = 0;
        int64_t m_peer_connect_timeout = DEFAULT_PEER_CONNECT_TIMEOUT;
        std::vector<std::string> vSeedNodes;
        std::vector<NetWhitelistPermissions> vWhitelistedRange;
        std::vector<NetWhitebindPermissions> vWhiteBinds;
        std::vector<CService> vBinds;
        bool m_use_addrman_outgoing = true;
        std::vector<std::string> m_specified_outgoing;
        std::vector<std::string> m_added_nodes;
    };

    void Init(const Options& connOptions) {
        nLocalServices = connOptions.nLocalServices;
        nMaxConnections = connOptions.nMaxConnections;
        m_max_outbound_full_relay = std::min(connOptions.m_max_outbound_full_relay, connOptions.nMaxConnections);
        m_max_outbound_block_relay = connOptions.m_max_outbound_block_relay;
        m_use_addrman_outgoing = connOptions.m_use_addrman_outgoing;
        nMaxAddnode = connOptions.nMaxAddnode;
        nMaxFeeler = connOptions.nMaxFeeler;
        m_max_outbound = m_max_outbound_full_relay + m_max_outbound_block_relay + nMaxFeeler;
        nBestHeight = connOptions.nBestHeight;
        clientInterface = connOptions.uiInterface;
        m_banman = connOptions.m_banman;
        m_msgproc = connOptions.m_msgproc;
        nSendBufferMaxSize = connOptions.nSendBufferMaxSize;
        nReceiveFloodSize = connOptions.nReceiveFloodSize;
        m_peer_connect_timeout = connOptions.m_peer_connect_timeout;
        {
            LOCK(cs_totalBytesSent);
            nMaxOutboundTimeframe = connOptions.nMaxOutboundTimeframe;
            nMaxOutboundLimit = connOptions.nMaxOutboundLimit;
        }
        vWhitelistedRange = connOptions.vWhitelistedRange;
        {
            LOCK(cs_vAddedNodes);
            vAddedNodes = connOptions.m_added_nodes;
        }
    }

    CConnman(uint64_t seed0, uint64_t seed1);
    ~CConnman();
    bool Start(CScheduler& scheduler, const Options& options);

    // TODO: Remove NO_THREAD_SAFETY_ANALYSIS. Lock cs_vNodes before reading the variable vNodes.
    //
    // When removing NO_THREAD_SAFETY_ANALYSIS be aware of the following lock order requirements:
    // * CheckForStaleTipAndEvictPeers locks cs_main before indirectly calling GetExtraOutboundCount
    //   which locks cs_vNodes.
    // * ProcessMessage locks cs_main and g_cs_orphans before indirectly calling ForEachNode which
    //   locks cs_vNodes.
    //
    // Thus the implicit locking order requirement is: (1) cs_main, (2) g_cs_orphans, (3) cs_vNodes.
    void Stop() NO_THREAD_SAFETY_ANALYSIS;

    void Interrupt();
    bool GetNetworkActive() const { return fNetworkActive; };
    bool GetUseAddrmanOutgoing() const { return m_use_addrman_outgoing; };
    void SetNetworkActive(bool active);
    void OpenNetworkConnection(const CAddress& addrConnect, bool fCountFailure, CSemaphoreGrant *grantOutbound = nullptr, const char *strDest = nullptr, bool fOneShot = false, bool fFeeler = false, bool manual_connection = false, bool block_relay_only = false);
    bool CheckIncomingNonce(uint64_t nonce);

    bool ForNode(NodeId id, std::function<bool(CNode* pnode)> func);

    void PushMessage(CNode* pnode, CSerializedNetMsg&& msg);

    template<typename Callable>
    void ForEachNode(Callable&& func)
    {
        LOCK(cs_vNodes);
        for (auto&& node : vNodes) {
            if (NodeFullyConnected(node))
                func(node);
        }
    };

    template<typename Callable>
    void ForEachNode(Callable&& func) const
    {
        LOCK(cs_vNodes);
        for (auto&& node : vNodes) {
            if (NodeFullyConnected(node))
                func(node);
        }
    };

    template<typename Callable, typename CallableAfter>
    void ForEachNodeThen(Callable&& pre, CallableAfter&& post)
    {
        LOCK(cs_vNodes);
        for (auto&& node : vNodes) {
            if (NodeFullyConnected(node))
                pre(node);
        }
        post();
    };

    template<typename Callable, typename CallableAfter>
    void ForEachNodeThen(Callable&& pre, CallableAfter&& post) const
    {
        LOCK(cs_vNodes);
        for (auto&& node : vNodes) {
            if (NodeFullyConnected(node))
                pre(node);
        }
        post();
    };

    // Addrman functions
    size_t GetAddressCount() const;
    void SetServices(const CService &addr, ServiceFlags nServices);
    void MarkAddressGood(const CAddress& addr);
    void AddNewAddresses(const std::vector<CAddress>& vAddr, const CAddress& addrFrom, int64_t nTimePenalty = 0);
    std::vector<CAddress> GetAddresses();

    // This allows temporarily exceeding m_max_outbound_full_relay, with the goal of finding
    // a peer that is better than all our current peers.
    void SetTryNewOutboundPeer(bool flag);
    bool GetTryNewOutboundPeer();

    // Return the number of outbound peers we have in excess of our target (eg,
    // if we previously called SetTryNewOutboundPeer(true), and have since set
    // to false, we may have extra peers that we wish to disconnect). This may
    // return a value less than (num_outbound_connections - num_outbound_slots)
    // in cases where some outbound connections are not yet fully connected, or
    // not yet fully disconnected.
    int GetExtraOutboundCount();

    bool AddNode(const std::string& node);
    bool RemoveAddedNode(const std::string& node);
    std::vector<AddedNodeInfo> GetAddedNodeInfo();

    size_t GetNodeCount(NumConnections num);
    void GetNodeStats(std::vector<CNodeStats>& vstats);
    bool DisconnectNode(const std::string& node);
    bool DisconnectNode(const CSubNet& subnet);
    bool DisconnectNode(const CNetAddr& addr);
    bool DisconnectNode(NodeId id);

    //! Used to convey which local services we are offering peers during node
    //! connection.
    //!
    //! The data returned by this is used in CNode construction,
    //! which is used to advertise which services we are offering
    //! that peer during `net_processing.cpp:PushNodeVersion()`.
    ServiceFlags GetLocalServices() const;

    //!set the max outbound target in bytes
    void SetMaxOutboundTarget(uint64_t limit);
    uint64_t GetMaxOutboundTarget();

    //!set the timeframe for the max outbound target
    void SetMaxOutboundTimeframe(uint64_t timeframe);
    uint64_t GetMaxOutboundTimeframe();

    //! check if the outbound target is reached
    //! if param historicalBlockServingLimit is set true, the function will
    //! response true if the limit for serving historical blocks has been reached
    bool OutboundTargetReached(bool historicalBlockServingLimit);

    //! response the bytes left in the current max outbound cycle
    //! in case of no limit, it will always response 0
    uint64_t GetOutboundTargetBytesLeft();

    //! response the time in second left in the current max outbound cycle
    //! in case of no limit, it will always response 0
    uint64_t GetMaxOutboundTimeLeftInCycle();

    uint64_t GetTotalBytesRecv();
    uint64_t GetTotalBytesSent();

    void SetBestHeight(int height);
    int GetBestHeight() const;

    /** Get a unique deterministic randomizer. */
    CSipHasher GetDeterministicRandomizer(uint64_t id) const;

    unsigned int GetReceiveFloodSize() const;

    void WakeMessageHandler();

    /** Attempts to obfuscate tx time through exponentially distributed emitting.
        Works assuming that a single interval is used.
        Variable intervals will result in privacy decrease.
    */
    int64_t PoissonNextSendInbound(int64_t now, int average_interval_seconds);

private:
    struct ListenSocket {
    public:
        SOCKET socket;
        inline void AddSocketPermissionFlags(NetPermissionFlags& flags) const { NetPermissions::AddFlag(flags, m_permissions); }
        ListenSocket(SOCKET socket_, NetPermissionFlags permissions_) : socket(socket_), m_permissions(permissions_) {}
    private:
        NetPermissionFlags m_permissions;
    };

    bool BindListenPort(const CService& bindAddr, std::string& strError, NetPermissionFlags permissions);
    bool Bind(const CService& addr, unsigned int flags, NetPermissionFlags permissions);
    bool InitBinds(const std::vector<CService>& binds, const std::vector<NetWhitebindPermissions>& whiteBinds);
    void ThreadOpenAddedConnections();
    void AddOneShot(const std::string& strDest);
    void ProcessOneShot();
    void ThreadOpenConnections(std::vector<std::string> connect);
    void ThreadMessageHandler();
    void AcceptConnection(const ListenSocket& hListenSocket);
    void DisconnectNodes();
    void NotifyNumConnectionsChanged();
    void InactivityCheck(CNode *pnode);
    bool GenerateSelectSet(std::set<SOCKET> &recv_set, std::set<SOCKET> &send_set, std::set<SOCKET> &error_set);
    void SocketEvents(std::set<SOCKET> &recv_set, std::set<SOCKET> &send_set, std::set<SOCKET> &error_set);
    void SocketHandler();
    void ThreadSocketHandler();
    void ThreadDNSAddressSeed();

    uint64_t CalculateKeyedNetGroup(const CAddress& ad) const;

    CNode* FindNode(const CNetAddr& ip);
    CNode* FindNode(const CSubNet& subNet);
    CNode* FindNode(const std::string& addrName);
    CNode* FindNode(const CService& addr);

    bool AttemptToEvictConnection();
    CNode* ConnectNode(CAddress addrConnect, const char *pszDest, bool fCountFailure, bool manual_connection, bool block_relay_only);
    void AddWhitelistPermissionFlags(NetPermissionFlags& flags, const CNetAddr &addr) const;

    void DeleteNode(CNode* pnode);

    NodeId GetNewNodeId();

    size_t SocketSendData(CNode *pnode) const;
    void DumpAddresses();

    // Network stats
    void RecordBytesRecv(uint64_t bytes);
    void RecordBytesSent(uint64_t bytes);

    // Whether the node should be passed out in ForEach* callbacks
    static bool NodeFullyConnected(const CNode* pnode);

    // Network usage totals
    CCriticalSection cs_totalBytesRecv;
    CCriticalSection cs_totalBytesSent;
    uint64_t nTotalBytesRecv GUARDED_BY(cs_totalBytesRecv);
    uint64_t nTotalBytesSent GUARDED_BY(cs_totalBytesSent);

    // outbound limit & stats
    uint64_t nMaxOutboundTotalBytesSentInCycle GUARDED_BY(cs_totalBytesSent);
    uint64_t nMaxOutboundCycleStartTime GUARDED_BY(cs_totalBytesSent);
    uint64_t nMaxOutboundLimit GUARDED_BY(cs_totalBytesSent);
    uint64_t nMaxOutboundTimeframe GUARDED_BY(cs_totalBytesSent);

    // P2P timeout in seconds
    int64_t m_peer_connect_timeout;

    // Whitelisted ranges. Any node connecting from these is automatically
    // whitelisted (as well as those connecting to whitelisted binds).
    std::vector<NetWhitelistPermissions> vWhitelistedRange;

    unsigned int nSendBufferMaxSize{0};
    unsigned int nReceiveFloodSize{0};

    std::vector<ListenSocket> vhListenSocket;
    std::atomic<bool> fNetworkActive{true};
    bool fAddressesInitialized{false};
    CAddrMan addrman;
    std::deque<std::string> vOneShots GUARDED_BY(cs_vOneShots);
    CCriticalSection cs_vOneShots;
    std::vector<std::string> vAddedNodes GUARDED_BY(cs_vAddedNodes);
    CCriticalSection cs_vAddedNodes;
    std::vector<CNode*> vNodes GUARDED_BY(cs_vNodes);
    std::list<CNode*> vNodesDisconnected;
    mutable CCriticalSection cs_vNodes;
    std::atomic<NodeId> nLastNodeId{0};
    unsigned int nPrevNodeCount{0};

    /**
     * Services this instance offers.
     *
     * This data is replicated in each CNode instance we create during peer
     * connection (in ConnectNode()) under a member also called
     * nLocalServices.
     *
     * This data is not marked const, but after being set it should not
     * change. See the note in CNode::nLocalServices documentation.
     *
     * \sa CNode::nLocalServices
     */
    ServiceFlags nLocalServices;

    std::unique_ptr<CSemaphore> semOutbound;
    std::unique_ptr<CSemaphore> semAddnode;
    int nMaxConnections;

    // How many full-relay (tx, block, addr) outbound peers we want
    int m_max_outbound_full_relay;

    // How many block-relay only outbound peers we want
    // We do not relay tx or addr messages with these peers
    int m_max_outbound_block_relay;

    int nMaxAddnode;
    int nMaxFeeler;
    int m_max_outbound;
    bool m_use_addrman_outgoing;
    std::atomic<int> nBestHeight;
    CClientUIInterface* clientInterface;
    NetEventsInterface* m_msgproc;
    BanMan* m_banman;

    /** SipHasher seeds for deterministic randomness */
    const uint64_t nSeed0, nSeed1;

    /** flag for waking the message processor. */
    bool fMsgProcWake;

    std::condition_variable condMsgProc;
    Mutex mutexMsgProc;
    std::atomic<bool> flagInterruptMsgProc{false};

    CThreadInterrupt interruptNet;

    std::thread threadDNSAddressSeed;
    std::thread threadSocketHandler;
    std::thread threadOpenAddedConnections;
    std::thread threadOpenConnections;
    std::thread threadMessageHandler;

    /** flag for deciding to connect to an extra outbound peer,
     *  in excess of m_max_outbound_full_relay
     *  This takes the place of a feeler connection */
    std::atomic_bool m_try_another_outbound_peer;

    std::atomic<int64_t> m_next_send_inv_to_incoming{0};

    friend struct CConnmanTest;
};
extern std::unique_ptr<CConnman> g_connman;
extern std::unique_ptr<BanMan> g_banman;
void Discover();
void StartMapPort();
void InterruptMapPort();
void StopMapPort();
unsigned short GetListenPort();

struct CombinerAll
{
    typedef bool result_type;

    template<typename I>
    bool operator()(I first, I last) const
    {
        while (first != last) {
            if (!(*first)) return false;
            ++first;
        }
        return true;
    }
};

/**
 * Interface for message handling
 */
class NetEventsInterface
{
public:
    virtual bool ProcessMessages(CNode* pnode, std::atomic<bool>& interrupt) = 0;
    virtual bool SendMessages(CNode* pnode) = 0;
    virtual void InitializeNode(CNode* pnode) = 0;
    virtual void FinalizeNode(NodeId id, bool& update_connection_time) = 0;

protected:
    /**
     * Protected destructor so that instances can only be deleted by derived classes.
     * If that restriction is no longer desired, this should be made public and virtual.
     */
    ~NetEventsInterface() = default;
};

enum
{
    LOCAL_NONE,   // unknown
    LOCAL_IF,     // address a local interface listens on
    LOCAL_BIND,   // address explicit bound to
    LOCAL_UPNP,   // address reported by UPnP
    LOCAL_MANUAL, // address explicitly specified (-externalip=)

    LOCAL_MAX
};

bool IsPeerAddrLocalGood(CNode *pnode);
void AdvertiseLocal(CNode *pnode);

/**
 * Mark a network as reachable or unreachable (no automatic connects to it)
 * @note Networks are reachable by default
 */
void SetReachable(enum Network net, bool reachable);
/** @returns true if the network is reachable, false otherwise */
bool IsReachable(enum Network net);
/** @returns true if the address is in a reachable network, false otherwise */
bool IsReachable(const CNetAddr& addr);

bool AddLocal(const CService& addr, int nScore = LOCAL_NONE);
bool AddLocal(const CNetAddr& addr, int nScore = LOCAL_NONE);
void RemoveLocal(const CService& addr);
bool SeenLocal(const CService& addr);
bool IsLocal(const CService& addr);
bool GetLocal(CService &addr, const CNetAddr *paddrPeer = nullptr);
CAddress GetLocalAddress(const CNetAddr *paddrPeer, ServiceFlags nLocalServices);


extern bool fDiscover;
extern bool fListen;
extern bool g_relay_txes;
<<<<<<< HEAD

extern limitedmap<uint256, int64_t> mapAlreadyAskedFor;
=======
>>>>>>> 451880b9

/** Subversion as sent to the P2P network in `version` messages */
extern std::string strSubVersion;

struct LocalServiceInfo {
    int nScore;
    int nPort;
};

extern CCriticalSection cs_mapLocalHost;
extern std::map<CNetAddr, LocalServiceInfo> mapLocalHost GUARDED_BY(cs_mapLocalHost);

extern const std::string NET_MESSAGE_COMMAND_OTHER;
typedef std::map<std::string, uint64_t> mapMsgCmdSize; //command, total bytes

class CNodeStats
{
public:
    NodeId nodeid;
    ServiceFlags nServices;
    bool fRelayTxes;
    int64_t nLastSend;
    int64_t nLastRecv;
    int64_t nTimeConnected;
    int64_t nTimeOffset;
    std::string addrName;
    int nVersion;
    std::string cleanSubVer;
    bool fInbound;
    bool m_manual_connection;
    int nStartingHeight;
    uint64_t nSendBytes;
    mapMsgCmdSize mapSendBytesPerMsgCmd;
    uint64_t nRecvBytes;
    mapMsgCmdSize mapRecvBytesPerMsgCmd;
    NetPermissionFlags m_permissionFlags;
    bool m_legacyWhitelisted;
    double dPingTime;
    double dPingWait;
    double dMinPing;
    CAmount minFeeFilter;
    // Our address, as reported by the peer
    std::string addrLocal;
    // Address of this peer
    CAddress addr;
    // Bind address of our side of the connection
    CAddress addrBind;
};




class CNetMessage {
private:
    mutable CHash256 hasher;
    mutable uint256 data_hash;
public:
    bool in_data;                   // parsing header (false) or data (true)

    CDataStream hdrbuf;             // partially received header
    CMessageHeader hdr;             // complete header
    unsigned int nHdrPos;

    CDataStream vRecv;              // received message data
    unsigned int nDataPos;

    int64_t nTime;                  // time (in microseconds) of message receipt.

    CNetMessage(const CMessageHeader::MessageStartChars& pchMessageStartIn, int nTypeIn, int nVersionIn) : hdrbuf(nTypeIn, nVersionIn), hdr(pchMessageStartIn), vRecv(nTypeIn, nVersionIn) {
        hdrbuf.resize(24);
        in_data = false;
        nHdrPos = 0;
        nDataPos = 0;
        nTime = 0;
    }

    bool complete() const
    {
        if (!in_data)
            return false;
        return (hdr.nMessageSize == nDataPos);
    }

    const uint256& GetMessageHash() const;

    void SetVersion(int nVersionIn)
    {
        hdrbuf.SetVersion(nVersionIn);
        vRecv.SetVersion(nVersionIn);
    }

    int readHeader(const char *pch, unsigned int nBytes);
    int readData(const char *pch, unsigned int nBytes);
};


/** Information about a peer */
class CNode
{
    friend class CConnman;
public:
    // socket
    std::atomic<ServiceFlags> nServices{NODE_NONE};
    SOCKET hSocket GUARDED_BY(cs_hSocket);
    size_t nSendSize{0}; // total size of all vSendMsg entries
    size_t nSendOffset{0}; // offset inside the first vSendMsg already sent
    uint64_t nSendBytes GUARDED_BY(cs_vSend){0};
    std::deque<std::vector<unsigned char>> vSendMsg GUARDED_BY(cs_vSend);
    CCriticalSection cs_vSend;
    CCriticalSection cs_hSocket;
    CCriticalSection cs_vRecv;

    CCriticalSection cs_vProcessMsg;
    std::list<CNetMessage> vProcessMsg GUARDED_BY(cs_vProcessMsg);
    size_t nProcessQueueSize{0};

    CCriticalSection cs_sendProcessing;

    std::deque<CInv> vRecvGetData;
    uint64_t nRecvBytes GUARDED_BY(cs_vRecv){0};
    std::atomic<int> nRecvVersion{INIT_PROTO_VERSION};

    std::atomic<int64_t> nLastSend{0};
    std::atomic<int64_t> nLastRecv{0};
    const int64_t nTimeConnected;
    std::atomic<int64_t> nTimeOffset{0};
    // Address of this peer
    const CAddress addr;
    // Bind address of our side of the connection
    const CAddress addrBind;
    std::atomic<int> nVersion{0};
    RecursiveMutex cs_SubVer;
    /**
     * cleanSubVer is a sanitized string of the user agent byte array we read
     * from the wire. This cleaned string can safely be logged or displayed.
     */
    std::string cleanSubVer GUARDED_BY(cs_SubVer){};
    bool m_prefer_evict{false}; // This peer is preferred for eviction.
    bool HasPermission(NetPermissionFlags permission) const {
        return NetPermissions::HasFlag(m_permissionFlags, permission);
    }
    // This boolean is unusued in actual processing, only present for backward compatibility at RPC/QT level
    bool m_legacyWhitelisted{false};
    bool fFeeler{false}; // If true this node is being used as a short lived feeler.
    bool fOneShot{false};
    bool m_manual_connection{false};
    bool fClient{false}; // set by version message
    bool m_limited_node{false}; //after BIP159, set by version message
    const bool fInbound;
    std::atomic_bool fSuccessfullyConnected{false};
    // Setting fDisconnect to true will cause the node to be disconnected the
    // next time DisconnectNodes() runs
    std::atomic_bool fDisconnect{false};
    bool fSentAddr{false};
    CSemaphoreGrant grantOutbound;
    std::atomic<int> nRefCount{0};

    const uint64_t nKeyedNetGroup;
    std::atomic_bool fPauseRecv{false};
    std::atomic_bool fPauseSend{false};

protected:
    mapMsgCmdSize mapSendBytesPerMsgCmd;
    mapMsgCmdSize mapRecvBytesPerMsgCmd GUARDED_BY(cs_vRecv);

public:
    uint256 hashContinue;
    std::atomic<int> nStartingHeight{-1};

    // flood relay
    std::vector<CAddress> vAddrToSend;
    CRollingBloomFilter addrKnown;
    bool fGetAddr{false};
    int64_t nNextAddrSend GUARDED_BY(cs_sendProcessing){0};
    int64_t nNextLocalAddrSend GUARDED_BY(cs_sendProcessing){0};

    const bool m_addr_relay_peer;
    bool IsAddrRelayPeer() const { return m_addr_relay_peer; }

    // List of block ids we still have announce.
    // There is no final sorting before sending, as they are always sent immediately
    // and in the order requested.
    std::vector<uint256> vInventoryBlockToSend GUARDED_BY(cs_inventory);
    CCriticalSection cs_inventory;
<<<<<<< HEAD
    std::set<uint256> setAskFor;
    std::multimap<int64_t, CInv> mapAskFor;
    int64_t nNextInvSend{0};
=======

    struct TxRelay {
        TxRelay() { pfilter = MakeUnique<CBloomFilter>(); }
        mutable CCriticalSection cs_filter;
        // We use fRelayTxes for two purposes -
        // a) it allows us to not relay tx invs before receiving the peer's version message
        // b) the peer may tell us in its version message that we should not relay tx invs
        //    unless it loads a bloom filter.
        bool fRelayTxes GUARDED_BY(cs_filter){false};
        std::unique_ptr<CBloomFilter> pfilter PT_GUARDED_BY(cs_filter) GUARDED_BY(cs_filter);

        mutable CCriticalSection cs_tx_inventory;
        CRollingBloomFilter filterInventoryKnown GUARDED_BY(cs_tx_inventory){50000, 0.000001};
        // Set of transaction ids we still have to announce.
        // They are sorted by the mempool before relay, so the order is not important.
        std::set<uint256> setInventoryTxToSend;
        // Used for BIP35 mempool sending
        bool fSendMempool GUARDED_BY(cs_tx_inventory){false};
        // Last time a "MEMPOOL" request was serviced.
        std::atomic<int64_t> timeLastMempoolReq{0};
        int64_t nNextInvSend{0};

        CCriticalSection cs_feeFilter;
        // Minimum fee rate with which to filter inv's to this node
        CAmount minFeeFilter GUARDED_BY(cs_feeFilter){0};
        CAmount lastSentFeeFilter{0};
        int64_t nextSendTimeFeeFilter{0};
    };

    // m_tx_relay == nullptr if we're not relaying transactions with this peer
    std::unique_ptr<TxRelay> m_tx_relay;

>>>>>>> 451880b9
    // Used for headers announcements - unfiltered blocks to relay
    std::vector<uint256> vBlockHashesToAnnounce GUARDED_BY(cs_inventory);

    // Block and TXN accept times
    std::atomic<int64_t> nLastBlockTime{0};
    std::atomic<int64_t> nLastTXTime{0};

    // Ping time measurement:
    // The pong reply we're expecting, or 0 if no pong expected.
    std::atomic<uint64_t> nPingNonceSent{0};
    // Time (in usec) the last ping was sent, or 0 if no ping was ever sent.
    std::atomic<int64_t> nPingUsecStart{0};
    // Last measured round-trip time.
    std::atomic<int64_t> nPingUsecTime{0};
    // Best measured round-trip time.
    std::atomic<int64_t> nMinPingUsecTime{std::numeric_limits<int64_t>::max()};
    // Whether a ping is requested.
    std::atomic<bool> fPingQueued{false};

    std::set<uint256> orphan_work_set;

<<<<<<< HEAD
    CNode(NodeId id, ServiceFlags nLocalServicesIn, int nMyStartingHeightIn, SOCKET hSocketIn, const CAddress &addrIn, uint64_t nKeyedNetGroupIn, uint64_t nLocalHostNonceIn, const CAddress &addrBindIn, const std::string &addrNameIn = "", bool fInboundIn = false);
=======
    CNode(NodeId id, ServiceFlags nLocalServicesIn, int nMyStartingHeightIn, SOCKET hSocketIn, const CAddress &addrIn, uint64_t nKeyedNetGroupIn, uint64_t nLocalHostNonceIn, const CAddress &addrBindIn, const std::string &addrNameIn = "", bool fInboundIn = false, bool block_relay_only = false);
>>>>>>> 451880b9
    ~CNode();
    CNode(const CNode&) = delete;
    CNode& operator=(const CNode&) = delete;

private:
    const NodeId id;
    const uint64_t nLocalHostNonce;

    //! Services offered to this peer.
    //!
    //! This is supplied by the parent CConnman during peer connection
    //! (CConnman::ConnectNode()) from its attribute of the same name.
    //!
    //! This is const because there is no protocol defined for renegotiating
    //! services initially offered to a peer. The set of local services we
    //! offer should not change after initialization.
    //!
    //! An interesting example of this is NODE_NETWORK and initial block
    //! download: a node which starts up from scratch doesn't have any blocks
    //! to serve, but still advertises NODE_NETWORK because it will eventually
    //! fulfill this role after IBD completes. P2P code is written in such a
    //! way that it can gracefully handle peers who don't make good on their
    //! service advertisements.
    const ServiceFlags nLocalServices;

    const int nMyStartingHeight;
    int nSendVersion{0};
    NetPermissionFlags m_permissionFlags{ PF_NONE };
    std::list<CNetMessage> vRecvMsg;  // Used only by SocketHandler thread

    mutable CCriticalSection cs_addrName;
    std::string addrName GUARDED_BY(cs_addrName);

    // Our address, as reported by the peer
    CService addrLocal GUARDED_BY(cs_addrLocal);
    mutable CCriticalSection cs_addrLocal;
public:

    NodeId GetId() const {
        return id;
    }

    uint64_t GetLocalNonce() const {
        return nLocalHostNonce;
    }

    int GetMyStartingHeight() const {
        return nMyStartingHeight;
    }

    int GetRefCount() const
    {
        assert(nRefCount >= 0);
        return nRefCount;
    }

    bool ReceiveMsgBytes(const char *pch, unsigned int nBytes, bool& complete);

    void SetRecvVersion(int nVersionIn)
    {
        nRecvVersion = nVersionIn;
    }
    int GetRecvVersion() const
    {
        return nRecvVersion;
    }
    void SetSendVersion(int nVersionIn);
    int GetSendVersion() const;

    CService GetAddrLocal() const;
    //! May not be called more than once
    void SetAddrLocal(const CService& addrLocalIn);

    CNode* AddRef()
    {
        nRefCount++;
        return this;
    }

    void Release()
    {
        nRefCount--;
    }



    void AddAddressKnown(const CAddress& _addr)
    {
        addrKnown.insert(_addr.GetKey());
    }

    void PushAddress(const CAddress& _addr, FastRandomContext &insecure_rand)
    {
        // Known checking here is only to save space from duplicates.
        // SendMessages will filter it again for knowns that were added
        // after addresses were pushed.
        if (_addr.IsValid() && !addrKnown.contains(_addr.GetKey())) {
            if (vAddrToSend.size() >= MAX_ADDR_TO_SEND) {
                vAddrToSend[insecure_rand.randrange(vAddrToSend.size())] = _addr;
            } else {
                vAddrToSend.push_back(_addr);
            }
        }
    }


    void AddInventoryKnown(const CInv& inv)
    {
        if (m_tx_relay != nullptr) {
            LOCK(m_tx_relay->cs_tx_inventory);
            m_tx_relay->filterInventoryKnown.insert(inv.hash);
        }
    }

    void PushInventory(const CInv& inv)
    {
        if (inv.type == MSG_TX && m_tx_relay != nullptr) {
            LOCK(m_tx_relay->cs_tx_inventory);
            if (!m_tx_relay->filterInventoryKnown.contains(inv.hash)) {
                m_tx_relay->setInventoryTxToSend.insert(inv.hash);
            }
        } else if (inv.type == MSG_BLOCK) {
            LOCK(cs_inventory);
            vInventoryBlockToSend.push_back(inv.hash);
        }
    }

    void PushBlockHash(const uint256 &hash)
    {
        LOCK(cs_inventory);
        vBlockHashesToAnnounce.push_back(hash);
    }

    void AskFor(const CInv& inv);

    void CloseSocketDisconnect();

    void copyStats(CNodeStats &stats);

    ServiceFlags GetLocalServices() const
    {
        return nLocalServices;
    }

    std::string GetAddrName() const;
    //! Sets the addrName only if it was not previously set
    void MaybeSetAddrName(const std::string& addrNameIn);
};





/** Return a timestamp in the future (in microseconds) for exponentially distributed events. */
int64_t PoissonNextSend(int64_t now, int average_interval_seconds);

#endif // BITCOIN_NET_H<|MERGE_RESOLUTION|>--- conflicted
+++ resolved
@@ -59,11 +59,7 @@
 static const unsigned int MAX_ADDR_TO_SEND = 1000;
 /** Maximum length of incoming protocol messages (no message over 20 MB is currently acceptable). */
 extern unsigned int dgpMaxProtoMsgLength;
-<<<<<<< HEAD
-/** Maximum length of strSubVer in `version` message */
-=======
 /** Maximum length of the user agent string in `version` message */
->>>>>>> 451880b9
 static const unsigned int MAX_SUBVERSION_LENGTH = 256;
 /** Maximum number of automatic outgoing nodes over which we'll relay everything (blocks, tx, addrs, etc) */
 static const int MAX_OUTBOUND_FULL_RELAY_CONNECTIONS = 8;
@@ -79,10 +75,6 @@
 #else
 static const bool DEFAULT_UPNP = false;
 #endif
-/** The maximum number of entries in mapAskFor */
-static const size_t MAPASKFOR_MAX_SZ = MAX_INV_SZ;
-/** The maximum number of entries in setAskFor (larger due to getdata latency)*/
-static const size_t SETASKFOR_MAX_SZ = 2 * MAX_INV_SZ;
 /** The maximum number of peer connections to maintain. */
 static const unsigned int DEFAULT_MAX_PEER_CONNECTIONS = 125;
 /** The default for -maxuploadtarget. 0 = Unlimited */
@@ -566,11 +558,6 @@
 extern bool fDiscover;
 extern bool fListen;
 extern bool g_relay_txes;
-<<<<<<< HEAD
-
-extern limitedmap<uint256, int64_t> mapAlreadyAskedFor;
-=======
->>>>>>> 451880b9
 
 /** Subversion as sent to the P2P network in `version` messages */
 extern std::string strSubVersion;
@@ -755,11 +742,6 @@
     // and in the order requested.
     std::vector<uint256> vInventoryBlockToSend GUARDED_BY(cs_inventory);
     CCriticalSection cs_inventory;
-<<<<<<< HEAD
-    std::set<uint256> setAskFor;
-    std::multimap<int64_t, CInv> mapAskFor;
-    int64_t nNextInvSend{0};
-=======
 
     struct TxRelay {
         TxRelay() { pfilter = MakeUnique<CBloomFilter>(); }
@@ -792,7 +774,6 @@
     // m_tx_relay == nullptr if we're not relaying transactions with this peer
     std::unique_ptr<TxRelay> m_tx_relay;
 
->>>>>>> 451880b9
     // Used for headers announcements - unfiltered blocks to relay
     std::vector<uint256> vBlockHashesToAnnounce GUARDED_BY(cs_inventory);
 
@@ -814,11 +795,7 @@
 
     std::set<uint256> orphan_work_set;
 
-<<<<<<< HEAD
-    CNode(NodeId id, ServiceFlags nLocalServicesIn, int nMyStartingHeightIn, SOCKET hSocketIn, const CAddress &addrIn, uint64_t nKeyedNetGroupIn, uint64_t nLocalHostNonceIn, const CAddress &addrBindIn, const std::string &addrNameIn = "", bool fInboundIn = false);
-=======
     CNode(NodeId id, ServiceFlags nLocalServicesIn, int nMyStartingHeightIn, SOCKET hSocketIn, const CAddress &addrIn, uint64_t nKeyedNetGroupIn, uint64_t nLocalHostNonceIn, const CAddress &addrBindIn, const std::string &addrNameIn = "", bool fInboundIn = false, bool block_relay_only = false);
->>>>>>> 451880b9
     ~CNode();
     CNode(const CNode&) = delete;
     CNode& operator=(const CNode&) = delete;
@@ -952,8 +929,6 @@
         vBlockHashesToAnnounce.push_back(hash);
     }
 
-    void AskFor(const CInv& inv);
-
     void CloseSocketDisconnect();
 
     void copyStats(CNodeStats &stats);
