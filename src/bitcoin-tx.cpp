--- conflicted
+++ resolved
@@ -99,13 +99,6 @@
 
     if (argc < 2 || HelpRequested(gArgs) || gArgs.IsArgSet("-version")) {
         // First part of help message is specific to this utility
-<<<<<<< HEAD
-        std::string strUsage = PACKAGE_NAME " qtum-tx utility version " + FormatFullVersion() + "\n\n" +
-            "Usage:  qtum-tx [options] <hex-tx> [commands]  Update hex-encoded qtum transaction\n" +
-            "or:     qtum-tx [options] -create [commands]   Create hex-encoded qtum transaction\n" +
-            "\n";
-        strUsage += gArgs.GetHelpMessage();
-=======
         std::string strUsage = PACKAGE_NAME " qtum-tx utility version " + FormatFullVersion() + "\n";
         if (!gArgs.IsArgSet("-version")) {
             strUsage += "\n"
@@ -114,7 +107,6 @@
                 "\n";
             strUsage += gArgs.GetHelpMessage();
         }
->>>>>>> 5ed36332
 
         tfm::format(std::cout, "%s", strUsage);
 
