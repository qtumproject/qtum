// Copyright (c) 2010 Satoshi Nakamoto
// Copyright (c) 2009-2021 The Bitcoin Core developers
// Distributed under the MIT software license, see the accompanying
// file COPYING or http://www.opensource.org/licenses/mit-license.php.

#include <rpc/rawtransaction_util.h>

#include <coins.h>
#include <consensus/amount.h>
#include <core_io.h>
#include <key_io.h>
#include <policy/policy.h>
#include <primitives/transaction.h>
#include <rpc/request.h>
#include <rpc/util.h>
#include <script/sign.h>
#include <script/signingprovider.h>
#include <tinyformat.h>
#include <univalue.h>
#include <util/rbf.h>
#include <util/strencodings.h>
#include <util/translation.h>

<<<<<<< HEAD
CMutableTransaction ConstructTransaction(const UniValue& inputs_in, const UniValue& outputs_in, const UniValue& locktime, bool rbf, IRawContract* rawContract)
=======
CMutableTransaction ConstructTransaction(const UniValue& inputs_in, const UniValue& outputs_in, const UniValue& locktime, std::optional<bool> rbf, IRawContract* rawContract)
>>>>>>> d82fec21
{
    if (outputs_in.isNull()) {
        throw JSONRPCError(RPC_INVALID_PARAMETER, "Invalid parameter, output argument must be non-null");
    }

    UniValue inputs;
    if (inputs_in.isNull()) {
        inputs = UniValue::VARR;
    } else {
        inputs = inputs_in.get_array();
    }

    const bool outputs_is_obj = outputs_in.isObject();
    UniValue outputs = outputs_is_obj ? outputs_in.get_obj() : outputs_in.get_array();

    CMutableTransaction rawTx;

    if (!locktime.isNull()) {
        int64_t nLockTime = locktime.getInt<int64_t>();
        if (nLockTime < 0 || nLockTime > LOCKTIME_MAX)
            throw JSONRPCError(RPC_INVALID_PARAMETER, "Invalid parameter, locktime out of range");
        rawTx.nLockTime = nLockTime;
    }

    for (unsigned int idx = 0; idx < inputs.size(); idx++) {
        const UniValue& input = inputs[idx];
        const UniValue& o = input.get_obj();

        uint256 txid = ParseHashO(o, "txid");

        const UniValue& vout_v = find_value(o, "vout");
        if (!vout_v.isNum())
            throw JSONRPCError(RPC_INVALID_PARAMETER, "Invalid parameter, missing vout key");
        int nOutput = vout_v.getInt<int>();
        if (nOutput < 0)
            throw JSONRPCError(RPC_INVALID_PARAMETER, "Invalid parameter, vout cannot be negative");

        uint32_t nSequence;

        if (rbf.value_or(true)) {
            nSequence = MAX_BIP125_RBF_SEQUENCE; /* CTxIn::SEQUENCE_FINAL - 2 */
        } else if (rawTx.nLockTime) {
            nSequence = CTxIn::MAX_SEQUENCE_NONFINAL; /* CTxIn::SEQUENCE_FINAL - 1 */
        } else {
            nSequence = CTxIn::SEQUENCE_FINAL;
        }

        // set the sequence number if passed in the parameters object
        const UniValue& sequenceObj = find_value(o, "sequence");
        if (sequenceObj.isNum()) {
            int64_t seqNr64 = sequenceObj.getInt<int64_t>();
            if (seqNr64 < 0 || seqNr64 > CTxIn::SEQUENCE_FINAL) {
                throw JSONRPCError(RPC_INVALID_PARAMETER, "Invalid parameter, sequence number is out of range");
            } else {
                nSequence = (uint32_t)seqNr64;
            }
        }

        CTxIn in(COutPoint(txid, nOutput), CScript(), nSequence);

        rawTx.vin.push_back(in);
    }

    if (!outputs_is_obj) {
        // Translate array of key-value pairs into dict
        UniValue outputs_dict = UniValue(UniValue::VOBJ);
        for (size_t i = 0; i < outputs.size(); ++i) {
            const UniValue& output = outputs[i];
            if (!output.isObject()) {
                throw JSONRPCError(RPC_INVALID_PARAMETER, "Invalid parameter, key-value pair not an object as expected");
            }
            if (output.size() != 1) {
                throw JSONRPCError(RPC_INVALID_PARAMETER, "Invalid parameter, key-value pair must contain exactly one key");
            }
            outputs_dict.pushKVs(output);
        }
        outputs = std::move(outputs_dict);
    }

    // Duplicate checking
    std::set<CTxDestination> destinations;
    bool has_data{false};

    int i = 0;
    for (const std::string& name_ : outputs.getKeys()) {
        if (name_ == "data") {
            if (has_data) {
                throw JSONRPCError(RPC_INVALID_PARAMETER, "Invalid parameter, duplicate key: data");
            }
            has_data = true;
            std::vector<unsigned char> data = ParseHexV(outputs[name_].getValStr(), "Data");

            CTxOut out(0, CScript() << OP_RETURN << data);
            rawTx.vout.push_back(out);
       } else if (rawContract && name_ == "contract") {
            // Get the contract object
            UniValue contract = outputs[i];
            rawContract->addContract(rawTx, contract);
        } else {
            CTxDestination destination = DecodeDestination(name_);
            if (!IsValidDestination(destination)) {
                throw JSONRPCError(RPC_INVALID_ADDRESS_OR_KEY, std::string("Invalid Qtum address: ") + name_);
            }

            if (!destinations.insert(destination).second) {
                throw JSONRPCError(RPC_INVALID_PARAMETER, std::string("Invalid parameter, duplicated address: ") + name_);
            }

            CScript scriptPubKey = GetScriptForDestination(destination);
            CAmount nAmount = AmountFromValue(outputs[name_]);

            CTxOut out(nAmount, scriptPubKey);
            rawTx.vout.push_back(out);
        }
        ++i;
    }

    if (rbf.has_value() && rbf.value() && rawTx.vin.size() > 0 && !SignalsOptInRBF(CTransaction(rawTx))) {
        throw JSONRPCError(RPC_INVALID_PARAMETER, "Invalid parameter combination: Sequence number(s) contradict replaceable option");
    }

    return rawTx;
}

/** Pushes a JSON object for script verification or signing errors to vErrorsRet. */
static void TxInErrorToJSON(const CTxIn& txin, UniValue& vErrorsRet, const std::string& strMessage)
{
    UniValue entry(UniValue::VOBJ);
    entry.pushKV("txid", txin.prevout.hash.ToString());
    entry.pushKV("vout", (uint64_t)txin.prevout.n);
    UniValue witness(UniValue::VARR);
    for (unsigned int i = 0; i < txin.scriptWitness.stack.size(); i++) {
        witness.push_back(HexStr(txin.scriptWitness.stack[i]));
    }
    entry.pushKV("witness", witness);
    entry.pushKV("scriptSig", HexStr(txin.scriptSig));
    entry.pushKV("sequence", (uint64_t)txin.nSequence);
    entry.pushKV("error", strMessage);
    vErrorsRet.push_back(entry);
}

void ParsePrevouts(const UniValue& prevTxsUnival, FillableSigningProvider* keystore, std::map<COutPoint, Coin>& coins)
{
    if (!prevTxsUnival.isNull()) {
        const UniValue& prevTxs = prevTxsUnival.get_array();
        for (unsigned int idx = 0; idx < prevTxs.size(); ++idx) {
            const UniValue& p = prevTxs[idx];
            if (!p.isObject()) {
                throw JSONRPCError(RPC_DESERIALIZATION_ERROR, "expected object with {\"txid'\",\"vout\",\"scriptPubKey\"}");
            }

            const UniValue& prevOut = p.get_obj();

            RPCTypeCheckObj(prevOut,
                {
                    {"txid", UniValueType(UniValue::VSTR)},
                    {"vout", UniValueType(UniValue::VNUM)},
                    {"scriptPubKey", UniValueType(UniValue::VSTR)},
                });

            uint256 txid = ParseHashO(prevOut, "txid");

            int nOut = find_value(prevOut, "vout").getInt<int>();
            if (nOut < 0) {
                throw JSONRPCError(RPC_DESERIALIZATION_ERROR, "vout cannot be negative");
            }

            COutPoint out(txid, nOut);
            std::vector<unsigned char> pkData(ParseHexO(prevOut, "scriptPubKey"));
            CScript scriptPubKey(pkData.begin(), pkData.end());

            {
                auto coin = coins.find(out);
                if (coin != coins.end() && !coin->second.IsSpent() && coin->second.out.scriptPubKey != scriptPubKey) {
                    std::string err("Previous output scriptPubKey mismatch:\n");
                    err = err + ScriptToAsmStr(coin->second.out.scriptPubKey) + "\nvs:\n"+
                        ScriptToAsmStr(scriptPubKey);
                    throw JSONRPCError(RPC_DESERIALIZATION_ERROR, err);
                }
                Coin newcoin;
                newcoin.out.scriptPubKey = scriptPubKey;
                newcoin.out.nValue = MAX_MONEY;
                if (prevOut.exists("amount")) {
                    newcoin.out.nValue = AmountFromValue(find_value(prevOut, "amount"));
                }
                newcoin.nHeight = 1;
                coins[out] = std::move(newcoin);
            }

            // if redeemScript and private keys were given, add redeemScript to the keystore so it can be signed
            const bool is_p2sh = scriptPubKey.IsPayToScriptHash();
            const bool is_p2wsh = scriptPubKey.IsPayToWitnessScriptHash();
            if (keystore && (is_p2sh || is_p2wsh)) {
                RPCTypeCheckObj(prevOut,
                    {
                        {"redeemScript", UniValueType(UniValue::VSTR)},
                        {"witnessScript", UniValueType(UniValue::VSTR)},
                    }, true);
                UniValue rs = find_value(prevOut, "redeemScript");
                UniValue ws = find_value(prevOut, "witnessScript");
                if (rs.isNull() && ws.isNull()) {
                    throw JSONRPCError(RPC_INVALID_PARAMETER, "Missing redeemScript/witnessScript");
                }

                // work from witnessScript when possible
                std::vector<unsigned char> scriptData(!ws.isNull() ? ParseHexV(ws, "witnessScript") : ParseHexV(rs, "redeemScript"));
                CScript script(scriptData.begin(), scriptData.end());
                keystore->AddCScript(script);
                // Automatically also add the P2WSH wrapped version of the script (to deal with P2SH-P2WSH).
                // This is done for redeemScript only for compatibility, it is encouraged to use the explicit witnessScript field instead.
                CScript witness_output_script{GetScriptForDestination(WitnessV0ScriptHash(script))};
                keystore->AddCScript(witness_output_script);

                if (!ws.isNull() && !rs.isNull()) {
                    // if both witnessScript and redeemScript are provided,
                    // they should either be the same (for backwards compat),
                    // or the redeemScript should be the encoded form of
                    // the witnessScript (ie, for p2sh-p2wsh)
                    if (ws.get_str() != rs.get_str()) {
                        std::vector<unsigned char> redeemScriptData(ParseHexV(rs, "redeemScript"));
                        CScript redeemScript(redeemScriptData.begin(), redeemScriptData.end());
                        if (redeemScript != witness_output_script) {
                            throw JSONRPCError(RPC_INVALID_PARAMETER, "redeemScript does not correspond to witnessScript");
                        }
                    }
                }

                if (is_p2sh) {
                    const CTxDestination p2sh{ScriptHash(script)};
                    const CTxDestination p2sh_p2wsh{ScriptHash(witness_output_script)};
                    if (scriptPubKey == GetScriptForDestination(p2sh)) {
                        // traditional p2sh; arguably an error if
                        // we got here with rs.IsNull(), because
                        // that means the p2sh script was specified
                        // via witnessScript param, but for now
                        // we'll just quietly accept it
                    } else if (scriptPubKey == GetScriptForDestination(p2sh_p2wsh)) {
                        // p2wsh encoded as p2sh; ideally the witness
                        // script was specified in the witnessScript
                        // param, but also support specifying it via
                        // redeemScript param for backwards compat
                        // (in which case ws.IsNull() == true)
                    } else {
                        // otherwise, can't generate scriptPubKey from
                        // either script, so we got unusable parameters
                        throw JSONRPCError(RPC_INVALID_PARAMETER, "redeemScript/witnessScript does not match scriptPubKey");
                    }
                } else if (is_p2wsh) {
                    // plain p2wsh; could throw an error if script
                    // was specified by redeemScript rather than
                    // witnessScript (ie, ws.IsNull() == true), but
                    // accept it for backwards compat
                    const CTxDestination p2wsh{WitnessV0ScriptHash(script)};
                    if (scriptPubKey != GetScriptForDestination(p2wsh)) {
                        throw JSONRPCError(RPC_INVALID_PARAMETER, "redeemScript/witnessScript does not match scriptPubKey");
                    }
                }
            }
        }
    }
}

void CheckSenderSignatures(CMutableTransaction& mtx)
{
    // Check the sender signatures are inside the outputs, before signing the inputs
    if(mtx.HasOpSender())
    {
        int nOut = 0;
        for (const auto& output : mtx.vout)
        {
            if(output.scriptPubKey.HasOpSender())
            {
                CScript senderPubKey, senderSig;
                if(!ExtractSenderData(output.scriptPubKey, &senderPubKey, &senderSig))
                    throw JSONRPCError(RPC_INVALID_PARAMETER, "Missing contract sender signature,"
                                                              "use signrawsendertransactionwithwallet or signrawsendertransactionwithkey to sign the outputs");
            }
            nOut++;
        }
    }
}

void SignTransaction(CMutableTransaction& mtx, const SigningProvider* keystore, const std::map<COutPoint, Coin>& coins, const UniValue& hashType, UniValue& result)
{
    int nHashType = ParseSighashString(hashType);

    // Script verification errors
    std::map<int, bilingual_str> input_errors;

    bool complete = SignTransaction(mtx, keystore, coins, nHashType, input_errors);
    SignTransactionResultToJSON(mtx, complete, coins, input_errors, result);
}

void SignTransactionResultToJSON(CMutableTransaction& mtx, bool complete, const std::map<COutPoint, Coin>& coins, const std::map<int, bilingual_str>& input_errors, UniValue& result)
{
    // Make errors UniValue
    UniValue vErrors(UniValue::VARR);
    for (const auto& err_pair : input_errors) {
        if (err_pair.second.original == "Missing amount") {
            // This particular error needs to be an exception for some reason
            throw JSONRPCError(RPC_TYPE_ERROR, strprintf("Missing amount for %s", coins.at(mtx.vin.at(err_pair.first).prevout).out.ToString()));
        }
        TxInErrorToJSON(mtx.vin.at(err_pair.first), vErrors, err_pair.second.original);
    }

    result.pushKV("hex", EncodeHexTx(CTransaction(mtx)));
    result.pushKV("complete", complete);
    if (!vErrors.empty()) {
        if (result.exists("errors")) {
            vErrors.push_backV(result["errors"].getValues());
        }
        result.pushKV("errors", vErrors);
    }
}

static void TxOutErrorToJSON(const CTxOut& output, UniValue& vErrorsRet, const std::string& strMessage)
{
    UniValue entry(UniValue::VOBJ);
    entry.pushKV("amount", ValueFromAmount(output.nValue));
    entry.pushKV("scriptPubKey", HexStr(MakeUCharSpan(output.scriptPubKey)));
    entry.pushKV("error", strMessage);
    vErrorsRet.push_back(entry);
}

void SignTransactionOutput(CMutableTransaction &mtx, FillableSigningProvider *keystore, const UniValue &hashType, UniValue &result)
{
    int nHashType = ParseSighashString(hashType);

    // Script verification errors
    std::map<int, std::string> output_errors;

    bool complete = SignTransactionOutput(mtx, keystore, nHashType, output_errors);
    SignTransactionOutputResultToJSON(mtx, complete, output_errors, result);
}

void SignTransactionOutputResultToJSON(CMutableTransaction &mtx, bool complete, std::map<int, std::string> &output_errors, UniValue &result)
{
    // Make errors UniValue
    UniValue vErrors(UniValue::VARR);
    for (const auto& err_pair : output_errors) {
        TxOutErrorToJSON(mtx.vout.at(err_pair.first), vErrors, err_pair.second);
    }

    result.pushKV("hex", EncodeHexTx(CTransaction(mtx)));
    result.pushKV("complete", complete);
    if (!vErrors.empty()) {
        if (result.exists("errors")) {
            vErrors.push_backV(result["errors"].getValues());
        }
        result.pushKV("errors", vErrors);
    }
}<|MERGE_RESOLUTION|>--- conflicted
+++ resolved
@@ -21,11 +21,7 @@
 #include <util/strencodings.h>
 #include <util/translation.h>
 
-<<<<<<< HEAD
-CMutableTransaction ConstructTransaction(const UniValue& inputs_in, const UniValue& outputs_in, const UniValue& locktime, bool rbf, IRawContract* rawContract)
-=======
 CMutableTransaction ConstructTransaction(const UniValue& inputs_in, const UniValue& outputs_in, const UniValue& locktime, std::optional<bool> rbf, IRawContract* rawContract)
->>>>>>> d82fec21
 {
     if (outputs_in.isNull()) {
         throw JSONRPCError(RPC_INVALID_PARAMETER, "Invalid parameter, output argument must be non-null");
