// Copyright (c) 2010 Satoshi Nakamoto
// Copyright (c) 2009-2019 The Bitcoin Core developers
// Distributed under the MIT software license, see the accompanying
// file COPYING or http://www.opensource.org/licenses/mit-license.php.

#include <rpc/server.h>

#include <fs.h>
#include <key_io.h>
#include <rpc/util.h>
#include <shutdown.h>
#include <sync.h>
#include <util/strencodings.h>
#include <util/system.h>
#include <httpserver.h>

#include <boost/signals2/signal.hpp>
#include <boost/algorithm/string/classification.hpp>
#include <boost/algorithm/string/split.hpp>

#include <memory> // for unique_ptr
#include <unordered_map>

static CCriticalSection cs_rpcWarmup;
static std::atomic<bool> g_rpc_running{false};
static bool fRPCInWarmup GUARDED_BY(cs_rpcWarmup) = true;
static std::string rpcWarmupStatus GUARDED_BY(cs_rpcWarmup) = "RPC server started";
/* Timer-creating functions */
static RPCTimerInterface* timerInterface = nullptr;
/* Map of name to timer. */
static std::map<std::string, std::unique_ptr<RPCTimerBase> > deadlineTimers;
static bool ExecuteCommand(const CRPCCommand& command, const JSONRPCRequest& request, UniValue& result, bool last_handler);

struct RPCCommandExecutionInfo
{
    std::string method;
    int64_t start;
};

struct RPCServerInfo
{
    Mutex mutex;
    std::list<RPCCommandExecutionInfo> active_commands GUARDED_BY(mutex);
};

static RPCServerInfo g_rpc_server_info;

struct RPCCommandExecution
{
    std::list<RPCCommandExecutionInfo>::iterator it;
    explicit RPCCommandExecution(const std::string& method)
    {
        LOCK(g_rpc_server_info.mutex);
        it = g_rpc_server_info.active_commands.insert(g_rpc_server_info.active_commands.end(), {method, GetTimeMicros()});
    }
    ~RPCCommandExecution()
    {
        LOCK(g_rpc_server_info.mutex);
        g_rpc_server_info.active_commands.erase(it);
    }
};

static struct CRPCSignals
{
    boost::signals2::signal<void ()> Started;
    boost::signals2::signal<void ()> Stopped;
} g_rpcSignals;

void RPCServer::OnStarted(std::function<void ()> slot)
{
    g_rpcSignals.Started.connect(slot);
}

void RPCServer::OnStopped(std::function<void ()> slot)
{
    g_rpcSignals.Stopped.connect(slot);
}

std::string CRPCTable::help(const std::string& strCommand, const JSONRPCRequest& helpreq) const
{
    std::string strRet;
    std::string category;
    std::set<intptr_t> setDone;
    std::vector<std::pair<std::string, const CRPCCommand*> > vCommands;

    for (const auto& entry : mapCommands)
        vCommands.push_back(make_pair(entry.second.front()->category + entry.first, entry.second.front()));
    sort(vCommands.begin(), vCommands.end());

    JSONRPCRequest jreq(helpreq);
    jreq.fHelp = true;
    jreq.params = UniValue();

    for (const std::pair<std::string, const CRPCCommand*>& command : vCommands)
    {
        const CRPCCommand *pcmd = command.second;
        std::string strMethod = pcmd->name;
        if ((strCommand != "" || pcmd->category == "hidden") && strMethod != strCommand)
            continue;
        jreq.strMethod = strMethod;
        try
        {
            UniValue unused_result;
            if (setDone.insert(pcmd->unique_id).second)
                pcmd->actor(jreq, unused_result, true /* last_handler */);
        }
        catch (const std::exception& e)
        {
            // Help text is returned in an exception
            std::string strHelp = std::string(e.what());
            if (strCommand == "")
            {
                if (strHelp.find('\n') != std::string::npos)
                    strHelp = strHelp.substr(0, strHelp.find('\n'));

                if (category != pcmd->category)
                {
                    if (!category.empty())
                        strRet += "\n";
                    category = pcmd->category;
                    strRet += "== " + Capitalize(category) + " ==\n";
                }
            }
            strRet += strHelp + "\n";
        }
    }
    if (strRet == "")
        strRet = strprintf("help: unknown command: %s\n", strCommand);
    strRet = strRet.substr(0,strRet.size()-1);
    return strRet;
}

UniValue help(const JSONRPCRequest& jsonRequest)
{
    if (jsonRequest.fHelp || jsonRequest.params.size() > 1)
        throw std::runtime_error(
            RPCHelpMan{"help",
                "\nList all commands, or get help for a specified command.\n",
                {
                    {"command", RPCArg::Type::STR, /* default */ "all commands", "The command to get help on"},
                },
                RPCResult{
            "\"text\"     (string) The help text\n"
                },
                RPCExamples{""},
            }.ToString()
        );

    std::string strCommand;
    if (jsonRequest.params.size() > 0)
        strCommand = jsonRequest.params[0].get_str();

    return tableRPC.help(strCommand, jsonRequest);
}


UniValue stop(const JSONRPCRequest& jsonRequest)
{
    // Accept the deprecated and ignored 'detach' boolean argument
    // Also accept the hidden 'wait' integer argument (milliseconds)
    // For instance, 'stop 1000' makes the call wait 1 second before returning
    // to the client (intended for testing)
    if (jsonRequest.fHelp || jsonRequest.params.size() > 1)
        throw std::runtime_error(
            RPCHelpMan{"stop",
<<<<<<< HEAD
                "\nStop Qtum server.",
=======
                "\nRequest a graceful shutdown of " PACKAGE_NAME ".",
>>>>>>> 451880b9
                {},
                RPCResults{},
                RPCExamples{""},
            }.ToString());
    // Event loop will exit after current HTTP requests have been handled, so
    // this reply will get back to the client.
    StartShutdown();
    if (jsonRequest.params[0].isNum()) {
        MilliSleep(jsonRequest.params[0].get_int());
    }
<<<<<<< HEAD
    return "Qtum server stopping";
=======
    return PACKAGE_NAME " stopping";
>>>>>>> 451880b9
}

static UniValue uptime(const JSONRPCRequest& jsonRequest)
{
            RPCHelpMan{"uptime",
                "\nReturns the total uptime of the server.\n",
                            {},
                            RPCResult{
                        "ttt        (numeric) The number of seconds that the server has been running\n"
                            },
                RPCExamples{
                    HelpExampleCli("uptime", "")
                + HelpExampleRpc("uptime", "")
                },
            }.Check(jsonRequest);

    return GetTime() - GetStartupTime();
}

static UniValue getrpcinfo(const JSONRPCRequest& request)
{
            RPCHelpMan{"getrpcinfo",
                "\nReturns details of the RPC server.\n",
                {},
                RPCResult{
            "{\n"
            " \"active_commands\" (array) All active commands\n"
            "  [\n"
            "   {               (object) Information about an active command\n"
            "    \"method\"       (string)  The name of the RPC command \n"
            "    \"duration\"     (numeric)  The running time in microseconds\n"
            "   },...\n"
<<<<<<< HEAD
            "  ]\n"
=======
            "  ],\n"
            " \"logpath\": \"xxx\" (string) The complete file path to the debug log\n"
>>>>>>> 451880b9
            "}\n"
                },
                RPCExamples{
                    HelpExampleCli("getrpcinfo", "")
                + HelpExampleRpc("getrpcinfo", "")},
<<<<<<< HEAD
            }.ToString()
        );
    }
=======
            }.Check(request);
>>>>>>> 451880b9

    LOCK(g_rpc_server_info.mutex);
    UniValue active_commands(UniValue::VARR);
    for (const RPCCommandExecutionInfo& info : g_rpc_server_info.active_commands) {
        UniValue entry(UniValue::VOBJ);
        entry.pushKV("method", info.method);
        entry.pushKV("duration", GetTimeMicros() - info.start);
        active_commands.push_back(entry);
    }

    UniValue result(UniValue::VOBJ);
    result.pushKV("active_commands", active_commands);

    const std::string path = LogInstance().m_file_path.string();
    UniValue log_path(UniValue::VSTR, path);
    result.pushKV("logpath", log_path);

    return result;
}

// clang-format off
static const CRPCCommand vRPCCommands[] =
{ //  category              name                      actor (function)         argNames
  //  --------------------- ------------------------  -----------------------  ----------
    /* Overall control/query calls */
    { "control",            "getrpcinfo",             &getrpcinfo,             {}  },
    { "control",            "help",                   &help,                   {"command"}  },
    { "control",            "stop",                   &stop,                   {"wait"}  },
    { "control",            "uptime",                 &uptime,                 {}  },
};
// clang-format on

CRPCTable::CRPCTable()
{
    unsigned int vcidx;
    for (vcidx = 0; vcidx < (sizeof(vRPCCommands) / sizeof(vRPCCommands[0])); vcidx++)
    {
        const CRPCCommand *pcmd;

        pcmd = &vRPCCommands[vcidx];
        mapCommands[pcmd->name].push_back(pcmd);
    }
}

bool CRPCTable::appendCommand(const std::string& name, const CRPCCommand* pcmd)
{
    if (IsRPCRunning())
        return false;

    mapCommands[name].push_back(pcmd);
    return true;
}

bool CRPCTable::removeCommand(const std::string& name, const CRPCCommand* pcmd)
{
    auto it = mapCommands.find(name);
    if (it != mapCommands.end()) {
        auto new_end = std::remove(it->second.begin(), it->second.end(), pcmd);
        if (it->second.end() != new_end) {
            it->second.erase(new_end, it->second.end());
            return true;
        }
    }
    return false;
}

void StartRPC()
{
    LogPrint(BCLog::RPC, "Starting RPC\n");
    g_rpc_running = true;
    g_rpcSignals.Started();
}

void InterruptRPC()
{
    LogPrint(BCLog::RPC, "Interrupting RPC\n");
    // Interrupt e.g. running longpolls
    g_rpc_running = false;
}

void StopRPC()
{
    LogPrint(BCLog::RPC, "Stopping RPC\n");
    deadlineTimers.clear();
    DeleteAuthCookie();
    g_rpcSignals.Stopped();
}

bool IsRPCRunning()
{
    return g_rpc_running;
}

void SetRPCWarmupStatus(const std::string& newStatus)
{
    LOCK(cs_rpcWarmup);
    rpcWarmupStatus = newStatus;
}

void SetRPCWarmupFinished()
{
    LOCK(cs_rpcWarmup);
    assert(fRPCInWarmup);
    fRPCInWarmup = false;
}

bool RPCIsInWarmup(std::string *outStatus)
{
    LOCK(cs_rpcWarmup);
    if (outStatus)
        *outStatus = rpcWarmupStatus;
    return fRPCInWarmup;
}

JSONRPCRequest::JSONRPCRequest(HTTPRequest *_req): JSONRPCRequest() {
	req = _req;
}

bool JSONRPCRequest::PollAlive() {
    return !req->isConnClosed();
}

void JSONRPCRequest::PollStart() {
    // send an empty space to the client to ensure that it's still alive.
    assert(!isLongPolling);
    req->WriteHeader("Content-Type", "application/json");
    req->WriteHeader("Connection", "close");
    req->Chunk(std::string(" "));
    isLongPolling = true;
}
<<<<<<< HEAD

void JSONRPCRequest::PollPing() {
    assert(isLongPolling);
    // send an empty space to the client to ensure that it's still alive.
    req->Chunk(std::string(" "));
}

void JSONRPCRequest::PollCancel() {
    assert(isLongPolling);
    req->ChunkEnd();
}

void JSONRPCRequest::PollReply(const UniValue& result) {
    assert(isLongPolling);
    UniValue reply(UniValue::VOBJ);
    reply.pushKV("result", result);
    reply.pushKV("error", NullUniValue);
    reply.pushKV("id", id);

    req->Chunk(reply.write() + "\n");
    req->ChunkEnd();
}

void JSONRPCRequest::parse(const UniValue& valRequest)
{
    // Parse request
    if (!valRequest.isObject())
        throw JSONRPCError(RPC_INVALID_REQUEST, "Invalid Request object");
    const UniValue& request = valRequest.get_obj();
=======
>>>>>>> 451880b9

void JSONRPCRequest::PollPing() {
    assert(isLongPolling);
    // send an empty space to the client to ensure that it's still alive.
    req->Chunk(std::string(" "));
}

void JSONRPCRequest::PollCancel() {
    assert(isLongPolling);
    req->ChunkEnd();
}

void JSONRPCRequest::PollReply(const UniValue& result) {
    assert(isLongPolling);
    UniValue reply(UniValue::VOBJ);
    reply.pushKV("result", result);
    reply.pushKV("error", NullUniValue);
    reply.pushKV("id", id);

    req->Chunk(reply.write() + "\n");
    req->ChunkEnd();
}

bool IsDeprecatedRPCEnabled(const std::string& method)
{
    const std::vector<std::string> enabled_methods = gArgs.GetArgs("-deprecatedrpc");

    return find(enabled_methods.begin(), enabled_methods.end(), method) != enabled_methods.end();
}

static UniValue JSONRPCExecOne(JSONRPCRequest jreq, const UniValue& req)
{
    UniValue rpc_result(UniValue::VOBJ);

    try {
        jreq.parse(req);

        UniValue result = tableRPC.execute(jreq);
        rpc_result = JSONRPCReplyObj(result, NullUniValue, jreq.id);
    }
    catch (const UniValue& objError)
    {
        rpc_result = JSONRPCReplyObj(NullUniValue, objError, jreq.id);
    }
    catch (const std::exception& e)
    {
        rpc_result = JSONRPCReplyObj(NullUniValue,
                                     JSONRPCError(RPC_PARSE_ERROR, e.what()), jreq.id);
    }

    return rpc_result;
}

std::string JSONRPCExecBatch(JSONRPCRequest jreq, const UniValue& vReq)
{
    UniValue ret(UniValue::VARR);
    for (unsigned int reqIdx = 0; reqIdx < vReq.size(); reqIdx++)
        ret.push_back(JSONRPCExecOne(jreq, vReq[reqIdx]));

    return ret.write() + "\n";
}

/**
 * Process named arguments into a vector of positional arguments, based on the
 * passed-in specification for the RPC call's arguments.
 */
static inline JSONRPCRequest transformNamedArguments(const JSONRPCRequest& in, const std::vector<std::string>& argNames)
{
    JSONRPCRequest out = in;
    out.params = UniValue(UniValue::VARR);
    // Build a map of parameters, and remove ones that have been processed, so that we can throw a focused error if
    // there is an unknown one.
    const std::vector<std::string>& keys = in.params.getKeys();
    const std::vector<UniValue>& values = in.params.getValues();
    std::unordered_map<std::string, const UniValue*> argsIn;
    for (size_t i=0; i<keys.size(); ++i) {
        argsIn[keys[i]] = &values[i];
    }
    // Process expected parameters.
    int hole = 0;
    for (const std::string &argNamePattern: argNames) {
        std::vector<std::string> vargNames;
        boost::algorithm::split(vargNames, argNamePattern, boost::algorithm::is_any_of("|"));
        auto fr = argsIn.end();
        for (const std::string & argName : vargNames) {
            fr = argsIn.find(argName);
            if (fr != argsIn.end()) {
                break;
            }
        }
        if (fr != argsIn.end()) {
            for (int i = 0; i < hole; ++i) {
                // Fill hole between specified parameters with JSON nulls,
                // but not at the end (for backwards compatibility with calls
                // that act based on number of specified parameters).
                out.params.push_back(UniValue());
            }
            hole = 0;
            out.params.push_back(*fr->second);
            argsIn.erase(fr);
        } else {
            hole += 1;
        }
    }
    // If there are still arguments in the argsIn map, this is an error.
    if (!argsIn.empty()) {
        throw JSONRPCError(RPC_INVALID_PARAMETER, "Unknown named parameter " + argsIn.begin()->first);
    }
    // Return request with named arguments transformed to positional arguments
    return out;
}

UniValue CRPCTable::execute(const JSONRPCRequest &request) const
{
    // Return immediately if in warmup
    {
        LOCK(cs_rpcWarmup);
        if (fRPCInWarmup)
            throw JSONRPCError(RPC_IN_WARMUP, rpcWarmupStatus);
    }

    // Find method
    auto it = mapCommands.find(request.strMethod);
    if (it != mapCommands.end()) {
        UniValue result;
        for (const auto& command : it->second) {
            if (ExecuteCommand(*command, request, result, &command == &it->second.back())) {
                return result;
            }
        }
    }
    throw JSONRPCError(RPC_METHOD_NOT_FOUND, "Method not found");
}

static bool ExecuteCommand(const CRPCCommand& command, const JSONRPCRequest& request, UniValue& result, bool last_handler)
{
    try
    {
        RPCCommandExecution execution(request.strMethod);
        // Execute, convert arguments to array if necessary
        if (request.params.isObject()) {
            return command.actor(transformNamedArguments(request, command.argNames), result, last_handler);
        } else {
            return command.actor(request, result, last_handler);
        }
    }
    catch (const std::exception& e)
    {
        throw JSONRPCError(RPC_MISC_ERROR, e.what());
    }
}

std::vector<std::string> CRPCTable::listCommands() const
{
    std::vector<std::string> commandList;
    for (const auto& i : mapCommands) commandList.emplace_back(i.first);
    return commandList;
}

<<<<<<< HEAD
std::string HelpExampleCli(const std::string& methodname, const std::string& args)
{
    return "> qtum-cli " + methodname + " " + args + "\n";
}

std::string HelpExampleRpc(const std::string& methodname, const std::string& args)
{
    return "> curl --user myusername --data-binary '{\"jsonrpc\": \"1.0\", \"id\":\"curltest\", "
        "\"method\": \"" + methodname + "\", \"params\": [" + args + "] }' -H 'content-type: text/plain;' http://127.0.0.1:3889/\n";
}

=======
>>>>>>> 451880b9
void RPCSetTimerInterfaceIfUnset(RPCTimerInterface *iface)
{
    if (!timerInterface)
        timerInterface = iface;
}

void RPCSetTimerInterface(RPCTimerInterface *iface)
{
    timerInterface = iface;
}

void RPCUnsetTimerInterface(RPCTimerInterface *iface)
{
    if (timerInterface == iface)
        timerInterface = nullptr;
}

void RPCRunLater(const std::string& name, std::function<void()> func, int64_t nSeconds)
{
    if (!timerInterface)
        throw JSONRPCError(RPC_INTERNAL_ERROR, "No timer handler registered for RPC");
    deadlineTimers.erase(name);
    LogPrint(BCLog::RPC, "queue run of timer %s in %i seconds (using %s)\n", name, nSeconds, timerInterface->Name());
    deadlineTimers.emplace(name, std::unique_ptr<RPCTimerBase>(timerInterface->NewTimer(func, nSeconds*1000)));
}

int RPCSerializationFlags()
{
    int flag = 0;
    if (gArgs.GetArg("-rpcserialversion", DEFAULT_RPC_SERIALIZE_VERSION) == 0)
        flag |= SERIALIZE_TRANSACTION_NO_WITNESS;
    return flag;
}

CRPCTable tableRPC;<|MERGE_RESOLUTION|>--- conflicted
+++ resolved
@@ -163,11 +163,7 @@
     if (jsonRequest.fHelp || jsonRequest.params.size() > 1)
         throw std::runtime_error(
             RPCHelpMan{"stop",
-<<<<<<< HEAD
-                "\nStop Qtum server.",
-=======
                 "\nRequest a graceful shutdown of " PACKAGE_NAME ".",
->>>>>>> 451880b9
                 {},
                 RPCResults{},
                 RPCExamples{""},
@@ -178,11 +174,7 @@
     if (jsonRequest.params[0].isNum()) {
         MilliSleep(jsonRequest.params[0].get_int());
     }
-<<<<<<< HEAD
-    return "Qtum server stopping";
-=======
     return PACKAGE_NAME " stopping";
->>>>>>> 451880b9
 }
 
 static UniValue uptime(const JSONRPCRequest& jsonRequest)
@@ -215,24 +207,14 @@
             "    \"method\"       (string)  The name of the RPC command \n"
             "    \"duration\"     (numeric)  The running time in microseconds\n"
             "   },...\n"
-<<<<<<< HEAD
-            "  ]\n"
-=======
             "  ],\n"
             " \"logpath\": \"xxx\" (string) The complete file path to the debug log\n"
->>>>>>> 451880b9
             "}\n"
                 },
                 RPCExamples{
                     HelpExampleCli("getrpcinfo", "")
                 + HelpExampleRpc("getrpcinfo", "")},
-<<<<<<< HEAD
-            }.ToString()
-        );
-    }
-=======
             }.Check(request);
->>>>>>> 451880b9
 
     LOCK(g_rpc_server_info.mutex);
     UniValue active_commands(UniValue::VARR);
@@ -363,7 +345,6 @@
     req->Chunk(std::string(" "));
     isLongPolling = true;
 }
-<<<<<<< HEAD
 
 void JSONRPCRequest::PollPing() {
     assert(isLongPolling);
@@ -387,37 +368,6 @@
     req->ChunkEnd();
 }
 
-void JSONRPCRequest::parse(const UniValue& valRequest)
-{
-    // Parse request
-    if (!valRequest.isObject())
-        throw JSONRPCError(RPC_INVALID_REQUEST, "Invalid Request object");
-    const UniValue& request = valRequest.get_obj();
-=======
->>>>>>> 451880b9
-
-void JSONRPCRequest::PollPing() {
-    assert(isLongPolling);
-    // send an empty space to the client to ensure that it's still alive.
-    req->Chunk(std::string(" "));
-}
-
-void JSONRPCRequest::PollCancel() {
-    assert(isLongPolling);
-    req->ChunkEnd();
-}
-
-void JSONRPCRequest::PollReply(const UniValue& result) {
-    assert(isLongPolling);
-    UniValue reply(UniValue::VOBJ);
-    reply.pushKV("result", result);
-    reply.pushKV("error", NullUniValue);
-    reply.pushKV("id", id);
-
-    req->Chunk(reply.write() + "\n");
-    req->ChunkEnd();
-}
-
 bool IsDeprecatedRPCEnabled(const std::string& method)
 {
     const std::vector<std::string> enabled_methods = gArgs.GetArgs("-deprecatedrpc");
@@ -448,7 +398,7 @@
     return rpc_result;
 }
 
-std::string JSONRPCExecBatch(JSONRPCRequest jreq, const UniValue& vReq)
+std::string JSONRPCExecBatch(const JSONRPCRequest& jreq, const UniValue& vReq)
 {
     UniValue ret(UniValue::VARR);
     for (unsigned int reqIdx = 0; reqIdx < vReq.size(); reqIdx++)
@@ -554,20 +504,6 @@
     return commandList;
 }
 
-<<<<<<< HEAD
-std::string HelpExampleCli(const std::string& methodname, const std::string& args)
-{
-    return "> qtum-cli " + methodname + " " + args + "\n";
-}
-
-std::string HelpExampleRpc(const std::string& methodname, const std::string& args)
-{
-    return "> curl --user myusername --data-binary '{\"jsonrpc\": \"1.0\", \"id\":\"curltest\", "
-        "\"method\": \"" + methodname + "\", \"params\": [" + args + "] }' -H 'content-type: text/plain;' http://127.0.0.1:3889/\n";
-}
-
-=======
->>>>>>> 451880b9
 void RPCSetTimerInterfaceIfUnset(RPCTimerInterface *iface)
 {
     if (!timerInterface)
