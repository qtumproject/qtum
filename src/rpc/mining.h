--- conflicted
+++ resolved
@@ -6,20 +6,11 @@
 #define BITCOIN_RPC_MINING_H
 
 class UniValue;
-<<<<<<< HEAD
-class JSONRPCRequest;
-class ChainstateManager;
-=======
 class CChain;
->>>>>>> 86d0551a
 
 /** Default max iterations to try in RPC generatetodescriptor, generatetoaddress, and generateblock. */
 static const uint64_t DEFAULT_MAX_TRIES{1000000};
 
-<<<<<<< HEAD
-UniValue GetReqNetworkHashPS(const JSONRPCRequest& request, ChainstateManager& chainman);
-=======
 UniValue GetNetworkHashPS(int lookup, int height, const CChain& active_chain);
->>>>>>> 86d0551a
 
 #endif // BITCOIN_RPC_MINING_H