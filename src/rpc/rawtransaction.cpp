--- conflicted
+++ resolved
@@ -462,10 +462,10 @@
             // Get the call object
             UniValue Contract = sendTo[name_];
             if(!Contract.isObject())
-                throw JSONRPCError(RPC_INVALID_PARAMETER, string("Invalid parameter, need to be object: ")+name_);
+                throw JSONRPCError(RPC_INVALID_PARAMETER, std::string("Invalid parameter, need to be object: ")+name_);
 
             // Get dgp gas limit and gas price
-            LOCK2(cs_main, pwalletMain->cs_wallet);
+            LOCK(cs_main);
             QtumDGP qtumDGP(globalState.get(), fGettingValuesDGP);
             uint64_t blockGasLimit = qtumDGP.getBlockGasLimit(chainActive.Height());
             uint64_t minGasPrice = CAmount(qtumDGP.getMinGasPrice(chainActive.Height()));
@@ -473,7 +473,7 @@
 
             // Get the contract address
             if(!Contract.exists("contractAddress") || !Contract["contractAddress"].isStr())
-                throw JSONRPCError(RPC_INVALID_PARAMETER, string("Invalid parameter, contract address is mandatory."));
+                throw JSONRPCError(RPC_INVALID_PARAMETER, std::string("Invalid parameter, contract address is mandatory."));
 
             std::string contractaddress = Contract["contractAddress"].get_str();
             if(contractaddress.size() != 40 || !CheckHex(contractaddress))
@@ -485,9 +485,9 @@
 
             // Get the contract data
             if(!Contract.exists("data") || !Contract["data"].isStr())
-                throw JSONRPCError(RPC_INVALID_PARAMETER, string("Invalid parameter, contract data is mandatory."));
-
-            string datahex = Contract["data"].get_str();
+                throw JSONRPCError(RPC_INVALID_PARAMETER, std::string("Invalid parameter, contract data is mandatory."));
+
+            std::string datahex = Contract["data"].get_str();
             if(datahex.size() % 2 != 0 || !CheckHex(datahex))
                 throw JSONRPCError(RPC_TYPE_ERROR, "Invalid data (data not hex)");
 
@@ -518,7 +518,7 @@
                 {
                     throw JSONRPCError(RPC_TYPE_ERROR, "Invalid value for gasPrice");
                 }
-                CAmount maxRpcGasPrice = GetArg("-rpcmaxgasprice", MAX_RPC_GAS_PRICE);
+                CAmount maxRpcGasPrice = gArgs.GetArg("-rpcmaxgasprice", MAX_RPC_GAS_PRICE);
                 if (nGasPrice > (int64_t)maxRpcGasPrice)
                     throw JSONRPCError(RPC_TYPE_ERROR, "Invalid value for gasPrice, Maximum allowed in RPC calls is: "+FormatMoney(maxRpcGasPrice)+" (use -rpcmaxgasprice to change it)");
                 if (nGasPrice < (int64_t)minGasPrice)
@@ -1073,11 +1073,7 @@
         CValidationState state;
         bool fMissingInputs;
         bool fLimitFree = true;
-<<<<<<< HEAD
-        if (!AcceptToMemoryPool(mempool, state, std::move(tx), fLimitFree, &fMissingInputs, NULL, false, nMaxRawTxFee, true)) {
-=======
-        if (!AcceptToMemoryPool(mempool, state, std::move(tx), fLimitFree, &fMissingInputs, nullptr, false, nMaxRawTxFee)) {
->>>>>>> e141898d
+        if (!AcceptToMemoryPool(mempool, state, std::move(tx), fLimitFree, &fMissingInputs, nullptr, false, nMaxRawTxFee, true)) {
             if (state.IsInvalid()) {
                 throw JSONRPCError(RPC_TRANSACTION_REJECTED, strprintf("%i: %s", state.GetRejectCode(), state.GetRejectReason()));
             } else {
