--- conflicted
+++ resolved
@@ -20,15 +20,9 @@
 const std::string UNIX_EPOCH_TIME = "UNIX epoch time";
 const std::string EXAMPLE_ADDRESS[2] = {"QM72Sfpbz1BPpXFHz9m3CdqATR44Jvaydd", "QX1GkJdye9WoUnrE2v6ZQhQ72EUVDtGXQX"};
 
-<<<<<<< HEAD
-Mutex cs_blockchange;
-std::condition_variable cond_blockchange;
-CUpdatedBlock latestblock;
-=======
 GlobalMutex cs_blockchange;
 std::condition_variable cond_blockchange;
 CUpdatedBlock latestblock GUARDED_BY(cs_blockchange);
->>>>>>> d82fec21
 std::atomic<bool> g_rpc_running{false};
 
 bool IsRPCRunning()
@@ -599,13 +593,9 @@
         throw std::runtime_error(ToString());
     }
     const UniValue ret = m_fun(*this, request);
-<<<<<<< HEAD
-    CHECK_NONFATAL(std::any_of(m_results.m_results.begin(), m_results.m_results.end(), [&ret](const RPCResult& res) { return res.MatchesType(ret); }));
-=======
     if (gArgs.GetBoolArg("-rpcdoccheck", DEFAULT_RPC_DOC_CHECK)) {
         CHECK_NONFATAL(std::any_of(m_results.m_results.begin(), m_results.m_results.end(), [&ret](const RPCResult& res) { return res.MatchesType(ret); }));
     }
->>>>>>> d82fec21
     return ret;
 }
 
