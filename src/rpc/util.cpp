--- conflicted
+++ resolved
@@ -12,8 +12,6 @@
 #include <util/strencodings.h>
 #include <util/string.h>
 #include <util/translation.h>
-#include <validation.h>
-#include <node/context.h>
 
 #include <tuple>
 
@@ -22,8 +20,6 @@
 
 const std::string UNIX_EPOCH_TIME = "UNIX epoch time";
 const std::string EXAMPLE_ADDRESS[2] = {"QM72Sfpbz1BPpXFHz9m3CdqATR44Jvaydd", "QX1GkJdye9WoUnrE2v6ZQhQ72EUVDtGXQX"};
-<<<<<<< HEAD
-=======
 
 Mutex cs_blockchange;
 std::condition_variable cond_blockchange;
@@ -44,7 +40,6 @@
     }
     return Join(ret, ", ");
 }
->>>>>>> ec86f1e9
 
 void RPCTypeCheck(const UniValue& params,
                   const std::list<UniValueType>& typesExpected,
@@ -1074,26 +1069,4 @@
     }
 
     return servicesNames;
-}
-
-NodeContext& EnsureAnyNodeContext(const std::any& context)
-{
-    auto node_context = util::AnyPtr<NodeContext>(context);
-    if (!node_context) {
-        throw JSONRPCError(RPC_INTERNAL_ERROR, "Node context not found");
-    }
-    return *node_context;
-}
-
-ChainstateManager& EnsureChainman(const NodeContext& node)
-{
-    if (!node.chainman) {
-        throw JSONRPCError(RPC_INTERNAL_ERROR, "Node chainman not found");
-    }
-    return *node.chainman;
-}
-
-ChainstateManager& EnsureAnyChainman(const std::any& context)
-{
-    return EnsureChainman(EnsureAnyNodeContext(context));
-}
+}