// Copyright (c) 2010 Satoshi Nakamoto
// Copyright (c) 2009-2018 The Bitcoin Core developers
// Distributed under the MIT software license, see the accompanying
// file COPYING or http://www.opensource.org/licenses/mit-license.php.

#include <rpc/client.h>
#include <rpc/protocol.h>
#include <util/system.h>

#include <set>
#include <stdint.h>

class CRPCConvertParam
{
public:
    std::string methodName; //!< method whose params want conversion
    int paramIdx;           //!< 0-based idx of param to convert
    std::string paramName;  //!< parameter name
};

// clang-format off
/**
 * Specify a (method, idx, name) here if the argument is a non-string RPC
 * argument and needs to be converted from JSON.
 *
 * @note Parameter indexes start from 0.
 */
static const CRPCConvertParam vRPCConvertParams[] =
{
    { "setmocktime", 0, "timestamp" },
    { "generate", 0, "nblocks" },
    { "generate", 1, "maxtries" },
    { "generatetoaddress", 0, "nblocks" },
    { "generatetoaddress", 2, "maxtries" },
    { "getnetworkhashps", 0, "nblocks" },
    { "getnetworkhashps", 1, "height" },
    { "sendtoaddress", 1, "amount" },
    { "sendtoaddress", 4, "subtractfeefromamount" },
    { "sendtoaddress", 5 , "replaceable" },
    { "sendtoaddress", 6 , "conf_target" },
    { "sendtoaddress", 9, "changeToSender" },
    { "settxfee", 0, "amount" },
    { "sethdseed", 0, "newkeypool" },
    { "getsubsidy", 0, "height" },
    { "getreceivedbyaddress", 1, "minconf" },
    { "getreceivedbylabel", 1, "minconf" },
    { "listreceivedbyaddress", 0, "minconf" },
    { "listreceivedbyaddress", 1, "include_empty" },
    { "listreceivedbyaddress", 2, "include_watchonly" },
<<<<<<< HEAD
    { "listreceivedbyaccount", 0, "minconf" },
    { "listreceivedbyaccount", 1, "include_empty" },
    { "listreceivedbyaccount", 2, "include_watchonly" },
=======
>>>>>>> 9e306671
    { "listreceivedbylabel", 0, "minconf" },
    { "listreceivedbylabel", 1, "include_empty" },
    { "listreceivedbylabel", 2, "include_watchonly" },
    { "getbalance", 1, "minconf" },
    { "getbalance", 2, "include_watchonly" },
    { "getblockhash", 0, "height" },
    { "waitforblockheight", 0, "height" },
    { "waitforblockheight", 1, "timeout" },
    { "waitforblock", 1, "timeout" },
    { "waitfornewblock", 0, "timeout" },
    { "listtransactions", 1, "count" },
    { "listtransactions", 2, "skip" },
    { "listtransactions", 3, "include_watchonly" },
    { "walletpassphrase", 1, "timeout" },
    { "walletpassphrase", 2, "stakingonly" },
    { "getblocktemplate", 0, "template_request" },
    { "listsinceblock", 1, "target_confirmations" },
    { "listsinceblock", 2, "include_watchonly" },
    { "listsinceblock", 3, "include_removed" },
    { "sendmany", 1, "amounts" },
    { "sendmany", 2, "minconf" },
    { "sendmany", 4, "subtractfeefrom" },
    { "sendmany", 5 , "replaceable" },
    { "sendmany", 6 , "conf_target" },
    { "deriveaddresses", 1, "range" },
    { "scantxoutset", 1, "scanobjects" },
    { "sendmanywithdupes", 1, "amounts" },
    { "sendmanywithdupes", 2, "minconf" },
    { "sendmanywithdupes", 4, "subtractfeefrom" },
    { "addmultisigaddress", 0, "nrequired" },
    { "addmultisigaddress", 1, "keys" },
    ////////////////////////////////////////////////// // qtum
    { "getaddresstxids", 0, "addresses"},
    { "getaddressmempool", 0, "addresses"},
    { "getaddressdeltas", 0, "addresses"},
    { "getaddressbalance", 0, "addresses"},
    { "getaddressutxos", 0, "addresses"},
    { "getblockhashes", 0, "high"},
    { "getblockhashes", 1, "low"},
    { "getblockhashes", 2, "options"},
    { "getspentinfo", 0, "argument"},
    { "searchlogs", 0, "fromBlock"},
    { "searchlogs", 1, "toBlock"},
    { "searchlogs", 2, "address"},
    { "searchlogs", 3, "topics"},
    { "waitforlogs", 0, "fromBlock"},
    { "waitforlogs", 1, "txlimit"},
    { "waitforlogs", 2, "address"},
    { "waitforlogs", 3, "topics"},
    //////////////////////////////////////////////////
    { "createmultisig", 0, "nrequired" },
    { "createmultisig", 1, "keys" },
    { "listunspent", 0, "minconf" },
    { "listunspent", 1, "maxconf" },
    { "listunspent", 2, "addresses" },
    { "listunspent", 3, "include_unsafe" },
    { "listunspent", 4, "query_options" },
    { "getblock", 1, "verbosity" },
    { "getblock", 1, "verbose" },
    { "getblockheader", 1, "verbose" },
    { "getchaintxstats", 0, "nblocks" },
    { "gettransaction", 1, "include_watchonly" },
    { "gettransaction", 2, "waitconf" },
    { "getrawtransaction", 1, "verbose" },
    { "createrawtransaction", 0, "inputs" },
    { "createrawtransaction", 1, "outputs" },
    { "createrawtransaction", 2, "locktime" },
    { "createrawtransaction", 3, "replaceable" },
    { "decoderawtransaction", 1, "iswitness" },
    { "signrawtransactionwithkey", 1, "privkeys" },
    { "signrawtransactionwithkey", 2, "prevtxs" },
    { "signrawtransactionwithwallet", 1, "prevtxs" },
    { "sendrawtransaction", 1, "allowhighfees" },
    { "testmempoolaccept", 0, "rawtxs" },
    { "testmempoolaccept", 1, "allowhighfees" },
    { "combinerawtransaction", 0, "txs" },
    { "fundrawtransaction", 1, "options" },
    { "fundrawtransaction", 2, "iswitness" },
    { "walletcreatefundedpsbt", 0, "inputs" },
    { "walletcreatefundedpsbt", 1, "outputs" },
    { "walletcreatefundedpsbt", 2, "locktime" },
    { "walletcreatefundedpsbt", 3, "options" },
    { "walletcreatefundedpsbt", 4, "bip32derivs" },
    { "walletprocesspsbt", 1, "sign" },
    { "walletprocesspsbt", 3, "bip32derivs" },
    { "createpsbt", 0, "inputs" },
    { "createpsbt", 1, "outputs" },
    { "createpsbt", 2, "locktime" },
    { "createpsbt", 3, "replaceable" },
    { "combinepsbt", 0, "txs"},
    { "joinpsbts", 0, "txs"},
    { "finalizepsbt", 1, "extract"},
    { "converttopsbt", 1, "permitsigdata"},
    { "converttopsbt", 2, "iswitness"},
    { "gettxout", 1, "n" },
    { "gettxout", 2, "include_mempool" },
    { "gettxoutproof", 0, "txids" },
    { "lockunspent", 0, "unlock" },
    { "lockunspent", 1, "transactions" },
    { "importprivkey", 2, "rescan" },
    { "importaddress", 2, "rescan" },
    { "importaddress", 3, "p2sh" },
    { "importpubkey", 2, "rescan" },
    { "importmulti", 0, "requests" },
    { "importmulti", 1, "options" },
    { "verifychain", 0, "checklevel" },
    { "verifychain", 1, "nblocks" },
    { "getblockstats", 0, "hash_or_height" },
    { "getblockstats", 1, "stats" },
    { "pruneblockchain", 0, "height" },
    { "keypoolrefill", 0, "newsize" },
    { "getrawmempool", 0, "verbose" },
    { "estimatesmartfee", 0, "conf_target" },
    { "estimaterawfee", 0, "conf_target" },
    { "estimaterawfee", 1, "threshold" },
    { "prioritisetransaction", 1, "dummy" },
    { "prioritisetransaction", 2, "fee_delta" },
    { "setban", 2, "bantime" },
    { "setban", 3, "absolute" },
    { "setnetworkactive", 0, "state" },
    { "getmempoolancestors", 1, "verbose" },
    { "getmempooldescendants", 1, "verbose" },
    { "bumpfee", 1, "options" },
    { "logging", 0, "include" },
    { "logging", 1, "exclude" },
    { "disconnectnode", 1, "nodeid" },
<<<<<<< HEAD
    { "addwitnessaddress", 1, "p2sh" },
=======
>>>>>>> 9e306671
    { "createcontract", 1, "gasLimit" },
    { "createcontract", 2, "gasPrice" },
    { "createcontract", 4, "broadcast" },
    { "createcontract", 5, "changeToSender" },
    { "sendtocontract", 2, "amount" },
    { "sendtocontract", 3, "gasLimit" },
    { "sendtocontract", 4, "gasPrice" },
    { "sendtocontract", 6, "broadcast" },
    { "sendtocontract", 7, "changeToSender" },
    { "reservebalance", 0, "reserve"},
    { "reservebalance", 1, "amount"},
    { "listcontracts", 0, "start" },
    { "listcontracts", 1, "maxDisplay" },
    { "getstorage", 2, "index" },
    { "getstorage", 1, "blockNum" },
    // Echo with conversion (For testing only)
    { "echojson", 0, "arg0" },
    { "echojson", 1, "arg1" },
    { "echojson", 2, "arg2" },
    { "echojson", 3, "arg3" },
    { "echojson", 4, "arg4" },
    { "echojson", 5, "arg5" },
    { "echojson", 6, "arg6" },
    { "echojson", 7, "arg7" },
    { "echojson", 8, "arg8" },
    { "echojson", 9, "arg9" },
    { "rescanblockchain", 0, "start_height"},
    { "rescanblockchain", 1, "stop_height"},
    { "createwallet", 1, "disable_private_keys"},
    { "createwallet", 2, "blank"},
    { "getnodeaddresses", 0, "count"},
    { "stop", 0, "wait" },
};
// clang-format on

class CRPCConvertTable
{
private:
    std::set<std::pair<std::string, int>> members;
    std::set<std::pair<std::string, std::string>> membersByName;

public:
    CRPCConvertTable();

    bool convert(const std::string& method, int idx) {
        return (members.count(std::make_pair(method, idx)) > 0);
    }
    bool convert(const std::string& method, const std::string& name) {
        return (membersByName.count(std::make_pair(method, name)) > 0);
    }
};

CRPCConvertTable::CRPCConvertTable()
{
    const unsigned int n_elem =
        (sizeof(vRPCConvertParams) / sizeof(vRPCConvertParams[0]));

    for (unsigned int i = 0; i < n_elem; i++) {
        members.insert(std::make_pair(vRPCConvertParams[i].methodName,
                                      vRPCConvertParams[i].paramIdx));
        membersByName.insert(std::make_pair(vRPCConvertParams[i].methodName,
                                            vRPCConvertParams[i].paramName));
    }
}

static CRPCConvertTable rpcCvtTable;

/** Non-RFC4627 JSON parser, accepts internal values (such as numbers, true, false, null)
 * as well as objects and arrays.
 */
UniValue ParseNonRFCJSONValue(const std::string& strVal)
{
    UniValue jVal;
    if (!jVal.read(std::string("[")+strVal+std::string("]")) ||
        !jVal.isArray() || jVal.size()!=1)
        throw std::runtime_error(std::string("Error parsing JSON:")+strVal);
    return jVal[0];
}

UniValue RPCConvertValues(const std::string &strMethod, const std::vector<std::string> &strParams)
{
    UniValue params(UniValue::VARR);

    for (unsigned int idx = 0; idx < strParams.size(); idx++) {
        const std::string& strVal = strParams[idx];

        if (!rpcCvtTable.convert(strMethod, idx)) {
            // insert string value directly
            params.push_back(strVal);
        } else {
            // parse string as JSON, insert bool/number/object/etc. value
            params.push_back(ParseNonRFCJSONValue(strVal));
        }
    }

    return params;
}

UniValue RPCConvertNamedValues(const std::string &strMethod, const std::vector<std::string> &strParams)
{
    UniValue params(UniValue::VOBJ);

    for (const std::string &s: strParams) {
        size_t pos = s.find('=');
        if (pos == std::string::npos) {
            throw(std::runtime_error("No '=' in named argument '"+s+"', this needs to be present for every argument (even if it is empty)"));
        }

        std::string name = s.substr(0, pos);
        std::string value = s.substr(pos+1);

        if (!rpcCvtTable.convert(strMethod, name)) {
            // insert string value directly
            params.pushKV(name, value);
        } else {
            // parse string as JSON, insert bool/number/object/etc. value
            params.pushKV(name, ParseNonRFCJSONValue(value));
        }
    }

    return params;
}<|MERGE_RESOLUTION|>--- conflicted
+++ resolved
@@ -47,12 +47,6 @@
     { "listreceivedbyaddress", 0, "minconf" },
     { "listreceivedbyaddress", 1, "include_empty" },
     { "listreceivedbyaddress", 2, "include_watchonly" },
-<<<<<<< HEAD
-    { "listreceivedbyaccount", 0, "minconf" },
-    { "listreceivedbyaccount", 1, "include_empty" },
-    { "listreceivedbyaccount", 2, "include_watchonly" },
-=======
->>>>>>> 9e306671
     { "listreceivedbylabel", 0, "minconf" },
     { "listreceivedbylabel", 1, "include_empty" },
     { "listreceivedbylabel", 2, "include_watchonly" },
@@ -179,10 +173,6 @@
     { "logging", 0, "include" },
     { "logging", 1, "exclude" },
     { "disconnectnode", 1, "nodeid" },
-<<<<<<< HEAD
-    { "addwitnessaddress", 1, "p2sh" },
-=======
->>>>>>> 9e306671
     { "createcontract", 1, "gasLimit" },
     { "createcontract", 2, "gasPrice" },
     { "createcontract", 4, "broadcast" },
