--- conflicted
+++ resolved
@@ -1,9 +1,5 @@
 // Copyright (c) 2010 Satoshi Nakamoto
-<<<<<<< HEAD
-// Copyright (c) 2009-2017 The Bitcoin Core developers
-=======
 // Copyright (c) 2009-2018 The Bitcoin Core developers
->>>>>>> 228c1378
 // Distributed under the MIT software license, see the accompanying
 // file COPYING or http://www.opensource.org/licenses/mit-license.php.
 
@@ -43,10 +39,7 @@
     { "sendtoaddress", 6 , "conf_target" },
     { "sendtoaddress", 9, "changeToSender" },
     { "settxfee", 0, "amount" },
-<<<<<<< HEAD
-=======
     { "sethdseed", 0, "newkeypool" },
->>>>>>> 228c1378
     { "getsubsidy", 0, "height" },
     { "getreceivedbyaddress", 1, "minconf" },
     { "getreceivedbyaccount", 1, "minconf" },
@@ -88,10 +81,7 @@
     { "sendmany", 4, "subtractfeefrom" },
     { "sendmany", 5 , "replaceable" },
     { "sendmany", 6 , "conf_target" },
-<<<<<<< HEAD
-=======
     { "scantxoutset", 1, "scanobjects" },
->>>>>>> 228c1378
     { "sendmanywithdupes", 1, "amounts" },
     { "sendmanywithdupes", 2, "minconf" },
     { "sendmanywithdupes", 4, "subtractfeefrom" },
@@ -146,8 +136,6 @@
     { "combinerawtransaction", 0, "txs" },
     { "fundrawtransaction", 1, "options" },
     { "fundrawtransaction", 2, "iswitness" },
-<<<<<<< HEAD
-=======
     { "walletcreatefundedpsbt", 0, "inputs" },
     { "walletcreatefundedpsbt", 1, "outputs" },
     { "walletcreatefundedpsbt", 2, "locktime" },
@@ -164,7 +152,6 @@
     { "finalizepsbt", 1, "extract"},
     { "converttopsbt", 1, "permitsigdata"},
     { "converttopsbt", 2, "iswitness"},
->>>>>>> 228c1378
     { "gettxout", 1, "n" },
     { "gettxout", 2, "include_mempool" },
     { "gettxoutproof", 0, "txids" },
