// Copyright (c) 2018-2022 The Bitcoin Core developers
// Distributed under the MIT software license, see the accompanying
// file COPYING or http://www.opensource.org/licenses/mit-license.php.

#include <common/args.h>
#include <common/system.h>
#include <external_signer.h>
#include <rpc/protocol.h>
#include <rpc/server.h>
#include <rpc/util.h>
#include <util/strencodings.h>

#include <string>
#include <vector>

#ifdef ENABLE_EXTERNAL_SIGNER

static RPCHelpMan enumeratesigners()
{
    return RPCHelpMan{"enumeratesigners",
        "Returns a list of external signers from -signer.",
        {},
        RPCResult{
            RPCResult::Type::OBJ, "", "",
            {
                {RPCResult::Type::ARR, "signers", /*optional=*/false, "",
                {
                    {RPCResult::Type::OBJ, "", "",
                    {
                        {RPCResult::Type::STR_HEX, "fingerprint", "Master key fingerprint"},
                        {RPCResult::Type::STR, "name", "Device name"},
                    }},
                },
                }
            }
        },
        RPCExamples{
            HelpExampleCli("enumeratesigners", "")
            + HelpExampleRpc("enumeratesigners", "")
        },
        [&](const RPCHelpMan& self, const JSONRPCRequest& request) -> UniValue
        {
            const std::string command = gArgs.GetArg("-signer", "");
            if (command == "") throw JSONRPCError(RPC_MISC_ERROR, "Error: restart qtumd with -signer=<cmd>");
<<<<<<< HEAD
            const std::string chain = gArgs.GetChainName();
=======
            const std::string chain = gArgs.GetChainTypeString();
>>>>>>> 86d0551a
            UniValue signers_res = UniValue::VARR;
            try {
                std::vector<ExternalSigner> signers;
                ExternalSigner::Enumerate(command, signers, chain);
                for (const ExternalSigner& signer : signers) {
                    UniValue signer_res = UniValue::VOBJ;
                    signer_res.pushKV("fingerprint", signer.m_fingerprint);
                    signer_res.pushKV("name", signer.m_name);
                    signers_res.push_back(signer_res);
                }
            } catch (const std::exception& e) {
                throw JSONRPCError(RPC_MISC_ERROR, e.what());
            }
            UniValue result(UniValue::VOBJ);
            result.pushKV("signers", signers_res);
            return result;
        }
    };
}

void RegisterSignerRPCCommands(CRPCTable& t)
{
    static const CRPCCommand commands[]{
        {"signer", &enumeratesigners},
    };
    for (const auto& c : commands) {
        t.appendCommand(c.name, &c);
    }
}

#endif // ENABLE_EXTERNAL_SIGNER<|MERGE_RESOLUTION|>--- conflicted
+++ resolved
@@ -42,11 +42,7 @@
         {
             const std::string command = gArgs.GetArg("-signer", "");
             if (command == "") throw JSONRPCError(RPC_MISC_ERROR, "Error: restart qtumd with -signer=<cmd>");
-<<<<<<< HEAD
-            const std::string chain = gArgs.GetChainName();
-=======
             const std::string chain = gArgs.GetChainTypeString();
->>>>>>> 86d0551a
             UniValue signers_res = UniValue::VARR;
             try {
                 std::vector<ExternalSigner> signers;
