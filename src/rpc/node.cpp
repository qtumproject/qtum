--- conflicted
+++ resolved
@@ -22,18 +22,10 @@
 #include <univalue.h>
 #include <util/any.h>
 #include <util/check.h>
-<<<<<<< HEAD
-#include <util/syscall_sandbox.h>
-#include <util/system.h>
-#include <txmempool.h>
-#include <validation.h>
-#include <key_io.h>
-=======
 #include <txmempool.h>
 #include <validation.h>
 #include <key_io.h>
 #include <common/args.h>
->>>>>>> 86d0551a
 
 #include <stdint.h>
 #ifdef HAVE_MALLOC_INFO
@@ -490,13 +482,8 @@
 
     if (!request.params[2].isNull()) {
         if (request.params[2].isObject()) {
-<<<<<<< HEAD
-            UniValue noOrphans = find_value(request.params[2].get_obj(), "noOrphans");
-            UniValue returnLogical = find_value(request.params[2].get_obj(), "logicalTimes");
-=======
             UniValue noOrphans = request.params[2].get_obj().find_value("noOrphans");
             UniValue returnLogical = request.params[2].get_obj().find_value("logicalTimes");
->>>>>>> 86d0551a
 
             if (noOrphans.isBool())
                 fActiveOnly = noOrphans.get_bool();
@@ -544,11 +531,7 @@
         addresses.push_back(std::make_pair(hashBytes, type));
     } else if (params[0].isObject()) {
 
-<<<<<<< HEAD
-        UniValue addressValues = find_value(params[0].get_obj(), "addresses");
-=======
         UniValue addressValues = params[0].get_obj().find_value("addresses");
->>>>>>> 86d0551a
         if (!addressValues.isArray()) {
             throw JSONRPCError(RPC_INVALID_ADDRESS_OR_KEY, "Addresses is expected to be an array");
         }
@@ -671,17 +654,10 @@
 {
     ChainstateManager& chainman = EnsureAnyChainman(request.context);
 
-<<<<<<< HEAD
-    UniValue startValue = find_value(request.params[0].get_obj(), "start");
-    UniValue endValue = find_value(request.params[0].get_obj(), "end");
-
-    UniValue chainInfo = find_value(request.params[0].get_obj(), "chainInfo");
-=======
     UniValue startValue = request.params[0].get_obj().find_value("start");
     UniValue endValue = request.params[0].get_obj().find_value("end");
 
     UniValue chainInfo = request.params[0].get_obj().find_value("chainInfo");
->>>>>>> 86d0551a
     bool includeChainInfo = false;
     if (chainInfo.isBool()) {
         includeChainInfo = chainInfo.get_bool();
@@ -910,11 +886,7 @@
 
     bool includeChainInfo = false;
     if (request.params[0].isObject()) {
-<<<<<<< HEAD
-        UniValue chainInfo = find_value(request.params[0].get_obj(), "chainInfo");
-=======
         UniValue chainInfo = request.params[0].get_obj().find_value("chainInfo");
->>>>>>> 86d0551a
         if (chainInfo.isBool()) {
             includeChainInfo = chainInfo.get_bool();
         }
@@ -1082,13 +1054,8 @@
     const CTxMemPool& mempool = EnsureMemPool(node);
     ChainstateManager& chainman = EnsureAnyChainman(request.context);
 
-<<<<<<< HEAD
-    UniValue txidValue = find_value(request.params[0].get_obj(), "txid");
-    UniValue indexValue = find_value(request.params[0].get_obj(), "index");
-=======
     UniValue txidValue = request.params[0].get_obj().find_value("txid");
     UniValue indexValue = request.params[0].get_obj().find_value("index");
->>>>>>> 86d0551a
 
     if (!txidValue.isStr() || !indexValue.isNum()) {
         throw JSONRPCError(RPC_INVALID_ADDRESS_OR_KEY, "Invalid txid or index");
@@ -1156,13 +1123,8 @@
     int start = 0;
     int end = 0;
     if (request.params[0].isObject()) {
-<<<<<<< HEAD
-        UniValue startValue = find_value(request.params[0].get_obj(), "start");
-        UniValue endValue = find_value(request.params[0].get_obj(), "end");
-=======
         UniValue startValue = request.params[0].get_obj().find_value("start");
         UniValue endValue = request.params[0].get_obj().find_value("end");
->>>>>>> 86d0551a
         if (startValue.isNum() && endValue.isNum()) {
             start = startValue.getInt<int>();
             end = endValue.getInt<int>();
