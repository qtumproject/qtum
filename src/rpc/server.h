// Copyright (c) 2010 Satoshi Nakamoto
// Copyright (c) 2009-2020 The Bitcoin Core developers
// Distributed under the MIT software license, see the accompanying
// file COPYING or http://www.opensource.org/licenses/mit-license.php.

#ifndef BITCOIN_RPC_SERVER_H
#define BITCOIN_RPC_SERVER_H

#include <amount.h>
#include <rpc/request.h>
#include <rpc/util.h>
#include <uint256.h>

#include <functional>
#include <map>
#include <stdint.h>
#include <string>
#include <functional>
#include <condition_variable>
#include <mutex>

#include <univalue.h>
#include <util/system.h>
<<<<<<< HEAD
=======

struct CUpdatedBlock
{
    uint256 hash;
    int height;
};
>>>>>>> 5ed36332

extern Mutex cs_blockchange;
extern std::condition_variable cond_blockchange;
extern CUpdatedBlock latestblock GUARDED_BY(cs_blockchange);
static const unsigned int DEFAULT_RPC_SERIALIZE_VERSION = 1;

struct CUpdatedBlock
{
    uint256 hash;
    int height;
};

extern Mutex cs_blockchange;
extern std::condition_variable cond_blockchange;
extern CUpdatedBlock latestblock GUARDED_BY(cs_blockchange);

class CRPCCommand;
<<<<<<< HEAD
=======
class ChainstateManager;
>>>>>>> 5ed36332
class HTTPRequest;

namespace RPCServer
{
    void OnStarted(std::function<void ()> slot);
    void OnStopped(std::function<void ()> slot);
}

class JSONRPCRequestLong : public JSONRPCRequest
{
public:
<<<<<<< HEAD
    JSONRPCRequestLong(const util::Ref& _context) : JSONRPCRequest(_context) {};

    JSONRPCRequestLong(const util::Ref& _context, HTTPRequest *_req);
=======
    JSONRPCRequestLong(HTTPRequest *_req);
>>>>>>> 5ed36332

    /**
     * Start long-polling
     */
    void PollStart() override;

    /**
     * Ping long-poll connection with an empty character to make sure it's still alive.
     */
    void PollPing() override;

    /**
     * Returns whether the underlying long-poll connection is still alive.
     */
    bool PollAlive() override;

    /**
     * End a long poll request.
     */
    void PollCancel() override;

    /**
     * Return the JSON result of a long poll request
     */
    void PollReply(const UniValue& result) override;

    /**
     * Return the http request
     */
     HTTPRequest* req();
};

/** Query whether RPC is running */
bool IsRPCRunning();

/** Throw JSONRPCError if RPC is not running */
void RpcInterruptionPoint();

/**
 * Set the RPC warmup status.  When this is done, all RPC calls will error out
 * immediately with RPC_IN_WARMUP.
 */
void SetRPCWarmupStatus(const std::string& newStatus);
/* Mark warmup as done.  RPC calls will be processed from now on.  */
void SetRPCWarmupFinished();

/* returns the current warmup state.  */
bool RPCIsInWarmup(std::string *outStatus);

/** Opaque base class for timers returned by NewTimerFunc.
 * This provides no methods at the moment, but makes sure that delete
 * cleans up the whole state.
 */
class RPCTimerBase
{
public:
    virtual ~RPCTimerBase() {}
};

/**
 * RPC timer "driver".
 */
class RPCTimerInterface
{
public:
    virtual ~RPCTimerInterface() {}
    /** Implementation name */
    virtual const char *Name() = 0;
    /** Factory function for timers.
     * RPC will call the function to create a timer that will call func in *millis* milliseconds.
     * @note As the RPC mechanism is backend-neutral, it can use different implementations of timers.
     * This is needed to cope with the case in which there is no HTTP server, but
     * only GUI RPC console, and to break the dependency of pcserver on httprpc.
     */
    virtual RPCTimerBase* NewTimer(std::function<void()>& func, int64_t millis) = 0;
};

/** Set the factory function for timers */
void RPCSetTimerInterface(RPCTimerInterface *iface);
/** Set the factory function for timer, but only, if unset */
void RPCSetTimerInterfaceIfUnset(RPCTimerInterface *iface);
/** Unset factory function for timers */
void RPCUnsetTimerInterface(RPCTimerInterface *iface);

/**
 * Run func nSeconds from now.
 * Overrides previous timer <name> (if any).
 */
void RPCRunLater(const std::string& name, std::function<void()> func, int64_t nSeconds);

typedef RPCHelpMan (*RpcMethodFnType)();

class CRPCCommand
{
public:
    //! RPC method handler reading request and assigning result. Should return
    //! true if request is fully handled, false if it should be passed on to
    //! subsequent handlers.
    using Actor = std::function<bool(const JSONRPCRequest& request, UniValue& result, bool last_handler)>;

    //! Constructor taking Actor callback supporting multiple handlers.
    CRPCCommand(std::string category, std::string name, Actor actor, std::vector<std::string> args, intptr_t unique_id)
        : category(std::move(category)), name(std::move(name)), actor(std::move(actor)), argNames(std::move(args)),
          unique_id(unique_id)
    {
    }

    //! Simplified constructor taking plain RpcMethodFnType function pointer.
    CRPCCommand(std::string category, RpcMethodFnType fn)
        : CRPCCommand(
              category,
              fn().m_name,
              [fn](const JSONRPCRequest& request, UniValue& result, bool) { result = fn().HandleRequest(request); return true; },
              fn().GetArgNames(),
              intptr_t(fn))
    {
    }

    std::string category;
    std::string name;
    Actor actor;
    std::vector<std::string> argNames;
    intptr_t unique_id;
};

/**
 * RPC command dispatcher.
 */
class CRPCTable
{
private:
    std::map<std::string, std::vector<const CRPCCommand*>> mapCommands;
public:
    CRPCTable();
    std::string help(const std::string& name, const JSONRPCRequest& helpreq) const;

    /**
     * Execute a method.
     * @param request The JSONRPCRequest to execute
     * @returns Result of the call.
     * @throws an exception (UniValue) when an error happens.
     */
    UniValue execute(const JSONRPCRequest &request) const;

    /**
    * Returns a list of registered commands
    * @returns List of registered commands.
    */
    std::vector<std::string> listCommands() const;

    /**
     * Return all named arguments that need to be converted by the client from string to another JSON type
     */
    UniValue dumpArgMap(const JSONRPCRequest& request) const;

    /**
     * Appends a CRPCCommand to the dispatch table.
     *
     * Precondition: RPC server is not running
     *
     * Commands with different method names but the same unique_id will
     * be considered aliases, and only the first registered method name will
     * show up in the help text command listing. Aliased commands do not have
     * to have the same behavior. Server and client code can distinguish
     * between calls based on method name, and aliased commands can also
     * register different names, types, and numbers of parameters.
     */
    void appendCommand(const std::string& name, const CRPCCommand* pcmd);
    bool removeCommand(const std::string& name, const CRPCCommand* pcmd);
};

bool IsDeprecatedRPCEnabled(const std::string& method);

extern CRPCTable tableRPC;

<<<<<<< HEAD
extern double GetPoWMHashPS();
extern double GetPoSKernelPS();
extern double GetEstimatedAnnualROI();
=======
extern double GetPoWMHashPS(ChainstateManager& chainman);
extern double GetPoSKernelPS();
extern double GetEstimatedAnnualROI(ChainstateManager& chainman);
>>>>>>> 5ed36332

void StartRPC();
void InterruptRPC();
void StopRPC();
std::string JSONRPCExecBatch(const JSONRPCRequest& jreq, const UniValue& vReq);

// Retrieves any serialization flags requested in command line argument
int RPCSerializationFlags();

#endif // BITCOIN_RPC_SERVER_H<|MERGE_RESOLUTION|>--- conflicted
+++ resolved
@@ -21,36 +21,20 @@
 
 #include <univalue.h>
 #include <util/system.h>
-<<<<<<< HEAD
-=======
 
 struct CUpdatedBlock
 {
     uint256 hash;
     int height;
 };
->>>>>>> 5ed36332
 
 extern Mutex cs_blockchange;
 extern std::condition_variable cond_blockchange;
 extern CUpdatedBlock latestblock GUARDED_BY(cs_blockchange);
 static const unsigned int DEFAULT_RPC_SERIALIZE_VERSION = 1;
 
-struct CUpdatedBlock
-{
-    uint256 hash;
-    int height;
-};
-
-extern Mutex cs_blockchange;
-extern std::condition_variable cond_blockchange;
-extern CUpdatedBlock latestblock GUARDED_BY(cs_blockchange);
-
 class CRPCCommand;
-<<<<<<< HEAD
-=======
 class ChainstateManager;
->>>>>>> 5ed36332
 class HTTPRequest;
 
 namespace RPCServer
@@ -62,13 +46,7 @@
 class JSONRPCRequestLong : public JSONRPCRequest
 {
 public:
-<<<<<<< HEAD
-    JSONRPCRequestLong(const util::Ref& _context) : JSONRPCRequest(_context) {};
-
-    JSONRPCRequestLong(const util::Ref& _context, HTTPRequest *_req);
-=======
     JSONRPCRequestLong(HTTPRequest *_req);
->>>>>>> 5ed36332
 
     /**
      * Start long-polling
@@ -244,15 +222,9 @@
 
 extern CRPCTable tableRPC;
 
-<<<<<<< HEAD
-extern double GetPoWMHashPS();
-extern double GetPoSKernelPS();
-extern double GetEstimatedAnnualROI();
-=======
 extern double GetPoWMHashPS(ChainstateManager& chainman);
 extern double GetPoSKernelPS();
 extern double GetEstimatedAnnualROI(ChainstateManager& chainman);
->>>>>>> 5ed36332
 
 void StartRPC();
 void InterruptRPC();
