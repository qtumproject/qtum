--- conflicted
+++ resolved
@@ -90,11 +90,7 @@
 
 static RPCHelpMan getnetworkhashps()
 {
-<<<<<<< HEAD
-            RPCHelpMan{"getnetworkhashps",
-=======
     return RPCHelpMan{"getnetworkhashps",
->>>>>>> da23532c
                 "\nReturns the estimated network hashes per second based on the last n blocks (for PoW only).\n"
                 "Pass in [blocks] to override # of blocks, -1 specifies since last difficulty change.\n"
                 "Pass in [height] to estimate the network speed at the time when a certain block was found.\n",
@@ -221,11 +217,7 @@
         {
             {"num_blocks", RPCArg::Type::NUM, RPCArg::Optional::NO, "How many blocks are generated immediately."},
             {"descriptor", RPCArg::Type::STR, RPCArg::Optional::NO, "The descriptor to send the newly generated qtum to."},
-<<<<<<< HEAD
-            {"maxtries", RPCArg::Type::NUM, /* default */ "1000000", "How many iterations to try."},
-=======
             {"maxtries", RPCArg::Type::NUM, /* default */ ToString(DEFAULT_MAX_TRIES), "How many iterations to try."},
->>>>>>> da23532c
         },
         RPCResult{
             RPCResult::Type::ARR, "", "hashes of blocks generated",
@@ -273,11 +265,7 @@
                 {
                     {"nblocks", RPCArg::Type::NUM, RPCArg::Optional::NO, "How many blocks are generated immediately."},
                     {"address", RPCArg::Type::STR, RPCArg::Optional::NO, "The address to send the newly generated qtum to."},
-<<<<<<< HEAD
-                    {"maxtries", RPCArg::Type::NUM, /* default */ "1000000", "How many iterations to try."},
-=======
                     {"maxtries", RPCArg::Type::NUM, /* default */ ToString(DEFAULT_MAX_TRIES), "How many iterations to try."},
->>>>>>> da23532c
                 },
                 RPCResult{
                     RPCResult::Type::ARR, "", "hashes of blocks generated",
@@ -287,11 +275,7 @@
                 RPCExamples{
             "\nGenerate 11 blocks to myaddress\n"
             + HelpExampleCli("generatetoaddress", "11 \"myaddress\"")
-<<<<<<< HEAD
-            + "If you are running the qtum core wallet, you can get a new address to send the newly generated qtum to with:\n"
-=======
             + "If you are using the " PACKAGE_NAME " wallet, you can get a new address to send the newly generated qtum to with:\n"
->>>>>>> da23532c
             + HelpExampleCli("getnewaddress", "")
                 },
         [&](const RPCHelpMan& self, const JSONRPCRequest& request) -> UniValue
@@ -448,33 +432,7 @@
     };
 }
 
-<<<<<<< HEAD
-static UniValue getsubsidy(const JSONRPCRequest& request)
-{
-            RPCHelpMan{"getsubsidy",
-                "\nReturns subsidy value for the specified value of target.",
-                {
-                    {"height", RPCArg::Type::NUM, RPCArg::Optional::OMITTED_NAMED_ARG, "Specify block height."},
-                },
-                RPCResult{
-                    RPCResult::Type::NUM, "subsidy", "Subsidy value for the specified target"
-                },
-                RPCExamples{
-                    HelpExampleCli("getsubsidy", "")
-            + HelpExampleRpc("getsubsidy", "")
-                },
-            }.Check(request);
-    int nTarget = request.params.size() == 1 ? request.params[0].get_int() : ::ChainActive().Height();
-    if (nTarget < 0)
-        throw JSONRPCError(RPC_INVALID_PARAMETER, "Block height out of range");
-    const Consensus::Params& consensusParams = Params().GetConsensus();
-    return (uint64_t)GetBlockSubsidy(nTarget, consensusParams);
-}
-
-static UniValue getmininginfo(const JSONRPCRequest& request)
-=======
 static RPCHelpMan getmininginfo()
->>>>>>> da23532c
 {
     return RPCHelpMan{"getmininginfo",
                 "\nReturns a json object containing mining-related information.",
@@ -516,12 +474,7 @@
     if (pwallet)
     {
         LOCK(pwallet->cs_wallet);
-<<<<<<< HEAD
-        auto locked_chain = pwallet->chain().lock();
-        nWeight = pwallet->GetStakeWeight(*locked_chain);
-=======
         nWeight = pwallet->GetStakeWeight();
->>>>>>> da23532c
         lastCoinStakeSearchInterval = pwallet->m_last_coin_stake_search_interval;
     }
 #endif
@@ -536,13 +489,8 @@
 
     obj.pushKV("netmhashps",       GetPoWMHashPS());
     obj.pushKV("netstakeweight",   GetPoSKernelPS());
-<<<<<<< HEAD
-    obj.pushKV("errors",           GetWarnings("statusbar"));
-    obj.pushKV("networkhashps",    getnetworkhashps(request));
-=======
     obj.pushKV("errors",           GetWarnings("statusbar").original);
     obj.pushKV("networkhashps",    getnetworkhashps().HandleRequest(request));
->>>>>>> da23532c
     obj.pushKV("pooledtx",         (uint64_t)mempool.size());
 
     weight.pushKV("minimum",       (uint64_t)nWeight);
@@ -557,15 +505,9 @@
     };
 }
 
-<<<<<<< HEAD
-static UniValue getstakinginfo(const JSONRPCRequest& request)
-{
-            RPCHelpMan{"getstakinginfo",
-=======
 static RPCHelpMan getstakinginfo()
 {
     return RPCHelpMan{"getstakinginfo",
->>>>>>> da23532c
                 "\nReturns an object containing staking-related information.",
                 {},
                 RPCResult{
@@ -586,17 +528,11 @@
                     HelpExampleCli("getstakinginfo", "")
             + HelpExampleRpc("getstakinginfo", "")
                 },
-<<<<<<< HEAD
-            }.Check(request);
-
-    LOCK(cs_main);
-=======
         [&](const RPCHelpMan& self, const JSONRPCRequest& request) -> UniValue
 {
 
     LOCK(cs_main);
     const CTxMemPool& mempool = EnsureMemPool(request.context);
->>>>>>> da23532c
 
     uint64_t nWeight = 0;
     uint64_t nStakerWeight = 0;
@@ -609,12 +545,7 @@
     if (pwallet)
     {
         LOCK(pwallet->cs_wallet);
-<<<<<<< HEAD
-        auto locked_chain = pwallet->chain().lock();
-        nWeight = pwallet->GetStakeWeight(*locked_chain, &nStakerWeight, &nDelegateWeight);
-=======
         nWeight = pwallet->GetStakeWeight(&nStakerWeight, &nDelegateWeight);
->>>>>>> da23532c
         lastCoinStakeSearchInterval = pwallet->m_enabled_staking ? pwallet->m_last_coin_stake_search_interval : 0;
     }
 #endif
@@ -629,11 +560,7 @@
 
     obj.pushKV("enabled", gArgs.GetBoolArg("-staking", true));
     obj.pushKV("staking", staking);
-<<<<<<< HEAD
-    obj.pushKV("errors", GetWarnings("statusbar"));
-=======
     obj.pushKV("errors", GetWarnings("statusbar").original);
->>>>>>> da23532c
 
     if (BlockAssembler::m_last_block_num_txs) obj.pushKV("currentblocktx", *BlockAssembler::m_last_block_num_txs);
     obj.pushKV("pooledtx", (uint64_t)mempool.size());
@@ -648,11 +575,8 @@
     obj.pushKV("expectedtime", nExpectedTime);
 
     return obj;
-<<<<<<< HEAD
-=======
 },
     };
->>>>>>> da23532c
 }
 
 // NOTE: Unlike wallet RPC (which use BTC values), mining RPCs follow GBT (BIP 22) in using satoshi amounts
@@ -1187,11 +1111,7 @@
     bool new_block;
     auto sc = std::make_shared<submitblock_StateCatcher>(block.GetHash());
     RegisterSharedValidationInterface(sc);
-<<<<<<< HEAD
-    bool accepted = ProcessNewBlock(Params(), blockptr, /* fForceProcessing */ true, /* fNewBlock */ &new_block);
-=======
     bool accepted = EnsureChainman(request.context).ProcessNewBlock(Params(), blockptr, /* fForceProcessing */ true, /* fNewBlock */ &new_block);
->>>>>>> da23532c
     UnregisterSharedValidationInterface(sc);
     if (!new_block && accepted) {
         return "duplicate";
@@ -1200,11 +1120,8 @@
         return "inconclusive";
     }
     return BIP22ValidationResult(sc->state);
-<<<<<<< HEAD
-=======
 },
     };
->>>>>>> da23532c
 }
 
 static RPCHelpMan submitheader()
