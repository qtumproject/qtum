--- conflicted
+++ resolved
@@ -161,11 +161,7 @@
     UniValue blockHashes(UniValue::VARR);
     while (nHeight < nHeightEnd && !ShutdownRequested())
     {
-<<<<<<< HEAD
-        std::unique_ptr<CBlockTemplate> pblocktemplate(BlockAssembler(mempool, Params()).CreateNewBlock(coinbase_script, true, false, nullptr, 0, GetAdjustedTime()+POW_MINER_MAX_TIME));
-=======
         std::unique_ptr<CBlockTemplate> pblocktemplate(BlockAssembler(chainman.ActiveChainstate(), mempool, Params()).CreateNewBlock(coinbase_script, true, false, nullptr, 0, GetAdjustedTime()+POW_MINER_MAX_TIME));
->>>>>>> 5ed36332
         if (!pblocktemplate.get())
             throw JSONRPCError(RPC_INTERNAL_ERROR, "Couldn't create new block");
         CBlock *pblock = &pblocktemplate->block;
@@ -225,11 +221,7 @@
         {
             {"num_blocks", RPCArg::Type::NUM, RPCArg::Optional::NO, "How many blocks are generated immediately."},
             {"descriptor", RPCArg::Type::STR, RPCArg::Optional::NO, "The descriptor to send the newly generated qtum to."},
-<<<<<<< HEAD
-            {"maxtries", RPCArg::Type::NUM, /* default */ ToString(DEFAULT_MAX_TRIES), "How many iterations to try."},
-=======
             {"maxtries", RPCArg::Type::NUM, RPCArg::Default{DEFAULT_MAX_TRIES}, "How many iterations to try."},
->>>>>>> 5ed36332
         },
         RPCResult{
             RPCResult::Type::ARR, "", "hashes of blocks generated",
@@ -273,11 +265,7 @@
                 {
                     {"nblocks", RPCArg::Type::NUM, RPCArg::Optional::NO, "How many blocks are generated immediately."},
                     {"address", RPCArg::Type::STR, RPCArg::Optional::NO, "The address to send the newly generated qtum to."},
-<<<<<<< HEAD
-                    {"maxtries", RPCArg::Type::NUM, /* default */ ToString(DEFAULT_MAX_TRIES), "How many iterations to try."},
-=======
                     {"maxtries", RPCArg::Type::NUM, RPCArg::Default{DEFAULT_MAX_TRIES}, "How many iterations to try."},
->>>>>>> 5ed36332
                 },
                 RPCResult{
                     RPCResult::Type::ARR, "", "hashes of blocks generated",
@@ -438,14 +426,10 @@
                 },
         [&](const RPCHelpMan& self, const JSONRPCRequest& request) -> UniValue
 {
-<<<<<<< HEAD
-    int nTarget = request.params.size() == 1 ? request.params[0].get_int() : ::ChainActive().Height();
-=======
     NodeContext& node = EnsureAnyNodeContext(request.context);
     ChainstateManager& chainman = EnsureChainman(node);
 
     int nTarget = request.params.size() == 1 ? request.params[0].get_int() : chainman.ActiveChain().Height();
->>>>>>> 5ed36332
     if (nTarget < 0)
         throw JSONRPCError(RPC_INVALID_PARAMETER, "Block height out of range");
     const Consensus::Params& consensusParams = Params().GetConsensus();
@@ -501,45 +485,19 @@
     UniValue diff(UniValue::VOBJ);
     UniValue weight(UniValue::VOBJ);
 
-<<<<<<< HEAD
-    obj.pushKV("blocks",           (int)::ChainActive().Height());
-    if (BlockAssembler::m_last_block_weight) obj.pushKV("currentblockweight", *BlockAssembler::m_last_block_weight);
-    if (BlockAssembler::m_last_block_num_txs) obj.pushKV("currentblocktx", *BlockAssembler::m_last_block_num_txs);
-
-    uint64_t nWeight = 0;
-    uint64_t lastCoinStakeSearchInterval = 0;
-#ifdef ENABLE_WALLET
-    std::shared_ptr<CWallet> const wallet = GetWalletForJSONRPCRequest(request);
-    CWallet* const pwallet = wallet.get();
-    if (pwallet)
-    {
-        LOCK(pwallet->cs_wallet);
-        nWeight = pwallet->GetStakeWeight();
-        lastCoinStakeSearchInterval = pwallet->m_last_coin_stake_search_interval;
-    }
-#endif
-
-=======
     obj.pushKV("blocks",           active_chain.Height());
     if (BlockAssembler::m_last_block_weight) obj.pushKV("currentblockweight", *BlockAssembler::m_last_block_weight);
     if (BlockAssembler::m_last_block_num_txs) obj.pushKV("currentblocktx", *BlockAssembler::m_last_block_num_txs);
 
->>>>>>> 5ed36332
     diff.pushKV("proof-of-work",   GetDifficulty(GetLastBlockIndex(pindexBestHeader, false)));
     diff.pushKV("proof-of-stake",  GetDifficulty(GetLastBlockIndex(pindexBestHeader, true)));
     diff.pushKV("search-interval", (int)lastCoinStakeSearchInterval);
     obj.pushKV("difficulty",       diff);
 
     const Consensus::Params& consensusParams = Params().GetConsensus();
-<<<<<<< HEAD
-    obj.pushKV("blockvalue",    (uint64_t)GetBlockSubsidy(::ChainActive().Height(), consensusParams));
-
-    obj.pushKV("netmhashps",       GetPoWMHashPS());
-=======
     obj.pushKV("blockvalue",    (uint64_t)GetBlockSubsidy(active_chain.Height(), consensusParams));
 
     obj.pushKV("netmhashps",       GetPoWMHashPS(chainman));
->>>>>>> 5ed36332
     obj.pushKV("netstakeweight",   GetPoSKernelPS());
     obj.pushKV("errors",           GetWarnings("statusbar").original);
     obj.pushKV("networkhashps",    getnetworkhashps().HandleRequest(request));
@@ -583,12 +541,7 @@
         [&](const RPCHelpMan& self, const JSONRPCRequest& request) -> UniValue
 {
 
-<<<<<<< HEAD
-    LOCK(cs_main);
-    const CTxMemPool& mempool = EnsureMemPool(request.context);
-=======
     NodeContext& node = EnsureAnyNodeContext(request.context);
->>>>>>> 5ed36332
 
     uint64_t nWeight = 0;
     uint64_t nStakerWeight = 0;
@@ -606,12 +559,9 @@
     }
 #endif
 
-<<<<<<< HEAD
-=======
     LOCK(cs_main);
     const CTxMemPool& mempool = EnsureMemPool(node);
 
->>>>>>> 5ed36332
     uint64_t nNetworkWeight = GetPoSKernelPS();
     bool staking = lastCoinStakeSearchInterval && nWeight;
     const Consensus::Params& consensusParams = Params().GetConsensus();
@@ -954,11 +904,7 @@
 
         // Create new block
         CScript scriptDummy = CScript() << OP_TRUE;
-<<<<<<< HEAD
-        pblocktemplate = BlockAssembler(mempool, Params()).CreateNewBlock(scriptDummy, true, ::ChainActive().Tip()->nHeight>=Params().GetConsensus().nLastPOWBlock?true:false);
-=======
         pblocktemplate = BlockAssembler(active_chainstate, mempool, Params()).CreateNewBlock(scriptDummy, true, active_chain.Tip()->nHeight>=Params().GetConsensus().nLastPOWBlock?true:false);
->>>>>>> 5ed36332
         if (!pblocktemplate)
             throw JSONRPCError(RPC_OUT_OF_MEMORY, "Out of memory");
 
@@ -1448,28 +1394,6 @@
 {
 // clang-format off
 static const CRPCCommand commands[] =
-<<<<<<< HEAD
-{ //  category              name                      actor (function)         argNames
-  //  --------------------- ------------------------  -----------------------  ----------
-    { "mining",             "getnetworkhashps",       &getnetworkhashps,       {"nblocks","height"} },
-    { "mining",             "getmininginfo",          &getmininginfo,          {} },
-    { "mining",             "prioritisetransaction",  &prioritisetransaction,  {"txid","dummy","fee_delta"} },
-    { "mining",             "getblocktemplate",       &getblocktemplate,       {"template_request"} },
-    { "mining",             "submitblock",            &submitblock,            {"hexdata","dummy"} },
-    { "mining",             "submitheader",           &submitheader,           {"hexdata"} },
-
-    { "mining",             "getsubsidy",             &getsubsidy,             {"height"} },
-    { "mining",             "getstakinginfo",         &getstakinginfo,         {} },
-
-    { "generating",         "generatetoaddress",      &generatetoaddress,      {"nblocks","address","maxtries"} },
-    { "generating",         "generatetodescriptor",   &generatetodescriptor,   {"num_blocks","descriptor","maxtries"} },
-    { "generating",         "generateblock",          &generateblock,          {"output","transactions"} },
-
-    { "util",               "estimatesmartfee",       &estimatesmartfee,       {"conf_target", "estimate_mode"} },
-
-    { "hidden",             "estimaterawfee",         &estimaterawfee,         {"conf_target", "threshold"} },
-    { "hidden",             "generate",               &generate,               {} },
-=======
 { //  category               actor (function)
   //  ---------------------  -----------------------
     { "mining",              &getnetworkhashps,        },
@@ -1490,7 +1414,6 @@
 
     { "hidden",              &estimaterawfee,          },
     { "hidden",              &generate,                },
->>>>>>> 5ed36332
 };
 // clang-format on
     for (const auto& c : commands) {
