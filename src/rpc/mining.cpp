--- conflicted
+++ resolved
@@ -94,11 +94,7 @@
 
 UniValue GetReqNetworkHashPS(const JSONRPCRequest& request, ChainstateManager& chainman)
 {
-<<<<<<< HEAD
-    return GetNetworkHashPS(!request.params[0].isNull() ? request.params[0].get_int() : 120, !request.params[1].isNull() ? request.params[1].get_int() : -1, chainman.ActiveChain());
-=======
     return GetNetworkHashPS(!request.params[0].isNull() ? request.params[0].getInt<int>() : 120, !request.params[1].isNull() ? request.params[1].getInt<int>() : -1, chainman.ActiveChain());
->>>>>>> d82fec21
 }
 
 static RPCHelpMan getnetworkhashps()
@@ -154,14 +150,8 @@
 static UniValue generateBlocks(ChainstateManager& chainman, const CTxMemPool& mempool, const CScript& coinbase_script, int nGenerate, uint64_t nMaxTries)
 {
     UniValue blockHashes(UniValue::VARR);
-<<<<<<< HEAD
-    while (nHeight < nHeightEnd && !ShutdownRequested())
-    {
-        std::unique_ptr<CBlockTemplate> pblocktemplate(BlockAssembler(chainman.ActiveChainstate(), mempool, Params()).CreateNewBlock(coinbase_script, true, false, nullptr, 0, GetAdjustedTime()+node::POW_MINER_MAX_TIME));
-=======
     while (nGenerate > 0 && !ShutdownRequested()) {
         std::unique_ptr<CBlockTemplate> pblocktemplate(BlockAssembler{chainman.ActiveChainstate(), &mempool}.CreateNewBlock(coinbase_script, false, nullptr, 0, GetAdjustedTimeSeconds()+node::POW_MINER_MAX_TIME));
->>>>>>> d82fec21
         if (!pblocktemplate.get())
             throw JSONRPCError(RPC_INTERNAL_ERROR, "Couldn't create new block");
         CBlock *pblock = &pblocktemplate->block;
@@ -426,11 +416,7 @@
     NodeContext& node = EnsureAnyNodeContext(request.context);
     ChainstateManager& chainman = EnsureChainman(node);
 
-<<<<<<< HEAD
-    int nTarget = !request.params[0].isNull() ? request.params[0].get_int() : chainman.ActiveChain().Height();
-=======
     int nTarget = !request.params[0].isNull() ? request.params[0].getInt<int>() : chainman.ActiveChain().Height();
->>>>>>> d82fec21
     if (nTarget < 0)
         throw JSONRPCError(RPC_INVALID_PARAMETER, "Block height out of range");
     const Consensus::Params& consensusParams = Params().GetConsensus();
@@ -750,11 +736,7 @@
 
         // Create new block
         CScript scriptDummy = CScript() << OP_TRUE;
-<<<<<<< HEAD
-        pblocktemplate = BlockAssembler(active_chainstate, mempool, Params()).CreateNewBlock(scriptDummy, true, active_chain.Tip()->nHeight>=Params().GetConsensus().nLastPOWBlock?true:false);
-=======
         pblocktemplate = BlockAssembler{active_chainstate, &mempool}.CreateNewBlock(scriptDummy, active_chain.Tip()->nHeight>=Params().GetConsensus().nLastPOWBlock?true:false);
->>>>>>> d82fec21
         if (!pblocktemplate)
             throw JSONRPCError(RPC_OUT_OF_MEMORY, "Out of memory");
 
@@ -887,11 +869,7 @@
     result.pushKV("mutable", aMutable);
     result.pushKV("noncerange", "00000000ffffffff");
     int64_t nSigOpLimit = dgpMaxBlockSigOps;
-<<<<<<< HEAD
-    int64_t nSizeLimit = dgpMaxBlockSerSize;
-=======
     int64_t nSizeLimit = dgpMaxBlockSigOps;
->>>>>>> d82fec21
     if (fPreSegWit) {
         CHECK_NONFATAL(nSigOpLimit % WITNESS_SCALE_FACTOR == 0);
         nSigOpLimit /= WITNESS_SCALE_FACTOR;
@@ -1061,35 +1039,6 @@
         {"hidden", &generateblock},
         {"hidden", &generate},
     };
-<<<<<<< HEAD
-}
-
-void RegisterMiningRPCCommands(CRPCTable &t)
-{
-// clang-format off
-static const CRPCCommand commands[] =
-{ //  category               actor (function)
-  //  ---------------------  -----------------------
-    { "mining",              &getnetworkhashps,        },
-    { "mining",              &prioritisetransaction,   },
-    { "mining",              &getblocktemplate,        },
-    { "mining",              &submitblock,             },
-    { "mining",              &submitheader,            },
-
-    { "mining",              &getsubsidy,              },
-
-    { "hidden",              &generatetoaddress,       },
-    { "hidden",              &generatetodescriptor,    },
-    { "hidden",              &generateblock,           },
-
-    { "util",                &estimatesmartfee,        },
-
-    { "hidden",              &estimaterawfee,          },
-    { "hidden",              &generate,                },
-};
-// clang-format on
-=======
->>>>>>> d82fec21
     for (const auto& c : commands) {
         t.appendCommand(c.name, &c);
     }
