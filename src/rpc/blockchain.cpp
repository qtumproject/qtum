// Copyright (c) 2010 Satoshi Nakamoto
// Copyright (c) 2009-2019 The Bitcoin Core developers
// Distributed under the MIT software license, see the accompanying
// file COPYING or http://www.opensource.org/licenses/mit-license.php.

#include <rpc/blockchain.h>

#include <amount.h>
#include <blockfilter.h>
#include <chain.h>
#include <chainparams.h>
#include <coins.h>
#include <node/coinstats.h>
#include <consensus/validation.h>
#include <core_io.h>
#include <hash.h>
#include <index/blockfilterindex.h>
#include <key_io.h>
#include <policy/feerate.h>
#include <policy/policy.h>
#include <policy/rbf.h>
#include <primitives/transaction.h>
#include <rpc/server.h>
#include <rpc/util.h>
#include <script/descriptor.h>
#include <streams.h>
#include <sync.h>
#include <txdb.h>
#include <txmempool.h>
#include <undo.h>
#include <util/strencodings.h>
#include <util/system.h>
#include <util/validation.h>
#include <validation.h>
#include <validationinterface.h>
#include <versionbitsinfo.h>
#include <warnings.h>
#include <libdevcore/CommonData.h>
#include <pow.h>
#include <pos.h>
#include <txdb.h>
#include <util/convert.h>

#include <assert.h>
#include <stdint.h>

#include <univalue.h>

#include <boost/thread/thread.hpp> // boost::thread::interrupt

#include <condition_variable>
#include <memory>
#include <mutex>
<<<<<<< HEAD
#include <condition_variable>
=======
>>>>>>> 451880b9

/* Calculate the difficulty for a given block index.
 */
double GetDifficulty(const CBlockIndex* blockindex)
{
    assert(blockindex);

    int nShift = (blockindex->nBits >> 24) & 0xff;
    double dDiff =
        (double)0x0000ffff / (double)(blockindex->nBits & 0x00ffffff);

    while (nShift < 29)
    {
        dDiff *= 256.0;
        nShift++;
    }
    while (nShift > 29)
    {
        dDiff /= 256.0;
        nShift--;
    }

    return dDiff;
}

double GetPoWMHashPS()
{
    if (pindexBestHeader->nHeight >= Params().GetConsensus().nLastPOWBlock)
        return 0;

    int nPoWInterval = 72;
    int64_t nTargetSpacingWorkMin = 30, nTargetSpacingWork = 30;

<<<<<<< HEAD
    CBlockIndex* pindexGenesisBlock = chainActive.Genesis();
=======
    CBlockIndex* pindexGenesisBlock = ::ChainActive().Genesis();
>>>>>>> 451880b9
    CBlockIndex* pindex = pindexGenesisBlock;
    CBlockIndex* pindexPrevWork = pindexGenesisBlock;

    while (pindex)
    {
        if (pindex->IsProofOfWork())
        {
            int64_t nActualSpacingWork = pindex->GetBlockTime() - pindexPrevWork->GetBlockTime();
            nTargetSpacingWork = ((nPoWInterval - 1) * nTargetSpacingWork + nActualSpacingWork + nActualSpacingWork) / (nPoWInterval + 1);
            nTargetSpacingWork = std::max(nTargetSpacingWork, nTargetSpacingWorkMin);
            pindexPrevWork = pindex;
        }

        pindex = pindex->pnext;
    }

<<<<<<< HEAD
    return GetDifficulty(chainActive.Tip()) * 4294.967296 / nTargetSpacingWork;
=======
    return GetDifficulty(::ChainActive().Tip()) * 4294.967296 / nTargetSpacingWork;
>>>>>>> 451880b9
}

double GetPoSKernelPS()
{
    int nPoSInterval = 72;
    double dStakeKernelsTriedAvg = 0;
    int nStakesHandled = 0, nStakesTime = 0;

    CBlockIndex* pindex = pindexBestHeader;
    CBlockIndex* pindexPrevStake = NULL;

    const Consensus::Params& consensusParams = Params().GetConsensus();
    bool dynamicStakeSpacing = true;
    if(pindex)
    {
        dynamicStakeSpacing = pindex->nHeight < consensusParams.QIP9Height;
    }

    while (pindex && nStakesHandled < nPoSInterval)
    {
        if (pindex->IsProofOfStake())
        {
            if (pindexPrevStake)
            {
                dStakeKernelsTriedAvg += GetDifficulty(pindexPrevStake) * 4294967296.0;
                if(dynamicStakeSpacing)
                    nStakesTime += pindexPrevStake->nTime - pindex->nTime;
                nStakesHandled++;
            }
            pindexPrevStake = pindex;
        }

        pindex = pindex->pprev;
    }

    if(!dynamicStakeSpacing)
    {
        // Using a fixed denominator reduces the variation spikes
        nStakesTime = consensusParams.nPowTargetSpacing * nStakesHandled;
    }

    double result = 0;

    if (nStakesTime)
        result = dStakeKernelsTriedAvg / nStakesTime;
    
    result *= STAKE_TIMESTAMP_MASK + 1;

    return result;
}

static int ComputeNextBlockAndDepth(const CBlockIndex* tip, const CBlockIndex* blockindex, const CBlockIndex*& next)
{
    next = tip->GetAncestor(blockindex->nHeight + 1);
    if (next && next->pprev == blockindex) {
        return tip->nHeight - blockindex->nHeight + 1;
    }
    next = nullptr;
    return blockindex == tip ? 1 : -1;
}

UniValue blockheaderToJSON(const CBlockIndex* tip, const CBlockIndex* blockindex)
{
    // Serialize passed information without accessing chain state of the active chain!
    AssertLockNotHeld(cs_main); // For performance reasons

    UniValue result(UniValue::VOBJ);
    result.pushKV("hash", blockindex->GetBlockHash().GetHex());
    const CBlockIndex* pnext;
    int confirmations = ComputeNextBlockAndDepth(tip, blockindex, pnext);
    result.pushKV("confirmations", confirmations);
    result.pushKV("height", blockindex->nHeight);
    result.pushKV("version", blockindex->nVersion);
    result.pushKV("versionHex", strprintf("%08x", blockindex->nVersion));
    result.pushKV("merkleroot", blockindex->hashMerkleRoot.GetHex());
    result.pushKV("time", (int64_t)blockindex->nTime);
    result.pushKV("mediantime", (int64_t)blockindex->GetMedianTimePast());
    result.pushKV("nonce", (uint64_t)blockindex->nNonce);
    result.pushKV("bits", strprintf("%08x", blockindex->nBits));
    result.pushKV("difficulty", GetDifficulty(blockindex));
    result.pushKV("chainwork", blockindex->nChainWork.GetHex());
    result.pushKV("nTx", (uint64_t)blockindex->nTx);
    result.pushKV("hashStateRoot", blockindex->hashStateRoot.GetHex()); // qtum
    result.pushKV("hashUTXORoot", blockindex->hashUTXORoot.GetHex()); // qtum

    if (blockindex->pprev)
        result.pushKV("previousblockhash", blockindex->pprev->GetBlockHash().GetHex());
    if (pnext)
        result.pushKV("nextblockhash", pnext->GetBlockHash().GetHex());
	
    result.pushKV("flags", strprintf("%s", blockindex->IsProofOfStake()? "proof-of-stake" : "proof-of-work"));
    result.pushKV("proofhash", blockindex->hashProof.GetHex());
    result.pushKV("modifier", blockindex->nStakeModifier.GetHex());

    return result;
}

UniValue blockToJSON(const CBlock& block, const CBlockIndex* tip, const CBlockIndex* blockindex, bool txDetails)
{
    // Serialize passed information without accessing chain state of the active chain!
    AssertLockNotHeld(cs_main); // For performance reasons

    UniValue result(UniValue::VOBJ);
    result.pushKV("hash", blockindex->GetBlockHash().GetHex());
    const CBlockIndex* pnext;
    int confirmations = ComputeNextBlockAndDepth(tip, blockindex, pnext);
    result.pushKV("confirmations", confirmations);
    result.pushKV("strippedsize", (int)::GetSerializeSize(block, PROTOCOL_VERSION | SERIALIZE_TRANSACTION_NO_WITNESS));
    result.pushKV("size", (int)::GetSerializeSize(block, PROTOCOL_VERSION));
    result.pushKV("weight", (int)::GetBlockWeight(block));
    result.pushKV("height", blockindex->nHeight);
    result.pushKV("version", block.nVersion);
    result.pushKV("versionHex", strprintf("%08x", block.nVersion));
    result.pushKV("merkleroot", block.hashMerkleRoot.GetHex());
    result.pushKV("hashStateRoot", block.hashStateRoot.GetHex()); // qtum
    result.pushKV("hashUTXORoot", block.hashUTXORoot.GetHex()); // qtum
    UniValue txs(UniValue::VARR);
    for(const auto& tx : block.vtx)
    {
        if(txDetails)
        {
            UniValue objTx(UniValue::VOBJ);
            TxToUniv(*tx, uint256(), objTx, true, RPCSerializationFlags());
            txs.push_back(objTx);
        }
        else
            txs.push_back(tx->GetHash().GetHex());
    }
    result.pushKV("tx", txs);
    result.pushKV("time", block.GetBlockTime());
    result.pushKV("mediantime", (int64_t)blockindex->GetMedianTimePast());
    result.pushKV("nonce", (uint64_t)block.nNonce);
    result.pushKV("bits", strprintf("%08x", block.nBits));
    result.pushKV("difficulty", GetDifficulty(blockindex));
    result.pushKV("chainwork", blockindex->nChainWork.GetHex());
    result.pushKV("nTx", (uint64_t)blockindex->nTx);

    if (blockindex->pprev)
        result.pushKV("previousblockhash", blockindex->pprev->GetBlockHash().GetHex());
    if (pnext)
        result.pushKV("nextblockhash", pnext->GetBlockHash().GetHex());

    result.pushKV("flags", strprintf("%s", blockindex->IsProofOfStake()? "proof-of-stake" : "proof-of-work"));
    result.pushKV("proofhash", blockindex->hashProof.GetHex());
    result.pushKV("modifier", blockindex->nStakeModifier.GetHex());

    if (block.IsProofOfStake())
        result.pushKV("signature", HexStr(block.vchBlockSig.begin(), block.vchBlockSig.end()));	

<<<<<<< HEAD
    return result;
}

//////////////////////////////////////////////////////////////////////////// // qtum
UniValue executionResultToJSON(const dev::eth::ExecutionResult& exRes)
{
    UniValue result(UniValue::VOBJ);
    result.pushKV("gasUsed", CAmount(exRes.gasUsed));
    std::stringstream ss;
    ss << exRes.excepted;
    result.pushKV("excepted", ss.str());
    result.pushKV("newAddress", exRes.newAddress.hex());
    result.pushKV("output", HexStr(exRes.output));
    result.pushKV("codeDeposit", static_cast<int32_t>(exRes.codeDeposit));
    result.pushKV("gasRefunded", CAmount(exRes.gasRefunded));
    result.pushKV("depositSize", static_cast<int32_t>(exRes.depositSize));
    result.pushKV("gasForDeposit", CAmount(exRes.gasForDeposit));
    result.pushKV("exceptedMessage", exceptedMessage(exRes.excepted, exRes.output));
    return result;
}

=======
    return result;
}

//////////////////////////////////////////////////////////////////////////// // qtum
UniValue executionResultToJSON(const dev::eth::ExecutionResult& exRes)
{
    UniValue result(UniValue::VOBJ);
    result.pushKV("gasUsed", CAmount(exRes.gasUsed));
    std::stringstream ss;
    ss << exRes.excepted;
    result.pushKV("excepted", ss.str());
    result.pushKV("newAddress", exRes.newAddress.hex());
    result.pushKV("output", HexStr(exRes.output));
    result.pushKV("codeDeposit", static_cast<int32_t>(exRes.codeDeposit));
    result.pushKV("gasRefunded", CAmount(exRes.gasRefunded));
    result.pushKV("depositSize", static_cast<int32_t>(exRes.depositSize));
    result.pushKV("gasForDeposit", CAmount(exRes.gasForDeposit));
    result.pushKV("exceptedMessage", exceptedMessage(exRes.excepted, exRes.output));
    return result;
}

>>>>>>> 451880b9
UniValue transactionReceiptToJSON(const dev::eth::TransactionReceipt& txRec)
{
    UniValue result(UniValue::VOBJ);
    result.pushKV("stateRoot", txRec.stateRoot().hex());
    result.pushKV("gasUsed", CAmount(txRec.cumulativeGasUsed()));
    result.pushKV("bloom", txRec.bloom().hex());
    UniValue logEntries(UniValue::VARR);
    dev::eth::LogEntries logs = txRec.log();
    for(dev::eth::LogEntry log : logs){
        UniValue logEntrie(UniValue::VOBJ);
        logEntrie.pushKV("address", log.address.hex());
        UniValue topics(UniValue::VARR);
        for(dev::h256 l : log.topics){
            topics.push_back(l.hex());
        }
        logEntrie.pushKV("topics", topics);
        logEntrie.pushKV("data", HexStr(log.data));
        logEntries.push_back(logEntrie);
    }
    result.pushKV("log", logEntries);
    return result;
}
////////////////////////////////////////////////////////////////////////////

static UniValue getblockcount(const JSONRPCRequest& request)
{
            RPCHelpMan{"getblockcount",
                "\nReturns the height of the most-work fully-validated chain.\n"
                "The genesis block has height 0.\n",
                {},
                RPCResult{
            "n    (numeric) The current block count\n"
                },
                RPCExamples{
                    HelpExampleCli("getblockcount", "")
            + HelpExampleRpc("getblockcount", "")
                },
            }.Check(request);

    LOCK(cs_main);
    return ::ChainActive().Height();
}

static UniValue getbestblockhash(const JSONRPCRequest& request)
{
            RPCHelpMan{"getbestblockhash",
                "\nReturns the hash of the best (tip) block in the most-work fully-validated chain.\n",
                {},
                RPCResult{
            "\"hex\"      (string) the block hash, hex-encoded\n"
                },
                RPCExamples{
                    HelpExampleCli("getbestblockhash", "")
            + HelpExampleRpc("getbestblockhash", "")
                },
            }.Check(request);

    LOCK(cs_main);
    return ::ChainActive().Tip()->GetBlockHash().GetHex();
}

void RPCNotifyBlockChange(bool ibd, const CBlockIndex * pindex)
{
    if(pindex) {
        std::lock_guard<std::mutex> lock(cs_blockchange);
        latestblock.hash = pindex->GetBlockHash();
        latestblock.height = pindex->nHeight;
    }
    cond_blockchange.notify_all();
}

static UniValue waitfornewblock(const JSONRPCRequest& request)
{
            RPCHelpMan{"waitfornewblock",
                "\nWaits for a specific new block and returns useful info about it.\n"
                "\nReturns the current block on timeout or exit.\n",
                {
                    {"timeout", RPCArg::Type::NUM, /* default */ "0", "Time in milliseconds to wait for a response. 0 indicates no timeout."},
                },
                RPCResult{
            "{                           (json object)\n"
            "  \"hash\" : {       (string) The blockhash\n"
            "  \"height\" : {     (int) Block height\n"
            "}\n"
                },
                RPCExamples{
                    HelpExampleCli("waitfornewblock", "1000")
            + HelpExampleRpc("waitfornewblock", "1000")
                },
            }.Check(request);
    int timeout = 0;
    if (!request.params[0].isNull())
        timeout = request.params[0].get_int();

    CUpdatedBlock block;
    {
        WAIT_LOCK(cs_blockchange, lock);
        block = latestblock;
        if(timeout)
            cond_blockchange.wait_for(lock, std::chrono::milliseconds(timeout), [&block]{return latestblock.height != block.height || latestblock.hash != block.hash || !IsRPCRunning(); });
        else
            cond_blockchange.wait(lock, [&block]{return latestblock.height != block.height || latestblock.hash != block.hash || !IsRPCRunning(); });
        block = latestblock;
    }
    UniValue ret(UniValue::VOBJ);
    ret.pushKV("hash", block.hash.GetHex());
    ret.pushKV("height", block.height);
    return ret;
}

static UniValue waitforblock(const JSONRPCRequest& request)
{
            RPCHelpMan{"waitforblock",
                "\nWaits for a specific new block and returns useful info about it.\n"
                "\nReturns the current block on timeout or exit.\n",
                {
                    {"blockhash", RPCArg::Type::STR_HEX, RPCArg::Optional::NO, "Block hash to wait for."},
                    {"timeout", RPCArg::Type::NUM, /* default */ "0", "Time in milliseconds to wait for a response. 0 indicates no timeout."},
                },
                RPCResult{
            "{                           (json object)\n"
            "  \"hash\" : {       (string) The blockhash\n"
            "  \"height\" : {     (int) Block height\n"
            "}\n"
                },
                RPCExamples{
                    HelpExampleCli("waitforblock", "\"0000000000079f8ef3d2c688c244eb7a4570b24c9ed7b4a8c619eb02596f8862\", 1000")
            + HelpExampleRpc("waitforblock", "\"0000000000079f8ef3d2c688c244eb7a4570b24c9ed7b4a8c619eb02596f8862\", 1000")
                },
            }.Check(request);
    int timeout = 0;

    uint256 hash(ParseHashV(request.params[0], "blockhash"));

    if (!request.params[1].isNull())
        timeout = request.params[1].get_int();

    CUpdatedBlock block;
    {
        WAIT_LOCK(cs_blockchange, lock);
        if(timeout)
            cond_blockchange.wait_for(lock, std::chrono::milliseconds(timeout), [&hash]{return latestblock.hash == hash || !IsRPCRunning();});
        else
            cond_blockchange.wait(lock, [&hash]{return latestblock.hash == hash || !IsRPCRunning(); });
        block = latestblock;
    }

    UniValue ret(UniValue::VOBJ);
    ret.pushKV("hash", block.hash.GetHex());
    ret.pushKV("height", block.height);
    return ret;
}

static UniValue waitforblockheight(const JSONRPCRequest& request)
{
            RPCHelpMan{"waitforblockheight",
                "\nWaits for (at least) block height and returns the height and hash\n"
                "of the current tip.\n"
                "\nReturns the current block on timeout or exit.\n",
                {
                    {"height", RPCArg::Type::NUM, RPCArg::Optional::NO, "Block height to wait for."},
                    {"timeout", RPCArg::Type::NUM, /* default */ "0", "Time in milliseconds to wait for a response. 0 indicates no timeout."},
                },
                RPCResult{
            "{                           (json object)\n"
            "  \"hash\" : {       (string) The blockhash\n"
            "  \"height\" : {     (int) Block height\n"
            "}\n"
                },
                RPCExamples{
                    HelpExampleCli("waitforblockheight", "\"100\", 1000")
            + HelpExampleRpc("waitforblockheight", "\"100\", 1000")
                },
            }.Check(request);
    int timeout = 0;

    int height = request.params[0].get_int();

    if (!request.params[1].isNull())
        timeout = request.params[1].get_int();

    CUpdatedBlock block;
    {
        WAIT_LOCK(cs_blockchange, lock);
        if(timeout)
            cond_blockchange.wait_for(lock, std::chrono::milliseconds(timeout), [&height]{return latestblock.height >= height || !IsRPCRunning();});
        else
            cond_blockchange.wait(lock, [&height]{return latestblock.height >= height || !IsRPCRunning(); });
        block = latestblock;
    }
    UniValue ret(UniValue::VOBJ);
    ret.pushKV("hash", block.hash.GetHex());
    ret.pushKV("height", block.height);
    return ret;
}

static UniValue syncwithvalidationinterfacequeue(const JSONRPCRequest& request)
{
            RPCHelpMan{"syncwithvalidationinterfacequeue",
                "\nWaits for the validation interface queue to catch up on everything that was there when we entered this function.\n",
                {},
                RPCResults{},
                RPCExamples{
                    HelpExampleCli("syncwithvalidationinterfacequeue","")
            + HelpExampleRpc("syncwithvalidationinterfacequeue","")
                },
            }.Check(request);

    SyncWithValidationInterfaceQueue();
    return NullUniValue;
}

static UniValue getdifficulty(const JSONRPCRequest& request)
{
            RPCHelpMan{"getdifficulty",
                "\nReturns the proof-of-work difficulty as a multiple of the minimum difficulty.\n"
                "\nReturns the proof-of-stake difficulty as a multiple of the minimum difficulty.\n",
                {},
                RPCResult{
            "n.nnn       (numeric) the proof-of-work difficulty as a multiple of the minimum difficulty.\n"
                },
                RPCExamples{
                    HelpExampleCli("getdifficulty", "")
            + HelpExampleRpc("getdifficulty", "")
                },
            }.Check(request);

    LOCK(cs_main);
    UniValue obj(UniValue::VOBJ);
    obj.pushKV("proof-of-work",        GetDifficulty(GetLastBlockIndex(pindexBestHeader, false)));
    obj.pushKV("proof-of-stake",       GetDifficulty(GetLastBlockIndex(pindexBestHeader, true)));
    return obj;
}

static std::string EntryDescriptionString()
{
    return "    \"vsize\" : n,            (numeric) virtual transaction size as defined in BIP 141. This is different from actual serialized size for witness transactions as witness data is discounted.\n"
           "    \"size\" : n,             (numeric) (DEPRECATED) same as vsize. Only returned if bitcoind is started with -deprecatedrpc=size\n"
           "                              size will be completely removed in v0.20.\n"
           "    \"weight\" : n,           (numeric) transaction weight as defined in BIP 141.\n"
           "    \"fee\" : n,              (numeric) transaction fee in " + CURRENCY_UNIT + " (DEPRECATED)\n"
           "    \"modifiedfee\" : n,      (numeric) transaction fee with fee deltas used for mining priority (DEPRECATED)\n"
           "    \"time\" : n,             (numeric) local time transaction entered pool in seconds since 1 Jan 1970 GMT\n"
           "    \"height\" : n,           (numeric) block height when transaction entered pool\n"
           "    \"descendantcount\" : n,  (numeric) number of in-mempool descendant transactions (including this one)\n"
           "    \"descendantsize\" : n,   (numeric) virtual transaction size of in-mempool descendants (including this one)\n"
           "    \"descendantfees\" : n,   (numeric) modified fees (see above) of in-mempool descendants (including this one) (DEPRECATED)\n"
           "    \"ancestorcount\" : n,    (numeric) number of in-mempool ancestor transactions (including this one)\n"
           "    \"ancestorsize\" : n,     (numeric) virtual transaction size of in-mempool ancestors (including this one)\n"
           "    \"ancestorfees\" : n,     (numeric) modified fees (see above) of in-mempool ancestors (including this one) (DEPRECATED)\n"
           "    \"wtxid\" : hash,         (string) hash of serialized transaction, including witness data\n"
           "    \"fees\" : {\n"
           "        \"base\" : n,         (numeric) transaction fee in " + CURRENCY_UNIT + "\n"
           "        \"modified\" : n,     (numeric) transaction fee with fee deltas used for mining priority in " + CURRENCY_UNIT + "\n"
           "        \"ancestor\" : n,     (numeric) modified fees (see above) of in-mempool ancestors (including this one) in " + CURRENCY_UNIT + "\n"
           "        \"descendant\" : n,   (numeric) modified fees (see above) of in-mempool descendants (including this one) in " + CURRENCY_UNIT + "\n"
           "    }\n"
           "    \"depends\" : [           (array) unconfirmed transactions used as inputs for this transaction\n"
           "        \"transactionid\",    (string) parent transaction id\n"
           "       ... ]\n"
           "    \"spentby\" : [           (array) unconfirmed transactions spending outputs from this transaction\n"
           "        \"transactionid\",    (string) child transaction id\n"
           "       ... ]\n"
           "    \"bip125-replaceable\" : true|false,  (boolean) Whether this transaction could be replaced due to BIP125 (replace-by-fee)\n";
}

static void entryToJSON(const CTxMemPool& pool, UniValue& info, const CTxMemPoolEntry& e) EXCLUSIVE_LOCKS_REQUIRED(pool.cs)
{
    AssertLockHeld(pool.cs);

    UniValue fees(UniValue::VOBJ);
    fees.pushKV("base", ValueFromAmount(e.GetFee()));
    fees.pushKV("modified", ValueFromAmount(e.GetModifiedFee()));
    fees.pushKV("ancestor", ValueFromAmount(e.GetModFeesWithAncestors()));
    fees.pushKV("descendant", ValueFromAmount(e.GetModFeesWithDescendants()));
    info.pushKV("fees", fees);

    info.pushKV("vsize", (int)e.GetTxSize());
    if (IsDeprecatedRPCEnabled("size")) info.pushKV("size", (int)e.GetTxSize());
    info.pushKV("weight", (int)e.GetTxWeight());
    info.pushKV("fee", ValueFromAmount(e.GetFee()));
    info.pushKV("modifiedfee", ValueFromAmount(e.GetModifiedFee()));
    info.pushKV("time", e.GetTime());
    info.pushKV("height", (int)e.GetHeight());
    info.pushKV("descendantcount", e.GetCountWithDescendants());
    info.pushKV("descendantsize", e.GetSizeWithDescendants());
    info.pushKV("descendantfees", e.GetModFeesWithDescendants());
    info.pushKV("ancestorcount", e.GetCountWithAncestors());
    info.pushKV("ancestorsize", e.GetSizeWithAncestors());
    info.pushKV("ancestorfees", e.GetModFeesWithAncestors());
    info.pushKV("wtxid", pool.vTxHashes[e.vTxHashesIdx].first.ToString());
    const CTransaction& tx = e.GetTx();
    std::set<std::string> setDepends;
    for (const CTxIn& txin : tx.vin)
    {
        if (pool.exists(txin.prevout.hash))
            setDepends.insert(txin.prevout.hash.ToString());
    }

    UniValue depends(UniValue::VARR);
    for (const std::string& dep : setDepends)
    {
        depends.push_back(dep);
    }

    info.pushKV("depends", depends);

    UniValue spent(UniValue::VARR);
    const CTxMemPool::txiter& it = pool.mapTx.find(tx.GetHash());
    const CTxMemPool::setEntries& setChildren = pool.GetMemPoolChildren(it);
    for (CTxMemPool::txiter childiter : setChildren) {
        spent.push_back(childiter->GetTx().GetHash().ToString());
    }

    info.pushKV("spentby", spent);

    // Add opt-in RBF status
    bool rbfStatus = false;
    RBFTransactionState rbfState = IsRBFOptIn(tx, pool);
    if (rbfState == RBFTransactionState::UNKNOWN) {
        throw JSONRPCError(RPC_MISC_ERROR, "Transaction is not in mempool");
    } else if (rbfState == RBFTransactionState::REPLACEABLE_BIP125) {
        rbfStatus = true;
    }

    info.pushKV("bip125-replaceable", rbfStatus);
}

UniValue MempoolToJSON(const CTxMemPool& pool, bool verbose)
{
    if (verbose) {
        LOCK(pool.cs);
        UniValue o(UniValue::VOBJ);
        for (const CTxMemPoolEntry& e : pool.mapTx) {
            const uint256& hash = e.GetTx().GetHash();
            UniValue info(UniValue::VOBJ);
            entryToJSON(pool, info, e);
            // Mempool has unique entries so there is no advantage in using
            // UniValue::pushKV, which checks if the key already exists in O(N).
            // UniValue::__pushKV is used instead which currently is O(1).
            o.__pushKV(hash.ToString(), info);
        }
        return o;
    } else {
        std::vector<uint256> vtxid;
        pool.queryHashes(vtxid);

        UniValue a(UniValue::VARR);
        for (const uint256& hash : vtxid)
            a.push_back(hash.ToString());

        return a;
    }
}

static UniValue getrawmempool(const JSONRPCRequest& request)
{
            RPCHelpMan{"getrawmempool",
                "\nReturns all transaction ids in memory pool as a json array of string transaction ids.\n"
                "\nHint: use getmempoolentry to fetch a specific transaction from the mempool.\n",
                {
                    {"verbose", RPCArg::Type::BOOL, /* default */ "false", "True for a json object, false for array of transaction ids"},
                },
                RPCResult{"for verbose = false",
            "[                     (json array of string)\n"
            "  \"transactionid\"     (string) The transaction id\n"
            "  ,...\n"
            "]\n"
            "\nResult: (for verbose = true):\n"
            "{                           (json object)\n"
            "  \"transactionid\" : {       (json object)\n"
            + EntryDescriptionString()
            + "  }, ...\n"
            "}\n"
                },
                RPCExamples{
                    HelpExampleCli("getrawmempool", "true")
            + HelpExampleRpc("getrawmempool", "true")
                },
            }.Check(request);

    bool fVerbose = false;
    if (!request.params[0].isNull())
        fVerbose = request.params[0].get_bool();

    return MempoolToJSON(::mempool, fVerbose);
}

static UniValue getmempoolancestors(const JSONRPCRequest& request)
{
            RPCHelpMan{"getmempoolancestors",
                "\nIf txid is in the mempool, returns all in-mempool ancestors.\n",
                {
                    {"txid", RPCArg::Type::STR_HEX, RPCArg::Optional::NO, "The transaction id (must be in mempool)"},
                    {"verbose", RPCArg::Type::BOOL, /* default */ "false", "True for a json object, false for array of transaction ids"},
                },
                {
                    RPCResult{"for verbose = false",
            "[                       (json array of strings)\n"
            "  \"transactionid\"           (string) The transaction id of an in-mempool ancestor transaction\n"
            "  ,...\n"
            "]\n"
                    },
                    RPCResult{"for verbose = true",
            "{                           (json object)\n"
            "  \"transactionid\" : {       (json object)\n"
            + EntryDescriptionString()
            + "  }, ...\n"
            "}\n"
                    },
                },
                RPCExamples{
                    HelpExampleCli("getmempoolancestors", "\"mytxid\"")
            + HelpExampleRpc("getmempoolancestors", "\"mytxid\"")
                },
            }.Check(request);

    bool fVerbose = false;
    if (!request.params[1].isNull())
        fVerbose = request.params[1].get_bool();

    uint256 hash = ParseHashV(request.params[0], "parameter 1");

    LOCK(mempool.cs);

    CTxMemPool::txiter it = mempool.mapTx.find(hash);
    if (it == mempool.mapTx.end()) {
        throw JSONRPCError(RPC_INVALID_ADDRESS_OR_KEY, "Transaction not in mempool");
    }

    CTxMemPool::setEntries setAncestors;
    uint64_t noLimit = std::numeric_limits<uint64_t>::max();
    std::string dummy;
    mempool.CalculateMemPoolAncestors(*it, setAncestors, noLimit, noLimit, noLimit, noLimit, dummy, false);

    if (!fVerbose) {
        UniValue o(UniValue::VARR);
        for (CTxMemPool::txiter ancestorIt : setAncestors) {
            o.push_back(ancestorIt->GetTx().GetHash().ToString());
        }

        return o;
    } else {
        UniValue o(UniValue::VOBJ);
        for (CTxMemPool::txiter ancestorIt : setAncestors) {
            const CTxMemPoolEntry &e = *ancestorIt;
            const uint256& _hash = e.GetTx().GetHash();
            UniValue info(UniValue::VOBJ);
            entryToJSON(::mempool, info, e);
            o.pushKV(_hash.ToString(), info);
        }
        return o;
    }
}

static UniValue getmempooldescendants(const JSONRPCRequest& request)
{
            RPCHelpMan{"getmempooldescendants",
                "\nIf txid is in the mempool, returns all in-mempool descendants.\n",
                {
                    {"txid", RPCArg::Type::STR_HEX, RPCArg::Optional::NO, "The transaction id (must be in mempool)"},
                    {"verbose", RPCArg::Type::BOOL, /* default */ "false", "True for a json object, false for array of transaction ids"},
                },
                {
                    RPCResult{"for verbose = false",
            "[                       (json array of strings)\n"
            "  \"transactionid\"           (string) The transaction id of an in-mempool descendant transaction\n"
            "  ,...\n"
            "]\n"
                    },
                    RPCResult{"for verbose = true",
            "{                           (json object)\n"
            "  \"transactionid\" : {       (json object)\n"
            + EntryDescriptionString()
            + "  }, ...\n"
            "}\n"
                    },
                },
                RPCExamples{
                    HelpExampleCli("getmempooldescendants", "\"mytxid\"")
            + HelpExampleRpc("getmempooldescendants", "\"mytxid\"")
                },
            }.Check(request);

    bool fVerbose = false;
    if (!request.params[1].isNull())
        fVerbose = request.params[1].get_bool();

    uint256 hash = ParseHashV(request.params[0], "parameter 1");

    LOCK(mempool.cs);

    CTxMemPool::txiter it = mempool.mapTx.find(hash);
    if (it == mempool.mapTx.end()) {
        throw JSONRPCError(RPC_INVALID_ADDRESS_OR_KEY, "Transaction not in mempool");
    }

    CTxMemPool::setEntries setDescendants;
    mempool.CalculateDescendants(it, setDescendants);
    // CTxMemPool::CalculateDescendants will include the given tx
    setDescendants.erase(it);

    if (!fVerbose) {
        UniValue o(UniValue::VARR);
        for (CTxMemPool::txiter descendantIt : setDescendants) {
            o.push_back(descendantIt->GetTx().GetHash().ToString());
        }

        return o;
    } else {
        UniValue o(UniValue::VOBJ);
        for (CTxMemPool::txiter descendantIt : setDescendants) {
            const CTxMemPoolEntry &e = *descendantIt;
            const uint256& _hash = e.GetTx().GetHash();
            UniValue info(UniValue::VOBJ);
            entryToJSON(::mempool, info, e);
            o.pushKV(_hash.ToString(), info);
        }
        return o;
    }
}

static UniValue getmempoolentry(const JSONRPCRequest& request)
{
            RPCHelpMan{"getmempoolentry",
                "\nReturns mempool data for given transaction\n",
                {
                    {"txid", RPCArg::Type::STR_HEX, RPCArg::Optional::NO, "The transaction id (must be in mempool)"},
                },
                RPCResult{
            "{                           (json object)\n"
            + EntryDescriptionString()
            + "}\n"
                },
                RPCExamples{
                    HelpExampleCli("getmempoolentry", "\"mytxid\"")
            + HelpExampleRpc("getmempoolentry", "\"mytxid\"")
                },
            }.Check(request);

    uint256 hash = ParseHashV(request.params[0], "parameter 1");

    LOCK(mempool.cs);

    CTxMemPool::txiter it = mempool.mapTx.find(hash);
    if (it == mempool.mapTx.end()) {
        throw JSONRPCError(RPC_INVALID_ADDRESS_OR_KEY, "Transaction not in mempool");
    }

    const CTxMemPoolEntry &e = *it;
    UniValue info(UniValue::VOBJ);
    entryToJSON(::mempool, info, e);
    return info;
}

static UniValue getblockhash(const JSONRPCRequest& request)
{
            RPCHelpMan{"getblockhash",
                "\nReturns hash of block in best-block-chain at height provided.\n",
                {
                    {"height", RPCArg::Type::NUM, RPCArg::Optional::NO, "The height index"},
                },
                RPCResult{
            "\"hash\"         (string) The block hash\n"
                },
                RPCExamples{
                    HelpExampleCli("getblockhash", "1000")
            + HelpExampleRpc("getblockhash", "1000")
                },
            }.Check(request);

    LOCK(cs_main);

    int nHeight = request.params[0].get_int();
    if (nHeight < 0 || nHeight > ::ChainActive().Height())
        throw JSONRPCError(RPC_INVALID_PARAMETER, "Block height out of range");

    CBlockIndex* pblockindex = ::ChainActive()[nHeight];
    return pblockindex->GetBlockHash().GetHex();
}

static UniValue getaccountinfo(const JSONRPCRequest& request)
{
<<<<<<< HEAD
    if (request.fHelp || request.params.size() < 1)
        throw std::runtime_error(
=======
>>>>>>> 451880b9
            RPCHelpMan{"getaccountinfo",
                "\nGet contract details including balance, storage data and code.\n",
                {
                    {"address", RPCArg::Type::STR_HEX, RPCArg::Optional::NO, "The contract address"},
                },
                RPCResult{
            "{\n"
            "  \"address\": \"contract address\",    (string)  address of the contract\n"
            "  \"balance\": n,                     (numeric) balance of the contract\n"
            "  \"storage\": {...},                 (object)  storage data of the contract\n"
            "  \"code\": \"bytecode\"                (string)  bytecode of the contract\n"
            "}\n"
                },
                RPCExamples{
                    HelpExampleCli("getaccountinfo", "eb23c0b3e6042821da281a2e2364feb22dd543e3")
            + HelpExampleRpc("getaccountinfo", "eb23c0b3e6042821da281a2e2364feb22dd543e3")
                },
<<<<<<< HEAD
            }.ToString());
=======
            }.Check(request);
>>>>>>> 451880b9

    LOCK(cs_main);

    std::string strAddr = request.params[0].get_str();
    if(strAddr.size() != 40 || !CheckHex(strAddr))
        throw JSONRPCError(RPC_INVALID_ADDRESS_OR_KEY, "Incorrect address");

    dev::Address addrAccount(strAddr);
    if(!globalState->addressInUse(addrAccount))
        throw JSONRPCError(RPC_INVALID_ADDRESS_OR_KEY, "Address does not exist");
    
    UniValue result(UniValue::VOBJ);

    result.pushKV("address", strAddr);
    result.pushKV("balance", CAmount(globalState->balance(addrAccount)));
    std::vector<uint8_t> code(globalState->code(addrAccount));
    auto storage(globalState->storage(addrAccount));

    UniValue storageUV(UniValue::VOBJ);
    for (auto j: storage)
    {
        UniValue e(UniValue::VOBJ);
        e.pushKV(dev::toHex(dev::h256(j.second.first)), dev::toHex(dev::h256(j.second.second)));
        storageUV.pushKV(j.first.hex(), e);
    }
        
    result.pushKV("storage", storageUV);

    result.pushKV("code", HexStr(code.begin(), code.end()));

    std::unordered_map<dev::Address, Vin> vins = globalState->vins();
    if(vins.count(addrAccount)){
        UniValue vin(UniValue::VOBJ);
        valtype vchHash(vins[addrAccount].hash.asBytes());
        vin.pushKV("hash", HexStr(vchHash.rbegin(), vchHash.rend()));
        vin.pushKV("nVout", uint64_t(vins[addrAccount].nVout));
        vin.pushKV("value", uint64_t(vins[addrAccount].value));
        result.pushKV("vin", vin);
    }
    return result;
}

static UniValue getstorage(const JSONRPCRequest& request)
{
<<<<<<< HEAD
    if (request.fHelp || request.params.size() < 1)
        throw std::runtime_error(
=======
>>>>>>> 451880b9
            RPCHelpMan{"getstorage",
                "\nGet contract storage data.\n",
                {
                    {"address", RPCArg::Type::STR_HEX, RPCArg::Optional::NO, "The contract address"},
                    {"blockNum", RPCArg::Type::NUM,  /* default */ "latest", "Number of block to get state from."},
                    {"index", RPCArg::Type::NUM, RPCArg::Optional::OMITTED_NAMED_ARG, "Zero-based index position of the storage"},
                },
                RPCResult{
            "(object)  storage data of the contract\n"
                },
                RPCExamples{
                    HelpExampleCli("getstorage", "eb23c0b3e6042821da281a2e2364feb22dd543e3")
            + HelpExampleRpc("getstorage", "eb23c0b3e6042821da281a2e2364feb22dd543e3")
                },
<<<<<<< HEAD
            }.ToString());
=======
            }.Check(request);
>>>>>>> 451880b9

    LOCK(cs_main);

    std::string strAddr = request.params[0].get_str();
    if(strAddr.size() != 40 || !CheckHex(strAddr))
        throw JSONRPCError(RPC_INVALID_ADDRESS_OR_KEY, "Incorrect address"); 

    TemporaryState ts(globalState);
    if (request.params.size() > 1)
    {
        if (request.params[1].isNum())
        {
            auto blockNum = request.params[1].get_int();
<<<<<<< HEAD
            if((blockNum < 0 && blockNum != -1) || blockNum > chainActive.Height())
                throw JSONRPCError(RPC_INVALID_PARAMS, "Incorrect block number");

            if(blockNum != -1)
                ts.SetRoot(uintToh256(chainActive[blockNum]->hashStateRoot), uintToh256(chainActive[blockNum]->hashUTXORoot));
=======
            if((blockNum < 0 && blockNum != -1) || blockNum > ::ChainActive().Height())
                throw JSONRPCError(RPC_INVALID_PARAMS, "Incorrect block number");

            if(blockNum != -1)
                ts.SetRoot(uintToh256(::ChainActive()[blockNum]->hashStateRoot), uintToh256(::ChainActive()[blockNum]->hashUTXORoot));
>>>>>>> 451880b9
                
        } else {
            throw JSONRPCError(RPC_INVALID_PARAMS, "Incorrect block number");
        }
    }

    dev::Address addrAccount(strAddr);
    if(!globalState->addressInUse(addrAccount))
        throw JSONRPCError(RPC_INVALID_ADDRESS_OR_KEY, "Address does not exist");
    
    UniValue result(UniValue::VOBJ);

    bool onlyIndex = request.params.size() > 2;
    unsigned index = 0;
    if (onlyIndex)
        index = request.params[2].get_int();

    auto storage(globalState->storage(addrAccount));

    if (onlyIndex)
    {
        if (index >= storage.size())
        {
            std::ostringstream stringStream;
            stringStream << "Storage size: " << storage.size() << " got index: " << index;
            throw JSONRPCError(RPC_INVALID_PARAMS, stringStream.str());
        }
        auto elem = std::next(storage.begin(), index);
        UniValue e(UniValue::VOBJ);

        storage = {{elem->first, {elem->second.first, elem->second.second}}};
    } 
    for (const auto& j: storage)
    {
        UniValue e(UniValue::VOBJ);
        e.pushKV(dev::toHex(dev::h256(j.second.first)), dev::toHex(dev::h256(j.second.second)));
        result.pushKV(j.first.hex(), e);
    }
    return result;
}

static UniValue getblockheader(const JSONRPCRequest& request)
{
            RPCHelpMan{"getblockheader",
                "\nIf verbose is false, returns a string that is serialized, hex-encoded data for blockheader 'hash'.\n"
                "If verbose is true, returns an Object with information about blockheader <hash>.\n",
                {
                    {"blockhash", RPCArg::Type::STR_HEX, RPCArg::Optional::NO, "The block hash"},
                    {"verbose", RPCArg::Type::BOOL, /* default */ "true", "true for a json object, false for the hex-encoded data"},
                },
                {
                    RPCResult{"for verbose = true",
            "{\n"
            "  \"hash\" : \"hash\",     (string) the block hash (same as provided)\n"
            "  \"confirmations\" : n,   (numeric) The number of confirmations, or -1 if the block is not on the main chain\n"
            "  \"height\" : n,          (numeric) The block height or index\n"
            "  \"version\" : n,         (numeric) The block version\n"
            "  \"versionHex\" : \"00000000\", (string) The block version formatted in hexadecimal\n"
            "  \"merkleroot\" : \"xxxx\", (string) The merkle root\n"
            "  \"time\" : ttt,          (numeric) The block time in seconds since epoch (Jan 1 1970 GMT)\n"
            "  \"mediantime\" : ttt,    (numeric) The median block time in seconds since epoch (Jan 1 1970 GMT)\n"
            "  \"nonce\" : n,           (numeric) The nonce\n"
            "  \"bits\" : \"1d00ffff\", (string) The bits\n"
            "  \"difficulty\" : x.xxx,  (numeric) The difficulty\n"
            "  \"chainwork\" : \"0000...1f3\"     (string) Expected number of hashes required to produce the current chain (in hex)\n"
            "  \"nTx\" : n,             (numeric) The number of transactions in the block.\n"
            "  \"previousblockhash\" : \"hash\",  (string) The hash of the previous block\n"
            "  \"nextblockhash\" : \"hash\",      (string) The hash of the next block\n"
            "}\n"
                    },
                    RPCResult{"for verbose=false",
            "\"data\"             (string) A string that is serialized, hex-encoded data for block 'hash'.\n"
                    },
                },
                RPCExamples{
                    HelpExampleCli("getblockheader", "\"00000000c937983704a73af28acdec37b049d214adbda81d7e2a3dd146f6ed09\"")
            + HelpExampleRpc("getblockheader", "\"00000000c937983704a73af28acdec37b049d214adbda81d7e2a3dd146f6ed09\"")
                },
            }.Check(request);

    uint256 hash(ParseHashV(request.params[0], "hash"));

    bool fVerbose = true;
    if (!request.params[1].isNull())
        fVerbose = request.params[1].get_bool();

    const CBlockIndex* pblockindex;
    const CBlockIndex* tip;
    {
        LOCK(cs_main);
        pblockindex = LookupBlockIndex(hash);
        tip = ::ChainActive().Tip();
    }

    if (!pblockindex) {
        throw JSONRPCError(RPC_INVALID_ADDRESS_OR_KEY, "Block not found");
    }

    if (!fVerbose)
    {
        CDataStream ssBlock(SER_NETWORK, PROTOCOL_VERSION);
        ssBlock << pblockindex->GetBlockHeader();
        std::string strHex = HexStr(ssBlock.begin(), ssBlock.end());
        return strHex;
    }

    return blockheaderToJSON(tip, pblockindex);
}

static CBlock GetBlockChecked(const CBlockIndex* pblockindex)
{
    CBlock block;
    if (IsBlockPruned(pblockindex)) {
        throw JSONRPCError(RPC_MISC_ERROR, "Block not available (pruned data)");
    }

    if (!ReadBlockFromDisk(block, pblockindex, Params().GetConsensus())) {
        // Block not found on disk. This could be because we have the block
        // header in our index but don't have the block (for example if a
        // non-whitelisted node sends us an unrequested long chain of valid
        // blocks, we add the headers to our index, but don't accept the
        // block).
        throw JSONRPCError(RPC_MISC_ERROR, "Block not found on disk");
    }

    return block;
}

static CBlockUndo GetUndoChecked(const CBlockIndex* pblockindex)
{
    CBlockUndo blockUndo;
    if (IsBlockPruned(pblockindex)) {
        throw JSONRPCError(RPC_MISC_ERROR, "Undo data not available (pruned data)");
    }

    if (!UndoReadFromDisk(blockUndo, pblockindex)) {
        throw JSONRPCError(RPC_MISC_ERROR, "Can't read undo data from disk");
    }

    return blockUndo;
}

static UniValue getblock(const JSONRPCRequest& request)
{
    RPCHelpMan{"getblock",
                "\nIf verbosity is 0, returns a string that is serialized, hex-encoded data for block 'hash'.\n"
                "If verbosity is 1, returns an Object with information about block <hash>.\n"
                "If verbosity is 2, returns an Object with information about block <hash> and information about each transaction. \n",
                {
                    {"blockhash", RPCArg::Type::STR_HEX, RPCArg::Optional::NO, "The block hash"},
                    {"verbosity", RPCArg::Type::NUM, /* default */ "1", "0 for hex-encoded data, 1 for a json object, and 2 for json object with transaction data"},
                },
                {
                    RPCResult{"for verbosity = 0",
            "\"data\"             (string) A string that is serialized, hex-encoded data for block 'hash'.\n"
                    },
                    RPCResult{"for verbosity = 1",
            "{\n"
            "  \"hash\" : \"hash\",     (string) the block hash (same as provided)\n"
            "  \"confirmations\" : n,   (numeric) The number of confirmations, or -1 if the block is not on the main chain\n"
            "  \"size\" : n,            (numeric) The block size\n"
            "  \"strippedsize\" : n,    (numeric) The block size excluding witness data\n"
            "  \"weight\" : n           (numeric) The block weight as defined in BIP 141\n"
            "  \"height\" : n,          (numeric) The block height or index\n"
            "  \"version\" : n,         (numeric) The block version\n"
            "  \"versionHex\" : \"00000000\", (string) The block version formatted in hexadecimal\n"
            "  \"merkleroot\" : \"xxxx\", (string) The merkle root\n"
            "  \"tx\" : [               (array of string) The transaction ids\n"
            "     \"transactionid\"     (string) The transaction id\n"
            "     ,...\n"
            "  ],\n"
            "  \"time\" : ttt,          (numeric) The block time in seconds since epoch (Jan 1 1970 GMT)\n"
            "  \"mediantime\" : ttt,    (numeric) The median block time in seconds since epoch (Jan 1 1970 GMT)\n"
            "  \"nonce\" : n,           (numeric) The nonce\n"
            "  \"bits\" : \"1d00ffff\", (string) The bits\n"
            "  \"difficulty\" : x.xxx,  (numeric) The difficulty\n"
            "  \"chainwork\" : \"xxxx\",  (string) Expected number of hashes required to produce the chain up to this block (in hex)\n"
            "  \"nTx\" : n,             (numeric) The number of transactions in the block.\n"
            "  \"previousblockhash\" : \"hash\",  (string) The hash of the previous block\n"
            "  \"nextblockhash\" : \"hash\"       (string) The hash of the next block\n"
            "}\n"
                    },
                    RPCResult{"for verbosity = 2",
            "{\n"
            "  ...,                     Same output as verbosity = 1.\n"
            "  \"tx\" : [               (array of Objects) The transactions in the format of the getrawtransaction RPC. Different from verbosity = 1 \"tx\" result.\n"
            "         ,...\n"
            "  ],\n"
            "  ,...                     Same output as verbosity = 1.\n"
            "}\n"
                    },
                },
                RPCExamples{
                    HelpExampleCli("getblock", "\"00000000c937983704a73af28acdec37b049d214adbda81d7e2a3dd146f6ed09\"")
            + HelpExampleRpc("getblock", "\"00000000c937983704a73af28acdec37b049d214adbda81d7e2a3dd146f6ed09\"")
                },
    }.Check(request);

    uint256 hash(ParseHashV(request.params[0], "blockhash"));

    int verbosity = 1;
    if (!request.params[1].isNull()) {
        if(request.params[1].isNum())
            verbosity = request.params[1].get_int();
        else
            verbosity = request.params[1].get_bool() ? 1 : 0;
    }

    CBlock block;
    const CBlockIndex* pblockindex;
    const CBlockIndex* tip;
    {
        LOCK(cs_main);
        pblockindex = LookupBlockIndex(hash);
        tip = ::ChainActive().Tip();

        if (!pblockindex) {
            throw JSONRPCError(RPC_INVALID_ADDRESS_OR_KEY, "Block not found");
        }

        block = GetBlockChecked(pblockindex);
    }

    if (verbosity <= 0)
    {
        CDataStream ssBlock(SER_NETWORK, PROTOCOL_VERSION | RPCSerializationFlags());
        ssBlock << block;
        std::string strHex = HexStr(ssBlock.begin(), ssBlock.end());
        return strHex;
    }

    return blockToJSON(block, tip, pblockindex, verbosity >= 2);
}

////////////////////////////////////////////////////////////////////// // qtum
UniValue callcontract(const JSONRPCRequest& request)
<<<<<<< HEAD
{
    if (request.fHelp || request.params.size() < 2 || request.params.size() > 4)
        throw std::runtime_error(
            RPCHelpMan{"callcontract",
                "\nCall contract methods offline.\n",
                {
                    {"address", RPCArg::Type::STR_HEX, RPCArg::Optional::NO, "The contract address"},
                    {"data", RPCArg::Type::STR_HEX, RPCArg::Optional::NO, "The data hex string"},
                    {"senderAddress", RPCArg::Type::STR, RPCArg::Optional::OMITTED_NAMED_ARG, "The sender address string"},
                    {"gasLimit", RPCArg::Type::NUM, RPCArg::Optional::OMITTED_NAMED_ARG, "The gas limit for executing the contract."},
                },
                RPCResult{
            "{\n"
            "  \"address\": \"contract address\",             (string)  address of the contract\n"
            "  \"executionResult\": {                       (object)  method execution result\n"
            "    \"gasUsed\": n,                            (numeric) gas used\n"
            "    \"excepted\": \"exception\",                 (string)  thrown exception\n"
            "    \"newAddress\": \"contract address\",        (string)  new address of the contract\n"
            "    \"output\": \"data\",                        (string)  returned data from the method\n"
            "    \"codeDeposit\": n,                        (numeric) code deposit\n"
            "    \"gasRefunded\": n,                        (numeric) gas refunded\n"
            "    \"depositSize\": n,                        (numeric) deposit size\n"
            "    \"gasForDeposit\": n                       (numeric) gas for deposit\n"
            "  },\n"
            "  \"transactionReceipt\": {                    (object)  transaction receipt\n"
            "    \"stateRoot\": \"hash\",                     (string)  state root hash\n"
            "    \"gasUsed\": n,                            (numeric) gas used\n"
            "    \"bloom\": \"bloom\",                        (string)  bloom\n"
            "    \"log\": [                                 (array)  logs from the receipt\n"
            "      {\n"
            "        \"address\": \"address\",                (string)  contract address\n"
            "        \"topics\":                            (array)  topics\n"
            "        [\n"
            "          \"topic\",                           (string)  topic\n"
            "        ],\n"
            "        \"data\": \"data\"                       (string)  logged data\n"
            "      }\n"
            "    ]\n"
            "  }\n"
            "}\n"
                },
                RPCExamples{
                    HelpExampleCli("callcontract", "eb23c0b3e6042821da281a2e2364feb22dd543e3 06fdde03")
            + HelpExampleRpc("callcontract", "eb23c0b3e6042821da281a2e2364feb22dd543e3 06fdde03")
                },
            }.ToString());
 
    LOCK(cs_main);
    
    std::string strAddr = request.params[0].get_str();
    std::string data = request.params[1].get_str();

    if(data.size() % 2 != 0 || !CheckHex(data))
        throw JSONRPCError(RPC_TYPE_ERROR, "Invalid data (data not hex)");

    if(strAddr.size() != 40 || !CheckHex(strAddr))
        throw JSONRPCError(RPC_INVALID_ADDRESS_OR_KEY, "Incorrect address");
 
    dev::Address addrAccount(strAddr);
    if(!globalState->addressInUse(addrAccount))
        throw JSONRPCError(RPC_INVALID_ADDRESS_OR_KEY, "Address does not exist");
    
    dev::Address senderAddress;
    if(request.params.size() >= 3){
        CTxDestination qtumSenderAddress = DecodeDestination(request.params[2].get_str());
        if (IsValidDestination(qtumSenderAddress)) {
            const CKeyID *keyid = boost::get<CKeyID>(&qtumSenderAddress);
            senderAddress = dev::Address(HexStr(valtype(keyid->begin(),keyid->end())));
        }else{
            senderAddress = dev::Address(request.params[2].get_str());
        }

    }
    uint64_t gasLimit=0;
    if(request.params.size() >= 4){
        gasLimit = request.params[3].get_int64();
    }


    std::vector<ResultExecute> execResults = CallContract(addrAccount, ParseHex(data), senderAddress, gasLimit);

    if(fRecordLogOpcodes){
        writeVMlog(execResults);
    }

    UniValue result(UniValue::VOBJ);
    result.pushKV("address", strAddr);
    result.pushKV("executionResult", executionResultToJSON(execResults[0].execRes));
    result.pushKV("transactionReceipt", transactionReceiptToJSON(execResults[0].txRec));
 
    return result;
}

void assignJSON(UniValue& entry, const TransactionReceiptInfo& resExec) {
    entry.pushKV("blockHash", resExec.blockHash.GetHex());
    entry.pushKV("blockNumber", uint64_t(resExec.blockNumber));
    entry.pushKV("transactionHash", resExec.transactionHash.GetHex());
    entry.pushKV("transactionIndex", uint64_t(resExec.transactionIndex));
    entry.pushKV("from", resExec.from.hex());
    entry.pushKV("to", resExec.to.hex());
    entry.pushKV("cumulativeGasUsed", CAmount(resExec.cumulativeGasUsed));
    entry.pushKV("gasUsed", CAmount(resExec.gasUsed));
    entry.pushKV("contractAddress", resExec.contractAddress.hex());
    std::stringstream ss;
    ss << resExec.excepted;
    entry.pushKV("excepted",ss.str());
    entry.pushKV("exceptedMessage", resExec.exceptedMessage);
}

void assignJSON(UniValue& logEntry, const dev::eth::LogEntry& log,
        bool includeAddress) {
    if (includeAddress) {
        logEntry.pushKV("address", log.address.hex());
    }

    UniValue topics(UniValue::VARR);
    for (dev::h256 hash : log.topics) {
        topics.push_back(hash.hex());
    }
    logEntry.pushKV("topics", topics);
    logEntry.pushKV("data", HexStr(log.data));
}

void transactionReceiptInfoToJSON(const TransactionReceiptInfo& resExec, UniValue& entry) {
    assignJSON(entry, resExec);

    const auto& logs = resExec.logs;
    UniValue logEntries(UniValue::VARR);
    for(const auto&log : logs){
        UniValue logEntry(UniValue::VOBJ);
        assignJSON(logEntry, log, true);
        logEntries.push_back(logEntry);
    }
    entry.pushKV("log", logEntries);
}

size_t parseUInt(const UniValue& val, size_t defaultVal) {
    if (val.isNull()) {
        return defaultVal;
    } else {
        int n = val.get_int();
        if (n < 0) {
            throw JSONRPCError(RPC_INVALID_PARAMS, "Expects unsigned integer");
        }

        return n;
    }
}

int parseBlockHeight(const UniValue& val) {
    if (val.isStr()) {
        auto blockKey = val.get_str();

        if (blockKey == "latest") {
            return latestblock.height;
        } else {
            throw JSONRPCError(RPC_INVALID_PARAMS, "invalid block number");
        }
    }

    if (val.isNum()) {
        int blockHeight = val.get_int();

        if (blockHeight < 0) {
            return latestblock.height;
        }

        return blockHeight;
    }

    throw JSONRPCError(RPC_INVALID_PARAMS, "invalid block number");
}

int parseBlockHeight(const UniValue& val, int defaultVal) {
    if (val.isNull()) {
        return defaultVal;
    } else {
        return parseBlockHeight(val);
    }
}

dev::h160 parseParamH160(const UniValue& val) {
    if (!val.isStr()) {
        throw JSONRPCError(RPC_INVALID_PARAMS, "Invalid hex 160");
    }

    auto addrStr = val.get_str();

    if (addrStr.length() != 40 || !CheckHex(addrStr)) {
        throw JSONRPCError(RPC_INVALID_PARAMS, "Invalid hex 160 string");
    }
    return dev::h160(addrStr);
}

void parseParam(const UniValue& val, std::vector<dev::h160> &h160s) {
    if (val.isNull()) {
        return;
    }

    // Treat a string as an array of length 1
    if (val.isStr()) {
        h160s.push_back(parseParamH160(val.get_str()));
        return;
    }

    if (!val.isArray()) {
        throw JSONRPCError(RPC_INVALID_PARAMS, "Expect an array of hex 160 strings");
    }

    auto vals = val.getValues();
    h160s.resize(vals.size());

    std::transform(vals.begin(), vals.end(), h160s.begin(), [](UniValue val) -> dev::h160 {
        return parseParamH160(val);
    });
}

void parseParam(const UniValue& val, std::set<dev::h160> &h160s) {
    std::vector<dev::h160> v;
    parseParam(val, v);
    h160s.insert(v.begin(), v.end());
}

void parseParam(const UniValue& val, std::vector<boost::optional<dev::h256>> &h256s) {
    if (val.isNull()) {
        return;
    }

    if (!val.isArray()) {
        throw JSONRPCError(RPC_INVALID_PARAMS, "Expect an array of hex 256 strings");
    }

    auto vals = val.getValues();
    h256s.resize(vals.size());

    std::transform(vals.begin(), vals.end(), h256s.begin(), [](UniValue val) -> boost::optional<dev::h256> {
        if (val.isNull()) {
            return boost::optional<dev::h256>();
        }

        if (!val.isStr()) {
            throw JSONRPCError(RPC_INVALID_PARAMS, "Invalid hex 256 string");
        }

        auto addrStr = val.get_str();

        if (addrStr.length() != 64 || !CheckHex(addrStr)) {
            throw JSONRPCError(RPC_INVALID_PARAMS, "Invalid hex 256 string");
        }

        return boost::optional<dev::h256>(dev::h256(addrStr));
    });
}

class WaitForLogsParams {
public:
    int fromBlock;
    int toBlock;

    int minconf;

    std::set<dev::h160> addresses;
    std::vector<boost::optional<dev::h256>> topics;

    // bool wait;

    WaitForLogsParams(const UniValue& params) {
        std::unique_lock<std::mutex> lock(cs_blockchange);

        fromBlock = parseBlockHeight(params[0], latestblock.height + 1);
        toBlock = parseBlockHeight(params[1], -1);

        parseFilter(params[2]);
        minconf = parseUInt(params[3], 6);
    }

private:
    void parseFilter(const UniValue& val) {
        if (val.isNull()) {
            return;
        }

        parseParam(val["addresses"], addresses);
        parseParam(val["topics"], topics);
    }
};

UniValue waitforlogs(const JSONRPCRequest& request_) {
    // this is a long poll function. force cast to non const pointer
    JSONRPCRequest& request = (JSONRPCRequest&) request_;

    if (request.fHelp) {
        throw std::runtime_error(
            RPCHelpMan{"waitforlogs",
                "requires -logevents to be enabled\n"
                "\nWaits for a new logs and return matching log entries. When the call returns, it also specifies the next block number to start waiting for new logs.\n"
                "By calling waitforlogs repeatedly using the returned `nextBlock` number, a client can receive a stream of up-to-date log entires.\n"
                "\nThis call is different from the similarly named `waitforlogs`. This call returns individual matching log entries, `searchlogs` returns a transaction receipt if one of the log entries of that transaction matches the filter conditions.\n",
                {
                    {"fromBlock", RPCArg::Type::NUM, /* default */ "null", "The block number to start looking for logs."},
                    {"toBlock", RPCArg::Type::NUM, /* default */ "null", "The block number to stop looking for logs. If null, will wait indefinitely into the future."},
                    {"filter", RPCArg::Type::STR, /* default */ "{}", "\"{ addresses?: Hex160String[], topics?: Hex256String[] }\", Filter conditions for logs."},
                    {"minconf", RPCArg::Type::NUM, /* default */ "6", "Minimal number of confirmations before a log is returned"},
                },
                RPCResult{
                "An object with the following properties:\n"
                "1. logs (LogEntry[]) Array of matchiing log entries. This may be empty if `filter` removed all entries."
                "2. count (int) How many log entries are returned."
                "3. nextBlock (int) To wait for new log entries haven't seen before, use this number as `fromBlock`"
                "\nUsage:\n"
                "`waitforlogs` waits for new logs, starting from the tip of the chain.\n"
                "`waitforlogs 600` waits for new logs, but starting from block 600. If there are logs available, this call will return immediately.\n"
                "`waitforlogs 600 700` waits for new logs, but only up to 700th block\n"
                "`waitforlogs null null` this is equivalent to `waitforlogs`, using default parameter values\n"
                "`waitforlogs null null` { \"addresses\": [ \"ff0011...\" ], \"topics\": [ \"c0fefe\"] }` waits for logs in the future matching the specified conditions\n"
                "\nSample Output:\n"
                "{\n  \"entries\": [\n    {\n      \"blockHash\": \"56d5f1f5ec239ef9c822d9ed600fe9aa63727071770ac7c0eabfc903bf7316d4\",\n      \"blockNumber\": 3286,\n      \"transactionHash\": \"00aa0f041ce333bc3a855b2cba03c41427cda04f0334d7f6cb0acad62f338ddc\",\n      \"transactionIndex\": 2,\n      \"from\": \"3f6866e2b59121ada1ddfc8edc84a92d9655675f\",\n      \"to\": \"8e1ee0b38b719abe8fa984c986eabb5bb5071b6b\",\n      \"cumulativeGasUsed\": 23709,\n      \"gasUsed\": 23709,\n      \"contractAddress\": \"8e1ee0b38b719abe8fa984c986eabb5bb5071b6b\",\n      \"topics\": [\n        \"f0e1159fa6dc12bb31e0098b7a1270c2bd50e760522991c6f0119160028d9916\",\n        \"0000000000000000000000000000000000000000000000000000000000000002\"\n      ],\n      \"data\": \"00000000000000000000000000000000000000000000000000000000000000010000000000000000000000000000000000000000000000000000000000000003\"\n    }\n  ],\n\n  \"count\": 7,\n  \"nextblock\": 801\n}\n"
                },
                RPCExamples{
                    HelpExampleCli("waitforlogs", "") + HelpExampleCli("waitforlogs", "600") + HelpExampleCli("waitforlogs", "600 700") + HelpExampleCli("waitforlogs", "null null")
                    + HelpExampleCli("waitforlogs", "null null '{ \"addresses\": [ \"12ae42729af478ca92c8c66773a3e32115717be4\" ], \"topics\": [ \"b436c2bf863ccd7b8f63171201efd4792066b4ce8e543dde9c3e9e9ab98e216c\"] }'")
            + HelpExampleRpc("waitforlogs", "") + HelpExampleRpc("waitforlogs", "600") + HelpExampleRpc("waitforlogs", "600 700") + HelpExampleRpc("waitforlogs", "null null")
            + HelpExampleRpc("waitforlogs", "null null '{ \"addresses\": [ \"12ae42729af478ca92c8c66773a3e32115717be4\" ], \"topics\": [ \"b436c2bf863ccd7b8f63171201efd4792066b4ce8e543dde9c3e9e9ab98e216c\"] }'")

                },
            }.ToString());
    }

    if (!fLogEvents)
        throw JSONRPCError(RPC_INTERNAL_ERROR, "Events indexing disabled");

    if(!request.req)
        throw JSONRPCError(RPC_INTERNAL_ERROR, "HTTP connection not available");

    WaitForLogsParams params(request.params);

    request.PollStart();

    std::vector<std::vector<uint256>> hashesToBlock;

    int curheight = 0;

    auto& addresses = params.addresses;
    auto& filterTopics = params.topics;

    while (curheight == 0) {
        {
            LOCK(cs_main);
            curheight = pblocktree->ReadHeightIndex(params.fromBlock, params.toBlock, params.minconf,
                    hashesToBlock, addresses);
        }

        // if curheight >= fromBlock. Blockchain extended with new log entries. Return next block height to client.
        //    nextBlock = curheight + 1
        // if curheight == 0. No log entry found in index. Wait for new block then try again.
        //    nextBlock = fromBlock
        // if curheight == -1. Incorrect parameters has entered.
        //
        // if curheight advanced, but all filtered out, API should return empty array, but advancing the cursor anyway.

        if (curheight > 0) {
            break;
        }

        if (curheight == -1) {
            throw JSONRPCError(RPC_INVALID_PARAMETER, "Incorrect params");
        }

        // wait for a new block to arrive
        {
            while (true) {
                std::unique_lock<std::mutex> lock(cs_blockchange);
                auto blockHeight = latestblock.height;

                request.PollPing();

                cond_blockchange.wait_for(lock, std::chrono::milliseconds(1000));
                if (latestblock.height > blockHeight) {
                    break;
                }

                // TODO: maybe just merge `IsRPCRunning` this into PollAlive
                if (!request.PollAlive() || !IsRPCRunning()) {
                    LogPrintf("waitforlogs client disconnected\n");
                    return NullUniValue;
                }
            }
        }
    }

    LOCK(cs_main);

    UniValue jsonLogs(UniValue::VARR);

    std::set<uint256> dupes;

    for (const auto& txHashes : hashesToBlock) {
        for (const auto& txHash : txHashes) {

            if(dupes.find(txHash) != dupes.end()) {
                continue;
            }
            dupes.insert(txHash);

            std::vector<TransactionReceiptInfo> receipts = pstorageresult->getResult(
                    uintToh256(txHash));

            for (const auto& receipt : receipts) {
                for (const auto& log : receipt.logs) {

                    bool includeLog = true;

                    if (!filterTopics.empty()) {
                        for (size_t i = 0; i < filterTopics.size(); i++) {
                            auto filterTopic = filterTopics[i];

                            if (!filterTopic) {
                                continue;
                            }

                            auto filterTopicContent = filterTopic.get();
                            auto topicContent = log.topics[i];

                            if (topicContent != filterTopicContent) {
                                includeLog = false;
                                break;
                            }
                        }
                    }


                    if (!includeLog) {
                        continue;
                    }

                    UniValue jsonLog(UniValue::VOBJ);

                    assignJSON(jsonLog, receipt);
                    assignJSON(jsonLog, log, false);

                    jsonLogs.push_back(jsonLog);
                }
            }
        }
    }

    UniValue result(UniValue::VOBJ);
    result.pushKV("entries", jsonLogs);
    result.pushKV("count", (int) jsonLogs.size());
    result.pushKV("nextblock", curheight + 1);

    return result;
}

class SearchLogsParams {
public:
    size_t fromBlock;
    size_t toBlock;
    size_t minconf;

    std::set<dev::h160> addresses;
    std::vector<boost::optional<dev::h256>> topics;

    SearchLogsParams(const UniValue& params) {
        std::unique_lock<std::mutex> lock(cs_blockchange);

        setFromBlock(params[0]);
        setToBlock(params[1]);

        parseParam(params[2]["addresses"], addresses);
        parseParam(params[3]["topics"], topics);

        minconf = parseUInt(params[4], 0);
    }

private:
    void setFromBlock(const UniValue& val) {
        if (!val.isNull()) {
            fromBlock = parseBlockHeight(val);
        } else {
            fromBlock = latestblock.height;
        }
    }

    void setToBlock(const UniValue& val) {
        if (!val.isNull()) {
            toBlock = parseBlockHeight(val);
        } else {
            toBlock = latestblock.height;
        }
    }

};

UniValue searchlogs(const JSONRPCRequest& request)
{
    if (request.fHelp || request.params.size() < 2)
        throw std::runtime_error(
            RPCHelpMan{"searchlogs",
                "\nSearch logs, requires -logevents to be enabled.\n",
                {
                    {"fromBlock", RPCArg::Type::NUM, RPCArg::Optional::NO, "The number of the earliest block (latest may be given to mean the most recent block)."},
                    {"toBlock", RPCArg::Type::NUM, RPCArg::Optional::NO, "The number of the latest block (-1 may be given to mean the most recent block)."},
                    {"address", RPCArg::Type::STR, RPCArg::Optional::OMITTED_NAMED_ARG, "An address or a list of addresses to only get logs from particular account(s)."},
                    {"topics", RPCArg::Type::STR, RPCArg::Optional::OMITTED_NAMED_ARG, "An array of values from which at least one must appear in the log entries. The order is important, if you want to leave topics out use null, e.g. [\"null\", \"0x00...\"]."},
                    {"minconf", RPCArg::Type::NUM, /* default */ "0", "Minimal number of confirmations before a log is returned"},
                },
                RPCResult{
            "[\n"
            "  {\n"
            "    \"blockHash\": \"hash\",             (string)  block hash\n"
            "    \"blockNumber\": n,                (numeric)  block number\n"
            "    \"transactionHash\": \"hash\",       (string)  transaction hash\n"
            "    \"transactionIndex\": n,           (numeric)  transaction index\n"
            "    \"from\": \"address\",               (string)  from address\n"
            "    \"to\": \"address\",                 (string)  to address\n"
            "    \"cumulativeGasUsed\": n,          (numeric)  cumulative gas used\n"
            "    \"gasUsed\": n,                    (numeric)  gas used\n"
            "    \"contractAddress\": \"address\",    (string)  contract address\n"
            "    \"excepted\": \"exception\",         (string)  thrown exception\n"
            "    \"log\": [                         (array)  logs from the receipt\n"
            "      {\n"
            "        \"address\": \"address\",        (string)  contract address\n"
            "        \"topics\":                    (array)  topics\n"
            "        [\n"
            "          \"topics\",                  (string)  topic\n"
            "        ],\n"
            "        \"data\": \"data\"               (string)  logged data\n"
            "      }\n"
            "    ]\n"
            "  }\n"
            "]\n"
                },
                RPCExamples{
                    HelpExampleCli("searchlogs", "0 100 '{\"addresses\": [\"12ae42729af478ca92c8c66773a3e32115717be4\"]}' '{\"topics\": [\"null\",\"b436c2bf863ccd7b8f63171201efd4792066b4ce8e543dde9c3e9e9ab98e216c\"]}'")
            + HelpExampleRpc("searchlogs", "0 100 '{\"addresses\": [\"12ae42729af478ca92c8c66773a3e32115717be4\"]} {\"topics\": [\"null\",\"b436c2bf863ccd7b8f63171201efd4792066b4ce8e543dde9c3e9e9ab98e216c\"]}'")
                },
            }.ToString());

    if(!fLogEvents)
        throw JSONRPCError(RPC_INTERNAL_ERROR, "Events indexing disabled");

    int curheight = 0;
    
    LOCK(cs_main);

    SearchLogsParams params(request.params);
    
    std::vector<std::vector<uint256>> hashesToBlock;

    curheight = pblocktree->ReadHeightIndex(params.fromBlock, params.toBlock, params.minconf, hashesToBlock, params.addresses);

    if (curheight == -1) {
        throw JSONRPCError(RPC_INVALID_PARAMETER, "Incorrect params");
    }

    UniValue result(UniValue::VARR);

    auto topics = params.topics;

    std::set<uint256> dupes;

    for(const auto& hashesTx : hashesToBlock)
    {
        for(const auto& e : hashesTx)
        {

            if(dupes.find(e) != dupes.end()) {
                continue;
            }
            dupes.insert(e);

            std::vector<TransactionReceiptInfo> receipts = pstorageresult->getResult(uintToh256(e));

            for(const auto& receipt : receipts) {
                if(receipt.logs.empty()) {
                    continue;
                }

                if (!topics.empty()) {
                    for (size_t i = 0; i < topics.size(); i++) {
                        const auto& tc = topics[i];

                        if (!tc) {
                            continue;
                        }

                        for (const auto& log: receipt.logs) {
                            auto filterTopicContent = tc.get();

                            if (i >= log.topics.size()) {
                                continue;
                            }

                            if (filterTopicContent == log.topics[i]) {
                                goto push;
                            }
                        }
                    }

                    // Skip the log if none of the topics are matched
                    continue;
                }

            push:

                UniValue tri(UniValue::VOBJ);
                transactionReceiptInfoToJSON(receipt, tri);
                result.push_back(tri);
            }
        }
    }

    return result;
}

UniValue gettransactionreceipt(const JSONRPCRequest& request)
{
    if (request.fHelp || request.params.size() < 1)
        throw std::runtime_error(
            RPCHelpMan{"gettransactionreceipt",
                "\nGet the transaction receipt.\n",
                {
                    {"hash", RPCArg::Type::STR_HEX, RPCArg::Optional::NO, "The transaction hash"},
                },
                RPCResult{
            "[\n"
            "  {\n"
            "    \"blockHash\": \"hash\",             (string)  block hash\n"
            "    \"blockNumber\": n,                (numeric)  block number\n"
            "    \"transactionHash\": \"hash\",       (string)  transaction hash\n"
            "    \"transactionIndex\": n,           (numeric)  transaction index\n"
            "    \"from\": \"address\",               (string)  from address\n"
            "    \"to\": \"address\",                 (string)  to address\n"
            "    \"cumulativeGasUsed\": n,          (numeric)  cumulative gas used\n"
            "    \"gasUsed\": n,                    (numeric)  gas used\n"
            "    \"contractAddress\": \"address\",    (string)  contract address\n"
            "    \"excepted\": \"exception\",         (string)  thrown exception\n"
            "    \"log\": [                         (array)  logs from the receipt\n"
            "      {\n"
            "        \"address\": \"address\",        (string)  contract address\n"
            "        \"topics\":                    (array)  topics\n"
            "        [\n"
            "          \"topic\",                   (string)  topic\n"
            "        ],\n"
            "        \"data\": \"data\"               (string)  logged data\n"
            "      }\n"
            "    ]\n"
            "  }\n"
            "]\n"
                },
                RPCExamples{
                    HelpExampleCli("gettransactionreceipt", "3b04bc73afbbcf02cfef2ca1127b60fb0baf5f8946a42df67f1659671a2ec53c")
            + HelpExampleRpc("gettransactionreceipt", "3b04bc73afbbcf02cfef2ca1127b60fb0baf5f8946a42df67f1659671a2ec53c")
                },
            }.ToString());
 
    if(!fLogEvents)
        throw JSONRPCError(RPC_INTERNAL_ERROR, "Events indexing disabled");

    LOCK(cs_main);

    std::string hashTemp = request.params[0].get_str();
    if(hashTemp.size() != 64){
        throw JSONRPCError(RPC_INVALID_ADDRESS_OR_KEY, "Incorrect hash");
    }
    
    uint256 hash(uint256S(hashTemp));

    std::vector<TransactionReceiptInfo> transactionReceiptInfo = pstorageresult->getResult(uintToh256(hash));

    UniValue result(UniValue::VARR);
    for(TransactionReceiptInfo& t : transactionReceiptInfo){
        UniValue tri(UniValue::VOBJ);
        transactionReceiptInfoToJSON(t, tri);
        result.push_back(tri);
    }
    return result;
}
//////////////////////////////////////////////////////////////////////

UniValue listcontracts(const JSONRPCRequest& request)
{
	if (request.fHelp)
        throw std::runtime_error(
            RPCHelpMan{"listcontracts",
                "\nGet the contracts list.\n",
                {
                    {"start", RPCArg::Type::NUM, /* default */ "1", "The starting account index"},
                    {"maxDisplay", RPCArg::Type::NUM, /* default */ "20", "Max accounts to list"},
                },
                RPCResult{
            "{\n"
            "  \"account\": n,                            (numeric) balance for the account\n"
            "  ...\n"
            "}\n"
                },
                RPCExamples{
                    HelpExampleCli("listcontracts", "")
            + HelpExampleRpc("listcontracts", "")
                },
            }.ToString());

	LOCK(cs_main);

	int start=1;
	if (request.params.size() > 0){
		start = request.params[0].get_int();
		if (start<= 0)
			throw JSONRPCError(RPC_TYPE_ERROR, "Invalid start, min=1");
	}

	int maxDisplay=20;
	if (request.params.size() > 1){
		maxDisplay = request.params[1].get_int();
		if (maxDisplay <= 0)
			throw JSONRPCError(RPC_TYPE_ERROR, "Invalid maxDisplay");
	}

	UniValue result(UniValue::VOBJ);

	auto map = globalState->addresses();
	int contractsCount=(int)map.size();

	if (contractsCount>0 && start > contractsCount)
		throw JSONRPCError(RPC_TYPE_ERROR, "start greater than max index "+ itostr(contractsCount));

	int itStartPos=std::min(start-1,contractsCount);
	int i=0;
	for (auto it = std::next(map.begin(),itStartPos); it!=map.end(); it++)
	{
		result.pushKV(it->first.hex(),ValueFromAmount(CAmount(globalState->balance(it->first))));
		i++;
		if(i==maxDisplay)break;
	}

	return result;
}

struct CCoinsStats
=======
>>>>>>> 451880b9
{
            RPCHelpMan{"callcontract",
                "\nCall contract methods offline.\n",
                {
                    {"address", RPCArg::Type::STR_HEX, RPCArg::Optional::NO, "The contract address"},
                    {"data", RPCArg::Type::STR_HEX, RPCArg::Optional::NO, "The data hex string"},
                    {"senderAddress", RPCArg::Type::STR, RPCArg::Optional::OMITTED_NAMED_ARG, "The sender address string"},
                    {"gasLimit", RPCArg::Type::NUM, RPCArg::Optional::OMITTED_NAMED_ARG, "The gas limit for executing the contract."},
                },
                RPCResult{
            "{\n"
            "  \"address\": \"contract address\",             (string)  address of the contract\n"
            "  \"executionResult\": {                       (object)  method execution result\n"
            "    \"gasUsed\": n,                            (numeric) gas used\n"
            "    \"excepted\": \"exception\",                 (string)  thrown exception\n"
            "    \"newAddress\": \"contract address\",        (string)  new address of the contract\n"
            "    \"output\": \"data\",                        (string)  returned data from the method\n"
            "    \"codeDeposit\": n,                        (numeric) code deposit\n"
            "    \"gasRefunded\": n,                        (numeric) gas refunded\n"
            "    \"depositSize\": n,                        (numeric) deposit size\n"
            "    \"gasForDeposit\": n                       (numeric) gas for deposit\n"
            "  },\n"
            "  \"transactionReceipt\": {                    (object)  transaction receipt\n"
            "    \"stateRoot\": \"hash\",                     (string)  state root hash\n"
            "    \"gasUsed\": n,                            (numeric) gas used\n"
            "    \"bloom\": \"bloom\",                        (string)  bloom\n"
            "    \"log\": [                                 (array)  logs from the receipt\n"
            "      {\n"
            "        \"address\": \"address\",                (string)  contract address\n"
            "        \"topics\":                            (array)  topics\n"
            "        [\n"
            "          \"topic\",                           (string)  topic\n"
            "        ],\n"
            "        \"data\": \"data\"                       (string)  logged data\n"
            "      }\n"
            "    ]\n"
            "  }\n"
            "}\n"
                },
                RPCExamples{
                    HelpExampleCli("callcontract", "eb23c0b3e6042821da281a2e2364feb22dd543e3 06fdde03")
            + HelpExampleRpc("callcontract", "eb23c0b3e6042821da281a2e2364feb22dd543e3 06fdde03")
                },
            }.Check(request);
 
    LOCK(cs_main);
    
    std::string strAddr = request.params[0].get_str();
    std::string data = request.params[1].get_str();

    if(data.size() % 2 != 0 || !CheckHex(data))
        throw JSONRPCError(RPC_TYPE_ERROR, "Invalid data (data not hex)");

    if(strAddr.size() != 40 || !CheckHex(strAddr))
        throw JSONRPCError(RPC_INVALID_ADDRESS_OR_KEY, "Incorrect address");
 
    dev::Address addrAccount(strAddr);
    if(!globalState->addressInUse(addrAccount))
        throw JSONRPCError(RPC_INVALID_ADDRESS_OR_KEY, "Address does not exist");
    
    dev::Address senderAddress;
    if(request.params.size() >= 3){
        CTxDestination qtumSenderAddress = DecodeDestination(request.params[2].get_str());
        if (IsValidDestination(qtumSenderAddress)) {
            const PKHash *keyid = boost::get<PKHash>(&qtumSenderAddress);
            senderAddress = dev::Address(HexStr(valtype(keyid->begin(),keyid->end())));
        }else{
            senderAddress = dev::Address(request.params[2].get_str());
        }

    }
    uint64_t gasLimit=0;
    if(request.params.size() >= 4){
        gasLimit = request.params[3].get_int64();
    }


    std::vector<ResultExecute> execResults = CallContract(addrAccount, ParseHex(data), senderAddress, gasLimit);

    if(fRecordLogOpcodes){
        writeVMlog(execResults);
    }

    UniValue result(UniValue::VOBJ);
    result.pushKV("address", strAddr);
    result.pushKV("executionResult", executionResultToJSON(execResults[0].execRes));
    result.pushKV("transactionReceipt", transactionReceiptToJSON(execResults[0].txRec));
 
    return result;
}

void assignJSON(UniValue& entry, const TransactionReceiptInfo& resExec) {
    entry.pushKV("blockHash", resExec.blockHash.GetHex());
    entry.pushKV("blockNumber", uint64_t(resExec.blockNumber));
    entry.pushKV("transactionHash", resExec.transactionHash.GetHex());
    entry.pushKV("transactionIndex", uint64_t(resExec.transactionIndex));
    entry.pushKV("from", resExec.from.hex());
    entry.pushKV("to", resExec.to.hex());
    entry.pushKV("cumulativeGasUsed", CAmount(resExec.cumulativeGasUsed));
    entry.pushKV("gasUsed", CAmount(resExec.gasUsed));
    entry.pushKV("contractAddress", resExec.contractAddress.hex());
    std::stringstream ss;
    ss << resExec.excepted;
    entry.pushKV("excepted",ss.str());
    entry.pushKV("exceptedMessage", resExec.exceptedMessage);
}

void assignJSON(UniValue& logEntry, const dev::eth::LogEntry& log,
        bool includeAddress) {
    if (includeAddress) {
        logEntry.pushKV("address", log.address.hex());
    }

    UniValue topics(UniValue::VARR);
    for (dev::h256 hash : log.topics) {
        topics.push_back(hash.hex());
    }
    logEntry.pushKV("topics", topics);
    logEntry.pushKV("data", HexStr(log.data));
}

void transactionReceiptInfoToJSON(const TransactionReceiptInfo& resExec, UniValue& entry) {
    assignJSON(entry, resExec);

    const auto& logs = resExec.logs;
    UniValue logEntries(UniValue::VARR);
    for(const auto&log : logs){
        UniValue logEntry(UniValue::VOBJ);
        assignJSON(logEntry, log, true);
        logEntries.push_back(logEntry);
    }
    entry.pushKV("log", logEntries);
}

size_t parseUInt(const UniValue& val, size_t defaultVal) {
    if (val.isNull()) {
        return defaultVal;
    } else {
        int n = val.get_int();
        if (n < 0) {
            throw JSONRPCError(RPC_INVALID_PARAMS, "Expects unsigned integer");
        }

        return n;
    }
}

int parseBlockHeight(const UniValue& val) {
    if (val.isStr()) {
        auto blockKey = val.get_str();

        if (blockKey == "latest") {
            return latestblock.height;
        } else {
            throw JSONRPCError(RPC_INVALID_PARAMS, "invalid block number");
        }
    }

    if (val.isNum()) {
        int blockHeight = val.get_int();

        if (blockHeight < 0) {
            return latestblock.height;
        }

        return blockHeight;
    }

    throw JSONRPCError(RPC_INVALID_PARAMS, "invalid block number");
}

int parseBlockHeight(const UniValue& val, int defaultVal) {
    if (val.isNull()) {
        return defaultVal;
    } else {
        return parseBlockHeight(val);
    }
}

dev::h160 parseParamH160(const UniValue& val) {
    if (!val.isStr()) {
        throw JSONRPCError(RPC_INVALID_PARAMS, "Invalid hex 160");
    }

    auto addrStr = val.get_str();

    if (addrStr.length() != 40 || !CheckHex(addrStr)) {
        throw JSONRPCError(RPC_INVALID_PARAMS, "Invalid hex 160 string");
    }
    return dev::h160(addrStr);
}

void parseParam(const UniValue& val, std::vector<dev::h160> &h160s) {
    if (val.isNull()) {
        return;
    }

    // Treat a string as an array of length 1
    if (val.isStr()) {
        h160s.push_back(parseParamH160(val.get_str()));
        return;
    }

    if (!val.isArray()) {
        throw JSONRPCError(RPC_INVALID_PARAMS, "Expect an array of hex 160 strings");
    }

    auto vals = val.getValues();
    h160s.resize(vals.size());

    std::transform(vals.begin(), vals.end(), h160s.begin(), [](UniValue val) -> dev::h160 {
        return parseParamH160(val);
    });
}

void parseParam(const UniValue& val, std::set<dev::h160> &h160s) {
    std::vector<dev::h160> v;
    parseParam(val, v);
    h160s.insert(v.begin(), v.end());
}

void parseParam(const UniValue& val, std::vector<boost::optional<dev::h256>> &h256s) {
    if (val.isNull()) {
        return;
    }

    if (!val.isArray()) {
        throw JSONRPCError(RPC_INVALID_PARAMS, "Expect an array of hex 256 strings");
    }

    auto vals = val.getValues();
    h256s.resize(vals.size());

    std::transform(vals.begin(), vals.end(), h256s.begin(), [](UniValue val) -> boost::optional<dev::h256> {
        if (val.isNull()) {
            return boost::optional<dev::h256>();
        }

        if (!val.isStr()) {
            throw JSONRPCError(RPC_INVALID_PARAMS, "Invalid hex 256 string");
        }

        auto addrStr = val.get_str();

        if (addrStr.length() != 64 || !CheckHex(addrStr)) {
            throw JSONRPCError(RPC_INVALID_PARAMS, "Invalid hex 256 string");
        }

        return boost::optional<dev::h256>(dev::h256(addrStr));
    });
}

class WaitForLogsParams {
public:
    int fromBlock;
    int toBlock;

    int minconf;

    std::set<dev::h160> addresses;
    std::vector<boost::optional<dev::h256>> topics;

    // bool wait;

    WaitForLogsParams(const UniValue& params) {
        std::unique_lock<std::mutex> lock(cs_blockchange);

        fromBlock = parseBlockHeight(params[0], latestblock.height + 1);
        toBlock = parseBlockHeight(params[1], -1);

        parseFilter(params[2]);
        minconf = parseUInt(params[3], 6);
    }

private:
    void parseFilter(const UniValue& val) {
        if (val.isNull()) {
            return;
        }

        parseParam(val["addresses"], addresses);
        parseParam(val["topics"], topics);
    }
};

<<<<<<< HEAD
static void ApplyStats(CCoinsStats &stats, CHashWriter& ss, const uint256& hash, const std::map<uint32_t, Coin>& outputs)
{
    assert(!outputs.empty());
    ss << hash;
    ss << VARINT((outputs.begin()->second.nHeight << 2) + (outputs.begin()->second.fCoinBase ? 1u : 0u) + (outputs.begin()->second.fCoinStake ? 2u : 0u));
    stats.nTransactions++;
    for (const auto& output : outputs) {
        ss << VARINT(output.first + 1);
        ss << *(const CScriptBase*)(&output.second.out.scriptPubKey);
        ss << VARINT(output.second.out.nValue, VarIntMode::NONNEGATIVE_SIGNED);
        stats.nTransactionOutputs++;
        stats.nTotalAmount += output.second.out.nValue;
        stats.nBogoSize += 32 /* txid */ + 4 /* vout index */ + 4 /* height + coinbase */ + 8 /* amount */ +
                           2 /* scriptPubKey len */ + output.second.out.scriptPubKey.size() /* scriptPubKey */;
    }
    ss << VARINT(0u);
}

//! Calculate statistics about the unspent transaction output set
static bool GetUTXOStats(CCoinsView *view, CCoinsStats &stats)
{
    std::unique_ptr<CCoinsViewCursor> pcursor(view->Cursor());
    assert(pcursor);
=======
UniValue waitforlogs(const JSONRPCRequest& request_) {
    // this is a long poll function. force cast to non const pointer
    JSONRPCRequest& request = (JSONRPCRequest&) request_;
>>>>>>> 451880b9

            RPCHelpMan{"waitforlogs",
                "requires -logevents to be enabled\n"
                "\nWaits for a new logs and return matching log entries. When the call returns, it also specifies the next block number to start waiting for new logs.\n"
                "By calling waitforlogs repeatedly using the returned `nextBlock` number, a client can receive a stream of up-to-date log entires.\n"
                "\nThis call is different from the similarly named `searchlogs`. This call returns individual matching log entries, `searchlogs` returns a transaction receipt if one of the log entries of that transaction matches the filter conditions.\n",
                {
                    {"fromBlock", RPCArg::Type::NUM, /* default */ "null", "The block number to start looking for logs."},
                    {"toBlock", RPCArg::Type::NUM, /* default */ "null", "The block number to stop looking for logs. If null, will wait indefinitely into the future."},
                    {"filter", RPCArg::Type::STR, /* default */ "{}", "\"{ addresses?: Hex160String[], topics?: Hex256String[] }\", Filter conditions for logs."},
                    {"minconf", RPCArg::Type::NUM, /* default */ "6", "Minimal number of confirmations before a log is returned"},
                },
                RPCResult{
                "An object with the following properties:\n"
                "1. logs (LogEntry[]) Array of matchiing log entries. This may be empty if `filter` removed all entries."
                "2. count (int) How many log entries are returned."
                "3. nextBlock (int) To wait for new log entries haven't seen before, use this number as `fromBlock`"
                "\nUsage:\n"
                "`waitforlogs` waits for new logs, starting from the tip of the chain.\n"
                "`waitforlogs 600` waits for new logs, but starting from block 600. If there are logs available, this call will return immediately.\n"
                "`waitforlogs 600 700` waits for new logs, but only up to 700th block\n"
                "`waitforlogs null null` this is equivalent to `waitforlogs`, using default parameter values\n"
                "`waitforlogs null null` { \"addresses\": [ \"ff0011...\" ], \"topics\": [ \"c0fefe\"] }` waits for logs in the future matching the specified conditions\n"
                "\nSample Output:\n"
                "{\n  \"entries\": [\n    {\n      \"blockHash\": \"56d5f1f5ec239ef9c822d9ed600fe9aa63727071770ac7c0eabfc903bf7316d4\",\n      \"blockNumber\": 3286,\n      \"transactionHash\": \"00aa0f041ce333bc3a855b2cba03c41427cda04f0334d7f6cb0acad62f338ddc\",\n      \"transactionIndex\": 2,\n      \"from\": \"3f6866e2b59121ada1ddfc8edc84a92d9655675f\",\n      \"to\": \"8e1ee0b38b719abe8fa984c986eabb5bb5071b6b\",\n      \"cumulativeGasUsed\": 23709,\n      \"gasUsed\": 23709,\n      \"contractAddress\": \"8e1ee0b38b719abe8fa984c986eabb5bb5071b6b\",\n      \"topics\": [\n        \"f0e1159fa6dc12bb31e0098b7a1270c2bd50e760522991c6f0119160028d9916\",\n        \"0000000000000000000000000000000000000000000000000000000000000002\"\n      ],\n      \"data\": \"00000000000000000000000000000000000000000000000000000000000000010000000000000000000000000000000000000000000000000000000000000003\"\n    }\n  ],\n\n  \"count\": 7,\n  \"nextblock\": 801\n}\n"
                },
                RPCExamples{
                    HelpExampleCli("waitforlogs", "") + HelpExampleCli("waitforlogs", "600") + HelpExampleCli("waitforlogs", "600 700") + HelpExampleCli("waitforlogs", "null null")
                    + HelpExampleCli("waitforlogs", "null null '{ \"addresses\": [ \"12ae42729af478ca92c8c66773a3e32115717be4\" ], \"topics\": [ \"b436c2bf863ccd7b8f63171201efd4792066b4ce8e543dde9c3e9e9ab98e216c\"] }'")
            + HelpExampleRpc("waitforlogs", "") + HelpExampleRpc("waitforlogs", "600") + HelpExampleRpc("waitforlogs", "600 700") + HelpExampleRpc("waitforlogs", "null null")
            + HelpExampleRpc("waitforlogs", "null null '{ \"addresses\": [ \"12ae42729af478ca92c8c66773a3e32115717be4\" ], \"topics\": [ \"b436c2bf863ccd7b8f63171201efd4792066b4ce8e543dde9c3e9e9ab98e216c\"] }'")

                },
            }.Check(request);

    if (!fLogEvents)
        throw JSONRPCError(RPC_INTERNAL_ERROR, "Events indexing disabled");

    if(!request.req)
        throw JSONRPCError(RPC_INTERNAL_ERROR, "HTTP connection not available");

    WaitForLogsParams params(request.params);

    request.PollStart();

    std::vector<std::vector<uint256>> hashesToBlock;

    int curheight = 0;

    auto& addresses = params.addresses;
    auto& filterTopics = params.topics;

    while (curheight == 0) {
        {
            LOCK(cs_main);
            curheight = pblocktree->ReadHeightIndex(params.fromBlock, params.toBlock, params.minconf,
                    hashesToBlock, addresses);
        }

        // if curheight >= fromBlock. Blockchain extended with new log entries. Return next block height to client.
        //    nextBlock = curheight + 1
        // if curheight == 0. No log entry found in index. Wait for new block then try again.
        //    nextBlock = fromBlock
        // if curheight == -1. Incorrect parameters has entered.
        //
        // if curheight advanced, but all filtered out, API should return empty array, but advancing the cursor anyway.

        if (curheight > 0) {
            break;
        }

        if (curheight == -1) {
            throw JSONRPCError(RPC_INVALID_PARAMETER, "Incorrect params");
        }

        // wait for a new block to arrive
        {
            while (true) {
                std::unique_lock<std::mutex> lock(cs_blockchange);
                auto blockHeight = latestblock.height;

                request.PollPing();

                cond_blockchange.wait_for(lock, std::chrono::milliseconds(1000));
                if (latestblock.height > blockHeight) {
                    break;
                }

                // TODO: maybe just merge `IsRPCRunning` this into PollAlive
                if (!request.PollAlive() || !IsRPCRunning()) {
                    LogPrintf("waitforlogs client disconnected\n");
                    return NullUniValue;
                }
            }
        }
    }

    LOCK(cs_main);

    UniValue jsonLogs(UniValue::VARR);

    std::set<uint256> dupes;

    for (const auto& txHashes : hashesToBlock) {
        for (const auto& txHash : txHashes) {

            if(dupes.find(txHash) != dupes.end()) {
                continue;
            }
            dupes.insert(txHash);

            std::vector<TransactionReceiptInfo> receipts = pstorageresult->getResult(
                    uintToh256(txHash));

            for (const auto& receipt : receipts) {
                for (const auto& log : receipt.logs) {

                    bool includeLog = true;

                    if (!filterTopics.empty()) {
                        for (size_t i = 0; i < filterTopics.size(); i++) {
                            auto filterTopic = filterTopics[i];

                            if (!filterTopic) {
                                continue;
                            }

                            auto filterTopicContent = filterTopic.get();
                            auto topicContent = log.topics[i];

                            if (topicContent != filterTopicContent) {
                                includeLog = false;
                                break;
                            }
                        }
                    }


                    if (!includeLog) {
                        continue;
                    }

                    UniValue jsonLog(UniValue::VOBJ);

                    assignJSON(jsonLog, receipt);
                    assignJSON(jsonLog, log, false);

                    jsonLogs.push_back(jsonLog);
                }
            }
        }
    }

    UniValue result(UniValue::VOBJ);
    result.pushKV("entries", jsonLogs);
    result.pushKV("count", (int) jsonLogs.size());
    result.pushKV("nextblock", curheight + 1);

    return result;
}

class SearchLogsParams {
public:
    size_t fromBlock;
    size_t toBlock;
    size_t minconf;

    std::set<dev::h160> addresses;
    std::vector<boost::optional<dev::h256>> topics;

    SearchLogsParams(const UniValue& params) {
        std::unique_lock<std::mutex> lock(cs_blockchange);

        setFromBlock(params[0]);
        setToBlock(params[1]);

        parseParam(params[2]["addresses"], addresses);
        parseParam(params[3]["topics"], topics);

        minconf = parseUInt(params[4], 0);
    }

private:
    void setFromBlock(const UniValue& val) {
        if (!val.isNull()) {
            fromBlock = parseBlockHeight(val);
        } else {
            fromBlock = latestblock.height;
        }
    }

    void setToBlock(const UniValue& val) {
        if (!val.isNull()) {
            toBlock = parseBlockHeight(val);
        } else {
            toBlock = latestblock.height;
        }
    }

};

UniValue searchlogs(const JSONRPCRequest& request)
{
            RPCHelpMan{"searchlogs",
                "\nSearch logs, requires -logevents to be enabled.\n",
                {
                    {"fromBlock", RPCArg::Type::NUM, RPCArg::Optional::NO, "The number of the earliest block (latest may be given to mean the most recent block)."},
                    {"toBlock", RPCArg::Type::NUM, RPCArg::Optional::NO, "The number of the latest block (-1 may be given to mean the most recent block)."},
                    {"address", RPCArg::Type::STR, RPCArg::Optional::OMITTED_NAMED_ARG, "An address or a list of addresses to only get logs from particular account(s)."},
                    {"topics", RPCArg::Type::STR, RPCArg::Optional::OMITTED_NAMED_ARG, "An array of values from which at least one must appear in the log entries. The order is important, if you want to leave topics out use null, e.g. [\"null\", \"0x00...\"]."},
                    {"minconf", RPCArg::Type::NUM, /* default */ "0", "Minimal number of confirmations before a log is returned"},
                },
                RPCResult{
            "[\n"
            "  {\n"
            "    \"blockHash\": \"hash\",             (string)  block hash\n"
            "    \"blockNumber\": n,                (numeric)  block number\n"
            "    \"transactionHash\": \"hash\",       (string)  transaction hash\n"
            "    \"transactionIndex\": n,           (numeric)  transaction index\n"
            "    \"from\": \"address\",               (string)  from address\n"
            "    \"to\": \"address\",                 (string)  to address\n"
            "    \"cumulativeGasUsed\": n,          (numeric)  cumulative gas used\n"
            "    \"gasUsed\": n,                    (numeric)  gas used\n"
            "    \"contractAddress\": \"address\",    (string)  contract address\n"
            "    \"excepted\": \"exception\",         (string)  thrown exception\n"
            "    \"log\": [                         (array)  logs from the receipt\n"
            "      {\n"
            "        \"address\": \"address\",        (string)  contract address\n"
            "        \"topics\":                    (array)  topics\n"
            "        [\n"
            "          \"topics\",                  (string)  topic\n"
            "        ],\n"
            "        \"data\": \"data\"               (string)  logged data\n"
            "      }\n"
            "    ]\n"
            "  }\n"
            "]\n"
                },
                RPCExamples{
                    HelpExampleCli("searchlogs", "0 100 '{\"addresses\": [\"12ae42729af478ca92c8c66773a3e32115717be4\"]}' '{\"topics\": [null,\"b436c2bf863ccd7b8f63171201efd4792066b4ce8e543dde9c3e9e9ab98e216c\"]}'")
            + HelpExampleRpc("searchlogs", "0 100 '{\"addresses\": [\"12ae42729af478ca92c8c66773a3e32115717be4\"]} {\"topics\": [null,\"b436c2bf863ccd7b8f63171201efd4792066b4ce8e543dde9c3e9e9ab98e216c\"]}'")
                },
            }.Check(request);

    if(!fLogEvents)
        throw JSONRPCError(RPC_INTERNAL_ERROR, "Events indexing disabled");

    int curheight = 0;
    
    LOCK(cs_main);

    SearchLogsParams params(request.params);
    
    std::vector<std::vector<uint256>> hashesToBlock;

    curheight = pblocktree->ReadHeightIndex(params.fromBlock, params.toBlock, params.minconf, hashesToBlock, params.addresses);

    if (curheight == -1) {
        throw JSONRPCError(RPC_INVALID_PARAMETER, "Incorrect params");
    }

    UniValue result(UniValue::VARR);

    auto topics = params.topics;

    std::set<uint256> dupes;

    for(const auto& hashesTx : hashesToBlock)
    {
        for(const auto& e : hashesTx)
        {

            if(dupes.find(e) != dupes.end()) {
                continue;
            }
            dupes.insert(e);

            std::vector<TransactionReceiptInfo> receipts = pstorageresult->getResult(uintToh256(e));

            for(const auto& receipt : receipts) {
                if(receipt.logs.empty()) {
                    continue;
                }

                if (!topics.empty()) {
                    for (size_t i = 0; i < topics.size(); i++) {
                        const auto& tc = topics[i];

                        if (!tc) {
                            continue;
                        }

                        for (const auto& log: receipt.logs) {
                            auto filterTopicContent = tc.get();

                            if (i >= log.topics.size()) {
                                continue;
                            }

                            if (filterTopicContent == log.topics[i]) {
                                goto push;
                            }
                        }
                    }

                    // Skip the log if none of the topics are matched
                    continue;
                }

            push:

                UniValue tri(UniValue::VOBJ);
                transactionReceiptInfoToJSON(receipt, tri);
                result.push_back(tri);
            }
        }
    }

    return result;
}

UniValue gettransactionreceipt(const JSONRPCRequest& request)
{
            RPCHelpMan{"gettransactionreceipt",
                "\nGet the transaction receipt.\n",
                {
                    {"hash", RPCArg::Type::STR_HEX, RPCArg::Optional::NO, "The transaction hash"},
                },
                RPCResult{
            "[\n"
            "  {\n"
            "    \"blockHash\": \"hash\",             (string)  block hash\n"
            "    \"blockNumber\": n,                (numeric)  block number\n"
            "    \"transactionHash\": \"hash\",       (string)  transaction hash\n"
            "    \"transactionIndex\": n,           (numeric)  transaction index\n"
            "    \"from\": \"address\",               (string)  from address\n"
            "    \"to\": \"address\",                 (string)  to address\n"
            "    \"cumulativeGasUsed\": n,          (numeric)  cumulative gas used\n"
            "    \"gasUsed\": n,                    (numeric)  gas used\n"
            "    \"contractAddress\": \"address\",    (string)  contract address\n"
            "    \"excepted\": \"exception\",         (string)  thrown exception\n"
            "    \"log\": [                         (array)  logs from the receipt\n"
            "      {\n"
            "        \"address\": \"address\",        (string)  contract address\n"
            "        \"topics\":                    (array)  topics\n"
            "        [\n"
            "          \"topic\",                   (string)  topic\n"
            "        ],\n"
            "        \"data\": \"data\"               (string)  logged data\n"
            "      }\n"
            "    ]\n"
            "  }\n"
            "]\n"
                },
                RPCExamples{
                    HelpExampleCli("gettransactionreceipt", "3b04bc73afbbcf02cfef2ca1127b60fb0baf5f8946a42df67f1659671a2ec53c")
            + HelpExampleRpc("gettransactionreceipt", "3b04bc73afbbcf02cfef2ca1127b60fb0baf5f8946a42df67f1659671a2ec53c")
                },
            }.Check(request);
 
    if(!fLogEvents)
        throw JSONRPCError(RPC_INTERNAL_ERROR, "Events indexing disabled");

    LOCK(cs_main);

    std::string hashTemp = request.params[0].get_str();
    if(hashTemp.size() != 64){
        throw JSONRPCError(RPC_INVALID_ADDRESS_OR_KEY, "Incorrect hash");
    }
    
    uint256 hash(uint256S(hashTemp));

    std::vector<TransactionReceiptInfo> transactionReceiptInfo = pstorageresult->getResult(uintToh256(hash));

    UniValue result(UniValue::VARR);
    for(TransactionReceiptInfo& t : transactionReceiptInfo){
        UniValue tri(UniValue::VOBJ);
        transactionReceiptInfoToJSON(t, tri);
        result.push_back(tri);
    }
    return result;
}
//////////////////////////////////////////////////////////////////////

UniValue listcontracts(const JSONRPCRequest& request)
{
            RPCHelpMan{"listcontracts",
                "\nGet the contracts list.\n",
                {
                    {"start", RPCArg::Type::NUM, /* default */ "1", "The starting account index"},
                    {"maxDisplay", RPCArg::Type::NUM, /* default */ "20", "Max accounts to list"},
                },
                RPCResult{
            "{\n"
            "  \"account\": n,                            (numeric) balance for the account\n"
            "  ...\n"
            "}\n"
                },
                RPCExamples{
                    HelpExampleCli("listcontracts", "")
            + HelpExampleRpc("listcontracts", "")
                },
            }.Check(request);

	LOCK(cs_main);

	int start=1;
	if (request.params.size() > 0){
		start = request.params[0].get_int();
		if (start<= 0)
			throw JSONRPCError(RPC_TYPE_ERROR, "Invalid start, min=1");
	}

	int maxDisplay=20;
	if (request.params.size() > 1){
		maxDisplay = request.params[1].get_int();
		if (maxDisplay <= 0)
			throw JSONRPCError(RPC_TYPE_ERROR, "Invalid maxDisplay");
	}

	UniValue result(UniValue::VOBJ);

	auto map = globalState->addresses();
	int contractsCount=(int)map.size();

	if (contractsCount>0 && start > contractsCount)
		throw JSONRPCError(RPC_TYPE_ERROR, "start greater than max index "+ itostr(contractsCount));

	int itStartPos=std::min(start-1,contractsCount);
	int i=0;
	for (auto it = std::next(map.begin(),itStartPos); it!=map.end(); it++)
	{
		result.pushKV(it->first.hex(),ValueFromAmount(CAmount(globalState->balance(it->first))));
		i++;
		if(i==maxDisplay)break;
	}

	return result;
}

static UniValue pruneblockchain(const JSONRPCRequest& request)
{
            RPCHelpMan{"pruneblockchain", "",
                {
                    {"height", RPCArg::Type::NUM, RPCArg::Optional::NO, "The block height to prune up to. May be set to a discrete height, or a unix timestamp\n"
            "                  to prune blocks whose block time is at least 2 hours older than the provided timestamp."},
                },
                RPCResult{
            "n    (numeric) Height of the last block pruned.\n"
                },
                RPCExamples{
                    HelpExampleCli("pruneblockchain", "1000")
            + HelpExampleRpc("pruneblockchain", "1000")
                },
            }.Check(request);

    if (!fPruneMode)
        throw JSONRPCError(RPC_MISC_ERROR, "Cannot prune blocks because node is not in prune mode.");

    LOCK(cs_main);

    int heightParam = request.params[0].get_int();
    if (heightParam < 0)
        throw JSONRPCError(RPC_INVALID_PARAMETER, "Negative block height.");

    // Height value more than a billion is too high to be a block height, and
    // too low to be a block time (corresponds to timestamp from Sep 2001).
    if (heightParam > 1000000000) {
        // Add a 2 hour buffer to include blocks which might have had old timestamps
        CBlockIndex* pindex = ::ChainActive().FindEarliestAtLeast(heightParam - TIMESTAMP_WINDOW, 0);
        if (!pindex) {
            throw JSONRPCError(RPC_INVALID_PARAMETER, "Could not find block with at least the specified timestamp.");
        }
        heightParam = pindex->nHeight;
    }

    unsigned int height = (unsigned int) heightParam;
    unsigned int chainHeight = (unsigned int) ::ChainActive().Height();
    if (chainHeight < Params().PruneAfterHeight())
        throw JSONRPCError(RPC_MISC_ERROR, "Blockchain is too short for pruning.");
    else if (height > chainHeight)
        throw JSONRPCError(RPC_INVALID_PARAMETER, "Blockchain is shorter than the attempted prune height.");
    else if (height > chainHeight - MIN_BLOCKS_TO_KEEP) {
        LogPrint(BCLog::RPC, "Attempt to prune blocks close to the tip.  Retaining the minimum number of blocks.\n");
        height = chainHeight - MIN_BLOCKS_TO_KEEP;
    }

    PruneBlockFilesManual(height);
<<<<<<< HEAD
    const CBlockIndex* block = ::chainActive.Tip();
=======
    const CBlockIndex* block = ::ChainActive().Tip();
>>>>>>> 451880b9
    assert(block);
    while (block->pprev && (block->pprev->nStatus & BLOCK_HAVE_DATA)) {
        block = block->pprev;
    }
    return uint64_t(block->nHeight);
}

static UniValue gettxoutsetinfo(const JSONRPCRequest& request)
{
            RPCHelpMan{"gettxoutsetinfo",
                "\nReturns statistics about the unspent transaction output set.\n"
                "Note this call may take some time.\n",
                {},
                RPCResult{
            "{\n"
            "  \"height\":n,     (numeric) The current block height (index)\n"
            "  \"bestblock\": \"hex\",   (string) The hash of the block at the tip of the chain\n"
            "  \"transactions\": n,      (numeric) The number of transactions with unspent outputs\n"
            "  \"txouts\": n,            (numeric) The number of unspent transaction outputs\n"
            "  \"bogosize\": n,          (numeric) A meaningless metric for UTXO set size\n"
            "  \"hash_serialized_2\": \"hash\", (string) The serialized hash\n"
            "  \"disk_size\": n,         (numeric) The estimated size of the chainstate on disk\n"
            "  \"total_amount\": x.xxx          (numeric) The total amount\n"
            "}\n"
                },
                RPCExamples{
                    HelpExampleCli("gettxoutsetinfo", "")
            + HelpExampleRpc("gettxoutsetinfo", "")
                },
            }.Check(request);

    UniValue ret(UniValue::VOBJ);

    CCoinsStats stats;
    ::ChainstateActive().ForceFlushStateToDisk();

    CCoinsView* coins_view = WITH_LOCK(cs_main, return &ChainstateActive().CoinsDB());
    if (GetUTXOStats(coins_view, stats)) {
        ret.pushKV("height", (int64_t)stats.nHeight);
        ret.pushKV("bestblock", stats.hashBlock.GetHex());
        ret.pushKV("transactions", (int64_t)stats.nTransactions);
        ret.pushKV("txouts", (int64_t)stats.nTransactionOutputs);
        ret.pushKV("bogosize", (int64_t)stats.nBogoSize);
        ret.pushKV("hash_serialized_2", stats.hashSerialized.GetHex());
        ret.pushKV("disk_size", stats.nDiskSize);
        ret.pushKV("total_amount", ValueFromAmount(stats.nTotalAmount));
    } else {
        throw JSONRPCError(RPC_INTERNAL_ERROR, "Unable to read UTXO set");
    }
    return ret;
}

UniValue gettxout(const JSONRPCRequest& request)
{
            RPCHelpMan{"gettxout",
                "\nReturns details about an unspent transaction output.\n",
                {
                    {"txid", RPCArg::Type::STR, RPCArg::Optional::NO, "The transaction id"},
                    {"n", RPCArg::Type::NUM, RPCArg::Optional::NO, "vout number"},
                    {"include_mempool", RPCArg::Type::BOOL, /* default */ "true", "Whether to include the mempool. Note that an unspent output that is spent in the mempool won't appear."},
                },
                RPCResult{
            "{\n"
            "  \"bestblock\":  \"hash\",    (string) The hash of the block at the tip of the chain\n"
            "  \"confirmations\" : n,       (numeric) The number of confirmations\n"
            "  \"value\" : x.xxx,           (numeric) The transaction value in " + CURRENCY_UNIT + "\n"
            "  \"scriptPubKey\" : {         (json object)\n"
            "     \"asm\" : \"code\",       (string) \n"
            "     \"hex\" : \"hex\",        (string) \n"
            "     \"reqSigs\" : n,          (numeric) Number of required signatures\n"
            "     \"type\" : \"pubkeyhash\", (string) The type, eg pubkeyhash\n"
            "     \"addresses\" : [          (array of string) array of qtum addresses\n"
            "        \"address\"     (string) qtum address\n"
            "        ,...\n"
            "     ]\n"
            "  },\n"
            "  \"coinbase\" : true|false   (boolean) Coinbase or not\n"
            "}\n"
                },
                RPCExamples{
            "\nGet unspent transactions\n"
            + HelpExampleCli("listunspent", "") +
            "\nView the details\n"
            + HelpExampleCli("gettxout", "\"txid\" 1") +
            "\nAs a JSON-RPC call\n"
            + HelpExampleRpc("gettxout", "\"txid\", 1")
                },
            }.Check(request);

    LOCK(cs_main);

    UniValue ret(UniValue::VOBJ);

    uint256 hash(ParseHashV(request.params[0], "txid"));
    int n = request.params[1].get_int();
    COutPoint out(hash, n);
    bool fMempool = true;
    if (!request.params[2].isNull())
        fMempool = request.params[2].get_bool();

    Coin coin;
    CCoinsViewCache* coins_view = &::ChainstateActive().CoinsTip();

    if (fMempool) {
        LOCK(mempool.cs);
        CCoinsViewMemPool view(coins_view, mempool);
        if (!view.GetCoin(out, coin) || mempool.isSpent(out)) {
            return NullUniValue;
        }
    } else {
        if (!coins_view->GetCoin(out, coin)) {
            return NullUniValue;
        }
    }

    const CBlockIndex* pindex = LookupBlockIndex(coins_view->GetBestBlock());
    ret.pushKV("bestblock", pindex->GetBlockHash().GetHex());
    if (coin.nHeight == MEMPOOL_HEIGHT) {
        ret.pushKV("confirmations", 0);
    } else {
        ret.pushKV("confirmations", (int64_t)(pindex->nHeight - coin.nHeight + 1));
    }
    ret.pushKV("value", ValueFromAmount(coin.out.nValue));
    UniValue o(UniValue::VOBJ);
    ScriptPubKeyToUniv(coin.out.scriptPubKey, o, true);
    ret.pushKV("scriptPubKey", o);
    ret.pushKV("coinbase", (bool)coin.fCoinBase);
    ret.pushKV("coinstake", (bool)coin.fCoinStake);

    return ret;
}

static UniValue verifychain(const JSONRPCRequest& request)
{
    int nCheckLevel = gArgs.GetArg("-checklevel", DEFAULT_CHECKLEVEL);
    int nCheckDepth = gArgs.GetArg("-checkblocks", DEFAULT_CHECKBLOCKS);
            RPCHelpMan{"verifychain",
                "\nVerifies blockchain database.\n",
                {
                    {"checklevel", RPCArg::Type::NUM, /* default */ strprintf("%d, range=0-4", nCheckLevel), "How thorough the block verification is."},
                    {"nblocks", RPCArg::Type::NUM, /* default */ strprintf("%d, 0=all", nCheckDepth), "The number of blocks to check."},
                },
                RPCResult{
            "true|false       (boolean) Verified or not\n"
                },
                RPCExamples{
                    HelpExampleCli("verifychain", "")
            + HelpExampleRpc("verifychain", "")
                },
            }.Check(request);

    LOCK(cs_main);

    if (!request.params[0].isNull())
        nCheckLevel = request.params[0].get_int();
    if (!request.params[1].isNull())
        nCheckDepth = request.params[1].get_int();

    return CVerifyDB().VerifyDB(
        Params(), &::ChainstateActive().CoinsTip(), nCheckLevel, nCheckDepth);
}

static void BuriedForkDescPushBack(UniValue& softforks, const std::string &name, int height) EXCLUSIVE_LOCKS_REQUIRED(cs_main)
{
    // For buried deployments.
    // A buried deployment is one where the height of the activation has been hardcoded into
    // the client implementation long after the consensus change has activated. See BIP 90.
    // Buried deployments with activation height value of
    // std::numeric_limits<int>::max() are disabled and thus hidden.
    if (height == std::numeric_limits<int>::max()) return;

    UniValue rv(UniValue::VOBJ);
    rv.pushKV("type", "buried");
    // getblockchaininfo reports the softfork as active from when the chain height is
    // one below the activation height
    rv.pushKV("active", ::ChainActive().Tip()->nHeight + 1 >= height);
    rv.pushKV("height", height);
    softforks.pushKV(name, rv);
}

static void BIP9SoftForkDescPushBack(UniValue& softforks, const std::string &name, const Consensus::Params& consensusParams, Consensus::DeploymentPos id) EXCLUSIVE_LOCKS_REQUIRED(cs_main)
{
    // For BIP9 deployments.
    // Deployments (e.g. testdummy) with timeout value before Jan 1, 2009 are hidden.
    // A timeout value of 0 guarantees a softfork will never be activated.
    // This is used when merging logic to implement a proposed softfork without a specified deployment schedule.
    if (consensusParams.vDeployments[id].nTimeout <= 1230768000) return;

    UniValue bip9(UniValue::VOBJ);
    const ThresholdState thresholdState = VersionBitsTipState(consensusParams, id);
    switch (thresholdState) {
    case ThresholdState::DEFINED: bip9.pushKV("status", "defined"); break;
    case ThresholdState::STARTED: bip9.pushKV("status", "started"); break;
    case ThresholdState::LOCKED_IN: bip9.pushKV("status", "locked_in"); break;
    case ThresholdState::ACTIVE: bip9.pushKV("status", "active"); break;
    case ThresholdState::FAILED: bip9.pushKV("status", "failed"); break;
    }
    if (ThresholdState::STARTED == thresholdState)
    {
        bip9.pushKV("bit", consensusParams.vDeployments[id].bit);
    }
    bip9.pushKV("start_time", consensusParams.vDeployments[id].nStartTime);
    bip9.pushKV("timeout", consensusParams.vDeployments[id].nTimeout);
    int64_t since_height = VersionBitsTipStateSinceHeight(consensusParams, id);
    bip9.pushKV("since", since_height);
    if (ThresholdState::STARTED == thresholdState)
    {
        UniValue statsUV(UniValue::VOBJ);
        BIP9Stats statsStruct = VersionBitsTipStatistics(consensusParams, id);
        statsUV.pushKV("period", statsStruct.period);
        statsUV.pushKV("threshold", statsStruct.threshold);
        statsUV.pushKV("elapsed", statsStruct.elapsed);
        statsUV.pushKV("count", statsStruct.count);
        statsUV.pushKV("possible", statsStruct.possible);
        bip9.pushKV("statistics", statsUV);
    }

    UniValue rv(UniValue::VOBJ);
    rv.pushKV("type", "bip9");
    rv.pushKV("bip9", bip9);
    if (ThresholdState::ACTIVE == thresholdState) {
        rv.pushKV("height", since_height);
    }
    rv.pushKV("active", ThresholdState::ACTIVE == thresholdState);

    softforks.pushKV(name, rv);
}

UniValue getblockchaininfo(const JSONRPCRequest& request)
{
            RPCHelpMan{"getblockchaininfo",
                "Returns an object containing various state info regarding blockchain processing.\n",
                {},
                RPCResult{
            "{\n"
            "  \"chain\": \"xxxx\",              (string) current network name as defined in BIP70 (main, test, regtest)\n"
            "  \"blocks\": xxxxxx,             (numeric) the height of the most-work fully-validated chain. The genesis block has height 0\n"
            "  \"headers\": xxxxxx,            (numeric) the current number of headers we have validated\n"
            "  \"bestblockhash\": \"...\",       (string) the hash of the currently best block\n"
            "  \"difficulty\": xxxxxx,         (numeric) the current difficulty\n"
            "  \"mediantime\": xxxxxx,         (numeric) median time for the current best block\n"
            "  \"verificationprogress\": xxxx, (numeric) estimate of verification progress [0..1]\n"
            "  \"initialblockdownload\": xxxx, (bool) (debug information) estimate of whether this node is in Initial Block Download mode.\n"
            "  \"chainwork\": \"xxxx\"           (string) total amount of work in active chain, in hexadecimal\n"
            "  \"size_on_disk\": xxxxxx,       (numeric) the estimated size of the block and undo files on disk\n"
            "  \"pruned\": xx,                 (boolean) if the blocks are subject to pruning\n"
            "  \"pruneheight\": xxxxxx,        (numeric) lowest-height complete block stored (only present if pruning is enabled)\n"
            "  \"automatic_pruning\": xx,      (boolean) whether automatic pruning is enabled (only present if pruning is enabled)\n"
            "  \"prune_target_size\": xxxxxx,  (numeric) the target size used by pruning (only present if automatic pruning is enabled)\n"
            "  \"softforks\": {                (object) status of softforks\n"
            "     \"xxxx\" : {                 (string) name of the softfork\n"
            "        \"type\": \"xxxx\",         (string) one of \"buried\", \"bip9\"\n"
            "        \"bip9\": {               (object) status of bip9 softforks (only for \"bip9\" type)\n"
            "           \"status\": \"xxxx\",    (string) one of \"defined\", \"started\", \"locked_in\", \"active\", \"failed\"\n"
            "           \"bit\": xx,           (numeric) the bit (0-28) in the block version field used to signal this softfork (only for \"started\" status)\n"
            "           \"start_time\": xx,     (numeric) the minimum median time past of a block at which the bit gains its meaning\n"
            "           \"timeout\": xx,       (numeric) the median time past of a block at which the deployment is considered failed if not yet locked in\n"
            "           \"since\": xx,         (numeric) height of the first block to which the status applies\n"
            "           \"statistics\": {      (object) numeric statistics about BIP9 signalling for a softfork\n"
            "              \"period\": xx,     (numeric) the length in blocks of the BIP9 signalling period \n"
            "              \"threshold\": xx,  (numeric) the number of blocks with the version bit set required to activate the feature \n"
            "              \"elapsed\": xx,    (numeric) the number of blocks elapsed since the beginning of the current period \n"
            "              \"count\": xx,      (numeric) the number of blocks with the version bit set in the current period \n"
            "              \"possible\": xx    (boolean) returns false if there are not enough blocks left in this period to pass activation threshold \n"
            "           }\n"
            "        },\n"
            "        \"height\": \"xxxxxx\",     (numeric) height of the first block which the rules are or will be enforced (only for \"buried\" type, or \"bip9\" type with \"active\" status)\n"
            "        \"active\": xx,           (boolean) true if the rules are enforced for the mempool and the next block\n"
            "     }\n"
            "  }\n"
            "  \"warnings\" : \"...\",           (string) any network and blockchain warnings.\n"
            "}\n"
                },
                RPCExamples{
                    HelpExampleCli("getblockchaininfo", "")
            + HelpExampleRpc("getblockchaininfo", "")
                },
            }.Check(request);

    LOCK(cs_main);

    const CBlockIndex* tip = ::ChainActive().Tip();
    UniValue obj(UniValue::VOBJ);
    obj.pushKV("chain",                 Params().NetworkIDString());
    obj.pushKV("blocks",                (int)::ChainActive().Height());
    obj.pushKV("headers",               pindexBestHeader ? pindexBestHeader->nHeight : -1);
    obj.pushKV("bestblockhash",         tip->GetBlockHash().GetHex());
    obj.pushKV("difficulty",            (double)GetDifficulty(tip));
    obj.pushKV("moneysupply",           pindexBestHeader->nMoneySupply / COIN);
    obj.pushKV("mediantime",            (int64_t)tip->GetMedianTimePast());
    obj.pushKV("verificationprogress",  GuessVerificationProgress(Params().TxData(), tip));
    obj.pushKV("initialblockdownload",  ::ChainstateActive().IsInitialBlockDownload());
    obj.pushKV("chainwork",             tip->nChainWork.GetHex());
    obj.pushKV("size_on_disk",          CalculateCurrentUsage());
    obj.pushKV("pruned",                fPruneMode);
    if (fPruneMode) {
        const CBlockIndex* block = tip;
        assert(block);
        while (block->pprev && (block->pprev->nStatus & BLOCK_HAVE_DATA)) {
            block = block->pprev;
        }

        obj.pushKV("pruneheight",        block->nHeight);

        // if 0, execution bypasses the whole if block.
        bool automatic_pruning = (gArgs.GetArg("-prune", 0) != 1);
        obj.pushKV("automatic_pruning",  automatic_pruning);
        if (automatic_pruning) {
            obj.pushKV("prune_target_size",  nPruneTarget);
        }
    }

    const Consensus::Params& consensusParams = Params().GetConsensus();
    UniValue softforks(UniValue::VOBJ);
    BuriedForkDescPushBack(softforks, "bip34", consensusParams.BIP34Height);
    BuriedForkDescPushBack(softforks, "bip66", consensusParams.BIP66Height);
    BuriedForkDescPushBack(softforks, "bip65", consensusParams.BIP65Height);
    BuriedForkDescPushBack(softforks, "csv", consensusParams.CSVHeight);
    BuriedForkDescPushBack(softforks, "segwit", consensusParams.SegwitHeight);
    BIP9SoftForkDescPushBack(softforks, "testdummy", consensusParams, Consensus::DEPLOYMENT_TESTDUMMY);
    obj.pushKV("softforks",             softforks);

    obj.pushKV("warnings", GetWarnings("statusbar"));
    return obj;
}

/** Comparison function for sorting the getchaintips heads.  */
struct CompareBlocksByHeight
{
    bool operator()(const CBlockIndex* a, const CBlockIndex* b) const
    {
        /* Make sure that unequal blocks with the same height do not compare
           equal. Use the pointers themselves to make a distinction. */

        if (a->nHeight != b->nHeight)
          return (a->nHeight > b->nHeight);

        return a < b;
    }
};

static UniValue getchaintips(const JSONRPCRequest& request)
{
            RPCHelpMan{"getchaintips",
                "Return information about all known tips in the block tree,"
                " including the main chain as well as orphaned branches.\n",
                {},
                RPCResult{
            "[\n"
            "  {\n"
            "    \"height\": xxxx,         (numeric) height of the chain tip\n"
            "    \"hash\": \"xxxx\",         (string) block hash of the tip\n"
            "    \"branchlen\": 0          (numeric) zero for main chain\n"
            "    \"status\": \"active\"      (string) \"active\" for the main chain\n"
            "  },\n"
            "  {\n"
            "    \"height\": xxxx,\n"
            "    \"hash\": \"xxxx\",\n"
            "    \"branchlen\": 1          (numeric) length of branch connecting the tip to the main chain\n"
            "    \"status\": \"xxxx\"        (string) status of the chain (active, valid-fork, valid-headers, headers-only, invalid)\n"
            "  }\n"
            "]\n"
            "Possible values for status:\n"
            "1.  \"invalid\"               This branch contains at least one invalid block\n"
            "2.  \"headers-only\"          Not all blocks for this branch are available, but the headers are valid\n"
            "3.  \"valid-headers\"         All blocks are available for this branch, but they were never fully validated\n"
            "4.  \"valid-fork\"            This branch is not part of the active chain, but is fully validated\n"
            "5.  \"active\"                This is the tip of the active main chain, which is certainly valid\n"
                },
                RPCExamples{
                    HelpExampleCli("getchaintips", "")
            + HelpExampleRpc("getchaintips", "")
                },
            }.Check(request);

    LOCK(cs_main);

    /*
     * Idea:  the set of chain tips is ::ChainActive().tip, plus orphan blocks which do not have another orphan building off of them.
     * Algorithm:
     *  - Make one pass through g_blockman.m_block_index, picking out the orphan blocks, and also storing a set of the orphan block's pprev pointers.
     *  - Iterate through the orphan blocks. If the block isn't pointed to by another orphan, it is a chain tip.
     *  - add ::ChainActive().Tip()
     */
    std::set<const CBlockIndex*, CompareBlocksByHeight> setTips;
    std::set<const CBlockIndex*> setOrphans;
    std::set<const CBlockIndex*> setPrevs;

    for (const std::pair<const uint256, CBlockIndex*>& item : ::BlockIndex())
    {
        if (!::ChainActive().Contains(item.second)) {
            setOrphans.insert(item.second);
            setPrevs.insert(item.second->pprev);
        }
    }

    for (std::set<const CBlockIndex*>::iterator it = setOrphans.begin(); it != setOrphans.end(); ++it)
    {
        if (setPrevs.erase(*it) == 0) {
            setTips.insert(*it);
        }
    }

    // Always report the currently active tip.
    setTips.insert(::ChainActive().Tip());

    /* Construct the output array.  */
    UniValue res(UniValue::VARR);
    for (const CBlockIndex* block : setTips)
    {
        UniValue obj(UniValue::VOBJ);
        obj.pushKV("height", block->nHeight);
        obj.pushKV("hash", block->phashBlock->GetHex());

        const int branchLen = block->nHeight - ::ChainActive().FindFork(block)->nHeight;
        obj.pushKV("branchlen", branchLen);

        std::string status;
        if (::ChainActive().Contains(block)) {
            // This block is part of the currently active chain.
            status = "active";
        } else if (block->nStatus & BLOCK_FAILED_MASK) {
            // This block or one of its ancestors is invalid.
            status = "invalid";
        } else if (!block->HaveTxsDownloaded()) {
            // This block cannot be connected because full block data for it or one of its parents is missing.
            status = "headers-only";
        } else if (block->IsValid(BLOCK_VALID_SCRIPTS)) {
            // This block is fully validated, but no longer part of the active chain. It was probably the active block once, but was reorganized.
            status = "valid-fork";
        } else if (block->IsValid(BLOCK_VALID_TREE)) {
            // The headers for this block are valid, but it has not been validated. It was probably never part of the most-work chain.
            status = "valid-headers";
        } else {
            // No clue.
            status = "unknown";
        }
        obj.pushKV("status", status);

        res.push_back(obj);
    }

    return res;
}

UniValue MempoolInfoToJSON(const CTxMemPool& pool)
{
    // Make sure this call is atomic in the pool.
    LOCK(pool.cs);
    UniValue ret(UniValue::VOBJ);
    ret.pushKV("loaded", pool.IsLoaded());
    ret.pushKV("size", (int64_t)pool.size());
    ret.pushKV("bytes", (int64_t)pool.GetTotalTxSize());
    ret.pushKV("usage", (int64_t)pool.DynamicMemoryUsage());
    size_t maxmempool = gArgs.GetArg("-maxmempool", DEFAULT_MAX_MEMPOOL_SIZE) * 1000000;
    ret.pushKV("maxmempool", (int64_t) maxmempool);
    ret.pushKV("mempoolminfee", ValueFromAmount(std::max(pool.GetMinFee(maxmempool), ::minRelayTxFee).GetFeePerK()));
    ret.pushKV("minrelaytxfee", ValueFromAmount(::minRelayTxFee.GetFeePerK()));

    return ret;
}

static UniValue getmempoolinfo(const JSONRPCRequest& request)
{
            RPCHelpMan{"getmempoolinfo",
                "\nReturns details on the active state of the TX memory pool.\n",
                {},
                RPCResult{
            "{\n"
            "  \"loaded\": true|false         (boolean) True if the mempool is fully loaded\n"
            "  \"size\": xxxxx,               (numeric) Current tx count\n"
            "  \"bytes\": xxxxx,              (numeric) Sum of all virtual transaction sizes as defined in BIP 141. Differs from actual serialized size because witness data is discounted\n"
            "  \"usage\": xxxxx,              (numeric) Total memory usage for the mempool\n"
            "  \"maxmempool\": xxxxx,         (numeric) Maximum memory usage for the mempool\n"
            "  \"mempoolminfee\": xxxxx       (numeric) Minimum fee rate in " + CURRENCY_UNIT + "/kB for tx to be accepted. Is the maximum of minrelaytxfee and minimum mempool fee\n"
            "  \"minrelaytxfee\": xxxxx       (numeric) Current minimum relay fee for transactions\n"
            "}\n"
                },
                RPCExamples{
                    HelpExampleCli("getmempoolinfo", "")
            + HelpExampleRpc("getmempoolinfo", "")
                },
            }.Check(request);

    return MempoolInfoToJSON(::mempool);
}

static UniValue preciousblock(const JSONRPCRequest& request)
{
            RPCHelpMan{"preciousblock",
                "\nTreats a block as if it were received before others with the same work.\n"
                "\nA later preciousblock call can override the effect of an earlier one.\n"
                "\nThe effects of preciousblock are not retained across restarts.\n",
                {
                    {"blockhash", RPCArg::Type::STR_HEX, RPCArg::Optional::NO, "the hash of the block to mark as precious"},
                },
                RPCResults{},
                RPCExamples{
                    HelpExampleCli("preciousblock", "\"blockhash\"")
            + HelpExampleRpc("preciousblock", "\"blockhash\"")
                },
            }.Check(request);

    uint256 hash(ParseHashV(request.params[0], "blockhash"));
    CBlockIndex* pblockindex;

    {
        LOCK(cs_main);
        pblockindex = LookupBlockIndex(hash);
        if (!pblockindex) {
            throw JSONRPCError(RPC_INVALID_ADDRESS_OR_KEY, "Block not found");
        }
    }

    CValidationState state;
    PreciousBlock(state, Params(), pblockindex);

    if (!state.IsValid()) {
        throw JSONRPCError(RPC_DATABASE_ERROR, FormatStateMessage(state));
    }

    return NullUniValue;
}

static UniValue invalidateblock(const JSONRPCRequest& request)
{
            RPCHelpMan{"invalidateblock",
                "\nPermanently marks a block as invalid, as if it violated a consensus rule.\n",
                {
                    {"blockhash", RPCArg::Type::STR_HEX, RPCArg::Optional::NO, "the hash of the block to mark as invalid"},
                },
                RPCResults{},
                RPCExamples{
                    HelpExampleCli("invalidateblock", "\"blockhash\"")
            + HelpExampleRpc("invalidateblock", "\"blockhash\"")
                },
            }.Check(request);

    uint256 hash(ParseHashV(request.params[0], "blockhash"));
    CValidationState state;

    CBlockIndex* pblockindex;
    {
        LOCK(cs_main);
        pblockindex = LookupBlockIndex(hash);
        if (!pblockindex) {
            throw JSONRPCError(RPC_INVALID_ADDRESS_OR_KEY, "Block not found");
        }
    }
    InvalidateBlock(state, Params(), pblockindex);

    if (state.IsValid()) {
        ActivateBestChain(state, Params());
    }

    if (!state.IsValid()) {
        throw JSONRPCError(RPC_DATABASE_ERROR, FormatStateMessage(state));
    }

    return NullUniValue;
}

static UniValue reconsiderblock(const JSONRPCRequest& request)
{
            RPCHelpMan{"reconsiderblock",
                "\nRemoves invalidity status of a block, its ancestors and its descendants, reconsider them for activation.\n"
                "This can be used to undo the effects of invalidateblock.\n",
                {
                    {"blockhash", RPCArg::Type::STR_HEX, RPCArg::Optional::NO, "the hash of the block to reconsider"},
                },
                RPCResults{},
                RPCExamples{
                    HelpExampleCli("reconsiderblock", "\"blockhash\"")
            + HelpExampleRpc("reconsiderblock", "\"blockhash\"")
                },
            }.Check(request);

    uint256 hash(ParseHashV(request.params[0], "blockhash"));

    {
        LOCK(cs_main);
        CBlockIndex* pblockindex = LookupBlockIndex(hash);
        if (!pblockindex) {
            throw JSONRPCError(RPC_INVALID_ADDRESS_OR_KEY, "Block not found");
        }

        ResetBlockFailureFlags(pblockindex);
    }

    CValidationState state;
    ActivateBestChain(state, Params());

    if (!state.IsValid()) {
        throw JSONRPCError(RPC_DATABASE_ERROR, FormatStateMessage(state));
    }

    return NullUniValue;
}

static UniValue getchaintxstats(const JSONRPCRequest& request)
{
            RPCHelpMan{"getchaintxstats",
                "\nCompute statistics about the total number and rate of transactions in the chain.\n",
                {
                    {"nblocks", RPCArg::Type::NUM, /* default */ "one month", "Size of the window in number of blocks"},
                    {"blockhash", RPCArg::Type::STR_HEX, /* default */ "chain tip", "The hash of the block that ends the window."},
                },
                RPCResult{
            "{\n"
            "  \"time\": xxxxx,                         (numeric) The timestamp for the final block in the window in UNIX format.\n"
            "  \"txcount\": xxxxx,                      (numeric) The total number of transactions in the chain up to that point.\n"
            "  \"window_final_block_hash\": \"...\",      (string) The hash of the final block in the window.\n"
            "  \"window_final_block_height\": xxxxx,    (numeric) The height of the final block in the window.\n"
            "  \"window_block_count\": xxxxx,           (numeric) Size of the window in number of blocks.\n"
            "  \"window_tx_count\": xxxxx,              (numeric) The number of transactions in the window. Only returned if \"window_block_count\" is > 0.\n"
            "  \"window_interval\": xxxxx,              (numeric) The elapsed time in the window in seconds. Only returned if \"window_block_count\" is > 0.\n"
            "  \"txrate\": x.xx,                        (numeric) The average rate of transactions per second in the window. Only returned if \"window_interval\" is > 0.\n"
            "}\n"
                },
                RPCExamples{
                    HelpExampleCli("getchaintxstats", "")
            + HelpExampleRpc("getchaintxstats", "2016")
                },
            }.Check(request);

    const CBlockIndex* pindex;
    int blockcount = 30 * 24 * 60 * 60 / Params().GetConsensus().nPowTargetSpacing; // By default: 1 month

    if (request.params[1].isNull()) {
        LOCK(cs_main);
        pindex = ::ChainActive().Tip();
    } else {
        uint256 hash(ParseHashV(request.params[1], "blockhash"));
        LOCK(cs_main);
        pindex = LookupBlockIndex(hash);
        if (!pindex) {
            throw JSONRPCError(RPC_INVALID_ADDRESS_OR_KEY, "Block not found");
        }
        if (!::ChainActive().Contains(pindex)) {
            throw JSONRPCError(RPC_INVALID_PARAMETER, "Block is not in main chain");
        }
    }

    assert(pindex != nullptr);

    if (request.params[0].isNull()) {
        blockcount = std::max(0, std::min(blockcount, pindex->nHeight - 1));
    } else {
        blockcount = request.params[0].get_int();

        if (blockcount < 0 || (blockcount > 0 && blockcount >= pindex->nHeight)) {
            throw JSONRPCError(RPC_INVALID_PARAMETER, "Invalid block count: should be between 0 and the block's height - 1");
        }
    }

    const CBlockIndex* pindexPast = pindex->GetAncestor(pindex->nHeight - blockcount);
    int nTimeDiff = pindex->GetMedianTimePast() - pindexPast->GetMedianTimePast();
    int nTxDiff = pindex->nChainTx - pindexPast->nChainTx;

    UniValue ret(UniValue::VOBJ);
    ret.pushKV("time", (int64_t)pindex->nTime);
    ret.pushKV("txcount", (int64_t)pindex->nChainTx);
    ret.pushKV("window_final_block_hash", pindex->GetBlockHash().GetHex());
    ret.pushKV("window_final_block_height", pindex->nHeight);
    ret.pushKV("window_block_count", blockcount);
    if (blockcount > 0) {
        ret.pushKV("window_tx_count", nTxDiff);
        ret.pushKV("window_interval", nTimeDiff);
        if (nTimeDiff > 0) {
            ret.pushKV("txrate", ((double)nTxDiff) / nTimeDiff);
        }
    }

    return ret;
}

template<typename T>
static T CalculateTruncatedMedian(std::vector<T>& scores)
{
    size_t size = scores.size();
    if (size == 0) {
        return 0;
    }

    std::sort(scores.begin(), scores.end());
    if (size % 2 == 0) {
        return (scores[size / 2 - 1] + scores[size / 2]) / 2;
    } else {
        return scores[size / 2];
    }
}

void CalculatePercentilesByWeight(CAmount result[NUM_GETBLOCKSTATS_PERCENTILES], std::vector<std::pair<CAmount, int64_t>>& scores, int64_t total_weight)
{
    if (scores.empty()) {
        return;
    }

    std::sort(scores.begin(), scores.end());

    // 10th, 25th, 50th, 75th, and 90th percentile weight units.
    const double weights[NUM_GETBLOCKSTATS_PERCENTILES] = {
        total_weight / 10.0, total_weight / 4.0, total_weight / 2.0, (total_weight * 3.0) / 4.0, (total_weight * 9.0) / 10.0
    };

    int64_t next_percentile_index = 0;
    int64_t cumulative_weight = 0;
    for (const auto& element : scores) {
        cumulative_weight += element.second;
        while (next_percentile_index < NUM_GETBLOCKSTATS_PERCENTILES && cumulative_weight >= weights[next_percentile_index]) {
            result[next_percentile_index] = element.first;
            ++next_percentile_index;
        }
    }

    // Fill any remaining percentiles with the last value.
    for (int64_t i = next_percentile_index; i < NUM_GETBLOCKSTATS_PERCENTILES; i++) {
        result[i] = scores.back().first;
    }
}

template<typename T>
static inline bool SetHasKeys(const std::set<T>& set) {return false;}
template<typename T, typename Tk, typename... Args>
static inline bool SetHasKeys(const std::set<T>& set, const Tk& key, const Args&... args)
{
    return (set.count(key) != 0) || SetHasKeys(set, args...);
}

// outpoint (needed for the utxo index) + nHeight + fCoinBase
static constexpr size_t PER_UTXO_OVERHEAD = sizeof(COutPoint) + sizeof(uint32_t) + sizeof(bool);

static UniValue getblockstats(const JSONRPCRequest& request)
{
<<<<<<< HEAD
    const RPCHelpMan help{"getblockstats",
=======
    RPCHelpMan{"getblockstats",
>>>>>>> 451880b9
                "\nCompute per block statistics for a given window. All amounts are in satoshis.\n"
                "It won't work for some heights with pruning.\n",
                {
                    {"hash_or_height", RPCArg::Type::NUM, RPCArg::Optional::NO, "The block hash or height of the target block", "", {"", "string or numeric"}},
                    {"stats", RPCArg::Type::ARR, /* default */ "all values", "Values to plot (see result below)",
                        {
                            {"height", RPCArg::Type::STR, RPCArg::Optional::OMITTED, "Selected statistic"},
                            {"time", RPCArg::Type::STR, RPCArg::Optional::OMITTED, "Selected statistic"},
                        },
                        "stats"},
                },
                RPCResult{
            "{                           (json object)\n"
            "  \"avgfee\": xxxxx,          (numeric) Average fee in the block\n"
            "  \"avgfeerate\": xxxxx,      (numeric) Average feerate (in satoshis per virtual byte)\n"
            "  \"avgtxsize\": xxxxx,       (numeric) Average transaction size\n"
            "  \"blockhash\": xxxxx,       (string) The block hash (to check for potential reorgs)\n"
            "  \"feerate_percentiles\": [  (array of numeric) Feerates at the 10th, 25th, 50th, 75th, and 90th percentile weight unit (in satoshis per virtual byte)\n"
            "      \"10th_percentile_feerate\",      (numeric) The 10th percentile feerate\n"
            "      \"25th_percentile_feerate\",      (numeric) The 25th percentile feerate\n"
            "      \"50th_percentile_feerate\",      (numeric) The 50th percentile feerate\n"
            "      \"75th_percentile_feerate\",      (numeric) The 75th percentile feerate\n"
            "      \"90th_percentile_feerate\",      (numeric) The 90th percentile feerate\n"
            "  ],\n"
            "  \"height\": xxxxx,          (numeric) The height of the block\n"
            "  \"ins\": xxxxx,             (numeric) The number of inputs (excluding coinbase)\n"
            "  \"maxfee\": xxxxx,          (numeric) Maximum fee in the block\n"
            "  \"maxfeerate\": xxxxx,      (numeric) Maximum feerate (in satoshis per virtual byte)\n"
            "  \"maxtxsize\": xxxxx,       (numeric) Maximum transaction size\n"
            "  \"medianfee\": xxxxx,       (numeric) Truncated median fee in the block\n"
            "  \"mediantime\": xxxxx,      (numeric) The block median time past\n"
            "  \"mediantxsize\": xxxxx,    (numeric) Truncated median transaction size\n"
            "  \"minfee\": xxxxx,          (numeric) Minimum fee in the block\n"
            "  \"minfeerate\": xxxxx,      (numeric) Minimum feerate (in satoshis per virtual byte)\n"
            "  \"mintxsize\": xxxxx,       (numeric) Minimum transaction size\n"
            "  \"outs\": xxxxx,            (numeric) The number of outputs\n"
            "  \"subsidy\": xxxxx,         (numeric) The block subsidy\n"
            "  \"swtotal_size\": xxxxx,    (numeric) Total size of all segwit transactions\n"
            "  \"swtotal_weight\": xxxxx,  (numeric) Total weight of all segwit transactions divided by segwit scale factor (4)\n"
            "  \"swtxs\": xxxxx,           (numeric) The number of segwit transactions\n"
            "  \"time\": xxxxx,            (numeric) The block time\n"
            "  \"total_out\": xxxxx,       (numeric) Total amount in all outputs (excluding coinbase and thus reward [ie subsidy + totalfee])\n"
            "  \"total_size\": xxxxx,      (numeric) Total size of all non-coinbase transactions\n"
            "  \"total_weight\": xxxxx,    (numeric) Total weight of all non-coinbase transactions divided by segwit scale factor (4)\n"
            "  \"totalfee\": xxxxx,        (numeric) The fee total\n"
            "  \"txs\": xxxxx,             (numeric) The number of transactions (excluding coinbase)\n"
            "  \"utxo_increase\": xxxxx,   (numeric) The increase/decrease in the number of unspent outputs\n"
            "  \"utxo_size_inc\": xxxxx,   (numeric) The increase/decrease in size for the utxo index (not discounting op_return and similar)\n"
            "}\n"
                },
                RPCExamples{
                    HelpExampleCli("getblockstats", "1000 '[\"minfeerate\",\"avgfeerate\"]'")
            + HelpExampleRpc("getblockstats", "1000 '[\"minfeerate\",\"avgfeerate\"]'")
                },
<<<<<<< HEAD
    };
    if (request.fHelp || !help.IsValidNumArgs(request.params.size())) {
        throw std::runtime_error(help.ToString());
    }
=======
    }.Check(request);
>>>>>>> 451880b9

    LOCK(cs_main);

    CBlockIndex* pindex;
    if (request.params[0].isNum()) {
        const int height = request.params[0].get_int();
        const int current_tip = ::ChainActive().Height();
        if (height < 0) {
            throw JSONRPCError(RPC_INVALID_PARAMETER, strprintf("Target block height %d is negative", height));
        }
        if (height > current_tip) {
            throw JSONRPCError(RPC_INVALID_PARAMETER, strprintf("Target block height %d after current tip %d", height, current_tip));
        }

        pindex = ::ChainActive()[height];
    } else {
        const uint256 hash(ParseHashV(request.params[0], "hash_or_height"));
        pindex = LookupBlockIndex(hash);
        if (!pindex) {
            throw JSONRPCError(RPC_INVALID_ADDRESS_OR_KEY, "Block not found");
        }
        if (!::ChainActive().Contains(pindex)) {
            throw JSONRPCError(RPC_INVALID_PARAMETER, strprintf("Block is not in chain %s", Params().NetworkIDString()));
        }
    }

    assert(pindex != nullptr);

    std::set<std::string> stats;
    if (!request.params[1].isNull()) {
        const UniValue stats_univalue = request.params[1].get_array();
        for (unsigned int i = 0; i < stats_univalue.size(); i++) {
            const std::string stat = stats_univalue[i].get_str();
            stats.insert(stat);
        }
    }

    const CBlock block = GetBlockChecked(pindex);
    const CBlockUndo blockUndo = GetUndoChecked(pindex);

    const bool do_all = stats.size() == 0; // Calculate everything if nothing selected (default)
    const bool do_mediantxsize = do_all || stats.count("mediantxsize") != 0;
    const bool do_medianfee = do_all || stats.count("medianfee") != 0;
    const bool do_feerate_percentiles = do_all || stats.count("feerate_percentiles") != 0;
    const bool loop_inputs = do_all || do_medianfee || do_feerate_percentiles ||
        SetHasKeys(stats, "utxo_size_inc", "totalfee", "avgfee", "avgfeerate", "minfee", "maxfee", "minfeerate", "maxfeerate");
    const bool loop_outputs = do_all || loop_inputs || stats.count("total_out");
    const bool do_calculate_size = do_mediantxsize ||
        SetHasKeys(stats, "total_size", "avgtxsize", "mintxsize", "maxtxsize", "swtotal_size");
    const bool do_calculate_weight = do_all || SetHasKeys(stats, "total_weight", "avgfeerate", "swtotal_weight", "avgfeerate", "feerate_percentiles", "minfeerate", "maxfeerate");
    const bool do_calculate_sw = do_all || SetHasKeys(stats, "swtxs", "swtotal_size", "swtotal_weight");

    CAmount maxfee = 0;
    CAmount maxfeerate = 0;
    CAmount minfee = MAX_MONEY;
    CAmount minfeerate = MAX_MONEY;
    CAmount total_out = 0;
    CAmount totalfee = 0;
    int64_t inputs = 0;
    int64_t maxtxsize = 0;
    int64_t mintxsize = dgpMaxBlockSerSize;
    int64_t outputs = 0;
    int64_t swtotal_size = 0;
    int64_t swtotal_weight = 0;
    int64_t swtxs = 0;
    int64_t total_size = 0;
    int64_t total_weight = 0;
    int64_t utxo_size_inc = 0;
    std::vector<CAmount> fee_array;
    std::vector<std::pair<CAmount, int64_t>> feerate_array;
    std::vector<int64_t> txsize_array;

    for (size_t i = 0; i < block.vtx.size(); ++i) {
        const auto& tx = block.vtx.at(i);
        outputs += tx->vout.size();

        CAmount tx_total_out = 0;
        if (loop_outputs) {
            for (const CTxOut& out : tx->vout) {
                tx_total_out += out.nValue;
                utxo_size_inc += GetSerializeSize(out, PROTOCOL_VERSION) + PER_UTXO_OVERHEAD;
            }
        }

        if (tx->IsCoinBase() || tx->IsCoinStake()) {
            continue;
        }

        inputs += tx->vin.size(); // Don't count coinbase's fake input
        total_out += tx_total_out; // Don't count coinbase reward

        int64_t tx_size = 0;
        if (do_calculate_size) {

            tx_size = tx->GetTotalSize();
            if (do_mediantxsize) {
                txsize_array.push_back(tx_size);
            }
            maxtxsize = std::max(maxtxsize, tx_size);
            mintxsize = std::min(mintxsize, tx_size);
            total_size += tx_size;
        }

        int64_t weight = 0;
        if (do_calculate_weight) {
            weight = GetTransactionWeight(*tx);
            total_weight += weight;
        }

        if (do_calculate_sw && tx->HasWitness()) {
            ++swtxs;
            swtotal_size += tx_size;
            swtotal_weight += weight;
        }

        if (loop_inputs) {
            CAmount tx_total_in = 0;
            const auto& txundo = blockUndo.vtxundo.at(i - 1);
            for (const Coin& coin: txundo.vprevout) {
                const CTxOut& prevoutput = coin.out;

                tx_total_in += prevoutput.nValue;
                utxo_size_inc -= GetSerializeSize(prevoutput, PROTOCOL_VERSION) + PER_UTXO_OVERHEAD;
            }

            CAmount txfee = tx_total_in - tx_total_out;
            assert(MoneyRange(txfee));
            if (do_medianfee) {
                fee_array.push_back(txfee);
            }
            maxfee = std::max(maxfee, txfee);
            minfee = std::min(minfee, txfee);
            totalfee += txfee;

            // New feerate uses satoshis per virtual byte instead of per serialized byte
            CAmount feerate = weight ? (txfee * WITNESS_SCALE_FACTOR) / weight : 0;
            if (do_feerate_percentiles) {
                feerate_array.emplace_back(std::make_pair(feerate, weight));
            }
            maxfeerate = std::max(maxfeerate, feerate);
            minfeerate = std::min(minfeerate, feerate);
        }
    }

    CAmount feerate_percentiles[NUM_GETBLOCKSTATS_PERCENTILES] = { 0 };
    CalculatePercentilesByWeight(feerate_percentiles, feerate_array, total_weight);

    UniValue feerates_res(UniValue::VARR);
    for (int64_t i = 0; i < NUM_GETBLOCKSTATS_PERCENTILES; i++) {
        feerates_res.push_back(feerate_percentiles[i]);
    }

    UniValue ret_all(UniValue::VOBJ);
    ret_all.pushKV("avgfee", (block.vtx.size() > 1) ? totalfee / (block.vtx.size() - 1) : 0);
    ret_all.pushKV("avgfeerate", total_weight ? (totalfee * WITNESS_SCALE_FACTOR) / total_weight : 0); // Unit: sat/vbyte
    ret_all.pushKV("avgtxsize", (block.vtx.size() > 1) ? total_size / (block.vtx.size() - 1) : 0);
    ret_all.pushKV("blockhash", pindex->GetBlockHash().GetHex());
    ret_all.pushKV("feerate_percentiles", feerates_res);
    ret_all.pushKV("height", (int64_t)pindex->nHeight);
    ret_all.pushKV("ins", inputs);
    ret_all.pushKV("maxfee", maxfee);
    ret_all.pushKV("maxfeerate", maxfeerate);
    ret_all.pushKV("maxtxsize", maxtxsize);
    ret_all.pushKV("medianfee", CalculateTruncatedMedian(fee_array));
    ret_all.pushKV("mediantime", pindex->GetMedianTimePast());
    ret_all.pushKV("mediantxsize", CalculateTruncatedMedian(txsize_array));
    ret_all.pushKV("minfee", (minfee == MAX_MONEY) ? 0 : minfee);
    ret_all.pushKV("minfeerate", (minfeerate == MAX_MONEY) ? 0 : minfeerate);
    ret_all.pushKV("mintxsize", mintxsize == dgpMaxBlockSerSize ? 0 : mintxsize);
    ret_all.pushKV("outs", outputs);
    ret_all.pushKV("subsidy", GetBlockSubsidy(pindex->nHeight, Params().GetConsensus()));
    ret_all.pushKV("swtotal_size", swtotal_size);
    ret_all.pushKV("swtotal_weight", swtotal_weight);
    ret_all.pushKV("swtxs", swtxs);
    ret_all.pushKV("time", pindex->GetBlockTime());
    ret_all.pushKV("total_out", total_out);
    ret_all.pushKV("total_size", total_size);
    ret_all.pushKV("total_weight", total_weight);
    ret_all.pushKV("totalfee", totalfee);
    ret_all.pushKV("txs", (int64_t)block.vtx.size());
    ret_all.pushKV("utxo_increase", outputs - inputs);
    ret_all.pushKV("utxo_size_inc", utxo_size_inc);

    if (do_all) {
        return ret_all;
    }

    UniValue ret(UniValue::VOBJ);
    for (const std::string& stat : stats) {
        const UniValue& value = ret_all[stat];
        if (value.isNull()) {
            throw JSONRPCError(RPC_INVALID_PARAMETER, strprintf("Invalid selected statistic %s", stat));
        }
        ret.pushKV(stat, value);
    }
    return ret;
}

static UniValue savemempool(const JSONRPCRequest& request)
{
            RPCHelpMan{"savemempool",
                "\nDumps the mempool to disk. It will fail until the previous dump is fully loaded.\n",
                {},
                RPCResults{},
                RPCExamples{
                    HelpExampleCli("savemempool", "")
            + HelpExampleRpc("savemempool", "")
                },
            }.Check(request);

    if (!::mempool.IsLoaded()) {
        throw JSONRPCError(RPC_MISC_ERROR, "The mempool was not loaded yet");
    }

    if (!DumpMempool(::mempool)) {
        throw JSONRPCError(RPC_MISC_ERROR, "Unable to dump mempool to disk");
    }

    return NullUniValue;
}

//! Search for a given set of pubkey scripts
bool FindScriptPubKey(std::atomic<int>& scan_progress, const std::atomic<bool>& should_abort, int64_t& count, CCoinsViewCursor* cursor, const std::set<CScript>& needles, std::map<COutPoint, Coin>& out_results) {
    scan_progress = 0;
    count = 0;
    while (cursor->Valid()) {
        COutPoint key;
        Coin coin;
        if (!cursor->GetKey(key) || !cursor->GetValue(coin)) return false;
        if (++count % 8192 == 0) {
            boost::this_thread::interruption_point();
            if (should_abort) {
                // allow to abort the scan via the abort reference
                return false;
            }
        }
        if (count % 256 == 0) {
            // update progress reference every 256 item
            uint32_t high = 0x100 * *key.hash.begin() + *(key.hash.begin() + 1);
            scan_progress = (int)(high * 100.0 / 65536.0 + 0.5);
        }
        if (needles.count(coin.out.scriptPubKey)) {
            out_results.emplace(key, coin);
        }
        cursor->Next();
    }
    scan_progress = 100;
    return true;
}

/** RAII object to prevent concurrency issue when scanning the txout set */
static std::mutex g_utxosetscan;
static std::atomic<int> g_scan_progress;
static std::atomic<bool> g_scan_in_progress;
static std::atomic<bool> g_should_abort_scan;
class CoinsViewScanReserver
{
private:
    bool m_could_reserve;
public:
    explicit CoinsViewScanReserver() : m_could_reserve(false) {}

    bool reserve() {
        assert (!m_could_reserve);
        std::lock_guard<std::mutex> lock(g_utxosetscan);
        if (g_scan_in_progress) {
            return false;
        }
        g_scan_in_progress = true;
        m_could_reserve = true;
        return true;
    }

    ~CoinsViewScanReserver() {
        if (m_could_reserve) {
            std::lock_guard<std::mutex> lock(g_utxosetscan);
            g_scan_in_progress = false;
        }
    }
};

UniValue scantxoutset(const JSONRPCRequest& request)
{
            RPCHelpMan{"scantxoutset",
                "\nEXPERIMENTAL warning: this call may be removed or changed in future releases.\n"
                "\nScans the unspent transaction output set for entries that match certain output descriptors.\n"
                "Examples of output descriptors are:\n"
                "    addr(<address>)                      Outputs whose scriptPubKey corresponds to the specified address (does not include P2PK)\n"
                "    raw(<hex script>)                    Outputs whose scriptPubKey equals the specified hex scripts\n"
                "    combo(<pubkey>)                      P2PK, P2PKH, P2WPKH, and P2SH-P2WPKH outputs for the given pubkey\n"
                "    pkh(<pubkey>)                        P2PKH outputs for the given pubkey\n"
                "    sh(multi(<n>,<pubkey>,<pubkey>,...)) P2SH-multisig outputs for the given threshold and pubkeys\n"
                "\nIn the above, <pubkey> either refers to a fixed public key in hexadecimal notation, or to an xpub/xprv optionally followed by one\n"
                "or more path elements separated by \"/\", and optionally ending in \"/*\" (unhardened), or \"/*'\" or \"/*h\" (hardened) to specify all\n"
                "unhardened or hardened child keys.\n"
                "In the latter case, a range needs to be specified by below if different from 1000.\n"
                "For more information on output descriptors, see the documentation in the doc/descriptors.md file.\n",
                {
                    {"action", RPCArg::Type::STR, RPCArg::Optional::NO, "The action to execute\n"
            "                                      \"start\" for starting a scan\n"
            "                                      \"abort\" for aborting the current scan (returns true when abort was successful)\n"
            "                                      \"status\" for progress report (in %) of the current scan"},
                    {"scanobjects", RPCArg::Type::ARR, RPCArg::Optional::OMITTED, "Array of scan objects. Required for \"start\" action\n"
            "                                  Every scan object is either a string descriptor or an object:",
                        {
                            {"descriptor", RPCArg::Type::STR, RPCArg::Optional::OMITTED, "An output descriptor"},
                            {"", RPCArg::Type::OBJ, RPCArg::Optional::OMITTED, "An object with output descriptor and metadata",
                                {
                                    {"desc", RPCArg::Type::STR, RPCArg::Optional::NO, "An output descriptor"},
                                    {"range", RPCArg::Type::RANGE, /* default */ "1000", "The range of HD chain indexes to explore (either end or [begin,end])"},
                                },
                            },
                        },
                        "[scanobjects,...]"},
                },
                RPCResult{
            "{\n"
            "  \"success\": true|false,         (boolean) Whether the scan was completed\n"
            "  \"txouts\": n,                   (numeric) The number of unspent transaction outputs scanned\n"
            "  \"height\": n,                   (numeric) The current block height (index)\n"
            "  \"bestblock\": \"hex\",            (string) The hash of the block at the tip of the chain\n"
            "  \"unspents\": [\n"
            "   {\n"
            "    \"txid\": \"hash\",              (string) The transaction id\n"
            "    \"vout\": n,                   (numeric) The vout value\n"
            "    \"scriptPubKey\": \"script\",    (string) The script key\n"
            "    \"desc\": \"descriptor\",        (string) A specialized descriptor for the matched scriptPubKey\n"
            "    \"amount\": x.xxx,             (numeric) The total amount in " + CURRENCY_UNIT + " of the unspent output\n"
            "    \"height\": n,                 (numeric) Height of the unspent transaction output\n"
            "   }\n"
            "   ,...],\n"
            "  \"total_amount\": x.xxx,          (numeric) The total amount of all found unspent outputs in " + CURRENCY_UNIT + "\n"
            "]\n"
                },
                RPCExamples{""},
            }.Check(request);

    RPCTypeCheck(request.params, {UniValue::VSTR, UniValue::VARR});

    UniValue result(UniValue::VOBJ);
    if (request.params[0].get_str() == "status") {
        CoinsViewScanReserver reserver;
        if (reserver.reserve()) {
            // no scan in progress
            return NullUniValue;
        }
        result.pushKV("progress", g_scan_progress);
        return result;
    } else if (request.params[0].get_str() == "abort") {
        CoinsViewScanReserver reserver;
        if (reserver.reserve()) {
            // reserve was possible which means no scan was running
            return false;
        }
        // set the abort flag
        g_should_abort_scan = true;
        return true;
    } else if (request.params[0].get_str() == "start") {
        CoinsViewScanReserver reserver;
        if (!reserver.reserve()) {
            throw JSONRPCError(RPC_INVALID_PARAMETER, "Scan already in progress, use action \"abort\" or \"status\"");
        }

        if (request.params.size() < 2) {
            throw JSONRPCError(RPC_MISC_ERROR, "scanobjects argument is required for the start action");
        }

        std::set<CScript> needles;
        std::map<CScript, std::string> descriptors;
        CAmount total_in = 0;

        // loop through the scan objects
        for (const UniValue& scanobject : request.params[1].get_array().getValues()) {
<<<<<<< HEAD
            std::string desc_str;
            std::pair<int64_t, int64_t> range = {0, 1000};
            if (scanobject.isStr()) {
                desc_str = scanobject.get_str();
            } else if (scanobject.isObject()) {
                UniValue desc_uni = find_value(scanobject, "desc");
                if (desc_uni.isNull()) throw JSONRPCError(RPC_INVALID_PARAMETER, "Descriptor needs to be provided in scan object");
                desc_str = desc_uni.get_str();
                UniValue range_uni = find_value(scanobject, "range");
                if (!range_uni.isNull()) {
                    range = ParseRange(range_uni);
                    if (range.first < 0 || (range.second >> 31) != 0 || range.second >= range.first + 1000000) throw JSONRPCError(RPC_INVALID_PARAMETER, "range out of range");
                }
            } else {
                throw JSONRPCError(RPC_INVALID_PARAMETER, "Scan object needs to be either a string or an object");
            }

            FlatSigningProvider provider;
            auto desc = Parse(desc_str, provider);
            if (!desc) {
                throw JSONRPCError(RPC_INVALID_ADDRESS_OR_KEY, strprintf("Invalid descriptor '%s'", desc_str));
            }
            if (!desc->IsRange()) {
                range.first = 0;
                range.second = 0;
            }
            for (int i = range.first; i <= range.second; ++i) {
                std::vector<CScript> scripts;
                if (!desc->Expand(i, provider, scripts, provider)) {
                    throw JSONRPCError(RPC_INVALID_ADDRESS_OR_KEY, strprintf("Cannot derive script without private keys: '%s'", desc_str));
                }
                for (const auto& script : scripts) {
                    std::string inferred = InferDescriptor(script, provider)->ToString();
                    needles.emplace(script);
                    descriptors.emplace(std::move(script), std::move(inferred));
                }
=======
            FlatSigningProvider provider;
            auto scripts = EvalDescriptorStringOrObject(scanobject, provider);
            for (const auto& script : scripts) {
                std::string inferred = InferDescriptor(script, provider)->ToString();
                needles.emplace(script);
                descriptors.emplace(std::move(script), std::move(inferred));
>>>>>>> 451880b9
            }
        }

        // Scan the unspent transaction output set for inputs
        UniValue unspents(UniValue::VARR);
        std::vector<CTxOut> input_txos;
        std::map<COutPoint, Coin> coins;
        g_should_abort_scan = false;
        g_scan_progress = 0;
        int64_t count = 0;
        std::unique_ptr<CCoinsViewCursor> pcursor;
        CBlockIndex* tip;
        {
            LOCK(cs_main);
            ::ChainstateActive().ForceFlushStateToDisk();
            pcursor = std::unique_ptr<CCoinsViewCursor>(::ChainstateActive().CoinsDB().Cursor());
            assert(pcursor);
            tip = ::ChainActive().Tip();
            assert(tip);
        }
        bool res = FindScriptPubKey(g_scan_progress, g_should_abort_scan, count, pcursor.get(), needles, coins);
        result.pushKV("success", res);
        result.pushKV("txouts", count);
        result.pushKV("height", tip->nHeight);
        result.pushKV("bestblock", tip->GetBlockHash().GetHex());

        for (const auto& it : coins) {
            const COutPoint& outpoint = it.first;
            const Coin& coin = it.second;
            const CTxOut& txo = coin.out;
            input_txos.push_back(txo);
            total_in += txo.nValue;

            UniValue unspent(UniValue::VOBJ);
            unspent.pushKV("txid", outpoint.hash.GetHex());
            unspent.pushKV("vout", (int32_t)outpoint.n);
            unspent.pushKV("scriptPubKey", HexStr(txo.scriptPubKey.begin(), txo.scriptPubKey.end()));
            unspent.pushKV("desc", descriptors[txo.scriptPubKey]);
            unspent.pushKV("amount", ValueFromAmount(txo.nValue));
            unspent.pushKV("height", (int32_t)coin.nHeight);

            unspents.push_back(unspent);
        }
        result.pushKV("unspents", unspents);
        result.pushKV("total_amount", ValueFromAmount(total_in));
    } else {
        throw JSONRPCError(RPC_INVALID_PARAMETER, "Invalid command");
    }
    return result;
}

static UniValue getblockfilter(const JSONRPCRequest& request)
{
            RPCHelpMan{"getblockfilter",
                "\nRetrieve a BIP 157 content filter for a particular block.\n",
                {
                    {"blockhash", RPCArg::Type::STR_HEX, RPCArg::Optional::NO, "The hash of the block"},
                    {"filtertype", RPCArg::Type::STR, /*default*/ "basic", "The type name of the filter"},
                },
                RPCResult{
                    "{\n"
                    "  \"filter\" : (string) the hex-encoded filter data\n"
                    "  \"header\" : (string) the hex-encoded filter header\n"
                    "}\n"
                },
                RPCExamples{
                    HelpExampleCli("getblockfilter", "\"00000000c937983704a73af28acdec37b049d214adbda81d7e2a3dd146f6ed09\" \"basic\"")
                }
            }.Check(request);

    uint256 block_hash = ParseHashV(request.params[0], "blockhash");
    std::string filtertype_name = "basic";
    if (!request.params[1].isNull()) {
        filtertype_name = request.params[1].get_str();
    }

    BlockFilterType filtertype;
    if (!BlockFilterTypeByName(filtertype_name, filtertype)) {
        throw JSONRPCError(RPC_INVALID_ADDRESS_OR_KEY, "Unknown filtertype");
    }

    BlockFilterIndex* index = GetBlockFilterIndex(filtertype);
    if (!index) {
        throw JSONRPCError(RPC_MISC_ERROR, "Index is not enabled for filtertype " + filtertype_name);
    }

    const CBlockIndex* block_index;
    bool block_was_connected;
    {
        LOCK(cs_main);
        block_index = LookupBlockIndex(block_hash);
        if (!block_index) {
            throw JSONRPCError(RPC_INVALID_ADDRESS_OR_KEY, "Block not found");
        }
        block_was_connected = block_index->IsValid(BLOCK_VALID_SCRIPTS);
    }

    bool index_ready = index->BlockUntilSyncedToCurrentChain();

    BlockFilter filter;
    uint256 filter_header;
    if (!index->LookupFilter(block_index, filter) ||
        !index->LookupFilterHeader(block_index, filter_header)) {
        int err_code;
        std::string errmsg = "Filter not found.";

        if (!block_was_connected) {
            err_code = RPC_INVALID_ADDRESS_OR_KEY;
            errmsg += " Block was not connected to active chain.";
        } else if (!index_ready) {
            err_code = RPC_MISC_ERROR;
            errmsg += " Block filters are still in the process of being indexed.";
        } else {
            err_code = RPC_INTERNAL_ERROR;
            errmsg += " This error is unexpected and indicates index corruption.";
        }

        throw JSONRPCError(err_code, errmsg);
    }

    UniValue ret(UniValue::VOBJ);
    ret.pushKV("filter", HexStr(filter.GetEncodedFilter()));
    ret.pushKV("header", filter_header.GetHex());
    return ret;
}

// clang-format off
static const CRPCCommand commands[] =
{ //  category              name                      actor (function)         argNames
  //  --------------------- ------------------------  -----------------------  ----------
    { "blockchain",         "getblockchaininfo",      &getblockchaininfo,      {} },
    { "blockchain",         "getchaintxstats",        &getchaintxstats,        {"nblocks", "blockhash"} },
    { "blockchain",         "getblockstats",          &getblockstats,          {"hash_or_height", "stats"} },
    { "blockchain",         "getbestblockhash",       &getbestblockhash,       {} },
    { "blockchain",         "getblockcount",          &getblockcount,          {} },
    { "blockchain",         "getblock",               &getblock,               {"blockhash","verbosity|verbose"} },
    { "blockchain",         "getblockhash",           &getblockhash,           {"height"} },
    { "blockchain",         "getblockheader",         &getblockheader,         {"blockhash","verbose"} },
    { "blockchain",         "getchaintips",           &getchaintips,           {} },
    { "blockchain",         "getdifficulty",          &getdifficulty,          {} },
    { "blockchain",         "getmempoolancestors",    &getmempoolancestors,    {"txid","verbose"} },
    { "blockchain",         "getmempooldescendants",  &getmempooldescendants,  {"txid","verbose"} },
    { "blockchain",         "getmempoolentry",        &getmempoolentry,        {"txid"} },
    { "blockchain",         "getmempoolinfo",         &getmempoolinfo,         {} },
    { "blockchain",         "getrawmempool",          &getrawmempool,          {"verbose"} },
    { "blockchain",         "gettxout",               &gettxout,               {"txid","n","include_mempool"} },
    { "blockchain",         "gettxoutsetinfo",        &gettxoutsetinfo,        {} },
    { "blockchain",         "pruneblockchain",        &pruneblockchain,        {"height"} },
    { "blockchain",         "savemempool",            &savemempool,            {} },
    { "blockchain",         "verifychain",            &verifychain,            {"checklevel","nblocks"} },
    { "blockchain",         "getaccountinfo",         &getaccountinfo,         {"contract_address"} },
    { "blockchain",         "getstorage",             &getstorage,             {"address, index, blockNum"} },
<<<<<<< HEAD
=======

>>>>>>> 451880b9
    { "blockchain",         "preciousblock",          &preciousblock,          {"blockhash"} },
    { "blockchain",         "scantxoutset",           &scantxoutset,           {"action", "scanobjects"} },
    { "blockchain",         "getblockfilter",         &getblockfilter,         {"blockhash", "filtertype"} },

    { "blockchain",         "callcontract",           &callcontract,           {"address","data", "senderAddress", "gasLimit"} },
    /* Not shown in help */
    { "hidden",             "invalidateblock",        &invalidateblock,        {"blockhash"} },
    { "hidden",             "reconsiderblock",        &reconsiderblock,        {"blockhash"} },
    { "hidden",             "waitfornewblock",        &waitfornewblock,        {"timeout"} },
    { "hidden",             "waitforblock",           &waitforblock,           {"blockhash","timeout"} },
    { "hidden",             "waitforblockheight",     &waitforblockheight,     {"height","timeout"} },
    { "hidden",             "syncwithvalidationinterfacequeue", &syncwithvalidationinterfacequeue, {} },
    { "blockchain",         "listcontracts",          &listcontracts,          {"start", "maxDisplay"} },
    { "blockchain",         "gettransactionreceipt",  &gettransactionreceipt,  {"hash"} },
    { "blockchain",         "searchlogs",             &searchlogs,             {"fromBlock", "toBlock", "address", "topics"} },

    { "blockchain",         "waitforlogs",            &waitforlogs,            {"fromBlock", "nblocks", "address", "topics"} },
};
// clang-format on

void RegisterBlockchainRPCCommands(CRPCTable &t)
{
    for (unsigned int vcidx = 0; vcidx < ARRAYLEN(commands); vcidx++)
        t.appendCommand(commands[vcidx].name, &commands[vcidx]);
}<|MERGE_RESOLUTION|>--- conflicted
+++ resolved
@@ -51,10 +51,6 @@
 #include <condition_variable>
 #include <memory>
 #include <mutex>
-<<<<<<< HEAD
-#include <condition_variable>
-=======
->>>>>>> 451880b9
 
 /* Calculate the difficulty for a given block index.
  */
@@ -88,11 +84,7 @@
     int nPoWInterval = 72;
     int64_t nTargetSpacingWorkMin = 30, nTargetSpacingWork = 30;
 
-<<<<<<< HEAD
-    CBlockIndex* pindexGenesisBlock = chainActive.Genesis();
-=======
     CBlockIndex* pindexGenesisBlock = ::ChainActive().Genesis();
->>>>>>> 451880b9
     CBlockIndex* pindex = pindexGenesisBlock;
     CBlockIndex* pindexPrevWork = pindexGenesisBlock;
 
@@ -109,11 +101,7 @@
         pindex = pindex->pnext;
     }
 
-<<<<<<< HEAD
-    return GetDifficulty(chainActive.Tip()) * 4294.967296 / nTargetSpacingWork;
-=======
     return GetDifficulty(::ChainActive().Tip()) * 4294.967296 / nTargetSpacingWork;
->>>>>>> 451880b9
 }
 
 double GetPoSKernelPS()
@@ -263,7 +251,6 @@
     if (block.IsProofOfStake())
         result.pushKV("signature", HexStr(block.vchBlockSig.begin(), block.vchBlockSig.end()));	
 
-<<<<<<< HEAD
     return result;
 }
 
@@ -285,29 +272,6 @@
     return result;
 }
 
-=======
-    return result;
-}
-
-//////////////////////////////////////////////////////////////////////////// // qtum
-UniValue executionResultToJSON(const dev::eth::ExecutionResult& exRes)
-{
-    UniValue result(UniValue::VOBJ);
-    result.pushKV("gasUsed", CAmount(exRes.gasUsed));
-    std::stringstream ss;
-    ss << exRes.excepted;
-    result.pushKV("excepted", ss.str());
-    result.pushKV("newAddress", exRes.newAddress.hex());
-    result.pushKV("output", HexStr(exRes.output));
-    result.pushKV("codeDeposit", static_cast<int32_t>(exRes.codeDeposit));
-    result.pushKV("gasRefunded", CAmount(exRes.gasRefunded));
-    result.pushKV("depositSize", static_cast<int32_t>(exRes.depositSize));
-    result.pushKV("gasForDeposit", CAmount(exRes.gasForDeposit));
-    result.pushKV("exceptedMessage", exceptedMessage(exRes.excepted, exRes.output));
-    return result;
-}
-
->>>>>>> 451880b9
 UniValue transactionReceiptToJSON(const dev::eth::TransactionReceipt& txRec)
 {
     UniValue result(UniValue::VOBJ);
@@ -891,11 +855,6 @@
 
 static UniValue getaccountinfo(const JSONRPCRequest& request)
 {
-<<<<<<< HEAD
-    if (request.fHelp || request.params.size() < 1)
-        throw std::runtime_error(
-=======
->>>>>>> 451880b9
             RPCHelpMan{"getaccountinfo",
                 "\nGet contract details including balance, storage data and code.\n",
                 {
@@ -913,11 +872,7 @@
                     HelpExampleCli("getaccountinfo", "eb23c0b3e6042821da281a2e2364feb22dd543e3")
             + HelpExampleRpc("getaccountinfo", "eb23c0b3e6042821da281a2e2364feb22dd543e3")
                 },
-<<<<<<< HEAD
-            }.ToString());
-=======
             }.Check(request);
->>>>>>> 451880b9
 
     LOCK(cs_main);
 
@@ -962,11 +917,6 @@
 
 static UniValue getstorage(const JSONRPCRequest& request)
 {
-<<<<<<< HEAD
-    if (request.fHelp || request.params.size() < 1)
-        throw std::runtime_error(
-=======
->>>>>>> 451880b9
             RPCHelpMan{"getstorage",
                 "\nGet contract storage data.\n",
                 {
@@ -981,11 +931,7 @@
                     HelpExampleCli("getstorage", "eb23c0b3e6042821da281a2e2364feb22dd543e3")
             + HelpExampleRpc("getstorage", "eb23c0b3e6042821da281a2e2364feb22dd543e3")
                 },
-<<<<<<< HEAD
-            }.ToString());
-=======
             }.Check(request);
->>>>>>> 451880b9
 
     LOCK(cs_main);
 
@@ -999,19 +945,11 @@
         if (request.params[1].isNum())
         {
             auto blockNum = request.params[1].get_int();
-<<<<<<< HEAD
-            if((blockNum < 0 && blockNum != -1) || blockNum > chainActive.Height())
-                throw JSONRPCError(RPC_INVALID_PARAMS, "Incorrect block number");
-
-            if(blockNum != -1)
-                ts.SetRoot(uintToh256(chainActive[blockNum]->hashStateRoot), uintToh256(chainActive[blockNum]->hashUTXORoot));
-=======
             if((blockNum < 0 && blockNum != -1) || blockNum > ::ChainActive().Height())
                 throw JSONRPCError(RPC_INVALID_PARAMS, "Incorrect block number");
 
             if(blockNum != -1)
                 ts.SetRoot(uintToh256(::ChainActive()[blockNum]->hashStateRoot), uintToh256(::ChainActive()[blockNum]->hashUTXORoot));
->>>>>>> 451880b9
                 
         } else {
             throw JSONRPCError(RPC_INVALID_PARAMS, "Incorrect block number");
@@ -1248,10 +1186,7 @@
 
 ////////////////////////////////////////////////////////////////////// // qtum
 UniValue callcontract(const JSONRPCRequest& request)
-<<<<<<< HEAD
-{
-    if (request.fHelp || request.params.size() < 2 || request.params.size() > 4)
-        throw std::runtime_error(
+{
             RPCHelpMan{"callcontract",
                 "\nCall contract methods offline.\n",
                 {
@@ -1294,7 +1229,7 @@
                     HelpExampleCli("callcontract", "eb23c0b3e6042821da281a2e2364feb22dd543e3 06fdde03")
             + HelpExampleRpc("callcontract", "eb23c0b3e6042821da281a2e2364feb22dd543e3 06fdde03")
                 },
-            }.ToString());
+            }.Check(request);
  
     LOCK(cs_main);
     
@@ -1315,7 +1250,7 @@
     if(request.params.size() >= 3){
         CTxDestination qtumSenderAddress = DecodeDestination(request.params[2].get_str());
         if (IsValidDestination(qtumSenderAddress)) {
-            const CKeyID *keyid = boost::get<CKeyID>(&qtumSenderAddress);
+            const PKHash *keyid = boost::get<PKHash>(&qtumSenderAddress);
             senderAddress = dev::Address(HexStr(valtype(keyid->begin(),keyid->end())));
         }else{
             senderAddress = dev::Address(request.params[2].get_str());
@@ -1540,13 +1475,11 @@
     // this is a long poll function. force cast to non const pointer
     JSONRPCRequest& request = (JSONRPCRequest&) request_;
 
-    if (request.fHelp) {
-        throw std::runtime_error(
             RPCHelpMan{"waitforlogs",
                 "requires -logevents to be enabled\n"
                 "\nWaits for a new logs and return matching log entries. When the call returns, it also specifies the next block number to start waiting for new logs.\n"
                 "By calling waitforlogs repeatedly using the returned `nextBlock` number, a client can receive a stream of up-to-date log entires.\n"
-                "\nThis call is different from the similarly named `waitforlogs`. This call returns individual matching log entries, `searchlogs` returns a transaction receipt if one of the log entries of that transaction matches the filter conditions.\n",
+                "\nThis call is different from the similarly named `searchlogs`. This call returns individual matching log entries, `searchlogs` returns a transaction receipt if one of the log entries of that transaction matches the filter conditions.\n",
                 {
                     {"fromBlock", RPCArg::Type::NUM, /* default */ "null", "The block number to start looking for logs."},
                     {"toBlock", RPCArg::Type::NUM, /* default */ "null", "The block number to stop looking for logs. If null, will wait indefinitely into the future."},
@@ -1574,8 +1507,7 @@
             + HelpExampleRpc("waitforlogs", "null null '{ \"addresses\": [ \"12ae42729af478ca92c8c66773a3e32115717be4\" ], \"topics\": [ \"b436c2bf863ccd7b8f63171201efd4792066b4ce8e543dde9c3e9e9ab98e216c\"] }'")
 
                 },
-            }.ToString());
-    }
+            }.Check(request);
 
     if (!fLogEvents)
         throw JSONRPCError(RPC_INTERNAL_ERROR, "Events indexing disabled");
@@ -1745,8 +1677,6 @@
 
 UniValue searchlogs(const JSONRPCRequest& request)
 {
-    if (request.fHelp || request.params.size() < 2)
-        throw std::runtime_error(
             RPCHelpMan{"searchlogs",
                 "\nSearch logs, requires -logevents to be enabled.\n",
                 {
@@ -1783,10 +1713,10 @@
             "]\n"
                 },
                 RPCExamples{
-                    HelpExampleCli("searchlogs", "0 100 '{\"addresses\": [\"12ae42729af478ca92c8c66773a3e32115717be4\"]}' '{\"topics\": [\"null\",\"b436c2bf863ccd7b8f63171201efd4792066b4ce8e543dde9c3e9e9ab98e216c\"]}'")
-            + HelpExampleRpc("searchlogs", "0 100 '{\"addresses\": [\"12ae42729af478ca92c8c66773a3e32115717be4\"]} {\"topics\": [\"null\",\"b436c2bf863ccd7b8f63171201efd4792066b4ce8e543dde9c3e9e9ab98e216c\"]}'")
-                },
-            }.ToString());
+                    HelpExampleCli("searchlogs", "0 100 '{\"addresses\": [\"12ae42729af478ca92c8c66773a3e32115717be4\"]}' '{\"topics\": [null,\"b436c2bf863ccd7b8f63171201efd4792066b4ce8e543dde9c3e9e9ab98e216c\"]}'")
+            + HelpExampleRpc("searchlogs", "0 100 '{\"addresses\": [\"12ae42729af478ca92c8c66773a3e32115717be4\"]} {\"topics\": [null,\"b436c2bf863ccd7b8f63171201efd4792066b4ce8e543dde9c3e9e9ab98e216c\"]}'")
+                },
+            }.Check(request);
 
     if(!fLogEvents)
         throw JSONRPCError(RPC_INTERNAL_ERROR, "Events indexing disabled");
@@ -1867,8 +1797,6 @@
 
 UniValue gettransactionreceipt(const JSONRPCRequest& request)
 {
-    if (request.fHelp || request.params.size() < 1)
-        throw std::runtime_error(
             RPCHelpMan{"gettransactionreceipt",
                 "\nGet the transaction receipt.\n",
                 {
@@ -1904,765 +1832,6 @@
                     HelpExampleCli("gettransactionreceipt", "3b04bc73afbbcf02cfef2ca1127b60fb0baf5f8946a42df67f1659671a2ec53c")
             + HelpExampleRpc("gettransactionreceipt", "3b04bc73afbbcf02cfef2ca1127b60fb0baf5f8946a42df67f1659671a2ec53c")
                 },
-            }.ToString());
- 
-    if(!fLogEvents)
-        throw JSONRPCError(RPC_INTERNAL_ERROR, "Events indexing disabled");
-
-    LOCK(cs_main);
-
-    std::string hashTemp = request.params[0].get_str();
-    if(hashTemp.size() != 64){
-        throw JSONRPCError(RPC_INVALID_ADDRESS_OR_KEY, "Incorrect hash");
-    }
-    
-    uint256 hash(uint256S(hashTemp));
-
-    std::vector<TransactionReceiptInfo> transactionReceiptInfo = pstorageresult->getResult(uintToh256(hash));
-
-    UniValue result(UniValue::VARR);
-    for(TransactionReceiptInfo& t : transactionReceiptInfo){
-        UniValue tri(UniValue::VOBJ);
-        transactionReceiptInfoToJSON(t, tri);
-        result.push_back(tri);
-    }
-    return result;
-}
-//////////////////////////////////////////////////////////////////////
-
-UniValue listcontracts(const JSONRPCRequest& request)
-{
-	if (request.fHelp)
-        throw std::runtime_error(
-            RPCHelpMan{"listcontracts",
-                "\nGet the contracts list.\n",
-                {
-                    {"start", RPCArg::Type::NUM, /* default */ "1", "The starting account index"},
-                    {"maxDisplay", RPCArg::Type::NUM, /* default */ "20", "Max accounts to list"},
-                },
-                RPCResult{
-            "{\n"
-            "  \"account\": n,                            (numeric) balance for the account\n"
-            "  ...\n"
-            "}\n"
-                },
-                RPCExamples{
-                    HelpExampleCli("listcontracts", "")
-            + HelpExampleRpc("listcontracts", "")
-                },
-            }.ToString());
-
-	LOCK(cs_main);
-
-	int start=1;
-	if (request.params.size() > 0){
-		start = request.params[0].get_int();
-		if (start<= 0)
-			throw JSONRPCError(RPC_TYPE_ERROR, "Invalid start, min=1");
-	}
-
-	int maxDisplay=20;
-	if (request.params.size() > 1){
-		maxDisplay = request.params[1].get_int();
-		if (maxDisplay <= 0)
-			throw JSONRPCError(RPC_TYPE_ERROR, "Invalid maxDisplay");
-	}
-
-	UniValue result(UniValue::VOBJ);
-
-	auto map = globalState->addresses();
-	int contractsCount=(int)map.size();
-
-	if (contractsCount>0 && start > contractsCount)
-		throw JSONRPCError(RPC_TYPE_ERROR, "start greater than max index "+ itostr(contractsCount));
-
-	int itStartPos=std::min(start-1,contractsCount);
-	int i=0;
-	for (auto it = std::next(map.begin(),itStartPos); it!=map.end(); it++)
-	{
-		result.pushKV(it->first.hex(),ValueFromAmount(CAmount(globalState->balance(it->first))));
-		i++;
-		if(i==maxDisplay)break;
-	}
-
-	return result;
-}
-
-struct CCoinsStats
-=======
->>>>>>> 451880b9
-{
-            RPCHelpMan{"callcontract",
-                "\nCall contract methods offline.\n",
-                {
-                    {"address", RPCArg::Type::STR_HEX, RPCArg::Optional::NO, "The contract address"},
-                    {"data", RPCArg::Type::STR_HEX, RPCArg::Optional::NO, "The data hex string"},
-                    {"senderAddress", RPCArg::Type::STR, RPCArg::Optional::OMITTED_NAMED_ARG, "The sender address string"},
-                    {"gasLimit", RPCArg::Type::NUM, RPCArg::Optional::OMITTED_NAMED_ARG, "The gas limit for executing the contract."},
-                },
-                RPCResult{
-            "{\n"
-            "  \"address\": \"contract address\",             (string)  address of the contract\n"
-            "  \"executionResult\": {                       (object)  method execution result\n"
-            "    \"gasUsed\": n,                            (numeric) gas used\n"
-            "    \"excepted\": \"exception\",                 (string)  thrown exception\n"
-            "    \"newAddress\": \"contract address\",        (string)  new address of the contract\n"
-            "    \"output\": \"data\",                        (string)  returned data from the method\n"
-            "    \"codeDeposit\": n,                        (numeric) code deposit\n"
-            "    \"gasRefunded\": n,                        (numeric) gas refunded\n"
-            "    \"depositSize\": n,                        (numeric) deposit size\n"
-            "    \"gasForDeposit\": n                       (numeric) gas for deposit\n"
-            "  },\n"
-            "  \"transactionReceipt\": {                    (object)  transaction receipt\n"
-            "    \"stateRoot\": \"hash\",                     (string)  state root hash\n"
-            "    \"gasUsed\": n,                            (numeric) gas used\n"
-            "    \"bloom\": \"bloom\",                        (string)  bloom\n"
-            "    \"log\": [                                 (array)  logs from the receipt\n"
-            "      {\n"
-            "        \"address\": \"address\",                (string)  contract address\n"
-            "        \"topics\":                            (array)  topics\n"
-            "        [\n"
-            "          \"topic\",                           (string)  topic\n"
-            "        ],\n"
-            "        \"data\": \"data\"                       (string)  logged data\n"
-            "      }\n"
-            "    ]\n"
-            "  }\n"
-            "}\n"
-                },
-                RPCExamples{
-                    HelpExampleCli("callcontract", "eb23c0b3e6042821da281a2e2364feb22dd543e3 06fdde03")
-            + HelpExampleRpc("callcontract", "eb23c0b3e6042821da281a2e2364feb22dd543e3 06fdde03")
-                },
-            }.Check(request);
- 
-    LOCK(cs_main);
-    
-    std::string strAddr = request.params[0].get_str();
-    std::string data = request.params[1].get_str();
-
-    if(data.size() % 2 != 0 || !CheckHex(data))
-        throw JSONRPCError(RPC_TYPE_ERROR, "Invalid data (data not hex)");
-
-    if(strAddr.size() != 40 || !CheckHex(strAddr))
-        throw JSONRPCError(RPC_INVALID_ADDRESS_OR_KEY, "Incorrect address");
- 
-    dev::Address addrAccount(strAddr);
-    if(!globalState->addressInUse(addrAccount))
-        throw JSONRPCError(RPC_INVALID_ADDRESS_OR_KEY, "Address does not exist");
-    
-    dev::Address senderAddress;
-    if(request.params.size() >= 3){
-        CTxDestination qtumSenderAddress = DecodeDestination(request.params[2].get_str());
-        if (IsValidDestination(qtumSenderAddress)) {
-            const PKHash *keyid = boost::get<PKHash>(&qtumSenderAddress);
-            senderAddress = dev::Address(HexStr(valtype(keyid->begin(),keyid->end())));
-        }else{
-            senderAddress = dev::Address(request.params[2].get_str());
-        }
-
-    }
-    uint64_t gasLimit=0;
-    if(request.params.size() >= 4){
-        gasLimit = request.params[3].get_int64();
-    }
-
-
-    std::vector<ResultExecute> execResults = CallContract(addrAccount, ParseHex(data), senderAddress, gasLimit);
-
-    if(fRecordLogOpcodes){
-        writeVMlog(execResults);
-    }
-
-    UniValue result(UniValue::VOBJ);
-    result.pushKV("address", strAddr);
-    result.pushKV("executionResult", executionResultToJSON(execResults[0].execRes));
-    result.pushKV("transactionReceipt", transactionReceiptToJSON(execResults[0].txRec));
- 
-    return result;
-}
-
-void assignJSON(UniValue& entry, const TransactionReceiptInfo& resExec) {
-    entry.pushKV("blockHash", resExec.blockHash.GetHex());
-    entry.pushKV("blockNumber", uint64_t(resExec.blockNumber));
-    entry.pushKV("transactionHash", resExec.transactionHash.GetHex());
-    entry.pushKV("transactionIndex", uint64_t(resExec.transactionIndex));
-    entry.pushKV("from", resExec.from.hex());
-    entry.pushKV("to", resExec.to.hex());
-    entry.pushKV("cumulativeGasUsed", CAmount(resExec.cumulativeGasUsed));
-    entry.pushKV("gasUsed", CAmount(resExec.gasUsed));
-    entry.pushKV("contractAddress", resExec.contractAddress.hex());
-    std::stringstream ss;
-    ss << resExec.excepted;
-    entry.pushKV("excepted",ss.str());
-    entry.pushKV("exceptedMessage", resExec.exceptedMessage);
-}
-
-void assignJSON(UniValue& logEntry, const dev::eth::LogEntry& log,
-        bool includeAddress) {
-    if (includeAddress) {
-        logEntry.pushKV("address", log.address.hex());
-    }
-
-    UniValue topics(UniValue::VARR);
-    for (dev::h256 hash : log.topics) {
-        topics.push_back(hash.hex());
-    }
-    logEntry.pushKV("topics", topics);
-    logEntry.pushKV("data", HexStr(log.data));
-}
-
-void transactionReceiptInfoToJSON(const TransactionReceiptInfo& resExec, UniValue& entry) {
-    assignJSON(entry, resExec);
-
-    const auto& logs = resExec.logs;
-    UniValue logEntries(UniValue::VARR);
-    for(const auto&log : logs){
-        UniValue logEntry(UniValue::VOBJ);
-        assignJSON(logEntry, log, true);
-        logEntries.push_back(logEntry);
-    }
-    entry.pushKV("log", logEntries);
-}
-
-size_t parseUInt(const UniValue& val, size_t defaultVal) {
-    if (val.isNull()) {
-        return defaultVal;
-    } else {
-        int n = val.get_int();
-        if (n < 0) {
-            throw JSONRPCError(RPC_INVALID_PARAMS, "Expects unsigned integer");
-        }
-
-        return n;
-    }
-}
-
-int parseBlockHeight(const UniValue& val) {
-    if (val.isStr()) {
-        auto blockKey = val.get_str();
-
-        if (blockKey == "latest") {
-            return latestblock.height;
-        } else {
-            throw JSONRPCError(RPC_INVALID_PARAMS, "invalid block number");
-        }
-    }
-
-    if (val.isNum()) {
-        int blockHeight = val.get_int();
-
-        if (blockHeight < 0) {
-            return latestblock.height;
-        }
-
-        return blockHeight;
-    }
-
-    throw JSONRPCError(RPC_INVALID_PARAMS, "invalid block number");
-}
-
-int parseBlockHeight(const UniValue& val, int defaultVal) {
-    if (val.isNull()) {
-        return defaultVal;
-    } else {
-        return parseBlockHeight(val);
-    }
-}
-
-dev::h160 parseParamH160(const UniValue& val) {
-    if (!val.isStr()) {
-        throw JSONRPCError(RPC_INVALID_PARAMS, "Invalid hex 160");
-    }
-
-    auto addrStr = val.get_str();
-
-    if (addrStr.length() != 40 || !CheckHex(addrStr)) {
-        throw JSONRPCError(RPC_INVALID_PARAMS, "Invalid hex 160 string");
-    }
-    return dev::h160(addrStr);
-}
-
-void parseParam(const UniValue& val, std::vector<dev::h160> &h160s) {
-    if (val.isNull()) {
-        return;
-    }
-
-    // Treat a string as an array of length 1
-    if (val.isStr()) {
-        h160s.push_back(parseParamH160(val.get_str()));
-        return;
-    }
-
-    if (!val.isArray()) {
-        throw JSONRPCError(RPC_INVALID_PARAMS, "Expect an array of hex 160 strings");
-    }
-
-    auto vals = val.getValues();
-    h160s.resize(vals.size());
-
-    std::transform(vals.begin(), vals.end(), h160s.begin(), [](UniValue val) -> dev::h160 {
-        return parseParamH160(val);
-    });
-}
-
-void parseParam(const UniValue& val, std::set<dev::h160> &h160s) {
-    std::vector<dev::h160> v;
-    parseParam(val, v);
-    h160s.insert(v.begin(), v.end());
-}
-
-void parseParam(const UniValue& val, std::vector<boost::optional<dev::h256>> &h256s) {
-    if (val.isNull()) {
-        return;
-    }
-
-    if (!val.isArray()) {
-        throw JSONRPCError(RPC_INVALID_PARAMS, "Expect an array of hex 256 strings");
-    }
-
-    auto vals = val.getValues();
-    h256s.resize(vals.size());
-
-    std::transform(vals.begin(), vals.end(), h256s.begin(), [](UniValue val) -> boost::optional<dev::h256> {
-        if (val.isNull()) {
-            return boost::optional<dev::h256>();
-        }
-
-        if (!val.isStr()) {
-            throw JSONRPCError(RPC_INVALID_PARAMS, "Invalid hex 256 string");
-        }
-
-        auto addrStr = val.get_str();
-
-        if (addrStr.length() != 64 || !CheckHex(addrStr)) {
-            throw JSONRPCError(RPC_INVALID_PARAMS, "Invalid hex 256 string");
-        }
-
-        return boost::optional<dev::h256>(dev::h256(addrStr));
-    });
-}
-
-class WaitForLogsParams {
-public:
-    int fromBlock;
-    int toBlock;
-
-    int minconf;
-
-    std::set<dev::h160> addresses;
-    std::vector<boost::optional<dev::h256>> topics;
-
-    // bool wait;
-
-    WaitForLogsParams(const UniValue& params) {
-        std::unique_lock<std::mutex> lock(cs_blockchange);
-
-        fromBlock = parseBlockHeight(params[0], latestblock.height + 1);
-        toBlock = parseBlockHeight(params[1], -1);
-
-        parseFilter(params[2]);
-        minconf = parseUInt(params[3], 6);
-    }
-
-private:
-    void parseFilter(const UniValue& val) {
-        if (val.isNull()) {
-            return;
-        }
-
-        parseParam(val["addresses"], addresses);
-        parseParam(val["topics"], topics);
-    }
-};
-
-<<<<<<< HEAD
-static void ApplyStats(CCoinsStats &stats, CHashWriter& ss, const uint256& hash, const std::map<uint32_t, Coin>& outputs)
-{
-    assert(!outputs.empty());
-    ss << hash;
-    ss << VARINT((outputs.begin()->second.nHeight << 2) + (outputs.begin()->second.fCoinBase ? 1u : 0u) + (outputs.begin()->second.fCoinStake ? 2u : 0u));
-    stats.nTransactions++;
-    for (const auto& output : outputs) {
-        ss << VARINT(output.first + 1);
-        ss << *(const CScriptBase*)(&output.second.out.scriptPubKey);
-        ss << VARINT(output.second.out.nValue, VarIntMode::NONNEGATIVE_SIGNED);
-        stats.nTransactionOutputs++;
-        stats.nTotalAmount += output.second.out.nValue;
-        stats.nBogoSize += 32 /* txid */ + 4 /* vout index */ + 4 /* height + coinbase */ + 8 /* amount */ +
-                           2 /* scriptPubKey len */ + output.second.out.scriptPubKey.size() /* scriptPubKey */;
-    }
-    ss << VARINT(0u);
-}
-
-//! Calculate statistics about the unspent transaction output set
-static bool GetUTXOStats(CCoinsView *view, CCoinsStats &stats)
-{
-    std::unique_ptr<CCoinsViewCursor> pcursor(view->Cursor());
-    assert(pcursor);
-=======
-UniValue waitforlogs(const JSONRPCRequest& request_) {
-    // this is a long poll function. force cast to non const pointer
-    JSONRPCRequest& request = (JSONRPCRequest&) request_;
->>>>>>> 451880b9
-
-            RPCHelpMan{"waitforlogs",
-                "requires -logevents to be enabled\n"
-                "\nWaits for a new logs and return matching log entries. When the call returns, it also specifies the next block number to start waiting for new logs.\n"
-                "By calling waitforlogs repeatedly using the returned `nextBlock` number, a client can receive a stream of up-to-date log entires.\n"
-                "\nThis call is different from the similarly named `searchlogs`. This call returns individual matching log entries, `searchlogs` returns a transaction receipt if one of the log entries of that transaction matches the filter conditions.\n",
-                {
-                    {"fromBlock", RPCArg::Type::NUM, /* default */ "null", "The block number to start looking for logs."},
-                    {"toBlock", RPCArg::Type::NUM, /* default */ "null", "The block number to stop looking for logs. If null, will wait indefinitely into the future."},
-                    {"filter", RPCArg::Type::STR, /* default */ "{}", "\"{ addresses?: Hex160String[], topics?: Hex256String[] }\", Filter conditions for logs."},
-                    {"minconf", RPCArg::Type::NUM, /* default */ "6", "Minimal number of confirmations before a log is returned"},
-                },
-                RPCResult{
-                "An object with the following properties:\n"
-                "1. logs (LogEntry[]) Array of matchiing log entries. This may be empty if `filter` removed all entries."
-                "2. count (int) How many log entries are returned."
-                "3. nextBlock (int) To wait for new log entries haven't seen before, use this number as `fromBlock`"
-                "\nUsage:\n"
-                "`waitforlogs` waits for new logs, starting from the tip of the chain.\n"
-                "`waitforlogs 600` waits for new logs, but starting from block 600. If there are logs available, this call will return immediately.\n"
-                "`waitforlogs 600 700` waits for new logs, but only up to 700th block\n"
-                "`waitforlogs null null` this is equivalent to `waitforlogs`, using default parameter values\n"
-                "`waitforlogs null null` { \"addresses\": [ \"ff0011...\" ], \"topics\": [ \"c0fefe\"] }` waits for logs in the future matching the specified conditions\n"
-                "\nSample Output:\n"
-                "{\n  \"entries\": [\n    {\n      \"blockHash\": \"56d5f1f5ec239ef9c822d9ed600fe9aa63727071770ac7c0eabfc903bf7316d4\",\n      \"blockNumber\": 3286,\n      \"transactionHash\": \"00aa0f041ce333bc3a855b2cba03c41427cda04f0334d7f6cb0acad62f338ddc\",\n      \"transactionIndex\": 2,\n      \"from\": \"3f6866e2b59121ada1ddfc8edc84a92d9655675f\",\n      \"to\": \"8e1ee0b38b719abe8fa984c986eabb5bb5071b6b\",\n      \"cumulativeGasUsed\": 23709,\n      \"gasUsed\": 23709,\n      \"contractAddress\": \"8e1ee0b38b719abe8fa984c986eabb5bb5071b6b\",\n      \"topics\": [\n        \"f0e1159fa6dc12bb31e0098b7a1270c2bd50e760522991c6f0119160028d9916\",\n        \"0000000000000000000000000000000000000000000000000000000000000002\"\n      ],\n      \"data\": \"00000000000000000000000000000000000000000000000000000000000000010000000000000000000000000000000000000000000000000000000000000003\"\n    }\n  ],\n\n  \"count\": 7,\n  \"nextblock\": 801\n}\n"
-                },
-                RPCExamples{
-                    HelpExampleCli("waitforlogs", "") + HelpExampleCli("waitforlogs", "600") + HelpExampleCli("waitforlogs", "600 700") + HelpExampleCli("waitforlogs", "null null")
-                    + HelpExampleCli("waitforlogs", "null null '{ \"addresses\": [ \"12ae42729af478ca92c8c66773a3e32115717be4\" ], \"topics\": [ \"b436c2bf863ccd7b8f63171201efd4792066b4ce8e543dde9c3e9e9ab98e216c\"] }'")
-            + HelpExampleRpc("waitforlogs", "") + HelpExampleRpc("waitforlogs", "600") + HelpExampleRpc("waitforlogs", "600 700") + HelpExampleRpc("waitforlogs", "null null")
-            + HelpExampleRpc("waitforlogs", "null null '{ \"addresses\": [ \"12ae42729af478ca92c8c66773a3e32115717be4\" ], \"topics\": [ \"b436c2bf863ccd7b8f63171201efd4792066b4ce8e543dde9c3e9e9ab98e216c\"] }'")
-
-                },
-            }.Check(request);
-
-    if (!fLogEvents)
-        throw JSONRPCError(RPC_INTERNAL_ERROR, "Events indexing disabled");
-
-    if(!request.req)
-        throw JSONRPCError(RPC_INTERNAL_ERROR, "HTTP connection not available");
-
-    WaitForLogsParams params(request.params);
-
-    request.PollStart();
-
-    std::vector<std::vector<uint256>> hashesToBlock;
-
-    int curheight = 0;
-
-    auto& addresses = params.addresses;
-    auto& filterTopics = params.topics;
-
-    while (curheight == 0) {
-        {
-            LOCK(cs_main);
-            curheight = pblocktree->ReadHeightIndex(params.fromBlock, params.toBlock, params.minconf,
-                    hashesToBlock, addresses);
-        }
-
-        // if curheight >= fromBlock. Blockchain extended with new log entries. Return next block height to client.
-        //    nextBlock = curheight + 1
-        // if curheight == 0. No log entry found in index. Wait for new block then try again.
-        //    nextBlock = fromBlock
-        // if curheight == -1. Incorrect parameters has entered.
-        //
-        // if curheight advanced, but all filtered out, API should return empty array, but advancing the cursor anyway.
-
-        if (curheight > 0) {
-            break;
-        }
-
-        if (curheight == -1) {
-            throw JSONRPCError(RPC_INVALID_PARAMETER, "Incorrect params");
-        }
-
-        // wait for a new block to arrive
-        {
-            while (true) {
-                std::unique_lock<std::mutex> lock(cs_blockchange);
-                auto blockHeight = latestblock.height;
-
-                request.PollPing();
-
-                cond_blockchange.wait_for(lock, std::chrono::milliseconds(1000));
-                if (latestblock.height > blockHeight) {
-                    break;
-                }
-
-                // TODO: maybe just merge `IsRPCRunning` this into PollAlive
-                if (!request.PollAlive() || !IsRPCRunning()) {
-                    LogPrintf("waitforlogs client disconnected\n");
-                    return NullUniValue;
-                }
-            }
-        }
-    }
-
-    LOCK(cs_main);
-
-    UniValue jsonLogs(UniValue::VARR);
-
-    std::set<uint256> dupes;
-
-    for (const auto& txHashes : hashesToBlock) {
-        for (const auto& txHash : txHashes) {
-
-            if(dupes.find(txHash) != dupes.end()) {
-                continue;
-            }
-            dupes.insert(txHash);
-
-            std::vector<TransactionReceiptInfo> receipts = pstorageresult->getResult(
-                    uintToh256(txHash));
-
-            for (const auto& receipt : receipts) {
-                for (const auto& log : receipt.logs) {
-
-                    bool includeLog = true;
-
-                    if (!filterTopics.empty()) {
-                        for (size_t i = 0; i < filterTopics.size(); i++) {
-                            auto filterTopic = filterTopics[i];
-
-                            if (!filterTopic) {
-                                continue;
-                            }
-
-                            auto filterTopicContent = filterTopic.get();
-                            auto topicContent = log.topics[i];
-
-                            if (topicContent != filterTopicContent) {
-                                includeLog = false;
-                                break;
-                            }
-                        }
-                    }
-
-
-                    if (!includeLog) {
-                        continue;
-                    }
-
-                    UniValue jsonLog(UniValue::VOBJ);
-
-                    assignJSON(jsonLog, receipt);
-                    assignJSON(jsonLog, log, false);
-
-                    jsonLogs.push_back(jsonLog);
-                }
-            }
-        }
-    }
-
-    UniValue result(UniValue::VOBJ);
-    result.pushKV("entries", jsonLogs);
-    result.pushKV("count", (int) jsonLogs.size());
-    result.pushKV("nextblock", curheight + 1);
-
-    return result;
-}
-
-class SearchLogsParams {
-public:
-    size_t fromBlock;
-    size_t toBlock;
-    size_t minconf;
-
-    std::set<dev::h160> addresses;
-    std::vector<boost::optional<dev::h256>> topics;
-
-    SearchLogsParams(const UniValue& params) {
-        std::unique_lock<std::mutex> lock(cs_blockchange);
-
-        setFromBlock(params[0]);
-        setToBlock(params[1]);
-
-        parseParam(params[2]["addresses"], addresses);
-        parseParam(params[3]["topics"], topics);
-
-        minconf = parseUInt(params[4], 0);
-    }
-
-private:
-    void setFromBlock(const UniValue& val) {
-        if (!val.isNull()) {
-            fromBlock = parseBlockHeight(val);
-        } else {
-            fromBlock = latestblock.height;
-        }
-    }
-
-    void setToBlock(const UniValue& val) {
-        if (!val.isNull()) {
-            toBlock = parseBlockHeight(val);
-        } else {
-            toBlock = latestblock.height;
-        }
-    }
-
-};
-
-UniValue searchlogs(const JSONRPCRequest& request)
-{
-            RPCHelpMan{"searchlogs",
-                "\nSearch logs, requires -logevents to be enabled.\n",
-                {
-                    {"fromBlock", RPCArg::Type::NUM, RPCArg::Optional::NO, "The number of the earliest block (latest may be given to mean the most recent block)."},
-                    {"toBlock", RPCArg::Type::NUM, RPCArg::Optional::NO, "The number of the latest block (-1 may be given to mean the most recent block)."},
-                    {"address", RPCArg::Type::STR, RPCArg::Optional::OMITTED_NAMED_ARG, "An address or a list of addresses to only get logs from particular account(s)."},
-                    {"topics", RPCArg::Type::STR, RPCArg::Optional::OMITTED_NAMED_ARG, "An array of values from which at least one must appear in the log entries. The order is important, if you want to leave topics out use null, e.g. [\"null\", \"0x00...\"]."},
-                    {"minconf", RPCArg::Type::NUM, /* default */ "0", "Minimal number of confirmations before a log is returned"},
-                },
-                RPCResult{
-            "[\n"
-            "  {\n"
-            "    \"blockHash\": \"hash\",             (string)  block hash\n"
-            "    \"blockNumber\": n,                (numeric)  block number\n"
-            "    \"transactionHash\": \"hash\",       (string)  transaction hash\n"
-            "    \"transactionIndex\": n,           (numeric)  transaction index\n"
-            "    \"from\": \"address\",               (string)  from address\n"
-            "    \"to\": \"address\",                 (string)  to address\n"
-            "    \"cumulativeGasUsed\": n,          (numeric)  cumulative gas used\n"
-            "    \"gasUsed\": n,                    (numeric)  gas used\n"
-            "    \"contractAddress\": \"address\",    (string)  contract address\n"
-            "    \"excepted\": \"exception\",         (string)  thrown exception\n"
-            "    \"log\": [                         (array)  logs from the receipt\n"
-            "      {\n"
-            "        \"address\": \"address\",        (string)  contract address\n"
-            "        \"topics\":                    (array)  topics\n"
-            "        [\n"
-            "          \"topics\",                  (string)  topic\n"
-            "        ],\n"
-            "        \"data\": \"data\"               (string)  logged data\n"
-            "      }\n"
-            "    ]\n"
-            "  }\n"
-            "]\n"
-                },
-                RPCExamples{
-                    HelpExampleCli("searchlogs", "0 100 '{\"addresses\": [\"12ae42729af478ca92c8c66773a3e32115717be4\"]}' '{\"topics\": [null,\"b436c2bf863ccd7b8f63171201efd4792066b4ce8e543dde9c3e9e9ab98e216c\"]}'")
-            + HelpExampleRpc("searchlogs", "0 100 '{\"addresses\": [\"12ae42729af478ca92c8c66773a3e32115717be4\"]} {\"topics\": [null,\"b436c2bf863ccd7b8f63171201efd4792066b4ce8e543dde9c3e9e9ab98e216c\"]}'")
-                },
-            }.Check(request);
-
-    if(!fLogEvents)
-        throw JSONRPCError(RPC_INTERNAL_ERROR, "Events indexing disabled");
-
-    int curheight = 0;
-    
-    LOCK(cs_main);
-
-    SearchLogsParams params(request.params);
-    
-    std::vector<std::vector<uint256>> hashesToBlock;
-
-    curheight = pblocktree->ReadHeightIndex(params.fromBlock, params.toBlock, params.minconf, hashesToBlock, params.addresses);
-
-    if (curheight == -1) {
-        throw JSONRPCError(RPC_INVALID_PARAMETER, "Incorrect params");
-    }
-
-    UniValue result(UniValue::VARR);
-
-    auto topics = params.topics;
-
-    std::set<uint256> dupes;
-
-    for(const auto& hashesTx : hashesToBlock)
-    {
-        for(const auto& e : hashesTx)
-        {
-
-            if(dupes.find(e) != dupes.end()) {
-                continue;
-            }
-            dupes.insert(e);
-
-            std::vector<TransactionReceiptInfo> receipts = pstorageresult->getResult(uintToh256(e));
-
-            for(const auto& receipt : receipts) {
-                if(receipt.logs.empty()) {
-                    continue;
-                }
-
-                if (!topics.empty()) {
-                    for (size_t i = 0; i < topics.size(); i++) {
-                        const auto& tc = topics[i];
-
-                        if (!tc) {
-                            continue;
-                        }
-
-                        for (const auto& log: receipt.logs) {
-                            auto filterTopicContent = tc.get();
-
-                            if (i >= log.topics.size()) {
-                                continue;
-                            }
-
-                            if (filterTopicContent == log.topics[i]) {
-                                goto push;
-                            }
-                        }
-                    }
-
-                    // Skip the log if none of the topics are matched
-                    continue;
-                }
-
-            push:
-
-                UniValue tri(UniValue::VOBJ);
-                transactionReceiptInfoToJSON(receipt, tri);
-                result.push_back(tri);
-            }
-        }
-    }
-
-    return result;
-}
-
-UniValue gettransactionreceipt(const JSONRPCRequest& request)
-{
-            RPCHelpMan{"gettransactionreceipt",
-                "\nGet the transaction receipt.\n",
-                {
-                    {"hash", RPCArg::Type::STR_HEX, RPCArg::Optional::NO, "The transaction hash"},
-                },
-                RPCResult{
-            "[\n"
-            "  {\n"
-            "    \"blockHash\": \"hash\",             (string)  block hash\n"
-            "    \"blockNumber\": n,                (numeric)  block number\n"
-            "    \"transactionHash\": \"hash\",       (string)  transaction hash\n"
-            "    \"transactionIndex\": n,           (numeric)  transaction index\n"
-            "    \"from\": \"address\",               (string)  from address\n"
-            "    \"to\": \"address\",                 (string)  to address\n"
-            "    \"cumulativeGasUsed\": n,          (numeric)  cumulative gas used\n"
-            "    \"gasUsed\": n,                    (numeric)  gas used\n"
-            "    \"contractAddress\": \"address\",    (string)  contract address\n"
-            "    \"excepted\": \"exception\",         (string)  thrown exception\n"
-            "    \"log\": [                         (array)  logs from the receipt\n"
-            "      {\n"
-            "        \"address\": \"address\",        (string)  contract address\n"
-            "        \"topics\":                    (array)  topics\n"
-            "        [\n"
-            "          \"topic\",                   (string)  topic\n"
-            "        ],\n"
-            "        \"data\": \"data\"               (string)  logged data\n"
-            "      }\n"
-            "    ]\n"
-            "  }\n"
-            "]\n"
-                },
-                RPCExamples{
-                    HelpExampleCli("gettransactionreceipt", "3b04bc73afbbcf02cfef2ca1127b60fb0baf5f8946a42df67f1659671a2ec53c")
-            + HelpExampleRpc("gettransactionreceipt", "3b04bc73afbbcf02cfef2ca1127b60fb0baf5f8946a42df67f1659671a2ec53c")
-                },
             }.Check(request);
  
     if(!fLogEvents)
@@ -2793,11 +1962,7 @@
     }
 
     PruneBlockFilesManual(height);
-<<<<<<< HEAD
-    const CBlockIndex* block = ::chainActive.Tip();
-=======
     const CBlockIndex* block = ::ChainActive().Tip();
->>>>>>> 451880b9
     assert(block);
     while (block->pprev && (block->pprev->nStatus & BLOCK_HAVE_DATA)) {
         block = block->pprev;
@@ -3532,11 +2697,7 @@
 
 static UniValue getblockstats(const JSONRPCRequest& request)
 {
-<<<<<<< HEAD
-    const RPCHelpMan help{"getblockstats",
-=======
     RPCHelpMan{"getblockstats",
->>>>>>> 451880b9
                 "\nCompute per block statistics for a given window. All amounts are in satoshis.\n"
                 "It won't work for some heights with pruning.\n",
                 {
@@ -3591,14 +2752,7 @@
                     HelpExampleCli("getblockstats", "1000 '[\"minfeerate\",\"avgfeerate\"]'")
             + HelpExampleRpc("getblockstats", "1000 '[\"minfeerate\",\"avgfeerate\"]'")
                 },
-<<<<<<< HEAD
-    };
-    if (request.fHelp || !help.IsValidNumArgs(request.params.size())) {
-        throw std::runtime_error(help.ToString());
-    }
-=======
     }.Check(request);
->>>>>>> 451880b9
 
     LOCK(cs_main);
 
@@ -3972,51 +3126,12 @@
 
         // loop through the scan objects
         for (const UniValue& scanobject : request.params[1].get_array().getValues()) {
-<<<<<<< HEAD
-            std::string desc_str;
-            std::pair<int64_t, int64_t> range = {0, 1000};
-            if (scanobject.isStr()) {
-                desc_str = scanobject.get_str();
-            } else if (scanobject.isObject()) {
-                UniValue desc_uni = find_value(scanobject, "desc");
-                if (desc_uni.isNull()) throw JSONRPCError(RPC_INVALID_PARAMETER, "Descriptor needs to be provided in scan object");
-                desc_str = desc_uni.get_str();
-                UniValue range_uni = find_value(scanobject, "range");
-                if (!range_uni.isNull()) {
-                    range = ParseRange(range_uni);
-                    if (range.first < 0 || (range.second >> 31) != 0 || range.second >= range.first + 1000000) throw JSONRPCError(RPC_INVALID_PARAMETER, "range out of range");
-                }
-            } else {
-                throw JSONRPCError(RPC_INVALID_PARAMETER, "Scan object needs to be either a string or an object");
-            }
-
-            FlatSigningProvider provider;
-            auto desc = Parse(desc_str, provider);
-            if (!desc) {
-                throw JSONRPCError(RPC_INVALID_ADDRESS_OR_KEY, strprintf("Invalid descriptor '%s'", desc_str));
-            }
-            if (!desc->IsRange()) {
-                range.first = 0;
-                range.second = 0;
-            }
-            for (int i = range.first; i <= range.second; ++i) {
-                std::vector<CScript> scripts;
-                if (!desc->Expand(i, provider, scripts, provider)) {
-                    throw JSONRPCError(RPC_INVALID_ADDRESS_OR_KEY, strprintf("Cannot derive script without private keys: '%s'", desc_str));
-                }
-                for (const auto& script : scripts) {
-                    std::string inferred = InferDescriptor(script, provider)->ToString();
-                    needles.emplace(script);
-                    descriptors.emplace(std::move(script), std::move(inferred));
-                }
-=======
             FlatSigningProvider provider;
             auto scripts = EvalDescriptorStringOrObject(scanobject, provider);
             for (const auto& script : scripts) {
                 std::string inferred = InferDescriptor(script, provider)->ToString();
                 needles.emplace(script);
                 descriptors.emplace(std::move(script), std::move(inferred));
->>>>>>> 451880b9
             }
         }
 
@@ -4169,10 +3284,7 @@
     { "blockchain",         "verifychain",            &verifychain,            {"checklevel","nblocks"} },
     { "blockchain",         "getaccountinfo",         &getaccountinfo,         {"contract_address"} },
     { "blockchain",         "getstorage",             &getstorage,             {"address, index, blockNum"} },
-<<<<<<< HEAD
-=======
-
->>>>>>> 451880b9
+
     { "blockchain",         "preciousblock",          &preciousblock,          {"blockhash"} },
     { "blockchain",         "scantxoutset",           &scantxoutset,           {"action", "scanobjects"} },
     { "blockchain",         "getblockfilter",         &getblockfilter,         {"blockhash", "filtertype"} },
