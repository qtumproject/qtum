// Copyright (c) 2010 Satoshi Nakamoto
// Copyright (c) 2009-2022 The Bitcoin Core developers
// Distributed under the MIT software license, see the accompanying
// file COPYING or http://www.opensource.org/licenses/mit-license.php.

#include <rpc/blockchain.h>

#include <blockfilter.h>
#include <chain.h>
#include <chainparams.h>
#include <coins.h>
#include <consensus/amount.h>
#include <consensus/params.h>
#include <consensus/validation.h>
#include <core_io.h>
#include <deploymentinfo.h>
#include <deploymentstatus.h>
#include <fs.h>
#include <hash.h>
#include <index/blockfilterindex.h>
#include <index/coinstatsindex.h>
#include <kernel/coinstats.h>
#include <logging/timer.h>
#include <net.h>
#include <net_processing.h>
#include <node/blockstorage.h>
#include <node/context.h>
#include <node/utxo_snapshot.h>
#include <key_io.h>
#include <primitives/transaction.h>
#include <rpc/server.h>
#include <rpc/server_util.h>
#include <rpc/util.h>
#include <script/descriptor.h>
#include <streams.h>
#include <sync.h>
#include <txdb.h>
#include <txmempool.h>
#include <undo.h>
#include <univalue.h>
#include <util/check.h>
#include <util/strencodings.h>
#include <util/system.h>
#include <util/translation.h>
#include <validation.h>
#include <validationinterface.h>
#include <versionbits.h>
#include <warnings.h>
#include <libdevcore/CommonData.h>
#include <pow.h>
#include <pos.h>
#include <txdb.h>
#include <util/convert.h>
#include <qtum/qtumdelegation.h>
#include <util/tokenstr.h>
#include <rpc/contract_util.h>

#include <stdint.h>

#include <condition_variable>
#include <memory>
#include <mutex>

using kernel::CCoinsStats;
using kernel::CoinStatsHashType;

using node::BlockManager;
using node::NodeContext;
using node::ReadBlockFromDisk;
using node::SnapshotMetadata;
using node::UndoReadFromDisk;

/* Calculate the difficulty for a given block index.
 */
double GetDifficulty(const CBlockIndex* blockindex)
{
    CHECK_NONFATAL(blockindex);

    int nShift = (blockindex->nBits >> 24) & 0xff;
    double dDiff =
        (double)0x0000ffff / (double)(blockindex->nBits & 0x00ffffff);

    while (nShift < 29)
    {
        dDiff *= 256.0;
        nShift++;
    }
    while (nShift > 29)
    {
        dDiff /= 256.0;
        nShift--;
    }

    return dDiff;
}

double GetPoWMHashPS(ChainstateManager& chainman)
{
    if (chainman.m_best_header && chainman.m_best_header->nHeight >= Params().GetConsensus().nLastPOWBlock)
        return 0;

    int nPoWInterval = 72;
    int64_t nTargetSpacingWorkMin = 30, nTargetSpacingWork = 30;

    CChain& active_chain = chainman.ActiveChain();
    CBlockIndex* pindexGenesisBlock = active_chain.Genesis();
    CBlockIndex* pindex = pindexGenesisBlock;
    CBlockIndex* pindexPrevWork = pindexGenesisBlock;

    while (pindex)
    {
        if (pindex->IsProofOfWork())
        {
            int64_t nActualSpacingWork = pindex->GetBlockTime() - pindexPrevWork->GetBlockTime();
            nTargetSpacingWork = ((nPoWInterval - 1) * nTargetSpacingWork + nActualSpacingWork + nActualSpacingWork) / (nPoWInterval + 1);
            nTargetSpacingWork = std::max(nTargetSpacingWork, nTargetSpacingWorkMin);
            pindexPrevWork = pindex;
        }

        pindex = pindex->pnext;
    }

    return GetDifficulty(active_chain.Tip()) * 4294.967296 / nTargetSpacingWork;
}

double GetPoSKernelPS(ChainstateManager& chainman)
{
    int nPoSInterval = 72;
    double dStakeKernelsTriedAvg = 0;
    int nStakesHandled = 0, nStakesTime = 0;

    CBlockIndex* pindex = chainman.m_best_header;
    CBlockIndex* pindexPrevStake = NULL;

    const Consensus::Params& consensusParams = Params().GetConsensus();
    bool dynamicStakeSpacing = true;
    uint32_t stakeTimestampMask=consensusParams.StakeTimestampMask(0);
    if(pindex)
    {
        dynamicStakeSpacing = pindex->nHeight < consensusParams.QIP9Height;
        stakeTimestampMask=consensusParams.StakeTimestampMask(pindex->nHeight);
    }

    while (pindex && nStakesHandled < nPoSInterval)
    {
        if (pindex->IsProofOfStake())
        {
            if (pindexPrevStake)
            {
                dStakeKernelsTriedAvg += GetDifficulty(pindexPrevStake) * 4294967296.0;
                if(dynamicStakeSpacing)
                    nStakesTime += pindexPrevStake->nTime - pindex->nTime;
                nStakesHandled++;
            }
            pindexPrevStake = pindex;
        }

        pindex = pindex->pprev;
    }

    if(!dynamicStakeSpacing)
    {
        // Using a fixed denominator reduces the variation spikes
        nStakesTime = consensusParams.TargetSpacing(chainman.m_best_header->nHeight) * nStakesHandled;
    }

    double result = 0;

    if (nStakesTime)
        result = dStakeKernelsTriedAvg / nStakesTime;
    
    result *= stakeTimestampMask + 1;

    return result;
}

double GetEstimatedAnnualROI(ChainstateManager& chainman)
{
    double result = 0;
    double networkWeight = GetPoSKernelPS(chainman);
    CChain& active_chain = chainman.ActiveChain();
    CBlockIndex* pindex = chainman.m_best_header == 0 ? active_chain.Tip() : chainman.m_best_header;
    int nHeight = pindex ? pindex->nHeight : 0;
    const Consensus::Params& consensusParams = Params().GetConsensus();
    double subsidy = GetBlockSubsidy(nHeight, consensusParams);
    int nBlocktimeDownscaleFactor = consensusParams.BlocktimeDownscaleFactor(nHeight);
    if(networkWeight > 0)
    {
        // Formula: 100 * 675 blocks/day * 365 days * subsidy) / Network Weight
        result = nBlocktimeDownscaleFactor * 24637500 * subsidy / networkWeight;
    }

    return result;
}

static int ComputeNextBlockAndDepth(const CBlockIndex* tip, const CBlockIndex* blockindex, const CBlockIndex*& next)
{
    next = tip->GetAncestor(blockindex->nHeight + 1);
    if (next && next->pprev == blockindex) {
        return tip->nHeight - blockindex->nHeight + 1;
    }
    next = nullptr;
    return blockindex == tip ? 1 : -1;
}

static const CBlockIndex* ParseHashOrHeight(const UniValue& param, ChainstateManager& chainman)
{
    LOCK(::cs_main);
    CChain& active_chain = chainman.ActiveChain();

    if (param.isNum()) {
        const int height{param.getInt<int>()};
        if (height < 0) {
            throw JSONRPCError(RPC_INVALID_PARAMETER, strprintf("Target block height %d is negative", height));
        }
        const int current_tip{active_chain.Height()};
        if (height > current_tip) {
            throw JSONRPCError(RPC_INVALID_PARAMETER, strprintf("Target block height %d after current tip %d", height, current_tip));
        }

        return active_chain[height];
    } else {
        const uint256 hash{ParseHashV(param, "hash_or_height")};
        const CBlockIndex* pindex = chainman.m_blockman.LookupBlockIndex(hash);

        if (!pindex) {
            throw JSONRPCError(RPC_INVALID_ADDRESS_OR_KEY, "Block not found");
        }

        return pindex;
    }
}

UniValue blockheaderToJSON(const CBlockIndex* tip, const CBlockIndex* blockindex)
{
    // Serialize passed information without accessing chain state of the active chain!
    AssertLockNotHeld(cs_main); // For performance reasons

    UniValue result(UniValue::VOBJ);
    result.pushKV("hash", blockindex->GetBlockHash().GetHex());
    const CBlockIndex* pnext;
    int confirmations = ComputeNextBlockAndDepth(tip, blockindex, pnext);
    result.pushKV("confirmations", confirmations);
    result.pushKV("height", blockindex->nHeight);
    result.pushKV("version", blockindex->nVersion);
    result.pushKV("versionHex", strprintf("%08x", blockindex->nVersion));
    result.pushKV("merkleroot", blockindex->hashMerkleRoot.GetHex());
    result.pushKV("time", (int64_t)blockindex->nTime);
    result.pushKV("mediantime", (int64_t)blockindex->GetMedianTimePast());
    result.pushKV("nonce", (uint64_t)blockindex->nNonce);
    result.pushKV("bits", strprintf("%08x", blockindex->nBits));
    result.pushKV("difficulty", GetDifficulty(blockindex));
    result.pushKV("chainwork", blockindex->nChainWork.GetHex());
    result.pushKV("nTx", (uint64_t)blockindex->nTx);
    result.pushKV("hashStateRoot", blockindex->hashStateRoot.GetHex()); // qtum
    result.pushKV("hashUTXORoot", blockindex->hashUTXORoot.GetHex()); // qtum

    if(blockindex->IsProofOfStake()){
        result.pushKV("prevoutStakeHash", blockindex->prevoutStake.hash.GetHex()); // qtum
        result.pushKV("prevoutStakeVoutN", (int64_t)blockindex->prevoutStake.n); // qtum
    }

    if (blockindex->pprev)
        result.pushKV("previousblockhash", blockindex->pprev->GetBlockHash().GetHex());
    if (pnext)
        result.pushKV("nextblockhash", pnext->GetBlockHash().GetHex());
	
    result.pushKV("flags", strprintf("%s", blockindex->IsProofOfStake()? "proof-of-stake" : "proof-of-work"));
    result.pushKV("proofhash", blockindex->hashProof.GetHex());
    result.pushKV("modifier", blockindex->nStakeModifier.GetHex());

    if (blockindex->IsProofOfStake())
    {
        std::vector<unsigned char> vchBlockSig = blockindex->GetBlockSignature();
        result.pushKV("signature", HexStr(vchBlockSig));
        if(blockindex->HasProofOfDelegation())
        {
            std::vector<unsigned char> vchPoD = blockindex->GetProofOfDelegation();
            result.pushKV("proofOfDelegation", HexStr(vchPoD));
        }
    }

    return result;
}

UniValue blockToJSON(BlockManager& blockman, const CBlock& block, const CBlockIndex* tip, const CBlockIndex* blockindex, TxVerbosity verbosity)
{
    UniValue result = blockheaderToJSON(tip, blockindex);

    result.pushKV("strippedsize", (int)::GetSerializeSize(block, PROTOCOL_VERSION | SERIALIZE_TRANSACTION_NO_WITNESS));
    result.pushKV("size", (int)::GetSerializeSize(block, PROTOCOL_VERSION));
    result.pushKV("weight", (int)::GetBlockWeight(block));
    UniValue txs(UniValue::VARR);

    switch (verbosity) {
        case TxVerbosity::SHOW_TXID:
            for (const CTransactionRef& tx : block.vtx) {
                txs.push_back(tx->GetHash().GetHex());
            }
            break;

        case TxVerbosity::SHOW_DETAILS:
        case TxVerbosity::SHOW_DETAILS_AND_PREVOUT:
            CBlockUndo blockUndo;
            const bool have_undo{WITH_LOCK(::cs_main, return !blockman.IsBlockPruned(blockindex) && UndoReadFromDisk(blockUndo, blockindex))};

            for (size_t i = 0; i < block.vtx.size(); ++i) {
                const CTransactionRef& tx = block.vtx.at(i);
                // coinbase transaction (i.e. i == 0) doesn't have undo data
                const CTxUndo* txundo = (have_undo && i > 0) ? &blockUndo.vtxundo.at(i - 1) : nullptr;
                UniValue objTx(UniValue::VOBJ);
                TxToUniv(*tx, /*block_hash=*/uint256(), /*entry=*/objTx, /*include_hex=*/true, RPCSerializationFlags(), txundo, verbosity);
                txs.push_back(objTx);
            }
            break;
    }

    result.pushKV("tx", txs);

    return result;
}

static RPCHelpMan getestimatedannualroi()
{
    return RPCHelpMan{"getestimatedannualroi",
                "\nReturns the estimated annual roi.\n",
                {},
                RPCResult{
                    RPCResult::Type::NUM, "", "The current estimated annual roi"},
                RPCExamples{
                    HelpExampleCli("getestimatedannualroi", "")
            + HelpExampleRpc("getestimatedannualroi", "")
                },
        [&](const RPCHelpMan& self, const JSONRPCRequest& request) -> UniValue
{
    ChainstateManager& chainman = EnsureAnyChainman(request.context);
    LOCK(cs_main);
    return GetEstimatedAnnualROI(chainman);
},
    };
}

static RPCHelpMan getblockcount()
{
    return RPCHelpMan{"getblockcount",
                "\nReturns the height of the most-work fully-validated chain.\n"
                "The genesis block has height 0.\n",
                {},
                RPCResult{
                    RPCResult::Type::NUM, "", "The current block count"},
                RPCExamples{
                    HelpExampleCli("getblockcount", "")
            + HelpExampleRpc("getblockcount", "")
                },
        [&](const RPCHelpMan& self, const JSONRPCRequest& request) -> UniValue
{
    ChainstateManager& chainman = EnsureAnyChainman(request.context);
    LOCK(cs_main);
    return chainman.ActiveChain().Height();
},
    };
}

static RPCHelpMan getbestblockhash()
{
    return RPCHelpMan{"getbestblockhash",
                "\nReturns the hash of the best (tip) block in the most-work fully-validated chain.\n",
                {},
                RPCResult{
                    RPCResult::Type::STR_HEX, "", "the block hash, hex-encoded"},
                RPCExamples{
                    HelpExampleCli("getbestblockhash", "")
            + HelpExampleRpc("getbestblockhash", "")
                },
        [&](const RPCHelpMan& self, const JSONRPCRequest& request) -> UniValue
{
    ChainstateManager& chainman = EnsureAnyChainman(request.context);
    LOCK(cs_main);
    return chainman.ActiveChain().Tip()->GetBlockHash().GetHex();
},
    };
}

void RPCNotifyBlockChange(const CBlockIndex* pindex)
{
    if(pindex) {
        LOCK(cs_blockchange);
        latestblock.hash = pindex->GetBlockHash();
        latestblock.height = pindex->nHeight;
    }
    cond_blockchange.notify_all();
}

static RPCHelpMan waitfornewblock()
{
    return RPCHelpMan{"waitfornewblock",
                "\nWaits for a specific new block and returns useful info about it.\n"
                "\nReturns the current block on timeout or exit.\n",
                {
                    {"timeout", RPCArg::Type::NUM, RPCArg::Default{0}, "Time in milliseconds to wait for a response. 0 indicates no timeout."},
                },
                RPCResult{
                    RPCResult::Type::OBJ, "", "",
                    {
                        {RPCResult::Type::STR_HEX, "hash", "The blockhash"},
                        {RPCResult::Type::NUM, "height", "Block height"},
                    }},
                RPCExamples{
                    HelpExampleCli("waitfornewblock", "1000")
            + HelpExampleRpc("waitfornewblock", "1000")
                },
        [&](const RPCHelpMan& self, const JSONRPCRequest& request) -> UniValue
{
    int timeout = 0;
    if (!request.params[0].isNull())
        timeout = request.params[0].getInt<int>();

    CUpdatedBlock block;
    {
        WAIT_LOCK(cs_blockchange, lock);
        block = latestblock;
        if(timeout)
            cond_blockchange.wait_for(lock, std::chrono::milliseconds(timeout), [&block]() EXCLUSIVE_LOCKS_REQUIRED(cs_blockchange) {return latestblock.height != block.height || latestblock.hash != block.hash || !IsRPCRunning(); });
        else
            cond_blockchange.wait(lock, [&block]() EXCLUSIVE_LOCKS_REQUIRED(cs_blockchange) {return latestblock.height != block.height || latestblock.hash != block.hash || !IsRPCRunning(); });
        block = latestblock;
    }
    UniValue ret(UniValue::VOBJ);
    ret.pushKV("hash", block.hash.GetHex());
    ret.pushKV("height", block.height);
    return ret;
},
    };
}

static RPCHelpMan waitforblock()
{
    return RPCHelpMan{"waitforblock",
                "\nWaits for a specific new block and returns useful info about it.\n"
                "\nReturns the current block on timeout or exit.\n",
                {
                    {"blockhash", RPCArg::Type::STR_HEX, RPCArg::Optional::NO, "Block hash to wait for."},
                    {"timeout", RPCArg::Type::NUM, RPCArg::Default{0}, "Time in milliseconds to wait for a response. 0 indicates no timeout."},
                },
                RPCResult{
                    RPCResult::Type::OBJ, "", "",
                    {
                        {RPCResult::Type::STR_HEX, "hash", "The blockhash"},
                        {RPCResult::Type::NUM, "height", "Block height"},
                    }},
                RPCExamples{
                    HelpExampleCli("waitforblock", "\"0000000000079f8ef3d2c688c244eb7a4570b24c9ed7b4a8c619eb02596f8862\" 1000")
            + HelpExampleRpc("waitforblock", "\"0000000000079f8ef3d2c688c244eb7a4570b24c9ed7b4a8c619eb02596f8862\", 1000")
                },
        [&](const RPCHelpMan& self, const JSONRPCRequest& request) -> UniValue
{
    int timeout = 0;

    uint256 hash(ParseHashV(request.params[0], "blockhash"));

    if (!request.params[1].isNull())
        timeout = request.params[1].getInt<int>();

    CUpdatedBlock block;
    {
        WAIT_LOCK(cs_blockchange, lock);
        if(timeout)
            cond_blockchange.wait_for(lock, std::chrono::milliseconds(timeout), [&hash]() EXCLUSIVE_LOCKS_REQUIRED(cs_blockchange) {return latestblock.hash == hash || !IsRPCRunning();});
        else
            cond_blockchange.wait(lock, [&hash]() EXCLUSIVE_LOCKS_REQUIRED(cs_blockchange) {return latestblock.hash == hash || !IsRPCRunning(); });
        block = latestblock;
    }

    UniValue ret(UniValue::VOBJ);
    ret.pushKV("hash", block.hash.GetHex());
    ret.pushKV("height", block.height);
    return ret;
},
    };
}

static RPCHelpMan waitforblockheight()
{
    return RPCHelpMan{"waitforblockheight",
                "\nWaits for (at least) block height and returns the height and hash\n"
                "of the current tip.\n"
                "\nReturns the current block on timeout or exit.\n",
                {
                    {"height", RPCArg::Type::NUM, RPCArg::Optional::NO, "Block height to wait for."},
                    {"timeout", RPCArg::Type::NUM, RPCArg::Default{0}, "Time in milliseconds to wait for a response. 0 indicates no timeout."},
                },
                RPCResult{
                    RPCResult::Type::OBJ, "", "",
                    {
                        {RPCResult::Type::STR_HEX, "hash", "The blockhash"},
                        {RPCResult::Type::NUM, "height", "Block height"},
                    }},
                RPCExamples{
                    HelpExampleCli("waitforblockheight", "100 1000")
            + HelpExampleRpc("waitforblockheight", "100, 1000")
                },
        [&](const RPCHelpMan& self, const JSONRPCRequest& request) -> UniValue
{
    int timeout = 0;

    int height = request.params[0].getInt<int>();

    if (!request.params[1].isNull())
        timeout = request.params[1].getInt<int>();

    CUpdatedBlock block;
    {
        WAIT_LOCK(cs_blockchange, lock);
        if(timeout)
            cond_blockchange.wait_for(lock, std::chrono::milliseconds(timeout), [&height]() EXCLUSIVE_LOCKS_REQUIRED(cs_blockchange) {return latestblock.height >= height || !IsRPCRunning();});
        else
            cond_blockchange.wait(lock, [&height]() EXCLUSIVE_LOCKS_REQUIRED(cs_blockchange) {return latestblock.height >= height || !IsRPCRunning(); });
        block = latestblock;
    }
    UniValue ret(UniValue::VOBJ);
    ret.pushKV("hash", block.hash.GetHex());
    ret.pushKV("height", block.height);
    return ret;
},
    };
}

static RPCHelpMan syncwithvalidationinterfacequeue()
{
    return RPCHelpMan{"syncwithvalidationinterfacequeue",
                "\nWaits for the validation interface queue to catch up on everything that was there when we entered this function.\n",
                {},
                RPCResult{RPCResult::Type::NONE, "", ""},
                RPCExamples{
                    HelpExampleCli("syncwithvalidationinterfacequeue","")
            + HelpExampleRpc("syncwithvalidationinterfacequeue","")
                },
        [&](const RPCHelpMan& self, const JSONRPCRequest& request) -> UniValue
{
    SyncWithValidationInterfaceQueue();
    return UniValue::VNULL;
},
    };
}

static RPCHelpMan getdifficulty()
{
    return RPCHelpMan{"getdifficulty",
                "\nReturns the proof-of-work difficulty as a multiple of the minimum difficulty.\n"
                "\nReturns the proof-of-stake difficulty as a multiple of the minimum difficulty.\n",
                {},
                RPCResult{
                    RPCResult::Type::OBJ, "", "",
                    {
                        {RPCResult::Type::NUM, "proof-of-work", "the proof-of-work difficulty as a multiple of the minimum difficulty."},
                        {RPCResult::Type::NUM, "proof-of-stake", "the proof-of-stake difficulty as a multiple of the minimum difficulty."},
                    }
                },
                RPCExamples{
                    HelpExampleCli("getdifficulty", "")
            + HelpExampleRpc("getdifficulty", "")
                },
        [&](const RPCHelpMan& self, const JSONRPCRequest& request) -> UniValue
{
    ChainstateManager& chainman = EnsureAnyChainman(request.context);
    LOCK(cs_main);
    UniValue obj(UniValue::VOBJ);
    const CBlockIndex* tip = chainman.ActiveChain().Tip();
    obj.pushKV("proof-of-work",        GetDifficulty(GetLastBlockIndex(tip, false)));
    obj.pushKV("proof-of-stake",       GetDifficulty(GetLastBlockIndex(tip, true)));
    return obj;
},
    };
}

static RPCHelpMan getblockfrompeer()
{
    return RPCHelpMan{
        "getblockfrompeer",
        "Attempt to fetch block from a given peer.\n\n"
        "We must have the header for this block, e.g. using submitheader.\n"
        "Subsequent calls for the same block and a new peer will cause the response from the previous peer to be ignored.\n\n"
        "Returns an empty JSON object if the request was successfully scheduled.",
        {
            {"blockhash", RPCArg::Type::STR_HEX, RPCArg::Optional::NO, "The block hash to try to fetch"},
            {"peer_id", RPCArg::Type::NUM, RPCArg::Optional::NO, "The peer to fetch it from (see getpeerinfo for peer IDs)"},
        },
        RPCResult{RPCResult::Type::OBJ, "", /*optional=*/false, "", {}},
        RPCExamples{
            HelpExampleCli("getblockfrompeer", "\"00000000c937983704a73af28acdec37b049d214adbda81d7e2a3dd146f6ed09\" 0")
            + HelpExampleRpc("getblockfrompeer", "\"00000000c937983704a73af28acdec37b049d214adbda81d7e2a3dd146f6ed09\" 0")
        },
        [&](const RPCHelpMan& self, const JSONRPCRequest& request) -> UniValue
{
    RPCTypeCheck(request.params, {
        UniValue::VSTR, // blockhash
        UniValue::VNUM, // peer_id
    });

    const NodeContext& node = EnsureAnyNodeContext(request.context);
    ChainstateManager& chainman = EnsureChainman(node);
    PeerManager& peerman = EnsurePeerman(node);

    const uint256& block_hash{ParseHashV(request.params[0], "blockhash")};
    const NodeId peer_id{request.params[1].getInt<int64_t>()};

    const CBlockIndex* const index = WITH_LOCK(cs_main, return chainman.m_blockman.LookupBlockIndex(block_hash););

    if (!index) {
        throw JSONRPCError(RPC_MISC_ERROR, "Block header missing");
    }

    const bool block_has_data = WITH_LOCK(::cs_main, return index->nStatus & BLOCK_HAVE_DATA);
    if (block_has_data) {
        throw JSONRPCError(RPC_MISC_ERROR, "Block already downloaded");
    }

    if (const auto err{peerman.FetchBlock(peer_id, *index)}) {
        throw JSONRPCError(RPC_MISC_ERROR, err.value());
    }
    return UniValue::VOBJ;
},
    };
}

static RPCHelpMan getblockhash()
{
    return RPCHelpMan{"getblockhash",
                "\nReturns hash of block in best-block-chain at height provided.\n",
                {
                    {"height", RPCArg::Type::NUM, RPCArg::Optional::NO, "The height index"},
                },
                RPCResult{
                    RPCResult::Type::STR_HEX, "", "The block hash"},
                RPCExamples{
                    HelpExampleCli("getblockhash", "1000")
            + HelpExampleRpc("getblockhash", "1000")
                },
        [&](const RPCHelpMan& self, const JSONRPCRequest& request) -> UniValue
{
    ChainstateManager& chainman = EnsureAnyChainman(request.context);
    LOCK(cs_main);
    const CChain& active_chain = chainman.ActiveChain();

    int nHeight = request.params[0].getInt<int>();
    if (nHeight < 0 || nHeight > active_chain.Height())
        throw JSONRPCError(RPC_INVALID_PARAMETER, "Block height out of range");

    const CBlockIndex* pblockindex = active_chain[nHeight];
    return pblockindex->GetBlockHash().GetHex();
},
    };
}

static RPCHelpMan getaccountinfo()
{
    return RPCHelpMan{"getaccountinfo",
                "\nGet contract details including balance, storage data and code.\n",
                {
                    {"address", RPCArg::Type::STR_HEX, RPCArg::Optional::NO, "The contract address"},
                },
                RPCResult{
                    RPCResult::Type::OBJ, "", "",
                    {
                        {RPCResult::Type::STR, "address", "The address of the contract"},
                        {RPCResult::Type::NUM, "balance", "The balance of the contract"},
                        {RPCResult::Type::STR_HEX, "code", "The bytecode of the contract"},
                        {RPCResult::Type::OBJ_DYN, "storage", "The storage data of the contract",
                        {
                            {RPCResult::Type::OBJ_DYN, "data", "The storage data entry",
                            {
                                {RPCResult::Type::STR_HEX, "hex", "The hex data"},
                            }},
                        }},
                        {RPCResult::Type::OBJ, "vin", /*optional=*/true, "",
                        {
                            {RPCResult::Type::STR_HEX, "hash", "The data hash"},
                            {RPCResult::Type::NUM, "nVout", "The vout index"},
                            {RPCResult::Type::NUM, "value", "The vout value"},
                        }},
                    }},
                RPCExamples{
                    HelpExampleCli("getaccountinfo", "eb23c0b3e6042821da281a2e2364feb22dd543e3")
            + HelpExampleRpc("getaccountinfo", "eb23c0b3e6042821da281a2e2364feb22dd543e3")
                },
        [&](const RPCHelpMan& self, const JSONRPCRequest& request) -> UniValue
{

    LOCK(cs_main);

    std::string strAddr = request.params[0].get_str();
    if(strAddr.size() != 40 || !CheckHex(strAddr))
        throw JSONRPCError(RPC_INVALID_ADDRESS_OR_KEY, "Incorrect address");

    dev::Address addrAccount(strAddr);
    if(!globalState->addressInUse(addrAccount))
        throw JSONRPCError(RPC_INVALID_ADDRESS_OR_KEY, "Address does not exist");
    
    UniValue result(UniValue::VOBJ);

    result.pushKV("address", strAddr);
    result.pushKV("balance", CAmount(globalState->balance(addrAccount)));
    std::vector<uint8_t> code(globalState->code(addrAccount));
    auto storage(globalState->storage(addrAccount));

    UniValue storageUV(UniValue::VOBJ);
    for (auto j: storage)
    {
        UniValue e(UniValue::VOBJ);
        e.pushKV(dev::toHex(dev::h256(j.second.first)), dev::toHex(dev::h256(j.second.second)));
        storageUV.pushKV(j.first.hex(), e);
    }
        
    result.pushKV("storage", storageUV);

    result.pushKV("code", HexStr(code));

    std::unordered_map<dev::Address, Vin> vins = globalState->vins();
    if(vins.count(addrAccount)){
        UniValue vin(UniValue::VOBJ);
        valtype vchHash(vins[addrAccount].hash.asBytes());
        std::reverse(vchHash.begin(), vchHash.end());
        vin.pushKV("hash", HexStr(vchHash));
        vin.pushKV("nVout", uint64_t(vins[addrAccount].nVout));
        vin.pushKV("value", uint64_t(vins[addrAccount].value));
        result.pushKV("vin", vin);
    }
    return result;
},
    };
}

static RPCHelpMan getcontractcode()
{
    return RPCHelpMan{"getcontractcode",
                "\nGet contract code.\n",
                {
                    {"address", RPCArg::Type::STR_HEX, RPCArg::Optional::NO, "The contract address"},
                    {"blocknum", RPCArg::Type::NUM,  RPCArg::Default{-1}, "Number of block to get state from."},
                },
                RPCResult{
                    RPCResult::Type::STR_HEX, "", "Code of the contract",
                },
                RPCExamples{
                    HelpExampleCli("getcontractcode", "eb23c0b3e6042821da281a2e2364feb22dd543e3")
            + HelpExampleRpc("getcontractcode", "eb23c0b3e6042821da281a2e2364feb22dd543e3")
                },
        [&](const RPCHelpMan& self, const JSONRPCRequest& request) -> UniValue
{

    ChainstateManager& chainman = EnsureAnyChainman(request.context);
    LOCK(cs_main);

    CChain& active_chain = chainman.ActiveChain();
    std::string strAddr = request.params[0].get_str();
    if(strAddr.size() != 40 || !CheckHex(strAddr))
        throw JSONRPCError(RPC_INVALID_ADDRESS_OR_KEY, "Incorrect address");

    TemporaryState ts(globalState);
    if (!request.params[1].isNull())
    {
        if (request.params[1].isNum())
        {
            auto blockNum = request.params[1].get_int();
            if((blockNum < 0 && blockNum != -1) || blockNum > active_chain.Height())
                throw JSONRPCError(RPC_INVALID_PARAMS, "Incorrect block number");

            if(blockNum != -1)
                ts.SetRoot(uintToh256(active_chain[blockNum]->hashStateRoot), uintToh256(active_chain[blockNum]->hashUTXORoot));

        } else {
            throw JSONRPCError(RPC_INVALID_PARAMS, "Incorrect block number");
        }
    }

    dev::Address addrAccount(strAddr);
    if(!globalState->addressInUse(addrAccount))
        throw JSONRPCError(RPC_INVALID_ADDRESS_OR_KEY, "Address does not exist");

    std::vector<uint8_t> code(globalState->code(addrAccount));

    return HexStr(code);
},
    };
}

static RPCHelpMan getstorage()
{
    return RPCHelpMan{"getstorage",
                "\nGet contract storage data.\n",
                {
                    {"address", RPCArg::Type::STR_HEX, RPCArg::Optional::NO, "The contract address"},
                    {"blocknum", RPCArg::Type::NUM,  RPCArg::Default{-1}, "Number of block to get state from."},
                    {"index", RPCArg::Type::NUM, RPCArg::Optional::OMITTED_NAMED_ARG, "Zero-based index position of the storage"},
                },
                RPCResult{
                    RPCResult::Type::OBJ_DYN, "", "The storage data of the contract",
                    {
                        {RPCResult::Type::OBJ_DYN, "data", "The storage data entry",
                        {
                            {RPCResult::Type::STR_HEX, "hex", "The hex data"},
                        }},
                    }
                },
                RPCExamples{
                    HelpExampleCli("getstorage", "eb23c0b3e6042821da281a2e2364feb22dd543e3")
            + HelpExampleRpc("getstorage", "eb23c0b3e6042821da281a2e2364feb22dd543e3")
                },
        [&](const RPCHelpMan& self, const JSONRPCRequest& request) -> UniValue
{

    ChainstateManager& chainman = EnsureAnyChainman(request.context);
    LOCK(cs_main);

    CChain& active_chain = chainman.ActiveChain();
    std::string strAddr = request.params[0].get_str();
    if(strAddr.size() != 40 || !CheckHex(strAddr))
        throw JSONRPCError(RPC_INVALID_ADDRESS_OR_KEY, "Incorrect address"); 

    TemporaryState ts(globalState);
    if (!request.params[1].isNull())
    {
        if (request.params[1].isNum())
        {
            auto blockNum = request.params[1].getInt<int>();
            if((blockNum < 0 && blockNum != -1) || blockNum > active_chain.Height())
                throw JSONRPCError(RPC_INVALID_PARAMS, "Incorrect block number");

            if(blockNum != -1)
                ts.SetRoot(uintToh256(active_chain[blockNum]->hashStateRoot), uintToh256(active_chain[blockNum]->hashUTXORoot));
                
        } else {
            throw JSONRPCError(RPC_INVALID_PARAMS, "Incorrect block number");
        }
    }

    dev::Address addrAccount(strAddr);
    if(!globalState->addressInUse(addrAccount))
        throw JSONRPCError(RPC_INVALID_ADDRESS_OR_KEY, "Address does not exist");
    
    UniValue result(UniValue::VOBJ);

    bool onlyIndex = !request.params[2].isNull();
    unsigned index = 0;
    if (onlyIndex)
        index = request.params[2].getInt<int>();

    auto storage(globalState->storage(addrAccount));

    if (onlyIndex)
    {
        if (index >= storage.size())
        {
            std::ostringstream stringStream;
            stringStream << "Storage size: " << storage.size() << " got index: " << index;
            throw JSONRPCError(RPC_INVALID_PARAMS, stringStream.str());
        }
        auto elem = std::next(storage.begin(), index);
        UniValue e(UniValue::VOBJ);

        storage = {{elem->first, {elem->second.first, elem->second.second}}};
    } 
    for (const auto& j: storage)
    {
        UniValue e(UniValue::VOBJ);
        e.pushKV(dev::toHex(dev::h256(j.second.first)), dev::toHex(dev::h256(j.second.second)));
        result.pushKV(j.first.hex(), e);
    }
    return result;
},
    };
}

static RPCHelpMan getblockheader()
{
    return RPCHelpMan{"getblockheader",
                "\nIf verbose is false, returns a string that is serialized, hex-encoded data for blockheader 'hash'.\n"
                "If verbose is true, returns an Object with information about blockheader <hash>.\n",
                {
                    {"blockhash", RPCArg::Type::STR_HEX, RPCArg::Optional::NO, "The block hash"},
                    {"verbose", RPCArg::Type::BOOL, RPCArg::Default{true}, "true for a json object, false for the hex-encoded data"},
                },
                {
                    RPCResult{"for verbose = true",
                        RPCResult::Type::OBJ, "", "",
                        {
                            {RPCResult::Type::STR_HEX, "hash", "the block hash (same as provided)"},
                            {RPCResult::Type::NUM, "confirmations", "The number of confirmations, or -1 if the block is not on the main chain"},
                            {RPCResult::Type::NUM, "height", "The block height or index"},
                            {RPCResult::Type::NUM, "version", "The block version"},
                            {RPCResult::Type::STR_HEX, "versionHex", "The block version formatted in hexadecimal"},
                            {RPCResult::Type::STR_HEX, "merkleroot", "The merkle root"},
                            {RPCResult::Type::NUM_TIME, "time", "The block time expressed in " + UNIX_EPOCH_TIME},
                            {RPCResult::Type::NUM_TIME, "mediantime", "The median block time expressed in " + UNIX_EPOCH_TIME},
                            {RPCResult::Type::NUM, "nonce", "The nonce"},
                            {RPCResult::Type::STR_HEX, "bits", "The bits"},
                            {RPCResult::Type::NUM, "difficulty", "The difficulty"},
                            {RPCResult::Type::STR_HEX, "chainwork", "Expected number of hashes required to produce the current chain"},
                            {RPCResult::Type::NUM, "nTx", "The number of transactions in the block"},
                            {RPCResult::Type::STR_HEX, "previousblockhash", /*optional=*/true, "The hash of the previous block (if available)"},
                            {RPCResult::Type::STR_HEX, "nextblockhash", /*optional=*/true, "The hash of the next block (if available)"},
                            {RPCResult::Type::STR_HEX, "hashStateRoot", "The hash state root"},
                            {RPCResult::Type::STR_HEX, "hashUTXORoot", "The hash UTXO root"},
                            {RPCResult::Type::STR_HEX, "prevoutStakeHash", /*optional=*/true, "The prevout stake hash (only present proof of stake)"},
                            {RPCResult::Type::NUM, "prevoutStakeVoutN", /*optional=*/true, "The prevout stake output index (only present proof of stake)"},
                            {RPCResult::Type::STR, "flags", "The block flags"},
                            {RPCResult::Type::STR_HEX, "proofhash", "The hash proof"},
                            {RPCResult::Type::STR_HEX, "modifier", "The stake modifier"},
                            {RPCResult::Type::STR_HEX, "signature", /*optional=*/true, "The block signature (only present proof of stake)"},
                            {RPCResult::Type::STR_HEX, "proofOfDelegation", /*optional=*/true, "The block proof of delegation (only present proof of stake that use delegation)"},
                        }},
                    RPCResult{"for verbose=false",
                        RPCResult::Type::STR_HEX, "", "A string that is serialized, hex-encoded data for block 'hash'"},
                },
                RPCExamples{
                    HelpExampleCli("getblockheader", "\"00000000c937983704a73af28acdec37b049d214adbda81d7e2a3dd146f6ed09\"")
            + HelpExampleRpc("getblockheader", "\"00000000c937983704a73af28acdec37b049d214adbda81d7e2a3dd146f6ed09\"")
                },
        [&](const RPCHelpMan& self, const JSONRPCRequest& request) -> UniValue
{
    uint256 hash(ParseHashV(request.params[0], "hash"));

    bool fVerbose = true;
    if (!request.params[1].isNull())
        fVerbose = request.params[1].get_bool();

    const CBlockIndex* pblockindex;
    const CBlockIndex* tip;
    {
        ChainstateManager& chainman = EnsureAnyChainman(request.context);
        LOCK(cs_main);
        pblockindex = chainman.m_blockman.LookupBlockIndex(hash);
        tip = chainman.ActiveChain().Tip();
    }

    if (!pblockindex) {
        throw JSONRPCError(RPC_INVALID_ADDRESS_OR_KEY, "Block not found");
    }

    if (!fVerbose)
    {
        CDataStream ssBlock(SER_NETWORK, PROTOCOL_VERSION);
        ssBlock << pblockindex->GetBlockHeader();
        std::string strHex = HexStr(ssBlock);
        return strHex;
    }

    return blockheaderToJSON(tip, pblockindex);
},
    };
}

static CBlock GetBlockChecked(BlockManager& blockman, const CBlockIndex* pblockindex) EXCLUSIVE_LOCKS_REQUIRED(::cs_main)
{
    AssertLockHeld(::cs_main);
    CBlock block;
    if (blockman.IsBlockPruned(pblockindex)) {
        throw JSONRPCError(RPC_MISC_ERROR, "Block not available (pruned data)");
    }

    if (!ReadBlockFromDisk(block, pblockindex, Params().GetConsensus())) {
        // Block not found on disk. This could be because we have the block
        // header in our index but not yet have the block or did not accept the
        // block.
        throw JSONRPCError(RPC_MISC_ERROR, "Block not found on disk");
    }

    return block;
}

static CBlockUndo GetUndoChecked(BlockManager& blockman, const CBlockIndex* pblockindex) EXCLUSIVE_LOCKS_REQUIRED(cs_main)
{
    AssertLockHeld(::cs_main);
    CBlockUndo blockUndo;
    if (blockman.IsBlockPruned(pblockindex)) {
        throw JSONRPCError(RPC_MISC_ERROR, "Undo data not available (pruned data)");
    }

    if (!UndoReadFromDisk(blockUndo, pblockindex)) {
        throw JSONRPCError(RPC_MISC_ERROR, "Can't read undo data from disk");
    }

    return blockUndo;
}

const RPCResult getblock_vin{
    RPCResult::Type::ARR, "vin", "",
    {
        {RPCResult::Type::OBJ, "", "",
        {
            {RPCResult::Type::ELISION, "", "The same output as verbosity = 2"},
            {RPCResult::Type::OBJ, "prevout", "(Only if undo information is available)",
            {
                {RPCResult::Type::BOOL, "generated", "Coinbase or not, coinstake or not"},
                {RPCResult::Type::NUM, "height", "The height of the prevout"},
                {RPCResult::Type::STR_AMOUNT, "value", "The value in " + CURRENCY_UNIT},
                {RPCResult::Type::OBJ, "scriptPubKey", "",
                {
                    {RPCResult::Type::STR, "asm", "Disassembly of the public key script"},
                    {RPCResult::Type::STR, "desc", "Inferred descriptor for the output"},
                    {RPCResult::Type::STR_HEX, "hex", "The raw public key script bytes, hex-encoded"},
                    {RPCResult::Type::STR, "address", /*optional=*/true, "The Bitcoin address (only if a well-defined address exists)"},
                    {RPCResult::Type::STR, "type", "The type (one of: " + GetAllOutputTypes() + ")"},
                }},
            }},
        }},
    }
};

static RPCHelpMan getblock()
{
    return RPCHelpMan{"getblock",
                "\nIf verbosity is 0, returns a string that is serialized, hex-encoded data for block 'hash'.\n"
                "If verbosity is 1, returns an Object with information about block <hash>.\n"
                "If verbosity is 2, returns an Object with information about block <hash> and information about each transaction.\n"
                "If verbosity is 3, returns an Object with information about block <hash> and information about each transaction, including prevout information for inputs (only for unpruned blocks in the current best chain).\n",
                {
                    {"blockhash", RPCArg::Type::STR_HEX, RPCArg::Optional::NO, "The block hash"},
                    {"verbosity|verbose", RPCArg::Type::NUM, RPCArg::Default{1}, "0 for hex-encoded data, 1 for a JSON object, 2 for JSON object with transaction data, and 3 for JSON object with transaction data including prevout information for inputs"},
                },
                {
                    RPCResult{"for verbosity = 0",
                RPCResult::Type::STR_HEX, "", "A string that is serialized, hex-encoded data for block 'hash'"},
                    RPCResult{"for verbosity = 1",
                RPCResult::Type::OBJ, "", "",
                {
                    {RPCResult::Type::STR_HEX, "hash", "the block hash (same as provided)"},
                    {RPCResult::Type::NUM, "confirmations", "The number of confirmations, or -1 if the block is not on the main chain"},
                    {RPCResult::Type::NUM, "size", "The block size"},
                    {RPCResult::Type::NUM, "strippedsize", "The block size excluding witness data"},
                    {RPCResult::Type::NUM, "weight", "The block weight as defined in BIP 141"},
                    {RPCResult::Type::NUM, "height", "The block height or index"},
                    {RPCResult::Type::NUM, "version", "The block version"},
                    {RPCResult::Type::STR_HEX, "versionHex", "The block version formatted in hexadecimal"},
                    {RPCResult::Type::STR_HEX, "merkleroot", "The merkle root"},
                    {RPCResult::Type::ARR, "tx", "The transaction ids",
                        {{RPCResult::Type::STR_HEX, "", "The transaction id"}}},
                    {RPCResult::Type::NUM_TIME, "time",       "The block time expressed in " + UNIX_EPOCH_TIME},
                    {RPCResult::Type::NUM_TIME, "mediantime", "The median block time expressed in " + UNIX_EPOCH_TIME},
                    {RPCResult::Type::NUM, "nonce", "The nonce"},
                    {RPCResult::Type::STR_HEX, "bits", "The bits"},
                    {RPCResult::Type::NUM, "difficulty", "The difficulty"},
                    {RPCResult::Type::STR_HEX, "chainwork", "Expected number of hashes required to produce the chain up to this block (in hex)"},
                    {RPCResult::Type::NUM, "nTx", "The number of transactions in the block"},
                    {RPCResult::Type::STR_HEX, "previousblockhash", /*optional=*/true, "The hash of the previous block (if available)"},
                    {RPCResult::Type::STR_HEX, "nextblockhash", /*optional=*/true, "The hash of the next block (if available)"},
                    {RPCResult::Type::STR_HEX, "hashStateRoot", "The hash state root"},
                    {RPCResult::Type::STR_HEX, "hashUTXORoot", "The hash UTXO root"},
                    {RPCResult::Type::STR_HEX, "prevoutStakeHash", /*optional=*/true, "The prevout stake hash (only present proof of stake)"},
                    {RPCResult::Type::NUM, "prevoutStakeVoutN", /*optional=*/true, "The prevout stake output index (only present proof of stake)"},
                    {RPCResult::Type::STR, "flags", "The block flags"},
                    {RPCResult::Type::STR_HEX, "proofhash", "The hash proof"},
                    {RPCResult::Type::STR_HEX, "modifier", "The stake modifier"},
                    {RPCResult::Type::STR_HEX, "signature", /*optional=*/true, "The block signature (only present proof of stake)"},
                    {RPCResult::Type::STR_HEX, "proofOfDelegation", /*optional=*/true, "The block proof of delegation (only present proof of stake that use delegation)"},
                }},
                    RPCResult{"for verbosity = 2",
                RPCResult::Type::OBJ, "", "",
                {
                    {RPCResult::Type::ELISION, "", "Same output as verbosity = 1"},
                    {RPCResult::Type::ARR, "tx", "",
                    {
                        {RPCResult::Type::OBJ, "", "",
                        {
                            {RPCResult::Type::ELISION, "", "The transactions in the format of the getrawtransaction RPC. Different from verbosity = 1 \"tx\" result"},
                            {RPCResult::Type::NUM, "fee", "The transaction fee in " + CURRENCY_UNIT + ", omitted if block undo data is not available"},
                        }},
                    }},
                }},
                    RPCResult{"for verbosity = 3",
                RPCResult::Type::OBJ, "", "",
                {
                    {RPCResult::Type::ELISION, "", "Same output as verbosity = 2"},
                    {RPCResult::Type::ARR, "tx", "",
                    {
                        {RPCResult::Type::OBJ, "", "",
                        {
                            getblock_vin,
                        }},
                    }},
                }},
        },
                RPCExamples{
                    HelpExampleCli("getblock", "\"00000000c937983704a73af28acdec37b049d214adbda81d7e2a3dd146f6ed09\"")
            + HelpExampleRpc("getblock", "\"00000000c937983704a73af28acdec37b049d214adbda81d7e2a3dd146f6ed09\"")
                },
        [&](const RPCHelpMan& self, const JSONRPCRequest& request) -> UniValue
{
    uint256 hash(ParseHashV(request.params[0], "blockhash"));

    int verbosity = 1;
    if (!request.params[1].isNull()) {
        if (request.params[1].isBool()) {
            verbosity = request.params[1].get_bool() ? 1 : 0;
        } else {
            verbosity = request.params[1].getInt<int>();
        }
    }

    CBlock block;
    const CBlockIndex* pblockindex;
    const CBlockIndex* tip;
    ChainstateManager& chainman = EnsureAnyChainman(request.context);
    {
        LOCK(cs_main);
        pblockindex = chainman.m_blockman.LookupBlockIndex(hash);
        tip = chainman.ActiveChain().Tip();

        if (!pblockindex) {
            throw JSONRPCError(RPC_INVALID_ADDRESS_OR_KEY, "Block not found");
        }

        block = GetBlockChecked(chainman.m_blockman, pblockindex);
    }

    if (verbosity <= 0)
    {
        CDataStream ssBlock(SER_NETWORK, PROTOCOL_VERSION | RPCSerializationFlags());
        ssBlock << block;
        std::string strHex = HexStr(ssBlock);
        return strHex;
    }

    TxVerbosity tx_verbosity;
    if (verbosity == 1) {
        tx_verbosity = TxVerbosity::SHOW_TXID;
    } else if (verbosity == 2) {
        tx_verbosity = TxVerbosity::SHOW_DETAILS;
    } else {
        tx_verbosity = TxVerbosity::SHOW_DETAILS_AND_PREVOUT;
    }

    return blockToJSON(chainman.m_blockman, block, tip, pblockindex, tx_verbosity);
},
    };
}

////////////////////////////////////////////////////////////////////// // qtum
RPCHelpMan callcontract()
{
    return RPCHelpMan{"callcontract",
                "\nCall contract methods offline, or test contract deployment offline.\n",
                {
                    {"address", RPCArg::Type::STR_HEX, RPCArg::Optional::NO, "The contract address, or empty address \"\""},
                    {"data", RPCArg::Type::STR_HEX, RPCArg::Optional::NO, "The data hex string"},
                    {"senderaddress", RPCArg::Type::STR, RPCArg::Optional::OMITTED_NAMED_ARG, "The sender address string"},
                    {"gaslimit", RPCArg::Type::NUM, RPCArg::Optional::OMITTED_NAMED_ARG, "The gas limit for executing the contract."},
                    {"amount", RPCArg::Type::AMOUNT, RPCArg::Optional::OMITTED_NAMED_ARG, "The amount in " + CURRENCY_UNIT + " to send. eg 0.1, default: 0"},
                    {"blocknum", RPCArg::Type::NUM, RPCArg::Default{-1}, "Block height"},
                },
                RPCResult{
                    RPCResult::Type::OBJ, "", "",
                    {
                        {RPCResult::Type::STR, "address", "The address of the contract"},
                        {RPCResult::Type::OBJ, "executionResult", "The method execution result",
                            {
                                {RPCResult::Type::NUM, "gasUsed", "The gas used"},
                                {RPCResult::Type::STR, "excepted", "The thrown exception"},
                                {RPCResult::Type::STR_HEX, "newAddress", "The new address of the contract"},
                                {RPCResult::Type::STR_HEX, "output", "The returned data from the method"},
                                {RPCResult::Type::NUM, "codeDeposit", "The code deposit"},
                                {RPCResult::Type::NUM, "gasRefunded", "The gas refunded"},
                                {RPCResult::Type::NUM, "depositSize", "The deposit size"},
                                {RPCResult::Type::NUM, "gasForDeposit", "The gas for deposit"},
                                {RPCResult::Type::STR, "exceptedMessage", "The thrown exception message"},
                            }},
                        {RPCResult::Type::OBJ, "transactionReceipt", "The transaction receipt",
                            {
                                {RPCResult::Type::STR_HEX, "stateRoot", "The state root hash"},
                                {RPCResult::Type::STR_HEX, "utxoRoot", "The utxo root hash"},
                                {RPCResult::Type::NUM, "gasUsed", "The gas used"},
                                {RPCResult::Type::STR_HEX, "bloom", "The bloom"},
                                {RPCResult::Type::ARR, "log", "The logs from the receipt",
                                    {
                                        {RPCResult::Type::OBJ, "", "",
                                            {
                                                {RPCResult::Type::STR_HEX, "address", "The contract address"},
                                                {RPCResult::Type::ARR, "topics", "The topic",
                                                    {{RPCResult::Type::STR_HEX, "topic", "The topic"}}},
                                                {RPCResult::Type::STR_HEX, "data", "The logged data"},
                                            }
                                        }
                                    }
                                },

                            }},
                    }},
                RPCExamples{
                    HelpExampleCli("callcontract", "eb23c0b3e6042821da281a2e2364feb22dd543e3 06fdde03")
            + HelpExampleCli("callcontract", "\"\" 60606040525b33600060006101000a81548173ffffffffffffffffffffffffffffffffffffffff02191690836c010000000000000000000000009081020402179055506103786001600050819055505b600c80605b6000396000f360606040526008565b600256")
            + HelpExampleRpc("callcontract", "eb23c0b3e6042821da281a2e2364feb22dd543e3 06fdde03")
            + HelpExampleRpc("callcontract", "\"\" 60606040525b33600060006101000a81548173ffffffffffffffffffffffffffffffffffffffff02191690836c010000000000000000000000009081020402179055506103786001600050819055505b600c80605b6000396000f360606040526008565b600256")
                },
        [&](const RPCHelpMan& self, const JSONRPCRequest& request) -> UniValue
{
    ChainstateManager& chainman = EnsureAnyChainman(request.context); 
    return CallToContract(request.params, chainman);
},
    };
}

class WaitForLogsParams {
public:
    int fromBlock;
    int toBlock;

    int minconf;

    std::set<dev::h160> addresses;
    std::vector<boost::optional<dev::h256>> topics;

    // bool wait;

    WaitForLogsParams(const UniValue& params) {
        std::unique_lock<std::mutex> lock(cs_blockchange);

        fromBlock = parseBlockHeight(params[0], latestblock.height + 1);
        toBlock = parseBlockHeight(params[1], -1);

        parseFilter(params[2]);
        minconf = parseUInt(params[3], 6);
    }

private:
    void parseFilter(const UniValue& val) {
        if (val.isNull()) {
            return;
        }

        parseParam(val["addresses"], addresses);
        parseParam(val["topics"], topics);
    }
};

RPCHelpMan waitforlogs()
{
    return RPCHelpMan{"waitforlogs",
                "requires -logevents to be enabled\n"
                "\nWaits for a new logs and return matching log entries. When the call returns, it also specifies the next block number to start waiting for new logs.\n"
                "By calling waitforlogs repeatedly using the returned `nextBlock` number, a client can receive a stream of up-to-date log entires.\n"
                "\nThis call is different from the similarly named `searchlogs`. This call returns individual matching log entries, `searchlogs` returns a transaction receipt if one of the log entries of that transaction matches the filter conditions.\n",
                {
                    {"fromblock", RPCArg::Type::NUM, RPCArg::Optional::OMITTED_NAMED_ARG, "The block number to start looking for logs."},
                    {"toblock", RPCArg::Type::NUM, RPCArg::Optional::OMITTED_NAMED_ARG, "The block number to stop looking for logs. If null, will wait indefinitely into the future."},
                    {"filter", RPCArg::Type::OBJ, RPCArg::Optional::OMITTED_NAMED_ARG, "Filter conditions for logs.",
                    {
                        {"addresses", RPCArg::Type::ARR, RPCArg::Optional::OMITTED, "An address or a list of addresses to only get logs from particular account(s).",
                            {
                                {"address", RPCArg::Type::STR_HEX, RPCArg::Optional::OMITTED, ""},
                            },
                        },
                        {"topics", RPCArg::Type::ARR, RPCArg::Optional::OMITTED, "An array of values from which at least one must appear in the log entries. The order is important, if you want to leave topics out use null, e.g. [null, \"0x00...\"].",
                            {
                                {"topic", RPCArg::Type::STR_HEX, RPCArg::Optional::OMITTED, ""},
                            },
                        },
                    }},
                    {"minconf", RPCArg::Type::NUM, RPCArg::Default{6}, "Minimal number of confirmations before a log is returned"},
                },
                RPCResult{
                    RPCResult::Type::OBJ, "", "",
                    {
                        {RPCResult::Type::ARR, "entries", "Array of matchiing log entries. This may be empty if `filter` removed all entries.",
                            {
                                {RPCResult::Type::OBJ, "", "",
                                    {
                                        {RPCResult::Type::STR_HEX, "blockHash", "The block hash"},
                                        {RPCResult::Type::NUM, "blockNumber", "The block number"},
                                        {RPCResult::Type::STR_HEX, "transactionHash", "The transaction hash"},
                                        {RPCResult::Type::NUM, "transactionIndex", "The transaction index"},
                                        {RPCResult::Type::NUM, "outputIndex", "The output index"},
                                        {RPCResult::Type::STR_HEX, "from", "The from address"},
                                        {RPCResult::Type::STR_HEX, "to", "The to address"},
                                        {RPCResult::Type::NUM, "cumulativeGasUsed", "The cumulative gas used"},
                                        {RPCResult::Type::NUM, "gasUsed", "The gas used"},
                                        {RPCResult::Type::STR_HEX, "contractAddress", "The contract address"},
                                        {RPCResult::Type::STR, "excepted", "The thrown exception"},
                                        {RPCResult::Type::STR, "exceptedMessage", "The thrown exception message"},
                                        {RPCResult::Type::STR_HEX, "bloom", "Bloom filter for light clients to quickly retrieve related logs"},
                                        {RPCResult::Type::STR_HEX, "stateRoot", "The hash state root"},
                                        {RPCResult::Type::STR_HEX, "utxoRoot", "The hash UTXO root"},
                                        {RPCResult::Type::ARR, "topics", "The topic",
                                            {{RPCResult::Type::STR_HEX, "topic", "The topic"}}},
                                        {RPCResult::Type::STR_HEX, "data", "The logged data"},
                                    }
                                }
                            }
                        },
                        {RPCResult::Type::NUM, "count", "How many log entries are returned"},
                        {RPCResult::Type::NUM, "nextblock", "To wait for new log entries haven't seen before, use this number as `fromBlock`"},
                    }
                },
                RPCExamples{
                    HelpExampleCli("waitforlogs", "") + HelpExampleCli("waitforlogs", "600") + HelpExampleCli("waitforlogs", "600 700") + HelpExampleCli("waitforlogs", "null null")
                    + HelpExampleCli("waitforlogs", "null null '{ \"addresses\": [ \"12ae42729af478ca92c8c66773a3e32115717be4\" ], \"topics\": [ \"b436c2bf863ccd7b8f63171201efd4792066b4ce8e543dde9c3e9e9ab98e216c\"] }'")
            + HelpExampleRpc("waitforlogs", "") + HelpExampleRpc("waitforlogs", "600") + HelpExampleRpc("waitforlogs", "600 700") + HelpExampleRpc("waitforlogs", "null null")
            + HelpExampleRpc("waitforlogs", "null null '{ \"addresses\": [ \"12ae42729af478ca92c8c66773a3e32115717be4\" ], \"topics\": [ \"b436c2bf863ccd7b8f63171201efd4792066b4ce8e543dde9c3e9e9ab98e216c\"] }'")
                },
        [&](const RPCHelpMan& self, const JSONRPCRequest& request_) -> UniValue
{

    if (!fLogEvents)
        throw JSONRPCError(RPC_INTERNAL_ERROR, "Events indexing disabled");

    // this is a long poll function. force cast to non const pointer
    JSONRPCRequest& request = (JSONRPCRequest&) request_;
    if(!request.httpreq)
        throw JSONRPCError(RPC_INTERNAL_ERROR, "HTTP connection not available");

    ChainstateManager& chainman = EnsureAnyChainman(request.context);

    WaitForLogsParams params(request.params);

    request.PollStart();

    std::vector<std::vector<uint256>> hashesToBlock;

    int curheight = 0;

    auto& addresses = params.addresses;
    auto& filterTopics = params.topics;

    while (curheight == 0) {
        {
            LOCK(cs_main);
            curheight = chainman.m_blockman.m_block_tree_db->ReadHeightIndex(params.fromBlock, params.toBlock, params.minconf,
                    hashesToBlock, addresses, chainman);
        }

        // if curheight >= fromBlock. Blockchain extended with new log entries. Return next block height to client.
        //    nextBlock = curheight + 1
        // if curheight == 0. No log entry found in index. Wait for new block then try again.
        //    nextBlock = fromBlock
        // if curheight == -1. Incorrect parameters has entered.
        //
        // if curheight advanced, but all filtered out, API should return empty array, but advancing the cursor anyway.

        if (curheight > 0) {
            break;
        }

        if (curheight == -1) {
            throw JSONRPCError(RPC_INVALID_PARAMETER, "Incorrect params");
        }

        // wait for a new block to arrive
        {
            while (true) {
                std::unique_lock<std::mutex> lock(cs_blockchange);
                auto blockHeight = latestblock.height;

                request.PollPing();

                cond_blockchange.wait_for(lock, std::chrono::milliseconds(1000));
                if (latestblock.height > blockHeight) {
                    break;
                }

                // TODO: maybe just merge `IsRPCRunning` this into PollAlive
                if (!request.PollAlive() || !IsRPCRunning()) {
                    LogPrintf("waitforlogs client disconnected\n");
                    return NullUniValue;
                }
            }
        }
    }

    LOCK(cs_main);

    UniValue jsonLogs(UniValue::VARR);

    std::set<uint256> dupes;

    for (const auto& txHashes : hashesToBlock) {
        for (const auto& txHash : txHashes) {

            if(dupes.find(txHash) != dupes.end()) {
                continue;
            }
            dupes.insert(txHash);

            std::vector<TransactionReceiptInfo> receipts = pstorageresult->getResult(
                    uintToh256(txHash));

            for (const auto& receipt : receipts) {
                for (const auto& log : receipt.logs) {

                    bool includeLog = true;

                    if (!filterTopics.empty()) {
                        for (size_t i = 0; i < filterTopics.size(); i++) {
                            auto filterTopic = filterTopics[i];

                            if (!filterTopic) {
                                continue;
                            }

                            auto filterTopicContent = filterTopic.get();
                            auto topicContent = log.topics[i];

                            if (topicContent != filterTopicContent) {
                                includeLog = false;
                                break;
                            }
                        }
                    }


                    if (!includeLog) {
                        continue;
                    }

                    UniValue jsonLog(UniValue::VOBJ);

                    assignJSON(jsonLog, receipt);
                    assignJSON(jsonLog, log, false);

                    jsonLogs.push_back(jsonLog);
                }
            }
        }
    }

    UniValue result(UniValue::VOBJ);
    result.pushKV("entries", jsonLogs);
    result.pushKV("count", (int) jsonLogs.size());
    result.pushKV("nextblock", curheight + 1);

    return result;
},
    };
}

RPCHelpMan searchlogs()
{
    return RPCHelpMan{"searchlogs",
                "\nSearch logs, requires -logevents to be enabled.\n",
                {
                    {"fromblock", RPCArg::Type::NUM, RPCArg::Optional::NO, "The number of the earliest block (latest may be given to mean the most recent block)."},
                    {"toblock", RPCArg::Type::NUM, RPCArg::Optional::NO, "The number of the latest block (-1 may be given to mean the most recent block)."},
                    {"addressfilter", RPCArg::Type::OBJ, RPCArg::Optional::OMITTED_NAMED_ARG, "Addresses filter conditions for logs.",
                    {
                        {"addresses", RPCArg::Type::ARR, RPCArg::Optional::OMITTED, "An address or a list of addresses to only get logs from particular account(s).",
                            {
                                {"address", RPCArg::Type::STR_HEX, RPCArg::Optional::OMITTED, ""},
                            },
                        },
                    }},
                    {"topicfilter", RPCArg::Type::OBJ, RPCArg::Optional::OMITTED_NAMED_ARG, "Topics filter conditions for logs.",
                    {
                        {"topics", RPCArg::Type::ARR, RPCArg::Optional::OMITTED, "An array of values from which at least one must appear in the log entries. The order is important, if you want to leave topics out use null, e.g. [null, \"0x00...\"].",
                            {
                                {"topic", RPCArg::Type::STR_HEX, RPCArg::Optional::OMITTED, ""},
                            },
                        },
                    }},
                    {"minconf", RPCArg::Type::NUM, RPCArg::Default{0}, "Minimal number of confirmations before a log is returned"},
                },
                RPCResult{
            RPCResult::Type::ARR, "", "",
                {
                    {RPCResult::Type::OBJ, "", "",
                        {
                            {RPCResult::Type::STR_HEX, "blockHash", "The block hash"},
                            {RPCResult::Type::NUM, "blockNumber", "The block number"},
                            {RPCResult::Type::STR_HEX, "transactionHash", "The transaction hash"},
                            {RPCResult::Type::NUM, "transactionIndex", "The transaction index"},
                            {RPCResult::Type::NUM, "outputIndex", "The output index"},
                            {RPCResult::Type::STR_HEX, "from", "The from address"},
                            {RPCResult::Type::STR_HEX, "to", "The to address"},
                            {RPCResult::Type::NUM, "cumulativeGasUsed", "The cumulative gas used"},
                            {RPCResult::Type::NUM, "gasUsed", "The gas used"},
                            {RPCResult::Type::STR_HEX, "contractAddress", "The contract address"},
                            {RPCResult::Type::STR, "excepted", "The thrown exception"},
                            {RPCResult::Type::STR, "exceptedMessage", "The thrown exception message"},
                            {RPCResult::Type::STR_HEX, "bloom", "Bloom filter for light clients to quickly retrieve related logs"},
                            {RPCResult::Type::STR_HEX, "stateRoot", "The hash state root"},
                            {RPCResult::Type::STR_HEX, "utxoRoot", "The hash UTXO root"},
                            {RPCResult::Type::ARR, "log", "The logs from the receipt",
                                {
                                    {RPCResult::Type::OBJ, "", "",
                                        {
                                            {RPCResult::Type::STR_HEX, "address", "The contract address"},
                                            {RPCResult::Type::ARR, "topics", "The topic",
                                                {{RPCResult::Type::STR_HEX, "topic", "The topic"}}},
                                            {RPCResult::Type::STR_HEX, "data", "The logged data"},
                                        }
                                    }
                                }
                            },
                        }}
                }},
                RPCExamples{
                    HelpExampleCli("searchlogs", "0 100 '{\"addresses\": [\"12ae42729af478ca92c8c66773a3e32115717be4\"]}' '{\"topics\": [null,\"b436c2bf863ccd7b8f63171201efd4792066b4ce8e543dde9c3e9e9ab98e216c\"]}'")
            + HelpExampleRpc("searchlogs", "0 100 '{\"addresses\": [\"12ae42729af478ca92c8c66773a3e32115717be4\"]} {\"topics\": [null,\"b436c2bf863ccd7b8f63171201efd4792066b4ce8e543dde9c3e9e9ab98e216c\"]}'")
                },
        [&](const RPCHelpMan& self, const JSONRPCRequest& request) -> UniValue
{
    ChainstateManager& chainman = EnsureAnyChainman(request.context);
    return SearchLogs(request.params, chainman);
},
    };
}

RPCHelpMan gettransactionreceipt()
{
    return RPCHelpMan{"gettransactionreceipt",
                "\nGet the transaction receipt.\n",
                {
                    {"hash", RPCArg::Type::STR_HEX, RPCArg::Optional::NO, "The transaction hash"},
                },
               RPCResult{
            RPCResult::Type::ARR, "", "",
                {
                    {RPCResult::Type::OBJ, "", "",
                        {
                            {RPCResult::Type::STR_HEX, "blockHash", "The block hash"},
                            {RPCResult::Type::NUM, "blockNumber", "The block number"},
                            {RPCResult::Type::STR_HEX, "transactionHash", "The transaction hash"},
                            {RPCResult::Type::NUM, "transactionIndex", "The transaction index"},
                            {RPCResult::Type::NUM, "outputIndex", "The output index"},
                            {RPCResult::Type::STR_HEX, "from", "The from address"},
                            {RPCResult::Type::STR_HEX, "to", "The to address"},
                            {RPCResult::Type::NUM, "cumulativeGasUsed", "The cumulative gas used"},
                            {RPCResult::Type::NUM, "gasUsed", "The gas used"},
                            {RPCResult::Type::STR_HEX, "contractAddress", "The contract address"},
                            {RPCResult::Type::STR, "excepted", "The thrown exception"},
                            {RPCResult::Type::STR, "exceptedMessage", "The thrown exception message"},
                            {RPCResult::Type::STR_HEX, "bloom", "Bloom filter for light clients to quickly retrieve related logs"},
                            {RPCResult::Type::STR_HEX, "stateRoot", "The hash state root"},
                            {RPCResult::Type::STR_HEX, "utxoRoot", "The hash UTXO root"},
                            {RPCResult::Type::ARR, "log", "The logs from the receipt",
                                {
                                    {RPCResult::Type::OBJ, "", "",
                                        {
                                            {RPCResult::Type::STR_HEX, "address", "The contract address"},
                                            {RPCResult::Type::ARR, "topics", "The topic",
                                                {{RPCResult::Type::STR_HEX, "topic", "The topic"}}},
                                            {RPCResult::Type::STR_HEX, "data", "The logged data"},
                                        }
                                    }
                                }
                            },
                        }}
                }},
                RPCExamples{
                    HelpExampleCli("gettransactionreceipt", "3b04bc73afbbcf02cfef2ca1127b60fb0baf5f8946a42df67f1659671a2ec53c")
            + HelpExampleRpc("gettransactionreceipt", "3b04bc73afbbcf02cfef2ca1127b60fb0baf5f8946a42df67f1659671a2ec53c")
                },
        [&](const RPCHelpMan& self, const JSONRPCRequest& request) -> UniValue
{

    if(!fLogEvents)
        throw JSONRPCError(RPC_INTERNAL_ERROR, "Events indexing disabled");

    LOCK(cs_main);

    std::string hashTemp = request.params[0].get_str();
    if(hashTemp.size() != 64){
        throw JSONRPCError(RPC_INVALID_ADDRESS_OR_KEY, "Incorrect hash");
    }
    
    uint256 hash(uint256S(hashTemp));

    std::vector<TransactionReceiptInfo> transactionReceiptInfo = pstorageresult->getResult(uintToh256(hash));

    UniValue result(UniValue::VARR);
    for(TransactionReceiptInfo& t : transactionReceiptInfo){
        UniValue tri(UniValue::VOBJ);
        transactionReceiptInfoToJSON(t, tri);
        result.push_back(tri);
    }
    return result;
},
    };
}

RPCHelpMan getblocktransactionreceipts()
{
    return RPCHelpMan{"getblocktransactionreceipts",
                "\nGet block transaction receipts.\n",
                {
                    {"hash", RPCArg::Type::STR_HEX, RPCArg::Optional::NO, "The block hash"},
                },
               RPCResult{
            RPCResult::Type::ARR, "", "",
                {
                    {RPCResult::Type::OBJ, "", "",
                        {
                            {RPCResult::Type::STR_HEX, "blockHash", "The block hash"},
                            {RPCResult::Type::NUM, "blockNumber", "The block number"},
                            {RPCResult::Type::STR_HEX, "transactionHash", "The transaction hash"},
                            {RPCResult::Type::NUM, "transactionIndex", "The transaction index"},
                            {RPCResult::Type::STR, "from", "The from address"},
                            {RPCResult::Type::STR, "to", "The to address"},
                            {RPCResult::Type::NUM, "cumulativeGasUsed", "The cumulative gas used"},
                            {RPCResult::Type::NUM, "gasUsed", "The gas used"},
                            {RPCResult::Type::STR_HEX, "contractAddress", "The contract address"},
                            {RPCResult::Type::STR, "excepted", "The thrown exception"},
                            {RPCResult::Type::STR_HEX, "bloom", "Bloom filter for light clients to quickly retrieve related logs"},
                            {RPCResult::Type::ARR, "log", "The logs from the receipt",
                                {
                                    {RPCResult::Type::STR, "address", "The contract address"},
                                    {RPCResult::Type::ARR, "topics", "The topic",
                                        {{RPCResult::Type::STR_HEX, "topic", "The topic"}}},
                                    {RPCResult::Type::STR_HEX, "data", "The logged data"},
                                }},
                        }}
                }},
                RPCExamples{
                    HelpExampleCli("getblocktransactionreceipts", "3b04bc73afbbcf02cfef2ca1127b60fb0baf5f8946a42df67f1659671a2ec53c")
            + HelpExampleRpc("getblocktransactionreceipts", "3b04bc73afbbcf02cfef2ca1127b60fb0baf5f8946a42df67f1659671a2ec53c")
                },
        [&](const RPCHelpMan& self, const JSONRPCRequest& request) -> UniValue
{

    if(!fLogEvents)
        throw JSONRPCError(RPC_INTERNAL_ERROR, "Events indexing disabled");

    std::string hashTemp = request.params[0].get_str();
    if(hashTemp.size() != 64){
        throw JSONRPCError(RPC_INVALID_ADDRESS_OR_KEY, "Incorrect hash");
    }
    
    uint256 hash(uint256S(hashTemp));

    ChainstateManager& chainman = EnsureAnyChainman(request.context);
    LOCK(cs_main);
    const CBlockIndex* pblockindex = chainman.m_blockman.LookupBlockIndex(hash);
    if (!pblockindex) {
        throw JSONRPCError(RPC_INVALID_ADDRESS_OR_KEY, "Block not found");
    }
    const CBlock block = GetBlockChecked(pblockindex);

    UniValue result(UniValue::VARR);
    for (const auto& tx : block.vtx) {
        if (tx->HasCreateOrCall()) {
            const std::vector<TransactionReceiptInfo> transactionReceiptInfo = pstorageresult->getResult(uintToh256(tx->GetHash()));
            for (const TransactionReceiptInfo& t : transactionReceiptInfo) {
                UniValue tri(UniValue::VOBJ);
                transactionReceiptInfoToJSON(t, tri);
                result.push_back(tri);
            }
        }
    }

    return result;
},
    };
}

RPCHelpMan getdelegationinfoforaddress()
{
    return RPCHelpMan{"getdelegationinfoforaddress",
                "\nGet delegation information for an address.\n",
                {
                    {"address", RPCArg::Type::STR, RPCArg::Optional::NO, "The qtum address string"},
                },
                RPCResult{
                    RPCResult::Type::OBJ, "", "",
                    {
                        {RPCResult::Type::STR, "staker", "The staker address"},
                        {RPCResult::Type::NUM, "fee", "The percentage of the reward"},
                        {RPCResult::Type::NUM, "blockHeight", "The block height"},
                        {RPCResult::Type::STR_HEX, "PoD", "The proof of delegation"},
                        {RPCResult::Type::BOOL, "verified", "Verify delegation"},
                    }},
                RPCExamples{
                    HelpExampleCli("getdelegationinfoforaddress", "QM72Sfpbz1BPpXFHz9m3CdqATR44Jvaydd")
            + HelpExampleRpc("getdelegationinfoforaddress", "QM72Sfpbz1BPpXFHz9m3CdqATR44Jvaydd")
                },
        [&](const RPCHelpMan& self, const JSONRPCRequest& request) -> UniValue
{

    ChainstateManager& chainman = EnsureAnyChainman(request.context);
    LOCK(cs_main);

    // Parse the public key hash address
    std::string strAddress = request.params[0].get_str();

    CTxDestination dest = DecodeDestination(strAddress);
    if (!IsValidDestination(dest)) {
        throw JSONRPCError(RPC_TYPE_ERROR, "Invalid address");
    }

    if (!std::holds_alternative<PKHash>(dest)) {
        throw JSONRPCError(RPC_TYPE_ERROR, "Address does not refer to public key hash");
    }

    // Get delegation for an address
    QtumDelegation qtumDelegation;
    Delegation delegation;
    PKHash pkhash = std::get<PKHash>(dest);
    uint160 address = uint160(pkhash);
    if(!qtumDelegation.GetDelegation(address, delegation, chainman.ActiveChainstate())) {
        throw JSONRPCError(RPC_INTERNAL_ERROR, "Failed to get delegation");
    }
    bool verified = qtumDelegation.VerifyDelegation(address, delegation);

    // Fill the json object with information
    UniValue result(UniValue::VOBJ);
    std::string strStaker = delegation.staker != uint160() ? EncodeDestination(PKHash(delegation.staker)) : "";
    result.pushKV("staker", strStaker);
    result.pushKV("fee", (int64_t)delegation.fee);
    result.pushKV("blockHeight", (int64_t)delegation.blockHeight);
    result.pushKV("PoD", HexStr(delegation.PoD));
    result.pushKV("verified", verified);

    return result;
},
    };
}

class DelegationsStakerFilter : public IDelegationFilter
{
public:
    DelegationsStakerFilter(const uint160& _address):
        address(_address)
    {}

    bool Match(const DelegationEvent& event) const override
    {
        return event.item.staker == address;
    }

private:
    uint160 address;
};

uint64_t getDelegateWeight(const uint160& keyid, const std::map<COutPoint, uint32_t>& immatureStakes, int height, node::BlockManager& blockman)
{
    // Decode address
    uint256 hashBytes;
    int type = 0;
    if (!DecodeIndexKey(EncodeDestination(PKHash(keyid)), hashBytes, type)) {
        return 0;
    }

    // Get address weight
    uint64_t weight = 0;
    if (!GetAddressWeight(hashBytes, type, immatureStakes, height, weight, blockman)) {
        return 0;
    }

    return weight;
}

RPCHelpMan getdelegationsforstaker()
{
    return RPCHelpMan{"getdelegationsforstaker",
                "requires -logevents to be enabled\n"
                "\nGet the current list of delegates for a super staker.\n",
                {
                    {"address", RPCArg::Type::STR, RPCArg::Optional::NO, "The qtum address string for staker"},
                },
               RPCResult{
            RPCResult::Type::ARR, "", "",
                {
                    {RPCResult::Type::OBJ, "", "",
                        {
                            {RPCResult::Type::STR, "delegate", "The delegate address"},
                            {RPCResult::Type::STR, "staker", "The staker address"},
                            {RPCResult::Type::NUM, "fee", "The percentage of the reward"},
                            {RPCResult::Type::NUM, "blockHeight", "The block height"},
                            {RPCResult::Type::NUM, "weight", /*optional=*/true, "Delegate weight, displayed when address index is enabled"},
                            {RPCResult::Type::STR_HEX, "PoD", "The proof of delegation"},
                        }}
                }},
                RPCExamples{
                    HelpExampleCli("getdelegationsforstaker", "QM72Sfpbz1BPpXFHz9m3CdqATR44Jvaydd")
            + HelpExampleRpc("getdelegationsforstaker", "QM72Sfpbz1BPpXFHz9m3CdqATR44Jvaydd")
                },
        [&](const RPCHelpMan& self, const JSONRPCRequest& request) -> UniValue
{

    if (!fLogEvents)
        throw JSONRPCError(RPC_INTERNAL_ERROR, "Events indexing disabled");

    ChainstateManager& chainman = EnsureAnyChainman(request.context);
    LOCK(cs_main);

    // Parse the public key hash address
    std::string strAddress = request.params[0].get_str();

    CTxDestination dest = DecodeDestination(strAddress);
    if (!IsValidDestination(dest)) {
        throw JSONRPCError(RPC_TYPE_ERROR, "Invalid address");
    }

    if (!std::holds_alternative<PKHash>(dest)) {
        throw JSONRPCError(RPC_TYPE_ERROR, "Address does not refer to public key hash");
    }

    // Get delegations for staker
    QtumDelegation qtumDelegation;
    std::vector<DelegationEvent> events;
    PKHash pkhash = std::get<PKHash>(dest);
    uint160 address = uint160(pkhash);
    DelegationsStakerFilter filter(address);
    if(!qtumDelegation.FilterDelegationEvents(events, filter, chainman)) {
        throw JSONRPCError(RPC_INTERNAL_ERROR, "Failed to get delegations for staker");
    }
    std::map<uint160, Delegation> delegations = qtumDelegation.DelegationsFromEvents(events);

    // Get chain parameters
    std::map<COutPoint, uint32_t> immatureStakes = GetImmatureStakes(chainman);
    int height = chainman.ActiveChain().Height();

    // Fill the json object with information
    UniValue result(UniValue::VARR);
    for (std::map<uint160, Delegation>::iterator it=delegations.begin(); it!=delegations.end(); it++){
        UniValue delegation(UniValue::VOBJ);
        delegation.pushKV("delegate", EncodeDestination(PKHash(it->first)));
        delegation.pushKV("staker", EncodeDestination(PKHash(it->second.staker)));
        delegation.pushKV("fee", (int64_t)it->second.fee);
        delegation.pushKV("blockHeight", (int64_t)it->second.blockHeight);
        if(fAddressIndex)
        {
            delegation.pushKV("weight", getDelegateWeight(it->first, immatureStakes, height, chainman.m_blockman));
        }
        delegation.pushKV("PoD", HexStr(it->second.PoD));
        result.push_back(delegation);
    }

    return result;
},
    };
}
//////////////////////////////////////////////////////////////////////

RPCHelpMan listcontracts()
{
    return RPCHelpMan{"listcontracts",
                "\nGet the contracts list.\n",
                {
                    {"start", RPCArg::Type::NUM, RPCArg::Default{1}, "The starting account index"},
                    {"maxdisplay", RPCArg::Type::NUM, RPCArg::Default{20}, "Max accounts to list"},
                },
                RPCResult{
                    RPCResult::Type::OBJ_DYN, "", "",
                    {
                        {RPCResult::Type::NUM, "account", "The balance for the account"},
                    }},
                RPCExamples{
                    HelpExampleCli("listcontracts", "")
            + HelpExampleRpc("listcontracts", "")
                },
        [&](const RPCHelpMan& self, const JSONRPCRequest& request) -> UniValue
{

	LOCK(cs_main);

	int start=1;
	if (!request.params[0].isNull()){
		start = request.params[0].getInt<int>();
		if (start<= 0)
			throw JSONRPCError(RPC_TYPE_ERROR, "Invalid start, min=1");
	}

	int maxDisplay=20;
	if (!request.params[1].isNull()){
		maxDisplay = request.params[1].getInt<int>();
		if (maxDisplay <= 0)
			throw JSONRPCError(RPC_TYPE_ERROR, "Invalid maxDisplay");
	}

	UniValue result(UniValue::VOBJ);

	auto map = globalState->addresses();
	int contractsCount=(int)map.size();

	if (contractsCount>0 && start > contractsCount)
		throw JSONRPCError(RPC_TYPE_ERROR, "start greater than max index "+ i64tostr(contractsCount));

	int itStartPos=std::min(start-1,contractsCount);
	int i=0;
	for (auto it = std::next(map.begin(),itStartPos); it!=map.end(); it++)
	{
		result.pushKV(it->first.hex(),ValueFromAmount(CAmount(globalState->balance(it->first))));
		i++;
		if(i==maxDisplay)break;
	}

	return result;
},
    };
}

static RPCHelpMan pruneblockchain()
{
    return RPCHelpMan{"pruneblockchain", "",
                {
                    {"height", RPCArg::Type::NUM, RPCArg::Optional::NO, "The block height to prune up to. May be set to a discrete height, or to a " + UNIX_EPOCH_TIME + "\n"
            "                  to prune blocks whose block time is at least 2 hours older than the provided timestamp."},
                },
                RPCResult{
                    RPCResult::Type::NUM, "", "Height of the last block pruned"},
                RPCExamples{
                    HelpExampleCli("pruneblockchain", "1000")
            + HelpExampleRpc("pruneblockchain", "1000")
                },
        [&](const RPCHelpMan& self, const JSONRPCRequest& request) -> UniValue
{
    if (!node::fPruneMode)
        throw JSONRPCError(RPC_MISC_ERROR, "Cannot prune blocks because node is not in prune mode.");

    ChainstateManager& chainman = EnsureAnyChainman(request.context);
    LOCK(cs_main);
    Chainstate& active_chainstate = chainman.ActiveChainstate();
    CChain& active_chain = active_chainstate.m_chain;

    int heightParam = request.params[0].getInt<int>();
    if (heightParam < 0) {
        throw JSONRPCError(RPC_INVALID_PARAMETER, "Negative block height.");
    }

    // Height value more than a billion is too high to be a block height, and
    // too low to be a block time (corresponds to timestamp from Sep 2001).
    if (heightParam > 1000000000) {
        // Add a 2 hour buffer to include blocks which might have had old timestamps
        const CBlockIndex* pindex = active_chain.FindEarliestAtLeast(heightParam - TIMESTAMP_WINDOW, 0);
        if (!pindex) {
            throw JSONRPCError(RPC_INVALID_PARAMETER, "Could not find block with at least the specified timestamp.");
        }
        heightParam = pindex->nHeight;
    }

    unsigned int height = (unsigned int) heightParam;
    unsigned int chainHeight = (unsigned int) active_chain.Height();
    if (chainHeight < chainman.GetParams().PruneAfterHeight()) {
        throw JSONRPCError(RPC_MISC_ERROR, "Blockchain is too short for pruning.");
    } else if (height > chainHeight) {
        throw JSONRPCError(RPC_INVALID_PARAMETER, "Blockchain is shorter than the attempted prune height.");
    } else if (height > chainHeight - MIN_BLOCKS_TO_KEEP) {
        LogPrint(BCLog::RPC, "Attempt to prune blocks close to the tip.  Retaining the minimum number of blocks.\n");
        height = chainHeight - MIN_BLOCKS_TO_KEEP;
    }

    PruneBlockFilesManual(active_chainstate, height);
    const CBlockIndex& block{*CHECK_NONFATAL(active_chain.Tip())};
    const CBlockIndex* last_block{active_chainstate.m_blockman.GetFirstStoredBlock(block)};

    return static_cast<int64_t>(last_block->nHeight - 1);
},
    };
}

CoinStatsHashType ParseHashType(const std::string& hash_type_input)
{
    if (hash_type_input == "hash_serialized_2") {
        return CoinStatsHashType::HASH_SERIALIZED;
    } else if (hash_type_input == "muhash") {
        return CoinStatsHashType::MUHASH;
    } else if (hash_type_input == "none") {
        return CoinStatsHashType::NONE;
    } else {
        throw JSONRPCError(RPC_INVALID_PARAMETER, strprintf("'%s' is not a valid hash_type", hash_type_input));
    }
}

/**
 * Calculate statistics about the unspent transaction output set
 *
 * @param[in] index_requested Signals if the coinstatsindex should be used (when available).
 */
static std::optional<kernel::CCoinsStats> GetUTXOStats(CCoinsView* view, node::BlockManager& blockman,
                                                       kernel::CoinStatsHashType hash_type,
                                                       const std::function<void()>& interruption_point = {},
                                                       const CBlockIndex* pindex = nullptr,
                                                       bool index_requested = true)
{
    // Use CoinStatsIndex if it is requested and available and a hash_type of Muhash or None was requested
    if ((hash_type == kernel::CoinStatsHashType::MUHASH || hash_type == kernel::CoinStatsHashType::NONE) && g_coin_stats_index && index_requested) {
        if (pindex) {
            return g_coin_stats_index->LookUpStats(*pindex);
        } else {
            CBlockIndex& block_index = *CHECK_NONFATAL(WITH_LOCK(::cs_main, return blockman.LookupBlockIndex(view->GetBestBlock())));
            return g_coin_stats_index->LookUpStats(block_index);
        }
    }

    // If the coinstats index isn't requested or is otherwise not usable, the
    // pindex should either be null or equal to the view's best block. This is
    // because without the coinstats index we can only get coinstats about the
    // best block.
    CHECK_NONFATAL(!pindex || pindex->GetBlockHash() == view->GetBestBlock());

    return kernel::ComputeUTXOStats(hash_type, view, blockman, interruption_point);
}

static RPCHelpMan gettxoutsetinfo()
{
    return RPCHelpMan{"gettxoutsetinfo",
                "\nReturns statistics about the unspent transaction output set.\n"
                "Note this call may take some time if you are not using coinstatsindex.\n",
                {
                    {"hash_type", RPCArg::Type::STR, RPCArg::Default{"hash_serialized_2"}, "Which UTXO set hash should be calculated. Options: 'hash_serialized_2' (the legacy algorithm), 'muhash', 'none'."},
                    {"hash_or_height", RPCArg::Type::NUM, RPCArg::DefaultHint{"the current best block"}, "The block hash or height of the target height (only available with coinstatsindex).", "", {"", "string or numeric"}},
                    {"use_index", RPCArg::Type::BOOL, RPCArg::Default{true}, "Use coinstatsindex, if available."},
                },
                RPCResult{
                    RPCResult::Type::OBJ, "", "",
                    {
                        {RPCResult::Type::NUM, "height", "The block height (index) of the returned statistics"},
                        {RPCResult::Type::STR_HEX, "bestblock", "The hash of the block at which these statistics are calculated"},
                        {RPCResult::Type::NUM, "txouts", "The number of unspent transaction outputs"},
                        {RPCResult::Type::NUM, "bogosize", "Database-independent, meaningless metric indicating the UTXO set size"},
                        {RPCResult::Type::STR_HEX, "hash_serialized_2", /*optional=*/true, "The serialized hash (only present if 'hash_serialized_2' hash_type is chosen)"},
                        {RPCResult::Type::STR_HEX, "muhash", /*optional=*/true, "The serialized hash (only present if 'muhash' hash_type is chosen)"},
                        {RPCResult::Type::NUM, "transactions", /*optional=*/true, "The number of transactions with unspent outputs (not available when coinstatsindex is used)"},
                        {RPCResult::Type::NUM, "disk_size", /*optional=*/true, "The estimated size of the chainstate on disk (not available when coinstatsindex is used)"},
                        {RPCResult::Type::STR_AMOUNT, "total_amount", "The total amount of coins in the UTXO set"},
                        {RPCResult::Type::STR_AMOUNT, "total_unspendable_amount", /*optional=*/true, "The total amount of coins permanently excluded from the UTXO set (only available if coinstatsindex is used)"},
                        {RPCResult::Type::OBJ, "block_info", /*optional=*/true, "Info on amounts in the block at this block height (only available if coinstatsindex is used)",
                        {
                            {RPCResult::Type::STR_AMOUNT, "prevout_spent", "Total amount of all prevouts spent in this block"},
                            {RPCResult::Type::STR_AMOUNT, "coinbase", "Coinbase subsidy amount of this block"},
                            {RPCResult::Type::STR_AMOUNT, "new_outputs_ex_coinbase", "Total amount of new outputs created by this block"},
                            {RPCResult::Type::STR_AMOUNT, "unspendable", "Total amount of unspendable outputs created in this block"},
                            {RPCResult::Type::OBJ, "unspendables", "Detailed view of the unspendable categories",
                            {
                                {RPCResult::Type::STR_AMOUNT, "genesis_block", "The unspendable amount of the Genesis block subsidy"},
                                {RPCResult::Type::STR_AMOUNT, "bip30", "Transactions overridden by duplicates (no longer possible with BIP30)"},
                                {RPCResult::Type::STR_AMOUNT, "scripts", "Amounts sent to scripts that are unspendable (for example OP_RETURN outputs)"},
                                {RPCResult::Type::STR_AMOUNT, "unclaimed_rewards", "Fee rewards that miners did not claim in their coinbase transaction"},
                            }}
                        }},
                    }},
                RPCExamples{
                    HelpExampleCli("gettxoutsetinfo", "") +
                    HelpExampleCli("gettxoutsetinfo", R"("none")") +
                    HelpExampleCli("gettxoutsetinfo", R"("none" 1000)") +
                    HelpExampleCli("gettxoutsetinfo", R"("none" '"00000000c937983704a73af28acdec37b049d214adbda81d7e2a3dd146f6ed09"')") +
                    HelpExampleCli("-named gettxoutsetinfo", R"(hash_type='muhash' use_index='false')") +
                    HelpExampleRpc("gettxoutsetinfo", "") +
                    HelpExampleRpc("gettxoutsetinfo", R"("none")") +
                    HelpExampleRpc("gettxoutsetinfo", R"("none", 1000)") +
                    HelpExampleRpc("gettxoutsetinfo", R"("none", "00000000c937983704a73af28acdec37b049d214adbda81d7e2a3dd146f6ed09")")
                },
        [&](const RPCHelpMan& self, const JSONRPCRequest& request) -> UniValue
{
    UniValue ret(UniValue::VOBJ);

    const CBlockIndex* pindex{nullptr};
    const CoinStatsHashType hash_type{request.params[0].isNull() ? CoinStatsHashType::HASH_SERIALIZED : ParseHashType(request.params[0].get_str())};
    bool index_requested = request.params[2].isNull() || request.params[2].get_bool();

    NodeContext& node = EnsureAnyNodeContext(request.context);
    ChainstateManager& chainman = EnsureChainman(node);
    Chainstate& active_chainstate = chainman.ActiveChainstate();
    active_chainstate.ForceFlushStateToDisk();

    CCoinsView* coins_view;
    BlockManager* blockman;
    {
        LOCK(::cs_main);
        coins_view = &active_chainstate.CoinsDB();
        blockman = &active_chainstate.m_blockman;
        pindex = blockman->LookupBlockIndex(coins_view->GetBestBlock());
    }

    if (!request.params[1].isNull()) {
        if (!g_coin_stats_index) {
            throw JSONRPCError(RPC_INVALID_PARAMETER, "Querying specific block heights requires coinstatsindex");
        }

        if (hash_type == CoinStatsHashType::HASH_SERIALIZED) {
            throw JSONRPCError(RPC_INVALID_PARAMETER, "hash_serialized_2 hash type cannot be queried for a specific block");
        }

        if (!index_requested) {
            throw JSONRPCError(RPC_INVALID_PARAMETER, "Cannot set use_index to false when querying for a specific block");
        }
        pindex = ParseHashOrHeight(request.params[1], chainman);
    }

    if (index_requested && g_coin_stats_index) {
        if (!g_coin_stats_index->BlockUntilSyncedToCurrentChain()) {
            const IndexSummary summary{g_coin_stats_index->GetSummary()};

            // If a specific block was requested and the index has already synced past that height, we can return the
            // data already even though the index is not fully synced yet.
            if (pindex->nHeight > summary.best_block_height) {
                throw JSONRPCError(RPC_INTERNAL_ERROR, strprintf("Unable to get data because coinstatsindex is still syncing. Current height: %d", summary.best_block_height));
            }
        }
    }

    const std::optional<CCoinsStats> maybe_stats = GetUTXOStats(coins_view, *blockman, hash_type, node.rpc_interruption_point, pindex, index_requested);
    if (maybe_stats.has_value()) {
        const CCoinsStats& stats = maybe_stats.value();
        ret.pushKV("height", (int64_t)stats.nHeight);
        ret.pushKV("bestblock", stats.hashBlock.GetHex());
        ret.pushKV("txouts", (int64_t)stats.nTransactionOutputs);
        ret.pushKV("bogosize", (int64_t)stats.nBogoSize);
        if (hash_type == CoinStatsHashType::HASH_SERIALIZED) {
            ret.pushKV("hash_serialized_2", stats.hashSerialized.GetHex());
        }
        if (hash_type == CoinStatsHashType::MUHASH) {
            ret.pushKV("muhash", stats.hashSerialized.GetHex());
        }
        CHECK_NONFATAL(stats.total_amount.has_value());
        ret.pushKV("total_amount", ValueFromAmount(stats.total_amount.value()));
        if (!stats.index_used) {
            ret.pushKV("transactions", static_cast<int64_t>(stats.nTransactions));
            ret.pushKV("disk_size", stats.nDiskSize);
        } else {
            ret.pushKV("total_unspendable_amount", ValueFromAmount(stats.total_unspendable_amount));

            CCoinsStats prev_stats{};
            if (pindex->nHeight > 0) {
                const std::optional<CCoinsStats> maybe_prev_stats = GetUTXOStats(coins_view, *blockman, hash_type, node.rpc_interruption_point, pindex->pprev, index_requested);
                if (!maybe_prev_stats) {
                    throw JSONRPCError(RPC_INTERNAL_ERROR, "Unable to read UTXO set");
                }
                prev_stats = maybe_prev_stats.value();
            }

            UniValue block_info(UniValue::VOBJ);
            block_info.pushKV("prevout_spent", ValueFromAmount(stats.total_prevout_spent_amount - prev_stats.total_prevout_spent_amount));
            block_info.pushKV("coinbase", ValueFromAmount(stats.total_coinbase_amount - prev_stats.total_coinbase_amount));
            block_info.pushKV("new_outputs_ex_coinbase", ValueFromAmount(stats.total_new_outputs_ex_coinbase_amount - prev_stats.total_new_outputs_ex_coinbase_amount));
            block_info.pushKV("unspendable", ValueFromAmount(stats.total_unspendable_amount - prev_stats.total_unspendable_amount));

            UniValue unspendables(UniValue::VOBJ);
            unspendables.pushKV("genesis_block", ValueFromAmount(stats.total_unspendables_genesis_block - prev_stats.total_unspendables_genesis_block));
            unspendables.pushKV("bip30", ValueFromAmount(stats.total_unspendables_bip30 - prev_stats.total_unspendables_bip30));
            unspendables.pushKV("scripts", ValueFromAmount(stats.total_unspendables_scripts - prev_stats.total_unspendables_scripts));
            unspendables.pushKV("unclaimed_rewards", ValueFromAmount(stats.total_unspendables_unclaimed_rewards - prev_stats.total_unspendables_unclaimed_rewards));
            block_info.pushKV("unspendables", unspendables);

            ret.pushKV("block_info", block_info);
        }
    } else {
        throw JSONRPCError(RPC_INTERNAL_ERROR, "Unable to read UTXO set");
    }
    return ret;
},
    };
}

static RPCHelpMan gettxout()
{
    return RPCHelpMan{"gettxout",
        "\nReturns details about an unspent transaction output.\n",
        {
            {"txid", RPCArg::Type::STR, RPCArg::Optional::NO, "The transaction id"},
            {"n", RPCArg::Type::NUM, RPCArg::Optional::NO, "vout number"},
            {"include_mempool", RPCArg::Type::BOOL, RPCArg::Default{true}, "Whether to include the mempool. Note that an unspent output that is spent in the mempool won't appear."},
        },
        {
            RPCResult{"If the UTXO was not found", RPCResult::Type::NONE, "", ""},
            RPCResult{"Otherwise", RPCResult::Type::OBJ, "", "", {
                {RPCResult::Type::STR_HEX, "bestblock", "The hash of the block at the tip of the chain"},
                {RPCResult::Type::NUM, "confirmations", "The number of confirmations"},
                {RPCResult::Type::STR_AMOUNT, "value", "The transaction value in " + CURRENCY_UNIT},
                {RPCResult::Type::OBJ, "scriptPubKey", "", {
                    {RPCResult::Type::STR, "asm", "Disassembly of the public key script"},
                    {RPCResult::Type::STR, "desc", "Inferred descriptor for the output"},
                    {RPCResult::Type::STR_HEX, "hex", "The raw public key script bytes, hex-encoded"},
                    {RPCResult::Type::STR, "type", "The type, eg pubkeyhash"},
                    {RPCResult::Type::STR, "address", /*optional=*/true, "The Qtum address (only if a well-defined address exists)"},
                }},
                {RPCResult::Type::BOOL, "coinbase", "Coinbase or not"},
                {RPCResult::Type::BOOL, "coinstake", "Coinstake or not"},
            }},
        },
        RPCExamples{
            "\nGet unspent transactions\n"
            + HelpExampleCli("listunspent", "") +
            "\nView the details\n"
            + HelpExampleCli("gettxout", "\"txid\" 1") +
            "\nAs a JSON-RPC call\n"
            + HelpExampleRpc("gettxout", "\"txid\", 1")
                },
        [&](const RPCHelpMan& self, const JSONRPCRequest& request) -> UniValue
{
    NodeContext& node = EnsureAnyNodeContext(request.context);
    ChainstateManager& chainman = EnsureChainman(node);
    LOCK(cs_main);

    UniValue ret(UniValue::VOBJ);

    uint256 hash(ParseHashV(request.params[0], "txid"));
    COutPoint out{hash, request.params[1].getInt<uint32_t>()};
    bool fMempool = true;
    if (!request.params[2].isNull())
        fMempool = request.params[2].get_bool();

    Coin coin;
    Chainstate& active_chainstate = chainman.ActiveChainstate();
    CCoinsViewCache* coins_view = &active_chainstate.CoinsTip();

    if (fMempool) {
        const CTxMemPool& mempool = EnsureMemPool(node);
        LOCK(mempool.cs);
        CCoinsViewMemPool view(coins_view, mempool);
        if (!view.GetCoin(out, coin) || mempool.isSpent(out)) {
            return UniValue::VNULL;
        }
    } else {
        if (!coins_view->GetCoin(out, coin)) {
            return UniValue::VNULL;
        }
    }

    const CBlockIndex* pindex = active_chainstate.m_blockman.LookupBlockIndex(coins_view->GetBestBlock());
    ret.pushKV("bestblock", pindex->GetBlockHash().GetHex());
    if (coin.nHeight == MEMPOOL_HEIGHT) {
        ret.pushKV("confirmations", 0);
    } else {
        ret.pushKV("confirmations", (int64_t)(pindex->nHeight - coin.nHeight + 1));
    }
    ret.pushKV("value", ValueFromAmount(coin.out.nValue));
    UniValue o(UniValue::VOBJ);
    ScriptToUniv(coin.out.scriptPubKey, /*out=*/o, /*include_hex=*/true, /*include_address=*/true);
    ret.pushKV("scriptPubKey", o);
    ret.pushKV("coinbase", (bool)coin.fCoinBase);
    ret.pushKV("coinstake", (bool)coin.fCoinStake);

    return ret;
},
    };
}

static RPCHelpMan verifychain()
{
    return RPCHelpMan{"verifychain",
                "\nVerifies blockchain database.\n",
                {
                    {"checklevel", RPCArg::Type::NUM, RPCArg::DefaultHint{strprintf("%d, range=0-4", DEFAULT_CHECKLEVEL)},
                        strprintf("How thorough the block verification is:\n%s", MakeUnorderedList(CHECKLEVEL_DOC))},
                    {"nblocks", RPCArg::Type::NUM, RPCArg::DefaultHint{strprintf("%d, 0=all", DEFAULT_CHECKBLOCKS)}, "The number of blocks to check."},
                },
                RPCResult{
                    RPCResult::Type::BOOL, "", "Verified or not"},
                RPCExamples{
                    HelpExampleCli("verifychain", "")
            + HelpExampleRpc("verifychain", "")
                },
        [&](const RPCHelpMan& self, const JSONRPCRequest& request) -> UniValue
{
    const int check_level{request.params[0].isNull() ? DEFAULT_CHECKLEVEL : request.params[0].getInt<int>()};
    const int check_depth{request.params[1].isNull() ? DEFAULT_CHECKBLOCKS : request.params[1].getInt<int>()};

    ChainstateManager& chainman = EnsureAnyChainman(request.context);
    LOCK(cs_main);

    Chainstate& active_chainstate = chainman.ActiveChainstate();
    return CVerifyDB().VerifyDB(
        active_chainstate, chainman.GetParams().GetConsensus(), active_chainstate.CoinsTip(), check_level, check_depth);
},
    };
}

static void SoftForkDescPushBack(const CBlockIndex* blockindex, UniValue& softforks, const ChainstateManager& chainman, Consensus::BuriedDeployment dep)
{
    // For buried deployments.

    if (!DeploymentEnabled(chainman, dep)) return;

    UniValue rv(UniValue::VOBJ);
    rv.pushKV("type", "buried");
    // getdeploymentinfo reports the softfork as active from when the chain height is
    // one below the activation height
    rv.pushKV("active", DeploymentActiveAfter(blockindex, chainman, dep));
    rv.pushKV("height", chainman.GetConsensus().DeploymentHeight(dep));
    softforks.pushKV(DeploymentName(dep), rv);
}

static void SoftForkDescPushBack(const CBlockIndex* blockindex, UniValue& softforks, const ChainstateManager& chainman, Consensus::DeploymentPos id)
{
    // For BIP9 deployments.

    if (!DeploymentEnabled(chainman, id)) return;
    if (blockindex == nullptr) return;

    auto get_state_name = [](const ThresholdState state) -> std::string {
        switch (state) {
        case ThresholdState::DEFINED: return "defined";
        case ThresholdState::STARTED: return "started";
        case ThresholdState::LOCKED_IN: return "locked_in";
        case ThresholdState::ACTIVE: return "active";
        case ThresholdState::FAILED: return "failed";
        }
        return "invalid";
    };

    UniValue bip9(UniValue::VOBJ);

    const ThresholdState next_state = chainman.m_versionbitscache.State(blockindex, chainman.GetConsensus(), id);
    const ThresholdState current_state = chainman.m_versionbitscache.State(blockindex->pprev, chainman.GetConsensus(), id);

    const bool has_signal = (ThresholdState::STARTED == current_state || ThresholdState::LOCKED_IN == current_state);

    // BIP9 parameters
    if (has_signal) {
        bip9.pushKV("bit", chainman.GetConsensus().vDeployments[id].bit);
    }
    bip9.pushKV("start_time", chainman.GetConsensus().vDeployments[id].nStartTime);
    bip9.pushKV("timeout", chainman.GetConsensus().vDeployments[id].nTimeout);
    bip9.pushKV("min_activation_height", chainman.GetConsensus().vDeployments[id].min_activation_height);

    // BIP9 status
    bip9.pushKV("status", get_state_name(current_state));
    bip9.pushKV("since", chainman.m_versionbitscache.StateSinceHeight(blockindex->pprev, chainman.GetConsensus(), id));
    bip9.pushKV("status_next", get_state_name(next_state));

    // BIP9 signalling status, if applicable
    if (has_signal) {
        UniValue statsUV(UniValue::VOBJ);
        std::vector<bool> signals;
        BIP9Stats statsStruct = chainman.m_versionbitscache.Statistics(blockindex, chainman.GetConsensus(), id, &signals);
        statsUV.pushKV("period", statsStruct.period);
        statsUV.pushKV("elapsed", statsStruct.elapsed);
        statsUV.pushKV("count", statsStruct.count);
        if (ThresholdState::LOCKED_IN != current_state) {
            statsUV.pushKV("threshold", statsStruct.threshold);
            statsUV.pushKV("possible", statsStruct.possible);
        }
        bip9.pushKV("statistics", statsUV);

        std::string sig;
        sig.reserve(signals.size());
        for (const bool s : signals) {
            sig.push_back(s ? '#' : '-');
        }
        bip9.pushKV("signalling", sig);
    }

    UniValue rv(UniValue::VOBJ);
    rv.pushKV("type", "bip9");
    if (ThresholdState::ACTIVE == next_state) {
        rv.pushKV("height", chainman.m_versionbitscache.StateSinceHeight(blockindex, chainman.GetConsensus(), id));
    }
    rv.pushKV("active", ThresholdState::ACTIVE == next_state);
    rv.pushKV("bip9", bip9);

    softforks.pushKV(DeploymentName(id), rv);
}

// used by rest.cpp:rest_chaininfo, so cannot be static
RPCHelpMan getblockchaininfo()
{
    return RPCHelpMan{"getblockchaininfo",
        "Returns an object containing various state info regarding blockchain processing.\n",
        {},
        RPCResult{
            RPCResult::Type::OBJ, "", "",
            {
                {RPCResult::Type::STR, "chain", "current network name (main, test, signet, regtest)"},
                {RPCResult::Type::NUM, "blocks", "the height of the most-work fully-validated chain. The genesis block has height 0"},
                {RPCResult::Type::NUM, "headers", "the current number of headers we have validated"},
                {RPCResult::Type::STR, "bestblockhash", "the hash of the currently best block"},
                {RPCResult::Type::NUM, "difficulty", "the current difficulty"},
                {RPCResult::Type::NUM, "moneysupply", "the current money supply"},
                {RPCResult::Type::NUM_TIME, "time", "The block time expressed in " + UNIX_EPOCH_TIME},
                {RPCResult::Type::NUM_TIME, "mediantime", "The median block time expressed in " + UNIX_EPOCH_TIME},
                {RPCResult::Type::NUM, "verificationprogress", "estimate of verification progress [0..1]"},
                {RPCResult::Type::BOOL, "initialblockdownload", "(debug information) estimate of whether this node is in Initial Block Download mode"},
                {RPCResult::Type::STR_HEX, "chainwork", "total amount of work in active chain, in hexadecimal"},
                {RPCResult::Type::NUM, "size_on_disk", "the estimated size of the block and undo files on disk"},
                {RPCResult::Type::BOOL, "pruned", "if the blocks are subject to pruning"},
                {RPCResult::Type::NUM, "pruneheight", /*optional=*/true, "height of the last block pruned, plus one (only present if pruning is enabled)"},
                {RPCResult::Type::BOOL, "automatic_pruning", /*optional=*/true, "whether automatic pruning is enabled (only present if pruning is enabled)"},
                {RPCResult::Type::NUM, "prune_target_size", /*optional=*/true, "the target size used by pruning (only present if automatic pruning is enabled)"},
                {RPCResult::Type::STR, "warnings", "any network and blockchain warnings"},
            }},
        RPCExamples{
            HelpExampleCli("getblockchaininfo", "")
            + HelpExampleRpc("getblockchaininfo", "")
        },
        [&](const RPCHelpMan& self, const JSONRPCRequest& request) -> UniValue
{
    const ArgsManager& args{EnsureAnyArgsman(request.context)};
    ChainstateManager& chainman = EnsureAnyChainman(request.context);
    LOCK(cs_main);
    Chainstate& active_chainstate = chainman.ActiveChainstate();

    const CBlockIndex& tip{*CHECK_NONFATAL(active_chainstate.m_chain.Tip())};
    const int height{tip.nHeight};
    UniValue obj(UniValue::VOBJ);
    obj.pushKV("chain", chainman.GetParams().NetworkIDString());
    obj.pushKV("blocks", height);
    obj.pushKV("headers", chainman.m_best_header ? chainman.m_best_header->nHeight : -1);
    obj.pushKV("bestblockhash", tip.GetBlockHash().GetHex());
    obj.pushKV("difficulty", GetDifficulty(&tip));
    obj.pushKV("moneysupply", chainman.m_best_header->nMoneySupply / COIN);
    obj.pushKV("time", tip.GetBlockTime());
    obj.pushKV("mediantime", tip.GetMedianTimePast());
    obj.pushKV("verificationprogress", GuessVerificationProgress(chainman.GetParams().TxData(), &tip));
    obj.pushKV("initialblockdownload", active_chainstate.IsInitialBlockDownload());
    obj.pushKV("chainwork", tip.nChainWork.GetHex());
    obj.pushKV("size_on_disk", chainman.m_blockman.CalculateCurrentUsage());
    obj.pushKV("pruned", node::fPruneMode);
    if (node::fPruneMode) {
        obj.pushKV("pruneheight", chainman.m_blockman.GetFirstStoredBlock(tip)->nHeight);

        // if 0, execution bypasses the whole if block.
        bool automatic_pruning{args.GetIntArg("-prune", 0) != 1};
        obj.pushKV("automatic_pruning",  automatic_pruning);
        if (automatic_pruning) {
            obj.pushKV("prune_target_size",  node::nPruneTarget);
        }
    }

    obj.pushKV("warnings", GetWarnings(false).original);
    return obj;
},
    };
}

namespace {
const std::vector<RPCResult> RPCHelpForDeployment{
    {RPCResult::Type::STR, "type", "one of \"buried\", \"bip9\""},
    {RPCResult::Type::NUM, "height", /*optional=*/true, "height of the first block which the rules are or will be enforced (only for \"buried\" type, or \"bip9\" type with \"active\" status)"},
    {RPCResult::Type::BOOL, "active", "true if the rules are enforced for the mempool and the next block"},
    {RPCResult::Type::OBJ, "bip9", /*optional=*/true, "status of bip9 softforks (only for \"bip9\" type)",
    {
        {RPCResult::Type::NUM, "bit", /*optional=*/true, "the bit (0-28) in the block version field used to signal this softfork (only for \"started\" and \"locked_in\" status)"},
        {RPCResult::Type::NUM_TIME, "start_time", "the minimum median time past of a block at which the bit gains its meaning"},
        {RPCResult::Type::NUM_TIME, "timeout", "the median time past of a block at which the deployment is considered failed if not yet locked in"},
        {RPCResult::Type::NUM, "min_activation_height", "minimum height of blocks for which the rules may be enforced"},
        {RPCResult::Type::STR, "status", "status of deployment at specified block (one of \"defined\", \"started\", \"locked_in\", \"active\", \"failed\")"},
        {RPCResult::Type::NUM, "since", "height of the first block to which the status applies"},
        {RPCResult::Type::STR, "status_next", "status of deployment at the next block"},
        {RPCResult::Type::OBJ, "statistics", /*optional=*/true, "numeric statistics about signalling for a softfork (only for \"started\" and \"locked_in\" status)",
        {
            {RPCResult::Type::NUM, "period", "the length in blocks of the signalling period"},
            {RPCResult::Type::NUM, "threshold", /*optional=*/true, "the number of blocks with the version bit set required to activate the feature (only for \"started\" status)"},
            {RPCResult::Type::NUM, "elapsed", "the number of blocks elapsed since the beginning of the current period"},
            {RPCResult::Type::NUM, "count", "the number of blocks with the version bit set in the current period"},
            {RPCResult::Type::BOOL, "possible", /*optional=*/true, "returns false if there are not enough blocks left in this period to pass activation threshold (only for \"started\" status)"},
        }},
        {RPCResult::Type::STR, "signalling", /*optional=*/true, "indicates blocks that signalled with a # and blocks that did not with a -"},
    }},
};

UniValue DeploymentInfo(const CBlockIndex* blockindex, const ChainstateManager& chainman)
{
    UniValue softforks(UniValue::VOBJ);
    SoftForkDescPushBack(blockindex, softforks, chainman, Consensus::DEPLOYMENT_HEIGHTINCB);
    SoftForkDescPushBack(blockindex, softforks, chainman, Consensus::DEPLOYMENT_DERSIG);
    SoftForkDescPushBack(blockindex, softforks, chainman, Consensus::DEPLOYMENT_CLTV);
    SoftForkDescPushBack(blockindex, softforks, chainman, Consensus::DEPLOYMENT_CSV);
    SoftForkDescPushBack(blockindex, softforks, chainman, Consensus::DEPLOYMENT_SEGWIT);
    SoftForkDescPushBack(blockindex, softforks, chainman, Consensus::DEPLOYMENT_TESTDUMMY);
    SoftForkDescPushBack(blockindex, softforks, chainman, Consensus::DEPLOYMENT_TAPROOT);
    return softforks;
}
} // anon namespace

static RPCHelpMan getdeploymentinfo()
{
    return RPCHelpMan{"getdeploymentinfo",
        "Returns an object containing various state info regarding deployments of consensus changes.",
        {
            {"blockhash", RPCArg::Type::STR_HEX, RPCArg::Default{"hash of current chain tip"}, "The block hash at which to query deployment state"},
        },
        RPCResult{
            RPCResult::Type::OBJ, "", "", {
                {RPCResult::Type::STR, "hash", "requested block hash (or tip)"},
                {RPCResult::Type::NUM, "height", "requested block height (or tip)"},
                {RPCResult::Type::OBJ_DYN, "deployments", "", {
                    {RPCResult::Type::OBJ, "xxxx", "name of the deployment", RPCHelpForDeployment}
                }},
            }
        },
        RPCExamples{ HelpExampleCli("getdeploymentinfo", "") + HelpExampleRpc("getdeploymentinfo", "") },
        [&](const RPCHelpMan& self, const JSONRPCRequest& request) -> UniValue
        {
            const ChainstateManager& chainman = EnsureAnyChainman(request.context);
            LOCK(cs_main);
            const Chainstate& active_chainstate = chainman.ActiveChainstate();

            const CBlockIndex* blockindex;
            if (request.params[0].isNull()) {
                blockindex = CHECK_NONFATAL(active_chainstate.m_chain.Tip());
            } else {
                const uint256 hash(ParseHashV(request.params[0], "blockhash"));
                blockindex = chainman.m_blockman.LookupBlockIndex(hash);
                if (!blockindex) {
                    throw JSONRPCError(RPC_INVALID_ADDRESS_OR_KEY, "Block not found");
                }
            }

            UniValue deploymentinfo(UniValue::VOBJ);
            deploymentinfo.pushKV("hash", blockindex->GetBlockHash().ToString());
            deploymentinfo.pushKV("height", blockindex->nHeight);
            deploymentinfo.pushKV("deployments", DeploymentInfo(blockindex, chainman));
            return deploymentinfo;
        },
    };
}

/** Comparison function for sorting the getchaintips heads.  */
struct CompareBlocksByHeight
{
    bool operator()(const CBlockIndex* a, const CBlockIndex* b) const
    {
        /* Make sure that unequal blocks with the same height do not compare
           equal. Use the pointers themselves to make a distinction. */

        if (a->nHeight != b->nHeight)
          return (a->nHeight > b->nHeight);

        return a < b;
    }
};

static RPCHelpMan getchaintips()
{
    return RPCHelpMan{"getchaintips",
                "Return information about all known tips in the block tree,"
                " including the main chain as well as orphaned branches.\n",
                {},
                RPCResult{
                    RPCResult::Type::ARR, "", "",
                    {{RPCResult::Type::OBJ, "", "",
                        {
                            {RPCResult::Type::NUM, "height", "height of the chain tip"},
                            {RPCResult::Type::STR_HEX, "hash", "block hash of the tip"},
                            {RPCResult::Type::NUM, "branchlen", "zero for main chain, otherwise length of branch connecting the tip to the main chain"},
                            {RPCResult::Type::STR, "status", "status of the chain, \"active\" for the main chain\n"
            "Possible values for status:\n"
            "1.  \"invalid\"               This branch contains at least one invalid block\n"
            "2.  \"headers-only\"          Not all blocks for this branch are available, but the headers are valid\n"
            "3.  \"valid-headers\"         All blocks are available for this branch, but they were never fully validated\n"
            "4.  \"valid-fork\"            This branch is not part of the active chain, but is fully validated\n"
            "5.  \"active\"                This is the tip of the active main chain, which is certainly valid"},
                        }}}},
                RPCExamples{
                    HelpExampleCli("getchaintips", "")
            + HelpExampleRpc("getchaintips", "")
                },
        [&](const RPCHelpMan& self, const JSONRPCRequest& request) -> UniValue
{
    ChainstateManager& chainman = EnsureAnyChainman(request.context);
    LOCK(cs_main);
    CChain& active_chain = chainman.ActiveChain();

    /*
     * Idea: The set of chain tips is the active chain tip, plus orphan blocks which do not have another orphan building off of them.
     * Algorithm:
     *  - Make one pass through BlockIndex(), picking out the orphan blocks, and also storing a set of the orphan block's pprev pointers.
     *  - Iterate through the orphan blocks. If the block isn't pointed to by another orphan, it is a chain tip.
     *  - Add the active chain tip
     */
    std::set<const CBlockIndex*, CompareBlocksByHeight> setTips;
    std::set<const CBlockIndex*> setOrphans;
    std::set<const CBlockIndex*> setPrevs;

    for (const auto& [_, block_index] : chainman.BlockIndex()) {
        if (!active_chain.Contains(&block_index)) {
            setOrphans.insert(&block_index);
            setPrevs.insert(block_index.pprev);
        }
    }

    for (std::set<const CBlockIndex*>::iterator it = setOrphans.begin(); it != setOrphans.end(); ++it) {
        if (setPrevs.erase(*it) == 0) {
            setTips.insert(*it);
        }
    }

    // Always report the currently active tip.
    setTips.insert(active_chain.Tip());

    /* Construct the output array.  */
    UniValue res(UniValue::VARR);
    for (const CBlockIndex* block : setTips) {
        UniValue obj(UniValue::VOBJ);
        obj.pushKV("height", block->nHeight);
        obj.pushKV("hash", block->phashBlock->GetHex());

        const int branchLen = block->nHeight - active_chain.FindFork(block)->nHeight;
        obj.pushKV("branchlen", branchLen);

        std::string status;
        if (active_chain.Contains(block)) {
            // This block is part of the currently active chain.
            status = "active";
        } else if (block->nStatus & BLOCK_FAILED_MASK) {
            // This block or one of its ancestors is invalid.
            status = "invalid";
        } else if (!block->HaveTxsDownloaded()) {
            // This block cannot be connected because full block data for it or one of its parents is missing.
            status = "headers-only";
        } else if (block->IsValid(BLOCK_VALID_SCRIPTS)) {
            // This block is fully validated, but no longer part of the active chain. It was probably the active block once, but was reorganized.
            status = "valid-fork";
        } else if (block->IsValid(BLOCK_VALID_TREE)) {
            // The headers for this block are valid, but it has not been validated. It was probably never part of the most-work chain.
            status = "valid-headers";
        } else {
            // No clue.
            status = "unknown";
        }
        obj.pushKV("status", status);

        res.push_back(obj);
    }

    return res;
},
    };
}

static RPCHelpMan preciousblock()
{
    return RPCHelpMan{"preciousblock",
                "\nTreats a block as if it were received before others with the same work.\n"
                "\nA later preciousblock call can override the effect of an earlier one.\n"
                "\nThe effects of preciousblock are not retained across restarts.\n",
                {
                    {"blockhash", RPCArg::Type::STR_HEX, RPCArg::Optional::NO, "the hash of the block to mark as precious"},
                },
                RPCResult{RPCResult::Type::NONE, "", ""},
                RPCExamples{
                    HelpExampleCli("preciousblock", "\"blockhash\"")
            + HelpExampleRpc("preciousblock", "\"blockhash\"")
                },
        [&](const RPCHelpMan& self, const JSONRPCRequest& request) -> UniValue
{
    uint256 hash(ParseHashV(request.params[0], "blockhash"));
    CBlockIndex* pblockindex;

    ChainstateManager& chainman = EnsureAnyChainman(request.context);
    {
        LOCK(cs_main);
        pblockindex = chainman.m_blockman.LookupBlockIndex(hash);
        if (!pblockindex) {
            throw JSONRPCError(RPC_INVALID_ADDRESS_OR_KEY, "Block not found");
        }
    }

    BlockValidationState state;
    chainman.ActiveChainstate().PreciousBlock(state, pblockindex);

    if (!state.IsValid()) {
        throw JSONRPCError(RPC_DATABASE_ERROR, state.ToString());
    }

    return UniValue::VNULL;
},
    };
}

static RPCHelpMan invalidateblock()
{
    return RPCHelpMan{"invalidateblock",
                "\nPermanently marks a block as invalid, as if it violated a consensus rule.\n",
                {
                    {"blockhash", RPCArg::Type::STR_HEX, RPCArg::Optional::NO, "the hash of the block to mark as invalid"},
                },
                RPCResult{RPCResult::Type::NONE, "", ""},
                RPCExamples{
                    HelpExampleCli("invalidateblock", "\"blockhash\"")
            + HelpExampleRpc("invalidateblock", "\"blockhash\"")
                },
        [&](const RPCHelpMan& self, const JSONRPCRequest& request) -> UniValue
{
    uint256 hash(ParseHashV(request.params[0], "blockhash"));
    BlockValidationState state;

    ChainstateManager& chainman = EnsureAnyChainman(request.context);
    CBlockIndex* pblockindex;
    {
        LOCK(cs_main);
        pblockindex = chainman.m_blockman.LookupBlockIndex(hash);
        if (!pblockindex) {
            throw JSONRPCError(RPC_INVALID_ADDRESS_OR_KEY, "Block not found");
        }
    }
    chainman.ActiveChainstate().InvalidateBlock(state, pblockindex);

    if (state.IsValid()) {
        chainman.ActiveChainstate().ActivateBestChain(state);
    }

    if (!state.IsValid()) {
        throw JSONRPCError(RPC_DATABASE_ERROR, state.ToString());
    }

    return UniValue::VNULL;
},
    };
}

static RPCHelpMan reconsiderblock()
{
    return RPCHelpMan{"reconsiderblock",
                "\nRemoves invalidity status of a block, its ancestors and its descendants, reconsider them for activation.\n"
                "This can be used to undo the effects of invalidateblock.\n",
                {
                    {"blockhash", RPCArg::Type::STR_HEX, RPCArg::Optional::NO, "the hash of the block to reconsider"},
                },
                RPCResult{RPCResult::Type::NONE, "", ""},
                RPCExamples{
                    HelpExampleCli("reconsiderblock", "\"blockhash\"")
            + HelpExampleRpc("reconsiderblock", "\"blockhash\"")
                },
        [&](const RPCHelpMan& self, const JSONRPCRequest& request) -> UniValue
{
    ChainstateManager& chainman = EnsureAnyChainman(request.context);
    uint256 hash(ParseHashV(request.params[0], "blockhash"));

    {
        LOCK(cs_main);
        CBlockIndex* pblockindex = chainman.m_blockman.LookupBlockIndex(hash);
        if (!pblockindex) {
            throw JSONRPCError(RPC_INVALID_ADDRESS_OR_KEY, "Block not found");
        }

        chainman.ActiveChainstate().ResetBlockFailureFlags(pblockindex);
    }

    BlockValidationState state;
    chainman.ActiveChainstate().ActivateBestChain(state);

    if (!state.IsValid()) {
        throw JSONRPCError(RPC_DATABASE_ERROR, state.ToString());
    }

    return UniValue::VNULL;
},
    };
}

static RPCHelpMan getchaintxstats()
{
    return RPCHelpMan{"getchaintxstats",
                "\nCompute statistics about the total number and rate of transactions in the chain.\n",
                {
                    {"nblocks", RPCArg::Type::NUM, RPCArg::DefaultHint{"one month"}, "Size of the window in number of blocks"},
                    {"blockhash", RPCArg::Type::STR_HEX, RPCArg::DefaultHint{"chain tip"}, "The hash of the block that ends the window."},
                },
                RPCResult{
                    RPCResult::Type::OBJ, "", "",
                    {
                        {RPCResult::Type::NUM_TIME, "time", "The timestamp for the final block in the window, expressed in " + UNIX_EPOCH_TIME},
                        {RPCResult::Type::NUM, "txcount", "The total number of transactions in the chain up to that point"},
                        {RPCResult::Type::STR_HEX, "window_final_block_hash", "The hash of the final block in the window"},
                        {RPCResult::Type::NUM, "window_final_block_height", "The height of the final block in the window."},
                        {RPCResult::Type::NUM, "window_block_count", "Size of the window in number of blocks"},
                        {RPCResult::Type::NUM, "window_tx_count", /*optional=*/true, "The number of transactions in the window. Only returned if \"window_block_count\" is > 0"},
                        {RPCResult::Type::NUM, "window_interval", /*optional=*/true, "The elapsed time in the window in seconds. Only returned if \"window_block_count\" is > 0"},
                        {RPCResult::Type::NUM, "txrate", /*optional=*/true, "The average rate of transactions per second in the window. Only returned if \"window_interval\" is > 0"},
                    }},
                RPCExamples{
                    HelpExampleCli("getchaintxstats", "")
            + HelpExampleRpc("getchaintxstats", "2016")
                },
        [&](const RPCHelpMan& self, const JSONRPCRequest& request) -> UniValue
{
    ChainstateManager& chainman = EnsureAnyChainman(request.context);
    const CBlockIndex* pindex;

    if (request.params[1].isNull()) {
        LOCK(cs_main);
        pindex = chainman.ActiveChain().Tip();
    } else {
        uint256 hash(ParseHashV(request.params[1], "blockhash"));
        LOCK(cs_main);
        pindex = chainman.m_blockman.LookupBlockIndex(hash);
        if (!pindex) {
            throw JSONRPCError(RPC_INVALID_ADDRESS_OR_KEY, "Block not found");
        }
        if (!chainman.ActiveChain().Contains(pindex)) {
            throw JSONRPCError(RPC_INVALID_PARAMETER, "Block is not in main chain");
        }
    }

    int blockcount = 30 * 24 * 60 * 60 / chainman.GetParams().GetConsensus().TargetSpacing(pindex->nHeight); // By default: 1 month

    CHECK_NONFATAL(pindex != nullptr);

    if (request.params[0].isNull()) {
        blockcount = std::max(0, std::min(blockcount, pindex->nHeight - 1));
    } else {
        blockcount = request.params[0].getInt<int>();

        if (blockcount < 0 || (blockcount > 0 && blockcount >= pindex->nHeight)) {
            throw JSONRPCError(RPC_INVALID_PARAMETER, "Invalid block count: should be between 0 and the block's height - 1");
        }
    }

    const CBlockIndex& past_block{*CHECK_NONFATAL(pindex->GetAncestor(pindex->nHeight - blockcount))};
    const int64_t nTimeDiff{pindex->GetMedianTimePast() - past_block.GetMedianTimePast()};
    const int nTxDiff = pindex->nChainTx - past_block.nChainTx;

    UniValue ret(UniValue::VOBJ);
    ret.pushKV("time", (int64_t)pindex->nTime);
    ret.pushKV("txcount", (int64_t)pindex->nChainTx);
    ret.pushKV("window_final_block_hash", pindex->GetBlockHash().GetHex());
    ret.pushKV("window_final_block_height", pindex->nHeight);
    ret.pushKV("window_block_count", blockcount);
    if (blockcount > 0) {
        ret.pushKV("window_tx_count", nTxDiff);
        ret.pushKV("window_interval", nTimeDiff);
        if (nTimeDiff > 0) {
            ret.pushKV("txrate", ((double)nTxDiff) / nTimeDiff);
        }
    }

    return ret;
},
    };
}

template<typename T>
static T CalculateTruncatedMedian(std::vector<T>& scores)
{
    size_t size = scores.size();
    if (size == 0) {
        return 0;
    }

    std::sort(scores.begin(), scores.end());
    if (size % 2 == 0) {
        return (scores[size / 2 - 1] + scores[size / 2]) / 2;
    } else {
        return scores[size / 2];
    }
}

void CalculatePercentilesByWeight(CAmount result[NUM_GETBLOCKSTATS_PERCENTILES], std::vector<std::pair<CAmount, int64_t>>& scores, int64_t total_weight)
{
    if (scores.empty()) {
        return;
    }

    std::sort(scores.begin(), scores.end());

    // 10th, 25th, 50th, 75th, and 90th percentile weight units.
    const double weights[NUM_GETBLOCKSTATS_PERCENTILES] = {
        total_weight / 10.0, total_weight / 4.0, total_weight / 2.0, (total_weight * 3.0) / 4.0, (total_weight * 9.0) / 10.0
    };

    int64_t next_percentile_index = 0;
    int64_t cumulative_weight = 0;
    for (const auto& element : scores) {
        cumulative_weight += element.second;
        while (next_percentile_index < NUM_GETBLOCKSTATS_PERCENTILES && cumulative_weight >= weights[next_percentile_index]) {
            result[next_percentile_index] = element.first;
            ++next_percentile_index;
        }
    }

    // Fill any remaining percentiles with the last value.
    for (int64_t i = next_percentile_index; i < NUM_GETBLOCKSTATS_PERCENTILES; i++) {
        result[i] = scores.back().first;
    }
}

template<typename T>
static inline bool SetHasKeys(const std::set<T>& set) {return false;}
template<typename T, typename Tk, typename... Args>
static inline bool SetHasKeys(const std::set<T>& set, const Tk& key, const Args&... args)
{
    return (set.count(key) != 0) || SetHasKeys(set, args...);
}

// outpoint (needed for the utxo index) + nHeight + fCoinBase
static constexpr size_t PER_UTXO_OVERHEAD = sizeof(COutPoint) + sizeof(uint32_t) + sizeof(bool);

static RPCHelpMan getblockstats()
{
    return RPCHelpMan{"getblockstats",
                "\nCompute per block statistics for a given window. All amounts are in satoshis.\n"
                "It won't work for some heights with pruning.\n",
                {
                    {"hash_or_height", RPCArg::Type::NUM, RPCArg::Optional::NO, "The block hash or height of the target block", "", {"", "string or numeric"}},
                    {"stats", RPCArg::Type::ARR, RPCArg::DefaultHint{"all values"}, "Values to plot (see result below)",
                        {
                            {"height", RPCArg::Type::STR, RPCArg::Optional::OMITTED, "Selected statistic"},
                            {"time", RPCArg::Type::STR, RPCArg::Optional::OMITTED, "Selected statistic"},
                        },
                        "stats"},
                },
                RPCResult{
            RPCResult::Type::OBJ, "", "",
            {
                {RPCResult::Type::NUM, "avgfee", /*optional=*/true, "Average fee in the block"},
                {RPCResult::Type::NUM, "avgfeerate", /*optional=*/true, "Average feerate (in satoshis per virtual byte)"},
                {RPCResult::Type::NUM, "avgtxsize", /*optional=*/true, "Average transaction size"},
                {RPCResult::Type::STR_HEX, "blockhash", /*optional=*/true, "The block hash (to check for potential reorgs)"},
                {RPCResult::Type::ARR_FIXED, "feerate_percentiles", /*optional=*/true, "Feerates at the 10th, 25th, 50th, 75th, and 90th percentile weight unit (in satoshis per virtual byte)",
                {
                    {RPCResult::Type::NUM, "10th_percentile_feerate", "The 10th percentile feerate"},
                    {RPCResult::Type::NUM, "25th_percentile_feerate", "The 25th percentile feerate"},
                    {RPCResult::Type::NUM, "50th_percentile_feerate", "The 50th percentile feerate"},
                    {RPCResult::Type::NUM, "75th_percentile_feerate", "The 75th percentile feerate"},
                    {RPCResult::Type::NUM, "90th_percentile_feerate", "The 90th percentile feerate"},
                }},
                {RPCResult::Type::NUM, "height", /*optional=*/true, "The height of the block"},
                {RPCResult::Type::NUM, "ins", /*optional=*/true, "The number of inputs (excluding coinbase)"},
                {RPCResult::Type::NUM, "maxfee", /*optional=*/true, "Maximum fee in the block"},
                {RPCResult::Type::NUM, "maxfeerate", /*optional=*/true, "Maximum feerate (in satoshis per virtual byte)"},
                {RPCResult::Type::NUM, "maxtxsize", /*optional=*/true, "Maximum transaction size"},
                {RPCResult::Type::NUM, "medianfee", /*optional=*/true, "Truncated median fee in the block"},
                {RPCResult::Type::NUM, "mediantime", /*optional=*/true, "The block median time past"},
                {RPCResult::Type::NUM, "mediantxsize", /*optional=*/true, "Truncated median transaction size"},
                {RPCResult::Type::NUM, "minfee", /*optional=*/true, "Minimum fee in the block"},
                {RPCResult::Type::NUM, "minfeerate", /*optional=*/true, "Minimum feerate (in satoshis per virtual byte)"},
                {RPCResult::Type::NUM, "mintxsize", /*optional=*/true, "Minimum transaction size"},
                {RPCResult::Type::NUM, "outs", /*optional=*/true, "The number of outputs"},
                {RPCResult::Type::NUM, "subsidy", /*optional=*/true, "The block subsidy"},
                {RPCResult::Type::NUM, "swtotal_size", /*optional=*/true, "Total size of all segwit transactions"},
                {RPCResult::Type::NUM, "swtotal_weight", /*optional=*/true, "Total weight of all segwit transactions"},
                {RPCResult::Type::NUM, "swtxs", /*optional=*/true, "The number of segwit transactions"},
                {RPCResult::Type::NUM, "time", /*optional=*/true, "The block time"},
                {RPCResult::Type::NUM, "total_out", /*optional=*/true, "Total amount in all outputs (excluding coinbase and thus reward [ie subsidy + totalfee])"},
                {RPCResult::Type::NUM, "total_size", /*optional=*/true, "Total size of all non-coinbase transactions"},
                {RPCResult::Type::NUM, "total_weight", /*optional=*/true, "Total weight of all non-coinbase transactions"},
                {RPCResult::Type::NUM, "totalfee", /*optional=*/true, "The fee total"},
                {RPCResult::Type::NUM, "txs", /*optional=*/true, "The number of transactions (including coinbase)"},
                {RPCResult::Type::NUM, "utxo_increase", /*optional=*/true, "The increase/decrease in the number of unspent outputs"},
                {RPCResult::Type::NUM, "utxo_size_inc", /*optional=*/true, "The increase/decrease in size for the utxo index (not discounting op_return and similar)"},
            }},
                RPCExamples{
                    HelpExampleCli("getblockstats", R"('"00000000c937983704a73af28acdec37b049d214adbda81d7e2a3dd146f6ed09"' '["minfeerate","avgfeerate"]')") +
                    HelpExampleCli("getblockstats", R"(1000 '["minfeerate","avgfeerate"]')") +
                    HelpExampleRpc("getblockstats", R"("00000000c937983704a73af28acdec37b049d214adbda81d7e2a3dd146f6ed09", ["minfeerate","avgfeerate"])") +
                    HelpExampleRpc("getblockstats", R"(1000, ["minfeerate","avgfeerate"])")
                },
        [&](const RPCHelpMan& self, const JSONRPCRequest& request) -> UniValue
{
    ChainstateManager& chainman = EnsureAnyChainman(request.context);
    LOCK(cs_main);
    const CBlockIndex& pindex{*CHECK_NONFATAL(ParseHashOrHeight(request.params[0], chainman))};

    std::set<std::string> stats;
    if (!request.params[1].isNull()) {
        const UniValue stats_univalue = request.params[1].get_array();
        for (unsigned int i = 0; i < stats_univalue.size(); i++) {
            const std::string stat = stats_univalue[i].get_str();
            stats.insert(stat);
        }
    }

    const CBlock& block = GetBlockChecked(chainman.m_blockman, &pindex);
    const CBlockUndo& blockUndo = GetUndoChecked(chainman.m_blockman, &pindex);

    const bool do_all = stats.size() == 0; // Calculate everything if nothing selected (default)
    const bool do_mediantxsize = do_all || stats.count("mediantxsize") != 0;
    const bool do_medianfee = do_all || stats.count("medianfee") != 0;
    const bool do_feerate_percentiles = do_all || stats.count("feerate_percentiles") != 0;
    const bool loop_inputs = do_all || do_medianfee || do_feerate_percentiles ||
        SetHasKeys(stats, "utxo_size_inc", "totalfee", "avgfee", "avgfeerate", "minfee", "maxfee", "minfeerate", "maxfeerate");
    const bool loop_outputs = do_all || loop_inputs || stats.count("total_out");
    const bool do_calculate_size = do_mediantxsize ||
        SetHasKeys(stats, "total_size", "avgtxsize", "mintxsize", "maxtxsize", "swtotal_size");
    const bool do_calculate_weight = do_all || SetHasKeys(stats, "total_weight", "avgfeerate", "swtotal_weight", "avgfeerate", "feerate_percentiles", "minfeerate", "maxfeerate");
    const bool do_calculate_sw = do_all || SetHasKeys(stats, "swtxs", "swtotal_size", "swtotal_weight");

    CAmount maxfee = 0;
    CAmount maxfeerate = 0;
    CAmount minfee = MAX_MONEY;
    CAmount minfeerate = MAX_MONEY;
    CAmount total_out = 0;
    CAmount totalfee = 0;
    int64_t inputs = 0;
    int64_t maxtxsize = 0;
    int64_t mintxsize = dgpMaxBlockSerSize;
    int64_t outputs = 0;
    int64_t swtotal_size = 0;
    int64_t swtotal_weight = 0;
    int64_t swtxs = 0;
    int64_t total_size = 0;
    int64_t total_weight = 0;
    int64_t utxo_size_inc = 0;
    std::vector<CAmount> fee_array;
    std::vector<std::pair<CAmount, int64_t>> feerate_array;
    std::vector<int64_t> txsize_array;

    for (size_t i = 0; i < block.vtx.size(); ++i) {
        const auto& tx = block.vtx.at(i);
        outputs += tx->vout.size();

        CAmount tx_total_out = 0;
        if (loop_outputs) {
            for (const CTxOut& out : tx->vout) {
                tx_total_out += out.nValue;
                utxo_size_inc += GetSerializeSize(out, PROTOCOL_VERSION) + PER_UTXO_OVERHEAD;
            }
        }

        if (tx->IsCoinBase() || tx->IsCoinStake()) {
            continue;
        }

        inputs += tx->vin.size(); // Don't count coinbase's fake input
        total_out += tx_total_out; // Don't count coinbase reward

        int64_t tx_size = 0;
        if (do_calculate_size) {

            tx_size = tx->GetTotalSize();
            if (do_mediantxsize) {
                txsize_array.push_back(tx_size);
            }
            maxtxsize = std::max(maxtxsize, tx_size);
            mintxsize = std::min(mintxsize, tx_size);
            total_size += tx_size;
        }

        int64_t weight = 0;
        if (do_calculate_weight) {
            weight = GetTransactionWeight(*tx);
            total_weight += weight;
        }

        if (do_calculate_sw && tx->HasWitness()) {
            ++swtxs;
            swtotal_size += tx_size;
            swtotal_weight += weight;
        }

        if (loop_inputs) {
            CAmount tx_total_in = 0;
            const auto& txundo = blockUndo.vtxundo.at(i - 1);
            for (const Coin& coin: txundo.vprevout) {
                const CTxOut& prevoutput = coin.out;

                tx_total_in += prevoutput.nValue;
                utxo_size_inc -= GetSerializeSize(prevoutput, PROTOCOL_VERSION) + PER_UTXO_OVERHEAD;
            }

            CAmount txfee = tx_total_in - tx_total_out;
            CHECK_NONFATAL(MoneyRange(txfee));
            if (do_medianfee) {
                fee_array.push_back(txfee);
            }
            maxfee = std::max(maxfee, txfee);
            minfee = std::min(minfee, txfee);
            totalfee += txfee;

            // New feerate uses satoshis per virtual byte instead of per serialized byte
            CAmount feerate = weight ? (txfee * WITNESS_SCALE_FACTOR) / weight : 0;
            if (do_feerate_percentiles) {
                feerate_array.emplace_back(std::make_pair(feerate, weight));
            }
            maxfeerate = std::max(maxfeerate, feerate);
            minfeerate = std::min(minfeerate, feerate);
        }
    }

    CAmount feerate_percentiles[NUM_GETBLOCKSTATS_PERCENTILES] = { 0 };
    CalculatePercentilesByWeight(feerate_percentiles, feerate_array, total_weight);

    UniValue feerates_res(UniValue::VARR);
    for (int64_t i = 0; i < NUM_GETBLOCKSTATS_PERCENTILES; i++) {
        feerates_res.push_back(feerate_percentiles[i]);
    }

    UniValue ret_all(UniValue::VOBJ);
    ret_all.pushKV("avgfee", (block.vtx.size() > 1) ? totalfee / (block.vtx.size() - 1) : 0);
    ret_all.pushKV("avgfeerate", total_weight ? (totalfee * WITNESS_SCALE_FACTOR) / total_weight : 0); // Unit: sat/vbyte
    ret_all.pushKV("avgtxsize", (block.vtx.size() > 1) ? total_size / (block.vtx.size() - 1) : 0);
    ret_all.pushKV("blockhash", pindex.GetBlockHash().GetHex());
    ret_all.pushKV("feerate_percentiles", feerates_res);
    ret_all.pushKV("height", (int64_t)pindex.nHeight);
    ret_all.pushKV("ins", inputs);
    ret_all.pushKV("maxfee", maxfee);
    ret_all.pushKV("maxfeerate", maxfeerate);
    ret_all.pushKV("maxtxsize", maxtxsize);
    ret_all.pushKV("medianfee", CalculateTruncatedMedian(fee_array));
    ret_all.pushKV("mediantime", pindex.GetMedianTimePast());
    ret_all.pushKV("mediantxsize", CalculateTruncatedMedian(txsize_array));
    ret_all.pushKV("minfee", (minfee == MAX_MONEY) ? 0 : minfee);
    ret_all.pushKV("minfeerate", (minfeerate == MAX_MONEY) ? 0 : minfeerate);
    ret_all.pushKV("mintxsize", mintxsize == dgpMaxBlockSerSize ? 0 : mintxsize);
    ret_all.pushKV("outs", outputs);
    ret_all.pushKV("subsidy", GetBlockSubsidy(pindex.nHeight, chainman.GetParams().GetConsensus()));
    ret_all.pushKV("swtotal_size", swtotal_size);
    ret_all.pushKV("swtotal_weight", swtotal_weight);
    ret_all.pushKV("swtxs", swtxs);
    ret_all.pushKV("time", pindex.GetBlockTime());
    ret_all.pushKV("total_out", total_out);
    ret_all.pushKV("total_size", total_size);
    ret_all.pushKV("total_weight", total_weight);
    ret_all.pushKV("totalfee", totalfee);
    ret_all.pushKV("txs", (int64_t)block.vtx.size());
    ret_all.pushKV("utxo_increase", outputs - inputs);
    ret_all.pushKV("utxo_size_inc", utxo_size_inc);

    if (do_all) {
        return ret_all;
    }

    UniValue ret(UniValue::VOBJ);
    for (const std::string& stat : stats) {
        const UniValue& value = ret_all[stat];
        if (value.isNull()) {
            throw JSONRPCError(RPC_INVALID_PARAMETER, strprintf("Invalid selected statistic '%s'", stat));
        }
        ret.pushKV(stat, value);
    }
    return ret;
},
    };
}

namespace {
//! Search for a given set of pubkey scripts
bool FindScriptPubKey(std::atomic<int>& scan_progress, const std::atomic<bool>& should_abort, int64_t& count, CCoinsViewCursor* cursor, const std::set<CScript>& needles, std::map<COutPoint, Coin>& out_results, std::function<void()>& interruption_point)
{
    scan_progress = 0;
    count = 0;
    while (cursor->Valid()) {
        COutPoint key;
        Coin coin;
        if (!cursor->GetKey(key) || !cursor->GetValue(coin)) return false;
        if (++count % 8192 == 0) {
            interruption_point();
            if (should_abort) {
                // allow to abort the scan via the abort reference
                return false;
            }
        }
        if (count % 256 == 0) {
            // update progress reference every 256 item
            uint32_t high = 0x100 * *key.hash.begin() + *(key.hash.begin() + 1);
            scan_progress = (int)(high * 100.0 / 65536.0 + 0.5);
        }
        if (needles.count(coin.out.scriptPubKey)) {
            out_results.emplace(key, coin);
        }
        cursor->Next();
    }
    scan_progress = 100;
    return true;
}
} // namespace

/** RAII object to prevent concurrency issue when scanning the txout set */
static std::atomic<int> g_scan_progress;
static std::atomic<bool> g_scan_in_progress;
static std::atomic<bool> g_should_abort_scan;
class CoinsViewScanReserver
{
private:
    bool m_could_reserve{false};
public:
    explicit CoinsViewScanReserver() = default;

    bool reserve() {
        CHECK_NONFATAL(!m_could_reserve);
        if (g_scan_in_progress.exchange(true)) {
            return false;
        }
        CHECK_NONFATAL(g_scan_progress == 0);
        m_could_reserve = true;
        return true;
    }

    ~CoinsViewScanReserver() {
        if (m_could_reserve) {
            g_scan_in_progress = false;
            g_scan_progress = 0;
        }
    }
};

static RPCHelpMan scantxoutset()
{
    // scriptPubKey corresponding to mainnet address 12cbQLTFMXRnSzktFkuoG3eHoMeFtpTu3S
    const std::string EXAMPLE_DESCRIPTOR_RAW = "raw(76a91411b366edfc0a8b66feebae5c2e25a7b6a5d1cf3188ac)#fm24fxxy";

    return RPCHelpMan{"scantxoutset",
        "\nScans the unspent transaction output set for entries that match certain output descriptors.\n"
        "Examples of output descriptors are:\n"
        "    addr(<address>)                      Outputs whose scriptPubKey corresponds to the specified address (does not include P2PK)\n"
        "    raw(<hex script>)                    Outputs whose scriptPubKey equals the specified hex scripts\n"
        "    combo(<pubkey>)                      P2PK, P2PKH, P2WPKH, and P2SH-P2WPKH outputs for the given pubkey\n"
        "    pkh(<pubkey>)                        P2PKH outputs for the given pubkey\n"
        "    sh(multi(<n>,<pubkey>,<pubkey>,...)) P2SH-multisig outputs for the given threshold and pubkeys\n"
        "\nIn the above, <pubkey> either refers to a fixed public key in hexadecimal notation, or to an xpub/xprv optionally followed by one\n"
        "or more path elements separated by \"/\", and optionally ending in \"/*\" (unhardened), or \"/*'\" or \"/*h\" (hardened) to specify all\n"
        "unhardened or hardened child keys.\n"
        "In the latter case, a range needs to be specified by below if different from 1000.\n"
        "For more information on output descriptors, see the documentation in the doc/descriptors.md file.\n",
        {
            {"action", RPCArg::Type::STR, RPCArg::Optional::NO, "The action to execute\n"
                "\"start\" for starting a scan\n"
                "\"abort\" for aborting the current scan (returns true when abort was successful)\n"
                "\"status\" for progress report (in %) of the current scan"},
            {"scanobjects", RPCArg::Type::ARR, RPCArg::Optional::OMITTED, "Array of scan objects. Required for \"start\" action\n"
                "Every scan object is either a string descriptor or an object:",
            {
                {"descriptor", RPCArg::Type::STR, RPCArg::Optional::OMITTED, "An output descriptor"},
                {"", RPCArg::Type::OBJ, RPCArg::Optional::OMITTED, "An object with output descriptor and metadata",
                {
                    {"desc", RPCArg::Type::STR, RPCArg::Optional::NO, "An output descriptor"},
                    {"range", RPCArg::Type::RANGE, RPCArg::Default{1000}, "The range of HD chain indexes to explore (either end or [begin,end])"},
                }},
            },
                        "[scanobjects,...]"},
        },
        {
            RPCResult{"when action=='start'; only returns after scan completes", RPCResult::Type::OBJ, "", "", {
                {RPCResult::Type::BOOL, "success", "Whether the scan was completed"},
                {RPCResult::Type::NUM, "txouts", "The number of unspent transaction outputs scanned"},
                {RPCResult::Type::NUM, "height", "The current block height (index)"},
                {RPCResult::Type::STR_HEX, "bestblock", "The hash of the block at the tip of the chain"},
                {RPCResult::Type::ARR, "unspents", "",
                {
                    {RPCResult::Type::OBJ, "", "",
                    {
                        {RPCResult::Type::STR_HEX, "txid", "The transaction id"},
                        {RPCResult::Type::NUM, "vout", "The vout value"},
                        {RPCResult::Type::STR_HEX, "scriptPubKey", "The script key"},
                        {RPCResult::Type::STR, "desc", "A specialized descriptor for the matched scriptPubKey"},
                        {RPCResult::Type::STR_AMOUNT, "amount", "The total amount in " + CURRENCY_UNIT + " of the unspent output"},
                        {RPCResult::Type::NUM, "height", "Height of the unspent transaction output"},
                    }},
                }},
                {RPCResult::Type::STR_AMOUNT, "total_amount", "The total amount of all found unspent outputs in " + CURRENCY_UNIT},
            }},
            RPCResult{"when action=='abort'", RPCResult::Type::BOOL, "success", "True if scan will be aborted (not necessarily before this RPC returns), or false if there is no scan to abort"},
            RPCResult{"when action=='status' and a scan is currently in progress", RPCResult::Type::OBJ, "", "",
            {
                {RPCResult::Type::NUM, "progress", "Approximate percent complete"},
            }},
            RPCResult{"when action=='status' and no scan is in progress - possibly already completed", RPCResult::Type::NONE, "", ""},
        },
        RPCExamples{
            HelpExampleCli("scantxoutset", "start \'[\"" + EXAMPLE_DESCRIPTOR_RAW + "\"]\'") +
            HelpExampleCli("scantxoutset", "status") +
            HelpExampleCli("scantxoutset", "abort") +
            HelpExampleRpc("scantxoutset", "\"start\", [\"" + EXAMPLE_DESCRIPTOR_RAW + "\"]") +
            HelpExampleRpc("scantxoutset", "\"status\"") +
            HelpExampleRpc("scantxoutset", "\"abort\"")
        },
        [&](const RPCHelpMan& self, const JSONRPCRequest& request) -> UniValue
{
    RPCTypeCheck(request.params, {UniValue::VSTR, UniValue::VARR});

    UniValue result(UniValue::VOBJ);
    if (request.params[0].get_str() == "status") {
        CoinsViewScanReserver reserver;
        if (reserver.reserve()) {
            // no scan in progress
            return UniValue::VNULL;
        }
<<<<<<< HEAD
        result.pushKV("progress", static_cast<int>(g_scan_progress));
=======
        result.pushKV("progress", g_scan_progress.load());
>>>>>>> 88fd52d4
        return result;
    } else if (request.params[0].get_str() == "abort") {
        CoinsViewScanReserver reserver;
        if (reserver.reserve()) {
            // reserve was possible which means no scan was running
            return false;
        }
        // set the abort flag
        g_should_abort_scan = true;
        return true;
    } else if (request.params[0].get_str() == "start") {
        CoinsViewScanReserver reserver;
        if (!reserver.reserve()) {
            throw JSONRPCError(RPC_INVALID_PARAMETER, "Scan already in progress, use action \"abort\" or \"status\"");
        }

        if (request.params.size() < 2) {
            throw JSONRPCError(RPC_MISC_ERROR, "scanobjects argument is required for the start action");
        }

        std::set<CScript> needles;
        std::map<CScript, std::string> descriptors;
        CAmount total_in = 0;

        // loop through the scan objects
        for (const UniValue& scanobject : request.params[1].get_array().getValues()) {
            FlatSigningProvider provider;
            auto scripts = EvalDescriptorStringOrObject(scanobject, provider);
            for (CScript& script : scripts) {
                std::string inferred = InferDescriptor(script, provider)->ToString();
                needles.emplace(script);
                descriptors.emplace(std::move(script), std::move(inferred));
            }
        }

        // Scan the unspent transaction output set for inputs
        UniValue unspents(UniValue::VARR);
        std::vector<CTxOut> input_txos;
        std::map<COutPoint, Coin> coins;
        g_should_abort_scan = false;
        int64_t count = 0;
        std::unique_ptr<CCoinsViewCursor> pcursor;
        const CBlockIndex* tip;
        NodeContext& node = EnsureAnyNodeContext(request.context);
        {
            ChainstateManager& chainman = EnsureChainman(node);
            LOCK(cs_main);
            Chainstate& active_chainstate = chainman.ActiveChainstate();
            active_chainstate.ForceFlushStateToDisk();
            pcursor = CHECK_NONFATAL(active_chainstate.CoinsDB().Cursor());
            tip = CHECK_NONFATAL(active_chainstate.m_chain.Tip());
        }
        bool res = FindScriptPubKey(g_scan_progress, g_should_abort_scan, count, pcursor.get(), needles, coins, node.rpc_interruption_point);
        result.pushKV("success", res);
        result.pushKV("txouts", count);
        result.pushKV("height", tip->nHeight);
        result.pushKV("bestblock", tip->GetBlockHash().GetHex());

        for (const auto& it : coins) {
            const COutPoint& outpoint = it.first;
            const Coin& coin = it.second;
            const CTxOut& txo = coin.out;
            input_txos.push_back(txo);
            total_in += txo.nValue;

            UniValue unspent(UniValue::VOBJ);
            unspent.pushKV("txid", outpoint.hash.GetHex());
            unspent.pushKV("vout", (int32_t)outpoint.n);
            unspent.pushKV("scriptPubKey", HexStr(txo.scriptPubKey));
            unspent.pushKV("desc", descriptors[txo.scriptPubKey]);
            unspent.pushKV("amount", ValueFromAmount(txo.nValue));
            unspent.pushKV("height", (int32_t)coin.nHeight);

            unspents.push_back(unspent);
        }
        result.pushKV("unspents", unspents);
        result.pushKV("total_amount", ValueFromAmount(total_in));
    } else {
        throw JSONRPCError(RPC_INVALID_PARAMETER, "Invalid command");
    }
    return result;
},
    };
}

static RPCHelpMan getblockfilter()
{
    return RPCHelpMan{"getblockfilter",
                "\nRetrieve a BIP 157 content filter for a particular block.\n",
                {
                    {"blockhash", RPCArg::Type::STR_HEX, RPCArg::Optional::NO, "The hash of the block"},
                    {"filtertype", RPCArg::Type::STR, RPCArg::Default{BlockFilterTypeName(BlockFilterType::BASIC)}, "The type name of the filter"},
                },
                RPCResult{
                    RPCResult::Type::OBJ, "", "",
                    {
                        {RPCResult::Type::STR_HEX, "filter", "the hex-encoded filter data"},
                        {RPCResult::Type::STR_HEX, "header", "the hex-encoded filter header"},
                    }},
                RPCExamples{
                    HelpExampleCli("getblockfilter", "\"00000000c937983704a73af28acdec37b049d214adbda81d7e2a3dd146f6ed09\" \"basic\"") +
                    HelpExampleRpc("getblockfilter", "\"00000000c937983704a73af28acdec37b049d214adbda81d7e2a3dd146f6ed09\", \"basic\"")
                },
        [&](const RPCHelpMan& self, const JSONRPCRequest& request) -> UniValue
{
    uint256 block_hash = ParseHashV(request.params[0], "blockhash");
    std::string filtertype_name = BlockFilterTypeName(BlockFilterType::BASIC);
    if (!request.params[1].isNull()) {
        filtertype_name = request.params[1].get_str();
    }

    BlockFilterType filtertype;
    if (!BlockFilterTypeByName(filtertype_name, filtertype)) {
        throw JSONRPCError(RPC_INVALID_ADDRESS_OR_KEY, "Unknown filtertype");
    }

    BlockFilterIndex* index = GetBlockFilterIndex(filtertype);
    if (!index) {
        throw JSONRPCError(RPC_MISC_ERROR, "Index is not enabled for filtertype " + filtertype_name);
    }

    const CBlockIndex* block_index;
    bool block_was_connected;
    {
        ChainstateManager& chainman = EnsureAnyChainman(request.context);
        LOCK(cs_main);
        block_index = chainman.m_blockman.LookupBlockIndex(block_hash);
        if (!block_index) {
            throw JSONRPCError(RPC_INVALID_ADDRESS_OR_KEY, "Block not found");
        }
        block_was_connected = block_index->IsValid(BLOCK_VALID_SCRIPTS);
    }

    bool index_ready = index->BlockUntilSyncedToCurrentChain();

    BlockFilter filter;
    uint256 filter_header;
    if (!index->LookupFilter(block_index, filter) ||
        !index->LookupFilterHeader(block_index, filter_header)) {
        int err_code;
        std::string errmsg = "Filter not found.";

        if (!block_was_connected) {
            err_code = RPC_INVALID_ADDRESS_OR_KEY;
            errmsg += " Block was not connected to active chain.";
        } else if (!index_ready) {
            err_code = RPC_MISC_ERROR;
            errmsg += " Block filters are still in the process of being indexed.";
        } else {
            err_code = RPC_INTERNAL_ERROR;
            errmsg += " This error is unexpected and indicates index corruption.";
        }

        throw JSONRPCError(err_code, errmsg);
    }

    UniValue ret(UniValue::VOBJ);
    ret.pushKV("filter", HexStr(filter.GetEncodedFilter()));
    ret.pushKV("header", filter_header.GetHex());
    return ret;
},
    };
}

/**
 * Serialize the UTXO set to a file for loading elsewhere.
 *
 * @see SnapshotMetadata
 */
static RPCHelpMan dumptxoutset()
{
    return RPCHelpMan{
        "dumptxoutset",
        "Write the serialized UTXO set to disk.",
        {
            {"path", RPCArg::Type::STR, RPCArg::Optional::NO, "Path to the output file. If relative, will be prefixed by datadir."},
        },
        RPCResult{
            RPCResult::Type::OBJ, "", "",
                {
                    {RPCResult::Type::NUM, "coins_written", "the number of coins written in the snapshot"},
                    {RPCResult::Type::STR_HEX, "base_hash", "the hash of the base of the snapshot"},
                    {RPCResult::Type::NUM, "base_height", "the height of the base of the snapshot"},
                    {RPCResult::Type::STR, "path", "the absolute path that the snapshot was written to"},
                    {RPCResult::Type::STR_HEX, "txoutset_hash", "the hash of the UTXO set contents"},
                    {RPCResult::Type::NUM, "nchaintx", "the number of transactions in the chain up to and including the base block"},
                }
        },
        RPCExamples{
            HelpExampleCli("dumptxoutset", "utxo.dat")
        },
        [&](const RPCHelpMan& self, const JSONRPCRequest& request) -> UniValue
{
    const ArgsManager& args{EnsureAnyArgsman(request.context)};
    const fs::path path = fsbridge::AbsPathJoin(args.GetDataDirNet(), fs::u8path(request.params[0].get_str()));
    // Write to a temporary path and then move into `path` on completion
    // to avoid confusion due to an interruption.
    const fs::path temppath = fsbridge::AbsPathJoin(args.GetDataDirNet(), fs::u8path(request.params[0].get_str() + ".incomplete"));

    if (fs::exists(path)) {
        throw JSONRPCError(
            RPC_INVALID_PARAMETER,
            path.u8string() + " already exists. If you are sure this is what you want, "
            "move it out of the way first");
    }

    FILE* file{fsbridge::fopen(temppath, "wb")};
    AutoFile afile{file};
    if (afile.IsNull()) {
        throw JSONRPCError(
            RPC_INVALID_PARAMETER,
            "Couldn't open file " + temppath.u8string() + " for writing.");
    }

    NodeContext& node = EnsureAnyNodeContext(request.context);
    UniValue result = CreateUTXOSnapshot(
        node, node.chainman->ActiveChainstate(), afile, path, temppath);
    fs::rename(temppath, path);

    result.pushKV("path", path.u8string());
    return result;
},
    };
}

UniValue CreateUTXOSnapshot(
    NodeContext& node,
    Chainstate& chainstate,
    AutoFile& afile,
    const fs::path& path,
    const fs::path& temppath)
{
    std::unique_ptr<CCoinsViewCursor> pcursor;
    std::optional<CCoinsStats> maybe_stats;
    const CBlockIndex* tip;

    {
        // We need to lock cs_main to ensure that the coinsdb isn't written to
        // between (i) flushing coins cache to disk (coinsdb), (ii) getting stats
        // based upon the coinsdb, and (iii) constructing a cursor to the
        // coinsdb for use below this block.
        //
        // Cursors returned by leveldb iterate over snapshots, so the contents
        // of the pcursor will not be affected by simultaneous writes during
        // use below this block.
        //
        // See discussion here:
        //   https://github.com/bitcoin/bitcoin/pull/15606#discussion_r274479369
        //
        LOCK(::cs_main);

        chainstate.ForceFlushStateToDisk();

        maybe_stats = GetUTXOStats(&chainstate.CoinsDB(), chainstate.m_blockman, CoinStatsHashType::HASH_SERIALIZED, node.rpc_interruption_point);
        if (!maybe_stats) {
            throw JSONRPCError(RPC_INTERNAL_ERROR, "Unable to read UTXO set");
        }

        pcursor = chainstate.CoinsDB().Cursor();
        tip = CHECK_NONFATAL(chainstate.m_blockman.LookupBlockIndex(maybe_stats->hashBlock));
    }

    LOG_TIME_SECONDS(strprintf("writing UTXO snapshot at height %s (%s) to file %s (via %s)",
        tip->nHeight, tip->GetBlockHash().ToString(),
        fs::PathToString(path), fs::PathToString(temppath)));

    SnapshotMetadata metadata{tip->GetBlockHash(), maybe_stats->coins_count, tip->nChainTx};

    afile << metadata;

    COutPoint key;
    Coin coin;
    unsigned int iter{0};

    while (pcursor->Valid()) {
        if (iter % 5000 == 0) node.rpc_interruption_point();
        ++iter;
        if (pcursor->GetKey(key) && pcursor->GetValue(coin)) {
            afile << key;
            afile << coin;
        }

        pcursor->Next();
    }

    afile.fclose();

    UniValue result(UniValue::VOBJ);
    result.pushKV("coins_written", maybe_stats->coins_count);
    result.pushKV("base_hash", tip->GetBlockHash().ToString());
    result.pushKV("base_height", tip->nHeight);
    result.pushKV("path", path.u8string());
    result.pushKV("txoutset_hash", maybe_stats->hashSerialized.ToString());
    // Cast required because univalue doesn't have serialization specified for
    // `unsigned int`, nChainTx's type.
    result.pushKV("nchaintx", uint64_t{tip->nChainTx});
    return result;
}

static RPCHelpMan qrc20name()
{
    return RPCHelpMan{"qrc20name",
                "\nReturns the name of the token\n",
                {
                    {"contractaddress", RPCArg::Type::STR_HEX, RPCArg::Optional::NO, "The contract address"},
                },
                RPCResult{
                    RPCResult::Type::STR, "name", "The name of the token"},
                RPCExamples{
                    HelpExampleCli("qrc20name", "\"eb23c0b3e6042821da281a2e2364feb22dd543e3\"")
            + HelpExampleRpc("qrc20name", "\"eb23c0b3e6042821da281a2e2364feb22dd543e3\"")
                },
        [&](const RPCHelpMan& self, const JSONRPCRequest& request) -> UniValue
{
    // Set contract address
    ChainstateManager& chainman = EnsureAnyChainman(request.context);
    CallToken token(chainman);
    token.setAddress(request.params[0].get_str());

    // Get name
    std::string result;
    if(!token.name(result))
        throw JSONRPCError(RPC_MISC_ERROR, "Fail to get token name");

    return result;
},
    };
}

static RPCHelpMan qrc20symbol()
{
    return RPCHelpMan{"qrc20symbol",
                "\nReturns the symbol of the token\n",
                {
                    {"contractaddress", RPCArg::Type::STR_HEX, RPCArg::Optional::NO, "The contract address"},
                },
                RPCResult{
                    RPCResult::Type::STR, "symbol", "The symbol of the token"},
                RPCExamples{
                    HelpExampleCli("qrc20symbol", "\"eb23c0b3e6042821da281a2e2364feb22dd543e3\"")
            + HelpExampleRpc("qrc20symbol", "\"eb23c0b3e6042821da281a2e2364feb22dd543e3\"")
                },
        [&](const RPCHelpMan& self, const JSONRPCRequest& request) -> UniValue
{
    // Set contract address
    ChainstateManager& chainman = EnsureAnyChainman(request.context);
    CallToken token(chainman);
    token.setAddress(request.params[0].get_str());

    // Get symbol
    std::string result;
    if(!token.symbol(result))
        throw JSONRPCError(RPC_MISC_ERROR, "Fail to get symbol");

    return result;
},
    };
}

static RPCHelpMan qrc20totalsupply()
{
    return RPCHelpMan{"qrc20totalsupply",
                "\nReturns the total supply of the token\n",
                {
                    {"contractaddress", RPCArg::Type::STR_HEX, RPCArg::Optional::NO, "The contract address"},
                },
                RPCResult{
                    RPCResult::Type::STR, "totalSupply", "The total supply of the token"},
                RPCExamples{
                    HelpExampleCli("qrc20totalsupply", "\"eb23c0b3e6042821da281a2e2364feb22dd543e3\"")
            + HelpExampleRpc("qrc20totalsupply", "\"eb23c0b3e6042821da281a2e2364feb22dd543e3\"")
                },
        [&](const RPCHelpMan& self, const JSONRPCRequest& request) -> UniValue
{
    // Set contract address
    ChainstateManager& chainman = EnsureAnyChainman(request.context);
    CallToken token(chainman);
    token.setAddress(request.params[0].get_str());

    // Get total supply
    std::string result;
    if(!token.totalSupply(result))
        throw JSONRPCError(RPC_MISC_ERROR, "Fail to get total supply");

    // Get decimals
    uint32_t decimals;
    if(!token.decimals(decimals))
        throw JSONRPCError(RPC_MISC_ERROR, "Fail to get decimals");

    // Check value
    dev::s256 value(result);
    if(value < 0)
        throw JSONRPCError(RPC_MISC_ERROR, "Invalid total supply, value must be positive");

    return FormatToken(decimals, value);
},
    };
}

static RPCHelpMan qrc20decimals()
{
    return RPCHelpMan{"qrc20decimals",
                "\nReturns the number of decimals of the token\n",
                {
                    {"contractaddress", RPCArg::Type::STR_HEX, RPCArg::Optional::NO, "The contract address"},
                },
                RPCResult{
                    RPCResult::Type::NUM, "decimals", "The number of decimals of the token"},
                RPCExamples{
                    HelpExampleCli("qrc20decimals", "\"eb23c0b3e6042821da281a2e2364feb22dd543e3\"")
            + HelpExampleRpc("qrc20decimals", "\"eb23c0b3e6042821da281a2e2364feb22dd543e3\"")
                },
        [&](const RPCHelpMan& self, const JSONRPCRequest& request) -> UniValue
{
    // Set contract address
    ChainstateManager& chainman = EnsureAnyChainman(request.context);
    CallToken token(chainman);
    token.setAddress(request.params[0].get_str());
    uint32_t result;

    // Get decimals
    if(!token.decimals(result))
        throw JSONRPCError(RPC_MISC_ERROR, "Fail to get decimals");

    return (int)result;
},
    };
}

static RPCHelpMan qrc20balanceof()
{
    return RPCHelpMan{"qrc20balanceof",
                "\nReturns the token balance for address\n",
                {
                    {"contractaddress", RPCArg::Type::STR_HEX, RPCArg::Optional::NO, "The contract address"},
                    {"address", RPCArg::Type::STR, RPCArg::Optional::NO,  "The qtum address to check token balance"},
                },
                RPCResult{
                    RPCResult::Type::STR, "balance", "The token balance of the chosen address"},
                RPCExamples{
                    HelpExampleCli("qrc20balanceof", "\"eb23c0b3e6042821da281a2e2364feb22dd543e3\" \"QX1GkJdye9WoUnrE2v6ZQhQ72EUVDtGXQX\"")
            + HelpExampleRpc("qrc20balanceof", "\"eb23c0b3e6042821da281a2e2364feb22dd543e3\" \"QX1GkJdye9WoUnrE2v6ZQhQ72EUVDtGXQX\"")
                },
        [&](const RPCHelpMan& self, const JSONRPCRequest& request) -> UniValue
{
    // Get parameters
    ChainstateManager& chainman = EnsureAnyChainman(request.context);
    CallToken token(chainman);
    token.setAddress(request.params[0].get_str());
    std::string sender = request.params[1].get_str();
    token.setSender(sender);

    // Get balance of address
    std::string result;
    if(!token.balanceOf(result))
        throw JSONRPCError(RPC_MISC_ERROR, "Fail to get balance");

    // Get decimals
    uint32_t decimals;
    if(!token.decimals(decimals))
        throw JSONRPCError(RPC_MISC_ERROR, "Fail to get decimals");

    // Check value
    dev::s256 value(result);
    if(value < 0)
        throw JSONRPCError(RPC_MISC_ERROR, "Invalid balance, vout must be positive");

    return FormatToken(decimals, value);
},
    };
}

static RPCHelpMan qrc20allowance()
{
    return RPCHelpMan{"qrc20allowance",
                "\nReturns remaining tokens allowed to spend for an address\n",
                {
                    {"contractaddress", RPCArg::Type::STR_HEX, RPCArg::Optional::NO, "The contract address"},
                    {"addressfrom", RPCArg::Type::STR, RPCArg::Optional::NO,  "The qtum address of the account owning tokens"},
                    {"addressto", RPCArg::Type::STR, RPCArg::Optional::NO,  "The qtum address of the account able to transfer the tokens"},
                },
                RPCResult{
                    RPCResult::Type::STR, "allowance", "Amount of remaining tokens allowed to spent"},
                RPCExamples{
                    HelpExampleCli("qrc20allowance", "\"eb23c0b3e6042821da281a2e2364feb22dd543e3\" \"QX1GkJdye9WoUnrE2v6ZQhQ72EUVDtGXQX\" \"QM72Sfpbz1BPpXFHz9m3CdqATR44Jvaydd\"")
            + HelpExampleRpc("qrc20allowance", "\"eb23c0b3e6042821da281a2e2364feb22dd543e3\" \"QX1GkJdye9WoUnrE2v6ZQhQ72EUVDtGXQX\" \"QM72Sfpbz1BPpXFHz9m3CdqATR44Jvaydd\"")
                },
        [&](const RPCHelpMan& self, const JSONRPCRequest& request) -> UniValue
{
    // Set contract address
    ChainstateManager& chainman = EnsureAnyChainman(request.context);
    CallToken token(chainman);
    token.setAddress(request.params[0].get_str());

    // Get total supply
    std::string result;
    if(!token.allowance(request.params[1].get_str(), request.params[2].get_str(), result))
        throw JSONRPCError(RPC_MISC_ERROR, "Fail to get allowance");

    // Get decimals
    uint32_t decimals;
    if(!token.decimals(decimals))
        throw JSONRPCError(RPC_MISC_ERROR, "Fail to get decimals");

    // Check value
    dev::s256 value(result);
    if(value < 0)
        throw JSONRPCError(RPC_MISC_ERROR, "Invalid allowance, value must be positive");

    return FormatToken(decimals, value);
},
    };
}

static RPCHelpMan qrc20listtransactions()
{
    return RPCHelpMan{"qrc20listtransactions",
                "\nReturns transactions history for a specific address.\n",
                {
                    {"contractaddress", RPCArg::Type::STR_HEX, RPCArg::Optional::NO, "The contract address."},
                    {"address", RPCArg::Type::STR, RPCArg::Optional::NO,  "The qtum address to get history for."},
                    {"fromblock", RPCArg::Type::NUM, RPCArg::Default{0}, "The number of the earliest block."},
                    {"minconf", RPCArg::Type::NUM, RPCArg::Default{6}, "Minimal number of confirmations."},
                },
               RPCResult{
            RPCResult::Type::ARR, "", "",
                {
                    {RPCResult::Type::OBJ, "", "",
                        {
                            {RPCResult::Type::STR, "receiver", "The receiver qtum address"},
                            {RPCResult::Type::STR, "sender", "The sender qtum address"},
                            {RPCResult::Type::STR, "amount", "The transferred token amount"},
                            {RPCResult::Type::NUM, "confirmations", "The number of confirmations of the most recent transaction included"},
                            {RPCResult::Type::STR_HEX, "blockHash", "The block hash"},
                            {RPCResult::Type::NUM, "blockNumber", "The block number"},
                            {RPCResult::Type::NUM_TIME, "blocktime", "The block time expressed in " + UNIX_EPOCH_TIME + "."},
                            {RPCResult::Type::STR_HEX, "transactionHash", "The transaction hash"},
                        }
                    }}
                },
                RPCExamples{
                    HelpExampleCli("qrc20listtransactions", "\"eb23c0b3e6042821da281a2e2364feb22dd543e3\" \"QX1GkJdye9WoUnrE2v6ZQhQ72EUVDtGXQX\"")
            + HelpExampleCli("qrc20listtransactions", "\"eb23c0b3e6042821da281a2e2364feb22dd543e3\" \"QX1GkJdye9WoUnrE2v6ZQhQ72EUVDtGXQX\" 0 6")
            + HelpExampleRpc("qrc20listtransactions", "\"eb23c0b3e6042821da281a2e2364feb22dd543e3\" \"QX1GkJdye9WoUnrE2v6ZQhQ72EUVDtGXQX\"")
            + HelpExampleRpc("qrc20listtransactions", "\"eb23c0b3e6042821da281a2e2364feb22dd543e3\" \"QX1GkJdye9WoUnrE2v6ZQhQ72EUVDtGXQX\" 0 6")
                },
        [&](const RPCHelpMan& self, const JSONRPCRequest& request) -> UniValue
{
    // Get parameters
    ChainstateManager& chainman = EnsureAnyChainman(request.context);
    CallToken token(chainman);
    token.setAddress(request.params[0].get_str());
    std::string sender = request.params[1].get_str();
    token.setSender(sender);
    int64_t fromBlock = 0;
    int64_t minconf = 6;
    if(!request.params[2].isNull())
        fromBlock = request.params[2].getInt<int64_t>();
    if(!request.params[3].isNull())
        minconf = request.params[3].getInt<int64_t>();

    // Get transaction events
    LOCK(cs_main);
    std::vector<TokenEvent> result;
    CChain& active_chain = chainman.ActiveChain();
    int64_t toBlock = active_chain.Height();
    if(!token.transferEvents(result, fromBlock, toBlock, minconf))
        throw JSONRPCError(RPC_MISC_ERROR, "Fail to get transfer events");
    if(!token.burnEvents(result, fromBlock, toBlock, minconf))
        throw JSONRPCError(RPC_MISC_ERROR, "Fail to get burn events");

    // Get decimals
    uint32_t decimals;
    if(!token.decimals(decimals))
        throw JSONRPCError(RPC_MISC_ERROR, "Fail to get decimals");

    // Create transaction list
    UniValue res(UniValue::VARR);
    for(const auto& event : result){
        UniValue obj(UniValue::VOBJ);

        obj.pushKV("receiver", event.receiver);
        obj.pushKV("sender", event.sender);
        dev::s256 v = uintTou256(event.value);
        dev::s256 value;
        if(event.sender == event.receiver)
            value = 0;
        else if(event.receiver == sender)
            value = v;
        else
            value = -v;
        obj.pushKV("amount", FormatToken(decimals, value));
        int confirms = toBlock - event.blockNumber + 1;
        obj.pushKV("confirmations", confirms);
        obj.pushKV("blockHash", event.blockHash.GetHex());
        obj.pushKV("blockNumber", event.blockNumber);
        obj.pushKV("blocktime", active_chain[event.blockNumber]->GetBlockTime());
        obj.pushKV("transactionHash", event.transactionHash.GetHex());
        res.push_back(obj);
    }

    return res;
},
    };
}

<<<<<<< HEAD
void RegisterBlockchainRPCCommands(CRPCTable &t)
{
// clang-format off
static const CRPCCommand commands[] =
{ //  category              actor (function)
  //  --------------------- ------------------------
    { "blockchain",         &getblockchaininfo,                  },
    { "blockchain",         &getchaintxstats,                    },
    { "blockchain",         &getblockstats,                      },
    { "blockchain",         &getbestblockhash,                   },
    { "blockchain",         &getblockcount,                      },
    { "blockchain",         &getblock,                           },
    { "blockchain",         &getblockhash,                       },
    { "blockchain",         &getblockheader,                     },
    { "blockchain",         &getchaintips,                       },
    { "blockchain",         &getdifficulty,                      },
    { "blockchain",         &getmempoolancestors,                },
    { "blockchain",         &getmempooldescendants,              },
    { "blockchain",         &getmempoolentry,                    },
    { "blockchain",         &getmempoolinfo,                     },
    { "blockchain",         &getrawmempool,                      },
    { "blockchain",         &gettxout,                           },
    { "blockchain",         &gettxoutsetinfo,                    },
    { "blockchain",         &pruneblockchain,                    },
    { "blockchain",         &savemempool,                        },
    { "blockchain",         &verifychain,                        },
    { "blockchain",         &getaccountinfo,                     },
    { "blockchain",         &getcontractcode,                    },
    { "blockchain",         &getstorage,                         },

    { "blockchain",         &preciousblock,                      },
    { "blockchain",         &scantxoutset,                       },
    { "blockchain",         &getblockfilter,                     },

    { "blockchain",         &callcontract,                       },

    { "blockchain",         &qrc20name,                          },
    { "blockchain",         &qrc20symbol,                        },
    { "blockchain",         &qrc20totalsupply,                   },
    { "blockchain",         &qrc20decimals,                      },
    { "blockchain",         &qrc20balanceof,                     },
    { "blockchain",         &qrc20allowance,                     },
    { "blockchain",         &qrc20listtransactions,              },

    { "blockchain",         &listcontracts,                      },
    { "blockchain",         &gettransactionreceipt,              },
    { "blockchain",         &getblocktransactionreceipts,        },
    { "blockchain",         &searchlogs,                         },

    { "blockchain",         &waitforlogs,                        },
    { "blockchain",         &getestimatedannualroi,              },
    { "blockchain",         &getdelegationinfoforaddress,        },
    { "blockchain",         &getdelegationsforstaker,            },

    /* Not shown in help */
    { "hidden",              &invalidateblock,                   },
    { "hidden",              &reconsiderblock,                   },
    { "hidden",              &waitfornewblock,                   },
    { "hidden",              &waitforblock,                      },
    { "hidden",              &waitforblockheight,                },
    { "hidden",              &syncwithvalidationinterfacequeue,  },
    { "hidden",              &dumptxoutset,                      },
};
// clang-format on
=======
void RegisterBlockchainRPCCommands(CRPCTable& t)
{
    static const CRPCCommand commands[]{
        {"blockchain", &getblockchaininfo},
        {"blockchain", &getchaintxstats},
        {"blockchain", &getblockstats},
        {"blockchain", &getbestblockhash},
        {"blockchain", &getblockcount},
        {"blockchain", &getblock},
        {"blockchain", &getblockfrompeer},
        {"blockchain", &getblockhash},
        {"blockchain", &getblockheader},
        {"blockchain", &getchaintips},
        {"blockchain", &getdifficulty},
        {"blockchain", &getdeploymentinfo},
        {"blockchain", &gettxout},
        {"blockchain", &gettxoutsetinfo},
        {"blockchain", &pruneblockchain},
        {"blockchain", &verifychain},
        {"blockchain", &getaccountinfo},
        {"blockchain", &getstorage},
        {"blockchain", &preciousblock},
        {"blockchain", &scantxoutset},
        {"blockchain", &getblockfilter},
        {"blockchain", &callcontract},
        {"blockchain", &qrc20name},
        {"blockchain", &qrc20symbol},
        {"blockchain", &qrc20totalsupply},
        {"blockchain", &qrc20decimals},
        {"blockchain", &qrc20balanceof},
        {"blockchain", &qrc20allowance},
        {"blockchain", &qrc20listtransactions},
        {"blockchain", &listcontracts},
        {"blockchain", &gettransactionreceipt},
        {"blockchain", &searchlogs},
        {"blockchain", &waitforlogs},
        {"blockchain", &getestimatedannualroi},
        {"blockchain", &getdelegationinfoforaddress},
        {"blockchain", &getdelegationsforstaker},
        {"hidden", &invalidateblock},
        {"hidden", &reconsiderblock},
        {"hidden", &waitfornewblock},
        {"hidden", &waitforblock},
        {"hidden", &waitforblockheight},
        {"hidden", &syncwithvalidationinterfacequeue},
        {"hidden", &dumptxoutset},
    };
>>>>>>> 88fd52d4
    for (const auto& c : commands) {
        t.appendCommand(c.name, &c);
    }
}<|MERGE_RESOLUTION|>--- conflicted
+++ resolved
@@ -168,7 +168,7 @@
 
     if (nStakesTime)
         result = dStakeKernelsTriedAvg / nStakesTime;
-    
+
     result *= stakeTimestampMask + 1;
 
     return result;
@@ -264,7 +264,7 @@
         result.pushKV("previousblockhash", blockindex->pprev->GetBlockHash().GetHex());
     if (pnext)
         result.pushKV("nextblockhash", pnext->GetBlockHash().GetHex());
-	
+
     result.pushKV("flags", strprintf("%s", blockindex->IsProofOfStake()? "proof-of-stake" : "proof-of-work"));
     result.pushKV("proofhash", blockindex->hashProof.GetHex());
     result.pushKV("modifier", blockindex->nStakeModifier.GetHex());
@@ -695,7 +695,7 @@
     dev::Address addrAccount(strAddr);
     if(!globalState->addressInUse(addrAccount))
         throw JSONRPCError(RPC_INVALID_ADDRESS_OR_KEY, "Address does not exist");
-    
+
     UniValue result(UniValue::VOBJ);
 
     result.pushKV("address", strAddr);
@@ -710,7 +710,7 @@
         e.pushKV(dev::toHex(dev::h256(j.second.first)), dev::toHex(dev::h256(j.second.second)));
         storageUV.pushKV(j.first.hex(), e);
     }
-        
+
     result.pushKV("storage", storageUV);
 
     result.pushKV("code", HexStr(code));
@@ -761,7 +761,7 @@
     {
         if (request.params[1].isNum())
         {
-            auto blockNum = request.params[1].get_int();
+            auto blockNum = request.params[1].getInt<int>();
             if((blockNum < 0 && blockNum != -1) || blockNum > active_chain.Height())
                 throw JSONRPCError(RPC_INVALID_PARAMS, "Incorrect block number");
 
@@ -815,7 +815,7 @@
     CChain& active_chain = chainman.ActiveChain();
     std::string strAddr = request.params[0].get_str();
     if(strAddr.size() != 40 || !CheckHex(strAddr))
-        throw JSONRPCError(RPC_INVALID_ADDRESS_OR_KEY, "Incorrect address"); 
+        throw JSONRPCError(RPC_INVALID_ADDRESS_OR_KEY, "Incorrect address");
 
     TemporaryState ts(globalState);
     if (!request.params[1].isNull())
@@ -828,7 +828,7 @@
 
             if(blockNum != -1)
                 ts.SetRoot(uintToh256(active_chain[blockNum]->hashStateRoot), uintToh256(active_chain[blockNum]->hashUTXORoot));
-                
+
         } else {
             throw JSONRPCError(RPC_INVALID_PARAMS, "Incorrect block number");
         }
@@ -837,7 +837,7 @@
     dev::Address addrAccount(strAddr);
     if(!globalState->addressInUse(addrAccount))
         throw JSONRPCError(RPC_INVALID_ADDRESS_OR_KEY, "Address does not exist");
-    
+
     UniValue result(UniValue::VOBJ);
 
     bool onlyIndex = !request.params[2].isNull();
@@ -859,7 +859,7 @@
         UniValue e(UniValue::VOBJ);
 
         storage = {{elem->first, {elem->second.first, elem->second.second}}};
-    } 
+    }
     for (const auto& j: storage)
     {
         UniValue e(UniValue::VOBJ);
@@ -1193,7 +1193,7 @@
                 },
         [&](const RPCHelpMan& self, const JSONRPCRequest& request) -> UniValue
 {
-    ChainstateManager& chainman = EnsureAnyChainman(request.context); 
+    ChainstateManager& chainman = EnsureAnyChainman(request.context);
     return CallToContract(request.params, chainman);
 },
     };
@@ -1559,7 +1559,7 @@
     if(hashTemp.size() != 64){
         throw JSONRPCError(RPC_INVALID_ADDRESS_OR_KEY, "Incorrect hash");
     }
-    
+
     uint256 hash(uint256S(hashTemp));
 
     std::vector<TransactionReceiptInfo> transactionReceiptInfo = pstorageresult->getResult(uintToh256(hash));
@@ -1621,7 +1621,7 @@
     if(hashTemp.size() != 64){
         throw JSONRPCError(RPC_INVALID_ADDRESS_OR_KEY, "Incorrect hash");
     }
-    
+
     uint256 hash(uint256S(hashTemp));
 
     ChainstateManager& chainman = EnsureAnyChainman(request.context);
@@ -1630,7 +1630,7 @@
     if (!pblockindex) {
         throw JSONRPCError(RPC_INVALID_ADDRESS_OR_KEY, "Block not found");
     }
-    const CBlock block = GetBlockChecked(pblockindex);
+    const CBlock block = GetBlockChecked(chainman.m_blockman, pblockindex);
 
     UniValue result(UniValue::VARR);
     for (const auto& tx : block.vtx) {
@@ -3244,11 +3244,7 @@
             // no scan in progress
             return UniValue::VNULL;
         }
-<<<<<<< HEAD
-        result.pushKV("progress", static_cast<int>(g_scan_progress));
-=======
         result.pushKV("progress", g_scan_progress.load());
->>>>>>> 88fd52d4
         return result;
     } else if (request.params[0].get_str() == "abort") {
         CoinsViewScanReserver reserver;
@@ -3855,72 +3851,6 @@
     };
 }
 
-<<<<<<< HEAD
-void RegisterBlockchainRPCCommands(CRPCTable &t)
-{
-// clang-format off
-static const CRPCCommand commands[] =
-{ //  category              actor (function)
-  //  --------------------- ------------------------
-    { "blockchain",         &getblockchaininfo,                  },
-    { "blockchain",         &getchaintxstats,                    },
-    { "blockchain",         &getblockstats,                      },
-    { "blockchain",         &getbestblockhash,                   },
-    { "blockchain",         &getblockcount,                      },
-    { "blockchain",         &getblock,                           },
-    { "blockchain",         &getblockhash,                       },
-    { "blockchain",         &getblockheader,                     },
-    { "blockchain",         &getchaintips,                       },
-    { "blockchain",         &getdifficulty,                      },
-    { "blockchain",         &getmempoolancestors,                },
-    { "blockchain",         &getmempooldescendants,              },
-    { "blockchain",         &getmempoolentry,                    },
-    { "blockchain",         &getmempoolinfo,                     },
-    { "blockchain",         &getrawmempool,                      },
-    { "blockchain",         &gettxout,                           },
-    { "blockchain",         &gettxoutsetinfo,                    },
-    { "blockchain",         &pruneblockchain,                    },
-    { "blockchain",         &savemempool,                        },
-    { "blockchain",         &verifychain,                        },
-    { "blockchain",         &getaccountinfo,                     },
-    { "blockchain",         &getcontractcode,                    },
-    { "blockchain",         &getstorage,                         },
-
-    { "blockchain",         &preciousblock,                      },
-    { "blockchain",         &scantxoutset,                       },
-    { "blockchain",         &getblockfilter,                     },
-
-    { "blockchain",         &callcontract,                       },
-
-    { "blockchain",         &qrc20name,                          },
-    { "blockchain",         &qrc20symbol,                        },
-    { "blockchain",         &qrc20totalsupply,                   },
-    { "blockchain",         &qrc20decimals,                      },
-    { "blockchain",         &qrc20balanceof,                     },
-    { "blockchain",         &qrc20allowance,                     },
-    { "blockchain",         &qrc20listtransactions,              },
-
-    { "blockchain",         &listcontracts,                      },
-    { "blockchain",         &gettransactionreceipt,              },
-    { "blockchain",         &getblocktransactionreceipts,        },
-    { "blockchain",         &searchlogs,                         },
-
-    { "blockchain",         &waitforlogs,                        },
-    { "blockchain",         &getestimatedannualroi,              },
-    { "blockchain",         &getdelegationinfoforaddress,        },
-    { "blockchain",         &getdelegationsforstaker,            },
-
-    /* Not shown in help */
-    { "hidden",              &invalidateblock,                   },
-    { "hidden",              &reconsiderblock,                   },
-    { "hidden",              &waitfornewblock,                   },
-    { "hidden",              &waitforblock,                      },
-    { "hidden",              &waitforblockheight,                },
-    { "hidden",              &syncwithvalidationinterfacequeue,  },
-    { "hidden",              &dumptxoutset,                      },
-};
-// clang-format on
-=======
 void RegisterBlockchainRPCCommands(CRPCTable& t)
 {
     static const CRPCCommand commands[]{
@@ -3941,6 +3871,7 @@
         {"blockchain", &pruneblockchain},
         {"blockchain", &verifychain},
         {"blockchain", &getaccountinfo},
+        {"blockchain", &getcontractcode},
         {"blockchain", &getstorage},
         {"blockchain", &preciousblock},
         {"blockchain", &scantxoutset},
@@ -3955,6 +3886,7 @@
         {"blockchain", &qrc20listtransactions},
         {"blockchain", &listcontracts},
         {"blockchain", &gettransactionreceipt},
+        {"blockchain", &getblocktransactionreceipts},
         {"blockchain", &searchlogs},
         {"blockchain", &waitforlogs},
         {"blockchain", &getestimatedannualroi},
@@ -3968,7 +3900,6 @@
         {"hidden", &syncwithvalidationinterfacequeue},
         {"hidden", &dumptxoutset},
     };
->>>>>>> 88fd52d4
     for (const auto& c : commands) {
         t.appendCommand(c.name, &c);
     }
