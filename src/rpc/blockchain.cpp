--- conflicted
+++ resolved
@@ -2009,7 +2009,6 @@
                 {
                     {"address", RPCArg::Type::STR, RPCArg::Optional::NO, "The qtum address string for staker"},
                 },
-<<<<<<< HEAD
                RPCResult{
             RPCResult::Type::ARR, "", "",
                 {
@@ -2019,21 +2018,10 @@
                             {RPCResult::Type::STR, "staker", "The staker address"},
                             {RPCResult::Type::NUM, "fee", "The percentage of the reward"},
                             {RPCResult::Type::NUM, "blockHeight", "The block height"},
+                            {RPCResult::Type::NUM, "weight", "Delegate weight, displayed when address index is enabled"},
                             {RPCResult::Type::STR_HEX, "PoD", "The proof of delegation"},
                         }}
                 }},
-=======
-                RPCResult{
-            "[{\n"
-            "  \"delegate\": \"address\",               (string)   Delegate address\n"
-            "  \"staker\": \"address\",                 (string)   Staker address\n"
-            "  \"fee\": n,                            (numeric)  Percentage of the reward\n"
-            "  \"blockHeight\": n,                    (numeric)  Block height\n"
-            "  \"weight\": n,                         (numeric)  Delegate weight, displayed when address index is enabled\n"
-            "  \"PoD\": \"hex\",                        (string)   Proof of delegation\n"
-            "}]\n"
-                },
->>>>>>> 52e01978
                 RPCExamples{
                     HelpExampleCli("getdelegationsforstaker", "QM72Sfpbz1BPpXFHz9m3CdqATR44Jvaydd")
             + HelpExampleRpc("getdelegationsforstaker", "QM72Sfpbz1BPpXFHz9m3CdqATR44Jvaydd")
