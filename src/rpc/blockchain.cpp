// Copyright (c) 2010 Satoshi Nakamoto
// Copyright (c) 2009-2016 The Bitcoin Core developers
// Distributed under the MIT software license, see the accompanying
// file COPYING or http://www.opensource.org/licenses/mit-license.php.

#include "amount.h"
#include "chain.h"
#include "chainparams.h"
#include "checkpoints.h"
#include "coins.h"
#include "consensus/validation.h"
#include "validation.h"
#include "policy/policy.h"
#include "primitives/transaction.h"
#include "rpc/server.h"
#include "streams.h"
#include "sync.h"
#include "txmempool.h"
#include "util.h"
#include "utilstrencodings.h"
#include "hash.h"
#include "libdevcore/CommonData.h"

#include <stdint.h>

#include <univalue.h>

#include <boost/thread/thread.hpp> // boost::thread::interrupt

#include <mutex>
#include <condition_variable>
using namespace std;

struct CUpdatedBlock
{
    uint256 hash;
    int height;
};

static std::mutex cs_blockchange;
static std::condition_variable cond_blockchange;
static CUpdatedBlock latestblock;

extern void TxToJSON(const CTransaction& tx, const uint256 hashBlock, UniValue& entry);
void ScriptPubKeyToJSON(const CScript& scriptPubKey, UniValue& out, bool fIncludeHex);

double GetDifficulty(const CBlockIndex* blockindex)
{
    // Floating point number that is a multiple of the minimum difficulty,
    // minimum difficulty = 1.0.
    if (blockindex == NULL)
    {
        if (chainActive.Tip() == NULL)
            return 1.0;
        else
            blockindex = chainActive.Tip();
    }

    int nShift = (blockindex->nBits >> 24) & 0xff;

    double dDiff =
        (double)0x0000ffff / (double)(blockindex->nBits & 0x00ffffff);

    while (nShift < 29)
    {
        dDiff *= 256.0;
        nShift++;
    }
    while (nShift > 29)
    {
        dDiff /= 256.0;
        nShift--;
    }

    return dDiff;
}

UniValue blockheaderToJSON(const CBlockIndex* blockindex)
{
    UniValue result(UniValue::VOBJ);
    result.push_back(Pair("hash", blockindex->GetBlockHash().GetHex()));
    int confirmations = -1;
    // Only report confirmations if the block is on the main chain
    if (chainActive.Contains(blockindex))
        confirmations = chainActive.Height() - blockindex->nHeight + 1;
    result.push_back(Pair("confirmations", confirmations));
    result.push_back(Pair("height", blockindex->nHeight));
    result.push_back(Pair("version", blockindex->nVersion));
    result.push_back(Pair("versionHex", strprintf("%08x", blockindex->nVersion)));
    result.push_back(Pair("merkleroot", blockindex->hashMerkleRoot.GetHex()));
    result.push_back(Pair("time", (int64_t)blockindex->nTime));
    result.push_back(Pair("mediantime", (int64_t)blockindex->GetMedianTimePast()));
    result.push_back(Pair("nonce", (uint64_t)blockindex->nNonce));
    result.push_back(Pair("bits", strprintf("%08x", blockindex->nBits)));
    result.push_back(Pair("difficulty", GetDifficulty(blockindex)));
    result.push_back(Pair("chainwork", blockindex->nChainWork.GetHex()));
    result.push_back(Pair("hashStateRoot", blockindex->hashStateRoot.GetHex()));

    if (blockindex->pprev)
        result.push_back(Pair("previousblockhash", blockindex->pprev->GetBlockHash().GetHex()));
    CBlockIndex *pnext = chainActive.Next(blockindex);
    if (pnext)
        result.push_back(Pair("nextblockhash", pnext->GetBlockHash().GetHex()));
    return result;
}

UniValue blockToJSON(const CBlock& block, const CBlockIndex* blockindex, bool txDetails = false)
{
    UniValue result(UniValue::VOBJ);
    result.push_back(Pair("hash", blockindex->GetBlockHash().GetHex()));
    int confirmations = -1;
    // Only report confirmations if the block is on the main chain
    if (chainActive.Contains(blockindex))
        confirmations = chainActive.Height() - blockindex->nHeight + 1;
    result.push_back(Pair("confirmations", confirmations));
    result.push_back(Pair("strippedsize", (int)::GetSerializeSize(block, SER_NETWORK, PROTOCOL_VERSION | SERIALIZE_TRANSACTION_NO_WITNESS)));
    result.push_back(Pair("size", (int)::GetSerializeSize(block, SER_NETWORK, PROTOCOL_VERSION)));
    result.push_back(Pair("weight", (int)::GetBlockWeight(block)));
    result.push_back(Pair("height", blockindex->nHeight));
    result.push_back(Pair("version", block.nVersion));
    result.push_back(Pair("versionHex", strprintf("%08x", block.nVersion)));
    result.push_back(Pair("merkleroot", block.hashMerkleRoot.GetHex()));
    result.push_back(Pair("hashStateRoot", block.hashStateRoot.GetHex())); // qtum
    UniValue txs(UniValue::VARR);
    for(const auto& tx : block.vtx)
    {
        if(txDetails)
        {
            UniValue objTx(UniValue::VOBJ);
            TxToJSON(*tx, uint256(), objTx);
            txs.push_back(objTx);
        }
        else
            txs.push_back(tx->GetHash().GetHex());
    }
    result.push_back(Pair("tx", txs));
    result.push_back(Pair("time", block.GetBlockTime()));
    result.push_back(Pair("mediantime", (int64_t)blockindex->GetMedianTimePast()));
    result.push_back(Pair("nonce", (uint64_t)block.nNonce));
    result.push_back(Pair("bits", strprintf("%08x", block.nBits)));
    result.push_back(Pair("difficulty", GetDifficulty(blockindex)));
    result.push_back(Pair("chainwork", blockindex->nChainWork.GetHex()));

    if (blockindex->pprev)
        result.push_back(Pair("previousblockhash", blockindex->pprev->GetBlockHash().GetHex()));
    CBlockIndex *pnext = chainActive.Next(blockindex);
    if (pnext)
        result.push_back(Pair("nextblockhash", pnext->GetBlockHash().GetHex()));
    return result;
}

//////////////////////////////////////////////////////////////////////////// // qtum
UniValue executionResultToJSON(const dev::eth::ExecutionResult& exRes)
{
    UniValue result(UniValue::VOBJ);
    result.push_back(Pair("gasUsed", CAmount(exRes.gasUsed)));
    std::stringstream ss;
    ss << exRes.excepted;
    result.push_back(Pair("excepted", ss.str()));
    result.push_back(Pair("newAddress", exRes.newAddress.hex()));
    result.push_back(Pair("output", HexStr(exRes.output)));
    result.push_back(Pair("codeDeposit", static_cast<int32_t>(exRes.codeDeposit)));
    result.push_back(Pair("gasRefunded", CAmount(exRes.gasRefunded)));
    result.push_back(Pair("depositSize", static_cast<int32_t>(exRes.depositSize)));
    result.push_back(Pair("gasForDeposit", CAmount(exRes.gasForDeposit)));
    return result;
}

UniValue transactionReceiptToJSON(const dev::eth::TransactionReceipt& txRec)
{
    UniValue result(UniValue::VOBJ);
    result.push_back(Pair("stateRoot", txRec.stateRoot().hex()));
    result.push_back(Pair("gasUsed", CAmount(txRec.gasUsed())));
    result.push_back(Pair("bloom", txRec.bloom().hex()));
    UniValue logEntries(UniValue::VARR);
    dev::eth::LogEntries logs = txRec.log();
    for(dev::eth::LogEntry log : logs){
        UniValue logEntrie(UniValue::VOBJ);
        logEntrie.push_back(Pair("address", log.address.hex()));
        UniValue topics(UniValue::VARR);
        for(dev::h256 l : log.topics){
            topics.push_back(l.hex());
        }
        logEntrie.push_back(Pair("topics", topics));
        logEntrie.push_back(Pair("data", HexStr(log.data)));
        logEntries.push_back(logEntrie);
    }
    result.push_back(Pair("log", logEntries));
    return result;
}
////////////////////////////////////////////////////////////////////////////

UniValue getblockcount(const JSONRPCRequest& request)
{
    if (request.fHelp || request.params.size() != 0)
        throw runtime_error(
            "getblockcount\n"
            "\nReturns the number of blocks in the longest blockchain.\n"
            "\nResult:\n"
            "n    (numeric) The current block count\n"
            "\nExamples:\n"
            + HelpExampleCli("getblockcount", "")
            + HelpExampleRpc("getblockcount", "")
        );

    LOCK(cs_main);
    return chainActive.Height();
}

UniValue getbestblockhash(const JSONRPCRequest& request)
{
    if (request.fHelp || request.params.size() != 0)
        throw runtime_error(
            "getbestblockhash\n"
            "\nReturns the hash of the best (tip) block in the longest blockchain.\n"
            "\nResult:\n"
            "\"hex\"      (string) the block hash hex encoded\n"
            "\nExamples:\n"
            + HelpExampleCli("getbestblockhash", "")
            + HelpExampleRpc("getbestblockhash", "")
        );

    LOCK(cs_main);
    return chainActive.Tip()->GetBlockHash().GetHex();
}

void RPCNotifyBlockChange(bool ibd, const CBlockIndex * pindex)
{
    if(pindex) {
        std::lock_guard<std::mutex> lock(cs_blockchange);
        latestblock.hash = pindex->GetBlockHash();
        latestblock.height = pindex->nHeight;
    }
	cond_blockchange.notify_all();
}

UniValue waitfornewblock(const JSONRPCRequest& request)
{
    if (request.fHelp || request.params.size() > 1)
        throw runtime_error(
            "waitfornewblock (timeout)\n"
            "\nWaits for a specific new block and returns useful info about it.\n"
            "\nReturns the current block on timeout or exit.\n"
            "\nArguments:\n"
            "1. timeout (int, optional, default=0) Time in milliseconds to wait for a response. 0 indicates no timeout.\n"
            "\nResult:\n"
            "{                           (json object)\n"
            "  \"hash\" : {       (string) The blockhash\n"
            "  \"height\" : {     (int) Block height\n"
            "}\n"
            "\nExamples:\n"
            + HelpExampleCli("waitfornewblock", "1000")
            + HelpExampleRpc("waitfornewblock", "1000")
        );
    int timeout = 0;
    if (request.params.size() > 0)
        timeout = request.params[0].get_int();

    CUpdatedBlock block;
    {
        std::unique_lock<std::mutex> lock(cs_blockchange);
        block = latestblock;
        if(timeout)
            cond_blockchange.wait_for(lock, std::chrono::milliseconds(timeout), [&block]{return latestblock.height != block.height || latestblock.hash != block.hash || !IsRPCRunning(); });
        else
            cond_blockchange.wait(lock, [&block]{return latestblock.height != block.height || latestblock.hash != block.hash || !IsRPCRunning(); });
        block = latestblock;
    }
    UniValue ret(UniValue::VOBJ);
    ret.push_back(Pair("hash", block.hash.GetHex()));
    ret.push_back(Pair("height", block.height));
    return ret;
}

UniValue waitforblock(const JSONRPCRequest& request)
{
    if (request.fHelp || request.params.size() < 1 || request.params.size() > 2)
        throw runtime_error(
            "waitforblock <blockhash> (timeout)\n"
            "\nWaits for a specific new block and returns useful info about it.\n"
            "\nReturns the current block on timeout or exit.\n"
            "\nArguments:\n"
            "1. \"blockhash\" (required, string) Block hash to wait for.\n"
            "2. timeout       (int, optional, default=0) Time in milliseconds to wait for a response. 0 indicates no timeout.\n"
            "\nResult:\n"
            "{                           (json object)\n"
            "  \"hash\" : {       (string) The blockhash\n"
            "  \"height\" : {     (int) Block height\n"
            "}\n"
            "\nExamples:\n"
            + HelpExampleCli("waitforblock", "\"0000000000079f8ef3d2c688c244eb7a4570b24c9ed7b4a8c619eb02596f8862\", 1000")
            + HelpExampleRpc("waitforblock", "\"0000000000079f8ef3d2c688c244eb7a4570b24c9ed7b4a8c619eb02596f8862\", 1000")
        );
    int timeout = 0;

    uint256 hash = uint256S(request.params[0].get_str());

    if (request.params.size() > 1)
        timeout = request.params[1].get_int();

    CUpdatedBlock block;
    {
        std::unique_lock<std::mutex> lock(cs_blockchange);
        if(timeout)
            cond_blockchange.wait_for(lock, std::chrono::milliseconds(timeout), [&hash]{return latestblock.hash == hash || !IsRPCRunning();});
        else
            cond_blockchange.wait(lock, [&hash]{return latestblock.hash == hash || !IsRPCRunning(); });
        block = latestblock;
    }

    UniValue ret(UniValue::VOBJ);
    ret.push_back(Pair("hash", block.hash.GetHex()));
    ret.push_back(Pair("height", block.height));
    return ret;
}

UniValue waitforblockheight(const JSONRPCRequest& request)
{
    if (request.fHelp || request.params.size() < 1 || request.params.size() > 2)
        throw runtime_error(
            "waitforblockheight <height> (timeout)\n"
            "\nWaits for (at least) block height and returns the height and hash\n"
            "of the current tip.\n"
            "\nReturns the current block on timeout or exit.\n"
            "\nArguments:\n"
            "1. height  (required, int) Block height to wait for (int)\n"
            "2. timeout (int, optional, default=0) Time in milliseconds to wait for a response. 0 indicates no timeout.\n"
            "\nResult:\n"
            "{                           (json object)\n"
            "  \"hash\" : {       (string) The blockhash\n"
            "  \"height\" : {     (int) Block height\n"
            "}\n"
            "\nExamples:\n"
            + HelpExampleCli("waitforblockheight", "\"100\", 1000")
            + HelpExampleRpc("waitforblockheight", "\"100\", 1000")
        );
    int timeout = 0;

    int height = request.params[0].get_int();

    if (request.params.size() > 1)
        timeout = request.params[1].get_int();

    CUpdatedBlock block;
    {
        std::unique_lock<std::mutex> lock(cs_blockchange);
        if(timeout)
            cond_blockchange.wait_for(lock, std::chrono::milliseconds(timeout), [&height]{return latestblock.height >= height || !IsRPCRunning();});
        else
            cond_blockchange.wait(lock, [&height]{return latestblock.height >= height || !IsRPCRunning(); });
        block = latestblock;
    }
    UniValue ret(UniValue::VOBJ);
    ret.push_back(Pair("hash", block.hash.GetHex()));
    ret.push_back(Pair("height", block.height));
    return ret;
}

UniValue getdifficulty(const JSONRPCRequest& request)
{
    if (request.fHelp || request.params.size() != 0)
        throw runtime_error(
            "getdifficulty\n"
            "\nReturns the proof-of-work difficulty as a multiple of the minimum difficulty.\n"
            "\nResult:\n"
            "n.nnn       (numeric) the proof-of-work difficulty as a multiple of the minimum difficulty.\n"
            "\nExamples:\n"
            + HelpExampleCli("getdifficulty", "")
            + HelpExampleRpc("getdifficulty", "")
        );

    LOCK(cs_main);
    return GetDifficulty();
}

std::string EntryDescriptionString()
{
    return "    \"size\" : n,             (numeric) virtual transaction size as defined in BIP 141. This is different from actual serialized size for witness transactions as witness data is discounted.\n"
           "    \"fee\" : n,              (numeric) transaction fee in " + CURRENCY_UNIT + "\n"
           "    \"modifiedfee\" : n,      (numeric) transaction fee with fee deltas used for mining priority\n"
           "    \"time\" : n,             (numeric) local time transaction entered pool in seconds since 1 Jan 1970 GMT\n"
           "    \"height\" : n,           (numeric) block height when transaction entered pool\n"
           "    \"startingpriority\" : n, (numeric) DEPRECATED. Priority when transaction entered pool\n"
           "    \"currentpriority\" : n,  (numeric) DEPRECATED. Transaction priority now\n"
           "    \"descendantcount\" : n,  (numeric) number of in-mempool descendant transactions (including this one)\n"
           "    \"descendantsize\" : n,   (numeric) virtual transaction size of in-mempool descendants (including this one)\n"
           "    \"descendantfees\" : n,   (numeric) modified fees (see above) of in-mempool descendants (including this one)\n"
           "    \"ancestorcount\" : n,    (numeric) number of in-mempool ancestor transactions (including this one)\n"
           "    \"ancestorsize\" : n,     (numeric) virtual transaction size of in-mempool ancestors (including this one)\n"
           "    \"ancestorfees\" : n,     (numeric) modified fees (see above) of in-mempool ancestors (including this one)\n"
           "    \"depends\" : [           (array) unconfirmed transactions used as inputs for this transaction\n"
           "        \"transactionid\",    (string) parent transaction id\n"
           "       ... ]\n";
}

void entryToJSON(UniValue &info, const CTxMemPoolEntry &e)
{
    AssertLockHeld(mempool.cs);

    info.push_back(Pair("size", (int)e.GetTxSize()));
    info.push_back(Pair("fee", ValueFromAmount(e.GetFee())));
    info.push_back(Pair("modifiedfee", ValueFromAmount(e.GetModifiedFee())));
    info.push_back(Pair("time", e.GetTime()));
    info.push_back(Pair("height", (int)e.GetHeight()));
    info.push_back(Pair("startingpriority", e.GetPriority(e.GetHeight())));
    info.push_back(Pair("currentpriority", e.GetPriority(chainActive.Height())));
    info.push_back(Pair("descendantcount", e.GetCountWithDescendants()));
    info.push_back(Pair("descendantsize", e.GetSizeWithDescendants()));
    info.push_back(Pair("descendantfees", e.GetModFeesWithDescendants()));
    info.push_back(Pair("ancestorcount", e.GetCountWithAncestors()));
    info.push_back(Pair("ancestorsize", e.GetSizeWithAncestors()));
    info.push_back(Pair("ancestorfees", e.GetModFeesWithAncestors()));
    const CTransaction& tx = e.GetTx();
    set<string> setDepends;
    BOOST_FOREACH(const CTxIn& txin, tx.vin)
    {
        if (mempool.exists(txin.prevout.hash))
            setDepends.insert(txin.prevout.hash.ToString());
    }

    UniValue depends(UniValue::VARR);
    BOOST_FOREACH(const string& dep, setDepends)
    {
        depends.push_back(dep);
    }

    info.push_back(Pair("depends", depends));
}

UniValue mempoolToJSON(bool fVerbose = false)
{
    if (fVerbose)
    {
        LOCK(mempool.cs);
        UniValue o(UniValue::VOBJ);
        BOOST_FOREACH(const CTxMemPoolEntry& e, mempool.mapTx)
        {
            const uint256& hash = e.GetTx().GetHash();
            UniValue info(UniValue::VOBJ);
            entryToJSON(info, e);
            o.push_back(Pair(hash.ToString(), info));
        }
        return o;
    }
    else
    {
        vector<uint256> vtxid;
        mempool.queryHashes(vtxid);

        UniValue a(UniValue::VARR);
        BOOST_FOREACH(const uint256& hash, vtxid)
            a.push_back(hash.ToString());

        return a;
    }
}

UniValue getrawmempool(const JSONRPCRequest& request)
{
    if (request.fHelp || request.params.size() > 1)
        throw runtime_error(
            "getrawmempool ( verbose )\n"
            "\nReturns all transaction ids in memory pool as a json array of string transaction ids.\n"
            "\nArguments:\n"
            "1. verbose (boolean, optional, default=false) True for a json object, false for array of transaction ids\n"
            "\nResult: (for verbose = false):\n"
            "[                     (json array of string)\n"
            "  \"transactionid\"     (string) The transaction id\n"
            "  ,...\n"
            "]\n"
            "\nResult: (for verbose = true):\n"
            "{                           (json object)\n"
            "  \"transactionid\" : {       (json object)\n"
            + EntryDescriptionString()
            + "  }, ...\n"
            "}\n"
            "\nExamples:\n"
            + HelpExampleCli("getrawmempool", "true")
            + HelpExampleRpc("getrawmempool", "true")
        );

    bool fVerbose = false;
    if (request.params.size() > 0)
        fVerbose = request.params[0].get_bool();

    return mempoolToJSON(fVerbose);
}

UniValue getmempoolancestors(const JSONRPCRequest& request)
{
    if (request.fHelp || request.params.size() < 1 || request.params.size() > 2) {
        throw runtime_error(
            "getmempoolancestors txid (verbose)\n"
            "\nIf txid is in the mempool, returns all in-mempool ancestors.\n"
            "\nArguments:\n"
            "1. \"txid\"                 (string, required) The transaction id (must be in mempool)\n"
            "2. verbose                  (boolean, optional, default=false) True for a json object, false for array of transaction ids\n"
            "\nResult (for verbose=false):\n"
            "[                       (json array of strings)\n"
            "  \"transactionid\"           (string) The transaction id of an in-mempool ancestor transaction\n"
            "  ,...\n"
            "]\n"
            "\nResult (for verbose=true):\n"
            "{                           (json object)\n"
            "  \"transactionid\" : {       (json object)\n"
            + EntryDescriptionString()
            + "  }, ...\n"
            "}\n"
            "\nExamples:\n"
            + HelpExampleCli("getmempoolancestors", "\"mytxid\"")
            + HelpExampleRpc("getmempoolancestors", "\"mytxid\"")
            );
    }

    bool fVerbose = false;
    if (request.params.size() > 1)
        fVerbose = request.params[1].get_bool();

    uint256 hash = ParseHashV(request.params[0], "parameter 1");

    LOCK(mempool.cs);

    CTxMemPool::txiter it = mempool.mapTx.find(hash);
    if (it == mempool.mapTx.end()) {
        throw JSONRPCError(RPC_INVALID_ADDRESS_OR_KEY, "Transaction not in mempool");
    }

    CTxMemPool::setEntries setAncestors;
    uint64_t noLimit = std::numeric_limits<uint64_t>::max();
    std::string dummy;
    mempool.CalculateMemPoolAncestors(*it, setAncestors, noLimit, noLimit, noLimit, noLimit, dummy, false);

    if (!fVerbose) {
        UniValue o(UniValue::VARR);
        BOOST_FOREACH(CTxMemPool::txiter ancestorIt, setAncestors) {
            o.push_back(ancestorIt->GetTx().GetHash().ToString());
        }

        return o;
    } else {
        UniValue o(UniValue::VOBJ);
        BOOST_FOREACH(CTxMemPool::txiter ancestorIt, setAncestors) {
            const CTxMemPoolEntry &e = *ancestorIt;
            const uint256& _hash = e.GetTx().GetHash();
            UniValue info(UniValue::VOBJ);
            entryToJSON(info, e);
            o.push_back(Pair(_hash.ToString(), info));
        }
        return o;
    }
}

UniValue getmempooldescendants(const JSONRPCRequest& request)
{
    if (request.fHelp || request.params.size() < 1 || request.params.size() > 2) {
        throw runtime_error(
            "getmempooldescendants txid (verbose)\n"
            "\nIf txid is in the mempool, returns all in-mempool descendants.\n"
            "\nArguments:\n"
            "1. \"txid\"                 (string, required) The transaction id (must be in mempool)\n"
            "2. verbose                  (boolean, optional, default=false) True for a json object, false for array of transaction ids\n"
            "\nResult (for verbose=false):\n"
            "[                       (json array of strings)\n"
            "  \"transactionid\"           (string) The transaction id of an in-mempool descendant transaction\n"
            "  ,...\n"
            "]\n"
            "\nResult (for verbose=true):\n"
            "{                           (json object)\n"
            "  \"transactionid\" : {       (json object)\n"
            + EntryDescriptionString()
            + "  }, ...\n"
            "}\n"
            "\nExamples:\n"
            + HelpExampleCli("getmempooldescendants", "\"mytxid\"")
            + HelpExampleRpc("getmempooldescendants", "\"mytxid\"")
            );
    }

    bool fVerbose = false;
    if (request.params.size() > 1)
        fVerbose = request.params[1].get_bool();

    uint256 hash = ParseHashV(request.params[0], "parameter 1");

    LOCK(mempool.cs);

    CTxMemPool::txiter it = mempool.mapTx.find(hash);
    if (it == mempool.mapTx.end()) {
        throw JSONRPCError(RPC_INVALID_ADDRESS_OR_KEY, "Transaction not in mempool");
    }

    CTxMemPool::setEntries setDescendants;
    mempool.CalculateDescendants(it, setDescendants);
    // CTxMemPool::CalculateDescendants will include the given tx
    setDescendants.erase(it);

    if (!fVerbose) {
        UniValue o(UniValue::VARR);
        BOOST_FOREACH(CTxMemPool::txiter descendantIt, setDescendants) {
            o.push_back(descendantIt->GetTx().GetHash().ToString());
        }

        return o;
    } else {
        UniValue o(UniValue::VOBJ);
        BOOST_FOREACH(CTxMemPool::txiter descendantIt, setDescendants) {
            const CTxMemPoolEntry &e = *descendantIt;
            const uint256& _hash = e.GetTx().GetHash();
            UniValue info(UniValue::VOBJ);
            entryToJSON(info, e);
            o.push_back(Pair(_hash.ToString(), info));
        }
        return o;
    }
}

UniValue getmempoolentry(const JSONRPCRequest& request)
{
    if (request.fHelp || request.params.size() != 1) {
        throw runtime_error(
            "getmempoolentry txid\n"
            "\nReturns mempool data for given transaction\n"
            "\nArguments:\n"
            "1. \"txid\"                   (string, required) The transaction id (must be in mempool)\n"
            "\nResult:\n"
            "{                           (json object)\n"
            + EntryDescriptionString()
            + "}\n"
            "\nExamples:\n"
            + HelpExampleCli("getmempoolentry", "\"mytxid\"")
            + HelpExampleRpc("getmempoolentry", "\"mytxid\"")
        );
    }

    uint256 hash = ParseHashV(request.params[0], "parameter 1");

    LOCK(mempool.cs);

    CTxMemPool::txiter it = mempool.mapTx.find(hash);
    if (it == mempool.mapTx.end()) {
        throw JSONRPCError(RPC_INVALID_ADDRESS_OR_KEY, "Transaction not in mempool");
    }

    const CTxMemPoolEntry &e = *it;
    UniValue info(UniValue::VOBJ);
    entryToJSON(info, e);
    return info;
}

UniValue getblockhash(const JSONRPCRequest& request)
{
    if (request.fHelp || request.params.size() != 1)
        throw runtime_error(
            "getblockhash height\n"
            "\nReturns hash of block in best-block-chain at height provided.\n"
            "\nArguments:\n"
            "1. height         (numeric, required) The height index\n"
            "\nResult:\n"
            "\"hash\"         (string) The block hash\n"
            "\nExamples:\n"
            + HelpExampleCli("getblockhash", "1000")
            + HelpExampleRpc("getblockhash", "1000")
        );

    LOCK(cs_main);

    int nHeight = request.params[0].get_int();
    if (nHeight < 0 || nHeight > chainActive.Height())
        throw JSONRPCError(RPC_INVALID_PARAMETER, "Block height out of range");

    CBlockIndex* pblockindex = chainActive[nHeight];
    return pblockindex->GetBlockHash().GetHex();
}

UniValue getaccountinfo(const JSONRPCRequest& request)
{
    if (request.fHelp || request.params.size() < 1)
        throw runtime_error(
            "getaccountinfo \"address\"\n"
            "\nArgument:\n"
            "1. \"address\"          (string, required) The account address\n"
        );

    LOCK(cs_main);

    std::string strAddr = request.params[0].get_str();
    if(strAddr.size() != 40)
        throw JSONRPCError(RPC_INVALID_ADDRESS_OR_KEY, "Incorrect address");

    dev::Address addrAccount(strAddr);
    if(!globalState->addressInUse(addrAccount))
        throw JSONRPCError(RPC_INVALID_ADDRESS_OR_KEY, "Address does not exist");
    
    UniValue result(UniValue::VOBJ);

    result.push_back(Pair("address", strAddr));
    result.push_back(Pair("balance", CAmount(globalState->balance(addrAccount))));
    std::vector<uint8_t> code(globalState->code(addrAccount));
    auto storage(globalState->storage(addrAccount));

    UniValue storageUV(UniValue::VOBJ);
    for (auto j: storage)
    {
        UniValue e(UniValue::VOBJ);
        e.push_back(Pair(dev::toHex(j.second.first), dev::toHex(j.second.second)));
        storageUV.push_back(Pair(j.first.hex(), e));
    }
        
    result.push_back(Pair("storage", storageUV));

    result.push_back(Pair("code", HexStr(code.begin(), code.end())));

    // UniValue vins(UniValue::VARR);
    // VinsInfo vinsAcc = globalState->getVins(addrAccount);
    // for(unsigned int i = 0; i < vinsAcc.size(); i++){
    //     UniValue cOutPoint(UniValue::VOBJ);

    //     cOutPoint.push_back(Pair("hash", vinsAcc[i].first.hash.GetHex()));
    //     cOutPoint.push_back(Pair("vout", uint64_t(vinsAcc[i].first.n)));
    //     cOutPoint.push_back(Pair("amount", uint64_t(vinsAcc[i].second)));

    //     vins.push_back(cOutPoint);
    // }

    // result.push_back(Pair("vins", vins));
    return result;
}

UniValue getblockheader(const JSONRPCRequest& request)
{
    if (request.fHelp || request.params.size() < 1 || request.params.size() > 2)
        throw runtime_error(
            "getblockheader \"hash\" ( verbose )\n"
            "\nIf verbose is false, returns a string that is serialized, hex-encoded data for blockheader 'hash'.\n"
            "If verbose is true, returns an Object with information about blockheader <hash>.\n"
            "\nArguments:\n"
            "1. \"hash\"          (string, required) The block hash\n"
            "2. verbose           (boolean, optional, default=true) true for a json object, false for the hex encoded data\n"
            "\nResult (for verbose = true):\n"
            "{\n"
            "  \"hash\" : \"hash\",     (string) the block hash (same as provided)\n"
            "  \"confirmations\" : n,   (numeric) The number of confirmations, or -1 if the block is not on the main chain\n"
            "  \"height\" : n,          (numeric) The block height or index\n"
            "  \"version\" : n,         (numeric) The block version\n"
            "  \"versionHex\" : \"00000000\", (string) The block version formatted in hexadecimal\n"
            "  \"merkleroot\" : \"xxxx\", (string) The merkle root\n"
            "  \"time\" : ttt,          (numeric) The block time in seconds since epoch (Jan 1 1970 GMT)\n"
            "  \"mediantime\" : ttt,    (numeric) The median block time in seconds since epoch (Jan 1 1970 GMT)\n"
            "  \"nonce\" : n,           (numeric) The nonce\n"
            "  \"bits\" : \"1d00ffff\", (string) The bits\n"
            "  \"difficulty\" : x.xxx,  (numeric) The difficulty\n"
            "  \"chainwork\" : \"0000...1f3\"     (string) Expected number of hashes required to produce the current chain (in hex)\n"
            "  \"previousblockhash\" : \"hash\",  (string) The hash of the previous block\n"
            "  \"nextblockhash\" : \"hash\",      (string) The hash of the next block\n"
            "}\n"
            "\nResult (for verbose=false):\n"
            "\"data\"             (string) A string that is serialized, hex-encoded data for block 'hash'.\n"
            "\nExamples:\n"
            + HelpExampleCli("getblockheader", "\"00000000c937983704a73af28acdec37b049d214adbda81d7e2a3dd146f6ed09\"")
            + HelpExampleRpc("getblockheader", "\"00000000c937983704a73af28acdec37b049d214adbda81d7e2a3dd146f6ed09\"")
        );

    LOCK(cs_main);

    std::string strHash = request.params[0].get_str();
    uint256 hash(uint256S(strHash));

    bool fVerbose = true;
    if (request.params.size() > 1)
        fVerbose = request.params[1].get_bool();

    if (mapBlockIndex.count(hash) == 0)
        throw JSONRPCError(RPC_INVALID_ADDRESS_OR_KEY, "Block not found");

    CBlockIndex* pblockindex = mapBlockIndex[hash];

    if (!fVerbose)
    {
        CDataStream ssBlock(SER_NETWORK, PROTOCOL_VERSION);
        ssBlock << pblockindex->GetBlockHeader();
        std::string strHex = HexStr(ssBlock.begin(), ssBlock.end());
        return strHex;
    }

    return blockheaderToJSON(pblockindex);
}

UniValue getblock(const JSONRPCRequest& request)
{
    if (request.fHelp || request.params.size() < 1 || request.params.size() > 2)
        throw runtime_error(
            "getblock \"blockhash\" ( verbose )\n"
            "\nIf verbose is false, returns a string that is serialized, hex-encoded data for block 'hash'.\n"
            "If verbose is true, returns an Object with information about block <hash>.\n"
            "\nArguments:\n"
            "1. \"blockhash\"          (string, required) The block hash\n"
            "2. verbose                (boolean, optional, default=true) true for a json object, false for the hex encoded data\n"
            "\nResult (for verbose = true):\n"
            "{\n"
            "  \"hash\" : \"hash\",     (string) the block hash (same as provided)\n"
            "  \"confirmations\" : n,   (numeric) The number of confirmations, or -1 if the block is not on the main chain\n"
            "  \"size\" : n,            (numeric) The block size\n"
            "  \"strippedsize\" : n,    (numeric) The block size excluding witness data\n"
            "  \"weight\" : n           (numeric) The block weight as defined in BIP 141\n"
            "  \"height\" : n,          (numeric) The block height or index\n"
            "  \"version\" : n,         (numeric) The block version\n"
            "  \"versionHex\" : \"00000000\", (string) The block version formatted in hexadecimal\n"
            "  \"merkleroot\" : \"xxxx\", (string) The merkle root\n"
            "  \"tx\" : [               (array of string) The transaction ids\n"
            "     \"transactionid\"     (string) The transaction id\n"
            "     ,...\n"
            "  ],\n"
            "  \"time\" : ttt,          (numeric) The block time in seconds since epoch (Jan 1 1970 GMT)\n"
            "  \"mediantime\" : ttt,    (numeric) The median block time in seconds since epoch (Jan 1 1970 GMT)\n"
            "  \"nonce\" : n,           (numeric) The nonce\n"
            "  \"bits\" : \"1d00ffff\", (string) The bits\n"
            "  \"difficulty\" : x.xxx,  (numeric) The difficulty\n"
            "  \"chainwork\" : \"xxxx\",  (string) Expected number of hashes required to produce the chain up to this block (in hex)\n"
            "  \"previousblockhash\" : \"hash\",  (string) The hash of the previous block\n"
            "  \"nextblockhash\" : \"hash\"       (string) The hash of the next block\n"
            "}\n"
            "\nResult (for verbose=false):\n"
            "\"data\"             (string) A string that is serialized, hex-encoded data for block 'hash'.\n"
            "\nExamples:\n"
            + HelpExampleCli("getblock", "\"00000000c937983704a73af28acdec37b049d214adbda81d7e2a3dd146f6ed09\"")
            + HelpExampleRpc("getblock", "\"00000000c937983704a73af28acdec37b049d214adbda81d7e2a3dd146f6ed09\"")
        );

    LOCK(cs_main);

    std::string strHash = request.params[0].get_str();
    uint256 hash(uint256S(strHash));

    bool fVerbose = true;
    if (request.params.size() > 1)
        fVerbose = request.params[1].get_bool();

    if (mapBlockIndex.count(hash) == 0)
        throw JSONRPCError(RPC_INVALID_ADDRESS_OR_KEY, "Block not found");

    CBlock block;
    CBlockIndex* pblockindex = mapBlockIndex[hash];

    if (fHavePruned && !(pblockindex->nStatus & BLOCK_HAVE_DATA) && pblockindex->nTx > 0)
        throw JSONRPCError(RPC_INTERNAL_ERROR, "Block not available (pruned data)");

    if(!ReadBlockFromDisk(block, pblockindex, Params().GetConsensus()))
        throw JSONRPCError(RPC_INTERNAL_ERROR, "Can't read block from disk");

    if (!fVerbose)
    {
        CDataStream ssBlock(SER_NETWORK, PROTOCOL_VERSION | RPCSerializationFlags());
        ssBlock << block;
        std::string strHex = HexStr(ssBlock.begin(), ssBlock.end());
        return strHex;
    }

    return blockToJSON(block, pblockindex);
}

<<<<<<< HEAD
////////////////////////////////////////////////////////////////////// // qtum
UniValue callcontract(const JSONRPCRequest& request)
{
    if (request.fHelp || request.params.size() < 2)
        throw runtime_error(
             "callcontract \"address\" \"data\" ( address )\n"
             "\nArgument:\n"
             "1. \"address\"          (string, required) The account address\n"
             "2. \"data\"             (string, required) The data hex string\n"
             "3. address            (string, optional) The sender address hex string\n"
         );
 
    LOCK(cs_main);
    
    std::string strAddr = request.params[0].get_str();
    std::string data = request.params[1].get_str();
    if(strAddr.size() != 40)
        throw JSONRPCError(RPC_INVALID_ADDRESS_OR_KEY, "Incorrect address");
 
    dev::Address addrAccount(strAddr);
    if(!globalState->addressInUse(addrAccount))
        throw JSONRPCError(RPC_INVALID_ADDRESS_OR_KEY, "Address does not exist");
     
    dev::u256 gasPrice = 1;
    dev::u256 gasLimit(10000000); // MAX_MONEY
    dev::Address senderAddress("f1b0747fe29c1fe5d4ff1e63cefdbdeaae1329d6");
    if(request.params.size() == 3){
        senderAddress = dev::Address(request.params[2].get_str());
    }
     
    CBlock block;
    CMutableTransaction tx;
    tx.vout.push_back(CTxOut(0, CScript() << OP_DUP << OP_HASH160 << senderAddress.asBytes() << OP_EQUALVERIFY << OP_CHECKSIG));
    block.vtx.push_back(MakeTransactionRef(CTransaction(tx)));
 
    std::vector<unsigned char> opcode(ParseHex(data));
    QtumTransaction callTransaction(0, gasPrice, gasLimit, addrAccount, opcode, dev::u256(0));
    callTransaction.forceSender(senderAddress);

    ByteCodeExec exec(block, std::vector<QtumTransaction>(1, callTransaction));
    exec.performByteCode(dev::eth::Permanence::Reverted);
    std::vector<execResult> execResults = exec.getResult();
 
    UniValue result(UniValue::VOBJ);
    result.push_back(Pair("address", strAddr));
    result.push_back(Pair("executionResult", executionResultToJSON(execResults[0].first)));
    result.push_back(Pair("transactionReceipt", transactionReceiptToJSON(execResults[0].second)));
 
    return result;
}
//////////////////////////////////////////////////////////////////////
=======

UniValue listcontracts(const JSONRPCRequest& request)
{
	if (request.fHelp)
		throw runtime_error(
				"listcontracts (start maxDisplay)\n"
				"\nArgument:\n"
				"1. start     (numeric or string, optional) The starting account index, default 1\n"
				"2. maxDisplay       (numeric or string, optional) Max accounts to list, default 20\n"
		);

	LOCK(cs_main);

	int start=1;
	if (request.params.size() > 0){
		start = request.params[0].get_int();
		if (start<= 0)
			throw JSONRPCError(RPC_TYPE_ERROR, "Invalid start, min=1");
	}

	int maxDisplay=20;
	if (request.params.size() > 1){
		maxDisplay = request.params[1].get_int();
		if (maxDisplay <= 0)
			throw JSONRPCError(RPC_TYPE_ERROR, "Invalid maxDisplay");
	}

	UniValue result(UniValue::VOBJ);

	auto map = globalState->addresses();
	int contractsCount=(int)map.size();

	if (contractsCount>0 && start > contractsCount)
		throw JSONRPCError(RPC_TYPE_ERROR, "start greater than max index "+ itostr(contractsCount));

	int itStartPos=std::min(start-1,contractsCount);
	int i=0;
	for (auto it = std::next(map.begin(),itStartPos); it!=map.end(); it++)
	{
		result.push_back(Pair(it->first.hex(),ValueFromAmount(CAmount(globalState->balance(it->first)))));
		i++;
		if(i==maxDisplay)break;
	}

	return result;
}
>>>>>>> bb41b7fb

struct CCoinsStats
{
    int nHeight;
    uint256 hashBlock;
    uint64_t nTransactions;
    uint64_t nTransactionOutputs;
    uint64_t nSerializedSize;
    uint256 hashSerialized;
    CAmount nTotalAmount;

    CCoinsStats() : nHeight(0), nTransactions(0), nTransactionOutputs(0), nSerializedSize(0), nTotalAmount(0) {}
};

//! Calculate statistics about the unspent transaction output set
static bool GetUTXOStats(CCoinsView *view, CCoinsStats &stats)
{
    std::unique_ptr<CCoinsViewCursor> pcursor(view->Cursor());

    CHashWriter ss(SER_GETHASH, PROTOCOL_VERSION);
    stats.hashBlock = pcursor->GetBestBlock();
    {
        LOCK(cs_main);
        stats.nHeight = mapBlockIndex.find(stats.hashBlock)->second->nHeight;
    }
    ss << stats.hashBlock;
    CAmount nTotalAmount = 0;
    while (pcursor->Valid()) {
        boost::this_thread::interruption_point();
        uint256 key;
        CCoins coins;
        if (pcursor->GetKey(key) && pcursor->GetValue(coins)) {
            stats.nTransactions++;
            ss << key;
            for (unsigned int i=0; i<coins.vout.size(); i++) {
                const CTxOut &out = coins.vout[i];
                if (!out.IsNull()) {
                    stats.nTransactionOutputs++;
                    ss << VARINT(i+1);
                    ss << out;
                    nTotalAmount += out.nValue;
                }
            }
            stats.nSerializedSize += 32 + pcursor->GetValueSize();
            ss << VARINT(0);
        } else {
            return error("%s: unable to read value", __func__);
        }
        pcursor->Next();
    }
    stats.hashSerialized = ss.GetHash();
    stats.nTotalAmount = nTotalAmount;
    return true;
}

UniValue pruneblockchain(const JSONRPCRequest& request)
{
    if (request.fHelp || request.params.size() != 1)
        throw runtime_error(
            "pruneblockchain\n"
            "\nArguments:\n"
            "1. \"height\"       (numeric, required) The block height to prune up to. May be set to a discrete height, or a unix timestamp\n"
            "                  to prune blocks whose block time is at least 2 hours older than the provided timestamp.\n"
            "\nResult:\n"
            "n    (numeric) Height of the last block pruned.\n"
            "\nExamples:\n"
            + HelpExampleCli("pruneblockchain", "1000")
            + HelpExampleRpc("pruneblockchain", "1000"));

    if (!fPruneMode)
        throw JSONRPCError(RPC_METHOD_NOT_FOUND, "Cannot prune blocks because node is not in prune mode.");

    LOCK(cs_main);

    int heightParam = request.params[0].get_int();
    if (heightParam < 0)
        throw JSONRPCError(RPC_INVALID_PARAMETER, "Negative block height.");

    // Height value more than a billion is too high to be a block height, and
    // too low to be a block time (corresponds to timestamp from Sep 2001).
    if (heightParam > 1000000000) {
        // Add a 2 hour buffer to include blocks which might have had old timestamps
        CBlockIndex* pindex = chainActive.FindEarliestAtLeast(heightParam - 7200);
        if (!pindex) {
            throw JSONRPCError(RPC_INTERNAL_ERROR, "Could not find block with at least the specified timestamp.");
        }
        heightParam = pindex->nHeight;
    }

    unsigned int height = (unsigned int) heightParam;
    unsigned int chainHeight = (unsigned int) chainActive.Height();
    if (chainHeight < Params().PruneAfterHeight())
        throw JSONRPCError(RPC_INTERNAL_ERROR, "Blockchain is too short for pruning.");
    else if (height > chainHeight)
        throw JSONRPCError(RPC_INVALID_PARAMETER, "Blockchain is shorter than the attempted prune height.");
    else if (height > chainHeight - MIN_BLOCKS_TO_KEEP) {
        LogPrint("rpc", "Attempt to prune blocks close to the tip.  Retaining the minimum number of blocks.");
        height = chainHeight - MIN_BLOCKS_TO_KEEP;
    }

    PruneBlockFilesManual(height);
    return uint64_t(height);
}

UniValue gettxoutsetinfo(const JSONRPCRequest& request)
{
    if (request.fHelp || request.params.size() != 0)
        throw runtime_error(
            "gettxoutsetinfo\n"
            "\nReturns statistics about the unspent transaction output set.\n"
            "Note this call may take some time.\n"
            "\nResult:\n"
            "{\n"
            "  \"height\":n,     (numeric) The current block height (index)\n"
            "  \"bestblock\": \"hex\",   (string) the best block hash hex\n"
            "  \"transactions\": n,      (numeric) The number of transactions\n"
            "  \"txouts\": n,            (numeric) The number of output transactions\n"
            "  \"bytes_serialized\": n,  (numeric) The serialized size\n"
            "  \"hash_serialized\": \"hash\",   (string) The serialized hash\n"
            "  \"total_amount\": x.xxx          (numeric) The total amount\n"
            "}\n"
            "\nExamples:\n"
            + HelpExampleCli("gettxoutsetinfo", "")
            + HelpExampleRpc("gettxoutsetinfo", "")
        );

    UniValue ret(UniValue::VOBJ);

    CCoinsStats stats;
    FlushStateToDisk();
    if (GetUTXOStats(pcoinsTip, stats)) {
        ret.push_back(Pair("height", (int64_t)stats.nHeight));
        ret.push_back(Pair("bestblock", stats.hashBlock.GetHex()));
        ret.push_back(Pair("transactions", (int64_t)stats.nTransactions));
        ret.push_back(Pair("txouts", (int64_t)stats.nTransactionOutputs));
        ret.push_back(Pair("bytes_serialized", (int64_t)stats.nSerializedSize));
        ret.push_back(Pair("hash_serialized", stats.hashSerialized.GetHex()));
        ret.push_back(Pair("total_amount", ValueFromAmount(stats.nTotalAmount)));
    } else {
        throw JSONRPCError(RPC_INTERNAL_ERROR, "Unable to read UTXO set");
    }
    return ret;
}

UniValue gettxout(const JSONRPCRequest& request)
{
    if (request.fHelp || request.params.size() < 2 || request.params.size() > 3)
        throw runtime_error(
            "gettxout \"txid\" n ( include_mempool )\n"
            "\nReturns details about an unspent transaction output.\n"
            "\nArguments:\n"
            "1. \"txid\"       (string, required) The transaction id\n"
            "2. n              (numeric, required) vout number\n"
            "3. include_mempool  (boolean, optional) Whether to include the mempool\n"
            "\nResult:\n"
            "{\n"
            "  \"bestblock\" : \"hash\",    (string) the block hash\n"
            "  \"confirmations\" : n,       (numeric) The number of confirmations\n"
            "  \"value\" : x.xxx,           (numeric) The transaction value in " + CURRENCY_UNIT + "\n"
            "  \"scriptPubKey\" : {         (json object)\n"
            "     \"asm\" : \"code\",       (string) \n"
            "     \"hex\" : \"hex\",        (string) \n"
            "     \"reqSigs\" : n,          (numeric) Number of required signatures\n"
            "     \"type\" : \"pubkeyhash\", (string) The type, eg pubkeyhash\n"
            "     \"addresses\" : [          (array of string) array of qtum addresses\n"
            "        \"address\"     (string) qtum address\n"
            "        ,...\n"
            "     ]\n"
            "  },\n"
            "  \"version\" : n,            (numeric) The version\n"
            "  \"coinbase\" : true|false   (boolean) Coinbase or not\n"
            "}\n"

            "\nExamples:\n"
            "\nGet unspent transactions\n"
            + HelpExampleCli("listunspent", "") +
            "\nView the details\n"
            + HelpExampleCli("gettxout", "\"txid\" 1") +
            "\nAs a json rpc call\n"
            + HelpExampleRpc("gettxout", "\"txid\", 1")
        );

    LOCK(cs_main);

    UniValue ret(UniValue::VOBJ);

    std::string strHash = request.params[0].get_str();
    uint256 hash(uint256S(strHash));
    int n = request.params[1].get_int();
    bool fMempool = true;
    if (request.params.size() > 2)
        fMempool = request.params[2].get_bool();

    CCoins coins;
    if (fMempool) {
        LOCK(mempool.cs);
        CCoinsViewMemPool view(pcoinsTip, mempool);
        if (!view.GetCoins(hash, coins))
            return NullUniValue;
        mempool.pruneSpent(hash, coins); // TODO: this should be done by the CCoinsViewMemPool
    } else {
        if (!pcoinsTip->GetCoins(hash, coins))
            return NullUniValue;
    }
    if (n<0 || (unsigned int)n>=coins.vout.size() || coins.vout[n].IsNull())
        return NullUniValue;

    BlockMap::iterator it = mapBlockIndex.find(pcoinsTip->GetBestBlock());
    CBlockIndex *pindex = it->second;
    ret.push_back(Pair("bestblock", pindex->GetBlockHash().GetHex()));
    if ((unsigned int)coins.nHeight == MEMPOOL_HEIGHT)
        ret.push_back(Pair("confirmations", 0));
    else
        ret.push_back(Pair("confirmations", pindex->nHeight - coins.nHeight + 1));
    ret.push_back(Pair("value", ValueFromAmount(coins.vout[n].nValue)));
    UniValue o(UniValue::VOBJ);
    ScriptPubKeyToJSON(coins.vout[n].scriptPubKey, o, true);
    ret.push_back(Pair("scriptPubKey", o));
    ret.push_back(Pair("version", coins.nVersion));
    ret.push_back(Pair("coinbase", coins.fCoinBase));

    return ret;
}

UniValue verifychain(const JSONRPCRequest& request)
{
    int nCheckLevel = GetArg("-checklevel", DEFAULT_CHECKLEVEL);
    int nCheckDepth = GetArg("-checkblocks", DEFAULT_CHECKBLOCKS);
    if (request.fHelp || request.params.size() > 2)
        throw runtime_error(
            "verifychain ( checklevel nblocks )\n"
            "\nVerifies blockchain database.\n"
            "\nArguments:\n"
            "1. checklevel   (numeric, optional, 0-4, default=" + strprintf("%d", nCheckLevel) + ") How thorough the block verification is.\n"
            "2. nblocks      (numeric, optional, default=" + strprintf("%d", nCheckDepth) + ", 0=all) The number of blocks to check.\n"
            "\nResult:\n"
            "true|false       (boolean) Verified or not\n"
            "\nExamples:\n"
            + HelpExampleCli("verifychain", "")
            + HelpExampleRpc("verifychain", "")
        );

    LOCK(cs_main);

    if (request.params.size() > 0)
        nCheckLevel = request.params[0].get_int();
    if (request.params.size() > 1)
        nCheckDepth = request.params[1].get_int();

    return CVerifyDB().VerifyDB(Params(), pcoinsTip, nCheckLevel, nCheckDepth);
}

/** Implementation of IsSuperMajority with better feedback */
static UniValue SoftForkMajorityDesc(int version, CBlockIndex* pindex, const Consensus::Params& consensusParams)
{
    UniValue rv(UniValue::VOBJ);
    bool activated = false;
    switch(version)
    {
        case 2:
            activated = pindex->nHeight >= consensusParams.BIP34Height;
            break;
        case 3:
            activated = pindex->nHeight >= consensusParams.BIP66Height;
            break;
        case 4:
            activated = pindex->nHeight >= consensusParams.BIP65Height;
            break;
    }
    rv.push_back(Pair("status", activated));
    return rv;
}

static UniValue SoftForkDesc(const std::string &name, int version, CBlockIndex* pindex, const Consensus::Params& consensusParams)
{
    UniValue rv(UniValue::VOBJ);
    rv.push_back(Pair("id", name));
    rv.push_back(Pair("version", version));
    rv.push_back(Pair("reject", SoftForkMajorityDesc(version, pindex, consensusParams)));
    return rv;
}

static UniValue BIP9SoftForkDesc(const Consensus::Params& consensusParams, Consensus::DeploymentPos id)
{
    UniValue rv(UniValue::VOBJ);
    const ThresholdState thresholdState = VersionBitsTipState(consensusParams, id);
    switch (thresholdState) {
    case THRESHOLD_DEFINED: rv.push_back(Pair("status", "defined")); break;
    case THRESHOLD_STARTED: rv.push_back(Pair("status", "started")); break;
    case THRESHOLD_LOCKED_IN: rv.push_back(Pair("status", "locked_in")); break;
    case THRESHOLD_ACTIVE: rv.push_back(Pair("status", "active")); break;
    case THRESHOLD_FAILED: rv.push_back(Pair("status", "failed")); break;
    }
    if (THRESHOLD_STARTED == thresholdState)
    {
        rv.push_back(Pair("bit", consensusParams.vDeployments[id].bit));
    }
    rv.push_back(Pair("startTime", consensusParams.vDeployments[id].nStartTime));
    rv.push_back(Pair("timeout", consensusParams.vDeployments[id].nTimeout));
    rv.push_back(Pair("since", VersionBitsTipStateSinceHeight(consensusParams, id)));
    return rv;
}

void BIP9SoftForkDescPushBack(UniValue& bip9_softforks, const std::string &name, const Consensus::Params& consensusParams, Consensus::DeploymentPos id)
{
    // Deployments with timeout value of 0 are hidden.
    // A timeout value of 0 guarantees a softfork will never be activated.
    // This is used when softfork codes are merged without specifying the deployment schedule.
    if (consensusParams.vDeployments[id].nTimeout > 0)
        bip9_softforks.push_back(Pair(name, BIP9SoftForkDesc(consensusParams, id)));
}

UniValue getblockchaininfo(const JSONRPCRequest& request)
{
    if (request.fHelp || request.params.size() != 0)
        throw runtime_error(
            "getblockchaininfo\n"
            "Returns an object containing various state info regarding blockchain processing.\n"
            "\nResult:\n"
            "{\n"
            "  \"chain\": \"xxxx\",        (string) current network name as defined in BIP70 (main, test, regtest)\n"
            "  \"blocks\": xxxxxx,         (numeric) the current number of blocks processed in the server\n"
            "  \"headers\": xxxxxx,        (numeric) the current number of headers we have validated\n"
            "  \"bestblockhash\": \"...\", (string) the hash of the currently best block\n"
            "  \"difficulty\": xxxxxx,     (numeric) the current difficulty\n"
            "  \"mediantime\": xxxxxx,     (numeric) median time for the current best block\n"
            "  \"verificationprogress\": xxxx, (numeric) estimate of verification progress [0..1]\n"
            "  \"chainwork\": \"xxxx\"     (string) total amount of work in active chain, in hexadecimal\n"
            "  \"pruned\": xx,             (boolean) if the blocks are subject to pruning\n"
            "  \"pruneheight\": xxxxxx,    (numeric) lowest-height complete block stored\n"
            "  \"softforks\": [            (array) status of softforks in progress\n"
            "     {\n"
            "        \"id\": \"xxxx\",        (string) name of softfork\n"
            "        \"version\": xx,         (numeric) block version\n"
            "        \"reject\": {            (object) progress toward rejecting pre-softfork blocks\n"
            "           \"status\": xx,       (boolean) true if threshold reached\n"
            "        },\n"
            "     }, ...\n"
            "  ],\n"
            "  \"bip9_softforks\": {          (object) status of BIP9 softforks in progress\n"
            "     \"xxxx\" : {                (string) name of the softfork\n"
            "        \"status\": \"xxxx\",    (string) one of \"defined\", \"started\", \"locked_in\", \"active\", \"failed\"\n"
            "        \"bit\": xx,             (numeric) the bit (0-28) in the block version field used to signal this softfork (only for \"started\" status)\n"
            "        \"startTime\": xx,       (numeric) the minimum median time past of a block at which the bit gains its meaning\n"
            "        \"timeout\": xx,         (numeric) the median time past of a block at which the deployment is considered failed if not yet locked in\n"
            "        \"since\": xx            (numeric) height of the first block to which the status applies\n"
            "     }\n"
            "  }\n"
            "}\n"
            "\nExamples:\n"
            + HelpExampleCli("getblockchaininfo", "")
            + HelpExampleRpc("getblockchaininfo", "")
        );

    LOCK(cs_main);

    UniValue obj(UniValue::VOBJ);
    obj.push_back(Pair("chain",                 Params().NetworkIDString()));
    obj.push_back(Pair("blocks",                (int)chainActive.Height()));
    obj.push_back(Pair("headers",               pindexBestHeader ? pindexBestHeader->nHeight : -1));
    obj.push_back(Pair("bestblockhash",         chainActive.Tip()->GetBlockHash().GetHex()));
    obj.push_back(Pair("difficulty",            (double)GetDifficulty()));
    obj.push_back(Pair("mediantime",            (int64_t)chainActive.Tip()->GetMedianTimePast()));
    obj.push_back(Pair("verificationprogress",  GuessVerificationProgress(Params().TxData(), chainActive.Tip())));
    obj.push_back(Pair("chainwork",             chainActive.Tip()->nChainWork.GetHex()));
    obj.push_back(Pair("pruned",                fPruneMode));

    const Consensus::Params& consensusParams = Params().GetConsensus();
    CBlockIndex* tip = chainActive.Tip();
    UniValue softforks(UniValue::VARR);
    UniValue bip9_softforks(UniValue::VOBJ);
    softforks.push_back(SoftForkDesc("bip34", 2, tip, consensusParams));
    softforks.push_back(SoftForkDesc("bip66", 3, tip, consensusParams));
    softforks.push_back(SoftForkDesc("bip65", 4, tip, consensusParams));
    BIP9SoftForkDescPushBack(bip9_softforks, "csv", consensusParams, Consensus::DEPLOYMENT_CSV);
    BIP9SoftForkDescPushBack(bip9_softforks, "segwit", consensusParams, Consensus::DEPLOYMENT_SEGWIT);
    obj.push_back(Pair("softforks",             softforks));
    obj.push_back(Pair("bip9_softforks", bip9_softforks));

    if (fPruneMode)
    {
        CBlockIndex *block = chainActive.Tip();
        while (block && block->pprev && (block->pprev->nStatus & BLOCK_HAVE_DATA))
            block = block->pprev;

        obj.push_back(Pair("pruneheight",        block->nHeight));
    }
    return obj;
}

/** Comparison function for sorting the getchaintips heads.  */
struct CompareBlocksByHeight
{
    bool operator()(const CBlockIndex* a, const CBlockIndex* b) const
    {
        /* Make sure that unequal blocks with the same height do not compare
           equal. Use the pointers themselves to make a distinction. */

        if (a->nHeight != b->nHeight)
          return (a->nHeight > b->nHeight);

        return a < b;
    }
};

UniValue getchaintips(const JSONRPCRequest& request)
{
    if (request.fHelp || request.params.size() != 0)
        throw runtime_error(
            "getchaintips\n"
            "Return information about all known tips in the block tree,"
            " including the main chain as well as orphaned branches.\n"
            "\nResult:\n"
            "[\n"
            "  {\n"
            "    \"height\": xxxx,         (numeric) height of the chain tip\n"
            "    \"hash\": \"xxxx\",         (string) block hash of the tip\n"
            "    \"branchlen\": 0          (numeric) zero for main chain\n"
            "    \"status\": \"active\"      (string) \"active\" for the main chain\n"
            "  },\n"
            "  {\n"
            "    \"height\": xxxx,\n"
            "    \"hash\": \"xxxx\",\n"
            "    \"branchlen\": 1          (numeric) length of branch connecting the tip to the main chain\n"
            "    \"status\": \"xxxx\"        (string) status of the chain (active, valid-fork, valid-headers, headers-only, invalid)\n"
            "  }\n"
            "]\n"
            "Possible values for status:\n"
            "1.  \"invalid\"               This branch contains at least one invalid block\n"
            "2.  \"headers-only\"          Not all blocks for this branch are available, but the headers are valid\n"
            "3.  \"valid-headers\"         All blocks are available for this branch, but they were never fully validated\n"
            "4.  \"valid-fork\"            This branch is not part of the active chain, but is fully validated\n"
            "5.  \"active\"                This is the tip of the active main chain, which is certainly valid\n"
            "\nExamples:\n"
            + HelpExampleCli("getchaintips", "")
            + HelpExampleRpc("getchaintips", "")
        );

    LOCK(cs_main);

    /*
     * Idea:  the set of chain tips is chainActive.tip, plus orphan blocks which do not have another orphan building off of them. 
     * Algorithm:
     *  - Make one pass through mapBlockIndex, picking out the orphan blocks, and also storing a set of the orphan block's pprev pointers.
     *  - Iterate through the orphan blocks. If the block isn't pointed to by another orphan, it is a chain tip.
     *  - add chainActive.Tip()
     */
    std::set<const CBlockIndex*, CompareBlocksByHeight> setTips;
    std::set<const CBlockIndex*> setOrphans;
    std::set<const CBlockIndex*> setPrevs;

    BOOST_FOREACH(const PAIRTYPE(const uint256, CBlockIndex*)& item, mapBlockIndex)
    {
        if (!chainActive.Contains(item.second)) {
            setOrphans.insert(item.second);
            setPrevs.insert(item.second->pprev);
        }
    }

    for (std::set<const CBlockIndex*>::iterator it = setOrphans.begin(); it != setOrphans.end(); ++it)
    {
        if (setPrevs.erase(*it) == 0) {
            setTips.insert(*it);
        }
    }

    // Always report the currently active tip.
    setTips.insert(chainActive.Tip());

    /* Construct the output array.  */
    UniValue res(UniValue::VARR);
    BOOST_FOREACH(const CBlockIndex* block, setTips)
    {
        UniValue obj(UniValue::VOBJ);
        obj.push_back(Pair("height", block->nHeight));
        obj.push_back(Pair("hash", block->phashBlock->GetHex()));

        const int branchLen = block->nHeight - chainActive.FindFork(block)->nHeight;
        obj.push_back(Pair("branchlen", branchLen));

        string status;
        if (chainActive.Contains(block)) {
            // This block is part of the currently active chain.
            status = "active";
        } else if (block->nStatus & BLOCK_FAILED_MASK) {
            // This block or one of its ancestors is invalid.
            status = "invalid";
        } else if (block->nChainTx == 0) {
            // This block cannot be connected because full block data for it or one of its parents is missing.
            status = "headers-only";
        } else if (block->IsValid(BLOCK_VALID_SCRIPTS)) {
            // This block is fully validated, but no longer part of the active chain. It was probably the active block once, but was reorganized.
            status = "valid-fork";
        } else if (block->IsValid(BLOCK_VALID_TREE)) {
            // The headers for this block are valid, but it has not been validated. It was probably never part of the most-work chain.
            status = "valid-headers";
        } else {
            // No clue.
            status = "unknown";
        }
        obj.push_back(Pair("status", status));

        res.push_back(obj);
    }

    return res;
}

UniValue mempoolInfoToJSON()
{
    UniValue ret(UniValue::VOBJ);
    ret.push_back(Pair("size", (int64_t) mempool.size()));
    ret.push_back(Pair("bytes", (int64_t) mempool.GetTotalTxSize()));
    ret.push_back(Pair("usage", (int64_t) mempool.DynamicMemoryUsage()));
    size_t maxmempool = GetArg("-maxmempool", DEFAULT_MAX_MEMPOOL_SIZE) * 1000000;
    ret.push_back(Pair("maxmempool", (int64_t) maxmempool));
    ret.push_back(Pair("mempoolminfee", ValueFromAmount(mempool.GetMinFee(maxmempool).GetFeePerK())));

    return ret;
}

UniValue getmempoolinfo(const JSONRPCRequest& request)
{
    if (request.fHelp || request.params.size() != 0)
        throw runtime_error(
            "getmempoolinfo\n"
            "\nReturns details on the active state of the TX memory pool.\n"
            "\nResult:\n"
            "{\n"
            "  \"size\": xxxxx,               (numeric) Current tx count\n"
            "  \"bytes\": xxxxx,              (numeric) Sum of all virtual transaction sizes as defined in BIP 141. Differs from actual serialized size because witness data is discounted\n"
            "  \"usage\": xxxxx,              (numeric) Total memory usage for the mempool\n"
            "  \"maxmempool\": xxxxx,         (numeric) Maximum memory usage for the mempool\n"
            "  \"mempoolminfee\": xxxxx       (numeric) Minimum fee for tx to be accepted\n"
            "}\n"
            "\nExamples:\n"
            + HelpExampleCli("getmempoolinfo", "")
            + HelpExampleRpc("getmempoolinfo", "")
        );

    return mempoolInfoToJSON();
}

UniValue preciousblock(const JSONRPCRequest& request)
{
    if (request.fHelp || request.params.size() != 1)
        throw runtime_error(
            "preciousblock \"blockhash\"\n"
            "\nTreats a block as if it were received before others with the same work.\n"
            "\nA later preciousblock call can override the effect of an earlier one.\n"
            "\nThe effects of preciousblock are not retained across restarts.\n"
            "\nArguments:\n"
            "1. \"blockhash\"   (string, required) the hash of the block to mark as precious\n"
            "\nResult:\n"
            "\nExamples:\n"
            + HelpExampleCli("preciousblock", "\"blockhash\"")
            + HelpExampleRpc("preciousblock", "\"blockhash\"")
        );

    std::string strHash = request.params[0].get_str();
    uint256 hash(uint256S(strHash));
    CBlockIndex* pblockindex;

    {
        LOCK(cs_main);
        if (mapBlockIndex.count(hash) == 0)
            throw JSONRPCError(RPC_INVALID_ADDRESS_OR_KEY, "Block not found");

        pblockindex = mapBlockIndex[hash];
    }

    CValidationState state;
    PreciousBlock(state, Params(), pblockindex);

    if (!state.IsValid()) {
        throw JSONRPCError(RPC_DATABASE_ERROR, state.GetRejectReason());
    }

    return NullUniValue;
}

UniValue invalidateblock(const JSONRPCRequest& request)
{
    if (request.fHelp || request.params.size() != 1)
        throw runtime_error(
            "invalidateblock \"blockhash\"\n"
            "\nPermanently marks a block as invalid, as if it violated a consensus rule.\n"
            "\nArguments:\n"
            "1. \"blockhash\"   (string, required) the hash of the block to mark as invalid\n"
            "\nResult:\n"
            "\nExamples:\n"
            + HelpExampleCli("invalidateblock", "\"blockhash\"")
            + HelpExampleRpc("invalidateblock", "\"blockhash\"")
        );

    std::string strHash = request.params[0].get_str();
    uint256 hash(uint256S(strHash));
    CValidationState state;

    {
        LOCK(cs_main);
        if (mapBlockIndex.count(hash) == 0)
            throw JSONRPCError(RPC_INVALID_ADDRESS_OR_KEY, "Block not found");

        CBlockIndex* pblockindex = mapBlockIndex[hash];
        InvalidateBlock(state, Params(), pblockindex);
    }

    if (state.IsValid()) {
        ActivateBestChain(state, Params());
    }

    if (!state.IsValid()) {
        throw JSONRPCError(RPC_DATABASE_ERROR, state.GetRejectReason());
    }

    return NullUniValue;
}

UniValue reconsiderblock(const JSONRPCRequest& request)
{
    if (request.fHelp || request.params.size() != 1)
        throw runtime_error(
            "reconsiderblock \"blockhash\"\n"
            "\nRemoves invalidity status of a block and its descendants, reconsider them for activation.\n"
            "This can be used to undo the effects of invalidateblock.\n"
            "\nArguments:\n"
            "1. \"blockhash\"   (string, required) the hash of the block to reconsider\n"
            "\nResult:\n"
            "\nExamples:\n"
            + HelpExampleCli("reconsiderblock", "\"blockhash\"")
            + HelpExampleRpc("reconsiderblock", "\"blockhash\"")
        );

    std::string strHash = request.params[0].get_str();
    uint256 hash(uint256S(strHash));

    {
        LOCK(cs_main);
        if (mapBlockIndex.count(hash) == 0)
            throw JSONRPCError(RPC_INVALID_ADDRESS_OR_KEY, "Block not found");

        CBlockIndex* pblockindex = mapBlockIndex[hash];
        ResetBlockFailureFlags(pblockindex);
    }

    CValidationState state;
    ActivateBestChain(state, Params());

    if (!state.IsValid()) {
        throw JSONRPCError(RPC_DATABASE_ERROR, state.GetRejectReason());
    }

    return NullUniValue;
}

static const CRPCCommand commands[] =
{ //  category              name                      actor (function)         okSafe argNames
  //  --------------------- ------------------------  -----------------------  ------ ----------
    { "blockchain",         "getblockchaininfo",      &getblockchaininfo,      true,  {} },
    { "blockchain",         "getbestblockhash",       &getbestblockhash,       true,  {} },
    { "blockchain",         "getblockcount",          &getblockcount,          true,  {} },
    { "blockchain",         "getblock",               &getblock,               true,  {"blockhash","verbose"} },
    { "blockchain",         "getblockhash",           &getblockhash,           true,  {"height"} },
    { "blockchain",         "getblockheader",         &getblockheader,         true,  {"blockhash","verbose"} },
    { "blockchain",         "getchaintips",           &getchaintips,           true,  {} },
    { "blockchain",         "getdifficulty",          &getdifficulty,          true,  {} },
    { "blockchain",         "getmempoolancestors",    &getmempoolancestors,    true,  {"txid","verbose"} },
    { "blockchain",         "getmempooldescendants",  &getmempooldescendants,  true,  {"txid","verbose"} },
    { "blockchain",         "getmempoolentry",        &getmempoolentry,        true,  {"txid"} },
    { "blockchain",         "getmempoolinfo",         &getmempoolinfo,         true,  {} },
    { "blockchain",         "getrawmempool",          &getrawmempool,          true,  {"verbose"} },
    { "blockchain",         "gettxout",               &gettxout,               true,  {"txid","n","include_mempool"} },
    { "blockchain",         "gettxoutsetinfo",        &gettxoutsetinfo,        true,  {} },
    { "blockchain",         "pruneblockchain",        &pruneblockchain,        true,  {"height"} },
    { "blockchain",         "verifychain",            &verifychain,            true,  {"checklevel","nblocks"} },
    { "blockchain",         "getaccountinfo",         &getaccountinfo,         true,  {"contract_address"} },

    { "blockchain",         "preciousblock",          &preciousblock,          true,  {"blockhash"} },

    { "blockchain",         "callcontract",           &callcontract,           true,  {"address","data"} }, // qtum

    /* Not shown in help */
    { "hidden",             "invalidateblock",        &invalidateblock,        true,  {"blockhash"} },
    { "hidden",             "reconsiderblock",        &reconsiderblock,        true,  {"blockhash"} },
    { "hidden",             "waitfornewblock",        &waitfornewblock,        true,  {"timeout"} },
    { "hidden",             "waitforblock",           &waitforblock,           true,  {"blockhash","timeout"} },
    { "hidden",             "waitforblockheight",     &waitforblockheight,     true,  {"height","timeout"} },
	{ "blockchain",         "listcontracts",          &listcontracts,          true,  {"start", "maxDisplay"} },
};

void RegisterBlockchainRPCCommands(CRPCTable &t)
{
    for (unsigned int vcidx = 0; vcidx < ARRAYLEN(commands); vcidx++)
        t.appendCommand(commands[vcidx].name, &commands[vcidx]);
}<|MERGE_RESOLUTION|>--- conflicted
+++ resolved
@@ -858,7 +858,6 @@
     return blockToJSON(block, pblockindex);
 }
 
-<<<<<<< HEAD
 ////////////////////////////////////////////////////////////////////// // qtum
 UniValue callcontract(const JSONRPCRequest& request)
 {
@@ -910,7 +909,6 @@
     return result;
 }
 //////////////////////////////////////////////////////////////////////
-=======
 
 UniValue listcontracts(const JSONRPCRequest& request)
 {
@@ -957,7 +955,7 @@
 
 	return result;
 }
->>>>>>> bb41b7fb
+
 
 struct CCoinsStats
 {
