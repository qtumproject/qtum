// Copyright (c) 2010 Satoshi Nakamoto
// Copyright (c) 2009-2022 The Bitcoin Core developers
// Distributed under the MIT software license, see the accompanying
// file COPYING or http://www.opensource.org/licenses/mit-license.php.

#include <rpc/blockchain.h>

#include <blockfilter.h>
#include <chain.h>
#include <chainparams.h>
#include <coins.h>
#include <consensus/amount.h>
#include <consensus/params.h>
#include <consensus/validation.h>
#include <core_io.h>
#include <deploymentinfo.h>
#include <deploymentstatus.h>
#include <fs.h>
#include <hash.h>
#include <index/blockfilterindex.h>
#include <index/coinstatsindex.h>
#include <kernel/coinstats.h>
#include <logging/timer.h>
#include <net.h>
#include <net_processing.h>
#include <node/blockstorage.h>
#include <node/context.h>
#include <node/utxo_snapshot.h>
#include <key_io.h>
<<<<<<< HEAD
#include <policy/feerate.h>
#include <policy/fees.h>
#include <policy/policy.h>
#include <policy/rbf.h>
=======
>>>>>>> d82fec21
#include <primitives/transaction.h>
#include <rpc/server.h>
#include <rpc/server_util.h>
#include <rpc/util.h>
#include <script/descriptor.h>
#include <streams.h>
#include <sync.h>
#include <txdb.h>
#include <txmempool.h>
#include <undo.h>
#include <univalue.h>
#include <util/check.h>
#include <util/strencodings.h>
#include <util/system.h>
#include <util/translation.h>
#include <validation.h>
#include <validationinterface.h>
#include <versionbits.h>
#include <warnings.h>
#include <libdevcore/CommonData.h>
#include <pow.h>
#include <pos.h>
#include <txdb.h>
#include <util/convert.h>
#include <qtum/qtumdelegation.h>
#include <util/tokenstr.h>
#include <rpc/contract_util.h>

#include <stdint.h>

#include <condition_variable>
#include <memory>
#include <mutex>

using kernel::CCoinsStats;
using kernel::CoinStatsHashType;

using node::BlockManager;
using node::NodeContext;
using node::ReadBlockFromDisk;
using node::SnapshotMetadata;
using node::UndoReadFromDisk;

/* Calculate the difficulty for a given block index.
 */
double GetDifficulty(const CBlockIndex* blockindex)
{
    CHECK_NONFATAL(blockindex);

    int nShift = (blockindex->nBits >> 24) & 0xff;
    double dDiff =
        (double)0x0000ffff / (double)(blockindex->nBits & 0x00ffffff);

    while (nShift < 29)
    {
        dDiff *= 256.0;
        nShift++;
    }
    while (nShift > 29)
    {
        dDiff /= 256.0;
        nShift--;
    }

    return dDiff;
}

double GetPoWMHashPS(ChainstateManager& chainman)
{
<<<<<<< HEAD
    if (pindexBestHeader->nHeight >= Params().GetConsensus().nLastPOWBlock)
=======
    if (chainman.m_best_header && chainman.m_best_header->nHeight >= Params().GetConsensus().nLastPOWBlock)
>>>>>>> d82fec21
        return 0;

    int nPoWInterval = 72;
    int64_t nTargetSpacingWorkMin = 30, nTargetSpacingWork = 30;

    CChain& active_chain = chainman.ActiveChain();
    CBlockIndex* pindexGenesisBlock = active_chain.Genesis();
    CBlockIndex* pindex = pindexGenesisBlock;
    CBlockIndex* pindexPrevWork = pindexGenesisBlock;

    while (pindex)
    {
        if (pindex->IsProofOfWork())
        {
            int64_t nActualSpacingWork = pindex->GetBlockTime() - pindexPrevWork->GetBlockTime();
            nTargetSpacingWork = ((nPoWInterval - 1) * nTargetSpacingWork + nActualSpacingWork + nActualSpacingWork) / (nPoWInterval + 1);
            nTargetSpacingWork = std::max(nTargetSpacingWork, nTargetSpacingWorkMin);
            pindexPrevWork = pindex;
        }

        pindex = pindex->pnext;
    }

    return GetDifficulty(active_chain.Tip()) * 4294.967296 / nTargetSpacingWork;
}

<<<<<<< HEAD
double GetPoSKernelPS()
=======
double GetPoSKernelPS(ChainstateManager& chainman)
>>>>>>> d82fec21
{
    int nPoSInterval = 72;
    double dStakeKernelsTriedAvg = 0;
    int nStakesHandled = 0, nStakesTime = 0;

<<<<<<< HEAD
    CBlockIndex* pindex = pindexBestHeader;
=======
    CBlockIndex* pindex = chainman.m_best_header;
>>>>>>> d82fec21
    CBlockIndex* pindexPrevStake = NULL;

    const Consensus::Params& consensusParams = Params().GetConsensus();
    bool dynamicStakeSpacing = true;
    uint32_t stakeTimestampMask=consensusParams.StakeTimestampMask(0);
    if(pindex)
    {
        dynamicStakeSpacing = pindex->nHeight < consensusParams.QIP9Height;
        stakeTimestampMask=consensusParams.StakeTimestampMask(pindex->nHeight);
    }

    while (pindex && nStakesHandled < nPoSInterval)
    {
        if (pindex->IsProofOfStake())
        {
            if (pindexPrevStake)
            {
                dStakeKernelsTriedAvg += GetDifficulty(pindexPrevStake) * 4294967296.0;
                if(dynamicStakeSpacing)
                    nStakesTime += pindexPrevStake->nTime - pindex->nTime;
                nStakesHandled++;
            }
            pindexPrevStake = pindex;
        }

        pindex = pindex->pprev;
    }

    if(!dynamicStakeSpacing)
    {
        // Using a fixed denominator reduces the variation spikes
<<<<<<< HEAD
        nStakesTime = consensusParams.TargetSpacing(pindexBestHeader->nHeight) * nStakesHandled;
=======
        nStakesTime = consensusParams.TargetSpacing(chainman.m_best_header->nHeight) * nStakesHandled;
>>>>>>> d82fec21
    }

    double result = 0;

    if (nStakesTime)
        result = dStakeKernelsTriedAvg / nStakesTime;
    
    result *= stakeTimestampMask + 1;

    return result;
}

double GetEstimatedAnnualROI(ChainstateManager& chainman)
{
    double result = 0;
<<<<<<< HEAD
    double networkWeight = GetPoSKernelPS();
    CChain& active_chain = chainman.ActiveChain();
    CBlockIndex* pindex = pindexBestHeader == 0 ? active_chain.Tip() : pindexBestHeader;
=======
    double networkWeight = GetPoSKernelPS(chainman);
    CChain& active_chain = chainman.ActiveChain();
    CBlockIndex* pindex = chainman.m_best_header == 0 ? active_chain.Tip() : chainman.m_best_header;
>>>>>>> d82fec21
    int nHeight = pindex ? pindex->nHeight : 0;
    const Consensus::Params& consensusParams = Params().GetConsensus();
    double subsidy = GetBlockSubsidy(nHeight, consensusParams);
    int nBlocktimeDownscaleFactor = consensusParams.BlocktimeDownscaleFactor(nHeight);
    if(networkWeight > 0)
    {
        // Formula: 100 * 675 blocks/day * 365 days * subsidy) / Network Weight
        result = nBlocktimeDownscaleFactor * 24637500 * subsidy / networkWeight;
    }

    return result;
}

static int ComputeNextBlockAndDepth(const CBlockIndex* tip, const CBlockIndex* blockindex, const CBlockIndex*& next)
{
    next = tip->GetAncestor(blockindex->nHeight + 1);
    if (next && next->pprev == blockindex) {
        return tip->nHeight - blockindex->nHeight + 1;
    }
    next = nullptr;
    return blockindex == tip ? 1 : -1;
}

static const CBlockIndex* ParseHashOrHeight(const UniValue& param, ChainstateManager& chainman)
{
    LOCK(::cs_main);
    CChain& active_chain = chainman.ActiveChain();

    if (param.isNum()) {
        const int height{param.getInt<int>()};
        if (height < 0) {
            throw JSONRPCError(RPC_INVALID_PARAMETER, strprintf("Target block height %d is negative", height));
        }
        const int current_tip{active_chain.Height()};
        if (height > current_tip) {
            throw JSONRPCError(RPC_INVALID_PARAMETER, strprintf("Target block height %d after current tip %d", height, current_tip));
        }

        return active_chain[height];
    } else {
        const uint256 hash{ParseHashV(param, "hash_or_height")};
        const CBlockIndex* pindex = chainman.m_blockman.LookupBlockIndex(hash);

        if (!pindex) {
            throw JSONRPCError(RPC_INVALID_ADDRESS_OR_KEY, "Block not found");
        }

        return pindex;
    }
}

UniValue blockheaderToJSON(const CBlockIndex* tip, const CBlockIndex* blockindex)
{
    // Serialize passed information without accessing chain state of the active chain!
    AssertLockNotHeld(cs_main); // For performance reasons

    UniValue result(UniValue::VOBJ);
    result.pushKV("hash", blockindex->GetBlockHash().GetHex());
    const CBlockIndex* pnext;
    int confirmations = ComputeNextBlockAndDepth(tip, blockindex, pnext);
    result.pushKV("confirmations", confirmations);
    result.pushKV("height", blockindex->nHeight);
    result.pushKV("version", blockindex->nVersion);
    result.pushKV("versionHex", strprintf("%08x", blockindex->nVersion));
    result.pushKV("merkleroot", blockindex->hashMerkleRoot.GetHex());
    result.pushKV("time", (int64_t)blockindex->nTime);
    result.pushKV("mediantime", (int64_t)blockindex->GetMedianTimePast());
    result.pushKV("nonce", (uint64_t)blockindex->nNonce);
    result.pushKV("bits", strprintf("%08x", blockindex->nBits));
    result.pushKV("difficulty", GetDifficulty(blockindex));
    result.pushKV("chainwork", blockindex->nChainWork.GetHex());
    result.pushKV("nTx", (uint64_t)blockindex->nTx);
    result.pushKV("hashStateRoot", blockindex->hashStateRoot.GetHex()); // qtum
    result.pushKV("hashUTXORoot", blockindex->hashUTXORoot.GetHex()); // qtum

    if(blockindex->IsProofOfStake()){
        result.pushKV("prevoutStakeHash", blockindex->prevoutStake.hash.GetHex()); // qtum
        result.pushKV("prevoutStakeVoutN", (int64_t)blockindex->prevoutStake.n); // qtum
    }

    if (blockindex->pprev)
        result.pushKV("previousblockhash", blockindex->pprev->GetBlockHash().GetHex());
    if (pnext)
        result.pushKV("nextblockhash", pnext->GetBlockHash().GetHex());
	
    result.pushKV("flags", strprintf("%s", blockindex->IsProofOfStake()? "proof-of-stake" : "proof-of-work"));
    result.pushKV("proofhash", blockindex->hashProof.GetHex());
    result.pushKV("modifier", blockindex->nStakeModifier.GetHex());

    if (blockindex->IsProofOfStake())
    {
        std::vector<unsigned char> vchBlockSig = blockindex->GetBlockSignature();
        result.pushKV("signature", HexStr(vchBlockSig));
        if(blockindex->HasProofOfDelegation())
        {
            std::vector<unsigned char> vchPoD = blockindex->GetProofOfDelegation();
            result.pushKV("proofOfDelegation", HexStr(vchPoD));
        }
    }

    return result;
}

UniValue blockToJSON(BlockManager& blockman, const CBlock& block, const CBlockIndex* tip, const CBlockIndex* blockindex, TxVerbosity verbosity)
{
    UniValue result = blockheaderToJSON(tip, blockindex);

    result.pushKV("strippedsize", (int)::GetSerializeSize(block, PROTOCOL_VERSION | SERIALIZE_TRANSACTION_NO_WITNESS));
    result.pushKV("size", (int)::GetSerializeSize(block, PROTOCOL_VERSION));
    result.pushKV("weight", (int)::GetBlockWeight(block));
    UniValue txs(UniValue::VARR);

    switch (verbosity) {
        case TxVerbosity::SHOW_TXID:
            for (const CTransactionRef& tx : block.vtx) {
                txs.push_back(tx->GetHash().GetHex());
            }
            break;

        case TxVerbosity::SHOW_DETAILS:
        case TxVerbosity::SHOW_DETAILS_AND_PREVOUT:
            CBlockUndo blockUndo;
            const bool have_undo{WITH_LOCK(::cs_main, return !blockman.IsBlockPruned(blockindex) && UndoReadFromDisk(blockUndo, blockindex))};

            for (size_t i = 0; i < block.vtx.size(); ++i) {
                const CTransactionRef& tx = block.vtx.at(i);
                // coinbase transaction (i.e. i == 0) doesn't have undo data
                const CTxUndo* txundo = (have_undo && i > 0) ? &blockUndo.vtxundo.at(i - 1) : nullptr;
                UniValue objTx(UniValue::VOBJ);
                TxToUniv(*tx, /*block_hash=*/uint256(), /*entry=*/objTx, /*include_hex=*/true, RPCSerializationFlags(), txundo, verbosity);
                txs.push_back(objTx);
            }
            break;
    }

    result.pushKV("tx", txs);

    return result;
}

static RPCHelpMan getestimatedannualroi()
{
    return RPCHelpMan{"getestimatedannualroi",
                "\nReturns the estimated annual roi.\n",
                {},
                RPCResult{
                    RPCResult::Type::NUM, "", "The current estimated annual roi"},
                RPCExamples{
                    HelpExampleCli("getestimatedannualroi", "")
            + HelpExampleRpc("getestimatedannualroi", "")
                },
        [&](const RPCHelpMan& self, const JSONRPCRequest& request) -> UniValue
{
    ChainstateManager& chainman = EnsureAnyChainman(request.context);
    LOCK(cs_main);
    return GetEstimatedAnnualROI(chainman);
},
    };
}

static RPCHelpMan getblockcount()
{
    return RPCHelpMan{"getblockcount",
                "\nReturns the height of the most-work fully-validated chain.\n"
                "The genesis block has height 0.\n",
                {},
                RPCResult{
                    RPCResult::Type::NUM, "", "The current block count"},
                RPCExamples{
                    HelpExampleCli("getblockcount", "")
            + HelpExampleRpc("getblockcount", "")
                },
        [&](const RPCHelpMan& self, const JSONRPCRequest& request) -> UniValue
{
    ChainstateManager& chainman = EnsureAnyChainman(request.context);
    LOCK(cs_main);
    return chainman.ActiveChain().Height();
},
    };
}

static RPCHelpMan getbestblockhash()
{
    return RPCHelpMan{"getbestblockhash",
                "\nReturns the hash of the best (tip) block in the most-work fully-validated chain.\n",
                {},
                RPCResult{
                    RPCResult::Type::STR_HEX, "", "the block hash, hex-encoded"},
                RPCExamples{
                    HelpExampleCli("getbestblockhash", "")
            + HelpExampleRpc("getbestblockhash", "")
                },
        [&](const RPCHelpMan& self, const JSONRPCRequest& request) -> UniValue
{
    ChainstateManager& chainman = EnsureAnyChainman(request.context);
    LOCK(cs_main);
    return chainman.ActiveChain().Tip()->GetBlockHash().GetHex();
},
    };
}

void RPCNotifyBlockChange(const CBlockIndex* pindex)
{
    if(pindex) {
        LOCK(cs_blockchange);
        latestblock.hash = pindex->GetBlockHash();
        latestblock.height = pindex->nHeight;
    }
    cond_blockchange.notify_all();
}

static RPCHelpMan waitfornewblock()
{
    return RPCHelpMan{"waitfornewblock",
                "\nWaits for a specific new block and returns useful info about it.\n"
                "\nReturns the current block on timeout or exit.\n",
                {
                    {"timeout", RPCArg::Type::NUM, RPCArg::Default{0}, "Time in milliseconds to wait for a response. 0 indicates no timeout."},
                },
                RPCResult{
                    RPCResult::Type::OBJ, "", "",
                    {
                        {RPCResult::Type::STR_HEX, "hash", "The blockhash"},
                        {RPCResult::Type::NUM, "height", "Block height"},
                    }},
                RPCExamples{
                    HelpExampleCli("waitfornewblock", "1000")
            + HelpExampleRpc("waitfornewblock", "1000")
                },
        [&](const RPCHelpMan& self, const JSONRPCRequest& request) -> UniValue
{
    int timeout = 0;
    if (!request.params[0].isNull())
        timeout = request.params[0].getInt<int>();

    CUpdatedBlock block;
    {
        WAIT_LOCK(cs_blockchange, lock);
        block = latestblock;
        if(timeout)
            cond_blockchange.wait_for(lock, std::chrono::milliseconds(timeout), [&block]() EXCLUSIVE_LOCKS_REQUIRED(cs_blockchange) {return latestblock.height != block.height || latestblock.hash != block.hash || !IsRPCRunning(); });
        else
            cond_blockchange.wait(lock, [&block]() EXCLUSIVE_LOCKS_REQUIRED(cs_blockchange) {return latestblock.height != block.height || latestblock.hash != block.hash || !IsRPCRunning(); });
        block = latestblock;
    }
    UniValue ret(UniValue::VOBJ);
    ret.pushKV("hash", block.hash.GetHex());
    ret.pushKV("height", block.height);
    return ret;
},
    };
}

static RPCHelpMan waitforblock()
{
    return RPCHelpMan{"waitforblock",
                "\nWaits for a specific new block and returns useful info about it.\n"
                "\nReturns the current block on timeout or exit.\n",
                {
                    {"blockhash", RPCArg::Type::STR_HEX, RPCArg::Optional::NO, "Block hash to wait for."},
                    {"timeout", RPCArg::Type::NUM, RPCArg::Default{0}, "Time in milliseconds to wait for a response. 0 indicates no timeout."},
                },
                RPCResult{
                    RPCResult::Type::OBJ, "", "",
                    {
                        {RPCResult::Type::STR_HEX, "hash", "The blockhash"},
                        {RPCResult::Type::NUM, "height", "Block height"},
                    }},
                RPCExamples{
                    HelpExampleCli("waitforblock", "\"0000000000079f8ef3d2c688c244eb7a4570b24c9ed7b4a8c619eb02596f8862\" 1000")
            + HelpExampleRpc("waitforblock", "\"0000000000079f8ef3d2c688c244eb7a4570b24c9ed7b4a8c619eb02596f8862\", 1000")
                },
        [&](const RPCHelpMan& self, const JSONRPCRequest& request) -> UniValue
{
    int timeout = 0;

    uint256 hash(ParseHashV(request.params[0], "blockhash"));

    if (!request.params[1].isNull())
        timeout = request.params[1].getInt<int>();

    CUpdatedBlock block;
    {
        WAIT_LOCK(cs_blockchange, lock);
        if(timeout)
            cond_blockchange.wait_for(lock, std::chrono::milliseconds(timeout), [&hash]() EXCLUSIVE_LOCKS_REQUIRED(cs_blockchange) {return latestblock.hash == hash || !IsRPCRunning();});
        else
            cond_blockchange.wait(lock, [&hash]() EXCLUSIVE_LOCKS_REQUIRED(cs_blockchange) {return latestblock.hash == hash || !IsRPCRunning(); });
        block = latestblock;
    }

    UniValue ret(UniValue::VOBJ);
    ret.pushKV("hash", block.hash.GetHex());
    ret.pushKV("height", block.height);
    return ret;
},
    };
}

static RPCHelpMan waitforblockheight()
{
    return RPCHelpMan{"waitforblockheight",
                "\nWaits for (at least) block height and returns the height and hash\n"
                "of the current tip.\n"
                "\nReturns the current block on timeout or exit.\n",
                {
                    {"height", RPCArg::Type::NUM, RPCArg::Optional::NO, "Block height to wait for."},
                    {"timeout", RPCArg::Type::NUM, RPCArg::Default{0}, "Time in milliseconds to wait for a response. 0 indicates no timeout."},
                },
                RPCResult{
                    RPCResult::Type::OBJ, "", "",
                    {
                        {RPCResult::Type::STR_HEX, "hash", "The blockhash"},
                        {RPCResult::Type::NUM, "height", "Block height"},
                    }},
                RPCExamples{
                    HelpExampleCli("waitforblockheight", "100 1000")
            + HelpExampleRpc("waitforblockheight", "100, 1000")
                },
        [&](const RPCHelpMan& self, const JSONRPCRequest& request) -> UniValue
{
    int timeout = 0;

    int height = request.params[0].getInt<int>();

    if (!request.params[1].isNull())
        timeout = request.params[1].getInt<int>();

    CUpdatedBlock block;
    {
        WAIT_LOCK(cs_blockchange, lock);
        if(timeout)
            cond_blockchange.wait_for(lock, std::chrono::milliseconds(timeout), [&height]() EXCLUSIVE_LOCKS_REQUIRED(cs_blockchange) {return latestblock.height >= height || !IsRPCRunning();});
        else
            cond_blockchange.wait(lock, [&height]() EXCLUSIVE_LOCKS_REQUIRED(cs_blockchange) {return latestblock.height >= height || !IsRPCRunning(); });
        block = latestblock;
    }
    UniValue ret(UniValue::VOBJ);
    ret.pushKV("hash", block.hash.GetHex());
    ret.pushKV("height", block.height);
    return ret;
},
    };
}

static RPCHelpMan syncwithvalidationinterfacequeue()
{
    return RPCHelpMan{"syncwithvalidationinterfacequeue",
                "\nWaits for the validation interface queue to catch up on everything that was there when we entered this function.\n",
                {},
                RPCResult{RPCResult::Type::NONE, "", ""},
                RPCExamples{
                    HelpExampleCli("syncwithvalidationinterfacequeue","")
            + HelpExampleRpc("syncwithvalidationinterfacequeue","")
                },
        [&](const RPCHelpMan& self, const JSONRPCRequest& request) -> UniValue
{
    SyncWithValidationInterfaceQueue();
    return UniValue::VNULL;
},
    };
}

static RPCHelpMan getdifficulty()
{
    return RPCHelpMan{"getdifficulty",
                "\nReturns the proof-of-work difficulty as a multiple of the minimum difficulty.\n"
                "\nReturns the proof-of-stake difficulty as a multiple of the minimum difficulty.\n",
                {},
                RPCResult{
                    RPCResult::Type::OBJ, "", "",
                    {
                        {RPCResult::Type::NUM, "proof-of-work", "the proof-of-work difficulty as a multiple of the minimum difficulty."},
                        {RPCResult::Type::NUM, "proof-of-stake", "the proof-of-stake difficulty as a multiple of the minimum difficulty."},
                    }
                },
                RPCExamples{
                    HelpExampleCli("getdifficulty", "")
            + HelpExampleRpc("getdifficulty", "")
                },
        [&](const RPCHelpMan& self, const JSONRPCRequest& request) -> UniValue
{
    ChainstateManager& chainman = EnsureAnyChainman(request.context);
    LOCK(cs_main);
    UniValue obj(UniValue::VOBJ);
    const CBlockIndex* tip = chainman.ActiveChain().Tip();
    obj.pushKV("proof-of-work",        GetDifficulty(GetLastBlockIndex(tip, false)));
    obj.pushKV("proof-of-stake",       GetDifficulty(GetLastBlockIndex(tip, true)));
    return obj;
<<<<<<< HEAD
},
    };
}

static std::vector<RPCResult> MempoolEntryDescription() { return {
    RPCResult{RPCResult::Type::NUM, "vsize", "virtual transaction size as defined in BIP 141. This is different from actual serialized size for witness transactions as witness data is discounted."},
    RPCResult{RPCResult::Type::NUM, "weight", "transaction weight as defined in BIP 141."},
    RPCResult{RPCResult::Type::STR_AMOUNT, "fee", /*optional=*/true,
              "transaction fee, denominated in " + CURRENCY_UNIT + " (DEPRECATED, returned only if config option -deprecatedrpc=fees is passed)"},
    RPCResult{RPCResult::Type::STR_AMOUNT, "modifiedfee", /*optional=*/true,
              "transaction fee with fee deltas used for mining priority, denominated in " + CURRENCY_UNIT +
                  " (DEPRECATED, returned only if config option -deprecatedrpc=fees is passed)"},
    RPCResult{RPCResult::Type::NUM_TIME, "time", "local time transaction entered pool in seconds since 1 Jan 1970 GMT"},
    RPCResult{RPCResult::Type::NUM, "height", "block height when transaction entered pool"},
    RPCResult{RPCResult::Type::NUM, "descendantcount", "number of in-mempool descendant transactions (including this one)"},
    RPCResult{RPCResult::Type::NUM, "descendantsize", "virtual transaction size of in-mempool descendants (including this one)"},
    RPCResult{RPCResult::Type::STR_AMOUNT, "descendantfees", /*optional=*/true,
              "transaction fees of in-mempool descendants (including this one) with fee deltas used for mining priority, denominated in " +
                  CURRENCY_ATOM + "s (DEPRECATED, returned only if config option -deprecatedrpc=fees is passed)"},
    RPCResult{RPCResult::Type::NUM, "ancestorcount", "number of in-mempool ancestor transactions (including this one)"},
    RPCResult{RPCResult::Type::NUM, "ancestorsize", "virtual transaction size of in-mempool ancestors (including this one)"},
    RPCResult{RPCResult::Type::STR_AMOUNT, "ancestorfees", /*optional=*/true,
              "transaction fees of in-mempool ancestors (including this one) with fee deltas used for mining priority, denominated in " +
                  CURRENCY_ATOM + "s (DEPRECATED, returned only if config option -deprecatedrpc=fees is passed)"},
    RPCResult{RPCResult::Type::STR_HEX, "wtxid", "hash of serialized transaction, including witness data"},
    RPCResult{RPCResult::Type::OBJ, "fees", "",
        {
            RPCResult{RPCResult::Type::STR_AMOUNT, "base", "transaction fee, denominated in " + CURRENCY_UNIT},
            RPCResult{RPCResult::Type::STR_AMOUNT, "modified", "transaction fee with fee deltas used for mining priority, denominated in " + CURRENCY_UNIT},
            RPCResult{RPCResult::Type::STR_AMOUNT, "ancestor", "transaction fees of in-mempool ancestors (including this one) with fee deltas used for mining priority, denominated in " + CURRENCY_UNIT},
            RPCResult{RPCResult::Type::STR_AMOUNT, "descendant", "transaction fees of in-mempool descendants (including this one) with fee deltas used for mining priority, denominated in " + CURRENCY_UNIT},
        }},
    RPCResult{RPCResult::Type::ARR, "depends", "unconfirmed transactions used as inputs for this transaction",
        {RPCResult{RPCResult::Type::STR_HEX, "transactionid", "parent transaction id"}}},
    RPCResult{RPCResult::Type::ARR, "spentby", "unconfirmed transactions spending outputs from this transaction",
        {RPCResult{RPCResult::Type::STR_HEX, "transactionid", "child transaction id"}}},
    RPCResult{RPCResult::Type::BOOL, "bip125-replaceable", "Whether this transaction could be replaced due to BIP125 (replace-by-fee)"},
    RPCResult{RPCResult::Type::BOOL, "unbroadcast", "Whether this transaction is currently unbroadcast (initial broadcast not yet acknowledged by any peers)"},
};}

static void entryToJSON(const CTxMemPool& pool, UniValue& info, const CTxMemPoolEntry& e) EXCLUSIVE_LOCKS_REQUIRED(pool.cs)
{
    AssertLockHeld(pool.cs);

    info.pushKV("vsize", (int)e.GetTxSize());
    info.pushKV("weight", (int)e.GetTxWeight());
    // TODO: top-level fee fields are deprecated. deprecated_fee_fields_enabled blocks should be removed in v24
    const bool deprecated_fee_fields_enabled{IsDeprecatedRPCEnabled("fees")};
    if (deprecated_fee_fields_enabled) {
        info.pushKV("fee", ValueFromAmount(e.GetFee()));
        info.pushKV("modifiedfee", ValueFromAmount(e.GetModifiedFee()));
    }
    info.pushKV("time", count_seconds(e.GetTime()));
    info.pushKV("height", (int)e.GetHeight());
    info.pushKV("descendantcount", e.GetCountWithDescendants());
    info.pushKV("descendantsize", e.GetSizeWithDescendants());
    if (deprecated_fee_fields_enabled) {
        info.pushKV("descendantfees", e.GetModFeesWithDescendants());
    }
    info.pushKV("ancestorcount", e.GetCountWithAncestors());
    info.pushKV("ancestorsize", e.GetSizeWithAncestors());
    if (deprecated_fee_fields_enabled) {
        info.pushKV("ancestorfees", e.GetModFeesWithAncestors());
    }
    info.pushKV("wtxid", pool.vTxHashes[e.vTxHashesIdx].first.ToString());

    UniValue fees(UniValue::VOBJ);
    fees.pushKV("base", ValueFromAmount(e.GetFee()));
    fees.pushKV("modified", ValueFromAmount(e.GetModifiedFee()));
    fees.pushKV("ancestor", ValueFromAmount(e.GetModFeesWithAncestors()));
    fees.pushKV("descendant", ValueFromAmount(e.GetModFeesWithDescendants()));
    info.pushKV("fees", fees);

    const CTransaction& tx = e.GetTx();
    std::set<std::string> setDepends;
    for (const CTxIn& txin : tx.vin)
    {
        if (pool.exists(GenTxid::Txid(txin.prevout.hash)))
            setDepends.insert(txin.prevout.hash.ToString());
    }

    UniValue depends(UniValue::VARR);
    for (const std::string& dep : setDepends)
    {
        depends.push_back(dep);
    }

    info.pushKV("depends", depends);

    UniValue spent(UniValue::VARR);
    const CTxMemPool::txiter& it = pool.mapTx.find(tx.GetHash());
    const CTxMemPoolEntry::Children& children = it->GetMemPoolChildrenConst();
    for (const CTxMemPoolEntry& child : children) {
        spent.push_back(child.GetTx().GetHash().ToString());
    }

    info.pushKV("spentby", spent);

    // Add opt-in RBF status
    bool rbfStatus = false;
    RBFTransactionState rbfState = IsRBFOptIn(tx, pool);
    if (rbfState == RBFTransactionState::UNKNOWN) {
        throw JSONRPCError(RPC_MISC_ERROR, "Transaction is not in mempool");
    } else if (rbfState == RBFTransactionState::REPLACEABLE_BIP125) {
        rbfStatus = true;
    }

    info.pushKV("bip125-replaceable", rbfStatus);
    info.pushKV("unbroadcast", pool.IsUnbroadcastTx(tx.GetHash()));
}

UniValue MempoolToJSON(const CTxMemPool& pool, bool verbose, bool include_mempool_sequence)
{
    if (verbose) {
        if (include_mempool_sequence) {
            throw JSONRPCError(RPC_INVALID_PARAMETER, "Verbose results cannot contain mempool sequence values.");
        }
        LOCK(pool.cs);
        UniValue o(UniValue::VOBJ);
        for (const CTxMemPoolEntry& e : pool.mapTx) {
            const uint256& hash = e.GetTx().GetHash();
            UniValue info(UniValue::VOBJ);
            entryToJSON(pool, info, e);
            // Mempool has unique entries so there is no advantage in using
            // UniValue::pushKV, which checks if the key already exists in O(N).
            // UniValue::__pushKV is used instead which currently is O(1).
            o.__pushKV(hash.ToString(), info);
        }
        return o;
    } else {
        uint64_t mempool_sequence;
        std::vector<uint256> vtxid;
        {
            LOCK(pool.cs);
            pool.queryHashes(vtxid);
            mempool_sequence = pool.GetSequence();
        }
        UniValue a(UniValue::VARR);
        for (const uint256& hash : vtxid)
            a.push_back(hash.ToString());

        if (!include_mempool_sequence) {
            return a;
        } else {
            UniValue o(UniValue::VOBJ);
            o.pushKV("txids", a);
            o.pushKV("mempool_sequence", mempool_sequence);
            return o;
        }
    }
}

static RPCHelpMan getrawmempool()
{
    return RPCHelpMan{"getrawmempool",
                "\nReturns all transaction ids in memory pool as a json array of string transaction ids.\n"
                "\nHint: use getmempoolentry to fetch a specific transaction from the mempool.\n",
                {
                    {"verbose", RPCArg::Type::BOOL, RPCArg::Default{false}, "True for a json object, false for array of transaction ids"},
                    {"mempool_sequence", RPCArg::Type::BOOL, RPCArg::Default{false}, "If verbose=false, returns a json object with transaction list and mempool sequence number attached."},
                },
                {
                    RPCResult{"for verbose = false",
                        RPCResult::Type::ARR, "", "",
                        {
                            {RPCResult::Type::STR_HEX, "", "The transaction id"},
                        }},
                    RPCResult{"for verbose = true",
                        RPCResult::Type::OBJ_DYN, "", "",
                        {
                            {RPCResult::Type::OBJ, "transactionid", "", MempoolEntryDescription()},
                        }},
                    RPCResult{"for verbose = false and mempool_sequence = true",
                        RPCResult::Type::OBJ, "", "",
                        {
                            {RPCResult::Type::ARR, "txids", "",
                            {
                                {RPCResult::Type::STR_HEX, "", "The transaction id"},
                            }},
                            {RPCResult::Type::NUM, "mempool_sequence", "The mempool sequence value."},
                        }},
                },
                RPCExamples{
                    HelpExampleCli("getrawmempool", "true")
            + HelpExampleRpc("getrawmempool", "true")
                },
        [&](const RPCHelpMan& self, const JSONRPCRequest& request) -> UniValue
{
    bool fVerbose = false;
    if (!request.params[0].isNull())
        fVerbose = request.params[0].get_bool();

    bool include_mempool_sequence = false;
    if (!request.params[1].isNull()) {
        include_mempool_sequence = request.params[1].get_bool();
    }

    return MempoolToJSON(EnsureAnyMemPool(request.context), fVerbose, include_mempool_sequence);
},
    };
}

static RPCHelpMan getmempoolancestors()
{
    return RPCHelpMan{"getmempoolancestors",
                "\nIf txid is in the mempool, returns all in-mempool ancestors.\n",
                {
                    {"txid", RPCArg::Type::STR_HEX, RPCArg::Optional::NO, "The transaction id (must be in mempool)"},
                    {"verbose", RPCArg::Type::BOOL, RPCArg::Default{false}, "True for a json object, false for array of transaction ids"},
                },
                {
                    RPCResult{"for verbose = false",
                        RPCResult::Type::ARR, "", "",
                        {{RPCResult::Type::STR_HEX, "", "The transaction id of an in-mempool ancestor transaction"}}},
                    RPCResult{"for verbose = true",
                        RPCResult::Type::OBJ_DYN, "", "",
                        {
                            {RPCResult::Type::OBJ, "transactionid", "", MempoolEntryDescription()},
                        }},
                },
                RPCExamples{
                    HelpExampleCli("getmempoolancestors", "\"mytxid\"")
            + HelpExampleRpc("getmempoolancestors", "\"mytxid\"")
                },
        [&](const RPCHelpMan& self, const JSONRPCRequest& request) -> UniValue
{
    bool fVerbose = false;
    if (!request.params[1].isNull())
        fVerbose = request.params[1].get_bool();

    uint256 hash = ParseHashV(request.params[0], "parameter 1");

    const CTxMemPool& mempool = EnsureAnyMemPool(request.context);
    LOCK(mempool.cs);

    CTxMemPool::txiter it = mempool.mapTx.find(hash);
    if (it == mempool.mapTx.end()) {
        throw JSONRPCError(RPC_INVALID_ADDRESS_OR_KEY, "Transaction not in mempool");
    }

    CTxMemPool::setEntries setAncestors;
    uint64_t noLimit = std::numeric_limits<uint64_t>::max();
    std::string dummy;
    mempool.CalculateMemPoolAncestors(*it, setAncestors, noLimit, noLimit, noLimit, noLimit, dummy, false);

    if (!fVerbose) {
        UniValue o(UniValue::VARR);
        for (CTxMemPool::txiter ancestorIt : setAncestors) {
            o.push_back(ancestorIt->GetTx().GetHash().ToString());
        }
        return o;
    } else {
        UniValue o(UniValue::VOBJ);
        for (CTxMemPool::txiter ancestorIt : setAncestors) {
            const CTxMemPoolEntry &e = *ancestorIt;
            const uint256& _hash = e.GetTx().GetHash();
            UniValue info(UniValue::VOBJ);
            entryToJSON(mempool, info, e);
            o.pushKV(_hash.ToString(), info);
        }
        return o;
    }
},
    };
}

static RPCHelpMan getmempooldescendants()
{
    return RPCHelpMan{"getmempooldescendants",
                "\nIf txid is in the mempool, returns all in-mempool descendants.\n",
                {
                    {"txid", RPCArg::Type::STR_HEX, RPCArg::Optional::NO, "The transaction id (must be in mempool)"},
                    {"verbose", RPCArg::Type::BOOL, RPCArg::Default{false}, "True for a json object, false for array of transaction ids"},
                },
                {
                    RPCResult{"for verbose = false",
                        RPCResult::Type::ARR, "", "",
                        {{RPCResult::Type::STR_HEX, "", "The transaction id of an in-mempool descendant transaction"}}},
                    RPCResult{"for verbose = true",
                        RPCResult::Type::OBJ_DYN, "", "",
                        {
                            {RPCResult::Type::OBJ, "transactionid", "", MempoolEntryDescription()},
                        }},
                },
                RPCExamples{
                    HelpExampleCli("getmempooldescendants", "\"mytxid\"")
            + HelpExampleRpc("getmempooldescendants", "\"mytxid\"")
                },
        [&](const RPCHelpMan& self, const JSONRPCRequest& request) -> UniValue
{
    bool fVerbose = false;
    if (!request.params[1].isNull())
        fVerbose = request.params[1].get_bool();

    uint256 hash = ParseHashV(request.params[0], "parameter 1");

    const CTxMemPool& mempool = EnsureAnyMemPool(request.context);
    LOCK(mempool.cs);

    CTxMemPool::txiter it = mempool.mapTx.find(hash);
    if (it == mempool.mapTx.end()) {
        throw JSONRPCError(RPC_INVALID_ADDRESS_OR_KEY, "Transaction not in mempool");
    }

    CTxMemPool::setEntries setDescendants;
    mempool.CalculateDescendants(it, setDescendants);
    // CTxMemPool::CalculateDescendants will include the given tx
    setDescendants.erase(it);

    if (!fVerbose) {
        UniValue o(UniValue::VARR);
        for (CTxMemPool::txiter descendantIt : setDescendants) {
            o.push_back(descendantIt->GetTx().GetHash().ToString());
        }

        return o;
    } else {
        UniValue o(UniValue::VOBJ);
        for (CTxMemPool::txiter descendantIt : setDescendants) {
            const CTxMemPoolEntry &e = *descendantIt;
            const uint256& _hash = e.GetTx().GetHash();
            UniValue info(UniValue::VOBJ);
            entryToJSON(mempool, info, e);
            o.pushKV(_hash.ToString(), info);
        }
        return o;
    }
},
    };
}

static RPCHelpMan getmempoolentry()
{
    return RPCHelpMan{"getmempoolentry",
                "\nReturns mempool data for given transaction\n",
                {
                    {"txid", RPCArg::Type::STR_HEX, RPCArg::Optional::NO, "The transaction id (must be in mempool)"},
                },
                RPCResult{
                    RPCResult::Type::OBJ, "", "", MempoolEntryDescription()},
                RPCExamples{
                    HelpExampleCli("getmempoolentry", "\"mytxid\"")
            + HelpExampleRpc("getmempoolentry", "\"mytxid\"")
                },
        [&](const RPCHelpMan& self, const JSONRPCRequest& request) -> UniValue
{
    uint256 hash = ParseHashV(request.params[0], "parameter 1");

    const CTxMemPool& mempool = EnsureAnyMemPool(request.context);
    LOCK(mempool.cs);

    CTxMemPool::txiter it = mempool.mapTx.find(hash);
    if (it == mempool.mapTx.end()) {
        throw JSONRPCError(RPC_INVALID_ADDRESS_OR_KEY, "Transaction not in mempool");
    }

    const CTxMemPoolEntry &e = *it;
    UniValue info(UniValue::VOBJ);
    entryToJSON(mempool, info, e);
    return info;
=======
>>>>>>> d82fec21
},
    };
}

static RPCHelpMan getblockfrompeer()
{
    return RPCHelpMan{
        "getblockfrompeer",
        "Attempt to fetch block from a given peer.\n\n"
        "We must have the header for this block, e.g. using submitheader.\n"
        "Subsequent calls for the same block and a new peer will cause the response from the previous peer to be ignored.\n\n"
        "Returns an empty JSON object if the request was successfully scheduled.",
        {
            {"blockhash", RPCArg::Type::STR_HEX, RPCArg::Optional::NO, "The block hash to try to fetch"},
            {"peer_id", RPCArg::Type::NUM, RPCArg::Optional::NO, "The peer to fetch it from (see getpeerinfo for peer IDs)"},
        },
        RPCResult{RPCResult::Type::OBJ, "", /*optional=*/false, "", {}},
        RPCExamples{
            HelpExampleCli("getblockfrompeer", "\"00000000c937983704a73af28acdec37b049d214adbda81d7e2a3dd146f6ed09\" 0")
            + HelpExampleRpc("getblockfrompeer", "\"00000000c937983704a73af28acdec37b049d214adbda81d7e2a3dd146f6ed09\" 0")
        },
        [&](const RPCHelpMan& self, const JSONRPCRequest& request) -> UniValue
{
    RPCTypeCheck(request.params, {
        UniValue::VSTR, // blockhash
        UniValue::VNUM, // peer_id
    });

    const NodeContext& node = EnsureAnyNodeContext(request.context);
    ChainstateManager& chainman = EnsureChainman(node);
    PeerManager& peerman = EnsurePeerman(node);

    const uint256& block_hash{ParseHashV(request.params[0], "blockhash")};
<<<<<<< HEAD
    const NodeId peer_id{request.params[1].get_int64()};
=======
    const NodeId peer_id{request.params[1].getInt<int64_t>()};
>>>>>>> d82fec21

    const CBlockIndex* const index = WITH_LOCK(cs_main, return chainman.m_blockman.LookupBlockIndex(block_hash););

    if (!index) {
        throw JSONRPCError(RPC_MISC_ERROR, "Block header missing");
    }

    const bool block_has_data = WITH_LOCK(::cs_main, return index->nStatus & BLOCK_HAVE_DATA);
    if (block_has_data) {
        throw JSONRPCError(RPC_MISC_ERROR, "Block already downloaded");
    }

    if (const auto err{peerman.FetchBlock(peer_id, *index)}) {
        throw JSONRPCError(RPC_MISC_ERROR, err.value());
    }
    return UniValue::VOBJ;
},
    };
}

static RPCHelpMan getblockhash()
{
    return RPCHelpMan{"getblockhash",
                "\nReturns hash of block in best-block-chain at height provided.\n",
                {
                    {"height", RPCArg::Type::NUM, RPCArg::Optional::NO, "The height index"},
                },
                RPCResult{
                    RPCResult::Type::STR_HEX, "", "The block hash"},
                RPCExamples{
                    HelpExampleCli("getblockhash", "1000")
            + HelpExampleRpc("getblockhash", "1000")
                },
        [&](const RPCHelpMan& self, const JSONRPCRequest& request) -> UniValue
{
    ChainstateManager& chainman = EnsureAnyChainman(request.context);
    LOCK(cs_main);
    const CChain& active_chain = chainman.ActiveChain();

    int nHeight = request.params[0].getInt<int>();
    if (nHeight < 0 || nHeight > active_chain.Height())
        throw JSONRPCError(RPC_INVALID_PARAMETER, "Block height out of range");

    const CBlockIndex* pblockindex = active_chain[nHeight];
    return pblockindex->GetBlockHash().GetHex();
},
    };
}

static RPCHelpMan getaccountinfo()
<<<<<<< HEAD
{
    return RPCHelpMan{"getaccountinfo",
                "\nGet contract details including balance, storage data and code.\n",
                {
                    {"address", RPCArg::Type::STR_HEX, RPCArg::Optional::NO, "The contract address"},
                },
                RPCResult{
                    RPCResult::Type::OBJ, "", "",
                    {
                        {RPCResult::Type::STR, "address", "The address of the contract"},
                        {RPCResult::Type::STR_AMOUNT, "balance", "The balance of the contract"},
                        {RPCResult::Type::STR, "storage", "The storage data of the contract"},
                        {RPCResult::Type::STR_HEX, "code", "The bytecode of the contract"},
                    }},
                RPCExamples{
                    HelpExampleCli("getaccountinfo", "eb23c0b3e6042821da281a2e2364feb22dd543e3")
            + HelpExampleRpc("getaccountinfo", "eb23c0b3e6042821da281a2e2364feb22dd543e3")
                },
        [&](const RPCHelpMan& self, const JSONRPCRequest& request) -> UniValue
{

    LOCK(cs_main);

    std::string strAddr = request.params[0].get_str();
    if(strAddr.size() != 40 || !CheckHex(strAddr))
        throw JSONRPCError(RPC_INVALID_ADDRESS_OR_KEY, "Incorrect address");

    dev::Address addrAccount(strAddr);
    if(!globalState->addressInUse(addrAccount))
        throw JSONRPCError(RPC_INVALID_ADDRESS_OR_KEY, "Address does not exist");
    
    UniValue result(UniValue::VOBJ);

    result.pushKV("address", strAddr);
    result.pushKV("balance", CAmount(globalState->balance(addrAccount)));
    std::vector<uint8_t> code(globalState->code(addrAccount));
    auto storage(globalState->storage(addrAccount));

    UniValue storageUV(UniValue::VOBJ);
    for (auto j: storage)
    {
        UniValue e(UniValue::VOBJ);
        e.pushKV(dev::toHex(dev::h256(j.second.first)), dev::toHex(dev::h256(j.second.second)));
        storageUV.pushKV(j.first.hex(), e);
    }
        
    result.pushKV("storage", storageUV);

    result.pushKV("code", HexStr(code));

    std::unordered_map<dev::Address, Vin> vins = globalState->vins();
    if(vins.count(addrAccount)){
        UniValue vin(UniValue::VOBJ);
        valtype vchHash(vins[addrAccount].hash.asBytes());
        std::reverse(vchHash.begin(), vchHash.end());
        vin.pushKV("hash", HexStr(vchHash));
        vin.pushKV("nVout", uint64_t(vins[addrAccount].nVout));
        vin.pushKV("value", uint64_t(vins[addrAccount].value));
        result.pushKV("vin", vin);
    }
    return result;
},
    };
}

static RPCHelpMan getstorage()
{
    return RPCHelpMan{"getstorage",
                "\nGet contract storage data.\n",
                {
                    {"address", RPCArg::Type::STR_HEX, RPCArg::Optional::NO, "The contract address"},
                    {"blocknum", RPCArg::Type::NUM,  RPCArg::Default{-1}, "Number of block to get state from."},
                    {"index", RPCArg::Type::NUM, RPCArg::Optional::OMITTED_NAMED_ARG, "Zero-based index position of the storage"},
                },
                RPCResult{
                    RPCResult::Type::OBJ, "", "The storage data of the contract",
                    {
                        {RPCResult::Type::OBJ, "", true, "",
                        {
                            {RPCResult::Type::STR_HEX, "", ""},
                        }},
                    }
                },
                RPCExamples{
                    HelpExampleCli("getstorage", "eb23c0b3e6042821da281a2e2364feb22dd543e3")
            + HelpExampleRpc("getstorage", "eb23c0b3e6042821da281a2e2364feb22dd543e3")
                },
        [&](const RPCHelpMan& self, const JSONRPCRequest& request) -> UniValue
{

    ChainstateManager& chainman = EnsureAnyChainman(request.context);
    LOCK(cs_main);

    CChain& active_chain = chainman.ActiveChain();
    std::string strAddr = request.params[0].get_str();
    if(strAddr.size() != 40 || !CheckHex(strAddr))
        throw JSONRPCError(RPC_INVALID_ADDRESS_OR_KEY, "Incorrect address"); 

    TemporaryState ts(globalState);
    if (!request.params[1].isNull())
    {
        if (request.params[1].isNum())
        {
            auto blockNum = request.params[1].get_int();
            if((blockNum < 0 && blockNum != -1) || blockNum > active_chain.Height())
                throw JSONRPCError(RPC_INVALID_PARAMS, "Incorrect block number");

            if(blockNum != -1)
                ts.SetRoot(uintToh256(active_chain[blockNum]->hashStateRoot), uintToh256(active_chain[blockNum]->hashUTXORoot));
                
        } else {
            throw JSONRPCError(RPC_INVALID_PARAMS, "Incorrect block number");
        }
    }

    dev::Address addrAccount(strAddr);
    if(!globalState->addressInUse(addrAccount))
        throw JSONRPCError(RPC_INVALID_ADDRESS_OR_KEY, "Address does not exist");
    
    UniValue result(UniValue::VOBJ);

    bool onlyIndex = !request.params[2].isNull();
    unsigned index = 0;
    if (onlyIndex)
        index = request.params[2].get_int();

    auto storage(globalState->storage(addrAccount));

    if (onlyIndex)
    {
        if (index >= storage.size())
        {
            std::ostringstream stringStream;
            stringStream << "Storage size: " << storage.size() << " got index: " << index;
            throw JSONRPCError(RPC_INVALID_PARAMS, stringStream.str());
        }
        auto elem = std::next(storage.begin(), index);
        UniValue e(UniValue::VOBJ);

        storage = {{elem->first, {elem->second.first, elem->second.second}}};
    } 
    for (const auto& j: storage)
    {
        UniValue e(UniValue::VOBJ);
        e.pushKV(dev::toHex(dev::h256(j.second.first)), dev::toHex(dev::h256(j.second.second)));
        result.pushKV(j.first.hex(), e);
    }
    return result;
},
    };
}

static RPCHelpMan getblockheader()
=======
>>>>>>> d82fec21
{
    return RPCHelpMan{"getaccountinfo",
                "\nGet contract details including balance, storage data and code.\n",
                {
                    {"address", RPCArg::Type::STR_HEX, RPCArg::Optional::NO, "The contract address"},
                },
                RPCResult{
                    RPCResult::Type::OBJ, "", "",
                    {
                        {RPCResult::Type::STR, "address", "The address of the contract"},
                        {RPCResult::Type::STR_AMOUNT, "balance", "The balance of the contract"},
                        {RPCResult::Type::STR, "storage", "The storage data of the contract"},
                        {RPCResult::Type::STR_HEX, "code", "The bytecode of the contract"},
                    }},
                RPCExamples{
                    HelpExampleCli("getaccountinfo", "eb23c0b3e6042821da281a2e2364feb22dd543e3")
            + HelpExampleRpc("getaccountinfo", "eb23c0b3e6042821da281a2e2364feb22dd543e3")
                },
        [&](const RPCHelpMan& self, const JSONRPCRequest& request) -> UniValue
{

    LOCK(cs_main);

    std::string strAddr = request.params[0].get_str();
    if(strAddr.size() != 40 || !CheckHex(strAddr))
        throw JSONRPCError(RPC_INVALID_ADDRESS_OR_KEY, "Incorrect address");

    dev::Address addrAccount(strAddr);
    if(!globalState->addressInUse(addrAccount))
        throw JSONRPCError(RPC_INVALID_ADDRESS_OR_KEY, "Address does not exist");
    
    UniValue result(UniValue::VOBJ);

    result.pushKV("address", strAddr);
    result.pushKV("balance", CAmount(globalState->balance(addrAccount)));
    std::vector<uint8_t> code(globalState->code(addrAccount));
    auto storage(globalState->storage(addrAccount));

    UniValue storageUV(UniValue::VOBJ);
    for (auto j: storage)
    {
        UniValue e(UniValue::VOBJ);
        e.pushKV(dev::toHex(dev::h256(j.second.first)), dev::toHex(dev::h256(j.second.second)));
        storageUV.pushKV(j.first.hex(), e);
    }
        
    result.pushKV("storage", storageUV);

    result.pushKV("code", HexStr(code));

    std::unordered_map<dev::Address, Vin> vins = globalState->vins();
    if(vins.count(addrAccount)){
        UniValue vin(UniValue::VOBJ);
        valtype vchHash(vins[addrAccount].hash.asBytes());
        std::reverse(vchHash.begin(), vchHash.end());
        vin.pushKV("hash", HexStr(vchHash));
        vin.pushKV("nVout", uint64_t(vins[addrAccount].nVout));
        vin.pushKV("value", uint64_t(vins[addrAccount].value));
        result.pushKV("vin", vin);
    }
    return result;
},
    };
}

static RPCHelpMan getstorage()
{
    return RPCHelpMan{"getstorage",
                "\nGet contract storage data.\n",
                {
                    {"address", RPCArg::Type::STR_HEX, RPCArg::Optional::NO, "The contract address"},
                    {"blocknum", RPCArg::Type::NUM,  RPCArg::Default{-1}, "Number of block to get state from."},
                    {"index", RPCArg::Type::NUM, RPCArg::Optional::OMITTED_NAMED_ARG, "Zero-based index position of the storage"},
                },
                RPCResult{
                    RPCResult::Type::OBJ, "", "The storage data of the contract",
                    {
                        {RPCResult::Type::OBJ, "", true, "",
                        {
                            {RPCResult::Type::STR_HEX, "", ""},
                        }},
                    }
                },
                RPCExamples{
                    HelpExampleCli("getstorage", "eb23c0b3e6042821da281a2e2364feb22dd543e3")
            + HelpExampleRpc("getstorage", "eb23c0b3e6042821da281a2e2364feb22dd543e3")
                },
        [&](const RPCHelpMan& self, const JSONRPCRequest& request) -> UniValue
{

    ChainstateManager& chainman = EnsureAnyChainman(request.context);
    LOCK(cs_main);

    CChain& active_chain = chainman.ActiveChain();
    std::string strAddr = request.params[0].get_str();
    if(strAddr.size() != 40 || !CheckHex(strAddr))
        throw JSONRPCError(RPC_INVALID_ADDRESS_OR_KEY, "Incorrect address"); 

    TemporaryState ts(globalState);
    if (!request.params[1].isNull())
    {
        if (request.params[1].isNum())
        {
            auto blockNum = request.params[1].getInt<int>();
            if((blockNum < 0 && blockNum != -1) || blockNum > active_chain.Height())
                throw JSONRPCError(RPC_INVALID_PARAMS, "Incorrect block number");

            if(blockNum != -1)
                ts.SetRoot(uintToh256(active_chain[blockNum]->hashStateRoot), uintToh256(active_chain[blockNum]->hashUTXORoot));
                
        } else {
            throw JSONRPCError(RPC_INVALID_PARAMS, "Incorrect block number");
        }
    }

    dev::Address addrAccount(strAddr);
    if(!globalState->addressInUse(addrAccount))
        throw JSONRPCError(RPC_INVALID_ADDRESS_OR_KEY, "Address does not exist");
    
    UniValue result(UniValue::VOBJ);

    bool onlyIndex = !request.params[2].isNull();
    unsigned index = 0;
    if (onlyIndex)
        index = request.params[2].getInt<int>();

    auto storage(globalState->storage(addrAccount));

    if (onlyIndex)
    {
        if (index >= storage.size())
        {
            std::ostringstream stringStream;
            stringStream << "Storage size: " << storage.size() << " got index: " << index;
            throw JSONRPCError(RPC_INVALID_PARAMS, stringStream.str());
        }
        auto elem = std::next(storage.begin(), index);
        UniValue e(UniValue::VOBJ);

        storage = {{elem->first, {elem->second.first, elem->second.second}}};
    } 
    for (const auto& j: storage)
    {
        UniValue e(UniValue::VOBJ);
        e.pushKV(dev::toHex(dev::h256(j.second.first)), dev::toHex(dev::h256(j.second.second)));
        result.pushKV(j.first.hex(), e);
    }
    return result;
},
    };
}

static RPCHelpMan getblockheader()
{
    return RPCHelpMan{"getblockheader",
                "\nIf verbose is false, returns a string that is serialized, hex-encoded data for blockheader 'hash'.\n"
                "If verbose is true, returns an Object with information about blockheader <hash>.\n",
                {
                    {"blockhash", RPCArg::Type::STR_HEX, RPCArg::Optional::NO, "The block hash"},
                    {"verbose", RPCArg::Type::BOOL, RPCArg::Default{true}, "true for a json object, false for the hex-encoded data"},
                },
                {
                    RPCResult{"for verbose = true",
                        RPCResult::Type::OBJ, "", "",
                        {
                            {RPCResult::Type::STR_HEX, "hash", "the block hash (same as provided)"},
                            {RPCResult::Type::NUM, "confirmations", "The number of confirmations, or -1 if the block is not on the main chain"},
                            {RPCResult::Type::NUM, "height", "The block height or index"},
                            {RPCResult::Type::NUM, "version", "The block version"},
                            {RPCResult::Type::STR_HEX, "versionHex", "The block version formatted in hexadecimal"},
                            {RPCResult::Type::STR_HEX, "merkleroot", "The merkle root"},
                            {RPCResult::Type::NUM_TIME, "time", "The block time expressed in " + UNIX_EPOCH_TIME},
                            {RPCResult::Type::NUM_TIME, "mediantime", "The median block time expressed in " + UNIX_EPOCH_TIME},
                            {RPCResult::Type::NUM, "nonce", "The nonce"},
                            {RPCResult::Type::STR_HEX, "bits", "The bits"},
                            {RPCResult::Type::NUM, "difficulty", "The difficulty"},
                            {RPCResult::Type::STR_HEX, "chainwork", "Expected number of hashes required to produce the current chain"},
                            {RPCResult::Type::NUM, "nTx", "The number of transactions in the block"},
                            {RPCResult::Type::STR_HEX, "previousblockhash", /*optional=*/true, "The hash of the previous block (if available)"},
                            {RPCResult::Type::STR_HEX, "nextblockhash", /*optional=*/true, "The hash of the next block (if available)"},
                        }},
                    RPCResult{"for verbose=false",
                        RPCResult::Type::STR_HEX, "", "A string that is serialized, hex-encoded data for block 'hash'"},
                },
                RPCExamples{
                    HelpExampleCli("getblockheader", "\"00000000c937983704a73af28acdec37b049d214adbda81d7e2a3dd146f6ed09\"")
            + HelpExampleRpc("getblockheader", "\"00000000c937983704a73af28acdec37b049d214adbda81d7e2a3dd146f6ed09\"")
                },
        [&](const RPCHelpMan& self, const JSONRPCRequest& request) -> UniValue
{
    uint256 hash(ParseHashV(request.params[0], "hash"));

    bool fVerbose = true;
    if (!request.params[1].isNull())
        fVerbose = request.params[1].get_bool();

    const CBlockIndex* pblockindex;
    const CBlockIndex* tip;
    {
        ChainstateManager& chainman = EnsureAnyChainman(request.context);
        LOCK(cs_main);
        pblockindex = chainman.m_blockman.LookupBlockIndex(hash);
        tip = chainman.ActiveChain().Tip();
    }

    if (!pblockindex) {
        throw JSONRPCError(RPC_INVALID_ADDRESS_OR_KEY, "Block not found");
    }

    if (!fVerbose)
    {
        CDataStream ssBlock(SER_NETWORK, PROTOCOL_VERSION);
        ssBlock << pblockindex->GetBlockHeader();
        std::string strHex = HexStr(ssBlock);
        return strHex;
    }

    return blockheaderToJSON(tip, pblockindex);
},
    };
}

static CBlock GetBlockChecked(BlockManager& blockman, const CBlockIndex* pblockindex) EXCLUSIVE_LOCKS_REQUIRED(::cs_main)
{
    AssertLockHeld(::cs_main);
    CBlock block;
    if (blockman.IsBlockPruned(pblockindex)) {
        throw JSONRPCError(RPC_MISC_ERROR, "Block not available (pruned data)");
    }

    if (!ReadBlockFromDisk(block, pblockindex, Params().GetConsensus())) {
        // Block not found on disk. This could be because we have the block
        // header in our index but not yet have the block or did not accept the
        // block.
        throw JSONRPCError(RPC_MISC_ERROR, "Block not found on disk");
    }

    return block;
}

static CBlockUndo GetUndoChecked(BlockManager& blockman, const CBlockIndex* pblockindex) EXCLUSIVE_LOCKS_REQUIRED(cs_main)
{
    AssertLockHeld(::cs_main);
    CBlockUndo blockUndo;
    if (blockman.IsBlockPruned(pblockindex)) {
        throw JSONRPCError(RPC_MISC_ERROR, "Undo data not available (pruned data)");
    }

    if (!UndoReadFromDisk(blockUndo, pblockindex)) {
        throw JSONRPCError(RPC_MISC_ERROR, "Can't read undo data from disk");
    }

    return blockUndo;
}

static RPCHelpMan getblock()
{
    return RPCHelpMan{"getblock",
                "\nIf verbosity is 0, returns a string that is serialized, hex-encoded data for block 'hash'.\n"
                "If verbosity is 1, returns an Object with information about block <hash>.\n"
                "If verbosity is 2, returns an Object with information about block <hash> and information about each transaction.\n"
                "If verbosity is 3, returns an Object with information about block <hash> and information about each transaction, including prevout information for inputs (only for unpruned blocks in the current best chain).\n",
                {
                    {"blockhash", RPCArg::Type::STR_HEX, RPCArg::Optional::NO, "The block hash"},
                    {"verbosity|verbose", RPCArg::Type::NUM, RPCArg::Default{1}, "0 for hex-encoded data, 1 for a JSON object, 2 for JSON object with transaction data, and 3 for JSON object with transaction data including prevout information for inputs"},
                },
                {
                    RPCResult{"for verbosity = 0",
                RPCResult::Type::STR_HEX, "", "A string that is serialized, hex-encoded data for block 'hash'"},
                    RPCResult{"for verbosity = 1",
                RPCResult::Type::OBJ, "", "",
                {
                    {RPCResult::Type::STR_HEX, "hash", "the block hash (same as provided)"},
                    {RPCResult::Type::NUM, "confirmations", "The number of confirmations, or -1 if the block is not on the main chain"},
                    {RPCResult::Type::NUM, "size", "The block size"},
                    {RPCResult::Type::NUM, "strippedsize", "The block size excluding witness data"},
                    {RPCResult::Type::NUM, "weight", "The block weight as defined in BIP 141"},
                    {RPCResult::Type::NUM, "height", "The block height or index"},
                    {RPCResult::Type::NUM, "version", "The block version"},
                    {RPCResult::Type::STR_HEX, "versionHex", "The block version formatted in hexadecimal"},
                    {RPCResult::Type::STR_HEX, "merkleroot", "The merkle root"},
                    {RPCResult::Type::ARR, "tx", "The transaction ids",
                        {{RPCResult::Type::STR_HEX, "", "The transaction id"}}},
                    {RPCResult::Type::NUM_TIME, "time",       "The block time expressed in " + UNIX_EPOCH_TIME},
                    {RPCResult::Type::NUM_TIME, "mediantime", "The median block time expressed in " + UNIX_EPOCH_TIME},
                    {RPCResult::Type::NUM, "nonce", "The nonce"},
                    {RPCResult::Type::STR_HEX, "bits", "The bits"},
                    {RPCResult::Type::NUM, "difficulty", "The difficulty"},
                    {RPCResult::Type::STR_HEX, "chainwork", "Expected number of hashes required to produce the chain up to this block (in hex)"},
                    {RPCResult::Type::NUM, "nTx", "The number of transactions in the block"},
                    {RPCResult::Type::STR_HEX, "previousblockhash", /*optional=*/true, "The hash of the previous block (if available)"},
                    {RPCResult::Type::STR_HEX, "nextblockhash", /*optional=*/true, "The hash of the next block (if available)"},
                }},
                    RPCResult{"for verbosity = 2",
                RPCResult::Type::OBJ, "", "",
                {
                    {RPCResult::Type::ELISION, "", "Same output as verbosity = 1"},
                    {RPCResult::Type::ARR, "tx", "",
                    {
                        {RPCResult::Type::OBJ, "", "",
                        {
                            {RPCResult::Type::ELISION, "", "The transactions in the format of the getrawtransaction RPC. Different from verbosity = 1 \"tx\" result"},
                            {RPCResult::Type::NUM, "fee", "The transaction fee in " + CURRENCY_UNIT + ", omitted if block undo data is not available"},
                        }},
                    }},
                }},
                    RPCResult{"for verbosity = 3",
                RPCResult::Type::OBJ, "", "",
                {
                    {RPCResult::Type::ELISION, "", "Same output as verbosity = 2"},
                    {RPCResult::Type::ARR, "tx", "",
                    {
                        {RPCResult::Type::OBJ, "", "",
                        {
                            {RPCResult::Type::ARR, "vin", "",
                            {
                                {RPCResult::Type::OBJ, "", "",
                                {
                                    {RPCResult::Type::ELISION, "", "The same output as verbosity = 2"},
                                    {RPCResult::Type::OBJ, "prevout", "(Only if undo information is available)",
                                    {
                                        {RPCResult::Type::BOOL, "generated", "Coinbase or not"},
                                        {RPCResult::Type::NUM, "height", "The height of the prevout"},
                                        {RPCResult::Type::NUM, "value", "The value in " + CURRENCY_UNIT},
                                        {RPCResult::Type::OBJ, "scriptPubKey", "",
                                        {
                                            {RPCResult::Type::STR, "asm", "The asm"},
                                            {RPCResult::Type::STR, "hex", "The hex"},
                                            {RPCResult::Type::STR, "address", /* optional */ true, "The Qtum address (only if a well-defined address exists)"},
                                            {RPCResult::Type::STR, "type", "The type (one of: " + GetAllOutputTypes() + ")"},
                                        }},
                                    }},
                                }},
                            }},
                        }},
                    }},
                }},
        },
                RPCExamples{
                    HelpExampleCli("getblock", "\"00000000c937983704a73af28acdec37b049d214adbda81d7e2a3dd146f6ed09\"")
            + HelpExampleRpc("getblock", "\"00000000c937983704a73af28acdec37b049d214adbda81d7e2a3dd146f6ed09\"")
                },
        [&](const RPCHelpMan& self, const JSONRPCRequest& request) -> UniValue
{
    uint256 hash(ParseHashV(request.params[0], "blockhash"));

    int verbosity = 1;
    if (!request.params[1].isNull()) {
        if (request.params[1].isBool()) {
            verbosity = request.params[1].get_bool() ? 1 : 0;
        } else {
            verbosity = request.params[1].get_int();
        }
    }

    CBlock block;
    const CBlockIndex* pblockindex;
    const CBlockIndex* tip;
    {
        ChainstateManager& chainman = EnsureAnyChainman(request.context);
        LOCK(cs_main);
        pblockindex = chainman.m_blockman.LookupBlockIndex(hash);
        tip = chainman.ActiveChain().Tip();

        if (!pblockindex) {
            throw JSONRPCError(RPC_INVALID_ADDRESS_OR_KEY, "Block not found");
        }

        block = GetBlockChecked(pblockindex);
    }

    if (verbosity <= 0)
    {
        CDataStream ssBlock(SER_NETWORK, PROTOCOL_VERSION | RPCSerializationFlags());
        ssBlock << block;
        std::string strHex = HexStr(ssBlock);
        return strHex;
    }

    TxVerbosity tx_verbosity;
    if (verbosity == 1) {
        tx_verbosity = TxVerbosity::SHOW_TXID;
    } else if (verbosity == 2) {
        tx_verbosity = TxVerbosity::SHOW_DETAILS;
    } else {
        tx_verbosity = TxVerbosity::SHOW_DETAILS_AND_PREVOUT;
    }

    return blockToJSON(block, tip, pblockindex, tx_verbosity);
},
    };
}

////////////////////////////////////////////////////////////////////// // qtum
RPCHelpMan callcontract()
{
    return RPCHelpMan{"callcontract",
                "\nCall contract methods offline, or test contract deployment offline.\n",
                {
                    {"address", RPCArg::Type::STR_HEX, RPCArg::Optional::NO, "The contract address, or empty address \"\""},
                    {"data", RPCArg::Type::STR_HEX, RPCArg::Optional::NO, "The data hex string"},
                    {"senderaddress", RPCArg::Type::STR, RPCArg::Optional::OMITTED_NAMED_ARG, "The sender address string"},
                    {"gaslimit", RPCArg::Type::NUM, RPCArg::Optional::OMITTED_NAMED_ARG, "The gas limit for executing the contract."},
                    {"amount", RPCArg::Type::AMOUNT, RPCArg::Optional::OMITTED_NAMED_ARG, "The amount in " + CURRENCY_UNIT + " to send. eg 0.1, default: 0"},
                },
                RPCResult{
                    RPCResult::Type::OBJ, "", "",
                    {
                        {RPCResult::Type::STR, "address", "The address of the contract"},
                        {RPCResult::Type::OBJ, "executionResult", "The method execution result",
                            {
                                {RPCResult::Type::NUM, "gasUsed", "The gas used"},
                                {RPCResult::Type::NUM, "excepted", "The thrown exception"},
                                {RPCResult::Type::STR, "newAddress", "The new address of the contract"},
                                {RPCResult::Type::STR_HEX, "output", "The returned data from the method"},
                                {RPCResult::Type::NUM, "codeDeposit", "The code deposit"},
                                {RPCResult::Type::NUM, "gasRefunded", "The gas refunded"},
                                {RPCResult::Type::NUM, "depositSize", "The deposit size"},
                                {RPCResult::Type::NUM, "gasForDeposit", "The gas for deposit"},
                            }},
                        {RPCResult::Type::OBJ, "transactionReceipt", "The transaction receipt",
                            {
                                {RPCResult::Type::STR_HEX, "stateRoot", "The state root hash"},
                                {RPCResult::Type::NUM, "gasUsed", "The gas used"},
                                {RPCResult::Type::STR, "bloom", "The bloom"},
                                {RPCResult::Type::ARR, "log", "The logs from the receipt",
                                    {
                                        {RPCResult::Type::STR, "address", "The contract address"},
                                        {RPCResult::Type::ARR, "topics", "The topic",
                                            {{RPCResult::Type::STR_HEX, "topic", "The topic"}}},
                                        {RPCResult::Type::STR_HEX, "data", "The logged data"},
                                    }},

                            }},
                    }},
                RPCExamples{
                    HelpExampleCli("callcontract", "eb23c0b3e6042821da281a2e2364feb22dd543e3 06fdde03")
            + HelpExampleCli("callcontract", "\"\" 60606040525b33600060006101000a81548173ffffffffffffffffffffffffffffffffffffffff02191690836c010000000000000000000000009081020402179055506103786001600050819055505b600c80605b6000396000f360606040526008565b600256")
            + HelpExampleRpc("callcontract", "eb23c0b3e6042821da281a2e2364feb22dd543e3 06fdde03")
            + HelpExampleRpc("callcontract", "\"\" 60606040525b33600060006101000a81548173ffffffffffffffffffffffffffffffffffffffff02191690836c010000000000000000000000009081020402179055506103786001600050819055505b600c80605b6000396000f360606040526008565b600256")
                },
        [&](const RPCHelpMan& self, const JSONRPCRequest& request) -> UniValue
{
    ChainstateManager& chainman = EnsureAnyChainman(request.context); 
    return CallToContract(request.params, chainman);
},
    };
}

class WaitForLogsParams {
public:
    int fromBlock;
    int toBlock;

    int minconf;

    std::set<dev::h160> addresses;
    std::vector<boost::optional<dev::h256>> topics;

    // bool wait;

    WaitForLogsParams(const UniValue& params) {
        std::unique_lock<std::mutex> lock(cs_blockchange);

        fromBlock = parseBlockHeight(params[0], latestblock.height + 1);
        toBlock = parseBlockHeight(params[1], -1);

        parseFilter(params[2]);
        minconf = parseUInt(params[3], 6);
    }

private:
    void parseFilter(const UniValue& val) {
        if (val.isNull()) {
            return;
        }

        parseParam(val["addresses"], addresses);
        parseParam(val["topics"], topics);
    }
};

RPCHelpMan waitforlogs()
{
    return RPCHelpMan{"waitforlogs",
                "requires -logevents to be enabled\n"
                "\nWaits for a new logs and return matching log entries. When the call returns, it also specifies the next block number to start waiting for new logs.\n"
                "By calling waitforlogs repeatedly using the returned `nextBlock` number, a client can receive a stream of up-to-date log entires.\n"
                "\nThis call is different from the similarly named `searchlogs`. This call returns individual matching log entries, `searchlogs` returns a transaction receipt if one of the log entries of that transaction matches the filter conditions.\n",
                {
                    {"fromblock", RPCArg::Type::NUM, RPCArg::Optional::OMITTED_NAMED_ARG, "The block number to start looking for logs."},
                    {"toblock", RPCArg::Type::NUM, RPCArg::Optional::OMITTED_NAMED_ARG, "The block number to stop looking for logs. If null, will wait indefinitely into the future."},
                    {"filter", RPCArg::Type::OBJ, RPCArg::Optional::OMITTED_NAMED_ARG, "Filter conditions for logs.",
                    {
                        {"addresses", RPCArg::Type::ARR, RPCArg::Optional::OMITTED, "An address or a list of addresses to only get logs from particular account(s).",
                            {
                                {"address", RPCArg::Type::STR_HEX, RPCArg::Optional::OMITTED, ""},
                            },
                        },
                        {"topics", RPCArg::Type::ARR, RPCArg::Optional::OMITTED, "An array of values from which at least one must appear in the log entries. The order is important, if you want to leave topics out use null, e.g. [null, \"0x00...\"].",
                            {
                                {"topic", RPCArg::Type::STR_HEX, RPCArg::Optional::OMITTED, ""},
                            },
                        },
                    }},
                    {"minconf", RPCArg::Type::NUM, RPCArg::Default{6}, "Minimal number of confirmations before a log is returned"},
                },
                RPCResult{
                    RPCResult::Type::OBJ, "", "",
                    {
                        {RPCResult::Type::ARR, "entries", "Array of matchiing log entries. This may be empty if `filter` removed all entries.",
                            {
                                {RPCResult::Type::OBJ, "", "",
                                    {
                                        {RPCResult::Type::STR_HEX, "blockHash", "The block hash"},
                                        {RPCResult::Type::NUM, "blockNumber", "The block number"},
                                        {RPCResult::Type::STR_HEX, "transactionHash", "The transaction hash"},
                                        {RPCResult::Type::NUM, "transactionIndex", "The transaction index"},
                                        {RPCResult::Type::STR, "from", "The from address"},
                                        {RPCResult::Type::STR, "to", "The to address"},
                                        {RPCResult::Type::NUM, "cumulativeGasUsed", "The cumulative gas used"},
                                        {RPCResult::Type::NUM, "gasUsed", "The gas used"},
                                        {RPCResult::Type::STR_HEX, "contractAddress", "The contract address"},
                                        {RPCResult::Type::STR, "excepted", "The thrown exception"},
                                        {RPCResult::Type::ARR, "topics", "The topic",
                                            {{RPCResult::Type::STR_HEX, "topic", "The topic"}}},
                                        {RPCResult::Type::STR_HEX, "data", "The logged data"},
                                    }
                                }
                            }
                        },
                        {RPCResult::Type::NUM, "count", "How many log entries are returned"},
                        {RPCResult::Type::NUM, "nextBlock", "To wait for new log entries haven't seen before, use this number as `fromBlock`"},
                    }
                },
                RPCExamples{
                    HelpExampleCli("waitforlogs", "") + HelpExampleCli("waitforlogs", "600") + HelpExampleCli("waitforlogs", "600 700") + HelpExampleCli("waitforlogs", "null null")
                    + HelpExampleCli("waitforlogs", "null null '{ \"addresses\": [ \"12ae42729af478ca92c8c66773a3e32115717be4\" ], \"topics\": [ \"b436c2bf863ccd7b8f63171201efd4792066b4ce8e543dde9c3e9e9ab98e216c\"] }'")
            + HelpExampleRpc("waitforlogs", "") + HelpExampleRpc("waitforlogs", "600") + HelpExampleRpc("waitforlogs", "600 700") + HelpExampleRpc("waitforlogs", "null null")
            + HelpExampleRpc("waitforlogs", "null null '{ \"addresses\": [ \"12ae42729af478ca92c8c66773a3e32115717be4\" ], \"topics\": [ \"b436c2bf863ccd7b8f63171201efd4792066b4ce8e543dde9c3e9e9ab98e216c\"] }'")
                },
        [&](const RPCHelpMan& self, const JSONRPCRequest& request_) -> UniValue
{

    if (!fLogEvents)
        throw JSONRPCError(RPC_INTERNAL_ERROR, "Events indexing disabled");

    // this is a long poll function. force cast to non const pointer
    JSONRPCRequest& request = (JSONRPCRequest&) request_;
    if(!request.httpreq)
        throw JSONRPCError(RPC_INTERNAL_ERROR, "HTTP connection not available");

    ChainstateManager& chainman = EnsureAnyChainman(request.context);

    WaitForLogsParams params(request.params);

    request.PollStart();

    std::vector<std::vector<uint256>> hashesToBlock;

    int curheight = 0;

    auto& addresses = params.addresses;
    auto& filterTopics = params.topics;

    while (curheight == 0) {
        {
            LOCK(cs_main);
            curheight = chainman.m_blockman.m_block_tree_db->ReadHeightIndex(params.fromBlock, params.toBlock, params.minconf,
                    hashesToBlock, addresses, chainman);
        }

        // if curheight >= fromBlock. Blockchain extended with new log entries. Return next block height to client.
        //    nextBlock = curheight + 1
        // if curheight == 0. No log entry found in index. Wait for new block then try again.
        //    nextBlock = fromBlock
        // if curheight == -1. Incorrect parameters has entered.
        //
        // if curheight advanced, but all filtered out, API should return empty array, but advancing the cursor anyway.

        if (curheight > 0) {
            break;
        }

        if (curheight == -1) {
            throw JSONRPCError(RPC_INVALID_PARAMETER, "Incorrect params");
        }

        // wait for a new block to arrive
        {
            while (true) {
                std::unique_lock<std::mutex> lock(cs_blockchange);
                auto blockHeight = latestblock.height;

                request.PollPing();

                cond_blockchange.wait_for(lock, std::chrono::milliseconds(1000));
                if (latestblock.height > blockHeight) {
                    break;
                }

                // TODO: maybe just merge `IsRPCRunning` this into PollAlive
                if (!request.PollAlive() || !IsRPCRunning()) {
                    LogPrintf("waitforlogs client disconnected\n");
                    return NullUniValue;
                }
            }
        }
    }

    LOCK(cs_main);

    UniValue jsonLogs(UniValue::VARR);

    std::set<uint256> dupes;

    for (const auto& txHashes : hashesToBlock) {
        for (const auto& txHash : txHashes) {

            if(dupes.find(txHash) != dupes.end()) {
                continue;
            }
            dupes.insert(txHash);

            std::vector<TransactionReceiptInfo> receipts = pstorageresult->getResult(
                    uintToh256(txHash));

            for (const auto& receipt : receipts) {
                for (const auto& log : receipt.logs) {

                    bool includeLog = true;

                    if (!filterTopics.empty()) {
                        for (size_t i = 0; i < filterTopics.size(); i++) {
                            auto filterTopic = filterTopics[i];

                            if (!filterTopic) {
                                continue;
                            }

                            auto filterTopicContent = filterTopic.get();
                            auto topicContent = log.topics[i];

                            if (topicContent != filterTopicContent) {
                                includeLog = false;
                                break;
                            }
                        }
                    }


                    if (!includeLog) {
                        continue;
                    }

                    UniValue jsonLog(UniValue::VOBJ);

                    assignJSON(jsonLog, receipt);
                    assignJSON(jsonLog, log, false);

                    jsonLogs.push_back(jsonLog);
                }
            }
        }
    }

    UniValue result(UniValue::VOBJ);
    result.pushKV("entries", jsonLogs);
    result.pushKV("count", (int) jsonLogs.size());
    result.pushKV("nextblock", curheight + 1);

    return result;
},
    };
}

RPCHelpMan searchlogs()
{
    return RPCHelpMan{"searchlogs",
                "\nSearch logs, requires -logevents to be enabled.\n",
                {
                    {"fromblock", RPCArg::Type::NUM, RPCArg::Optional::NO, "The number of the earliest block (latest may be given to mean the most recent block)."},
                    {"toblock", RPCArg::Type::NUM, RPCArg::Optional::NO, "The number of the latest block (-1 may be given to mean the most recent block)."},
                    {"addressfilter", RPCArg::Type::OBJ, RPCArg::Optional::OMITTED_NAMED_ARG, "Addresses filter conditions for logs.",
                    {
                        {"addresses", RPCArg::Type::ARR, RPCArg::Optional::OMITTED, "An address or a list of addresses to only get logs from particular account(s).",
                            {
                                {"address", RPCArg::Type::STR_HEX, RPCArg::Optional::OMITTED, ""},
                            },
                        },
                    }},
                    {"topicfilter", RPCArg::Type::OBJ, RPCArg::Optional::OMITTED_NAMED_ARG, "Topics filter conditions for logs.",
                    {
                        {"topics", RPCArg::Type::ARR, RPCArg::Optional::OMITTED, "An array of values from which at least one must appear in the log entries. The order is important, if you want to leave topics out use null, e.g. [null, \"0x00...\"].",
                            {
                                {"topic", RPCArg::Type::STR_HEX, RPCArg::Optional::OMITTED, ""},
                            },
                        },
                    }},
                    {"minconf", RPCArg::Type::NUM, RPCArg::Default{0}, "Minimal number of confirmations before a log is returned"},
                },
                RPCResult{
                    RPCResult::Type::ARR, "", "",
                    {
                        {RPCResult::Type::OBJ, "", "",
                            {
                                {RPCResult::Type::STR_HEX, "blockHash", "The block hash"},
                                {RPCResult::Type::NUM, "blockNumber", "The block number"},
                                {RPCResult::Type::STR_HEX, "transactionHash", "The transaction hash"},
                                {RPCResult::Type::NUM, "transactionIndex", "The transaction index"},
                                {RPCResult::Type::STR, "from", "The from address"},
                                {RPCResult::Type::STR, "to", "The to address"},
                                {RPCResult::Type::NUM, "cumulativeGasUsed", "The cumulative gas used"},
                                {RPCResult::Type::NUM, "gasUsed", "The gas used"},
                                {RPCResult::Type::STR_HEX, "contractAddress", "The contract address"},
                                {RPCResult::Type::STR, "excepted", "The thrown exception"},
                                {RPCResult::Type::ARR, "log", "The logs from the receipt",
                                    {
                                        {RPCResult::Type::STR, "address", "The contract address"},
                                        {RPCResult::Type::ARR, "topics", "The topic",
                                            {{RPCResult::Type::STR_HEX, "topic", "The topic"}}},
                                        {RPCResult::Type::STR_HEX, "data", "The logged data"},
                                    }
                                },
                            }
                        }
                    }
                },
                RPCExamples{
                    HelpExampleCli("searchlogs", "0 100 '{\"addresses\": [\"12ae42729af478ca92c8c66773a3e32115717be4\"]}' '{\"topics\": [null,\"b436c2bf863ccd7b8f63171201efd4792066b4ce8e543dde9c3e9e9ab98e216c\"]}'")
            + HelpExampleRpc("searchlogs", "0 100 '{\"addresses\": [\"12ae42729af478ca92c8c66773a3e32115717be4\"]} {\"topics\": [null,\"b436c2bf863ccd7b8f63171201efd4792066b4ce8e543dde9c3e9e9ab98e216c\"]}'")
                },
        [&](const RPCHelpMan& self, const JSONRPCRequest& request) -> UniValue
{
    ChainstateManager& chainman = EnsureAnyChainman(request.context);
    return SearchLogs(request.params, chainman);
},
    };
}

RPCHelpMan gettransactionreceipt()
{
    return RPCHelpMan{"gettransactionreceipt",
                "\nGet the transaction receipt.\n",
                {
                    {"hash", RPCArg::Type::STR_HEX, RPCArg::Optional::NO, "The transaction hash"},
                },
               RPCResult{
            RPCResult::Type::ARR, "", "",
                {
                    {RPCResult::Type::OBJ, "", "",
                        {
                            {RPCResult::Type::STR_HEX, "blockHash", "The block hash"},
                            {RPCResult::Type::NUM, "blockNumber", "The block number"},
                            {RPCResult::Type::STR_HEX, "transactionHash", "The transaction hash"},
                            {RPCResult::Type::NUM, "transactionIndex", "The transaction index"},
                            {RPCResult::Type::STR, "from", "The from address"},
                            {RPCResult::Type::STR, "to", "The to address"},
                            {RPCResult::Type::NUM, "cumulativeGasUsed", "The cumulative gas used"},
                            {RPCResult::Type::NUM, "gasUsed", "The gas used"},
                            {RPCResult::Type::STR_HEX, "contractAddress", "The contract address"},
                            {RPCResult::Type::STR, "excepted", "The thrown exception"},
                            {RPCResult::Type::STR_HEX, "bloom", "Bloom filter for light clients to quickly retrieve related logs"},
                            {RPCResult::Type::ARR, "log", "The logs from the receipt",
                                {
                                    {RPCResult::Type::STR, "address", "The contract address"},
                                    {RPCResult::Type::ARR, "topics", "The topic",
                                        {{RPCResult::Type::STR_HEX, "topic", "The topic"}}},
                                    {RPCResult::Type::STR_HEX, "data", "The logged data"},
                                }},
                        }}
                }},
                RPCExamples{
                    HelpExampleCli("gettransactionreceipt", "3b04bc73afbbcf02cfef2ca1127b60fb0baf5f8946a42df67f1659671a2ec53c")
            + HelpExampleRpc("gettransactionreceipt", "3b04bc73afbbcf02cfef2ca1127b60fb0baf5f8946a42df67f1659671a2ec53c")
                },
        [&](const RPCHelpMan& self, const JSONRPCRequest& request) -> UniValue
{

    if(!fLogEvents)
        throw JSONRPCError(RPC_INTERNAL_ERROR, "Events indexing disabled");

    LOCK(cs_main);

    std::string hashTemp = request.params[0].get_str();
    if(hashTemp.size() != 64){
        throw JSONRPCError(RPC_INVALID_ADDRESS_OR_KEY, "Incorrect hash");
    }
    
    uint256 hash(uint256S(hashTemp));

    std::vector<TransactionReceiptInfo> transactionReceiptInfo = pstorageresult->getResult(uintToh256(hash));

    UniValue result(UniValue::VARR);
    for(TransactionReceiptInfo& t : transactionReceiptInfo){
        UniValue tri(UniValue::VOBJ);
        transactionReceiptInfoToJSON(t, tri);
        result.push_back(tri);
    }
    return result;
},
    };
}

RPCHelpMan getdelegationinfoforaddress()
{
    return RPCHelpMan{"getdelegationinfoforaddress",
                "\nGet delegation information for an address.\n",
                {
                    {"address", RPCArg::Type::STR, RPCArg::Optional::NO, "The qtum address string"},
                },
                RPCResult{
                    RPCResult::Type::OBJ, "", "",
                    {
                        {RPCResult::Type::STR, "staker", "The staker address"},
                        {RPCResult::Type::NUM, "fee", "The percentage of the reward"},
                        {RPCResult::Type::NUM, "blockHeight", "The block height"},
                        {RPCResult::Type::STR_HEX, "PoD", "The proof of delegation"},
                        {RPCResult::Type::BOOL, "verified", "Verify delegation"},
                    }},
                RPCExamples{
                    HelpExampleCli("getdelegationinfoforaddress", "QM72Sfpbz1BPpXFHz9m3CdqATR44Jvaydd")
            + HelpExampleRpc("getdelegationinfoforaddress", "QM72Sfpbz1BPpXFHz9m3CdqATR44Jvaydd")
                },
        [&](const RPCHelpMan& self, const JSONRPCRequest& request) -> UniValue
{

    ChainstateManager& chainman = EnsureAnyChainman(request.context);
    LOCK(cs_main);

    // Parse the public key hash address
    std::string strAddress = request.params[0].get_str();

    CTxDestination dest = DecodeDestination(strAddress);
    if (!IsValidDestination(dest)) {
        throw JSONRPCError(RPC_TYPE_ERROR, "Invalid address");
    }

    if (!std::holds_alternative<PKHash>(dest)) {
        throw JSONRPCError(RPC_TYPE_ERROR, "Address does not refer to public key hash");
    }

    // Get delegation for an address
    QtumDelegation qtumDelegation;
    Delegation delegation;
    PKHash pkhash = std::get<PKHash>(dest);
    uint160 address = uint160(pkhash);
    if(!qtumDelegation.GetDelegation(address, delegation, chainman.ActiveChainstate())) {
        throw JSONRPCError(RPC_INTERNAL_ERROR, "Failed to get delegation");
    }
    bool verified = qtumDelegation.VerifyDelegation(address, delegation);

    // Fill the json object with information
    UniValue result(UniValue::VOBJ);
    std::string strStaker = delegation.staker != uint160() ? EncodeDestination(PKHash(delegation.staker)) : "";
    result.pushKV("staker", strStaker);
    result.pushKV("fee", (int64_t)delegation.fee);
    result.pushKV("blockHeight", (int64_t)delegation.blockHeight);
    result.pushKV("PoD", HexStr(delegation.PoD));
    result.pushKV("verified", verified);

    return result;
},
    };
}

class DelegationsStakerFilter : public IDelegationFilter
{
public:
    DelegationsStakerFilter(const uint160& _address):
        address(_address)
    {}

    bool Match(const DelegationEvent& event) const override
    {
        return event.item.staker == address;
    }

private:
    uint160 address;
};

uint64_t getDelegateWeight(const uint160& keyid, const std::map<COutPoint, uint32_t>& immatureStakes, int height, node::BlockManager& blockman)
{
    // Decode address
    uint256 hashBytes;
    int type = 0;
    if (!DecodeIndexKey(EncodeDestination(PKHash(keyid)), hashBytes, type)) {
        return 0;
    }

    // Get address weight
    uint64_t weight = 0;
    if (!GetAddressWeight(hashBytes, type, immatureStakes, height, weight, blockman)) {
        return 0;
    }

    return weight;
}

RPCHelpMan getdelegationsforstaker()
{
    return RPCHelpMan{"getdelegationsforstaker",
                "requires -logevents to be enabled\n"
                "\nGet the current list of delegates for a super staker.\n",
                {
                    {"address", RPCArg::Type::STR, RPCArg::Optional::NO, "The qtum address string for staker"},
                },
               RPCResult{
            RPCResult::Type::ARR, "", "",
                {
                    {RPCResult::Type::OBJ, "", "",
                        {
                            {RPCResult::Type::STR, "delegate", "The delegate address"},
                            {RPCResult::Type::STR, "staker", "The staker address"},
                            {RPCResult::Type::NUM, "fee", "The percentage of the reward"},
                            {RPCResult::Type::NUM, "blockHeight", "The block height"},
                            {RPCResult::Type::NUM, "weight", "Delegate weight, displayed when address index is enabled"},
                            {RPCResult::Type::STR_HEX, "PoD", "The proof of delegation"},
                        }}
                }},
                RPCExamples{
                    HelpExampleCli("getdelegationsforstaker", "QM72Sfpbz1BPpXFHz9m3CdqATR44Jvaydd")
            + HelpExampleRpc("getdelegationsforstaker", "QM72Sfpbz1BPpXFHz9m3CdqATR44Jvaydd")
                },
        [&](const RPCHelpMan& self, const JSONRPCRequest& request) -> UniValue
{

    if (!fLogEvents)
        throw JSONRPCError(RPC_INTERNAL_ERROR, "Events indexing disabled");

    ChainstateManager& chainman = EnsureAnyChainman(request.context);
    LOCK(cs_main);

    // Parse the public key hash address
    std::string strAddress = request.params[0].get_str();

    CTxDestination dest = DecodeDestination(strAddress);
    if (!IsValidDestination(dest)) {
        throw JSONRPCError(RPC_TYPE_ERROR, "Invalid address");
    }

    if (!std::holds_alternative<PKHash>(dest)) {
        throw JSONRPCError(RPC_TYPE_ERROR, "Address does not refer to public key hash");
    }

    // Get delegations for staker
    QtumDelegation qtumDelegation;
    std::vector<DelegationEvent> events;
    PKHash pkhash = std::get<PKHash>(dest);
    uint160 address = uint160(pkhash);
    DelegationsStakerFilter filter(address);
    if(!qtumDelegation.FilterDelegationEvents(events, filter, chainman)) {
        throw JSONRPCError(RPC_INTERNAL_ERROR, "Failed to get delegations for staker");
    }
    std::map<uint160, Delegation> delegations = qtumDelegation.DelegationsFromEvents(events);

    // Get chain parameters
    std::map<COutPoint, uint32_t> immatureStakes = GetImmatureStakes(chainman);
    int height = chainman.ActiveChain().Height();

    // Fill the json object with information
    UniValue result(UniValue::VARR);
    for (std::map<uint160, Delegation>::iterator it=delegations.begin(); it!=delegations.end(); it++){
        UniValue delegation(UniValue::VOBJ);
        delegation.pushKV("delegate", EncodeDestination(PKHash(it->first)));
        delegation.pushKV("staker", EncodeDestination(PKHash(it->second.staker)));
        delegation.pushKV("fee", (int64_t)it->second.fee);
        delegation.pushKV("blockHeight", (int64_t)it->second.blockHeight);
        if(fAddressIndex)
        {
            delegation.pushKV("weight", getDelegateWeight(it->first, immatureStakes, height, chainman.m_blockman));
        }
        delegation.pushKV("PoD", HexStr(it->second.PoD));
        result.push_back(delegation);
    }

    return result;
},
    };
}
//////////////////////////////////////////////////////////////////////

<<<<<<< HEAD
RPCHelpMan listcontracts()
=======
const RPCResult getblock_vin{
    RPCResult::Type::ARR, "vin", "",
    {
        {RPCResult::Type::OBJ, "", "",
        {
            {RPCResult::Type::ELISION, "", "The same output as verbosity = 2"},
            {RPCResult::Type::OBJ, "prevout", "(Only if undo information is available)",
            {
                {RPCResult::Type::BOOL, "generated", "Coinbase or not"},
                {RPCResult::Type::NUM, "height", "The height of the prevout"},
                {RPCResult::Type::STR_AMOUNT, "value", "The value in " + CURRENCY_UNIT},
                {RPCResult::Type::OBJ, "scriptPubKey", "",
                {
                    {RPCResult::Type::STR, "asm", "Disassembly of the public key script"},
                    {RPCResult::Type::STR, "desc", "Inferred descriptor for the output"},
                    {RPCResult::Type::STR_HEX, "hex", "The raw public key script bytes, hex-encoded"},
                    {RPCResult::Type::STR, "address", /*optional=*/true, "The Bitcoin address (only if a well-defined address exists)"},
                    {RPCResult::Type::STR, "type", "The type (one of: " + GetAllOutputTypes() + ")"},
                }},
            }},
        }},
    }
};

static RPCHelpMan getblock()
>>>>>>> d82fec21
{
    return RPCHelpMan{"listcontracts",
                "\nGet the contracts list.\n",
                {
                    {"start", RPCArg::Type::NUM, RPCArg::Default{1}, "The starting account index"},
                    {"maxdisplay", RPCArg::Type::NUM, RPCArg::Default{20}, "Max accounts to list"},
                },
                RPCResult{
                    RPCResult::Type::OBJ, "", "",
                    {
<<<<<<< HEAD
                        {RPCResult::Type::NUM, "account", "The balance for the account"},
                    }},
                RPCExamples{
=======
                        {RPCResult::Type::OBJ, "", "",
                        {
                            getblock_vin,
                        }},
                    }},
                }},
        },
                RPCExamples{
                    HelpExampleCli("getblock", "\"00000000c937983704a73af28acdec37b049d214adbda81d7e2a3dd146f6ed09\"")
            + HelpExampleRpc("getblock", "\"00000000c937983704a73af28acdec37b049d214adbda81d7e2a3dd146f6ed09\"")
                },
        [&](const RPCHelpMan& self, const JSONRPCRequest& request) -> UniValue
{
    uint256 hash(ParseHashV(request.params[0], "blockhash"));

    int verbosity = 1;
    if (!request.params[1].isNull()) {
        if (request.params[1].isBool()) {
            verbosity = request.params[1].get_bool() ? 1 : 0;
        } else {
            verbosity = request.params[1].getInt<int>();
        }
    }

    CBlock block;
    const CBlockIndex* pblockindex;
    const CBlockIndex* tip;
    ChainstateManager& chainman = EnsureAnyChainman(request.context);
    {
        LOCK(cs_main);
        pblockindex = chainman.m_blockman.LookupBlockIndex(hash);
        tip = chainman.ActiveChain().Tip();

        if (!pblockindex) {
            throw JSONRPCError(RPC_INVALID_ADDRESS_OR_KEY, "Block not found");
        }

        block = GetBlockChecked(chainman.m_blockman, pblockindex);
    }

    if (verbosity <= 0)
    {
        CDataStream ssBlock(SER_NETWORK, PROTOCOL_VERSION | RPCSerializationFlags());
        ssBlock << block;
        std::string strHex = HexStr(ssBlock);
        return strHex;
    }

    TxVerbosity tx_verbosity;
    if (verbosity == 1) {
        tx_verbosity = TxVerbosity::SHOW_TXID;
    } else if (verbosity == 2) {
        tx_verbosity = TxVerbosity::SHOW_DETAILS;
    } else {
        tx_verbosity = TxVerbosity::SHOW_DETAILS_AND_PREVOUT;
    }

    return blockToJSON(chainman.m_blockman, block, tip, pblockindex, tx_verbosity);
},
    };
}

////////////////////////////////////////////////////////////////////// // qtum
RPCHelpMan callcontract()
{
    return RPCHelpMan{"callcontract",
                "\nCall contract methods offline, or test contract deployment offline.\n",
                {
                    {"address", RPCArg::Type::STR_HEX, RPCArg::Optional::NO, "The contract address, or empty address \"\""},
                    {"data", RPCArg::Type::STR_HEX, RPCArg::Optional::NO, "The data hex string"},
                    {"senderaddress", RPCArg::Type::STR, RPCArg::Optional::OMITTED_NAMED_ARG, "The sender address string"},
                    {"gaslimit", RPCArg::Type::NUM, RPCArg::Optional::OMITTED_NAMED_ARG, "The gas limit for executing the contract."},
                    {"amount", RPCArg::Type::AMOUNT, RPCArg::Optional::OMITTED_NAMED_ARG, "The amount in " + CURRENCY_UNIT + " to send. eg 0.1, default: 0"},
                },
                RPCResult{
                    RPCResult::Type::OBJ, "", "",
                    {
                        {RPCResult::Type::STR, "address", "The address of the contract"},
                        {RPCResult::Type::OBJ, "executionResult", "The method execution result",
                            {
                                {RPCResult::Type::NUM, "gasUsed", "The gas used"},
                                {RPCResult::Type::NUM, "excepted", "The thrown exception"},
                                {RPCResult::Type::STR, "newAddress", "The new address of the contract"},
                                {RPCResult::Type::STR_HEX, "output", "The returned data from the method"},
                                {RPCResult::Type::NUM, "codeDeposit", "The code deposit"},
                                {RPCResult::Type::NUM, "gasRefunded", "The gas refunded"},
                                {RPCResult::Type::NUM, "depositSize", "The deposit size"},
                                {RPCResult::Type::NUM, "gasForDeposit", "The gas for deposit"},
                            }},
                        {RPCResult::Type::OBJ, "transactionReceipt", "The transaction receipt",
                            {
                                {RPCResult::Type::STR_HEX, "stateRoot", "The state root hash"},
                                {RPCResult::Type::NUM, "gasUsed", "The gas used"},
                                {RPCResult::Type::STR, "bloom", "The bloom"},
                                {RPCResult::Type::ARR, "log", "The logs from the receipt",
                                    {
                                        {RPCResult::Type::STR, "address", "The contract address"},
                                        {RPCResult::Type::ARR, "topics", "The topic",
                                            {{RPCResult::Type::STR_HEX, "topic", "The topic"}}},
                                        {RPCResult::Type::STR_HEX, "data", "The logged data"},
                                    }},

                            }},
                    }},
                RPCExamples{
                    HelpExampleCli("callcontract", "eb23c0b3e6042821da281a2e2364feb22dd543e3 06fdde03")
            + HelpExampleCli("callcontract", "\"\" 60606040525b33600060006101000a81548173ffffffffffffffffffffffffffffffffffffffff02191690836c010000000000000000000000009081020402179055506103786001600050819055505b600c80605b6000396000f360606040526008565b600256")
            + HelpExampleRpc("callcontract", "eb23c0b3e6042821da281a2e2364feb22dd543e3 06fdde03")
            + HelpExampleRpc("callcontract", "\"\" 60606040525b33600060006101000a81548173ffffffffffffffffffffffffffffffffffffffff02191690836c010000000000000000000000009081020402179055506103786001600050819055505b600c80605b6000396000f360606040526008565b600256")
                },
        [&](const RPCHelpMan& self, const JSONRPCRequest& request) -> UniValue
{
    ChainstateManager& chainman = EnsureAnyChainman(request.context); 
    return CallToContract(request.params, chainman);
},
    };
}

class WaitForLogsParams {
public:
    int fromBlock;
    int toBlock;

    int minconf;

    std::set<dev::h160> addresses;
    std::vector<boost::optional<dev::h256>> topics;

    // bool wait;

    WaitForLogsParams(const UniValue& params) {
        std::unique_lock<std::mutex> lock(cs_blockchange);

        fromBlock = parseBlockHeight(params[0], latestblock.height + 1);
        toBlock = parseBlockHeight(params[1], -1);

        parseFilter(params[2]);
        minconf = parseUInt(params[3], 6);
    }

private:
    void parseFilter(const UniValue& val) {
        if (val.isNull()) {
            return;
        }

        parseParam(val["addresses"], addresses);
        parseParam(val["topics"], topics);
    }
};

RPCHelpMan waitforlogs()
{
    return RPCHelpMan{"waitforlogs",
                "requires -logevents to be enabled\n"
                "\nWaits for a new logs and return matching log entries. When the call returns, it also specifies the next block number to start waiting for new logs.\n"
                "By calling waitforlogs repeatedly using the returned `nextBlock` number, a client can receive a stream of up-to-date log entires.\n"
                "\nThis call is different from the similarly named `searchlogs`. This call returns individual matching log entries, `searchlogs` returns a transaction receipt if one of the log entries of that transaction matches the filter conditions.\n",
                {
                    {"fromblock", RPCArg::Type::NUM, RPCArg::Optional::OMITTED_NAMED_ARG, "The block number to start looking for logs."},
                    {"toblock", RPCArg::Type::NUM, RPCArg::Optional::OMITTED_NAMED_ARG, "The block number to stop looking for logs. If null, will wait indefinitely into the future."},
                    {"filter", RPCArg::Type::OBJ, RPCArg::Optional::OMITTED_NAMED_ARG, "Filter conditions for logs.",
                    {
                        {"addresses", RPCArg::Type::ARR, RPCArg::Optional::OMITTED, "An address or a list of addresses to only get logs from particular account(s).",
                            {
                                {"address", RPCArg::Type::STR_HEX, RPCArg::Optional::OMITTED, ""},
                            },
                        },
                        {"topics", RPCArg::Type::ARR, RPCArg::Optional::OMITTED, "An array of values from which at least one must appear in the log entries. The order is important, if you want to leave topics out use null, e.g. [null, \"0x00...\"].",
                            {
                                {"topic", RPCArg::Type::STR_HEX, RPCArg::Optional::OMITTED, ""},
                            },
                        },
                    }},
                    {"minconf", RPCArg::Type::NUM, RPCArg::Default{6}, "Minimal number of confirmations before a log is returned"},
                },
                RPCResult{
                    RPCResult::Type::OBJ, "", "",
                    {
                        {RPCResult::Type::ARR, "entries", "Array of matchiing log entries. This may be empty if `filter` removed all entries.",
                            {
                                {RPCResult::Type::OBJ, "", "",
                                    {
                                        {RPCResult::Type::STR_HEX, "blockHash", "The block hash"},
                                        {RPCResult::Type::NUM, "blockNumber", "The block number"},
                                        {RPCResult::Type::STR_HEX, "transactionHash", "The transaction hash"},
                                        {RPCResult::Type::NUM, "transactionIndex", "The transaction index"},
                                        {RPCResult::Type::STR, "from", "The from address"},
                                        {RPCResult::Type::STR, "to", "The to address"},
                                        {RPCResult::Type::NUM, "cumulativeGasUsed", "The cumulative gas used"},
                                        {RPCResult::Type::NUM, "gasUsed", "The gas used"},
                                        {RPCResult::Type::STR_HEX, "contractAddress", "The contract address"},
                                        {RPCResult::Type::STR, "excepted", "The thrown exception"},
                                        {RPCResult::Type::ARR, "topics", "The topic",
                                            {{RPCResult::Type::STR_HEX, "topic", "The topic"}}},
                                        {RPCResult::Type::STR_HEX, "data", "The logged data"},
                                    }
                                }
                            }
                        },
                        {RPCResult::Type::NUM, "count", "How many log entries are returned"},
                        {RPCResult::Type::NUM, "nextBlock", "To wait for new log entries haven't seen before, use this number as `fromBlock`"},
                    }
                },
                RPCExamples{
                    HelpExampleCli("waitforlogs", "") + HelpExampleCli("waitforlogs", "600") + HelpExampleCli("waitforlogs", "600 700") + HelpExampleCli("waitforlogs", "null null")
                    + HelpExampleCli("waitforlogs", "null null '{ \"addresses\": [ \"12ae42729af478ca92c8c66773a3e32115717be4\" ], \"topics\": [ \"b436c2bf863ccd7b8f63171201efd4792066b4ce8e543dde9c3e9e9ab98e216c\"] }'")
            + HelpExampleRpc("waitforlogs", "") + HelpExampleRpc("waitforlogs", "600") + HelpExampleRpc("waitforlogs", "600 700") + HelpExampleRpc("waitforlogs", "null null")
            + HelpExampleRpc("waitforlogs", "null null '{ \"addresses\": [ \"12ae42729af478ca92c8c66773a3e32115717be4\" ], \"topics\": [ \"b436c2bf863ccd7b8f63171201efd4792066b4ce8e543dde9c3e9e9ab98e216c\"] }'")
                },
        [&](const RPCHelpMan& self, const JSONRPCRequest& request_) -> UniValue
{

    if (!fLogEvents)
        throw JSONRPCError(RPC_INTERNAL_ERROR, "Events indexing disabled");

    // this is a long poll function. force cast to non const pointer
    JSONRPCRequest& request = (JSONRPCRequest&) request_;
    if(!request.httpreq)
        throw JSONRPCError(RPC_INTERNAL_ERROR, "HTTP connection not available");

    ChainstateManager& chainman = EnsureAnyChainman(request.context);

    WaitForLogsParams params(request.params);

    request.PollStart();

    std::vector<std::vector<uint256>> hashesToBlock;

    int curheight = 0;

    auto& addresses = params.addresses;
    auto& filterTopics = params.topics;

    while (curheight == 0) {
        {
            LOCK(cs_main);
            curheight = chainman.m_blockman.m_block_tree_db->ReadHeightIndex(params.fromBlock, params.toBlock, params.minconf,
                    hashesToBlock, addresses, chainman);
        }

        // if curheight >= fromBlock. Blockchain extended with new log entries. Return next block height to client.
        //    nextBlock = curheight + 1
        // if curheight == 0. No log entry found in index. Wait for new block then try again.
        //    nextBlock = fromBlock
        // if curheight == -1. Incorrect parameters has entered.
        //
        // if curheight advanced, but all filtered out, API should return empty array, but advancing the cursor anyway.

        if (curheight > 0) {
            break;
        }

        if (curheight == -1) {
            throw JSONRPCError(RPC_INVALID_PARAMETER, "Incorrect params");
        }

        // wait for a new block to arrive
        {
            while (true) {
                std::unique_lock<std::mutex> lock(cs_blockchange);
                auto blockHeight = latestblock.height;

                request.PollPing();

                cond_blockchange.wait_for(lock, std::chrono::milliseconds(1000));
                if (latestblock.height > blockHeight) {
                    break;
                }

                // TODO: maybe just merge `IsRPCRunning` this into PollAlive
                if (!request.PollAlive() || !IsRPCRunning()) {
                    LogPrintf("waitforlogs client disconnected\n");
                    return NullUniValue;
                }
            }
        }
    }

    LOCK(cs_main);

    UniValue jsonLogs(UniValue::VARR);

    std::set<uint256> dupes;

    for (const auto& txHashes : hashesToBlock) {
        for (const auto& txHash : txHashes) {

            if(dupes.find(txHash) != dupes.end()) {
                continue;
            }
            dupes.insert(txHash);

            std::vector<TransactionReceiptInfo> receipts = pstorageresult->getResult(
                    uintToh256(txHash));

            for (const auto& receipt : receipts) {
                for (const auto& log : receipt.logs) {

                    bool includeLog = true;

                    if (!filterTopics.empty()) {
                        for (size_t i = 0; i < filterTopics.size(); i++) {
                            auto filterTopic = filterTopics[i];

                            if (!filterTopic) {
                                continue;
                            }

                            auto filterTopicContent = filterTopic.get();
                            auto topicContent = log.topics[i];

                            if (topicContent != filterTopicContent) {
                                includeLog = false;
                                break;
                            }
                        }
                    }


                    if (!includeLog) {
                        continue;
                    }

                    UniValue jsonLog(UniValue::VOBJ);

                    assignJSON(jsonLog, receipt);
                    assignJSON(jsonLog, log, false);

                    jsonLogs.push_back(jsonLog);
                }
            }
        }
    }

    UniValue result(UniValue::VOBJ);
    result.pushKV("entries", jsonLogs);
    result.pushKV("count", (int) jsonLogs.size());
    result.pushKV("nextblock", curheight + 1);

    return result;
},
    };
}

RPCHelpMan searchlogs()
{
    return RPCHelpMan{"searchlogs",
                "\nSearch logs, requires -logevents to be enabled.\n",
                {
                    {"fromblock", RPCArg::Type::NUM, RPCArg::Optional::NO, "The number of the earliest block (latest may be given to mean the most recent block)."},
                    {"toblock", RPCArg::Type::NUM, RPCArg::Optional::NO, "The number of the latest block (-1 may be given to mean the most recent block)."},
                    {"addressfilter", RPCArg::Type::OBJ, RPCArg::Optional::OMITTED_NAMED_ARG, "Addresses filter conditions for logs.",
                    {
                        {"addresses", RPCArg::Type::ARR, RPCArg::Optional::OMITTED, "An address or a list of addresses to only get logs from particular account(s).",
                            {
                                {"address", RPCArg::Type::STR_HEX, RPCArg::Optional::OMITTED, ""},
                            },
                        },
                    }},
                    {"topicfilter", RPCArg::Type::OBJ, RPCArg::Optional::OMITTED_NAMED_ARG, "Topics filter conditions for logs.",
                    {
                        {"topics", RPCArg::Type::ARR, RPCArg::Optional::OMITTED, "An array of values from which at least one must appear in the log entries. The order is important, if you want to leave topics out use null, e.g. [null, \"0x00...\"].",
                            {
                                {"topic", RPCArg::Type::STR_HEX, RPCArg::Optional::OMITTED, ""},
                            },
                        },
                    }},
                    {"minconf", RPCArg::Type::NUM, RPCArg::Default{0}, "Minimal number of confirmations before a log is returned"},
                },
                RPCResult{
                    RPCResult::Type::ARR, "", "",
                    {
                        {RPCResult::Type::OBJ, "", "",
                            {
                                {RPCResult::Type::STR_HEX, "blockHash", "The block hash"},
                                {RPCResult::Type::NUM, "blockNumber", "The block number"},
                                {RPCResult::Type::STR_HEX, "transactionHash", "The transaction hash"},
                                {RPCResult::Type::NUM, "transactionIndex", "The transaction index"},
                                {RPCResult::Type::STR, "from", "The from address"},
                                {RPCResult::Type::STR, "to", "The to address"},
                                {RPCResult::Type::NUM, "cumulativeGasUsed", "The cumulative gas used"},
                                {RPCResult::Type::NUM, "gasUsed", "The gas used"},
                                {RPCResult::Type::STR_HEX, "contractAddress", "The contract address"},
                                {RPCResult::Type::STR, "excepted", "The thrown exception"},
                                {RPCResult::Type::ARR, "log", "The logs from the receipt",
                                    {
                                        {RPCResult::Type::STR, "address", "The contract address"},
                                        {RPCResult::Type::ARR, "topics", "The topic",
                                            {{RPCResult::Type::STR_HEX, "topic", "The topic"}}},
                                        {RPCResult::Type::STR_HEX, "data", "The logged data"},
                                    }
                                },
                            }
                        }
                    }
                },
                RPCExamples{
                    HelpExampleCli("searchlogs", "0 100 '{\"addresses\": [\"12ae42729af478ca92c8c66773a3e32115717be4\"]}' '{\"topics\": [null,\"b436c2bf863ccd7b8f63171201efd4792066b4ce8e543dde9c3e9e9ab98e216c\"]}'")
            + HelpExampleRpc("searchlogs", "0 100 '{\"addresses\": [\"12ae42729af478ca92c8c66773a3e32115717be4\"]} {\"topics\": [null,\"b436c2bf863ccd7b8f63171201efd4792066b4ce8e543dde9c3e9e9ab98e216c\"]}'")
                },
        [&](const RPCHelpMan& self, const JSONRPCRequest& request) -> UniValue
{
    ChainstateManager& chainman = EnsureAnyChainman(request.context);
    return SearchLogs(request.params, chainman);
},
    };
}

RPCHelpMan gettransactionreceipt()
{
    return RPCHelpMan{"gettransactionreceipt",
                "\nGet the transaction receipt.\n",
                {
                    {"hash", RPCArg::Type::STR_HEX, RPCArg::Optional::NO, "The transaction hash"},
                },
               RPCResult{
            RPCResult::Type::ARR, "", "",
                {
                    {RPCResult::Type::OBJ, "", "",
                        {
                            {RPCResult::Type::STR_HEX, "blockHash", "The block hash"},
                            {RPCResult::Type::NUM, "blockNumber", "The block number"},
                            {RPCResult::Type::STR_HEX, "transactionHash", "The transaction hash"},
                            {RPCResult::Type::NUM, "transactionIndex", "The transaction index"},
                            {RPCResult::Type::STR, "from", "The from address"},
                            {RPCResult::Type::STR, "to", "The to address"},
                            {RPCResult::Type::NUM, "cumulativeGasUsed", "The cumulative gas used"},
                            {RPCResult::Type::NUM, "gasUsed", "The gas used"},
                            {RPCResult::Type::STR_HEX, "contractAddress", "The contract address"},
                            {RPCResult::Type::STR, "excepted", "The thrown exception"},
                            {RPCResult::Type::STR_HEX, "bloom", "Bloom filter for light clients to quickly retrieve related logs"},
                            {RPCResult::Type::ARR, "log", "The logs from the receipt",
                                {
                                    {RPCResult::Type::STR, "address", "The contract address"},
                                    {RPCResult::Type::ARR, "topics", "The topic",
                                        {{RPCResult::Type::STR_HEX, "topic", "The topic"}}},
                                    {RPCResult::Type::STR_HEX, "data", "The logged data"},
                                }},
                        }}
                }},
                RPCExamples{
                    HelpExampleCli("gettransactionreceipt", "3b04bc73afbbcf02cfef2ca1127b60fb0baf5f8946a42df67f1659671a2ec53c")
            + HelpExampleRpc("gettransactionreceipt", "3b04bc73afbbcf02cfef2ca1127b60fb0baf5f8946a42df67f1659671a2ec53c")
                },
        [&](const RPCHelpMan& self, const JSONRPCRequest& request) -> UniValue
{

    if(!fLogEvents)
        throw JSONRPCError(RPC_INTERNAL_ERROR, "Events indexing disabled");

    LOCK(cs_main);

    std::string hashTemp = request.params[0].get_str();
    if(hashTemp.size() != 64){
        throw JSONRPCError(RPC_INVALID_ADDRESS_OR_KEY, "Incorrect hash");
    }
    
    uint256 hash(uint256S(hashTemp));

    std::vector<TransactionReceiptInfo> transactionReceiptInfo = pstorageresult->getResult(uintToh256(hash));

    UniValue result(UniValue::VARR);
    for(TransactionReceiptInfo& t : transactionReceiptInfo){
        UniValue tri(UniValue::VOBJ);
        transactionReceiptInfoToJSON(t, tri);
        result.push_back(tri);
    }
    return result;
},
    };
}

RPCHelpMan getdelegationinfoforaddress()
{
    return RPCHelpMan{"getdelegationinfoforaddress",
                "\nGet delegation information for an address.\n",
                {
                    {"address", RPCArg::Type::STR, RPCArg::Optional::NO, "The qtum address string"},
                },
                RPCResult{
                    RPCResult::Type::OBJ, "", "",
                    {
                        {RPCResult::Type::STR, "staker", "The staker address"},
                        {RPCResult::Type::NUM, "fee", "The percentage of the reward"},
                        {RPCResult::Type::NUM, "blockHeight", "The block height"},
                        {RPCResult::Type::STR_HEX, "PoD", "The proof of delegation"},
                        {RPCResult::Type::BOOL, "verified", "Verify delegation"},
                    }},
                RPCExamples{
                    HelpExampleCli("getdelegationinfoforaddress", "QM72Sfpbz1BPpXFHz9m3CdqATR44Jvaydd")
            + HelpExampleRpc("getdelegationinfoforaddress", "QM72Sfpbz1BPpXFHz9m3CdqATR44Jvaydd")
                },
        [&](const RPCHelpMan& self, const JSONRPCRequest& request) -> UniValue
{

    ChainstateManager& chainman = EnsureAnyChainman(request.context);
    LOCK(cs_main);

    // Parse the public key hash address
    std::string strAddress = request.params[0].get_str();

    CTxDestination dest = DecodeDestination(strAddress);
    if (!IsValidDestination(dest)) {
        throw JSONRPCError(RPC_TYPE_ERROR, "Invalid address");
    }

    if (!std::holds_alternative<PKHash>(dest)) {
        throw JSONRPCError(RPC_TYPE_ERROR, "Address does not refer to public key hash");
    }

    // Get delegation for an address
    QtumDelegation qtumDelegation;
    Delegation delegation;
    PKHash pkhash = std::get<PKHash>(dest);
    uint160 address = uint160(pkhash);
    if(!qtumDelegation.GetDelegation(address, delegation, chainman.ActiveChainstate())) {
        throw JSONRPCError(RPC_INTERNAL_ERROR, "Failed to get delegation");
    }
    bool verified = qtumDelegation.VerifyDelegation(address, delegation);

    // Fill the json object with information
    UniValue result(UniValue::VOBJ);
    std::string strStaker = delegation.staker != uint160() ? EncodeDestination(PKHash(delegation.staker)) : "";
    result.pushKV("staker", strStaker);
    result.pushKV("fee", (int64_t)delegation.fee);
    result.pushKV("blockHeight", (int64_t)delegation.blockHeight);
    result.pushKV("PoD", HexStr(delegation.PoD));
    result.pushKV("verified", verified);

    return result;
},
    };
}

class DelegationsStakerFilter : public IDelegationFilter
{
public:
    DelegationsStakerFilter(const uint160& _address):
        address(_address)
    {}

    bool Match(const DelegationEvent& event) const override
    {
        return event.item.staker == address;
    }

private:
    uint160 address;
};

uint64_t getDelegateWeight(const uint160& keyid, const std::map<COutPoint, uint32_t>& immatureStakes, int height, node::BlockManager& blockman)
{
    // Decode address
    uint256 hashBytes;
    int type = 0;
    if (!DecodeIndexKey(EncodeDestination(PKHash(keyid)), hashBytes, type)) {
        return 0;
    }

    // Get address weight
    uint64_t weight = 0;
    if (!GetAddressWeight(hashBytes, type, immatureStakes, height, weight, blockman)) {
        return 0;
    }

    return weight;
}

RPCHelpMan getdelegationsforstaker()
{
    return RPCHelpMan{"getdelegationsforstaker",
                "requires -logevents to be enabled\n"
                "\nGet the current list of delegates for a super staker.\n",
                {
                    {"address", RPCArg::Type::STR, RPCArg::Optional::NO, "The qtum address string for staker"},
                },
               RPCResult{
            RPCResult::Type::ARR, "", "",
                {
                    {RPCResult::Type::OBJ, "", "",
                        {
                            {RPCResult::Type::STR, "delegate", "The delegate address"},
                            {RPCResult::Type::STR, "staker", "The staker address"},
                            {RPCResult::Type::NUM, "fee", "The percentage of the reward"},
                            {RPCResult::Type::NUM, "blockHeight", "The block height"},
                            {RPCResult::Type::NUM, "weight", "Delegate weight, displayed when address index is enabled"},
                            {RPCResult::Type::STR_HEX, "PoD", "The proof of delegation"},
                        }}
                }},
                RPCExamples{
                    HelpExampleCli("getdelegationsforstaker", "QM72Sfpbz1BPpXFHz9m3CdqATR44Jvaydd")
            + HelpExampleRpc("getdelegationsforstaker", "QM72Sfpbz1BPpXFHz9m3CdqATR44Jvaydd")
                },
        [&](const RPCHelpMan& self, const JSONRPCRequest& request) -> UniValue
{

    if (!fLogEvents)
        throw JSONRPCError(RPC_INTERNAL_ERROR, "Events indexing disabled");

    ChainstateManager& chainman = EnsureAnyChainman(request.context);
    LOCK(cs_main);

    // Parse the public key hash address
    std::string strAddress = request.params[0].get_str();

    CTxDestination dest = DecodeDestination(strAddress);
    if (!IsValidDestination(dest)) {
        throw JSONRPCError(RPC_TYPE_ERROR, "Invalid address");
    }

    if (!std::holds_alternative<PKHash>(dest)) {
        throw JSONRPCError(RPC_TYPE_ERROR, "Address does not refer to public key hash");
    }

    // Get delegations for staker
    QtumDelegation qtumDelegation;
    std::vector<DelegationEvent> events;
    PKHash pkhash = std::get<PKHash>(dest);
    uint160 address = uint160(pkhash);
    DelegationsStakerFilter filter(address);
    if(!qtumDelegation.FilterDelegationEvents(events, filter, chainman)) {
        throw JSONRPCError(RPC_INTERNAL_ERROR, "Failed to get delegations for staker");
    }
    std::map<uint160, Delegation> delegations = qtumDelegation.DelegationsFromEvents(events);

    // Get chain parameters
    std::map<COutPoint, uint32_t> immatureStakes = GetImmatureStakes(chainman);
    int height = chainman.ActiveChain().Height();

    // Fill the json object with information
    UniValue result(UniValue::VARR);
    for (std::map<uint160, Delegation>::iterator it=delegations.begin(); it!=delegations.end(); it++){
        UniValue delegation(UniValue::VOBJ);
        delegation.pushKV("delegate", EncodeDestination(PKHash(it->first)));
        delegation.pushKV("staker", EncodeDestination(PKHash(it->second.staker)));
        delegation.pushKV("fee", (int64_t)it->second.fee);
        delegation.pushKV("blockHeight", (int64_t)it->second.blockHeight);
        if(fAddressIndex)
        {
            delegation.pushKV("weight", getDelegateWeight(it->first, immatureStakes, height, chainman.m_blockman));
        }
        delegation.pushKV("PoD", HexStr(it->second.PoD));
        result.push_back(delegation);
    }

    return result;
},
    };
}
//////////////////////////////////////////////////////////////////////

RPCHelpMan listcontracts()
{
    return RPCHelpMan{"listcontracts",
                "\nGet the contracts list.\n",
                {
                    {"start", RPCArg::Type::NUM, RPCArg::Default{1}, "The starting account index"},
                    {"maxdisplay", RPCArg::Type::NUM, RPCArg::Default{20}, "Max accounts to list"},
                },
                RPCResult{
                    RPCResult::Type::OBJ, "", "",
                    {
                        {RPCResult::Type::NUM, "account", "The balance for the account"},
                    }},
                RPCExamples{
>>>>>>> d82fec21
                    HelpExampleCli("listcontracts", "")
            + HelpExampleRpc("listcontracts", "")
                },
        [&](const RPCHelpMan& self, const JSONRPCRequest& request) -> UniValue
{

	LOCK(cs_main);

	int start=1;
	if (!request.params[0].isNull()){
<<<<<<< HEAD
		start = request.params[0].get_int();
=======
		start = request.params[0].getInt<int>();
>>>>>>> d82fec21
		if (start<= 0)
			throw JSONRPCError(RPC_TYPE_ERROR, "Invalid start, min=1");
	}

	int maxDisplay=20;
	if (!request.params[1].isNull()){
<<<<<<< HEAD
		maxDisplay = request.params[1].get_int();
=======
		maxDisplay = request.params[1].getInt<int>();
>>>>>>> d82fec21
		if (maxDisplay <= 0)
			throw JSONRPCError(RPC_TYPE_ERROR, "Invalid maxDisplay");
	}

	UniValue result(UniValue::VOBJ);

	auto map = globalState->addresses();
	int contractsCount=(int)map.size();

	if (contractsCount>0 && start > contractsCount)
		throw JSONRPCError(RPC_TYPE_ERROR, "start greater than max index "+ i64tostr(contractsCount));

	int itStartPos=std::min(start-1,contractsCount);
	int i=0;
	for (auto it = std::next(map.begin(),itStartPos); it!=map.end(); it++)
	{
		result.pushKV(it->first.hex(),ValueFromAmount(CAmount(globalState->balance(it->first))));
		i++;
		if(i==maxDisplay)break;
	}

	return result;
},
    };
}

static RPCHelpMan pruneblockchain()
{
    return RPCHelpMan{"pruneblockchain", "",
                {
                    {"height", RPCArg::Type::NUM, RPCArg::Optional::NO, "The block height to prune up to. May be set to a discrete height, or to a " + UNIX_EPOCH_TIME + "\n"
            "                  to prune blocks whose block time is at least 2 hours older than the provided timestamp."},
                },
                RPCResult{
                    RPCResult::Type::NUM, "", "Height of the last block pruned"},
                RPCExamples{
                    HelpExampleCli("pruneblockchain", "1000")
            + HelpExampleRpc("pruneblockchain", "1000")
                },
        [&](const RPCHelpMan& self, const JSONRPCRequest& request) -> UniValue
{
    if (!node::fPruneMode)
        throw JSONRPCError(RPC_MISC_ERROR, "Cannot prune blocks because node is not in prune mode.");

    ChainstateManager& chainman = EnsureAnyChainman(request.context);
    LOCK(cs_main);
    Chainstate& active_chainstate = chainman.ActiveChainstate();
    CChain& active_chain = active_chainstate.m_chain;

    int heightParam = request.params[0].getInt<int>();
    if (heightParam < 0) {
        throw JSONRPCError(RPC_INVALID_PARAMETER, "Negative block height.");
    }

    // Height value more than a billion is too high to be a block height, and
    // too low to be a block time (corresponds to timestamp from Sep 2001).
    if (heightParam > 1000000000) {
        // Add a 2 hour buffer to include blocks which might have had old timestamps
        const CBlockIndex* pindex = active_chain.FindEarliestAtLeast(heightParam - TIMESTAMP_WINDOW, 0);
        if (!pindex) {
            throw JSONRPCError(RPC_INVALID_PARAMETER, "Could not find block with at least the specified timestamp.");
        }
        heightParam = pindex->nHeight;
    }

    unsigned int height = (unsigned int) heightParam;
    unsigned int chainHeight = (unsigned int) active_chain.Height();
    if (chainHeight < chainman.GetParams().PruneAfterHeight()) {
        throw JSONRPCError(RPC_MISC_ERROR, "Blockchain is too short for pruning.");
    } else if (height > chainHeight) {
        throw JSONRPCError(RPC_INVALID_PARAMETER, "Blockchain is shorter than the attempted prune height.");
    } else if (height > chainHeight - MIN_BLOCKS_TO_KEEP) {
        LogPrint(BCLog::RPC, "Attempt to prune blocks close to the tip.  Retaining the minimum number of blocks.\n");
        height = chainHeight - MIN_BLOCKS_TO_KEEP;
    }

    PruneBlockFilesManual(active_chainstate, height);
    const CBlockIndex& block{*CHECK_NONFATAL(active_chain.Tip())};
    const CBlockIndex* last_block{active_chainstate.m_blockman.GetFirstStoredBlock(block)};

    return static_cast<int64_t>(last_block->nHeight - 1);
},
    };
}

CoinStatsHashType ParseHashType(const std::string& hash_type_input)
{
    if (hash_type_input == "hash_serialized_2") {
        return CoinStatsHashType::HASH_SERIALIZED;
    } else if (hash_type_input == "muhash") {
        return CoinStatsHashType::MUHASH;
    } else if (hash_type_input == "none") {
        return CoinStatsHashType::NONE;
    } else {
        throw JSONRPCError(RPC_INVALID_PARAMETER, strprintf("'%s' is not a valid hash_type", hash_type_input));
    }
}

/**
 * Calculate statistics about the unspent transaction output set
 *
 * @param[in] index_requested Signals if the coinstatsindex should be used (when available).
 */
static std::optional<kernel::CCoinsStats> GetUTXOStats(CCoinsView* view, node::BlockManager& blockman,
                                                       kernel::CoinStatsHashType hash_type,
                                                       const std::function<void()>& interruption_point = {},
                                                       const CBlockIndex* pindex = nullptr,
                                                       bool index_requested = true)
{
    // Use CoinStatsIndex if it is requested and available and a hash_type of Muhash or None was requested
    if ((hash_type == kernel::CoinStatsHashType::MUHASH || hash_type == kernel::CoinStatsHashType::NONE) && g_coin_stats_index && index_requested) {
        if (pindex) {
            return g_coin_stats_index->LookUpStats(*pindex);
        } else {
            CBlockIndex& block_index = *CHECK_NONFATAL(WITH_LOCK(::cs_main, return blockman.LookupBlockIndex(view->GetBestBlock())));
            return g_coin_stats_index->LookUpStats(block_index);
        }
    }

    // If the coinstats index isn't requested or is otherwise not usable, the
    // pindex should either be null or equal to the view's best block. This is
    // because without the coinstats index we can only get coinstats about the
    // best block.
    CHECK_NONFATAL(!pindex || pindex->GetBlockHash() == view->GetBestBlock());

    return kernel::ComputeUTXOStats(hash_type, view, blockman, interruption_point);
}

static RPCHelpMan gettxoutsetinfo()
{
    return RPCHelpMan{"gettxoutsetinfo",
                "\nReturns statistics about the unspent transaction output set.\n"
                "Note this call may take some time if you are not using coinstatsindex.\n",
                {
                    {"hash_type", RPCArg::Type::STR, RPCArg::Default{"hash_serialized_2"}, "Which UTXO set hash should be calculated. Options: 'hash_serialized_2' (the legacy algorithm), 'muhash', 'none'."},
                    {"hash_or_height", RPCArg::Type::NUM, RPCArg::DefaultHint{"the current best block"}, "The block hash or height of the target height (only available with coinstatsindex).", "", {"", "string or numeric"}},
                    {"use_index", RPCArg::Type::BOOL, RPCArg::Default{true}, "Use coinstatsindex, if available."},
                },
                RPCResult{
                    RPCResult::Type::OBJ, "", "",
                    {
                        {RPCResult::Type::NUM, "height", "The block height (index) of the returned statistics"},
                        {RPCResult::Type::STR_HEX, "bestblock", "The hash of the block at which these statistics are calculated"},
                        {RPCResult::Type::NUM, "txouts", "The number of unspent transaction outputs"},
                        {RPCResult::Type::NUM, "bogosize", "Database-independent, meaningless metric indicating the UTXO set size"},
                        {RPCResult::Type::STR_HEX, "hash_serialized_2", /*optional=*/true, "The serialized hash (only present if 'hash_serialized_2' hash_type is chosen)"},
                        {RPCResult::Type::STR_HEX, "muhash", /*optional=*/true, "The serialized hash (only present if 'muhash' hash_type is chosen)"},
                        {RPCResult::Type::NUM, "transactions", /*optional=*/true, "The number of transactions with unspent outputs (not available when coinstatsindex is used)"},
                        {RPCResult::Type::NUM, "disk_size", /*optional=*/true, "The estimated size of the chainstate on disk (not available when coinstatsindex is used)"},
                        {RPCResult::Type::STR_AMOUNT, "total_amount", "The total amount of coins in the UTXO set"},
                        {RPCResult::Type::STR_AMOUNT, "total_unspendable_amount", /*optional=*/true, "The total amount of coins permanently excluded from the UTXO set (only available if coinstatsindex is used)"},
                        {RPCResult::Type::OBJ, "block_info", /*optional=*/true, "Info on amounts in the block at this block height (only available if coinstatsindex is used)",
                        {
                            {RPCResult::Type::STR_AMOUNT, "prevout_spent", "Total amount of all prevouts spent in this block"},
                            {RPCResult::Type::STR_AMOUNT, "coinbase", "Coinbase subsidy amount of this block"},
                            {RPCResult::Type::STR_AMOUNT, "new_outputs_ex_coinbase", "Total amount of new outputs created by this block"},
                            {RPCResult::Type::STR_AMOUNT, "unspendable", "Total amount of unspendable outputs created in this block"},
                            {RPCResult::Type::OBJ, "unspendables", "Detailed view of the unspendable categories",
                            {
                                {RPCResult::Type::STR_AMOUNT, "genesis_block", "The unspendable amount of the Genesis block subsidy"},
                                {RPCResult::Type::STR_AMOUNT, "bip30", "Transactions overridden by duplicates (no longer possible with BIP30)"},
                                {RPCResult::Type::STR_AMOUNT, "scripts", "Amounts sent to scripts that are unspendable (for example OP_RETURN outputs)"},
                                {RPCResult::Type::STR_AMOUNT, "unclaimed_rewards", "Fee rewards that miners did not claim in their coinbase transaction"},
                            }}
                        }},
                    }},
                RPCExamples{
                    HelpExampleCli("gettxoutsetinfo", "") +
                    HelpExampleCli("gettxoutsetinfo", R"("none")") +
                    HelpExampleCli("gettxoutsetinfo", R"("none" 1000)") +
                    HelpExampleCli("gettxoutsetinfo", R"("none" '"00000000c937983704a73af28acdec37b049d214adbda81d7e2a3dd146f6ed09"')") +
                    HelpExampleCli("-named gettxoutsetinfo", R"(hash_type='muhash' use_index='false')") +
                    HelpExampleRpc("gettxoutsetinfo", "") +
                    HelpExampleRpc("gettxoutsetinfo", R"("none")") +
                    HelpExampleRpc("gettxoutsetinfo", R"("none", 1000)") +
                    HelpExampleRpc("gettxoutsetinfo", R"("none", "00000000c937983704a73af28acdec37b049d214adbda81d7e2a3dd146f6ed09")")
                },
        [&](const RPCHelpMan& self, const JSONRPCRequest& request) -> UniValue
{
    UniValue ret(UniValue::VOBJ);

    const CBlockIndex* pindex{nullptr};
    const CoinStatsHashType hash_type{request.params[0].isNull() ? CoinStatsHashType::HASH_SERIALIZED : ParseHashType(request.params[0].get_str())};
    bool index_requested = request.params[2].isNull() || request.params[2].get_bool();

    NodeContext& node = EnsureAnyNodeContext(request.context);
    ChainstateManager& chainman = EnsureChainman(node);
    Chainstate& active_chainstate = chainman.ActiveChainstate();
    active_chainstate.ForceFlushStateToDisk();

    CCoinsView* coins_view;
    BlockManager* blockman;
    {
        LOCK(::cs_main);
        coins_view = &active_chainstate.CoinsDB();
        blockman = &active_chainstate.m_blockman;
        pindex = blockman->LookupBlockIndex(coins_view->GetBestBlock());
    }

    if (!request.params[1].isNull()) {
        if (!g_coin_stats_index) {
            throw JSONRPCError(RPC_INVALID_PARAMETER, "Querying specific block heights requires coinstatsindex");
        }

        if (hash_type == CoinStatsHashType::HASH_SERIALIZED) {
            throw JSONRPCError(RPC_INVALID_PARAMETER, "hash_serialized_2 hash type cannot be queried for a specific block");
        }

        if (!index_requested) {
            throw JSONRPCError(RPC_INVALID_PARAMETER, "Cannot set use_index to false when querying for a specific block");
        }
        pindex = ParseHashOrHeight(request.params[1], chainman);
    }

    if (index_requested && g_coin_stats_index) {
        if (!g_coin_stats_index->BlockUntilSyncedToCurrentChain()) {
            const IndexSummary summary{g_coin_stats_index->GetSummary()};

            // If a specific block was requested and the index has already synced past that height, we can return the
            // data already even though the index is not fully synced yet.
            if (pindex->nHeight > summary.best_block_height) {
                throw JSONRPCError(RPC_INTERNAL_ERROR, strprintf("Unable to get data because coinstatsindex is still syncing. Current height: %d", summary.best_block_height));
            }
        }
    }

    const std::optional<CCoinsStats> maybe_stats = GetUTXOStats(coins_view, *blockman, hash_type, node.rpc_interruption_point, pindex, index_requested);
    if (maybe_stats.has_value()) {
        const CCoinsStats& stats = maybe_stats.value();
        ret.pushKV("height", (int64_t)stats.nHeight);
        ret.pushKV("bestblock", stats.hashBlock.GetHex());
        ret.pushKV("txouts", (int64_t)stats.nTransactionOutputs);
        ret.pushKV("bogosize", (int64_t)stats.nBogoSize);
        if (hash_type == CoinStatsHashType::HASH_SERIALIZED) {
            ret.pushKV("hash_serialized_2", stats.hashSerialized.GetHex());
        }
        if (hash_type == CoinStatsHashType::MUHASH) {
            ret.pushKV("muhash", stats.hashSerialized.GetHex());
        }
        CHECK_NONFATAL(stats.total_amount.has_value());
        ret.pushKV("total_amount", ValueFromAmount(stats.total_amount.value()));
        if (!stats.index_used) {
            ret.pushKV("transactions", static_cast<int64_t>(stats.nTransactions));
            ret.pushKV("disk_size", stats.nDiskSize);
        } else {
            ret.pushKV("total_unspendable_amount", ValueFromAmount(stats.total_unspendable_amount));

            CCoinsStats prev_stats{};
            if (pindex->nHeight > 0) {
                const std::optional<CCoinsStats> maybe_prev_stats = GetUTXOStats(coins_view, *blockman, hash_type, node.rpc_interruption_point, pindex->pprev, index_requested);
                if (!maybe_prev_stats) {
                    throw JSONRPCError(RPC_INTERNAL_ERROR, "Unable to read UTXO set");
                }
                prev_stats = maybe_prev_stats.value();
            }

            UniValue block_info(UniValue::VOBJ);
            block_info.pushKV("prevout_spent", ValueFromAmount(stats.total_prevout_spent_amount - prev_stats.total_prevout_spent_amount));
            block_info.pushKV("coinbase", ValueFromAmount(stats.total_coinbase_amount - prev_stats.total_coinbase_amount));
            block_info.pushKV("new_outputs_ex_coinbase", ValueFromAmount(stats.total_new_outputs_ex_coinbase_amount - prev_stats.total_new_outputs_ex_coinbase_amount));
            block_info.pushKV("unspendable", ValueFromAmount(stats.total_unspendable_amount - prev_stats.total_unspendable_amount));

            UniValue unspendables(UniValue::VOBJ);
            unspendables.pushKV("genesis_block", ValueFromAmount(stats.total_unspendables_genesis_block - prev_stats.total_unspendables_genesis_block));
            unspendables.pushKV("bip30", ValueFromAmount(stats.total_unspendables_bip30 - prev_stats.total_unspendables_bip30));
            unspendables.pushKV("scripts", ValueFromAmount(stats.total_unspendables_scripts - prev_stats.total_unspendables_scripts));
            unspendables.pushKV("unclaimed_rewards", ValueFromAmount(stats.total_unspendables_unclaimed_rewards - prev_stats.total_unspendables_unclaimed_rewards));
            block_info.pushKV("unspendables", unspendables);

            ret.pushKV("block_info", block_info);
        }
    } else {
        throw JSONRPCError(RPC_INTERNAL_ERROR, "Unable to read UTXO set");
    }
    return ret;
},
    };
}

static RPCHelpMan gettxout()
{
    return RPCHelpMan{"gettxout",
        "\nReturns details about an unspent transaction output.\n",
        {
            {"txid", RPCArg::Type::STR, RPCArg::Optional::NO, "The transaction id"},
            {"n", RPCArg::Type::NUM, RPCArg::Optional::NO, "vout number"},
            {"include_mempool", RPCArg::Type::BOOL, RPCArg::Default{true}, "Whether to include the mempool. Note that an unspent output that is spent in the mempool won't appear."},
        },
        {
            RPCResult{"If the UTXO was not found", RPCResult::Type::NONE, "", ""},
            RPCResult{"Otherwise", RPCResult::Type::OBJ, "", "", {
                {RPCResult::Type::STR_HEX, "bestblock", "The hash of the block at the tip of the chain"},
                {RPCResult::Type::NUM, "confirmations", "The number of confirmations"},
                {RPCResult::Type::STR_AMOUNT, "value", "The transaction value in " + CURRENCY_UNIT},
                {RPCResult::Type::OBJ, "scriptPubKey", "", {
                    {RPCResult::Type::STR, "asm", "Disassembly of the public key script"},
                    {RPCResult::Type::STR, "desc", "Inferred descriptor for the output"},
                    {RPCResult::Type::STR_HEX, "hex", "The raw public key script bytes, hex-encoded"},
                    {RPCResult::Type::STR, "type", "The type, eg pubkeyhash"},
<<<<<<< HEAD
                    {RPCResult::Type::STR, "address", /*optional=*/true, "The qtum address (only if a well-defined address exists)"},
=======
                    {RPCResult::Type::STR, "address", /*optional=*/true, "The Qtum address (only if a well-defined address exists)"},
>>>>>>> d82fec21
                }},
                {RPCResult::Type::BOOL, "coinbase", "Coinbase or not"},
            }},
        },
        RPCExamples{
            "\nGet unspent transactions\n"
            + HelpExampleCli("listunspent", "") +
            "\nView the details\n"
            + HelpExampleCli("gettxout", "\"txid\" 1") +
            "\nAs a JSON-RPC call\n"
            + HelpExampleRpc("gettxout", "\"txid\", 1")
                },
        [&](const RPCHelpMan& self, const JSONRPCRequest& request) -> UniValue
{
    NodeContext& node = EnsureAnyNodeContext(request.context);
    ChainstateManager& chainman = EnsureChainman(node);
    LOCK(cs_main);

    UniValue ret(UniValue::VOBJ);

    uint256 hash(ParseHashV(request.params[0], "txid"));
    COutPoint out{hash, request.params[1].getInt<uint32_t>()};
    bool fMempool = true;
    if (!request.params[2].isNull())
        fMempool = request.params[2].get_bool();

    Coin coin;
    Chainstate& active_chainstate = chainman.ActiveChainstate();
    CCoinsViewCache* coins_view = &active_chainstate.CoinsTip();

    if (fMempool) {
        const CTxMemPool& mempool = EnsureMemPool(node);
        LOCK(mempool.cs);
        CCoinsViewMemPool view(coins_view, mempool);
        if (!view.GetCoin(out, coin) || mempool.isSpent(out)) {
            return UniValue::VNULL;
        }
    } else {
        if (!coins_view->GetCoin(out, coin)) {
            return UniValue::VNULL;
        }
    }

    const CBlockIndex* pindex = active_chainstate.m_blockman.LookupBlockIndex(coins_view->GetBestBlock());
    ret.pushKV("bestblock", pindex->GetBlockHash().GetHex());
    if (coin.nHeight == MEMPOOL_HEIGHT) {
        ret.pushKV("confirmations", 0);
    } else {
        ret.pushKV("confirmations", (int64_t)(pindex->nHeight - coin.nHeight + 1));
    }
    ret.pushKV("value", ValueFromAmount(coin.out.nValue));
    UniValue o(UniValue::VOBJ);
    ScriptToUniv(coin.out.scriptPubKey, /*out=*/o, /*include_hex=*/true, /*include_address=*/true);
    ret.pushKV("scriptPubKey", o);
    ret.pushKV("coinbase", (bool)coin.fCoinBase);
    ret.pushKV("coinstake", (bool)coin.fCoinStake);

    return ret;
},
    };
}

static RPCHelpMan verifychain()
{
    return RPCHelpMan{"verifychain",
                "\nVerifies blockchain database.\n",
                {
                    {"checklevel", RPCArg::Type::NUM, RPCArg::DefaultHint{strprintf("%d, range=0-4", DEFAULT_CHECKLEVEL)},
                        strprintf("How thorough the block verification is:\n%s", MakeUnorderedList(CHECKLEVEL_DOC))},
                    {"nblocks", RPCArg::Type::NUM, RPCArg::DefaultHint{strprintf("%d, 0=all", DEFAULT_CHECKBLOCKS)}, "The number of blocks to check."},
                },
                RPCResult{
                    RPCResult::Type::BOOL, "", "Verified or not"},
                RPCExamples{
                    HelpExampleCli("verifychain", "")
            + HelpExampleRpc("verifychain", "")
                },
        [&](const RPCHelpMan& self, const JSONRPCRequest& request) -> UniValue
{
    const int check_level{request.params[0].isNull() ? DEFAULT_CHECKLEVEL : request.params[0].getInt<int>()};
    const int check_depth{request.params[1].isNull() ? DEFAULT_CHECKBLOCKS : request.params[1].getInt<int>()};

    ChainstateManager& chainman = EnsureAnyChainman(request.context);
    LOCK(cs_main);

    Chainstate& active_chainstate = chainman.ActiveChainstate();
    return CVerifyDB().VerifyDB(
        active_chainstate, chainman.GetParams().GetConsensus(), active_chainstate.CoinsTip(), check_level, check_depth);
},
    };
}

static void SoftForkDescPushBack(const CBlockIndex* blockindex, UniValue& softforks, const ChainstateManager& chainman, Consensus::BuriedDeployment dep)
{
    // For buried deployments.

    if (!DeploymentEnabled(chainman, dep)) return;

    UniValue rv(UniValue::VOBJ);
    rv.pushKV("type", "buried");
    // getdeploymentinfo reports the softfork as active from when the chain height is
    // one below the activation height
    rv.pushKV("active", DeploymentActiveAfter(blockindex, chainman, dep));
    rv.pushKV("height", chainman.GetConsensus().DeploymentHeight(dep));
    softforks.pushKV(DeploymentName(dep), rv);
}

static void SoftForkDescPushBack(const CBlockIndex* blockindex, UniValue& softforks, const ChainstateManager& chainman, Consensus::DeploymentPos id)
{
    // For BIP9 deployments.

    if (!DeploymentEnabled(chainman, id)) return;
    if (blockindex == nullptr) return;

    auto get_state_name = [](const ThresholdState state) -> std::string {
        switch (state) {
        case ThresholdState::DEFINED: return "defined";
        case ThresholdState::STARTED: return "started";
        case ThresholdState::LOCKED_IN: return "locked_in";
        case ThresholdState::ACTIVE: return "active";
        case ThresholdState::FAILED: return "failed";
        }
        return "invalid";
    };

    UniValue bip9(UniValue::VOBJ);

    const ThresholdState next_state = chainman.m_versionbitscache.State(blockindex, chainman.GetConsensus(), id);
    const ThresholdState current_state = chainman.m_versionbitscache.State(blockindex->pprev, chainman.GetConsensus(), id);

    const bool has_signal = (ThresholdState::STARTED == current_state || ThresholdState::LOCKED_IN == current_state);

    // BIP9 parameters
    if (has_signal) {
        bip9.pushKV("bit", chainman.GetConsensus().vDeployments[id].bit);
    }
    bip9.pushKV("start_time", chainman.GetConsensus().vDeployments[id].nStartTime);
    bip9.pushKV("timeout", chainman.GetConsensus().vDeployments[id].nTimeout);
    bip9.pushKV("min_activation_height", chainman.GetConsensus().vDeployments[id].min_activation_height);

    // BIP9 status
    bip9.pushKV("status", get_state_name(current_state));
<<<<<<< HEAD
    bip9.pushKV("since", g_versionbitscache.StateSinceHeight(blockindex->pprev, consensusParams, id));
=======
    bip9.pushKV("since", chainman.m_versionbitscache.StateSinceHeight(blockindex->pprev, chainman.GetConsensus(), id));
>>>>>>> d82fec21
    bip9.pushKV("status_next", get_state_name(next_state));

    // BIP9 signalling status, if applicable
    if (has_signal) {
        UniValue statsUV(UniValue::VOBJ);
        std::vector<bool> signals;
        BIP9Stats statsStruct = chainman.m_versionbitscache.Statistics(blockindex, chainman.GetConsensus(), id, &signals);
        statsUV.pushKV("period", statsStruct.period);
        statsUV.pushKV("elapsed", statsStruct.elapsed);
        statsUV.pushKV("count", statsStruct.count);
        if (ThresholdState::LOCKED_IN != current_state) {
            statsUV.pushKV("threshold", statsStruct.threshold);
            statsUV.pushKV("possible", statsStruct.possible);
        }
        bip9.pushKV("statistics", statsUV);

        std::string sig;
        sig.reserve(signals.size());
        for (const bool s : signals) {
            sig.push_back(s ? '#' : '-');
        }
        bip9.pushKV("signalling", sig);
    }

    UniValue rv(UniValue::VOBJ);
    rv.pushKV("type", "bip9");
    if (ThresholdState::ACTIVE == next_state) {
        rv.pushKV("height", chainman.m_versionbitscache.StateSinceHeight(blockindex, chainman.GetConsensus(), id));
    }
    rv.pushKV("active", ThresholdState::ACTIVE == next_state);
    rv.pushKV("bip9", bip9);

    softforks.pushKV(DeploymentName(id), rv);
}

// used by rest.cpp:rest_chaininfo, so cannot be static
RPCHelpMan getblockchaininfo()
{
    return RPCHelpMan{"getblockchaininfo",
        "Returns an object containing various state info regarding blockchain processing.\n",
        {},
        RPCResult{
            RPCResult::Type::OBJ, "", "",
            {
                {RPCResult::Type::STR, "chain", "current network name (main, test, signet, regtest)"},
                {RPCResult::Type::NUM, "blocks", "the height of the most-work fully-validated chain. The genesis block has height 0"},
                {RPCResult::Type::NUM, "headers", "the current number of headers we have validated"},
                {RPCResult::Type::STR, "bestblockhash", "the hash of the currently best block"},
                {RPCResult::Type::NUM, "difficulty", "the current difficulty"},
                {RPCResult::Type::NUM_TIME, "time", "The block time expressed in " + UNIX_EPOCH_TIME},
                {RPCResult::Type::NUM_TIME, "mediantime", "The median block time expressed in " + UNIX_EPOCH_TIME},
                {RPCResult::Type::NUM, "verificationprogress", "estimate of verification progress [0..1]"},
                {RPCResult::Type::BOOL, "initialblockdownload", "(debug information) estimate of whether this node is in Initial Block Download mode"},
                {RPCResult::Type::STR_HEX, "chainwork", "total amount of work in active chain, in hexadecimal"},
                {RPCResult::Type::NUM, "size_on_disk", "the estimated size of the block and undo files on disk"},
                {RPCResult::Type::BOOL, "pruned", "if the blocks are subject to pruning"},
                {RPCResult::Type::NUM, "pruneheight", /*optional=*/true, "height of the last block pruned, plus one (only present if pruning is enabled)"},
                {RPCResult::Type::BOOL, "automatic_pruning", /*optional=*/true, "whether automatic pruning is enabled (only present if pruning is enabled)"},
                {RPCResult::Type::NUM, "prune_target_size", /*optional=*/true, "the target size used by pruning (only present if automatic pruning is enabled)"},
                {RPCResult::Type::STR, "warnings", "any network and blockchain warnings"},
            }},
        RPCExamples{
            HelpExampleCli("getblockchaininfo", "")
            + HelpExampleRpc("getblockchaininfo", "")
        },
        [&](const RPCHelpMan& self, const JSONRPCRequest& request) -> UniValue
{
    const ArgsManager& args{EnsureAnyArgsman(request.context)};
    ChainstateManager& chainman = EnsureAnyChainman(request.context);
    LOCK(cs_main);
    Chainstate& active_chainstate = chainman.ActiveChainstate();

    const CBlockIndex& tip{*CHECK_NONFATAL(active_chainstate.m_chain.Tip())};
    const int height{tip.nHeight};
    UniValue obj(UniValue::VOBJ);
<<<<<<< HEAD
    obj.pushKV("chain",                 Params().NetworkIDString());
    obj.pushKV("blocks",                height);
    obj.pushKV("headers",               pindexBestHeader ? pindexBestHeader->nHeight : -1);
    obj.pushKV("bestblockhash",         tip->GetBlockHash().GetHex());
    obj.pushKV("difficulty",            (double)GetDifficulty(tip));
    obj.pushKV("moneysupply",           pindexBestHeader->nMoneySupply / COIN);
    obj.pushKV("time",                  (int64_t)tip->nTime);
    obj.pushKV("mediantime",            (int64_t)tip->GetMedianTimePast());
    obj.pushKV("verificationprogress",  GuessVerificationProgress(Params().TxData(), tip));
    obj.pushKV("initialblockdownload",  active_chainstate.IsInitialBlockDownload());
    obj.pushKV("chainwork",             tip->nChainWork.GetHex());
=======
    obj.pushKV("chain", chainman.GetParams().NetworkIDString());
    obj.pushKV("blocks", height);
    obj.pushKV("headers", chainman.m_best_header ? chainman.m_best_header->nHeight : -1);
    obj.pushKV("bestblockhash", tip.GetBlockHash().GetHex());
    obj.pushKV("difficulty", GetDifficulty(&tip));
    obj.pushKV("moneysupply", chainman.m_best_header->nMoneySupply / COIN);
    obj.pushKV("time", tip.GetBlockTime());
    obj.pushKV("mediantime", tip.GetMedianTimePast());
    obj.pushKV("verificationprogress", GuessVerificationProgress(chainman.GetParams().TxData(), &tip));
    obj.pushKV("initialblockdownload", active_chainstate.IsInitialBlockDownload());
    obj.pushKV("chainwork", tip.nChainWork.GetHex());
>>>>>>> d82fec21
    obj.pushKV("size_on_disk", chainman.m_blockman.CalculateCurrentUsage());
    obj.pushKV("pruned", node::fPruneMode);
    if (node::fPruneMode) {
        obj.pushKV("pruneheight", chainman.m_blockman.GetFirstStoredBlock(tip)->nHeight);

        // if 0, execution bypasses the whole if block.
        bool automatic_pruning{args.GetIntArg("-prune", 0) != 1};
        obj.pushKV("automatic_pruning",  automatic_pruning);
        if (automatic_pruning) {
            obj.pushKV("prune_target_size",  node::nPruneTarget);
        }
    }

    obj.pushKV("warnings", GetWarnings(false).original);
    return obj;
},
    };
}

namespace {
const std::vector<RPCResult> RPCHelpForDeployment{
    {RPCResult::Type::STR, "type", "one of \"buried\", \"bip9\""},
    {RPCResult::Type::NUM, "height", /*optional=*/true, "height of the first block which the rules are or will be enforced (only for \"buried\" type, or \"bip9\" type with \"active\" status)"},
    {RPCResult::Type::BOOL, "active", "true if the rules are enforced for the mempool and the next block"},
    {RPCResult::Type::OBJ, "bip9", /*optional=*/true, "status of bip9 softforks (only for \"bip9\" type)",
    {
        {RPCResult::Type::NUM, "bit", /*optional=*/true, "the bit (0-28) in the block version field used to signal this softfork (only for \"started\" and \"locked_in\" status)"},
        {RPCResult::Type::NUM_TIME, "start_time", "the minimum median time past of a block at which the bit gains its meaning"},
        {RPCResult::Type::NUM_TIME, "timeout", "the median time past of a block at which the deployment is considered failed if not yet locked in"},
        {RPCResult::Type::NUM, "min_activation_height", "minimum height of blocks for which the rules may be enforced"},
        {RPCResult::Type::STR, "status", "status of deployment at specified block (one of \"defined\", \"started\", \"locked_in\", \"active\", \"failed\")"},
        {RPCResult::Type::NUM, "since", "height of the first block to which the status applies"},
        {RPCResult::Type::STR, "status_next", "status of deployment at the next block"},
        {RPCResult::Type::OBJ, "statistics", /*optional=*/true, "numeric statistics about signalling for a softfork (only for \"started\" and \"locked_in\" status)",
        {
            {RPCResult::Type::NUM, "period", "the length in blocks of the signalling period"},
            {RPCResult::Type::NUM, "threshold", /*optional=*/true, "the number of blocks with the version bit set required to activate the feature (only for \"started\" status)"},
            {RPCResult::Type::NUM, "elapsed", "the number of blocks elapsed since the beginning of the current period"},
            {RPCResult::Type::NUM, "count", "the number of blocks with the version bit set in the current period"},
            {RPCResult::Type::BOOL, "possible", /*optional=*/true, "returns false if there are not enough blocks left in this period to pass activation threshold (only for \"started\" status)"},
        }},
        {RPCResult::Type::STR, "signalling", /*optional=*/true, "indicates blocks that signalled with a # and blocks that did not with a -"},
    }},
};

UniValue DeploymentInfo(const CBlockIndex* blockindex, const ChainstateManager& chainman)
{
    UniValue softforks(UniValue::VOBJ);
    SoftForkDescPushBack(blockindex, softforks, chainman, Consensus::DEPLOYMENT_HEIGHTINCB);
    SoftForkDescPushBack(blockindex, softforks, chainman, Consensus::DEPLOYMENT_DERSIG);
    SoftForkDescPushBack(blockindex, softforks, chainman, Consensus::DEPLOYMENT_CLTV);
    SoftForkDescPushBack(blockindex, softforks, chainman, Consensus::DEPLOYMENT_CSV);
    SoftForkDescPushBack(blockindex, softforks, chainman, Consensus::DEPLOYMENT_SEGWIT);
    SoftForkDescPushBack(blockindex, softforks, chainman, Consensus::DEPLOYMENT_TESTDUMMY);
    SoftForkDescPushBack(blockindex, softforks, chainman, Consensus::DEPLOYMENT_TAPROOT);
    return softforks;
}
} // anon namespace

static RPCHelpMan getdeploymentinfo()
{
    return RPCHelpMan{"getdeploymentinfo",
        "Returns an object containing various state info regarding deployments of consensus changes.",
        {
            {"blockhash", RPCArg::Type::STR_HEX, RPCArg::Default{"hash of current chain tip"}, "The block hash at which to query deployment state"},
        },
        RPCResult{
            RPCResult::Type::OBJ, "", "", {
                {RPCResult::Type::STR, "hash", "requested block hash (or tip)"},
                {RPCResult::Type::NUM, "height", "requested block height (or tip)"},
                {RPCResult::Type::OBJ_DYN, "deployments", "", {
                    {RPCResult::Type::OBJ, "xxxx", "name of the deployment", RPCHelpForDeployment}
                }},
            }
        },
        RPCExamples{ HelpExampleCli("getdeploymentinfo", "") + HelpExampleRpc("getdeploymentinfo", "") },
        [&](const RPCHelpMan& self, const JSONRPCRequest& request) -> UniValue
        {
            const ChainstateManager& chainman = EnsureAnyChainman(request.context);
            LOCK(cs_main);
            const Chainstate& active_chainstate = chainman.ActiveChainstate();

            const CBlockIndex* blockindex;
            if (request.params[0].isNull()) {
                blockindex = CHECK_NONFATAL(active_chainstate.m_chain.Tip());
            } else {
                const uint256 hash(ParseHashV(request.params[0], "blockhash"));
                blockindex = chainman.m_blockman.LookupBlockIndex(hash);
                if (!blockindex) {
                    throw JSONRPCError(RPC_INVALID_ADDRESS_OR_KEY, "Block not found");
                }
            }

            UniValue deploymentinfo(UniValue::VOBJ);
            deploymentinfo.pushKV("hash", blockindex->GetBlockHash().ToString());
            deploymentinfo.pushKV("height", blockindex->nHeight);
            deploymentinfo.pushKV("deployments", DeploymentInfo(blockindex, chainman));
            return deploymentinfo;
        },
    };
}

/** Comparison function for sorting the getchaintips heads.  */
struct CompareBlocksByHeight
{
    bool operator()(const CBlockIndex* a, const CBlockIndex* b) const
    {
        /* Make sure that unequal blocks with the same height do not compare
           equal. Use the pointers themselves to make a distinction. */

        if (a->nHeight != b->nHeight)
          return (a->nHeight > b->nHeight);

        return a < b;
    }
};

static RPCHelpMan getchaintips()
{
    return RPCHelpMan{"getchaintips",
                "Return information about all known tips in the block tree,"
                " including the main chain as well as orphaned branches.\n",
                {},
                RPCResult{
                    RPCResult::Type::ARR, "", "",
                    {{RPCResult::Type::OBJ, "", "",
                        {
                            {RPCResult::Type::NUM, "height", "height of the chain tip"},
                            {RPCResult::Type::STR_HEX, "hash", "block hash of the tip"},
                            {RPCResult::Type::NUM, "branchlen", "zero for main chain, otherwise length of branch connecting the tip to the main chain"},
                            {RPCResult::Type::STR, "status", "status of the chain, \"active\" for the main chain\n"
            "Possible values for status:\n"
            "1.  \"invalid\"               This branch contains at least one invalid block\n"
            "2.  \"headers-only\"          Not all blocks for this branch are available, but the headers are valid\n"
            "3.  \"valid-headers\"         All blocks are available for this branch, but they were never fully validated\n"
            "4.  \"valid-fork\"            This branch is not part of the active chain, but is fully validated\n"
            "5.  \"active\"                This is the tip of the active main chain, which is certainly valid"},
                        }}}},
                RPCExamples{
                    HelpExampleCli("getchaintips", "")
            + HelpExampleRpc("getchaintips", "")
                },
        [&](const RPCHelpMan& self, const JSONRPCRequest& request) -> UniValue
{
    ChainstateManager& chainman = EnsureAnyChainman(request.context);
    LOCK(cs_main);
    CChain& active_chain = chainman.ActiveChain();

    /*
     * Idea: The set of chain tips is the active chain tip, plus orphan blocks which do not have another orphan building off of them.
     * Algorithm:
     *  - Make one pass through BlockIndex(), picking out the orphan blocks, and also storing a set of the orphan block's pprev pointers.
     *  - Iterate through the orphan blocks. If the block isn't pointed to by another orphan, it is a chain tip.
     *  - Add the active chain tip
     */
    std::set<const CBlockIndex*, CompareBlocksByHeight> setTips;
    std::set<const CBlockIndex*> setOrphans;
    std::set<const CBlockIndex*> setPrevs;

    for (const auto& [_, block_index] : chainman.BlockIndex()) {
        if (!active_chain.Contains(&block_index)) {
            setOrphans.insert(&block_index);
            setPrevs.insert(block_index.pprev);
        }
    }

    for (std::set<const CBlockIndex*>::iterator it = setOrphans.begin(); it != setOrphans.end(); ++it) {
        if (setPrevs.erase(*it) == 0) {
            setTips.insert(*it);
        }
    }

    // Always report the currently active tip.
    setTips.insert(active_chain.Tip());

    /* Construct the output array.  */
    UniValue res(UniValue::VARR);
    for (const CBlockIndex* block : setTips) {
        UniValue obj(UniValue::VOBJ);
        obj.pushKV("height", block->nHeight);
        obj.pushKV("hash", block->phashBlock->GetHex());

        const int branchLen = block->nHeight - active_chain.FindFork(block)->nHeight;
        obj.pushKV("branchlen", branchLen);

        std::string status;
        if (active_chain.Contains(block)) {
            // This block is part of the currently active chain.
            status = "active";
        } else if (block->nStatus & BLOCK_FAILED_MASK) {
            // This block or one of its ancestors is invalid.
            status = "invalid";
        } else if (!block->HaveTxsDownloaded()) {
            // This block cannot be connected because full block data for it or one of its parents is missing.
            status = "headers-only";
        } else if (block->IsValid(BLOCK_VALID_SCRIPTS)) {
            // This block is fully validated, but no longer part of the active chain. It was probably the active block once, but was reorganized.
            status = "valid-fork";
        } else if (block->IsValid(BLOCK_VALID_TREE)) {
            // The headers for this block are valid, but it has not been validated. It was probably never part of the most-work chain.
            status = "valid-headers";
        } else {
            // No clue.
            status = "unknown";
        }
        obj.pushKV("status", status);

        res.push_back(obj);
    }

    return res;
},
    };
}

static RPCHelpMan preciousblock()
{
    return RPCHelpMan{"preciousblock",
                "\nTreats a block as if it were received before others with the same work.\n"
                "\nA later preciousblock call can override the effect of an earlier one.\n"
                "\nThe effects of preciousblock are not retained across restarts.\n",
                {
                    {"blockhash", RPCArg::Type::STR_HEX, RPCArg::Optional::NO, "the hash of the block to mark as precious"},
                },
                RPCResult{RPCResult::Type::NONE, "", ""},
                RPCExamples{
                    HelpExampleCli("preciousblock", "\"blockhash\"")
            + HelpExampleRpc("preciousblock", "\"blockhash\"")
                },
        [&](const RPCHelpMan& self, const JSONRPCRequest& request) -> UniValue
{
    uint256 hash(ParseHashV(request.params[0], "blockhash"));
    CBlockIndex* pblockindex;

    ChainstateManager& chainman = EnsureAnyChainman(request.context);
    {
        LOCK(cs_main);
        pblockindex = chainman.m_blockman.LookupBlockIndex(hash);
        if (!pblockindex) {
            throw JSONRPCError(RPC_INVALID_ADDRESS_OR_KEY, "Block not found");
        }
    }

    BlockValidationState state;
    chainman.ActiveChainstate().PreciousBlock(state, pblockindex);

    if (!state.IsValid()) {
        throw JSONRPCError(RPC_DATABASE_ERROR, state.ToString());
    }

    return UniValue::VNULL;
},
    };
}

static RPCHelpMan invalidateblock()
{
    return RPCHelpMan{"invalidateblock",
                "\nPermanently marks a block as invalid, as if it violated a consensus rule.\n",
                {
                    {"blockhash", RPCArg::Type::STR_HEX, RPCArg::Optional::NO, "the hash of the block to mark as invalid"},
                },
                RPCResult{RPCResult::Type::NONE, "", ""},
                RPCExamples{
                    HelpExampleCli("invalidateblock", "\"blockhash\"")
            + HelpExampleRpc("invalidateblock", "\"blockhash\"")
                },
        [&](const RPCHelpMan& self, const JSONRPCRequest& request) -> UniValue
{
    uint256 hash(ParseHashV(request.params[0], "blockhash"));
    BlockValidationState state;

    ChainstateManager& chainman = EnsureAnyChainman(request.context);
    CBlockIndex* pblockindex;
    {
        LOCK(cs_main);
        pblockindex = chainman.m_blockman.LookupBlockIndex(hash);
        if (!pblockindex) {
            throw JSONRPCError(RPC_INVALID_ADDRESS_OR_KEY, "Block not found");
        }
    }
    chainman.ActiveChainstate().InvalidateBlock(state, pblockindex);

    if (state.IsValid()) {
        chainman.ActiveChainstate().ActivateBestChain(state);
    }

    if (!state.IsValid()) {
        throw JSONRPCError(RPC_DATABASE_ERROR, state.ToString());
    }

    return UniValue::VNULL;
},
    };
}

static RPCHelpMan reconsiderblock()
{
    return RPCHelpMan{"reconsiderblock",
                "\nRemoves invalidity status of a block, its ancestors and its descendants, reconsider them for activation.\n"
                "This can be used to undo the effects of invalidateblock.\n",
                {
                    {"blockhash", RPCArg::Type::STR_HEX, RPCArg::Optional::NO, "the hash of the block to reconsider"},
                },
                RPCResult{RPCResult::Type::NONE, "", ""},
                RPCExamples{
                    HelpExampleCli("reconsiderblock", "\"blockhash\"")
            + HelpExampleRpc("reconsiderblock", "\"blockhash\"")
                },
        [&](const RPCHelpMan& self, const JSONRPCRequest& request) -> UniValue
{
    ChainstateManager& chainman = EnsureAnyChainman(request.context);
    uint256 hash(ParseHashV(request.params[0], "blockhash"));

    {
        LOCK(cs_main);
        CBlockIndex* pblockindex = chainman.m_blockman.LookupBlockIndex(hash);
        if (!pblockindex) {
            throw JSONRPCError(RPC_INVALID_ADDRESS_OR_KEY, "Block not found");
        }

        chainman.ActiveChainstate().ResetBlockFailureFlags(pblockindex);
    }

    BlockValidationState state;
    chainman.ActiveChainstate().ActivateBestChain(state);

    if (!state.IsValid()) {
        throw JSONRPCError(RPC_DATABASE_ERROR, state.ToString());
    }

    return UniValue::VNULL;
},
    };
}

static RPCHelpMan getchaintxstats()
{
    return RPCHelpMan{"getchaintxstats",
                "\nCompute statistics about the total number and rate of transactions in the chain.\n",
                {
                    {"nblocks", RPCArg::Type::NUM, RPCArg::DefaultHint{"one month"}, "Size of the window in number of blocks"},
                    {"blockhash", RPCArg::Type::STR_HEX, RPCArg::DefaultHint{"chain tip"}, "The hash of the block that ends the window."},
                },
                RPCResult{
                    RPCResult::Type::OBJ, "", "",
                    {
                        {RPCResult::Type::NUM_TIME, "time", "The timestamp for the final block in the window, expressed in " + UNIX_EPOCH_TIME},
                        {RPCResult::Type::NUM, "txcount", "The total number of transactions in the chain up to that point"},
                        {RPCResult::Type::STR_HEX, "window_final_block_hash", "The hash of the final block in the window"},
                        {RPCResult::Type::NUM, "window_final_block_height", "The height of the final block in the window."},
                        {RPCResult::Type::NUM, "window_block_count", "Size of the window in number of blocks"},
                        {RPCResult::Type::NUM, "window_tx_count", /*optional=*/true, "The number of transactions in the window. Only returned if \"window_block_count\" is > 0"},
                        {RPCResult::Type::NUM, "window_interval", /*optional=*/true, "The elapsed time in the window in seconds. Only returned if \"window_block_count\" is > 0"},
                        {RPCResult::Type::NUM, "txrate", /*optional=*/true, "The average rate of transactions per second in the window. Only returned if \"window_interval\" is > 0"},
                    }},
                RPCExamples{
                    HelpExampleCli("getchaintxstats", "")
            + HelpExampleRpc("getchaintxstats", "2016")
                },
        [&](const RPCHelpMan& self, const JSONRPCRequest& request) -> UniValue
{
    ChainstateManager& chainman = EnsureAnyChainman(request.context);
    const CBlockIndex* pindex;

    if (request.params[1].isNull()) {
        LOCK(cs_main);
        pindex = chainman.ActiveChain().Tip();
    } else {
        uint256 hash(ParseHashV(request.params[1], "blockhash"));
        LOCK(cs_main);
        pindex = chainman.m_blockman.LookupBlockIndex(hash);
        if (!pindex) {
            throw JSONRPCError(RPC_INVALID_ADDRESS_OR_KEY, "Block not found");
        }
        if (!chainman.ActiveChain().Contains(pindex)) {
            throw JSONRPCError(RPC_INVALID_PARAMETER, "Block is not in main chain");
        }
    }
    int blockcount = 30 * 24 * 60 * 60 / Params().GetConsensus().TargetSpacing(pindex->nHeight); // By default: 1 month

    int blockcount = 30 * 24 * 60 * 60 / chainman.GetParams().GetConsensus().TargetSpacing(pindex->nHeight); // By default: 1 month

    CHECK_NONFATAL(pindex != nullptr);

    if (request.params[0].isNull()) {
        blockcount = std::max(0, std::min(blockcount, pindex->nHeight - 1));
    } else {
        blockcount = request.params[0].getInt<int>();

        if (blockcount < 0 || (blockcount > 0 && blockcount >= pindex->nHeight)) {
            throw JSONRPCError(RPC_INVALID_PARAMETER, "Invalid block count: should be between 0 and the block's height - 1");
        }
    }

    const CBlockIndex& past_block{*CHECK_NONFATAL(pindex->GetAncestor(pindex->nHeight - blockcount))};
    const int64_t nTimeDiff{pindex->GetMedianTimePast() - past_block.GetMedianTimePast()};
    const int nTxDiff = pindex->nChainTx - past_block.nChainTx;

    UniValue ret(UniValue::VOBJ);
    ret.pushKV("time", (int64_t)pindex->nTime);
    ret.pushKV("txcount", (int64_t)pindex->nChainTx);
    ret.pushKV("window_final_block_hash", pindex->GetBlockHash().GetHex());
    ret.pushKV("window_final_block_height", pindex->nHeight);
    ret.pushKV("window_block_count", blockcount);
    if (blockcount > 0) {
        ret.pushKV("window_tx_count", nTxDiff);
        ret.pushKV("window_interval", nTimeDiff);
        if (nTimeDiff > 0) {
            ret.pushKV("txrate", ((double)nTxDiff) / nTimeDiff);
        }
    }

    return ret;
},
    };
}

template<typename T>
static T CalculateTruncatedMedian(std::vector<T>& scores)
{
    size_t size = scores.size();
    if (size == 0) {
        return 0;
    }

    std::sort(scores.begin(), scores.end());
    if (size % 2 == 0) {
        return (scores[size / 2 - 1] + scores[size / 2]) / 2;
    } else {
        return scores[size / 2];
    }
}

void CalculatePercentilesByWeight(CAmount result[NUM_GETBLOCKSTATS_PERCENTILES], std::vector<std::pair<CAmount, int64_t>>& scores, int64_t total_weight)
{
    if (scores.empty()) {
        return;
    }

    std::sort(scores.begin(), scores.end());

    // 10th, 25th, 50th, 75th, and 90th percentile weight units.
    const double weights[NUM_GETBLOCKSTATS_PERCENTILES] = {
        total_weight / 10.0, total_weight / 4.0, total_weight / 2.0, (total_weight * 3.0) / 4.0, (total_weight * 9.0) / 10.0
    };

    int64_t next_percentile_index = 0;
    int64_t cumulative_weight = 0;
    for (const auto& element : scores) {
        cumulative_weight += element.second;
        while (next_percentile_index < NUM_GETBLOCKSTATS_PERCENTILES && cumulative_weight >= weights[next_percentile_index]) {
            result[next_percentile_index] = element.first;
            ++next_percentile_index;
        }
    }

    // Fill any remaining percentiles with the last value.
    for (int64_t i = next_percentile_index; i < NUM_GETBLOCKSTATS_PERCENTILES; i++) {
        result[i] = scores.back().first;
    }
}

template<typename T>
static inline bool SetHasKeys(const std::set<T>& set) {return false;}
template<typename T, typename Tk, typename... Args>
static inline bool SetHasKeys(const std::set<T>& set, const Tk& key, const Args&... args)
{
    return (set.count(key) != 0) || SetHasKeys(set, args...);
}

// outpoint (needed for the utxo index) + nHeight + fCoinBase
static constexpr size_t PER_UTXO_OVERHEAD = sizeof(COutPoint) + sizeof(uint32_t) + sizeof(bool);

static RPCHelpMan getblockstats()
{
    return RPCHelpMan{"getblockstats",
                "\nCompute per block statistics for a given window. All amounts are in satoshis.\n"
                "It won't work for some heights with pruning.\n",
                {
                    {"hash_or_height", RPCArg::Type::NUM, RPCArg::Optional::NO, "The block hash or height of the target block", "", {"", "string or numeric"}},
                    {"stats", RPCArg::Type::ARR, RPCArg::DefaultHint{"all values"}, "Values to plot (see result below)",
                        {
                            {"height", RPCArg::Type::STR, RPCArg::Optional::OMITTED, "Selected statistic"},
                            {"time", RPCArg::Type::STR, RPCArg::Optional::OMITTED, "Selected statistic"},
                        },
                        "stats"},
                },
                RPCResult{
            RPCResult::Type::OBJ, "", "",
            {
                {RPCResult::Type::NUM, "avgfee", /*optional=*/true, "Average fee in the block"},
                {RPCResult::Type::NUM, "avgfeerate", /*optional=*/true, "Average feerate (in satoshis per virtual byte)"},
                {RPCResult::Type::NUM, "avgtxsize", /*optional=*/true, "Average transaction size"},
                {RPCResult::Type::STR_HEX, "blockhash", /*optional=*/true, "The block hash (to check for potential reorgs)"},
                {RPCResult::Type::ARR_FIXED, "feerate_percentiles", /*optional=*/true, "Feerates at the 10th, 25th, 50th, 75th, and 90th percentile weight unit (in satoshis per virtual byte)",
                {
                    {RPCResult::Type::NUM, "10th_percentile_feerate", "The 10th percentile feerate"},
                    {RPCResult::Type::NUM, "25th_percentile_feerate", "The 25th percentile feerate"},
                    {RPCResult::Type::NUM, "50th_percentile_feerate", "The 50th percentile feerate"},
                    {RPCResult::Type::NUM, "75th_percentile_feerate", "The 75th percentile feerate"},
                    {RPCResult::Type::NUM, "90th_percentile_feerate", "The 90th percentile feerate"},
                }},
                {RPCResult::Type::NUM, "height", /*optional=*/true, "The height of the block"},
                {RPCResult::Type::NUM, "ins", /*optional=*/true, "The number of inputs (excluding coinbase)"},
                {RPCResult::Type::NUM, "maxfee", /*optional=*/true, "Maximum fee in the block"},
                {RPCResult::Type::NUM, "maxfeerate", /*optional=*/true, "Maximum feerate (in satoshis per virtual byte)"},
                {RPCResult::Type::NUM, "maxtxsize", /*optional=*/true, "Maximum transaction size"},
                {RPCResult::Type::NUM, "medianfee", /*optional=*/true, "Truncated median fee in the block"},
                {RPCResult::Type::NUM, "mediantime", /*optional=*/true, "The block median time past"},
                {RPCResult::Type::NUM, "mediantxsize", /*optional=*/true, "Truncated median transaction size"},
                {RPCResult::Type::NUM, "minfee", /*optional=*/true, "Minimum fee in the block"},
                {RPCResult::Type::NUM, "minfeerate", /*optional=*/true, "Minimum feerate (in satoshis per virtual byte)"},
                {RPCResult::Type::NUM, "mintxsize", /*optional=*/true, "Minimum transaction size"},
                {RPCResult::Type::NUM, "outs", /*optional=*/true, "The number of outputs"},
                {RPCResult::Type::NUM, "subsidy", /*optional=*/true, "The block subsidy"},
                {RPCResult::Type::NUM, "swtotal_size", /*optional=*/true, "Total size of all segwit transactions"},
                {RPCResult::Type::NUM, "swtotal_weight", /*optional=*/true, "Total weight of all segwit transactions"},
                {RPCResult::Type::NUM, "swtxs", /*optional=*/true, "The number of segwit transactions"},
                {RPCResult::Type::NUM, "time", /*optional=*/true, "The block time"},
                {RPCResult::Type::NUM, "total_out", /*optional=*/true, "Total amount in all outputs (excluding coinbase and thus reward [ie subsidy + totalfee])"},
                {RPCResult::Type::NUM, "total_size", /*optional=*/true, "Total size of all non-coinbase transactions"},
                {RPCResult::Type::NUM, "total_weight", /*optional=*/true, "Total weight of all non-coinbase transactions"},
                {RPCResult::Type::NUM, "totalfee", /*optional=*/true, "The fee total"},
                {RPCResult::Type::NUM, "txs", /*optional=*/true, "The number of transactions (including coinbase)"},
                {RPCResult::Type::NUM, "utxo_increase", /*optional=*/true, "The increase/decrease in the number of unspent outputs"},
                {RPCResult::Type::NUM, "utxo_size_inc", /*optional=*/true, "The increase/decrease in size for the utxo index (not discounting op_return and similar)"},
            }},
                RPCExamples{
                    HelpExampleCli("getblockstats", R"('"00000000c937983704a73af28acdec37b049d214adbda81d7e2a3dd146f6ed09"' '["minfeerate","avgfeerate"]')") +
                    HelpExampleCli("getblockstats", R"(1000 '["minfeerate","avgfeerate"]')") +
                    HelpExampleRpc("getblockstats", R"("00000000c937983704a73af28acdec37b049d214adbda81d7e2a3dd146f6ed09", ["minfeerate","avgfeerate"])") +
                    HelpExampleRpc("getblockstats", R"(1000, ["minfeerate","avgfeerate"])")
                },
        [&](const RPCHelpMan& self, const JSONRPCRequest& request) -> UniValue
{
    ChainstateManager& chainman = EnsureAnyChainman(request.context);
    LOCK(cs_main);
    const CBlockIndex& pindex{*CHECK_NONFATAL(ParseHashOrHeight(request.params[0], chainman))};

    std::set<std::string> stats;
    if (!request.params[1].isNull()) {
        const UniValue stats_univalue = request.params[1].get_array();
        for (unsigned int i = 0; i < stats_univalue.size(); i++) {
            const std::string stat = stats_univalue[i].get_str();
            stats.insert(stat);
        }
    }

    const CBlock& block = GetBlockChecked(chainman.m_blockman, &pindex);
    const CBlockUndo& blockUndo = GetUndoChecked(chainman.m_blockman, &pindex);

    const bool do_all = stats.size() == 0; // Calculate everything if nothing selected (default)
    const bool do_mediantxsize = do_all || stats.count("mediantxsize") != 0;
    const bool do_medianfee = do_all || stats.count("medianfee") != 0;
    const bool do_feerate_percentiles = do_all || stats.count("feerate_percentiles") != 0;
    const bool loop_inputs = do_all || do_medianfee || do_feerate_percentiles ||
        SetHasKeys(stats, "utxo_size_inc", "totalfee", "avgfee", "avgfeerate", "minfee", "maxfee", "minfeerate", "maxfeerate");
    const bool loop_outputs = do_all || loop_inputs || stats.count("total_out");
    const bool do_calculate_size = do_mediantxsize ||
        SetHasKeys(stats, "total_size", "avgtxsize", "mintxsize", "maxtxsize", "swtotal_size");
    const bool do_calculate_weight = do_all || SetHasKeys(stats, "total_weight", "avgfeerate", "swtotal_weight", "avgfeerate", "feerate_percentiles", "minfeerate", "maxfeerate");
    const bool do_calculate_sw = do_all || SetHasKeys(stats, "swtxs", "swtotal_size", "swtotal_weight");

    CAmount maxfee = 0;
    CAmount maxfeerate = 0;
    CAmount minfee = MAX_MONEY;
    CAmount minfeerate = MAX_MONEY;
    CAmount total_out = 0;
    CAmount totalfee = 0;
    int64_t inputs = 0;
    int64_t maxtxsize = 0;
    int64_t mintxsize = dgpMaxBlockSerSize;
    int64_t outputs = 0;
    int64_t swtotal_size = 0;
    int64_t swtotal_weight = 0;
    int64_t swtxs = 0;
    int64_t total_size = 0;
    int64_t total_weight = 0;
    int64_t utxo_size_inc = 0;
    std::vector<CAmount> fee_array;
    std::vector<std::pair<CAmount, int64_t>> feerate_array;
    std::vector<int64_t> txsize_array;

    for (size_t i = 0; i < block.vtx.size(); ++i) {
        const auto& tx = block.vtx.at(i);
        outputs += tx->vout.size();

        CAmount tx_total_out = 0;
        if (loop_outputs) {
            for (const CTxOut& out : tx->vout) {
                tx_total_out += out.nValue;
                utxo_size_inc += GetSerializeSize(out, PROTOCOL_VERSION) + PER_UTXO_OVERHEAD;
            }
        }

        if (tx->IsCoinBase() || tx->IsCoinStake()) {
            continue;
        }

        inputs += tx->vin.size(); // Don't count coinbase's fake input
        total_out += tx_total_out; // Don't count coinbase reward

        int64_t tx_size = 0;
        if (do_calculate_size) {

            tx_size = tx->GetTotalSize();
            if (do_mediantxsize) {
                txsize_array.push_back(tx_size);
            }
            maxtxsize = std::max(maxtxsize, tx_size);
            mintxsize = std::min(mintxsize, tx_size);
            total_size += tx_size;
        }

        int64_t weight = 0;
        if (do_calculate_weight) {
            weight = GetTransactionWeight(*tx);
            total_weight += weight;
        }

        if (do_calculate_sw && tx->HasWitness()) {
            ++swtxs;
            swtotal_size += tx_size;
            swtotal_weight += weight;
        }

        if (loop_inputs) {
            CAmount tx_total_in = 0;
            const auto& txundo = blockUndo.vtxundo.at(i - 1);
            for (const Coin& coin: txundo.vprevout) {
                const CTxOut& prevoutput = coin.out;

                tx_total_in += prevoutput.nValue;
                utxo_size_inc -= GetSerializeSize(prevoutput, PROTOCOL_VERSION) + PER_UTXO_OVERHEAD;
            }

            CAmount txfee = tx_total_in - tx_total_out;
            CHECK_NONFATAL(MoneyRange(txfee));
            if (do_medianfee) {
                fee_array.push_back(txfee);
            }
            maxfee = std::max(maxfee, txfee);
            minfee = std::min(minfee, txfee);
            totalfee += txfee;

            // New feerate uses satoshis per virtual byte instead of per serialized byte
            CAmount feerate = weight ? (txfee * WITNESS_SCALE_FACTOR) / weight : 0;
            if (do_feerate_percentiles) {
                feerate_array.emplace_back(std::make_pair(feerate, weight));
            }
            maxfeerate = std::max(maxfeerate, feerate);
            minfeerate = std::min(minfeerate, feerate);
        }
    }

    CAmount feerate_percentiles[NUM_GETBLOCKSTATS_PERCENTILES] = { 0 };
    CalculatePercentilesByWeight(feerate_percentiles, feerate_array, total_weight);

    UniValue feerates_res(UniValue::VARR);
    for (int64_t i = 0; i < NUM_GETBLOCKSTATS_PERCENTILES; i++) {
        feerates_res.push_back(feerate_percentiles[i]);
    }

    UniValue ret_all(UniValue::VOBJ);
    ret_all.pushKV("avgfee", (block.vtx.size() > 1) ? totalfee / (block.vtx.size() - 1) : 0);
    ret_all.pushKV("avgfeerate", total_weight ? (totalfee * WITNESS_SCALE_FACTOR) / total_weight : 0); // Unit: sat/vbyte
    ret_all.pushKV("avgtxsize", (block.vtx.size() > 1) ? total_size / (block.vtx.size() - 1) : 0);
    ret_all.pushKV("blockhash", pindex.GetBlockHash().GetHex());
    ret_all.pushKV("feerate_percentiles", feerates_res);
    ret_all.pushKV("height", (int64_t)pindex.nHeight);
    ret_all.pushKV("ins", inputs);
    ret_all.pushKV("maxfee", maxfee);
    ret_all.pushKV("maxfeerate", maxfeerate);
    ret_all.pushKV("maxtxsize", maxtxsize);
    ret_all.pushKV("medianfee", CalculateTruncatedMedian(fee_array));
    ret_all.pushKV("mediantime", pindex.GetMedianTimePast());
    ret_all.pushKV("mediantxsize", CalculateTruncatedMedian(txsize_array));
    ret_all.pushKV("minfee", (minfee == MAX_MONEY) ? 0 : minfee);
    ret_all.pushKV("minfeerate", (minfeerate == MAX_MONEY) ? 0 : minfeerate);
    ret_all.pushKV("mintxsize", mintxsize == dgpMaxBlockSerSize ? 0 : mintxsize);
    ret_all.pushKV("outs", outputs);
    ret_all.pushKV("subsidy", GetBlockSubsidy(pindex.nHeight, chainman.GetParams().GetConsensus()));
    ret_all.pushKV("swtotal_size", swtotal_size);
    ret_all.pushKV("swtotal_weight", swtotal_weight);
    ret_all.pushKV("swtxs", swtxs);
    ret_all.pushKV("time", pindex.GetBlockTime());
    ret_all.pushKV("total_out", total_out);
    ret_all.pushKV("total_size", total_size);
    ret_all.pushKV("total_weight", total_weight);
    ret_all.pushKV("totalfee", totalfee);
    ret_all.pushKV("txs", (int64_t)block.vtx.size());
    ret_all.pushKV("utxo_increase", outputs - inputs);
    ret_all.pushKV("utxo_size_inc", utxo_size_inc);

    if (do_all) {
        return ret_all;
    }

    UniValue ret(UniValue::VOBJ);
    for (const std::string& stat : stats) {
        const UniValue& value = ret_all[stat];
        if (value.isNull()) {
            throw JSONRPCError(RPC_INVALID_PARAMETER, strprintf("Invalid selected statistic '%s'", stat));
        }
        ret.pushKV(stat, value);
    }
    return ret;
},
    };
}

namespace {
//! Search for a given set of pubkey scripts
bool FindScriptPubKey(std::atomic<int>& scan_progress, const std::atomic<bool>& should_abort, int64_t& count, CCoinsViewCursor* cursor, const std::set<CScript>& needles, std::map<COutPoint, Coin>& out_results, std::function<void()>& interruption_point)
{
    scan_progress = 0;
    count = 0;
    while (cursor->Valid()) {
        COutPoint key;
        Coin coin;
        if (!cursor->GetKey(key) || !cursor->GetValue(coin)) return false;
        if (++count % 8192 == 0) {
            interruption_point();
            if (should_abort) {
                // allow to abort the scan via the abort reference
                return false;
            }
        }
        if (count % 256 == 0) {
            // update progress reference every 256 item
            uint32_t high = 0x100 * *key.hash.begin() + *(key.hash.begin() + 1);
            scan_progress = (int)(high * 100.0 / 65536.0 + 0.5);
        }
        if (needles.count(coin.out.scriptPubKey)) {
            out_results.emplace(key, coin);
        }
        cursor->Next();
    }
    scan_progress = 100;
    return true;
}
} // namespace

/** RAII object to prevent concurrency issue when scanning the txout set */
static std::atomic<int> g_scan_progress;
static std::atomic<bool> g_scan_in_progress;
static std::atomic<bool> g_should_abort_scan;
class CoinsViewScanReserver
{
private:
    bool m_could_reserve{false};
public:
    explicit CoinsViewScanReserver() = default;

    bool reserve() {
        CHECK_NONFATAL(!m_could_reserve);
        if (g_scan_in_progress.exchange(true)) {
            return false;
        }
        CHECK_NONFATAL(g_scan_progress == 0);
        m_could_reserve = true;
        return true;
    }

    ~CoinsViewScanReserver() {
        if (m_could_reserve) {
            g_scan_in_progress = false;
            g_scan_progress = 0;
        }
    }
};

static RPCHelpMan scantxoutset()
{
    // scriptPubKey corresponding to mainnet address 12cbQLTFMXRnSzktFkuoG3eHoMeFtpTu3S
    const std::string EXAMPLE_DESCRIPTOR_RAW = "raw(76a91411b366edfc0a8b66feebae5c2e25a7b6a5d1cf3188ac)#fm24fxxy";

    return RPCHelpMan{"scantxoutset",
        "\nScans the unspent transaction output set for entries that match certain output descriptors.\n"
        "Examples of output descriptors are:\n"
        "    addr(<address>)                      Outputs whose scriptPubKey corresponds to the specified address (does not include P2PK)\n"
        "    raw(<hex script>)                    Outputs whose scriptPubKey equals the specified hex scripts\n"
        "    combo(<pubkey>)                      P2PK, P2PKH, P2WPKH, and P2SH-P2WPKH outputs for the given pubkey\n"
        "    pkh(<pubkey>)                        P2PKH outputs for the given pubkey\n"
        "    sh(multi(<n>,<pubkey>,<pubkey>,...)) P2SH-multisig outputs for the given threshold and pubkeys\n"
        "\nIn the above, <pubkey> either refers to a fixed public key in hexadecimal notation, or to an xpub/xprv optionally followed by one\n"
        "or more path elements separated by \"/\", and optionally ending in \"/*\" (unhardened), or \"/*'\" or \"/*h\" (hardened) to specify all\n"
        "unhardened or hardened child keys.\n"
        "In the latter case, a range needs to be specified by below if different from 1000.\n"
        "For more information on output descriptors, see the documentation in the doc/descriptors.md file.\n",
        {
            {"action", RPCArg::Type::STR, RPCArg::Optional::NO, "The action to execute\n"
                "\"start\" for starting a scan\n"
                "\"abort\" for aborting the current scan (returns true when abort was successful)\n"
                "\"status\" for progress report (in %) of the current scan"},
            {"scanobjects", RPCArg::Type::ARR, RPCArg::Optional::OMITTED, "Array of scan objects. Required for \"start\" action\n"
                "Every scan object is either a string descriptor or an object:",
            {
                {"descriptor", RPCArg::Type::STR, RPCArg::Optional::OMITTED, "An output descriptor"},
                {"", RPCArg::Type::OBJ, RPCArg::Optional::OMITTED, "An object with output descriptor and metadata",
                {
                    {"desc", RPCArg::Type::STR, RPCArg::Optional::NO, "An output descriptor"},
                    {"range", RPCArg::Type::RANGE, RPCArg::Default{1000}, "The range of HD chain indexes to explore (either end or [begin,end])"},
                }},
            },
                        "[scanobjects,...]"},
        },
        {
            RPCResult{"when action=='start'; only returns after scan completes", RPCResult::Type::OBJ, "", "", {
                {RPCResult::Type::BOOL, "success", "Whether the scan was completed"},
                {RPCResult::Type::NUM, "txouts", "The number of unspent transaction outputs scanned"},
                {RPCResult::Type::NUM, "height", "The current block height (index)"},
                {RPCResult::Type::STR_HEX, "bestblock", "The hash of the block at the tip of the chain"},
                {RPCResult::Type::ARR, "unspents", "",
                {
                    {RPCResult::Type::OBJ, "", "",
                    {
                        {RPCResult::Type::STR_HEX, "txid", "The transaction id"},
                        {RPCResult::Type::NUM, "vout", "The vout value"},
                        {RPCResult::Type::STR_HEX, "scriptPubKey", "The script key"},
                        {RPCResult::Type::STR, "desc", "A specialized descriptor for the matched scriptPubKey"},
                        {RPCResult::Type::STR_AMOUNT, "amount", "The total amount in " + CURRENCY_UNIT + " of the unspent output"},
                        {RPCResult::Type::NUM, "height", "Height of the unspent transaction output"},
                    }},
                }},
                {RPCResult::Type::STR_AMOUNT, "total_amount", "The total amount of all found unspent outputs in " + CURRENCY_UNIT},
            }},
            RPCResult{"when action=='abort'", RPCResult::Type::BOOL, "success", "True if scan will be aborted (not necessarily before this RPC returns), or false if there is no scan to abort"},
            RPCResult{"when action=='status' and a scan is currently in progress", RPCResult::Type::OBJ, "", "",
            {
                {RPCResult::Type::NUM, "progress", "Approximate percent complete"},
            }},
            RPCResult{"when action=='status' and no scan is in progress - possibly already completed", RPCResult::Type::NONE, "", ""},
        },
        RPCExamples{
            HelpExampleCli("scantxoutset", "start \'[\"" + EXAMPLE_DESCRIPTOR_RAW + "\"]\'") +
            HelpExampleCli("scantxoutset", "status") +
            HelpExampleCli("scantxoutset", "abort") +
            HelpExampleRpc("scantxoutset", "\"start\", [\"" + EXAMPLE_DESCRIPTOR_RAW + "\"]") +
            HelpExampleRpc("scantxoutset", "\"status\"") +
            HelpExampleRpc("scantxoutset", "\"abort\"")
        },
        [&](const RPCHelpMan& self, const JSONRPCRequest& request) -> UniValue
{
    RPCTypeCheck(request.params, {UniValue::VSTR, UniValue::VARR});

    UniValue result(UniValue::VOBJ);
    if (request.params[0].get_str() == "status") {
        CoinsViewScanReserver reserver;
        if (reserver.reserve()) {
            // no scan in progress
            return UniValue::VNULL;
        }
        result.pushKV("progress", g_scan_progress.load());
        return result;
    } else if (request.params[0].get_str() == "abort") {
        CoinsViewScanReserver reserver;
        if (reserver.reserve()) {
            // reserve was possible which means no scan was running
            return false;
        }
        // set the abort flag
        g_should_abort_scan = true;
        return true;
    } else if (request.params[0].get_str() == "start") {
        CoinsViewScanReserver reserver;
        if (!reserver.reserve()) {
            throw JSONRPCError(RPC_INVALID_PARAMETER, "Scan already in progress, use action \"abort\" or \"status\"");
        }

        if (request.params.size() < 2) {
            throw JSONRPCError(RPC_MISC_ERROR, "scanobjects argument is required for the start action");
        }

        std::set<CScript> needles;
        std::map<CScript, std::string> descriptors;
        CAmount total_in = 0;

        // loop through the scan objects
        for (const UniValue& scanobject : request.params[1].get_array().getValues()) {
            FlatSigningProvider provider;
            auto scripts = EvalDescriptorStringOrObject(scanobject, provider);
            for (CScript& script : scripts) {
                std::string inferred = InferDescriptor(script, provider)->ToString();
                needles.emplace(script);
                descriptors.emplace(std::move(script), std::move(inferred));
            }
        }

        // Scan the unspent transaction output set for inputs
        UniValue unspents(UniValue::VARR);
        std::vector<CTxOut> input_txos;
        std::map<COutPoint, Coin> coins;
        g_should_abort_scan = false;
        int64_t count = 0;
        std::unique_ptr<CCoinsViewCursor> pcursor;
        const CBlockIndex* tip;
        NodeContext& node = EnsureAnyNodeContext(request.context);
        {
            ChainstateManager& chainman = EnsureChainman(node);
            LOCK(cs_main);
            Chainstate& active_chainstate = chainman.ActiveChainstate();
            active_chainstate.ForceFlushStateToDisk();
            pcursor = CHECK_NONFATAL(active_chainstate.CoinsDB().Cursor());
            tip = CHECK_NONFATAL(active_chainstate.m_chain.Tip());
        }
        bool res = FindScriptPubKey(g_scan_progress, g_should_abort_scan, count, pcursor.get(), needles, coins, node.rpc_interruption_point);
        result.pushKV("success", res);
        result.pushKV("txouts", count);
        result.pushKV("height", tip->nHeight);
        result.pushKV("bestblock", tip->GetBlockHash().GetHex());

        for (const auto& it : coins) {
            const COutPoint& outpoint = it.first;
            const Coin& coin = it.second;
            const CTxOut& txo = coin.out;
            input_txos.push_back(txo);
            total_in += txo.nValue;

            UniValue unspent(UniValue::VOBJ);
            unspent.pushKV("txid", outpoint.hash.GetHex());
            unspent.pushKV("vout", (int32_t)outpoint.n);
            unspent.pushKV("scriptPubKey", HexStr(txo.scriptPubKey));
            unspent.pushKV("desc", descriptors[txo.scriptPubKey]);
            unspent.pushKV("amount", ValueFromAmount(txo.nValue));
            unspent.pushKV("height", (int32_t)coin.nHeight);

            unspents.push_back(unspent);
        }
        result.pushKV("unspents", unspents);
        result.pushKV("total_amount", ValueFromAmount(total_in));
    } else {
        throw JSONRPCError(RPC_INVALID_PARAMETER, "Invalid command");
    }
    return result;
},
    };
}

static RPCHelpMan getblockfilter()
{
    return RPCHelpMan{"getblockfilter",
                "\nRetrieve a BIP 157 content filter for a particular block.\n",
                {
                    {"blockhash", RPCArg::Type::STR_HEX, RPCArg::Optional::NO, "The hash of the block"},
                    {"filtertype", RPCArg::Type::STR, RPCArg::Default{BlockFilterTypeName(BlockFilterType::BASIC)}, "The type name of the filter"},
                },
                RPCResult{
                    RPCResult::Type::OBJ, "", "",
                    {
                        {RPCResult::Type::STR_HEX, "filter", "the hex-encoded filter data"},
                        {RPCResult::Type::STR_HEX, "header", "the hex-encoded filter header"},
                    }},
                RPCExamples{
                    HelpExampleCli("getblockfilter", "\"00000000c937983704a73af28acdec37b049d214adbda81d7e2a3dd146f6ed09\" \"basic\"") +
                    HelpExampleRpc("getblockfilter", "\"00000000c937983704a73af28acdec37b049d214adbda81d7e2a3dd146f6ed09\", \"basic\"")
                },
        [&](const RPCHelpMan& self, const JSONRPCRequest& request) -> UniValue
{
    uint256 block_hash = ParseHashV(request.params[0], "blockhash");
    std::string filtertype_name = BlockFilterTypeName(BlockFilterType::BASIC);
    if (!request.params[1].isNull()) {
        filtertype_name = request.params[1].get_str();
    }

    BlockFilterType filtertype;
    if (!BlockFilterTypeByName(filtertype_name, filtertype)) {
        throw JSONRPCError(RPC_INVALID_ADDRESS_OR_KEY, "Unknown filtertype");
    }

    BlockFilterIndex* index = GetBlockFilterIndex(filtertype);
    if (!index) {
        throw JSONRPCError(RPC_MISC_ERROR, "Index is not enabled for filtertype " + filtertype_name);
    }

    const CBlockIndex* block_index;
    bool block_was_connected;
    {
        ChainstateManager& chainman = EnsureAnyChainman(request.context);
        LOCK(cs_main);
        block_index = chainman.m_blockman.LookupBlockIndex(block_hash);
        if (!block_index) {
            throw JSONRPCError(RPC_INVALID_ADDRESS_OR_KEY, "Block not found");
        }
        block_was_connected = block_index->IsValid(BLOCK_VALID_SCRIPTS);
    }

    bool index_ready = index->BlockUntilSyncedToCurrentChain();

    BlockFilter filter;
    uint256 filter_header;
    if (!index->LookupFilter(block_index, filter) ||
        !index->LookupFilterHeader(block_index, filter_header)) {
        int err_code;
        std::string errmsg = "Filter not found.";

        if (!block_was_connected) {
            err_code = RPC_INVALID_ADDRESS_OR_KEY;
            errmsg += " Block was not connected to active chain.";
        } else if (!index_ready) {
            err_code = RPC_MISC_ERROR;
            errmsg += " Block filters are still in the process of being indexed.";
        } else {
            err_code = RPC_INTERNAL_ERROR;
            errmsg += " This error is unexpected and indicates index corruption.";
        }

        throw JSONRPCError(err_code, errmsg);
    }

    UniValue ret(UniValue::VOBJ);
    ret.pushKV("filter", HexStr(filter.GetEncodedFilter()));
    ret.pushKV("header", filter_header.GetHex());
    return ret;
},
    };
}

/**
 * Serialize the UTXO set to a file for loading elsewhere.
 *
 * @see SnapshotMetadata
 */
static RPCHelpMan dumptxoutset()
{
    return RPCHelpMan{
        "dumptxoutset",
        "Write the serialized UTXO set to disk.",
        {
            {"path", RPCArg::Type::STR, RPCArg::Optional::NO, "Path to the output file. If relative, will be prefixed by datadir."},
        },
        RPCResult{
            RPCResult::Type::OBJ, "", "",
                {
                    {RPCResult::Type::NUM, "coins_written", "the number of coins written in the snapshot"},
                    {RPCResult::Type::STR_HEX, "base_hash", "the hash of the base of the snapshot"},
                    {RPCResult::Type::NUM, "base_height", "the height of the base of the snapshot"},
                    {RPCResult::Type::STR, "path", "the absolute path that the snapshot was written to"},
                    {RPCResult::Type::STR_HEX, "txoutset_hash", "the hash of the UTXO set contents"},
                    {RPCResult::Type::NUM, "nchaintx", "the number of transactions in the chain up to and including the base block"},
                }
        },
        RPCExamples{
            HelpExampleCli("dumptxoutset", "utxo.dat")
        },
        [&](const RPCHelpMan& self, const JSONRPCRequest& request) -> UniValue
{
    const ArgsManager& args{EnsureAnyArgsman(request.context)};
    const fs::path path = fsbridge::AbsPathJoin(args.GetDataDirNet(), fs::u8path(request.params[0].get_str()));
    // Write to a temporary path and then move into `path` on completion
    // to avoid confusion due to an interruption.
    const fs::path temppath = fsbridge::AbsPathJoin(args.GetDataDirNet(), fs::u8path(request.params[0].get_str() + ".incomplete"));

    if (fs::exists(path)) {
        throw JSONRPCError(
            RPC_INVALID_PARAMETER,
            path.u8string() + " already exists. If you are sure this is what you want, "
            "move it out of the way first");
    }

    FILE* file{fsbridge::fopen(temppath, "wb")};
    AutoFile afile{file};
    if (afile.IsNull()) {
        throw JSONRPCError(
            RPC_INVALID_PARAMETER,
            "Couldn't open file " + temppath.u8string() + " for writing.");
    }

    NodeContext& node = EnsureAnyNodeContext(request.context);
    UniValue result = CreateUTXOSnapshot(
        node, node.chainman->ActiveChainstate(), afile, path, temppath);
    fs::rename(temppath, path);

    result.pushKV("path", path.u8string());
    return result;
},
    };
}

UniValue CreateUTXOSnapshot(
    NodeContext& node,
    Chainstate& chainstate,
    AutoFile& afile,
    const fs::path& path,
    const fs::path& temppath)
{
    std::unique_ptr<CCoinsViewCursor> pcursor;
    std::optional<CCoinsStats> maybe_stats;
    const CBlockIndex* tip;

    {
        // We need to lock cs_main to ensure that the coinsdb isn't written to
        // between (i) flushing coins cache to disk (coinsdb), (ii) getting stats
        // based upon the coinsdb, and (iii) constructing a cursor to the
        // coinsdb for use below this block.
        //
        // Cursors returned by leveldb iterate over snapshots, so the contents
        // of the pcursor will not be affected by simultaneous writes during
        // use below this block.
        //
        // See discussion here:
        //   https://github.com/bitcoin/bitcoin/pull/15606#discussion_r274479369
        //
        LOCK(::cs_main);

        chainstate.ForceFlushStateToDisk();

        maybe_stats = GetUTXOStats(&chainstate.CoinsDB(), chainstate.m_blockman, CoinStatsHashType::HASH_SERIALIZED, node.rpc_interruption_point);
        if (!maybe_stats) {
            throw JSONRPCError(RPC_INTERNAL_ERROR, "Unable to read UTXO set");
        }

        pcursor = chainstate.CoinsDB().Cursor();
        tip = CHECK_NONFATAL(chainstate.m_blockman.LookupBlockIndex(maybe_stats->hashBlock));
    }

    LOG_TIME_SECONDS(strprintf("writing UTXO snapshot at height %s (%s) to file %s (via %s)",
        tip->nHeight, tip->GetBlockHash().ToString(),
        fs::PathToString(path), fs::PathToString(temppath)));

    SnapshotMetadata metadata{tip->GetBlockHash(), maybe_stats->coins_count, tip->nChainTx};

    afile << metadata;

    COutPoint key;
    Coin coin;
    unsigned int iter{0};

    while (pcursor->Valid()) {
        if (iter % 5000 == 0) node.rpc_interruption_point();
        ++iter;
        if (pcursor->GetKey(key) && pcursor->GetValue(coin)) {
            afile << key;
            afile << coin;
        }

        pcursor->Next();
    }

    afile.fclose();

    UniValue result(UniValue::VOBJ);
    result.pushKV("coins_written", maybe_stats->coins_count);
    result.pushKV("base_hash", tip->GetBlockHash().ToString());
    result.pushKV("base_height", tip->nHeight);
    result.pushKV("path", path.u8string());
    result.pushKV("txoutset_hash", maybe_stats->hashSerialized.ToString());
    // Cast required because univalue doesn't have serialization specified for
    // `unsigned int`, nChainTx's type.
    result.pushKV("nchaintx", uint64_t{tip->nChainTx});
    return result;
}

static RPCHelpMan qrc20name()
{
    return RPCHelpMan{"qrc20name",
                "\nReturns the name of the token\n",
                {
                    {"contractaddress", RPCArg::Type::STR_HEX, RPCArg::Optional::NO, "The contract address"},
                },
                RPCResult{
                    RPCResult::Type::STR, "name", "The name of the token"},
                RPCExamples{
                    HelpExampleCli("qrc20name", "\"eb23c0b3e6042821da281a2e2364feb22dd543e3\"")
            + HelpExampleRpc("qrc20name", "\"eb23c0b3e6042821da281a2e2364feb22dd543e3\"")
                },
        [&](const RPCHelpMan& self, const JSONRPCRequest& request) -> UniValue
{
    // Set contract address
    ChainstateManager& chainman = EnsureAnyChainman(request.context);
    CallToken token(chainman);
    token.setAddress(request.params[0].get_str());

    // Get name
    std::string result;
    if(!token.name(result))
        throw JSONRPCError(RPC_MISC_ERROR, "Fail to get token name");

    return result;
},
    };
}

static RPCHelpMan qrc20symbol()
{
    return RPCHelpMan{"qrc20symbol",
                "\nReturns the symbol of the token\n",
                {
                    {"contractaddress", RPCArg::Type::STR_HEX, RPCArg::Optional::NO, "The contract address"},
                },
                RPCResult{
                    RPCResult::Type::STR, "symbol", "The symbol of the token"},
                RPCExamples{
                    HelpExampleCli("qrc20symbol", "\"eb23c0b3e6042821da281a2e2364feb22dd543e3\"")
            + HelpExampleRpc("qrc20symbol", "\"eb23c0b3e6042821da281a2e2364feb22dd543e3\"")
                },
        [&](const RPCHelpMan& self, const JSONRPCRequest& request) -> UniValue
{
    // Set contract address
    ChainstateManager& chainman = EnsureAnyChainman(request.context);
    CallToken token(chainman);
    token.setAddress(request.params[0].get_str());

    // Get symbol
    std::string result;
    if(!token.symbol(result))
        throw JSONRPCError(RPC_MISC_ERROR, "Fail to get symbol");

    return result;
},
    };
}

static RPCHelpMan qrc20totalsupply()
{
    return RPCHelpMan{"qrc20totalsupply",
                "\nReturns the total supply of the token\n",
                {
                    {"contractaddress", RPCArg::Type::STR_HEX, RPCArg::Optional::NO, "The contract address"},
                },
                RPCResult{
                    RPCResult::Type::STR, "totalSupply", "The total supply of the token"},
                RPCExamples{
                    HelpExampleCli("qrc20totalsupply", "\"eb23c0b3e6042821da281a2e2364feb22dd543e3\"")
            + HelpExampleRpc("qrc20totalsupply", "\"eb23c0b3e6042821da281a2e2364feb22dd543e3\"")
                },
        [&](const RPCHelpMan& self, const JSONRPCRequest& request) -> UniValue
{
    // Set contract address
    ChainstateManager& chainman = EnsureAnyChainman(request.context);
    CallToken token(chainman);
    token.setAddress(request.params[0].get_str());

    // Get total supply
    std::string result;
    if(!token.totalSupply(result))
        throw JSONRPCError(RPC_MISC_ERROR, "Fail to get total supply");

    // Get decimals
    uint32_t decimals;
    if(!token.decimals(decimals))
        throw JSONRPCError(RPC_MISC_ERROR, "Fail to get decimals");

    // Check value
    dev::s256 value(result);
    if(value < 0)
        throw JSONRPCError(RPC_MISC_ERROR, "Invalid total supply, value must be positive");

    return FormatToken(decimals, value);
},
    };
}

static RPCHelpMan qrc20decimals()
{
    return RPCHelpMan{"qrc20decimals",
                "\nReturns the number of decimals of the token\n",
                {
                    {"contractaddress", RPCArg::Type::STR_HEX, RPCArg::Optional::NO, "The contract address"},
                },
                RPCResult{
                    RPCResult::Type::NUM, "decimals", "The number of decimals of the token"},
                RPCExamples{
                    HelpExampleCli("qrc20decimals", "\"eb23c0b3e6042821da281a2e2364feb22dd543e3\"")
            + HelpExampleRpc("qrc20decimals", "\"eb23c0b3e6042821da281a2e2364feb22dd543e3\"")
                },
        [&](const RPCHelpMan& self, const JSONRPCRequest& request) -> UniValue
{
    // Set contract address
    ChainstateManager& chainman = EnsureAnyChainman(request.context);
    CallToken token(chainman);
    token.setAddress(request.params[0].get_str());
    uint32_t result;

    // Get decimals
    if(!token.decimals(result))
        throw JSONRPCError(RPC_MISC_ERROR, "Fail to get decimals");

    return (int)result;
},
    };
}

static RPCHelpMan qrc20balanceof()
{
    return RPCHelpMan{"qrc20balanceof",
                "\nReturns the token balance for address\n",
                {
                    {"contractaddress", RPCArg::Type::STR_HEX, RPCArg::Optional::NO, "The contract address"},
                    {"address", RPCArg::Type::STR, RPCArg::Optional::NO,  "The qtum address to check token balance"},
                },
                RPCResult{
                    RPCResult::Type::STR, "balance", "The token balance of the chosen address"},
                RPCExamples{
                    HelpExampleCli("qrc20balanceof", "\"eb23c0b3e6042821da281a2e2364feb22dd543e3\" \"QX1GkJdye9WoUnrE2v6ZQhQ72EUVDtGXQX\"")
            + HelpExampleRpc("qrc20balanceof", "\"eb23c0b3e6042821da281a2e2364feb22dd543e3\" \"QX1GkJdye9WoUnrE2v6ZQhQ72EUVDtGXQX\"")
                },
        [&](const RPCHelpMan& self, const JSONRPCRequest& request) -> UniValue
{
    // Get parameters
    ChainstateManager& chainman = EnsureAnyChainman(request.context);
    CallToken token(chainman);
    token.setAddress(request.params[0].get_str());
    std::string sender = request.params[1].get_str();
    token.setSender(sender);

    // Get balance of address
    std::string result;
    if(!token.balanceOf(result))
        throw JSONRPCError(RPC_MISC_ERROR, "Fail to get balance");

    // Get decimals
    uint32_t decimals;
    if(!token.decimals(decimals))
        throw JSONRPCError(RPC_MISC_ERROR, "Fail to get decimals");

    // Check value
    dev::s256 value(result);
    if(value < 0)
        throw JSONRPCError(RPC_MISC_ERROR, "Invalid balance, vout must be positive");

    return FormatToken(decimals, value);
},
    };
}

static RPCHelpMan qrc20allowance()
{
    return RPCHelpMan{"qrc20allowance",
                "\nReturns remaining tokens allowed to spend for an address\n",
                {
                    {"contractaddress", RPCArg::Type::STR_HEX, RPCArg::Optional::NO, "The contract address"},
                    {"addressfrom", RPCArg::Type::STR, RPCArg::Optional::NO,  "The qtum address of the account owning tokens"},
                    {"addressto", RPCArg::Type::STR, RPCArg::Optional::NO,  "The qtum address of the account able to transfer the tokens"},
                },
                RPCResult{
                    RPCResult::Type::STR, "allowance", "Amount of remaining tokens allowed to spent"},
                RPCExamples{
                    HelpExampleCli("qrc20allowance", "\"eb23c0b3e6042821da281a2e2364feb22dd543e3\" \"QX1GkJdye9WoUnrE2v6ZQhQ72EUVDtGXQX\" \"QM72Sfpbz1BPpXFHz9m3CdqATR44Jvaydd\"")
            + HelpExampleRpc("qrc20allowance", "\"eb23c0b3e6042821da281a2e2364feb22dd543e3\" \"QX1GkJdye9WoUnrE2v6ZQhQ72EUVDtGXQX\" \"QM72Sfpbz1BPpXFHz9m3CdqATR44Jvaydd\"")
                },
        [&](const RPCHelpMan& self, const JSONRPCRequest& request) -> UniValue
{
    // Set contract address
    ChainstateManager& chainman = EnsureAnyChainman(request.context);
    CallToken token(chainman);
    token.setAddress(request.params[0].get_str());

    // Get total supply
    std::string result;
    if(!token.allowance(request.params[1].get_str(), request.params[2].get_str(), result))
        throw JSONRPCError(RPC_MISC_ERROR, "Fail to get allowance");

    // Get decimals
    uint32_t decimals;
    if(!token.decimals(decimals))
        throw JSONRPCError(RPC_MISC_ERROR, "Fail to get decimals");

    // Check value
    dev::s256 value(result);
    if(value < 0)
        throw JSONRPCError(RPC_MISC_ERROR, "Invalid allowance, value must be positive");

    return FormatToken(decimals, value);
},
    };
}

static RPCHelpMan qrc20listtransactions()
{
    return RPCHelpMan{"qrc20listtransactions",
                "\nReturns transactions history for a specific address.\n",
                {
                    {"contractaddress", RPCArg::Type::STR_HEX, RPCArg::Optional::NO, "The contract address."},
                    {"address", RPCArg::Type::STR, RPCArg::Optional::NO,  "The qtum address to get history for."},
                    {"fromblock", RPCArg::Type::NUM, RPCArg::Default{0}, "The number of the earliest block."},
                    {"minconf", RPCArg::Type::NUM, RPCArg::Default{6}, "Minimal number of confirmations."},
                },
               RPCResult{
            RPCResult::Type::ARR, "", "",
                {
                    {RPCResult::Type::OBJ, "", "",
                        {
                            {RPCResult::Type::STR, "receiver", "The receiver qtum address"},
                            {RPCResult::Type::STR, "sender", "The sender qtum address"},
                            {RPCResult::Type::STR_AMOUNT, "amount", "The transferred token amount"},
                            {RPCResult::Type::NUM, "confirmations", "The number of confirmations of the most recent transaction included"},
                            {RPCResult::Type::STR_HEX, "blockHash", "The block hash"},
                            {RPCResult::Type::NUM, "blockNumber", "The block number"},
                            {RPCResult::Type::NUM_TIME, "blocktime", "The block time expressed in " + UNIX_EPOCH_TIME + "."},
                            {RPCResult::Type::STR_HEX, "transactionHash", "The transaction hash"},
                        }
                    }}
                },
                RPCExamples{
                    HelpExampleCli("qrc20listtransactions", "\"eb23c0b3e6042821da281a2e2364feb22dd543e3\" \"QX1GkJdye9WoUnrE2v6ZQhQ72EUVDtGXQX\"")
            + HelpExampleCli("qrc20listtransactions", "\"eb23c0b3e6042821da281a2e2364feb22dd543e3\" \"QX1GkJdye9WoUnrE2v6ZQhQ72EUVDtGXQX\" 0 6")
            + HelpExampleRpc("qrc20listtransactions", "\"eb23c0b3e6042821da281a2e2364feb22dd543e3\" \"QX1GkJdye9WoUnrE2v6ZQhQ72EUVDtGXQX\"")
            + HelpExampleRpc("qrc20listtransactions", "\"eb23c0b3e6042821da281a2e2364feb22dd543e3\" \"QX1GkJdye9WoUnrE2v6ZQhQ72EUVDtGXQX\" 0 6")
                },
        [&](const RPCHelpMan& self, const JSONRPCRequest& request) -> UniValue
{
    // Get parameters
    ChainstateManager& chainman = EnsureAnyChainman(request.context);
    CallToken token(chainman);
    token.setAddress(request.params[0].get_str());
    std::string sender = request.params[1].get_str();
    token.setSender(sender);
    int64_t fromBlock = 0;
    int64_t minconf = 6;
    if(!request.params[2].isNull())
<<<<<<< HEAD
        fromBlock = request.params[2].get_int64();
    if(!request.params[3].isNull())
        minconf = request.params[3].get_int64();
=======
        fromBlock = request.params[2].getInt<int64_t>();
    if(!request.params[3].isNull())
        minconf = request.params[3].getInt<int64_t>();
>>>>>>> d82fec21

    // Get transaction events
    LOCK(cs_main);
    std::vector<TokenEvent> result;
    CChain& active_chain = chainman.ActiveChain();
    int64_t toBlock = active_chain.Height();
    if(!token.transferEvents(result, fromBlock, toBlock, minconf))
        throw JSONRPCError(RPC_MISC_ERROR, "Fail to get transfer events");
    if(!token.burnEvents(result, fromBlock, toBlock, minconf))
        throw JSONRPCError(RPC_MISC_ERROR, "Fail to get burn events");

    // Get decimals
    uint32_t decimals;
    if(!token.decimals(decimals))
        throw JSONRPCError(RPC_MISC_ERROR, "Fail to get decimals");

    // Create transaction list
    UniValue res(UniValue::VARR);
    for(const auto& event : result){
        UniValue obj(UniValue::VOBJ);

        obj.pushKV("receiver", event.receiver);
        obj.pushKV("sender", event.sender);
        dev::s256 v = uintTou256(event.value);
        dev::s256 value;
        if(event.sender == event.receiver)
            value = 0;
        else if(event.receiver == sender)
            value = v;
        else
            value = -v;
        obj.pushKV("amount", FormatToken(decimals, value));
        int confirms = toBlock - event.blockNumber + 1;
        obj.pushKV("confirmations", confirms);
        obj.pushKV("blockHash", event.blockHash.GetHex());
        obj.pushKV("blockNumber", event.blockNumber);
        obj.pushKV("blocktime", active_chain[event.blockNumber]->GetBlockTime());
        obj.pushKV("transactionHash", event.transactionHash.GetHex());
        res.push_back(obj);
    }

    return res;
},
    };
}

<<<<<<< HEAD
void RegisterBlockchainRPCCommands(CRPCTable &t)
{
// clang-format off
static const CRPCCommand commands[] =
{ //  category              actor (function)
  //  --------------------- ------------------------
    { "blockchain",         &getblockchaininfo,                  },
    { "blockchain",         &getchaintxstats,                    },
    { "blockchain",         &getblockstats,                      },
    { "blockchain",         &getbestblockhash,                   },
    { "blockchain",         &getblockcount,                      },
    { "blockchain",         &getblock,                           },
    { "blockchain",         &getblockfrompeer,                   },
    { "blockchain",         &getblockhash,                       },
    { "blockchain",         &getblockheader,                     },
    { "blockchain",         &getchaintips,                       },
    { "blockchain",         &getdifficulty,                      },
    { "blockchain",         &getdeploymentinfo,                  },
    { "blockchain",         &getmempoolancestors,                },
    { "blockchain",         &getmempooldescendants,              },
    { "blockchain",         &getmempoolentry,                    },
    { "blockchain",         &getmempoolinfo,                     },
    { "blockchain",         &getrawmempool,                      },
    { "blockchain",         &gettxout,                           },
    { "blockchain",         &gettxoutsetinfo,                    },
    { "blockchain",         &pruneblockchain,                    },
    { "blockchain",         &savemempool,                        },
    { "blockchain",         &verifychain,                        },
    { "blockchain",         &getaccountinfo,                     },
    { "blockchain",         &getstorage,                         },

    { "blockchain",         &preciousblock,                      },
    { "blockchain",         &scantxoutset,                       },
    { "blockchain",         &getblockfilter,                     },

    { "blockchain",         &callcontract,                       },

    { "blockchain",         &qrc20name,                          },
    { "blockchain",         &qrc20symbol,                        },
    { "blockchain",         &qrc20totalsupply,                   },
    { "blockchain",         &qrc20decimals,                      },
    { "blockchain",         &qrc20balanceof,                     },
    { "blockchain",         &qrc20allowance,                     },
    { "blockchain",         &qrc20listtransactions,              },

    { "blockchain",         &listcontracts,                      },
    { "blockchain",         &gettransactionreceipt,              },
    { "blockchain",         &searchlogs,                         },

    { "blockchain",         &waitforlogs,                        },
    { "blockchain",         &getestimatedannualroi,              },
    { "blockchain",         &getdelegationinfoforaddress,        },
    { "blockchain",         &getdelegationsforstaker,            },

    /* Not shown in help */
    { "hidden",              &invalidateblock,                   },
    { "hidden",              &reconsiderblock,                   },
    { "hidden",              &waitfornewblock,                   },
    { "hidden",              &waitforblock,                      },
    { "hidden",              &waitforblockheight,                },
    { "hidden",              &syncwithvalidationinterfacequeue,  },
    { "hidden",              &dumptxoutset,                      },
};
// clang-format on
=======
void RegisterBlockchainRPCCommands(CRPCTable& t)
{
    static const CRPCCommand commands[]{
        {"blockchain", &getblockchaininfo},
        {"blockchain", &getchaintxstats},
        {"blockchain", &getblockstats},
        {"blockchain", &getbestblockhash},
        {"blockchain", &getblockcount},
        {"blockchain", &getblock},
        {"blockchain", &getblockfrompeer},
        {"blockchain", &getblockhash},
        {"blockchain", &getblockheader},
        {"blockchain", &getchaintips},
        {"blockchain", &getdifficulty},
        {"blockchain", &getdeploymentinfo},
        {"blockchain", &gettxout},
        {"blockchain", &gettxoutsetinfo},
        {"blockchain", &pruneblockchain},
        {"blockchain", &verifychain},
        {"blockchain", &getaccountinfo},
        {"blockchain", &getstorage},
        {"blockchain", &preciousblock},
        {"blockchain", &scantxoutset},
        {"blockchain", &getblockfilter},
        {"blockchain", &callcontract},
        {"blockchain", &qrc20name},
        {"blockchain", &qrc20symbol},
        {"blockchain", &qrc20totalsupply},
        {"blockchain", &qrc20decimals},
        {"blockchain", &qrc20balanceof},
        {"blockchain", &qrc20allowance},
        {"blockchain", &qrc20listtransactions},
        {"blockchain", &listcontracts},
        {"blockchain", &gettransactionreceipt},
        {"blockchain", &searchlogs},
        {"blockchain", &waitforlogs},
        {"blockchain", &getestimatedannualroi},
        {"blockchain", &getdelegationinfoforaddress},
        {"blockchain", &getdelegationsforstaker},
        {"hidden", &invalidateblock},
        {"hidden", &reconsiderblock},
        {"hidden", &waitfornewblock},
        {"hidden", &waitforblock},
        {"hidden", &waitforblockheight},
        {"hidden", &syncwithvalidationinterfacequeue},
        {"hidden", &dumptxoutset},
    };
>>>>>>> d82fec21
    for (const auto& c : commands) {
        t.appendCommand(c.name, &c);
    }
}<|MERGE_RESOLUTION|>--- conflicted
+++ resolved
@@ -27,13 +27,6 @@
 #include <node/context.h>
 #include <node/utxo_snapshot.h>
 #include <key_io.h>
-<<<<<<< HEAD
-#include <policy/feerate.h>
-#include <policy/fees.h>
-#include <policy/policy.h>
-#include <policy/rbf.h>
-=======
->>>>>>> d82fec21
 #include <primitives/transaction.h>
 #include <rpc/server.h>
 #include <rpc/server_util.h>
@@ -103,11 +96,7 @@
 
 double GetPoWMHashPS(ChainstateManager& chainman)
 {
-<<<<<<< HEAD
-    if (pindexBestHeader->nHeight >= Params().GetConsensus().nLastPOWBlock)
-=======
     if (chainman.m_best_header && chainman.m_best_header->nHeight >= Params().GetConsensus().nLastPOWBlock)
->>>>>>> d82fec21
         return 0;
 
     int nPoWInterval = 72;
@@ -134,21 +123,13 @@
     return GetDifficulty(active_chain.Tip()) * 4294.967296 / nTargetSpacingWork;
 }
 
-<<<<<<< HEAD
-double GetPoSKernelPS()
-=======
 double GetPoSKernelPS(ChainstateManager& chainman)
->>>>>>> d82fec21
 {
     int nPoSInterval = 72;
     double dStakeKernelsTriedAvg = 0;
     int nStakesHandled = 0, nStakesTime = 0;
 
-<<<<<<< HEAD
-    CBlockIndex* pindex = pindexBestHeader;
-=======
     CBlockIndex* pindex = chainman.m_best_header;
->>>>>>> d82fec21
     CBlockIndex* pindexPrevStake = NULL;
 
     const Consensus::Params& consensusParams = Params().GetConsensus();
@@ -180,11 +161,7 @@
     if(!dynamicStakeSpacing)
     {
         // Using a fixed denominator reduces the variation spikes
-<<<<<<< HEAD
-        nStakesTime = consensusParams.TargetSpacing(pindexBestHeader->nHeight) * nStakesHandled;
-=======
         nStakesTime = consensusParams.TargetSpacing(chainman.m_best_header->nHeight) * nStakesHandled;
->>>>>>> d82fec21
     }
 
     double result = 0;
@@ -200,15 +177,9 @@
 double GetEstimatedAnnualROI(ChainstateManager& chainman)
 {
     double result = 0;
-<<<<<<< HEAD
-    double networkWeight = GetPoSKernelPS();
-    CChain& active_chain = chainman.ActiveChain();
-    CBlockIndex* pindex = pindexBestHeader == 0 ? active_chain.Tip() : pindexBestHeader;
-=======
     double networkWeight = GetPoSKernelPS(chainman);
     CChain& active_chain = chainman.ActiveChain();
     CBlockIndex* pindex = chainman.m_best_header == 0 ? active_chain.Tip() : chainman.m_best_header;
->>>>>>> d82fec21
     int nHeight = pindex ? pindex->nHeight : 0;
     const Consensus::Params& consensusParams = Params().GetConsensus();
     double subsidy = GetBlockSubsidy(nHeight, consensusParams);
@@ -598,369 +569,6 @@
     obj.pushKV("proof-of-work",        GetDifficulty(GetLastBlockIndex(tip, false)));
     obj.pushKV("proof-of-stake",       GetDifficulty(GetLastBlockIndex(tip, true)));
     return obj;
-<<<<<<< HEAD
-},
-    };
-}
-
-static std::vector<RPCResult> MempoolEntryDescription() { return {
-    RPCResult{RPCResult::Type::NUM, "vsize", "virtual transaction size as defined in BIP 141. This is different from actual serialized size for witness transactions as witness data is discounted."},
-    RPCResult{RPCResult::Type::NUM, "weight", "transaction weight as defined in BIP 141."},
-    RPCResult{RPCResult::Type::STR_AMOUNT, "fee", /*optional=*/true,
-              "transaction fee, denominated in " + CURRENCY_UNIT + " (DEPRECATED, returned only if config option -deprecatedrpc=fees is passed)"},
-    RPCResult{RPCResult::Type::STR_AMOUNT, "modifiedfee", /*optional=*/true,
-              "transaction fee with fee deltas used for mining priority, denominated in " + CURRENCY_UNIT +
-                  " (DEPRECATED, returned only if config option -deprecatedrpc=fees is passed)"},
-    RPCResult{RPCResult::Type::NUM_TIME, "time", "local time transaction entered pool in seconds since 1 Jan 1970 GMT"},
-    RPCResult{RPCResult::Type::NUM, "height", "block height when transaction entered pool"},
-    RPCResult{RPCResult::Type::NUM, "descendantcount", "number of in-mempool descendant transactions (including this one)"},
-    RPCResult{RPCResult::Type::NUM, "descendantsize", "virtual transaction size of in-mempool descendants (including this one)"},
-    RPCResult{RPCResult::Type::STR_AMOUNT, "descendantfees", /*optional=*/true,
-              "transaction fees of in-mempool descendants (including this one) with fee deltas used for mining priority, denominated in " +
-                  CURRENCY_ATOM + "s (DEPRECATED, returned only if config option -deprecatedrpc=fees is passed)"},
-    RPCResult{RPCResult::Type::NUM, "ancestorcount", "number of in-mempool ancestor transactions (including this one)"},
-    RPCResult{RPCResult::Type::NUM, "ancestorsize", "virtual transaction size of in-mempool ancestors (including this one)"},
-    RPCResult{RPCResult::Type::STR_AMOUNT, "ancestorfees", /*optional=*/true,
-              "transaction fees of in-mempool ancestors (including this one) with fee deltas used for mining priority, denominated in " +
-                  CURRENCY_ATOM + "s (DEPRECATED, returned only if config option -deprecatedrpc=fees is passed)"},
-    RPCResult{RPCResult::Type::STR_HEX, "wtxid", "hash of serialized transaction, including witness data"},
-    RPCResult{RPCResult::Type::OBJ, "fees", "",
-        {
-            RPCResult{RPCResult::Type::STR_AMOUNT, "base", "transaction fee, denominated in " + CURRENCY_UNIT},
-            RPCResult{RPCResult::Type::STR_AMOUNT, "modified", "transaction fee with fee deltas used for mining priority, denominated in " + CURRENCY_UNIT},
-            RPCResult{RPCResult::Type::STR_AMOUNT, "ancestor", "transaction fees of in-mempool ancestors (including this one) with fee deltas used for mining priority, denominated in " + CURRENCY_UNIT},
-            RPCResult{RPCResult::Type::STR_AMOUNT, "descendant", "transaction fees of in-mempool descendants (including this one) with fee deltas used for mining priority, denominated in " + CURRENCY_UNIT},
-        }},
-    RPCResult{RPCResult::Type::ARR, "depends", "unconfirmed transactions used as inputs for this transaction",
-        {RPCResult{RPCResult::Type::STR_HEX, "transactionid", "parent transaction id"}}},
-    RPCResult{RPCResult::Type::ARR, "spentby", "unconfirmed transactions spending outputs from this transaction",
-        {RPCResult{RPCResult::Type::STR_HEX, "transactionid", "child transaction id"}}},
-    RPCResult{RPCResult::Type::BOOL, "bip125-replaceable", "Whether this transaction could be replaced due to BIP125 (replace-by-fee)"},
-    RPCResult{RPCResult::Type::BOOL, "unbroadcast", "Whether this transaction is currently unbroadcast (initial broadcast not yet acknowledged by any peers)"},
-};}
-
-static void entryToJSON(const CTxMemPool& pool, UniValue& info, const CTxMemPoolEntry& e) EXCLUSIVE_LOCKS_REQUIRED(pool.cs)
-{
-    AssertLockHeld(pool.cs);
-
-    info.pushKV("vsize", (int)e.GetTxSize());
-    info.pushKV("weight", (int)e.GetTxWeight());
-    // TODO: top-level fee fields are deprecated. deprecated_fee_fields_enabled blocks should be removed in v24
-    const bool deprecated_fee_fields_enabled{IsDeprecatedRPCEnabled("fees")};
-    if (deprecated_fee_fields_enabled) {
-        info.pushKV("fee", ValueFromAmount(e.GetFee()));
-        info.pushKV("modifiedfee", ValueFromAmount(e.GetModifiedFee()));
-    }
-    info.pushKV("time", count_seconds(e.GetTime()));
-    info.pushKV("height", (int)e.GetHeight());
-    info.pushKV("descendantcount", e.GetCountWithDescendants());
-    info.pushKV("descendantsize", e.GetSizeWithDescendants());
-    if (deprecated_fee_fields_enabled) {
-        info.pushKV("descendantfees", e.GetModFeesWithDescendants());
-    }
-    info.pushKV("ancestorcount", e.GetCountWithAncestors());
-    info.pushKV("ancestorsize", e.GetSizeWithAncestors());
-    if (deprecated_fee_fields_enabled) {
-        info.pushKV("ancestorfees", e.GetModFeesWithAncestors());
-    }
-    info.pushKV("wtxid", pool.vTxHashes[e.vTxHashesIdx].first.ToString());
-
-    UniValue fees(UniValue::VOBJ);
-    fees.pushKV("base", ValueFromAmount(e.GetFee()));
-    fees.pushKV("modified", ValueFromAmount(e.GetModifiedFee()));
-    fees.pushKV("ancestor", ValueFromAmount(e.GetModFeesWithAncestors()));
-    fees.pushKV("descendant", ValueFromAmount(e.GetModFeesWithDescendants()));
-    info.pushKV("fees", fees);
-
-    const CTransaction& tx = e.GetTx();
-    std::set<std::string> setDepends;
-    for (const CTxIn& txin : tx.vin)
-    {
-        if (pool.exists(GenTxid::Txid(txin.prevout.hash)))
-            setDepends.insert(txin.prevout.hash.ToString());
-    }
-
-    UniValue depends(UniValue::VARR);
-    for (const std::string& dep : setDepends)
-    {
-        depends.push_back(dep);
-    }
-
-    info.pushKV("depends", depends);
-
-    UniValue spent(UniValue::VARR);
-    const CTxMemPool::txiter& it = pool.mapTx.find(tx.GetHash());
-    const CTxMemPoolEntry::Children& children = it->GetMemPoolChildrenConst();
-    for (const CTxMemPoolEntry& child : children) {
-        spent.push_back(child.GetTx().GetHash().ToString());
-    }
-
-    info.pushKV("spentby", spent);
-
-    // Add opt-in RBF status
-    bool rbfStatus = false;
-    RBFTransactionState rbfState = IsRBFOptIn(tx, pool);
-    if (rbfState == RBFTransactionState::UNKNOWN) {
-        throw JSONRPCError(RPC_MISC_ERROR, "Transaction is not in mempool");
-    } else if (rbfState == RBFTransactionState::REPLACEABLE_BIP125) {
-        rbfStatus = true;
-    }
-
-    info.pushKV("bip125-replaceable", rbfStatus);
-    info.pushKV("unbroadcast", pool.IsUnbroadcastTx(tx.GetHash()));
-}
-
-UniValue MempoolToJSON(const CTxMemPool& pool, bool verbose, bool include_mempool_sequence)
-{
-    if (verbose) {
-        if (include_mempool_sequence) {
-            throw JSONRPCError(RPC_INVALID_PARAMETER, "Verbose results cannot contain mempool sequence values.");
-        }
-        LOCK(pool.cs);
-        UniValue o(UniValue::VOBJ);
-        for (const CTxMemPoolEntry& e : pool.mapTx) {
-            const uint256& hash = e.GetTx().GetHash();
-            UniValue info(UniValue::VOBJ);
-            entryToJSON(pool, info, e);
-            // Mempool has unique entries so there is no advantage in using
-            // UniValue::pushKV, which checks if the key already exists in O(N).
-            // UniValue::__pushKV is used instead which currently is O(1).
-            o.__pushKV(hash.ToString(), info);
-        }
-        return o;
-    } else {
-        uint64_t mempool_sequence;
-        std::vector<uint256> vtxid;
-        {
-            LOCK(pool.cs);
-            pool.queryHashes(vtxid);
-            mempool_sequence = pool.GetSequence();
-        }
-        UniValue a(UniValue::VARR);
-        for (const uint256& hash : vtxid)
-            a.push_back(hash.ToString());
-
-        if (!include_mempool_sequence) {
-            return a;
-        } else {
-            UniValue o(UniValue::VOBJ);
-            o.pushKV("txids", a);
-            o.pushKV("mempool_sequence", mempool_sequence);
-            return o;
-        }
-    }
-}
-
-static RPCHelpMan getrawmempool()
-{
-    return RPCHelpMan{"getrawmempool",
-                "\nReturns all transaction ids in memory pool as a json array of string transaction ids.\n"
-                "\nHint: use getmempoolentry to fetch a specific transaction from the mempool.\n",
-                {
-                    {"verbose", RPCArg::Type::BOOL, RPCArg::Default{false}, "True for a json object, false for array of transaction ids"},
-                    {"mempool_sequence", RPCArg::Type::BOOL, RPCArg::Default{false}, "If verbose=false, returns a json object with transaction list and mempool sequence number attached."},
-                },
-                {
-                    RPCResult{"for verbose = false",
-                        RPCResult::Type::ARR, "", "",
-                        {
-                            {RPCResult::Type::STR_HEX, "", "The transaction id"},
-                        }},
-                    RPCResult{"for verbose = true",
-                        RPCResult::Type::OBJ_DYN, "", "",
-                        {
-                            {RPCResult::Type::OBJ, "transactionid", "", MempoolEntryDescription()},
-                        }},
-                    RPCResult{"for verbose = false and mempool_sequence = true",
-                        RPCResult::Type::OBJ, "", "",
-                        {
-                            {RPCResult::Type::ARR, "txids", "",
-                            {
-                                {RPCResult::Type::STR_HEX, "", "The transaction id"},
-                            }},
-                            {RPCResult::Type::NUM, "mempool_sequence", "The mempool sequence value."},
-                        }},
-                },
-                RPCExamples{
-                    HelpExampleCli("getrawmempool", "true")
-            + HelpExampleRpc("getrawmempool", "true")
-                },
-        [&](const RPCHelpMan& self, const JSONRPCRequest& request) -> UniValue
-{
-    bool fVerbose = false;
-    if (!request.params[0].isNull())
-        fVerbose = request.params[0].get_bool();
-
-    bool include_mempool_sequence = false;
-    if (!request.params[1].isNull()) {
-        include_mempool_sequence = request.params[1].get_bool();
-    }
-
-    return MempoolToJSON(EnsureAnyMemPool(request.context), fVerbose, include_mempool_sequence);
-},
-    };
-}
-
-static RPCHelpMan getmempoolancestors()
-{
-    return RPCHelpMan{"getmempoolancestors",
-                "\nIf txid is in the mempool, returns all in-mempool ancestors.\n",
-                {
-                    {"txid", RPCArg::Type::STR_HEX, RPCArg::Optional::NO, "The transaction id (must be in mempool)"},
-                    {"verbose", RPCArg::Type::BOOL, RPCArg::Default{false}, "True for a json object, false for array of transaction ids"},
-                },
-                {
-                    RPCResult{"for verbose = false",
-                        RPCResult::Type::ARR, "", "",
-                        {{RPCResult::Type::STR_HEX, "", "The transaction id of an in-mempool ancestor transaction"}}},
-                    RPCResult{"for verbose = true",
-                        RPCResult::Type::OBJ_DYN, "", "",
-                        {
-                            {RPCResult::Type::OBJ, "transactionid", "", MempoolEntryDescription()},
-                        }},
-                },
-                RPCExamples{
-                    HelpExampleCli("getmempoolancestors", "\"mytxid\"")
-            + HelpExampleRpc("getmempoolancestors", "\"mytxid\"")
-                },
-        [&](const RPCHelpMan& self, const JSONRPCRequest& request) -> UniValue
-{
-    bool fVerbose = false;
-    if (!request.params[1].isNull())
-        fVerbose = request.params[1].get_bool();
-
-    uint256 hash = ParseHashV(request.params[0], "parameter 1");
-
-    const CTxMemPool& mempool = EnsureAnyMemPool(request.context);
-    LOCK(mempool.cs);
-
-    CTxMemPool::txiter it = mempool.mapTx.find(hash);
-    if (it == mempool.mapTx.end()) {
-        throw JSONRPCError(RPC_INVALID_ADDRESS_OR_KEY, "Transaction not in mempool");
-    }
-
-    CTxMemPool::setEntries setAncestors;
-    uint64_t noLimit = std::numeric_limits<uint64_t>::max();
-    std::string dummy;
-    mempool.CalculateMemPoolAncestors(*it, setAncestors, noLimit, noLimit, noLimit, noLimit, dummy, false);
-
-    if (!fVerbose) {
-        UniValue o(UniValue::VARR);
-        for (CTxMemPool::txiter ancestorIt : setAncestors) {
-            o.push_back(ancestorIt->GetTx().GetHash().ToString());
-        }
-        return o;
-    } else {
-        UniValue o(UniValue::VOBJ);
-        for (CTxMemPool::txiter ancestorIt : setAncestors) {
-            const CTxMemPoolEntry &e = *ancestorIt;
-            const uint256& _hash = e.GetTx().GetHash();
-            UniValue info(UniValue::VOBJ);
-            entryToJSON(mempool, info, e);
-            o.pushKV(_hash.ToString(), info);
-        }
-        return o;
-    }
-},
-    };
-}
-
-static RPCHelpMan getmempooldescendants()
-{
-    return RPCHelpMan{"getmempooldescendants",
-                "\nIf txid is in the mempool, returns all in-mempool descendants.\n",
-                {
-                    {"txid", RPCArg::Type::STR_HEX, RPCArg::Optional::NO, "The transaction id (must be in mempool)"},
-                    {"verbose", RPCArg::Type::BOOL, RPCArg::Default{false}, "True for a json object, false for array of transaction ids"},
-                },
-                {
-                    RPCResult{"for verbose = false",
-                        RPCResult::Type::ARR, "", "",
-                        {{RPCResult::Type::STR_HEX, "", "The transaction id of an in-mempool descendant transaction"}}},
-                    RPCResult{"for verbose = true",
-                        RPCResult::Type::OBJ_DYN, "", "",
-                        {
-                            {RPCResult::Type::OBJ, "transactionid", "", MempoolEntryDescription()},
-                        }},
-                },
-                RPCExamples{
-                    HelpExampleCli("getmempooldescendants", "\"mytxid\"")
-            + HelpExampleRpc("getmempooldescendants", "\"mytxid\"")
-                },
-        [&](const RPCHelpMan& self, const JSONRPCRequest& request) -> UniValue
-{
-    bool fVerbose = false;
-    if (!request.params[1].isNull())
-        fVerbose = request.params[1].get_bool();
-
-    uint256 hash = ParseHashV(request.params[0], "parameter 1");
-
-    const CTxMemPool& mempool = EnsureAnyMemPool(request.context);
-    LOCK(mempool.cs);
-
-    CTxMemPool::txiter it = mempool.mapTx.find(hash);
-    if (it == mempool.mapTx.end()) {
-        throw JSONRPCError(RPC_INVALID_ADDRESS_OR_KEY, "Transaction not in mempool");
-    }
-
-    CTxMemPool::setEntries setDescendants;
-    mempool.CalculateDescendants(it, setDescendants);
-    // CTxMemPool::CalculateDescendants will include the given tx
-    setDescendants.erase(it);
-
-    if (!fVerbose) {
-        UniValue o(UniValue::VARR);
-        for (CTxMemPool::txiter descendantIt : setDescendants) {
-            o.push_back(descendantIt->GetTx().GetHash().ToString());
-        }
-
-        return o;
-    } else {
-        UniValue o(UniValue::VOBJ);
-        for (CTxMemPool::txiter descendantIt : setDescendants) {
-            const CTxMemPoolEntry &e = *descendantIt;
-            const uint256& _hash = e.GetTx().GetHash();
-            UniValue info(UniValue::VOBJ);
-            entryToJSON(mempool, info, e);
-            o.pushKV(_hash.ToString(), info);
-        }
-        return o;
-    }
-},
-    };
-}
-
-static RPCHelpMan getmempoolentry()
-{
-    return RPCHelpMan{"getmempoolentry",
-                "\nReturns mempool data for given transaction\n",
-                {
-                    {"txid", RPCArg::Type::STR_HEX, RPCArg::Optional::NO, "The transaction id (must be in mempool)"},
-                },
-                RPCResult{
-                    RPCResult::Type::OBJ, "", "", MempoolEntryDescription()},
-                RPCExamples{
-                    HelpExampleCli("getmempoolentry", "\"mytxid\"")
-            + HelpExampleRpc("getmempoolentry", "\"mytxid\"")
-                },
-        [&](const RPCHelpMan& self, const JSONRPCRequest& request) -> UniValue
-{
-    uint256 hash = ParseHashV(request.params[0], "parameter 1");
-
-    const CTxMemPool& mempool = EnsureAnyMemPool(request.context);
-    LOCK(mempool.cs);
-
-    CTxMemPool::txiter it = mempool.mapTx.find(hash);
-    if (it == mempool.mapTx.end()) {
-        throw JSONRPCError(RPC_INVALID_ADDRESS_OR_KEY, "Transaction not in mempool");
-    }
-
-    const CTxMemPoolEntry &e = *it;
-    UniValue info(UniValue::VOBJ);
-    entryToJSON(mempool, info, e);
-    return info;
-=======
->>>>>>> d82fec21
 },
     };
 }
@@ -994,11 +602,7 @@
     PeerManager& peerman = EnsurePeerman(node);
 
     const uint256& block_hash{ParseHashV(request.params[0], "blockhash")};
-<<<<<<< HEAD
-    const NodeId peer_id{request.params[1].get_int64()};
-=======
     const NodeId peer_id{request.params[1].getInt<int64_t>()};
->>>>>>> d82fec21
 
     const CBlockIndex* const index = WITH_LOCK(cs_main, return chainman.m_blockman.LookupBlockIndex(block_hash););
 
@@ -1049,162 +653,6 @@
 }
 
 static RPCHelpMan getaccountinfo()
-<<<<<<< HEAD
-{
-    return RPCHelpMan{"getaccountinfo",
-                "\nGet contract details including balance, storage data and code.\n",
-                {
-                    {"address", RPCArg::Type::STR_HEX, RPCArg::Optional::NO, "The contract address"},
-                },
-                RPCResult{
-                    RPCResult::Type::OBJ, "", "",
-                    {
-                        {RPCResult::Type::STR, "address", "The address of the contract"},
-                        {RPCResult::Type::STR_AMOUNT, "balance", "The balance of the contract"},
-                        {RPCResult::Type::STR, "storage", "The storage data of the contract"},
-                        {RPCResult::Type::STR_HEX, "code", "The bytecode of the contract"},
-                    }},
-                RPCExamples{
-                    HelpExampleCli("getaccountinfo", "eb23c0b3e6042821da281a2e2364feb22dd543e3")
-            + HelpExampleRpc("getaccountinfo", "eb23c0b3e6042821da281a2e2364feb22dd543e3")
-                },
-        [&](const RPCHelpMan& self, const JSONRPCRequest& request) -> UniValue
-{
-
-    LOCK(cs_main);
-
-    std::string strAddr = request.params[0].get_str();
-    if(strAddr.size() != 40 || !CheckHex(strAddr))
-        throw JSONRPCError(RPC_INVALID_ADDRESS_OR_KEY, "Incorrect address");
-
-    dev::Address addrAccount(strAddr);
-    if(!globalState->addressInUse(addrAccount))
-        throw JSONRPCError(RPC_INVALID_ADDRESS_OR_KEY, "Address does not exist");
-    
-    UniValue result(UniValue::VOBJ);
-
-    result.pushKV("address", strAddr);
-    result.pushKV("balance", CAmount(globalState->balance(addrAccount)));
-    std::vector<uint8_t> code(globalState->code(addrAccount));
-    auto storage(globalState->storage(addrAccount));
-
-    UniValue storageUV(UniValue::VOBJ);
-    for (auto j: storage)
-    {
-        UniValue e(UniValue::VOBJ);
-        e.pushKV(dev::toHex(dev::h256(j.second.first)), dev::toHex(dev::h256(j.second.second)));
-        storageUV.pushKV(j.first.hex(), e);
-    }
-        
-    result.pushKV("storage", storageUV);
-
-    result.pushKV("code", HexStr(code));
-
-    std::unordered_map<dev::Address, Vin> vins = globalState->vins();
-    if(vins.count(addrAccount)){
-        UniValue vin(UniValue::VOBJ);
-        valtype vchHash(vins[addrAccount].hash.asBytes());
-        std::reverse(vchHash.begin(), vchHash.end());
-        vin.pushKV("hash", HexStr(vchHash));
-        vin.pushKV("nVout", uint64_t(vins[addrAccount].nVout));
-        vin.pushKV("value", uint64_t(vins[addrAccount].value));
-        result.pushKV("vin", vin);
-    }
-    return result;
-},
-    };
-}
-
-static RPCHelpMan getstorage()
-{
-    return RPCHelpMan{"getstorage",
-                "\nGet contract storage data.\n",
-                {
-                    {"address", RPCArg::Type::STR_HEX, RPCArg::Optional::NO, "The contract address"},
-                    {"blocknum", RPCArg::Type::NUM,  RPCArg::Default{-1}, "Number of block to get state from."},
-                    {"index", RPCArg::Type::NUM, RPCArg::Optional::OMITTED_NAMED_ARG, "Zero-based index position of the storage"},
-                },
-                RPCResult{
-                    RPCResult::Type::OBJ, "", "The storage data of the contract",
-                    {
-                        {RPCResult::Type::OBJ, "", true, "",
-                        {
-                            {RPCResult::Type::STR_HEX, "", ""},
-                        }},
-                    }
-                },
-                RPCExamples{
-                    HelpExampleCli("getstorage", "eb23c0b3e6042821da281a2e2364feb22dd543e3")
-            + HelpExampleRpc("getstorage", "eb23c0b3e6042821da281a2e2364feb22dd543e3")
-                },
-        [&](const RPCHelpMan& self, const JSONRPCRequest& request) -> UniValue
-{
-
-    ChainstateManager& chainman = EnsureAnyChainman(request.context);
-    LOCK(cs_main);
-
-    CChain& active_chain = chainman.ActiveChain();
-    std::string strAddr = request.params[0].get_str();
-    if(strAddr.size() != 40 || !CheckHex(strAddr))
-        throw JSONRPCError(RPC_INVALID_ADDRESS_OR_KEY, "Incorrect address"); 
-
-    TemporaryState ts(globalState);
-    if (!request.params[1].isNull())
-    {
-        if (request.params[1].isNum())
-        {
-            auto blockNum = request.params[1].get_int();
-            if((blockNum < 0 && blockNum != -1) || blockNum > active_chain.Height())
-                throw JSONRPCError(RPC_INVALID_PARAMS, "Incorrect block number");
-
-            if(blockNum != -1)
-                ts.SetRoot(uintToh256(active_chain[blockNum]->hashStateRoot), uintToh256(active_chain[blockNum]->hashUTXORoot));
-                
-        } else {
-            throw JSONRPCError(RPC_INVALID_PARAMS, "Incorrect block number");
-        }
-    }
-
-    dev::Address addrAccount(strAddr);
-    if(!globalState->addressInUse(addrAccount))
-        throw JSONRPCError(RPC_INVALID_ADDRESS_OR_KEY, "Address does not exist");
-    
-    UniValue result(UniValue::VOBJ);
-
-    bool onlyIndex = !request.params[2].isNull();
-    unsigned index = 0;
-    if (onlyIndex)
-        index = request.params[2].get_int();
-
-    auto storage(globalState->storage(addrAccount));
-
-    if (onlyIndex)
-    {
-        if (index >= storage.size())
-        {
-            std::ostringstream stringStream;
-            stringStream << "Storage size: " << storage.size() << " got index: " << index;
-            throw JSONRPCError(RPC_INVALID_PARAMS, stringStream.str());
-        }
-        auto elem = std::next(storage.begin(), index);
-        UniValue e(UniValue::VOBJ);
-
-        storage = {{elem->first, {elem->second.first, elem->second.second}}};
-    } 
-    for (const auto& j: storage)
-    {
-        UniValue e(UniValue::VOBJ);
-        e.pushKV(dev::toHex(dev::h256(j.second.first)), dev::toHex(dev::h256(j.second.second)));
-        result.pushKV(j.first.hex(), e);
-    }
-    return result;
-},
-    };
-}
-
-static RPCHelpMan getblockheader()
-=======
->>>>>>> d82fec21
 {
     return RPCHelpMan{"getaccountinfo",
                 "\nGet contract details including balance, storage data and code.\n",
@@ -1459,6 +907,30 @@
 
     return blockUndo;
 }
+
+const RPCResult getblock_vin{
+    RPCResult::Type::ARR, "vin", "",
+    {
+        {RPCResult::Type::OBJ, "", "",
+        {
+            {RPCResult::Type::ELISION, "", "The same output as verbosity = 2"},
+            {RPCResult::Type::OBJ, "prevout", "(Only if undo information is available)",
+            {
+                {RPCResult::Type::BOOL, "generated", "Coinbase or not"},
+                {RPCResult::Type::NUM, "height", "The height of the prevout"},
+                {RPCResult::Type::STR_AMOUNT, "value", "The value in " + CURRENCY_UNIT},
+                {RPCResult::Type::OBJ, "scriptPubKey", "",
+                {
+                    {RPCResult::Type::STR, "asm", "Disassembly of the public key script"},
+                    {RPCResult::Type::STR, "desc", "Inferred descriptor for the output"},
+                    {RPCResult::Type::STR_HEX, "hex", "The raw public key script bytes, hex-encoded"},
+                    {RPCResult::Type::STR, "address", /*optional=*/true, "The Bitcoin address (only if a well-defined address exists)"},
+                    {RPCResult::Type::STR, "type", "The type (one of: " + GetAllOutputTypes() + ")"},
+                }},
+            }},
+        }},
+    }
+};
 
 static RPCHelpMan getblock()
 {
@@ -1519,26 +991,7 @@
                     {
                         {RPCResult::Type::OBJ, "", "",
                         {
-                            {RPCResult::Type::ARR, "vin", "",
-                            {
-                                {RPCResult::Type::OBJ, "", "",
-                                {
-                                    {RPCResult::Type::ELISION, "", "The same output as verbosity = 2"},
-                                    {RPCResult::Type::OBJ, "prevout", "(Only if undo information is available)",
-                                    {
-                                        {RPCResult::Type::BOOL, "generated", "Coinbase or not"},
-                                        {RPCResult::Type::NUM, "height", "The height of the prevout"},
-                                        {RPCResult::Type::NUM, "value", "The value in " + CURRENCY_UNIT},
-                                        {RPCResult::Type::OBJ, "scriptPubKey", "",
-                                        {
-                                            {RPCResult::Type::STR, "asm", "The asm"},
-                                            {RPCResult::Type::STR, "hex", "The hex"},
-                                            {RPCResult::Type::STR, "address", /* optional */ true, "The Qtum address (only if a well-defined address exists)"},
-                                            {RPCResult::Type::STR, "type", "The type (one of: " + GetAllOutputTypes() + ")"},
-                                        }},
-                                    }},
-                                }},
-                            }},
+                            getblock_vin,
                         }},
                     }},
                 }},
@@ -1556,15 +1009,15 @@
         if (request.params[1].isBool()) {
             verbosity = request.params[1].get_bool() ? 1 : 0;
         } else {
-            verbosity = request.params[1].get_int();
+            verbosity = request.params[1].getInt<int>();
         }
     }
 
     CBlock block;
     const CBlockIndex* pblockindex;
     const CBlockIndex* tip;
+    ChainstateManager& chainman = EnsureAnyChainman(request.context);
     {
-        ChainstateManager& chainman = EnsureAnyChainman(request.context);
         LOCK(cs_main);
         pblockindex = chainman.m_blockman.LookupBlockIndex(hash);
         tip = chainman.ActiveChain().Tip();
@@ -1573,7 +1026,7 @@
             throw JSONRPCError(RPC_INVALID_ADDRESS_OR_KEY, "Block not found");
         }
 
-        block = GetBlockChecked(pblockindex);
+        block = GetBlockChecked(chainman.m_blockman, pblockindex);
     }
 
     if (verbosity <= 0)
@@ -1593,7 +1046,7 @@
         tx_verbosity = TxVerbosity::SHOW_DETAILS_AND_PREVOUT;
     }
 
-    return blockToJSON(block, tip, pblockindex, tx_verbosity);
+    return blockToJSON(chainman.m_blockman, block, tip, pblockindex, tx_verbosity);
 },
     };
 }
@@ -2188,702 +1641,6 @@
 }
 //////////////////////////////////////////////////////////////////////
 
-<<<<<<< HEAD
-RPCHelpMan listcontracts()
-=======
-const RPCResult getblock_vin{
-    RPCResult::Type::ARR, "vin", "",
-    {
-        {RPCResult::Type::OBJ, "", "",
-        {
-            {RPCResult::Type::ELISION, "", "The same output as verbosity = 2"},
-            {RPCResult::Type::OBJ, "prevout", "(Only if undo information is available)",
-            {
-                {RPCResult::Type::BOOL, "generated", "Coinbase or not"},
-                {RPCResult::Type::NUM, "height", "The height of the prevout"},
-                {RPCResult::Type::STR_AMOUNT, "value", "The value in " + CURRENCY_UNIT},
-                {RPCResult::Type::OBJ, "scriptPubKey", "",
-                {
-                    {RPCResult::Type::STR, "asm", "Disassembly of the public key script"},
-                    {RPCResult::Type::STR, "desc", "Inferred descriptor for the output"},
-                    {RPCResult::Type::STR_HEX, "hex", "The raw public key script bytes, hex-encoded"},
-                    {RPCResult::Type::STR, "address", /*optional=*/true, "The Bitcoin address (only if a well-defined address exists)"},
-                    {RPCResult::Type::STR, "type", "The type (one of: " + GetAllOutputTypes() + ")"},
-                }},
-            }},
-        }},
-    }
-};
-
-static RPCHelpMan getblock()
->>>>>>> d82fec21
-{
-    return RPCHelpMan{"listcontracts",
-                "\nGet the contracts list.\n",
-                {
-                    {"start", RPCArg::Type::NUM, RPCArg::Default{1}, "The starting account index"},
-                    {"maxdisplay", RPCArg::Type::NUM, RPCArg::Default{20}, "Max accounts to list"},
-                },
-                RPCResult{
-                    RPCResult::Type::OBJ, "", "",
-                    {
-<<<<<<< HEAD
-                        {RPCResult::Type::NUM, "account", "The balance for the account"},
-                    }},
-                RPCExamples{
-=======
-                        {RPCResult::Type::OBJ, "", "",
-                        {
-                            getblock_vin,
-                        }},
-                    }},
-                }},
-        },
-                RPCExamples{
-                    HelpExampleCli("getblock", "\"00000000c937983704a73af28acdec37b049d214adbda81d7e2a3dd146f6ed09\"")
-            + HelpExampleRpc("getblock", "\"00000000c937983704a73af28acdec37b049d214adbda81d7e2a3dd146f6ed09\"")
-                },
-        [&](const RPCHelpMan& self, const JSONRPCRequest& request) -> UniValue
-{
-    uint256 hash(ParseHashV(request.params[0], "blockhash"));
-
-    int verbosity = 1;
-    if (!request.params[1].isNull()) {
-        if (request.params[1].isBool()) {
-            verbosity = request.params[1].get_bool() ? 1 : 0;
-        } else {
-            verbosity = request.params[1].getInt<int>();
-        }
-    }
-
-    CBlock block;
-    const CBlockIndex* pblockindex;
-    const CBlockIndex* tip;
-    ChainstateManager& chainman = EnsureAnyChainman(request.context);
-    {
-        LOCK(cs_main);
-        pblockindex = chainman.m_blockman.LookupBlockIndex(hash);
-        tip = chainman.ActiveChain().Tip();
-
-        if (!pblockindex) {
-            throw JSONRPCError(RPC_INVALID_ADDRESS_OR_KEY, "Block not found");
-        }
-
-        block = GetBlockChecked(chainman.m_blockman, pblockindex);
-    }
-
-    if (verbosity <= 0)
-    {
-        CDataStream ssBlock(SER_NETWORK, PROTOCOL_VERSION | RPCSerializationFlags());
-        ssBlock << block;
-        std::string strHex = HexStr(ssBlock);
-        return strHex;
-    }
-
-    TxVerbosity tx_verbosity;
-    if (verbosity == 1) {
-        tx_verbosity = TxVerbosity::SHOW_TXID;
-    } else if (verbosity == 2) {
-        tx_verbosity = TxVerbosity::SHOW_DETAILS;
-    } else {
-        tx_verbosity = TxVerbosity::SHOW_DETAILS_AND_PREVOUT;
-    }
-
-    return blockToJSON(chainman.m_blockman, block, tip, pblockindex, tx_verbosity);
-},
-    };
-}
-
-////////////////////////////////////////////////////////////////////// // qtum
-RPCHelpMan callcontract()
-{
-    return RPCHelpMan{"callcontract",
-                "\nCall contract methods offline, or test contract deployment offline.\n",
-                {
-                    {"address", RPCArg::Type::STR_HEX, RPCArg::Optional::NO, "The contract address, or empty address \"\""},
-                    {"data", RPCArg::Type::STR_HEX, RPCArg::Optional::NO, "The data hex string"},
-                    {"senderaddress", RPCArg::Type::STR, RPCArg::Optional::OMITTED_NAMED_ARG, "The sender address string"},
-                    {"gaslimit", RPCArg::Type::NUM, RPCArg::Optional::OMITTED_NAMED_ARG, "The gas limit for executing the contract."},
-                    {"amount", RPCArg::Type::AMOUNT, RPCArg::Optional::OMITTED_NAMED_ARG, "The amount in " + CURRENCY_UNIT + " to send. eg 0.1, default: 0"},
-                },
-                RPCResult{
-                    RPCResult::Type::OBJ, "", "",
-                    {
-                        {RPCResult::Type::STR, "address", "The address of the contract"},
-                        {RPCResult::Type::OBJ, "executionResult", "The method execution result",
-                            {
-                                {RPCResult::Type::NUM, "gasUsed", "The gas used"},
-                                {RPCResult::Type::NUM, "excepted", "The thrown exception"},
-                                {RPCResult::Type::STR, "newAddress", "The new address of the contract"},
-                                {RPCResult::Type::STR_HEX, "output", "The returned data from the method"},
-                                {RPCResult::Type::NUM, "codeDeposit", "The code deposit"},
-                                {RPCResult::Type::NUM, "gasRefunded", "The gas refunded"},
-                                {RPCResult::Type::NUM, "depositSize", "The deposit size"},
-                                {RPCResult::Type::NUM, "gasForDeposit", "The gas for deposit"},
-                            }},
-                        {RPCResult::Type::OBJ, "transactionReceipt", "The transaction receipt",
-                            {
-                                {RPCResult::Type::STR_HEX, "stateRoot", "The state root hash"},
-                                {RPCResult::Type::NUM, "gasUsed", "The gas used"},
-                                {RPCResult::Type::STR, "bloom", "The bloom"},
-                                {RPCResult::Type::ARR, "log", "The logs from the receipt",
-                                    {
-                                        {RPCResult::Type::STR, "address", "The contract address"},
-                                        {RPCResult::Type::ARR, "topics", "The topic",
-                                            {{RPCResult::Type::STR_HEX, "topic", "The topic"}}},
-                                        {RPCResult::Type::STR_HEX, "data", "The logged data"},
-                                    }},
-
-                            }},
-                    }},
-                RPCExamples{
-                    HelpExampleCli("callcontract", "eb23c0b3e6042821da281a2e2364feb22dd543e3 06fdde03")
-            + HelpExampleCli("callcontract", "\"\" 60606040525b33600060006101000a81548173ffffffffffffffffffffffffffffffffffffffff02191690836c010000000000000000000000009081020402179055506103786001600050819055505b600c80605b6000396000f360606040526008565b600256")
-            + HelpExampleRpc("callcontract", "eb23c0b3e6042821da281a2e2364feb22dd543e3 06fdde03")
-            + HelpExampleRpc("callcontract", "\"\" 60606040525b33600060006101000a81548173ffffffffffffffffffffffffffffffffffffffff02191690836c010000000000000000000000009081020402179055506103786001600050819055505b600c80605b6000396000f360606040526008565b600256")
-                },
-        [&](const RPCHelpMan& self, const JSONRPCRequest& request) -> UniValue
-{
-    ChainstateManager& chainman = EnsureAnyChainman(request.context); 
-    return CallToContract(request.params, chainman);
-},
-    };
-}
-
-class WaitForLogsParams {
-public:
-    int fromBlock;
-    int toBlock;
-
-    int minconf;
-
-    std::set<dev::h160> addresses;
-    std::vector<boost::optional<dev::h256>> topics;
-
-    // bool wait;
-
-    WaitForLogsParams(const UniValue& params) {
-        std::unique_lock<std::mutex> lock(cs_blockchange);
-
-        fromBlock = parseBlockHeight(params[0], latestblock.height + 1);
-        toBlock = parseBlockHeight(params[1], -1);
-
-        parseFilter(params[2]);
-        minconf = parseUInt(params[3], 6);
-    }
-
-private:
-    void parseFilter(const UniValue& val) {
-        if (val.isNull()) {
-            return;
-        }
-
-        parseParam(val["addresses"], addresses);
-        parseParam(val["topics"], topics);
-    }
-};
-
-RPCHelpMan waitforlogs()
-{
-    return RPCHelpMan{"waitforlogs",
-                "requires -logevents to be enabled\n"
-                "\nWaits for a new logs and return matching log entries. When the call returns, it also specifies the next block number to start waiting for new logs.\n"
-                "By calling waitforlogs repeatedly using the returned `nextBlock` number, a client can receive a stream of up-to-date log entires.\n"
-                "\nThis call is different from the similarly named `searchlogs`. This call returns individual matching log entries, `searchlogs` returns a transaction receipt if one of the log entries of that transaction matches the filter conditions.\n",
-                {
-                    {"fromblock", RPCArg::Type::NUM, RPCArg::Optional::OMITTED_NAMED_ARG, "The block number to start looking for logs."},
-                    {"toblock", RPCArg::Type::NUM, RPCArg::Optional::OMITTED_NAMED_ARG, "The block number to stop looking for logs. If null, will wait indefinitely into the future."},
-                    {"filter", RPCArg::Type::OBJ, RPCArg::Optional::OMITTED_NAMED_ARG, "Filter conditions for logs.",
-                    {
-                        {"addresses", RPCArg::Type::ARR, RPCArg::Optional::OMITTED, "An address or a list of addresses to only get logs from particular account(s).",
-                            {
-                                {"address", RPCArg::Type::STR_HEX, RPCArg::Optional::OMITTED, ""},
-                            },
-                        },
-                        {"topics", RPCArg::Type::ARR, RPCArg::Optional::OMITTED, "An array of values from which at least one must appear in the log entries. The order is important, if you want to leave topics out use null, e.g. [null, \"0x00...\"].",
-                            {
-                                {"topic", RPCArg::Type::STR_HEX, RPCArg::Optional::OMITTED, ""},
-                            },
-                        },
-                    }},
-                    {"minconf", RPCArg::Type::NUM, RPCArg::Default{6}, "Minimal number of confirmations before a log is returned"},
-                },
-                RPCResult{
-                    RPCResult::Type::OBJ, "", "",
-                    {
-                        {RPCResult::Type::ARR, "entries", "Array of matchiing log entries. This may be empty if `filter` removed all entries.",
-                            {
-                                {RPCResult::Type::OBJ, "", "",
-                                    {
-                                        {RPCResult::Type::STR_HEX, "blockHash", "The block hash"},
-                                        {RPCResult::Type::NUM, "blockNumber", "The block number"},
-                                        {RPCResult::Type::STR_HEX, "transactionHash", "The transaction hash"},
-                                        {RPCResult::Type::NUM, "transactionIndex", "The transaction index"},
-                                        {RPCResult::Type::STR, "from", "The from address"},
-                                        {RPCResult::Type::STR, "to", "The to address"},
-                                        {RPCResult::Type::NUM, "cumulativeGasUsed", "The cumulative gas used"},
-                                        {RPCResult::Type::NUM, "gasUsed", "The gas used"},
-                                        {RPCResult::Type::STR_HEX, "contractAddress", "The contract address"},
-                                        {RPCResult::Type::STR, "excepted", "The thrown exception"},
-                                        {RPCResult::Type::ARR, "topics", "The topic",
-                                            {{RPCResult::Type::STR_HEX, "topic", "The topic"}}},
-                                        {RPCResult::Type::STR_HEX, "data", "The logged data"},
-                                    }
-                                }
-                            }
-                        },
-                        {RPCResult::Type::NUM, "count", "How many log entries are returned"},
-                        {RPCResult::Type::NUM, "nextBlock", "To wait for new log entries haven't seen before, use this number as `fromBlock`"},
-                    }
-                },
-                RPCExamples{
-                    HelpExampleCli("waitforlogs", "") + HelpExampleCli("waitforlogs", "600") + HelpExampleCli("waitforlogs", "600 700") + HelpExampleCli("waitforlogs", "null null")
-                    + HelpExampleCli("waitforlogs", "null null '{ \"addresses\": [ \"12ae42729af478ca92c8c66773a3e32115717be4\" ], \"topics\": [ \"b436c2bf863ccd7b8f63171201efd4792066b4ce8e543dde9c3e9e9ab98e216c\"] }'")
-            + HelpExampleRpc("waitforlogs", "") + HelpExampleRpc("waitforlogs", "600") + HelpExampleRpc("waitforlogs", "600 700") + HelpExampleRpc("waitforlogs", "null null")
-            + HelpExampleRpc("waitforlogs", "null null '{ \"addresses\": [ \"12ae42729af478ca92c8c66773a3e32115717be4\" ], \"topics\": [ \"b436c2bf863ccd7b8f63171201efd4792066b4ce8e543dde9c3e9e9ab98e216c\"] }'")
-                },
-        [&](const RPCHelpMan& self, const JSONRPCRequest& request_) -> UniValue
-{
-
-    if (!fLogEvents)
-        throw JSONRPCError(RPC_INTERNAL_ERROR, "Events indexing disabled");
-
-    // this is a long poll function. force cast to non const pointer
-    JSONRPCRequest& request = (JSONRPCRequest&) request_;
-    if(!request.httpreq)
-        throw JSONRPCError(RPC_INTERNAL_ERROR, "HTTP connection not available");
-
-    ChainstateManager& chainman = EnsureAnyChainman(request.context);
-
-    WaitForLogsParams params(request.params);
-
-    request.PollStart();
-
-    std::vector<std::vector<uint256>> hashesToBlock;
-
-    int curheight = 0;
-
-    auto& addresses = params.addresses;
-    auto& filterTopics = params.topics;
-
-    while (curheight == 0) {
-        {
-            LOCK(cs_main);
-            curheight = chainman.m_blockman.m_block_tree_db->ReadHeightIndex(params.fromBlock, params.toBlock, params.minconf,
-                    hashesToBlock, addresses, chainman);
-        }
-
-        // if curheight >= fromBlock. Blockchain extended with new log entries. Return next block height to client.
-        //    nextBlock = curheight + 1
-        // if curheight == 0. No log entry found in index. Wait for new block then try again.
-        //    nextBlock = fromBlock
-        // if curheight == -1. Incorrect parameters has entered.
-        //
-        // if curheight advanced, but all filtered out, API should return empty array, but advancing the cursor anyway.
-
-        if (curheight > 0) {
-            break;
-        }
-
-        if (curheight == -1) {
-            throw JSONRPCError(RPC_INVALID_PARAMETER, "Incorrect params");
-        }
-
-        // wait for a new block to arrive
-        {
-            while (true) {
-                std::unique_lock<std::mutex> lock(cs_blockchange);
-                auto blockHeight = latestblock.height;
-
-                request.PollPing();
-
-                cond_blockchange.wait_for(lock, std::chrono::milliseconds(1000));
-                if (latestblock.height > blockHeight) {
-                    break;
-                }
-
-                // TODO: maybe just merge `IsRPCRunning` this into PollAlive
-                if (!request.PollAlive() || !IsRPCRunning()) {
-                    LogPrintf("waitforlogs client disconnected\n");
-                    return NullUniValue;
-                }
-            }
-        }
-    }
-
-    LOCK(cs_main);
-
-    UniValue jsonLogs(UniValue::VARR);
-
-    std::set<uint256> dupes;
-
-    for (const auto& txHashes : hashesToBlock) {
-        for (const auto& txHash : txHashes) {
-
-            if(dupes.find(txHash) != dupes.end()) {
-                continue;
-            }
-            dupes.insert(txHash);
-
-            std::vector<TransactionReceiptInfo> receipts = pstorageresult->getResult(
-                    uintToh256(txHash));
-
-            for (const auto& receipt : receipts) {
-                for (const auto& log : receipt.logs) {
-
-                    bool includeLog = true;
-
-                    if (!filterTopics.empty()) {
-                        for (size_t i = 0; i < filterTopics.size(); i++) {
-                            auto filterTopic = filterTopics[i];
-
-                            if (!filterTopic) {
-                                continue;
-                            }
-
-                            auto filterTopicContent = filterTopic.get();
-                            auto topicContent = log.topics[i];
-
-                            if (topicContent != filterTopicContent) {
-                                includeLog = false;
-                                break;
-                            }
-                        }
-                    }
-
-
-                    if (!includeLog) {
-                        continue;
-                    }
-
-                    UniValue jsonLog(UniValue::VOBJ);
-
-                    assignJSON(jsonLog, receipt);
-                    assignJSON(jsonLog, log, false);
-
-                    jsonLogs.push_back(jsonLog);
-                }
-            }
-        }
-    }
-
-    UniValue result(UniValue::VOBJ);
-    result.pushKV("entries", jsonLogs);
-    result.pushKV("count", (int) jsonLogs.size());
-    result.pushKV("nextblock", curheight + 1);
-
-    return result;
-},
-    };
-}
-
-RPCHelpMan searchlogs()
-{
-    return RPCHelpMan{"searchlogs",
-                "\nSearch logs, requires -logevents to be enabled.\n",
-                {
-                    {"fromblock", RPCArg::Type::NUM, RPCArg::Optional::NO, "The number of the earliest block (latest may be given to mean the most recent block)."},
-                    {"toblock", RPCArg::Type::NUM, RPCArg::Optional::NO, "The number of the latest block (-1 may be given to mean the most recent block)."},
-                    {"addressfilter", RPCArg::Type::OBJ, RPCArg::Optional::OMITTED_NAMED_ARG, "Addresses filter conditions for logs.",
-                    {
-                        {"addresses", RPCArg::Type::ARR, RPCArg::Optional::OMITTED, "An address or a list of addresses to only get logs from particular account(s).",
-                            {
-                                {"address", RPCArg::Type::STR_HEX, RPCArg::Optional::OMITTED, ""},
-                            },
-                        },
-                    }},
-                    {"topicfilter", RPCArg::Type::OBJ, RPCArg::Optional::OMITTED_NAMED_ARG, "Topics filter conditions for logs.",
-                    {
-                        {"topics", RPCArg::Type::ARR, RPCArg::Optional::OMITTED, "An array of values from which at least one must appear in the log entries. The order is important, if you want to leave topics out use null, e.g. [null, \"0x00...\"].",
-                            {
-                                {"topic", RPCArg::Type::STR_HEX, RPCArg::Optional::OMITTED, ""},
-                            },
-                        },
-                    }},
-                    {"minconf", RPCArg::Type::NUM, RPCArg::Default{0}, "Minimal number of confirmations before a log is returned"},
-                },
-                RPCResult{
-                    RPCResult::Type::ARR, "", "",
-                    {
-                        {RPCResult::Type::OBJ, "", "",
-                            {
-                                {RPCResult::Type::STR_HEX, "blockHash", "The block hash"},
-                                {RPCResult::Type::NUM, "blockNumber", "The block number"},
-                                {RPCResult::Type::STR_HEX, "transactionHash", "The transaction hash"},
-                                {RPCResult::Type::NUM, "transactionIndex", "The transaction index"},
-                                {RPCResult::Type::STR, "from", "The from address"},
-                                {RPCResult::Type::STR, "to", "The to address"},
-                                {RPCResult::Type::NUM, "cumulativeGasUsed", "The cumulative gas used"},
-                                {RPCResult::Type::NUM, "gasUsed", "The gas used"},
-                                {RPCResult::Type::STR_HEX, "contractAddress", "The contract address"},
-                                {RPCResult::Type::STR, "excepted", "The thrown exception"},
-                                {RPCResult::Type::ARR, "log", "The logs from the receipt",
-                                    {
-                                        {RPCResult::Type::STR, "address", "The contract address"},
-                                        {RPCResult::Type::ARR, "topics", "The topic",
-                                            {{RPCResult::Type::STR_HEX, "topic", "The topic"}}},
-                                        {RPCResult::Type::STR_HEX, "data", "The logged data"},
-                                    }
-                                },
-                            }
-                        }
-                    }
-                },
-                RPCExamples{
-                    HelpExampleCli("searchlogs", "0 100 '{\"addresses\": [\"12ae42729af478ca92c8c66773a3e32115717be4\"]}' '{\"topics\": [null,\"b436c2bf863ccd7b8f63171201efd4792066b4ce8e543dde9c3e9e9ab98e216c\"]}'")
-            + HelpExampleRpc("searchlogs", "0 100 '{\"addresses\": [\"12ae42729af478ca92c8c66773a3e32115717be4\"]} {\"topics\": [null,\"b436c2bf863ccd7b8f63171201efd4792066b4ce8e543dde9c3e9e9ab98e216c\"]}'")
-                },
-        [&](const RPCHelpMan& self, const JSONRPCRequest& request) -> UniValue
-{
-    ChainstateManager& chainman = EnsureAnyChainman(request.context);
-    return SearchLogs(request.params, chainman);
-},
-    };
-}
-
-RPCHelpMan gettransactionreceipt()
-{
-    return RPCHelpMan{"gettransactionreceipt",
-                "\nGet the transaction receipt.\n",
-                {
-                    {"hash", RPCArg::Type::STR_HEX, RPCArg::Optional::NO, "The transaction hash"},
-                },
-               RPCResult{
-            RPCResult::Type::ARR, "", "",
-                {
-                    {RPCResult::Type::OBJ, "", "",
-                        {
-                            {RPCResult::Type::STR_HEX, "blockHash", "The block hash"},
-                            {RPCResult::Type::NUM, "blockNumber", "The block number"},
-                            {RPCResult::Type::STR_HEX, "transactionHash", "The transaction hash"},
-                            {RPCResult::Type::NUM, "transactionIndex", "The transaction index"},
-                            {RPCResult::Type::STR, "from", "The from address"},
-                            {RPCResult::Type::STR, "to", "The to address"},
-                            {RPCResult::Type::NUM, "cumulativeGasUsed", "The cumulative gas used"},
-                            {RPCResult::Type::NUM, "gasUsed", "The gas used"},
-                            {RPCResult::Type::STR_HEX, "contractAddress", "The contract address"},
-                            {RPCResult::Type::STR, "excepted", "The thrown exception"},
-                            {RPCResult::Type::STR_HEX, "bloom", "Bloom filter for light clients to quickly retrieve related logs"},
-                            {RPCResult::Type::ARR, "log", "The logs from the receipt",
-                                {
-                                    {RPCResult::Type::STR, "address", "The contract address"},
-                                    {RPCResult::Type::ARR, "topics", "The topic",
-                                        {{RPCResult::Type::STR_HEX, "topic", "The topic"}}},
-                                    {RPCResult::Type::STR_HEX, "data", "The logged data"},
-                                }},
-                        }}
-                }},
-                RPCExamples{
-                    HelpExampleCli("gettransactionreceipt", "3b04bc73afbbcf02cfef2ca1127b60fb0baf5f8946a42df67f1659671a2ec53c")
-            + HelpExampleRpc("gettransactionreceipt", "3b04bc73afbbcf02cfef2ca1127b60fb0baf5f8946a42df67f1659671a2ec53c")
-                },
-        [&](const RPCHelpMan& self, const JSONRPCRequest& request) -> UniValue
-{
-
-    if(!fLogEvents)
-        throw JSONRPCError(RPC_INTERNAL_ERROR, "Events indexing disabled");
-
-    LOCK(cs_main);
-
-    std::string hashTemp = request.params[0].get_str();
-    if(hashTemp.size() != 64){
-        throw JSONRPCError(RPC_INVALID_ADDRESS_OR_KEY, "Incorrect hash");
-    }
-    
-    uint256 hash(uint256S(hashTemp));
-
-    std::vector<TransactionReceiptInfo> transactionReceiptInfo = pstorageresult->getResult(uintToh256(hash));
-
-    UniValue result(UniValue::VARR);
-    for(TransactionReceiptInfo& t : transactionReceiptInfo){
-        UniValue tri(UniValue::VOBJ);
-        transactionReceiptInfoToJSON(t, tri);
-        result.push_back(tri);
-    }
-    return result;
-},
-    };
-}
-
-RPCHelpMan getdelegationinfoforaddress()
-{
-    return RPCHelpMan{"getdelegationinfoforaddress",
-                "\nGet delegation information for an address.\n",
-                {
-                    {"address", RPCArg::Type::STR, RPCArg::Optional::NO, "The qtum address string"},
-                },
-                RPCResult{
-                    RPCResult::Type::OBJ, "", "",
-                    {
-                        {RPCResult::Type::STR, "staker", "The staker address"},
-                        {RPCResult::Type::NUM, "fee", "The percentage of the reward"},
-                        {RPCResult::Type::NUM, "blockHeight", "The block height"},
-                        {RPCResult::Type::STR_HEX, "PoD", "The proof of delegation"},
-                        {RPCResult::Type::BOOL, "verified", "Verify delegation"},
-                    }},
-                RPCExamples{
-                    HelpExampleCli("getdelegationinfoforaddress", "QM72Sfpbz1BPpXFHz9m3CdqATR44Jvaydd")
-            + HelpExampleRpc("getdelegationinfoforaddress", "QM72Sfpbz1BPpXFHz9m3CdqATR44Jvaydd")
-                },
-        [&](const RPCHelpMan& self, const JSONRPCRequest& request) -> UniValue
-{
-
-    ChainstateManager& chainman = EnsureAnyChainman(request.context);
-    LOCK(cs_main);
-
-    // Parse the public key hash address
-    std::string strAddress = request.params[0].get_str();
-
-    CTxDestination dest = DecodeDestination(strAddress);
-    if (!IsValidDestination(dest)) {
-        throw JSONRPCError(RPC_TYPE_ERROR, "Invalid address");
-    }
-
-    if (!std::holds_alternative<PKHash>(dest)) {
-        throw JSONRPCError(RPC_TYPE_ERROR, "Address does not refer to public key hash");
-    }
-
-    // Get delegation for an address
-    QtumDelegation qtumDelegation;
-    Delegation delegation;
-    PKHash pkhash = std::get<PKHash>(dest);
-    uint160 address = uint160(pkhash);
-    if(!qtumDelegation.GetDelegation(address, delegation, chainman.ActiveChainstate())) {
-        throw JSONRPCError(RPC_INTERNAL_ERROR, "Failed to get delegation");
-    }
-    bool verified = qtumDelegation.VerifyDelegation(address, delegation);
-
-    // Fill the json object with information
-    UniValue result(UniValue::VOBJ);
-    std::string strStaker = delegation.staker != uint160() ? EncodeDestination(PKHash(delegation.staker)) : "";
-    result.pushKV("staker", strStaker);
-    result.pushKV("fee", (int64_t)delegation.fee);
-    result.pushKV("blockHeight", (int64_t)delegation.blockHeight);
-    result.pushKV("PoD", HexStr(delegation.PoD));
-    result.pushKV("verified", verified);
-
-    return result;
-},
-    };
-}
-
-class DelegationsStakerFilter : public IDelegationFilter
-{
-public:
-    DelegationsStakerFilter(const uint160& _address):
-        address(_address)
-    {}
-
-    bool Match(const DelegationEvent& event) const override
-    {
-        return event.item.staker == address;
-    }
-
-private:
-    uint160 address;
-};
-
-uint64_t getDelegateWeight(const uint160& keyid, const std::map<COutPoint, uint32_t>& immatureStakes, int height, node::BlockManager& blockman)
-{
-    // Decode address
-    uint256 hashBytes;
-    int type = 0;
-    if (!DecodeIndexKey(EncodeDestination(PKHash(keyid)), hashBytes, type)) {
-        return 0;
-    }
-
-    // Get address weight
-    uint64_t weight = 0;
-    if (!GetAddressWeight(hashBytes, type, immatureStakes, height, weight, blockman)) {
-        return 0;
-    }
-
-    return weight;
-}
-
-RPCHelpMan getdelegationsforstaker()
-{
-    return RPCHelpMan{"getdelegationsforstaker",
-                "requires -logevents to be enabled\n"
-                "\nGet the current list of delegates for a super staker.\n",
-                {
-                    {"address", RPCArg::Type::STR, RPCArg::Optional::NO, "The qtum address string for staker"},
-                },
-               RPCResult{
-            RPCResult::Type::ARR, "", "",
-                {
-                    {RPCResult::Type::OBJ, "", "",
-                        {
-                            {RPCResult::Type::STR, "delegate", "The delegate address"},
-                            {RPCResult::Type::STR, "staker", "The staker address"},
-                            {RPCResult::Type::NUM, "fee", "The percentage of the reward"},
-                            {RPCResult::Type::NUM, "blockHeight", "The block height"},
-                            {RPCResult::Type::NUM, "weight", "Delegate weight, displayed when address index is enabled"},
-                            {RPCResult::Type::STR_HEX, "PoD", "The proof of delegation"},
-                        }}
-                }},
-                RPCExamples{
-                    HelpExampleCli("getdelegationsforstaker", "QM72Sfpbz1BPpXFHz9m3CdqATR44Jvaydd")
-            + HelpExampleRpc("getdelegationsforstaker", "QM72Sfpbz1BPpXFHz9m3CdqATR44Jvaydd")
-                },
-        [&](const RPCHelpMan& self, const JSONRPCRequest& request) -> UniValue
-{
-
-    if (!fLogEvents)
-        throw JSONRPCError(RPC_INTERNAL_ERROR, "Events indexing disabled");
-
-    ChainstateManager& chainman = EnsureAnyChainman(request.context);
-    LOCK(cs_main);
-
-    // Parse the public key hash address
-    std::string strAddress = request.params[0].get_str();
-
-    CTxDestination dest = DecodeDestination(strAddress);
-    if (!IsValidDestination(dest)) {
-        throw JSONRPCError(RPC_TYPE_ERROR, "Invalid address");
-    }
-
-    if (!std::holds_alternative<PKHash>(dest)) {
-        throw JSONRPCError(RPC_TYPE_ERROR, "Address does not refer to public key hash");
-    }
-
-    // Get delegations for staker
-    QtumDelegation qtumDelegation;
-    std::vector<DelegationEvent> events;
-    PKHash pkhash = std::get<PKHash>(dest);
-    uint160 address = uint160(pkhash);
-    DelegationsStakerFilter filter(address);
-    if(!qtumDelegation.FilterDelegationEvents(events, filter, chainman)) {
-        throw JSONRPCError(RPC_INTERNAL_ERROR, "Failed to get delegations for staker");
-    }
-    std::map<uint160, Delegation> delegations = qtumDelegation.DelegationsFromEvents(events);
-
-    // Get chain parameters
-    std::map<COutPoint, uint32_t> immatureStakes = GetImmatureStakes(chainman);
-    int height = chainman.ActiveChain().Height();
-
-    // Fill the json object with information
-    UniValue result(UniValue::VARR);
-    for (std::map<uint160, Delegation>::iterator it=delegations.begin(); it!=delegations.end(); it++){
-        UniValue delegation(UniValue::VOBJ);
-        delegation.pushKV("delegate", EncodeDestination(PKHash(it->first)));
-        delegation.pushKV("staker", EncodeDestination(PKHash(it->second.staker)));
-        delegation.pushKV("fee", (int64_t)it->second.fee);
-        delegation.pushKV("blockHeight", (int64_t)it->second.blockHeight);
-        if(fAddressIndex)
-        {
-            delegation.pushKV("weight", getDelegateWeight(it->first, immatureStakes, height, chainman.m_blockman));
-        }
-        delegation.pushKV("PoD", HexStr(it->second.PoD));
-        result.push_back(delegation);
-    }
-
-    return result;
-},
-    };
-}
-//////////////////////////////////////////////////////////////////////
-
 RPCHelpMan listcontracts()
 {
     return RPCHelpMan{"listcontracts",
@@ -2898,7 +1655,6 @@
                         {RPCResult::Type::NUM, "account", "The balance for the account"},
                     }},
                 RPCExamples{
->>>>>>> d82fec21
                     HelpExampleCli("listcontracts", "")
             + HelpExampleRpc("listcontracts", "")
                 },
@@ -2909,22 +1665,14 @@
 
 	int start=1;
 	if (!request.params[0].isNull()){
-<<<<<<< HEAD
-		start = request.params[0].get_int();
-=======
 		start = request.params[0].getInt<int>();
->>>>>>> d82fec21
 		if (start<= 0)
 			throw JSONRPCError(RPC_TYPE_ERROR, "Invalid start, min=1");
 	}
 
 	int maxDisplay=20;
 	if (!request.params[1].isNull()){
-<<<<<<< HEAD
-		maxDisplay = request.params[1].get_int();
-=======
 		maxDisplay = request.params[1].getInt<int>();
->>>>>>> d82fec21
 		if (maxDisplay <= 0)
 			throw JSONRPCError(RPC_TYPE_ERROR, "Invalid maxDisplay");
 	}
@@ -3224,11 +1972,7 @@
                     {RPCResult::Type::STR, "desc", "Inferred descriptor for the output"},
                     {RPCResult::Type::STR_HEX, "hex", "The raw public key script bytes, hex-encoded"},
                     {RPCResult::Type::STR, "type", "The type, eg pubkeyhash"},
-<<<<<<< HEAD
-                    {RPCResult::Type::STR, "address", /*optional=*/true, "The qtum address (only if a well-defined address exists)"},
-=======
                     {RPCResult::Type::STR, "address", /*optional=*/true, "The Qtum address (only if a well-defined address exists)"},
->>>>>>> d82fec21
                 }},
                 {RPCResult::Type::BOOL, "coinbase", "Coinbase or not"},
             }},
@@ -3371,11 +2115,7 @@
 
     // BIP9 status
     bip9.pushKV("status", get_state_name(current_state));
-<<<<<<< HEAD
-    bip9.pushKV("since", g_versionbitscache.StateSinceHeight(blockindex->pprev, consensusParams, id));
-=======
     bip9.pushKV("since", chainman.m_versionbitscache.StateSinceHeight(blockindex->pprev, chainman.GetConsensus(), id));
->>>>>>> d82fec21
     bip9.pushKV("status_next", get_state_name(next_state));
 
     // BIP9 signalling status, if applicable
@@ -3451,19 +2191,6 @@
     const CBlockIndex& tip{*CHECK_NONFATAL(active_chainstate.m_chain.Tip())};
     const int height{tip.nHeight};
     UniValue obj(UniValue::VOBJ);
-<<<<<<< HEAD
-    obj.pushKV("chain",                 Params().NetworkIDString());
-    obj.pushKV("blocks",                height);
-    obj.pushKV("headers",               pindexBestHeader ? pindexBestHeader->nHeight : -1);
-    obj.pushKV("bestblockhash",         tip->GetBlockHash().GetHex());
-    obj.pushKV("difficulty",            (double)GetDifficulty(tip));
-    obj.pushKV("moneysupply",           pindexBestHeader->nMoneySupply / COIN);
-    obj.pushKV("time",                  (int64_t)tip->nTime);
-    obj.pushKV("mediantime",            (int64_t)tip->GetMedianTimePast());
-    obj.pushKV("verificationprogress",  GuessVerificationProgress(Params().TxData(), tip));
-    obj.pushKV("initialblockdownload",  active_chainstate.IsInitialBlockDownload());
-    obj.pushKV("chainwork",             tip->nChainWork.GetHex());
-=======
     obj.pushKV("chain", chainman.GetParams().NetworkIDString());
     obj.pushKV("blocks", height);
     obj.pushKV("headers", chainman.m_best_header ? chainman.m_best_header->nHeight : -1);
@@ -3475,7 +2202,6 @@
     obj.pushKV("verificationprogress", GuessVerificationProgress(chainman.GetParams().TxData(), &tip));
     obj.pushKV("initialblockdownload", active_chainstate.IsInitialBlockDownload());
     obj.pushKV("chainwork", tip.nChainWork.GetHex());
->>>>>>> d82fec21
     obj.pushKV("size_on_disk", chainman.m_blockman.CalculateCurrentUsage());
     obj.pushKV("pruned", node::fPruneMode);
     if (node::fPruneMode) {
@@ -3855,7 +2581,6 @@
             throw JSONRPCError(RPC_INVALID_PARAMETER, "Block is not in main chain");
         }
     }
-    int blockcount = 30 * 24 * 60 * 60 / Params().GetConsensus().TargetSpacing(pindex->nHeight); // By default: 1 month
 
     int blockcount = 30 * 24 * 60 * 60 / chainman.GetParams().GetConsensus().TargetSpacing(pindex->nHeight); // By default: 1 month
 
@@ -4888,15 +3613,9 @@
     int64_t fromBlock = 0;
     int64_t minconf = 6;
     if(!request.params[2].isNull())
-<<<<<<< HEAD
-        fromBlock = request.params[2].get_int64();
-    if(!request.params[3].isNull())
-        minconf = request.params[3].get_int64();
-=======
         fromBlock = request.params[2].getInt<int64_t>();
     if(!request.params[3].isNull())
         minconf = request.params[3].getInt<int64_t>();
->>>>>>> d82fec21
 
     // Get transaction events
     LOCK(cs_main);
@@ -4943,72 +3662,6 @@
     };
 }
 
-<<<<<<< HEAD
-void RegisterBlockchainRPCCommands(CRPCTable &t)
-{
-// clang-format off
-static const CRPCCommand commands[] =
-{ //  category              actor (function)
-  //  --------------------- ------------------------
-    { "blockchain",         &getblockchaininfo,                  },
-    { "blockchain",         &getchaintxstats,                    },
-    { "blockchain",         &getblockstats,                      },
-    { "blockchain",         &getbestblockhash,                   },
-    { "blockchain",         &getblockcount,                      },
-    { "blockchain",         &getblock,                           },
-    { "blockchain",         &getblockfrompeer,                   },
-    { "blockchain",         &getblockhash,                       },
-    { "blockchain",         &getblockheader,                     },
-    { "blockchain",         &getchaintips,                       },
-    { "blockchain",         &getdifficulty,                      },
-    { "blockchain",         &getdeploymentinfo,                  },
-    { "blockchain",         &getmempoolancestors,                },
-    { "blockchain",         &getmempooldescendants,              },
-    { "blockchain",         &getmempoolentry,                    },
-    { "blockchain",         &getmempoolinfo,                     },
-    { "blockchain",         &getrawmempool,                      },
-    { "blockchain",         &gettxout,                           },
-    { "blockchain",         &gettxoutsetinfo,                    },
-    { "blockchain",         &pruneblockchain,                    },
-    { "blockchain",         &savemempool,                        },
-    { "blockchain",         &verifychain,                        },
-    { "blockchain",         &getaccountinfo,                     },
-    { "blockchain",         &getstorage,                         },
-
-    { "blockchain",         &preciousblock,                      },
-    { "blockchain",         &scantxoutset,                       },
-    { "blockchain",         &getblockfilter,                     },
-
-    { "blockchain",         &callcontract,                       },
-
-    { "blockchain",         &qrc20name,                          },
-    { "blockchain",         &qrc20symbol,                        },
-    { "blockchain",         &qrc20totalsupply,                   },
-    { "blockchain",         &qrc20decimals,                      },
-    { "blockchain",         &qrc20balanceof,                     },
-    { "blockchain",         &qrc20allowance,                     },
-    { "blockchain",         &qrc20listtransactions,              },
-
-    { "blockchain",         &listcontracts,                      },
-    { "blockchain",         &gettransactionreceipt,              },
-    { "blockchain",         &searchlogs,                         },
-
-    { "blockchain",         &waitforlogs,                        },
-    { "blockchain",         &getestimatedannualroi,              },
-    { "blockchain",         &getdelegationinfoforaddress,        },
-    { "blockchain",         &getdelegationsforstaker,            },
-
-    /* Not shown in help */
-    { "hidden",              &invalidateblock,                   },
-    { "hidden",              &reconsiderblock,                   },
-    { "hidden",              &waitfornewblock,                   },
-    { "hidden",              &waitforblock,                      },
-    { "hidden",              &waitforblockheight,                },
-    { "hidden",              &syncwithvalidationinterfacequeue,  },
-    { "hidden",              &dumptxoutset,                      },
-};
-// clang-format on
-=======
 void RegisterBlockchainRPCCommands(CRPCTable& t)
 {
     static const CRPCCommand commands[]{
@@ -5056,7 +3709,6 @@
         {"hidden", &syncwithvalidationinterfacequeue},
         {"hidden", &dumptxoutset},
     };
->>>>>>> d82fec21
     for (const auto& c : commands) {
         t.appendCommand(c.name, &c);
     }
