--- conflicted
+++ resolved
@@ -33,103 +33,6 @@
 
 #include <univalue.h>
 
-<<<<<<< HEAD
-/**
- * @note Do not add or change anything in the information returned by this
- * method. `getinfo` exists for backwards-compatibility only. It combines
- * information from wildly different sources in the program, which is a mess,
- * and is thus planned to be deprecated eventually.
- *
- * Based on the source of the information, new information should be added to:
- * - `getblockchaininfo`,
- * - `getnetworkinfo` or
- * - `getwalletinfo`
- *
- * Or alternatively, create a specific query method for the information.
- **/
-UniValue getinfo(const JSONRPCRequest& request)
-{
-    if (request.fHelp || request.params.size() != 0)
-        throw std::runtime_error(
-            "getinfo\n"
-            "\nDEPRECATED. Returns an object containing various state info.\n"
-            "\nResult:\n"
-            "{\n"
-            "  \"deprecation-warning\": \"...\" (string) warning that the getinfo command is deprecated and will be removed in 0.16\n"
-            "  \"version\": xxxxx,           (numeric) the server version\n"
-            "  \"protocolversion\": xxxxx,   (numeric) the protocol version\n"
-            "  \"walletversion\": xxxxx,     (numeric) the wallet version\n"
-            "  \"balance\": xxxxxxx,         (numeric) the total qtum balance of the wallet\n"
-            "  \"stake\": xxxxxxx,           (numeric) the total qtum stake balance of the wallet\n"
-            "  \"blocks\": xxxxxx,           (numeric) the current number of blocks processed in the server\n"
-            "  \"timeoffset\": xxxxx,        (numeric) the time offset\n"
-            "  \"connections\": xxxxx,       (numeric) the number of connections\n"
-            "  \"proxy\": \"host:port\",       (string, optional) the proxy used by the server\n"
-            "  \"difficulty\": xxxxxx,       (numeric) the current difficulty\n"
-            "  \"testnet\": true|false,      (boolean) if the server is using testnet or not\n"
-            "  \"keypoololdest\": xxxxxx,    (numeric) the timestamp (seconds since Unix epoch) of the oldest pre-generated key in the key pool\n"
-            "  \"keypoolsize\": xxxx,        (numeric) how many new keys are pre-generated\n"
-            "  \"unlocked_until\": ttt,      (numeric) the timestamp in seconds since epoch (midnight Jan 1 1970 GMT) that the wallet is unlocked for transfers, or 0 if the wallet is locked\n"
-            "  \"paytxfee\": x.xxxx,         (numeric) the transaction fee set in " + CURRENCY_UNIT + "/kB\n"
-            "  \"relayfee\": x.xxxx,         (numeric) minimum relay fee for transactions in " + CURRENCY_UNIT + "/kB\n"
-            "  \"errors\": \"...\"             (string) any error messages\n"
-            "}\n"
-            "\nExamples:\n"
-            + HelpExampleCli("getinfo", "")
-            + HelpExampleRpc("getinfo", "")
-        );
-
-#ifdef ENABLE_WALLET
-    CWallet * const pwallet = GetWalletForJSONRPCRequest(request);
-
-    LOCK2(cs_main, pwallet ? &pwallet->cs_wallet : nullptr);
-#else
-    LOCK(cs_main);
-#endif
-
-    proxyType proxy;
-    GetProxy(NET_IPV4, proxy);
-
-    UniValue obj(UniValue::VOBJ);
-    obj.push_back(Pair("deprecation-warning", "WARNING: getinfo is deprecated and will be fully removed in 0.16."
-        " Projects should transition to using getblockchaininfo, getnetworkinfo, and getwalletinfo before upgrading to 0.16"));
-    UniValue diff(UniValue::VOBJ);
-    obj.push_back(Pair("version", CLIENT_VERSION));
-    obj.push_back(Pair("protocolversion", PROTOCOL_VERSION));
-#ifdef ENABLE_WALLET
-    if (pwallet) {
-        obj.push_back(Pair("walletversion", pwallet->GetVersion()));
-        obj.push_back(Pair("balance",       ValueFromAmount(pwallet->GetBalance())));
-        obj.push_back(Pair("stake",         ValueFromAmount(pwallet->GetStake())));
-    }
-#endif
-    obj.push_back(Pair("blocks",        (int)chainActive.Height()));
-    obj.push_back(Pair("timeoffset",    GetTimeOffset()));
-    if(g_connman)
-        obj.push_back(Pair("connections",   (int)g_connman->GetNodeCount(CConnman::CONNECTIONS_ALL)));
-    obj.push_back(Pair("proxy",         (proxy.IsValid() ? proxy.proxy.ToStringIPPort() : std::string())));
-    diff.push_back(Pair("proof-of-work",        GetDifficulty(GetLastBlockIndex(pindexBestHeader, false))));
-    diff.push_back(Pair("proof-of-stake",       GetDifficulty(GetLastBlockIndex(pindexBestHeader, true))));
-    obj.push_back(Pair("difficulty",    diff));
-    obj.push_back(Pair("testnet",       Params().NetworkIDString() == CBaseChainParams::TESTNET));
-    obj.push_back(Pair("moneysupply",       pindexBestHeader->nMoneySupply / COIN));
-#ifdef ENABLE_WALLET
-    if (pwallet) {
-        obj.push_back(Pair("keypoololdest", pwallet->GetOldestKeyPoolTime()));
-        obj.push_back(Pair("keypoolsize",   (int)pwallet->GetKeyPoolSize()));
-    }
-    if (pwallet && pwallet->IsCrypted()) {
-        obj.push_back(Pair("unlocked_until", pwallet->nRelockTime));
-    }
-    obj.push_back(Pair("paytxfee",      ValueFromAmount(payTxFee.GetFeePerK())));
-#endif
-    obj.push_back(Pair("relayfee",      ValueFromAmount(::minRelayTxFee.GetFeePerK())));
-    obj.push_back(Pair("errors",        GetWarnings("statusbar")));
-    return obj;
-}
-
-=======
->>>>>>> a68962c4
 #ifdef ENABLE_WALLET
 class DescribeAddressVisitor : public boost::static_visitor<UniValue>
 {
@@ -363,17 +266,10 @@
             "transition to using addmultisigaddress to create multisig addresses with addresses known\n"
             "to the wallet before upgrading to v0.17. To use the deprecated functionality, start bitcoind with -deprecatedrpc=createmultisig\n"
             "\nArguments:\n"
-<<<<<<< HEAD
-            "1. nrequired      (numeric, required) The number of required signatures out of the n keys or addresses.\n"
-            "2. \"keys\"       (string, required) A json array of keys which are qtum addresses or hex-encoded public keys\n"
-            "     [\n"
-            "       \"key\"    (string) qtum address or hex-encoded public key\n"
-=======
             "1. nrequired                    (numeric, required) The number of required signatures out of the n keys or addresses.\n"
             "2. \"keys\"                       (string, required) A json array of keys which are qtum addresses or hex-encoded public keys\n"
             "     [\n"
             "       \"key\"                    (string) qtum address or hex-encoded public key\n"
->>>>>>> a68962c4
             "       ,...\n"
             "     ]\n"
 
@@ -384,11 +280,7 @@
             "}\n"
 
             "\nExamples:\n"
-<<<<<<< HEAD
-            "\nCreate a multisig address from 2 addresses\n"
-=======
             "\nCreate a multisig address from 2 public keys\n"
->>>>>>> a68962c4
             + HelpExampleCli("createmultisig", "2 \"[\\\"QjWnDZxwLhrJDcp4Hisse8RfBo2jRDZY5Z\\\",\\\"Q6sSauSf5pF2UkUwvKGq4qjNRzBZYqgEL5\\\"]\"") +
             "\nAs a json rpc call\n"
             + HelpExampleRpc("createmultisig", "2, \"[\\\"QjWnDZxwLhrJDcp4Hisse8RfBo2jRDZY5Z\\\",\\\"Q6sSauSf5pF2UkUwvKGq4qjNRzBZYqgEL5\\\"]\"")
