--- conflicted
+++ resolved
@@ -28,15 +28,6 @@
     (h) = t1 + t2; \
 } while(0)
 
-<<<<<<< HEAD
-#if defined(SECP256K1_BIG_ENDIAN)
-#define BE32(x) (x)
-#elif defined(SECP256K1_LITTLE_ENDIAN)
-#define BE32(p) ((((p) & 0xFF) << 24) | (((p) & 0xFF00) << 8) | (((p) & 0xFF0000) >> 8) | (((p) & 0xFF000000) >> 24))
-#endif
-
-=======
->>>>>>> d82fec21
 void secp256k1_sha256_initialize(secp256k1_sha256 *hash) {
     hash->s[0] = 0x6a09e667ul;
     hash->s[1] = 0xbb67ae85ul;
@@ -152,14 +143,6 @@
 }
 
 void secp256k1_sha256_finalize(secp256k1_sha256 *hash, unsigned char *out32) {
-<<<<<<< HEAD
-    static const unsigned char pad[64] = {0x80, 0, 0, 0, 0, 0, 0, 0, 0, 0, 0, 0, 0, 0, 0, 0, 0, 0, 0, 0, 0, 0, 0, 0, 0, 0, 0, 0, 0, 0, 0, 0, 0, 0, 0, 0, 0, 0, 0, 0, 0, 0, 0, 0, 0, 0, 0, 0, 0, 0, 0, 0, 0, 0, 0, 0, 0, 0, 0, 0, 0, 0, 0, 0};
-    uint32_t sizedesc[2];
-    uint32_t out[8];
-    int i = 0;
-    sizedesc[0] = BE32(hash->bytes >> 29);
-    sizedesc[1] = BE32(hash->bytes << 3);
-=======
     static const unsigned char pad[64] = {0x80};
     unsigned char sizedesc[8];
     int i;
@@ -167,7 +150,6 @@
     VERIFY_CHECK(hash->bytes < ((uint64_t)1 << 61));
     secp256k1_write_be32(&sizedesc[0], hash->bytes >> 29);
     secp256k1_write_be32(&sizedesc[4], hash->bytes << 3);
->>>>>>> d82fec21
     secp256k1_sha256_write(hash, pad, 1 + ((119 - (hash->bytes % 64)) % 64));
     secp256k1_sha256_write(hash, sizedesc, 8);
     for (i = 0; i < 8; i++) {
