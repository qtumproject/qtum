<!-- This issue tracker is only for technical issues related to Bitcoin Core.

General bitcoin questions and/or support requests are best directed to the Bitcoin StackExchange at https://bitcoin.stackexchange.com.

For reporting security issues, please read instructions at https://bitcoincore.org/en/contact/.

If the node is "stuck" during sync or giving "block checksum mismatch" errors, please ensure your hardware is stable by running memtest and observe CPU temperature with a load-test tool such as linpack before creating an issue!

Any report, issue or feature request related to the GUI should be reported at
https://github.com/bitcoin-core/gui/issues/
-->

<!-- Describe the issue -->
<!--- What behavior did you expect? -->

<!--- What was the actual behavior (provide screenshots if the issue is GUI-related)? -->

<!--- How reliably can you reproduce the issue, what are the steps to do so? -->

<<<<<<< HEAD
<!-- What version of Qtum Core are you using, where did you get it (website, self-compiled, etc)? -->
=======
<!-- What version of Qtum Core are you using, where did you get it (website, self-compiled, etc)? -->//QTUM_LINE
>>>>>>> 5ed36332

<!-- What type of machine are you observing the error on (OS/CPU and disk type)? -->

<!-- GUI-related issue? What is your operating system and its version? If Linux, what is your desktop environment and graphical shell? -->

<!-- Any extra information that might be useful in the debugging process. -->
<!--- This is normally the contents of a `debug.log` or `config.log` file. Raw text or a link to a pastebin type site are preferred. --><|MERGE_RESOLUTION|>--- conflicted
+++ resolved
@@ -17,11 +17,7 @@
 
 <!--- How reliably can you reproduce the issue, what are the steps to do so? -->
 
-<<<<<<< HEAD
-<!-- What version of Qtum Core are you using, where did you get it (website, self-compiled, etc)? -->
-=======
 <!-- What version of Qtum Core are you using, where did you get it (website, self-compiled, etc)? -->//QTUM_LINE
->>>>>>> 5ed36332
 
 <!-- What type of machine are you observing the error on (OS/CPU and disk type)? -->
 
