<<<<<<< HEAD
<!-- This issue tracker is only for technical issues related to Qtum. -->
=======
<!-- This issue tracker is only for technical issues related to Qtum Core. -->
>>>>>>> 451880b9

<!-- Describe the issue -->
<!--- What behavior did you expect? -->

<!--- What was the actual behavior (provide screenshots if the issue is GUI-related)? -->

<!--- How reliably can you reproduce the issue, what are the steps to do so? -->

<<<<<<< HEAD
<!-- What version of Qtum are you using, where did you get it (website, self-compiled, etc)? -->
=======
<!-- What version of Qtum Core are you using, where did you get it (website, self-compiled, etc)? -->
>>>>>>> 451880b9

<!-- What type of machine are you observing the error on (OS/CPU and disk type)? -->

<!-- GUI-related issue? What is your operating system and its version? If Linux, what is your desktop environment and graphical shell? -->

<!-- Any extra information that might be useful in the debugging process. -->
<!--- This is normally the contents of a `debug.log` or `config.log` file. Raw text or a link to a pastebin type site are preferred. --><|MERGE_RESOLUTION|>--- conflicted
+++ resolved
@@ -1,8 +1,4 @@
-<<<<<<< HEAD
-<!-- This issue tracker is only for technical issues related to Qtum. -->
-=======
 <!-- This issue tracker is only for technical issues related to Qtum Core. -->
->>>>>>> 451880b9
 
 <!-- Describe the issue -->
 <!--- What behavior did you expect? -->
@@ -11,11 +7,7 @@
 
 <!--- How reliably can you reproduce the issue, what are the steps to do so? -->
 
-<<<<<<< HEAD
-<!-- What version of Qtum are you using, where did you get it (website, self-compiled, etc)? -->
-=======
 <!-- What version of Qtum Core are you using, where did you get it (website, self-compiled, etc)? -->
->>>>>>> 451880b9
 
 <!-- What type of machine are you observing the error on (OS/CPU and disk type)? -->
 
