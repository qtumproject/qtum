--- conflicted
+++ resolved
@@ -1,43 +1,15 @@
 <!-- This issue tracker is only for technical issues related to Qtum. -->
 
-<<<<<<< HEAD
-This issue tracker is only for technical issues related to Qtum.
-=======
 <!-- Describe the issue -->
 <!--- What behavior did you expect? -->
 
 <!--- What was the actual behavior (provide screenshots if the issue is GUI-related)? -->
 
 <!--- How reliably can you reproduce the issue, what are the steps to do so? -->
->>>>>>> a68962c4
 
 <!-- What version of Qtum are you using, where did you get it (website, self-compiled, etc)? -->
 
 <!-- What type of machine are you observing the error on (OS/CPU and disk type)? -->
 
-<<<<<<< HEAD
-### Expected behaviour
-Tell us what should happen
-
-### Actual behaviour
-Tell us what happens instead
-
-### Screenshots.
-If the issue is related to the GUI, screenshots can be added to this issue via drag & drop.
-
-### What version of Qtum are you using?
-List the version number/commit ID, and if it is an official binary, self compiled or a distribution package such as PPA.
-
-### Machine specs:
-- OS:
-- CPU:
-- RAM:
-- Disk size:
-- Disk Type (HD/SDD):
-
-### Any extra information that might be useful in the debugging process.
-This is normally the contents of a `debug.log` or `config.log` file. Raw text or a link to a pastebin type site are preferred.
-=======
 <!-- Any extra information that might be useful in the debugging process. -->
-<!--- This is normally the contents of a `debug.log` or `config.log` file. Raw text or a link to a pastebin type site are preferred. -->
->>>>>>> a68962c4
+<!--- This is normally the contents of a `debug.log` or `config.log` file. Raw text or a link to a pastebin type site are preferred. -->