#!/usr/bin/env python3
# Copyright (c) 2014-2021 The Bitcoin Core developers
# Distributed under the MIT software license, see the accompanying
# file COPYING or http://www.opensource.org/licenses/mit-license.php.
"""Test the pruning code.

WARNING:
This test uses 4GB of disk space.
This test takes 30 mins or more (up to 2 hours)
"""
import os

from test_framework.blocktools import create_coinbase
from test_framework.messages import CBlock
from test_framework.script import (
    CScript,
    OP_NOP,
    OP_RETURN,
)
from test_framework.test_framework import BitcoinTestFramework
from test_framework.util import (
    assert_equal,
    assert_greater_than,
    assert_raises_rpc_error,
)
from test_framework.qtum import generatesynchronized

# Rescans start at the earliest block up to 2 hours before a key timestamp, so
# the manual prune RPC avoids pruning blocks in the same window to be
# compatible with pruning based on key creation time.
TIMESTAMP_WINDOW = 2 * 60 * 60

def mine_large_blocks(node, n):
    # Make a large scriptPubKey for the coinbase transaction. This is OP_RETURN
    # followed by 950k of OP_NOP. This would be non-standard in a non-coinbase
    # transaction but is consensus valid.

    # Set the nTime if this is the first time this function has been called.
    # A static variable ensures that time is monotonicly increasing and is therefore
    # different for each block created => blockhash is unique.
    if "nTimes" not in mine_large_blocks.__dict__:
        mine_large_blocks.nTime = 0

    # Get the block parameters for the first block
    big_script = CScript([OP_RETURN] + [OP_NOP] * 440000)
    best_block = node.getblock(node.getbestblockhash())
    height = int(best_block["height"]) + 1
    mine_large_blocks.nTime = max(mine_large_blocks.nTime, int(best_block["time"])) + 1
    previousblockhash = int(best_block["hash"], 16)

    for _ in range(n):
        # Build the coinbase transaction (with large scriptPubKey)
        coinbase_tx = create_coinbase(height)
        coinbase_tx.vin[0].nSequence = 2 ** 32 - 1
        coinbase_tx.vout[0].scriptPubKey = big_script
        coinbase_tx.rehash()

        # Build the block
        block = CBlock()
        block.nVersion = best_block["version"]
        block.hashPrevBlock = previousblockhash
        block.nTime = mine_large_blocks.nTime
        block.nBits = int('207fffff', 16)
        block.nNonce = 0
        block.vtx = [coinbase_tx]
        block.hashMerkleRoot = block.calc_merkle_root()
        block.solve()

        # Submit to the node
        node.submitblock(block.serialize().hex())

        previousblockhash = block.sha256
        height += 1
        mine_large_blocks.nTime += 1

def calc_usage(blockdir):
    return sum(os.path.getsize(blockdir + f) for f in os.listdir(blockdir) if os.path.isfile(os.path.join(blockdir, f))) / (1024. * 1024.)

class PruneTest(BitcoinTestFramework):
    def set_test_params(self):
        self.setup_clean_chain = True
        self.num_nodes = 6
        self.supports_cli = False

        # Create nodes 0 and 1 to mine.
        # Create node 2 to test pruning.
        self.full_node_default_args = ["-maxreceivebuffer=20000", "-checkblocks=5"]
        # Create nodes 3 and 4 to test manual pruning (they will be re-started with manual pruning later)
        # Create nodes 5 to test wallet in prune mode, but do not connect
        self.extra_args = [
            self.full_node_default_args,
            self.full_node_default_args,
            ["-maxreceivebuffer=20000", "-prune=550"],
            ["-maxreceivebuffer=20000"],
            ["-maxreceivebuffer=20000"],
            ["-prune=550"],
        ]
        self.rpc_timeout = 120

    def setup_network(self):
        self.setup_nodes()

        self.prunedir = os.path.join(self.nodes[2].datadir, self.chain, 'blocks', '')

        self.connect_nodes(0, 1)
        self.connect_nodes(1, 2)
        self.connect_nodes(0, 2)
        self.connect_nodes(0, 3)
        self.connect_nodes(0, 4)
        self.sync_blocks(self.nodes[0:5])

    def setup_nodes(self):
        self.add_nodes(self.num_nodes, self.extra_args)
        self.start_nodes()
        if self.is_wallet_compiled():
            self.import_deterministic_coinbase_privkeys()

    def create_big_chain(self):
        # Start by creating some coinbases we can spend later
<<<<<<< HEAD
        self.generate(self.nodes[1], 200, sync_fun=lambda: self.sync_blocks(self.nodes[0:2]))
        self.generate(self.nodes[0], 150, sync_fun=self.no_op)
=======
        # self.nodes[1].generate(1200)
        generatesynchronized(self.nodes[1], 2100, None, self.nodes[0:2])
        self.sync_blocks(self.nodes[0:2])
        # self.nodes[0].generate(1150)
        generatesynchronized(self.nodes[0], 150, None)
>>>>>>> f45f2e07

        # Then mine enough full blocks to create more than 550MiB of data
        mine_large_blocks(self.nodes[0], 1290)

        self.sync_blocks(self.nodes[0:5])

    def test_invalid_command_line_options(self):
        self.nodes[0].assert_start_raises_init_error(
            expected_msg='Error: Prune cannot be configured with a negative value.',
            extra_args=['-prune=-1'],
        )
        self.nodes[0].assert_start_raises_init_error(
            expected_msg='Error: Prune configured below the minimum of 550 MiB.  Please use a higher number.',
            extra_args=['-prune=549'],
        )
        self.nodes[0].assert_start_raises_init_error(
            expected_msg='Error: Prune mode is incompatible with -txindex.',
            extra_args=['-prune=550', '-txindex'],
        )
        self.nodes[0].assert_start_raises_init_error(
            expected_msg='Error: Prune mode is incompatible with -coinstatsindex.',
            extra_args=['-prune=550', '-coinstatsindex'],
        )

    def test_height_min(self):
        assert os.path.isfile(os.path.join(self.prunedir, "blk00000.dat")), "blk00000.dat is missing, pruning too early"
        self.log.info("Success")
        self.log.info(f"Though we're already using more than 550MiB, current usage: {calc_usage(self.prunedir)}")
        self.log.info("Mining 25 more blocks should cause the first block file to be pruned")
        # Pruning doesn't run until we're allocating another chunk, 20 full blocks past the height cutoff will ensure this
        mine_large_blocks(self.nodes[0], 25)

        # Wait for blk00000.dat to be pruned
        self.wait_until(lambda: not os.path.isfile(os.path.join(self.prunedir, "blk00000.dat")), timeout=30)

        self.log.info("Success")
        usage = calc_usage(self.prunedir)
        self.log.info(f"Usage should be below target: {usage}")
        assert_greater_than(550, usage)

    def create_chain_with_staleblocks(self):
        # Create stale blocks in manageable sized chunks
        self.log.info("Mine 24 (stale) blocks on Node 1, followed by 25 (main chain) block reorg from Node 0, for 12 rounds")

        for _ in range(12):
            # Disconnect node 0 so it can mine a longer reorg chain without knowing about node 1's soon-to-be-stale chain
            # Node 2 stays connected, so it hears about the stale blocks and then reorg's when node0 reconnects
            self.disconnect_nodes(0, 1)
            self.disconnect_nodes(0, 2)
            # Mine 24 blocks in node 1
            mine_large_blocks(self.nodes[1], 24)

            # Reorg back with 25 block chain from node 0
            mine_large_blocks(self.nodes[0], 25)

            # Create connections in the order so both nodes can see the reorg at the same time
            self.connect_nodes(0, 1)
            self.connect_nodes(0, 2)
            self.sync_blocks(self.nodes[0:3], timeout=360)

        self.log.info(f"Usage can be over target because of high stale rate: {calc_usage(self.prunedir)}")

    def reorg_test(self):
        # Node 1 will mine a 300 block chain starting 287 blocks back from Node 0 and Node 2's tip
        # This will cause Node 2 to do a reorg requiring 288 blocks of undo data to the reorg_test chain

        height = self.nodes[1].getblockcount()
        self.log.info(f"Current block height: {height}")

        self.forkheight = height - 287
        self.forkhash = self.nodes[1].getblockhash(self.forkheight)
        self.log.info(f"Invalidating block {self.forkhash} at height {self.forkheight}")
        self.nodes[1].invalidateblock(self.forkhash)

        # We've now switched to our previously mined-24 block fork on node 1, but that's not what we want
        # So invalidate that fork as well, until we're on the same chain as node 0/2 (but at an ancestor 288 blocks ago)
        mainchainhash = self.nodes[0].getblockhash(self.forkheight - 1)
        curhash = self.nodes[1].getblockhash(self.forkheight - 1)
        while curhash != mainchainhash:
            self.nodes[1].invalidateblock(curhash)
            curhash = self.nodes[1].getblockhash(self.forkheight - 1)

        assert self.nodes[1].getblockcount() == self.forkheight - 1
        self.log.info(f"New best height: {self.nodes[1].getblockcount()}")

        # Disconnect node1 and generate the new chain
        self.disconnect_nodes(0, 1)
        self.disconnect_nodes(1, 2)

        self.log.info("Generating new longer chain of 300 more blocks")
        self.generate(self.nodes[1], 300, sync_fun=self.no_op)

        self.log.info("Reconnect nodes")
        self.connect_nodes(0, 1)
        self.connect_nodes(1, 2)
        self.sync_blocks(self.nodes[0:3], timeout=120)

        self.log.info(f"Verify height on node 2: {self.nodes[2].getblockcount()}")
        self.log.info(f"Usage possibly still high because of stale blocks in block files: {calc_usage(self.prunedir)}")

        self.log.info("Mine 220 more large blocks so we have requisite history")

        mine_large_blocks(self.nodes[0], 1020)
        self.sync_blocks(self.nodes[0:3], timeout=120)

        usage = calc_usage(self.prunedir)
        self.log.info(f"Usage should be below target: {usage}")
        assert_greater_than(550, usage)

    def reorg_back(self):
        # Verify that a block on the old main chain fork has been pruned away
        assert_raises_rpc_error(-1, "Block not available (pruned data)", self.nodes[2].getblock, self.forkhash)
        with self.nodes[2].assert_debug_log(expected_msgs=['block verification stopping at height', '(pruning, no data)']):
            self.nodes[2].verifychain(checklevel=4, nblocks=0)
        self.log.info(f"Will need to redownload block {self.forkheight}")

        # Verify that we have enough history to reorg back to the fork point
        # Although this is more than 288 blocks, because this chain was written more recently
        # and only its other 299 small and 220 large blocks are in the block files after it,
        # it is expected to still be retained
        self.nodes[2].getblock(self.nodes[2].getblockhash(self.forkheight))

        first_reorg_height = self.nodes[2].getblockcount()
        curchainhash = self.nodes[2].getblockhash(self.mainchainheight)
        self.nodes[2].invalidateblock(curchainhash)
        goalbestheight = self.mainchainheight
        goalbesthash = self.mainchainhash2

        # As of 0.10 the current block download logic is not able to reorg to the original chain created in
        # create_chain_with_stale_blocks because it doesn't know of any peer that's on that chain from which to
        # redownload its missing blocks.
        # Invalidate the reorg_test chain in node 0 as well, it can successfully switch to the original chain
        # because it has all the block data.
        # However it must mine enough blocks to have a more work chain than the reorg_test chain in order
        # to trigger node 2's block download logic.
        # At this point node 2 is within 288 blocks of the fork point so it will preserve its ability to reorg
        if self.nodes[2].getblockcount() < self.mainchainheight:
            blocks_to_mine = first_reorg_height + 1 - self.mainchainheight
            self.log.info(f"Rewind node 0 to prev main chain to mine longer chain to trigger redownload. Blocks needed: {blocks_to_mine}")
            self.nodes[0].invalidateblock(curchainhash)
            assert_equal(self.nodes[0].getblockcount(), self.mainchainheight)
            assert_equal(self.nodes[0].getbestblockhash(), self.mainchainhash2)
            goalbesthash = self.generate(self.nodes[0], blocks_to_mine, sync_fun=self.no_op)[-1]
            goalbestheight = first_reorg_height + 1

        self.log.info("Verify node 2 reorged back to the main chain, some blocks of which it had to redownload")
        # Wait for Node 2 to reorg to proper height
        self.wait_until(lambda: self.nodes[2].getblockcount() >= goalbestheight, timeout=900)
        assert_equal(self.nodes[2].getbestblockhash(), goalbesthash)
        # Verify we can now have the data for a block previously pruned
        assert_equal(self.nodes[2].getblock(self.forkhash)["height"], self.forkheight)

    def manual_test(self, node_number, use_timestamp):
        # at this point, node has 995 blocks and has not yet run in prune mode
        self.start_node(node_number)
        node = self.nodes[node_number]
<<<<<<< HEAD
        assert_equal(node.getblockcount(), 995)
        assert_raises_rpc_error(-1, "Cannot prune blocks because node is not in prune mode", node.pruneblockchain, 500)
=======
        assert_equal(node.getblockcount(), 3540)
        assert_raises_rpc_error(-1, "not in prune mode", node.pruneblockchain, 500)
>>>>>>> f45f2e07

        # now re-start in manual pruning mode
        self.restart_node(node_number, extra_args=["-prune=1"])
        node = self.nodes[node_number]
        assert_equal(node.getblockcount(), 3540)

        def height(index):
            if use_timestamp:
                return node.getblockheader(node.getblockhash(index))["time"] + TIMESTAMP_WINDOW
            else:
                return index

        def prune(index):
            ret = node.pruneblockchain(height=height(index))
            assert_equal(ret, node.getblockchaininfo()['pruneheight'])

        def has_block(index):
            return os.path.isfile(os.path.join(self.nodes[node_number].datadir, self.chain, "blocks", f"blk{index:05}.dat"))

        # should not prune because chain tip of node 3 (995) < PruneAfterHeight (1000)
        # assert_raises_rpc_error(-1, "Blockchain is too short for pruning", node.pruneblockchain, height(3550))

        # Save block transaction count before pruning, assert value
        block1_details = node.getblock(node.getblockhash(1))
        assert_equal(block1_details["nTx"], len(block1_details["tx"]))

        # mine 6 blocks so we are at height 1001 (i.e., above PruneAfterHeight)
<<<<<<< HEAD
        self.generate(node, 6, sync_fun=self.no_op)
        assert_equal(node.getblockchaininfo()["blocks"], 1001)
=======
        node.generate(6)
        assert_equal(node.getblockchaininfo()["blocks"], 3546)
>>>>>>> f45f2e07

        # prune parameter in the future (block or timestamp) should raise an exception
        future_parameter = height(1001) + 5
        if use_timestamp:
            assert_raises_rpc_error(-8, "Could not find block with at least the specified timestamp", node.pruneblockchain, future_parameter)
        else:
            assert_raises_rpc_error(-8, "Blockchain is shorter than the attempted prune height", node.pruneblockchain, future_parameter)

        # Pruned block should still know the number of transactions
        assert_equal(node.getblockheader(node.getblockhash(1))["nTx"], block1_details["nTx"])

        # negative heights should raise an exception
        assert_raises_rpc_error(-8, "Negative block height", node.pruneblockchain, -10)

        # height=100 too low to prune first block file so this is a no-op
        prune(100)
        assert has_block(0), "blk00000.dat is missing when should still be there"

        # Does nothing
        node.pruneblockchain(height(0))
        assert has_block(0), "blk00000.dat is missing when should still be there"

        # height=500 should prune first file
        prune(2800)
        assert not has_block(0), "blk00000.dat is still there, should be pruned by now"
        assert has_block(1), "blk00001.dat is missing when should still be there"

        # height=650 should prune second file
        prune(3200)
        assert not has_block(1), "blk00001.dat is still there, should be pruned by now"

        # height=1000 should not prune anything more, because tip-288 is in blk00002.dat.
        # prune(3545)
        # assert has_block(2), "blk00002.dat is still there, should be pruned by now"

        # advance the tip so blk00002.dat and blk00003.dat can be pruned (the last 288 blocks should now be in blk00004.dat)
<<<<<<< HEAD
        self.generate(node, 288, sync_fun=self.no_op)
        prune(1000)
        assert not has_block(2), "blk00002.dat is still there, should be pruned by now"
        assert not has_block(3), "blk00003.dat is still there, should be pruned by now"
=======
        node.generate(288)
        # prune(3545)
        # assert not has_block(2), "blk00002.dat is still there, should be pruned by now"
        # assert not has_block(3), "blk00003.dat is still there, should be pruned by now"
>>>>>>> f45f2e07

        # stop node, start back up with auto-prune at 550 MiB, make sure still runs
        self.restart_node(node_number, extra_args=["-prune=550"])

        self.log.info("Success")

    def wallet_test(self):
        # check that the pruning node's wallet is still in good shape
        self.log.info("Stop and start pruning node to trigger wallet rescan")
        self.restart_node(2, extra_args=["-prune=550"])
        self.log.info("Success")

        # check that wallet loads successfully when restarting a pruned node after IBD.
        # this was reported to fail in #7494.
        self.log.info("Syncing node 5 to test wallet")
        self.connect_nodes(0, 5)
        nds = [self.nodes[0], self.nodes[5]]
        self.sync_blocks(nds, wait=5, timeout=300)
        self.restart_node(5, extra_args=["-prune=550"]) # restart to trigger rescan
        self.log.info("Success")

    def run_test(self):
        self.log.info("Warning! This test requires 4GB of disk space")

        self.log.info("Mining a big blockchain of 995 blocks")
        self.create_big_chain()
        # Chain diagram key:
        # *   blocks on main chain
        # +,&,$,@ blocks on other forks
        # X   invalidated block
        # N1  Node 1
        #
        # Start by mining a simple chain that all nodes have
        # N0=N1=N2 **...*(995)

        # stop manual-pruning node with 995 blocks
        self.stop_node(3)
        self.stop_node(4)

        self.log.info("Check that we haven't started pruning yet because we're below PruneAfterHeight")
        self.test_height_min()
        # Extend this chain past the PruneAfterHeight
        # N0=N1=N2 **...*(1020)

        self.log.info("Check that we'll exceed disk space target if we have a very high stale block rate")
        self.create_chain_with_staleblocks()
        # Disconnect N0
        # And mine a 24 block chain on N1 and a separate 25 block chain on N0
        # N1=N2 **...*+...+(1044)
        # N0    **...**...**(1045)
        #
        # reconnect nodes causing reorg on N1 and N2
        # N1=N2 **...*(1020) *...**(1045)
        #                   \
        #                    +...+(1044)
        #
        # repeat this process until you have 12 stale forks hanging off the
        # main chain on N1 and N2
        # N0    *************************...***************************(1320)
        #
        # N1=N2 **...*(1020) *...**(1045) *..         ..**(1295) *...**(1320)
        #                   \            \                      \
        #                    +...+(1044)  &..                    $...$(1319)

        # Save some current chain state for later use
        self.mainchainheight = self.nodes[2].getblockcount()  # 1320
        self.mainchainhash2 = self.nodes[2].getblockhash(self.mainchainheight)

        self.log.info("Check that we can survive a 288 block reorg still")
        self.reorg_test()  # (1033, )
        # Now create a 288 block reorg by mining a longer chain on N1
        # First disconnect N1
        # Then invalidate 1033 on main chain and 1032 on fork so height is 1032 on main chain
        # N1   **...*(1020) **...**(1032)X..
        #                  \
        #                   ++...+(1031)X..
        #
        # Now mine 300 more blocks on N1
        # N1    **...*(1020) **...**(1032) @@...@(1332)
        #                 \               \
        #                  \               X...
        #                   \                 \
        #                    ++...+(1031)X..   ..
        #
        # Reconnect nodes and mine 220 more blocks on N1
        # N1    **...*(1020) **...**(1032) @@...@@@(1552)
        #                 \               \
        #                  \               X...
        #                   \                 \
        #                    ++...+(1031)X..   ..
        #
        # N2    **...*(1020) **...**(1032) @@...@@@(1552)
        #                 \               \
        #                  \               *...**(1320)
        #                   \                 \
        #                    ++...++(1044)     ..
        #
        # N0    ********************(1032) @@...@@@(1552)
        #                                 \
        #                                  *...**(1320)

        self.log.info("Test that we can rerequest a block we previously pruned if needed for a reorg")
        self.reorg_back()
        # Verify that N2 still has block 1033 on current chain (@), but not on main chain (*)
        # Invalidate 1033 on current chain (@) on N2 and we should be able to reorg to
        # original main chain (*), but will require redownload of some blocks
        # In order to have a peer we think we can download from, must also perform this invalidation
        # on N0 and mine a new longest chain to trigger.
        # Final result:
        # N0    ********************(1032) **...****(1553)
        #                                 \
        #                                  X@...@@@(1552)
        #
        # N2    **...*(1020) **...**(1032) **...****(1553)
        #                 \               \
        #                  \               X@...@@@(1552)
        #                   \
        #                    +..
        #
        # N1 doesn't change because 1033 on main chain (*) is invalid

        self.log.info("Test manual pruning with block indices")
        self.manual_test(3, use_timestamp=False)

        self.log.info("Test manual pruning with timestamps")
        self.manual_test(4, use_timestamp=True)

        if self.is_wallet_compiled():
            self.log.info("Test wallet re-scan")
            self.wallet_test()

        self.log.info("Test invalid pruning command line options")
        self.test_invalid_command_line_options()

        self.log.info("Done")

if __name__ == '__main__':
    PruneTest().main()<|MERGE_RESOLUTION|>--- conflicted
+++ resolved
@@ -117,16 +117,8 @@
 
     def create_big_chain(self):
         # Start by creating some coinbases we can spend later
-<<<<<<< HEAD
-        self.generate(self.nodes[1], 200, sync_fun=lambda: self.sync_blocks(self.nodes[0:2]))
+        self.generate(self.nodes[1], 2100, sync_fun=lambda: self.sync_blocks(self.nodes[0:2]))
         self.generate(self.nodes[0], 150, sync_fun=self.no_op)
-=======
-        # self.nodes[1].generate(1200)
-        generatesynchronized(self.nodes[1], 2100, None, self.nodes[0:2])
-        self.sync_blocks(self.nodes[0:2])
-        # self.nodes[0].generate(1150)
-        generatesynchronized(self.nodes[0], 150, None)
->>>>>>> f45f2e07
 
         # Then mine enough full blocks to create more than 550MiB of data
         mine_large_blocks(self.nodes[0], 1290)
@@ -283,13 +275,8 @@
         # at this point, node has 995 blocks and has not yet run in prune mode
         self.start_node(node_number)
         node = self.nodes[node_number]
-<<<<<<< HEAD
-        assert_equal(node.getblockcount(), 995)
+        assert_equal(node.getblockcount(), 3540)
         assert_raises_rpc_error(-1, "Cannot prune blocks because node is not in prune mode", node.pruneblockchain, 500)
-=======
-        assert_equal(node.getblockcount(), 3540)
-        assert_raises_rpc_error(-1, "not in prune mode", node.pruneblockchain, 500)
->>>>>>> f45f2e07
 
         # now re-start in manual pruning mode
         self.restart_node(node_number, extra_args=["-prune=1"])
@@ -317,13 +304,8 @@
         assert_equal(block1_details["nTx"], len(block1_details["tx"]))
 
         # mine 6 blocks so we are at height 1001 (i.e., above PruneAfterHeight)
-<<<<<<< HEAD
         self.generate(node, 6, sync_fun=self.no_op)
-        assert_equal(node.getblockchaininfo()["blocks"], 1001)
-=======
-        node.generate(6)
         assert_equal(node.getblockchaininfo()["blocks"], 3546)
->>>>>>> f45f2e07
 
         # prune parameter in the future (block or timestamp) should raise an exception
         future_parameter = height(1001) + 5
@@ -360,17 +342,10 @@
         # assert has_block(2), "blk00002.dat is still there, should be pruned by now"
 
         # advance the tip so blk00002.dat and blk00003.dat can be pruned (the last 288 blocks should now be in blk00004.dat)
-<<<<<<< HEAD
         self.generate(node, 288, sync_fun=self.no_op)
-        prune(1000)
-        assert not has_block(2), "blk00002.dat is still there, should be pruned by now"
-        assert not has_block(3), "blk00003.dat is still there, should be pruned by now"
-=======
-        node.generate(288)
         # prune(3545)
         # assert not has_block(2), "blk00002.dat is still there, should be pruned by now"
         # assert not has_block(3), "blk00003.dat is still there, should be pruned by now"
->>>>>>> f45f2e07
 
         # stop node, start back up with auto-prune at 550 MiB, make sure still runs
         self.restart_node(node_number, extra_args=["-prune=550"])
