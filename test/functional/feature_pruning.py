--- conflicted
+++ resolved
@@ -26,11 +26,7 @@
     assert_greater_than,
     assert_raises_rpc_error,
 )
-<<<<<<< HEAD
-from test_framework.qtum import generatesynchronized 
-=======
 from test_framework.qtum import generatesynchronized
->>>>>>> 4985b774
 
 # Rescans start at the earliest block up to 2 hours before a key timestamp, so
 # the manual prune RPC avoids pruning blocks in the same window to be
@@ -339,11 +335,7 @@
         # assert has_block(2), "blk00002.dat is still there, should be pruned by now"
 
         # advance the tip so blk00002.dat and blk00003.dat can be pruned (the last 288 blocks should now be in blk00004.dat)
-<<<<<<< HEAD
-        self.generate(node, 288, sync_fun=self.no_op)
-=======
         self.generate(node, MIN_BLOCKS_TO_KEEP, sync_fun=self.no_op)
->>>>>>> 4985b774
         # prune(3545)
         # assert not has_block(2), "blk00002.dat is still there, should be pruned by now"
         # assert not has_block(3), "blk00003.dat is still there, should be pruned by now"
