#!/usr/bin/env python3
# Copyright (c) 2015-2020 The Bitcoin Core developers
# Distributed under the MIT software license, see the accompanying
# file COPYING or http://www.opensource.org/licenses/mit-license.php.
"""Test node responses to invalid blocks.

In this test we connect to one node over p2p, and test block requests:
1) Valid blocks should be requested and become chain tip.
2) Invalid block with duplicated transaction should be re-requested.
3) Invalid block with bad coinbase value should be rejected and not
re-requested.
"""
import copy

from test_framework.blocktools import create_block, create_coinbase, create_tx_with_script
from test_framework.messages import COIN
from test_framework.p2p import P2PDataStore
from test_framework.test_framework import BitcoinTestFramework
from test_framework.util import assert_equal
from test_framework.qtumconfig import *

class InvalidBlockRequestTest(BitcoinTestFramework):
    def set_test_params(self):
        self.num_nodes = 1
        self.setup_clean_chain = True
        self.extra_args = [["-whitelist=noban@127.0.0.1"]]

    def run_test(self):
        # Add p2p connection to node0
        node = self.nodes[0]  # convenience reference to the node
        peer = node.add_p2p_connection(P2PDataStore())

        best_block = node.getblock(node.getbestblockhash())
        tip = int(node.getbestblockhash(), 16)
        height = best_block["height"] + 1
        block_time = best_block["time"] + 1

        self.log.info("Create a new block with an anyone-can-spend coinbase")

        height = 1
        block = create_block(tip, create_coinbase(height), block_time)
        block.solve()
        # Save the coinbase for later
        block1 = block
        tip = block.sha256
        peer.send_blocks_and_test([block1], node, success=True)

        self.log.info("Mature the block.")
        node.generatetoaddress(COINBASE_MATURITY, node.get_deterministic_priv_key().address)

        best_block = node.getblock(node.getbestblockhash())
        tip = int(node.getbestblockhash(), 16)
        height = best_block["height"] + 1
        block_time = best_block["time"] + 1

        # Use merkle-root malleability to generate an invalid block with
        # same blockheader (CVE-2012-2459).
        # Manufacture a block with 3 transactions (coinbase, spend of prior
        # coinbase, spend of that spend).  Duplicate the 3rd transaction to
        # leave merkle root and blockheader unchanged but invalidate the block.
        # For more information on merkle-root malleability see src/consensus/merkle.cpp.
        self.log.info("Test merkle root malleability.")

        block2 = create_block(tip, create_coinbase(height), block_time)
        block_time += 1

        # b'0x51' is OP_TRUE
        tx1 = create_tx_with_script(block1.vtx[0], 0, script_sig=b'\x51', amount=50 * COIN)
        tx2 = create_tx_with_script(tx1, 0, script_sig=b'\x51', amount=50 * COIN)

        block2.vtx.extend([tx1, tx2])
        block2.hashMerkleRoot = block2.calc_merkle_root()
        block2.rehash()
        block2.solve()
        orig_hash = block2.sha256
        block2_orig = copy.deepcopy(block2)

        # Mutate block 2
        block2.vtx.append(tx2)
        assert_equal(block2.hashMerkleRoot, block2.calc_merkle_root())
        assert_equal(orig_hash, block2.rehash())
        assert block2_orig.vtx != block2.vtx

        peer.send_blocks_and_test([block2], node, success=False, reject_reason='bad-txns-duplicate')

        # Check transactions for duplicate inputs (CVE-2018-17144)
        self.log.info("Test duplicate input block.")

        block2_dup = copy.deepcopy(block2_orig)
        block2_dup.vtx[2].vin.append(block2_dup.vtx[2].vin[0])
        block2_dup.vtx[2].rehash()
        block2_dup.hashMerkleRoot = block2_dup.calc_merkle_root()
        block2_dup.rehash()
        block2_dup.solve()
        peer.send_blocks_and_test([block2_dup], node, success=False, reject_reason='bad-txns-inputs-duplicate')

        self.log.info("Test very broken block.")

        block3 = create_block(tip, create_coinbase(height), block_time)
        block_time += 1
        block3.vtx[0].vout[0].nValue = 2 * INITIAL_BLOCK_REWARD * COIN  # Too high!
        block3.vtx[0].sha256 = None
        block3.vtx[0].calc_sha256()
        block3.hashMerkleRoot = block3.calc_merkle_root()
        block3.rehash()
        block3.solve()

<<<<<<< HEAD
        node.p2p.send_blocks_and_test([block3], node, success=False)
=======
        peer.send_blocks_and_test([block3], node, success=False)

>>>>>>> da23532c

        # Complete testing of CVE-2012-2459 by sending the original block.
        # It should be accepted even though it has the same hash as the mutated one.

        self.log.info("Test accepting original block after rejecting its mutated version.")
        peer.send_blocks_and_test([block2_orig], node, success=True, timeout=5)

        # Update tip info
        height += 1
        block_time += 1
        tip = int(block2_orig.hash, 16)

        # Complete testing of CVE-2018-17144, by checking for the inflation bug.
        # Create a block that spends the output of a tx in a previous block.
        block4 = create_block(tip, create_coinbase(height), block_time)
        tx3 = create_tx_with_script(tx2, 0, script_sig=b'\x51', amount=50 * COIN)

        # Duplicates input
        tx3.vin.append(tx3.vin[0])
        tx3.rehash()
        block4.vtx.append(tx3)
        block4.hashMerkleRoot = block4.calc_merkle_root()
        block4.rehash()
        block4.solve()
        self.log.info("Test inflation by duplicating input")
        peer.send_blocks_and_test([block4], node, success=False,  reject_reason='bad-txns-inputs-duplicate')

if __name__ == '__main__':
    InvalidBlockRequestTest().main()<|MERGE_RESOLUTION|>--- conflicted
+++ resolved
@@ -105,12 +105,8 @@
         block3.rehash()
         block3.solve()
 
-<<<<<<< HEAD
-        node.p2p.send_blocks_and_test([block3], node, success=False)
-=======
         peer.send_blocks_and_test([block3], node, success=False)
 
->>>>>>> da23532c
 
         # Complete testing of CVE-2012-2459 by sending the original block.
         # It should be accepted even though it has the same hash as the mutated one.
