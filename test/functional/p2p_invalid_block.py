--- conflicted
+++ resolved
@@ -21,20 +21,12 @@
     create_coinbase,
     create_tx_with_script,
 )
-<<<<<<< HEAD
-from test_framework.messages import COIN, MAX_MONEY
-=======
 from test_framework.messages import COIN, MAX_MONEY 
->>>>>>> d82fec21
 from test_framework.p2p import P2PDataStore
 from test_framework.script import OP_TRUE
 from test_framework.test_framework import BitcoinTestFramework
 from test_framework.util import assert_equal
-<<<<<<< HEAD
-from test_framework.qtumconfig import *
-=======
 from test_framework.qtumconfig import * 
->>>>>>> d82fec21
 
 
 class InvalidBlockRequestTest(BitcoinTestFramework):
