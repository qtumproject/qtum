--- conflicted
+++ resolved
@@ -15,29 +15,19 @@
 import copy
 import time
 
-<<<<<<< HEAD
 from test_framework.blocktools import (
     MAX_FUTURE_BLOCK_TIME,
     create_block,
     create_coinbase,
     create_tx_with_script,
 )
-from test_framework.messages import COIN
-=======
-from test_framework.blocktools import create_block, create_coinbase, create_tx_with_script
 from test_framework.messages import COIN, MAX_MONEY
->>>>>>> f45f2e07
 from test_framework.p2p import P2PDataStore
 from test_framework.script import OP_TRUE
 from test_framework.test_framework import BitcoinTestFramework
 from test_framework.util import assert_equal
 from test_framework.qtumconfig import *
 
-<<<<<<< HEAD
-=======
-MAX_FUTURE_BLOCK_TIME = 4
-
->>>>>>> f45f2e07
 
 class InvalidBlockRequestTest(BitcoinTestFramework):
     def set_test_params(self):
@@ -109,16 +99,8 @@
 
         self.log.info("Test very broken block.")
 
-        block3 = create_block(tip, create_coinbase(height, nValue=100), block_time)
+        block3 = create_block(tip, create_coinbase(height, nValue=MAX_MONEY), block_time)
         block_time += 1
-<<<<<<< HEAD
-=======
-        block3.vtx[0].vout[0].nValue = MAX_MONEY  # Too high!
-        block3.vtx[0].sha256 = None
-        block3.vtx[0].calc_sha256()
-        block3.hashMerkleRoot = block3.calc_merkle_root()
-        block3.rehash()
->>>>>>> f45f2e07
         block3.solve()
         
         peer.send_blocks_and_test([block3], node, success=False, reject_reason='block-reward-invalid')
@@ -145,30 +127,16 @@
         self.log.info("Test inflation by duplicating input")
         peer.send_blocks_and_test([block4], node, success=False,  reject_reason='bad-txns-inputs-duplicate')
 
-<<<<<<< HEAD
-        self.log.info("Test accepting identical block after rejecting it due to a future timestamp.")
-        t = int(time.time())
-        node.setmocktime(t)
-        # Set block time +1 second past max future validity
-        block = create_block(tip, create_coinbase(height), t + MAX_FUTURE_BLOCK_TIME + 1)
-        block.solve()
-        # Need force_send because the block will get rejected without a getdata otherwise
-        peer.send_blocks_and_test([block], node, force_send=True, success=False, reject_reason='time-too-new')
-        node.setmocktime(t + 1)
-        peer.send_blocks_and_test([block], node, success=True)
-=======
         # self.log.info("Test accepting identical block after rejecting it due to a future timestamp.")
         # t = int(time.time())
         # node.setmocktime(t)
         # # Set block time +1 second past max future validity
         # block = create_block(tip, create_coinbase(height), t + MAX_FUTURE_BLOCK_TIME + 1)
-        # block.hashMerkleRoot = block.calc_merkle_root()
         # block.solve()
         # # Need force_send because the block will get rejected without a getdata otherwise
         # peer.send_blocks_and_test([block], node, force_send=True, success=False, reject_reason='time-too-new')
         # node.setmocktime(t + 1)
         # peer.send_blocks_and_test([block], node, success=True)
->>>>>>> f45f2e07
 
 
 if __name__ == '__main__':
