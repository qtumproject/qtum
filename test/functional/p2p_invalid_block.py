--- conflicted
+++ resolved
@@ -24,9 +24,6 @@
         self.num_nodes = 1
         self.setup_clean_chain = True
         self.extra_args = [["-whitelist=127.0.0.1"]]
-
-    def skip_test_if_missing_module(self):
-        self.skip_if_no_wallet()
 
     def run_test(self):
         # Add p2p connection to node0
@@ -82,31 +79,18 @@
         assert_equal(block2.hashMerkleRoot, block2.calc_merkle_root())
         assert_equal(orig_hash, block2.rehash())
         assert block2_orig.vtx != block2.vtx
-<<<<<<< HEAD
-
-        node.p2p.send_blocks_and_test([block2], node, success=False, reject_code=16, reject_reason=b'bad-txns-duplicate')
-
-        # Check transactions for duplicate inputs
-        self.log.info("Test duplicate input block.")
-
-=======
 
         node.p2p.send_blocks_and_test([block2], node, success=False, reject_reason='bad-txns-duplicate')
 
         # Check transactions for duplicate inputs
         self.log.info("Test duplicate input block.")
 
->>>>>>> 9e306671
         block2_orig.vtx[2].vin.append(block2_orig.vtx[2].vin[0])
         block2_orig.vtx[2].rehash()
         block2_orig.hashMerkleRoot = block2_orig.calc_merkle_root()
         block2_orig.rehash()
         block2_orig.solve()
-<<<<<<< HEAD
-        node.p2p.send_blocks_and_test([block2_orig], node, success=False, reject_reason=b'bad-txns-inputs-duplicate')
-=======
         node.p2p.send_blocks_and_test([block2_orig], node, success=False, reject_reason='bad-txns-inputs-duplicate')
->>>>>>> 9e306671
 
         self.log.info("Test very broken block.")
 
