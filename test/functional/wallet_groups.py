--- conflicted
+++ resolved
@@ -13,11 +13,7 @@
     assert_approx,
     assert_equal,
 )
-<<<<<<< HEAD
-from test_framework.qtumconfig import COINBASE_MATURITY, MAX_BLOCK_SIGOPS
-=======
 from test_framework.qtumconfig import MAX_BLOCK_SIGOPS
->>>>>>> 5ed36332
 from test_framework.qtum import generatesynchronized
 
 class WalletGroupTest(BitcoinTestFramework):
@@ -158,16 +154,6 @@
         self.sync_all()
         self.nodes[0].generate(1)
 
-<<<<<<< HEAD
-        # Fill node2's wallet with 10000 outputs corresponding to the same
-        # scriptPubKey
-        for _ in range(10):
-            raw_tx = self.nodes[0].createrawtransaction([{"txid":"0"*64, "vout":0}], [{addr2[0]: 10/(MAX_BLOCK_SIGOPS//10)}])
-            tx = FromHex(CTransaction(), raw_tx)
-            tx.vin = []
-            tx.vout = [tx.vout[0]] * (MAX_BLOCK_SIGOPS//10)
-            funded_tx = self.nodes[0].fundrawtransaction(ToHex(tx))
-=======
         self.log.info("Fill a wallet with 10,000 outputs corresponding to the same scriptPubKey")
         for _ in range(10):
             raw_tx = self.nodes[0].createrawtransaction([{"txid":"0"*64, "vout":0}], [{addr2[0]: 10/(MAX_BLOCK_SIGOPS//10)}])
@@ -175,7 +161,6 @@
             tx.vin = []
             tx.vout = [tx.vout[0]] * (MAX_BLOCK_SIGOPS//10)
             funded_tx = self.nodes[0].fundrawtransaction(tx.serialize().hex())
->>>>>>> 5ed36332
             signed_tx = self.nodes[0].signrawtransactionwithwallet(funded_tx['hex'])
             self.nodes[0].sendrawtransaction(signed_tx['hex'])
             self.nodes[0].generate(1)
