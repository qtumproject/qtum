--- conflicted
+++ resolved
@@ -11,10 +11,7 @@
     assert_equal,
 )
 from test_framework.qtumconfig import COINBASE_MATURITY
-<<<<<<< HEAD
-=======
 
->>>>>>> ee8ca219
 
 class WalletGroupTest(BitcoinTestFramework):
     def set_test_params(self):
