--- conflicted
+++ resolved
@@ -57,9 +57,6 @@
         self.restart_node(0)
         connect_nodes_bi(self.nodes, 0, 1)
 
-    def skip_test_if_missing_module(self):
-        self.skip_if_no_wallet()
-
     def run_test(self):
         self.mine_chain()
         node = self.nodes[0]
@@ -74,13 +71,8 @@
         mining_info = node.getmininginfo()
         assert_equal(mining_info['blocks'], 600)
         assert_equal(mining_info['chain'], 'regtest')
-<<<<<<< HEAD
-        assert_equal(mining_info['currentblocktx'], 0)
-        assert_equal(mining_info['currentblockweight'], 0)
-=======
         assert 'currentblocktx' not in mining_info
         assert 'currentblockweight' not in mining_info
->>>>>>> 9e306671
         assert_equal(mining_info['difficulty']['proof-of-work'], Decimal('4.656542373906925E-10'))
         assert_equal(mining_info['networkhashps'], Decimal('0.015625'))
         assert_equal(mining_info['pooledtx'], 0)
@@ -174,23 +166,14 @@
         assert_template(node, bad_block, 'bad-txnmrklroot', False)
         assert_submitblock(bad_block, 'bad-txnmrklroot', 'bad-txnmrklroot')
 
-<<<<<<< HEAD
-        # These tests do not apply to qtum since the timestamps are only checked for PoS blocks.
-=======
->>>>>>> 9e306671
         #self.log.info("getblocktemplate: Test bad timestamps")
         #bad_block = copy.deepcopy(block)
         #bad_block.nTime = 2 ** 31 - 1
         #assert_template(node, bad_block, 'time-too-new')
-<<<<<<< HEAD
-        #bad_block.nTime = 0
-        #assert_template(node, bad_block, 'time-too-old')
-=======
         #assert_submitblock(bad_block, 'time-too-new', 'time-too-new')
         #bad_block.nTime = 0
         #assert_template(node, bad_block, 'time-too-old')
         #assert_submitblock(bad_block, 'time-too-old', 'time-too-old')
->>>>>>> 9e306671
 
         self.log.info("getblocktemplate: Test not best block")
         bad_block = copy.deepcopy(block)
