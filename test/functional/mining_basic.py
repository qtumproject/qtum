--- conflicted
+++ resolved
@@ -117,11 +117,8 @@
         assert 'coinbasetxn' not in tmpl
 
         next_height = int(tmpl["height"])
-<<<<<<< HEAD
-        coinbase_tx = create_coinbase(height=int(tmpl["height"]))
-=======
+        next_height = int(tmpl["height"])
         coinbase_tx = create_coinbase(height=next_height)
->>>>>>> f45f2e07
         # sequence numbers must not be max for nLockTime to have effect
         coinbase_tx.vin[0].nSequence = 2**32 - 2
         coinbase_tx.rehash()
