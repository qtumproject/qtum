#!/usr/bin/env python3
# Copyright (c) 2014-2022 The Bitcoin Core developers
# Distributed under the MIT software license, see the accompanying
# file COPYING or http://www.opensource.org/licenses/mit-license.php.
"""Test mining RPCs

- getmininginfo
- getblocktemplate proposal mode
- submitblock"""

import copy
from decimal import Decimal

from test_framework.blocktools import (
    create_coinbase,
    get_witness_script,
    NORMAL_GBT_REQUEST_PARAMS,
    TIME_GENESIS_BLOCK,
)
from test_framework.messages import (
    CBlock,
    CBlockHeader,
<<<<<<< HEAD
=======
    COIN,
>>>>>>> 86d0551a
    ser_uint256,
)
from test_framework.p2p import P2PDataStore
from test_framework.test_framework import BitcoinTestFramework
from test_framework.util import (
    assert_equal,
    assert_raises_rpc_error,
    get_fee,
)
from test_framework.wallet import MiniWallet


VERSIONBITS_TOP_BITS = 0x20000000
VERSIONBITS_DEPLOYMENT_TESTDUMMY_BIT = 28
<<<<<<< HEAD
BLOCK_HEADER_SIZE = len(CBlockHeader().serialize())
=======
DEFAULT_BLOCK_MIN_TX_FEE = 1000  # default `-blockmintxfee` setting [sat/kvB]
BLOCK_HEADER_SIZE = len(CBlockHeader().serialize())

>>>>>>> 86d0551a

def assert_template(node, block, expect, rehash=True):
    if rehash:
        block.hashMerkleRoot = block.calc_merkle_root()
    rsp = node.getblocktemplate(template_request={
        'data': block.serialize().hex(),
        'mode': 'proposal',
        'rules': ['segwit'],
    })
    assert_equal(rsp, expect)


class MiningTest(BitcoinTestFramework):
    def add_options(self, parser):
        self.add_wallet_options(parser)

    def set_test_params(self):
        self.num_nodes = 2
        self.setup_clean_chain = True
        self.supports_cli = False
        self.requires_wallet = True 

    def skip_test_if_missing_module(self):
        self.skip_if_no_wallet()

    def mine_chain(self):
        self.log.info('Create some old blocks')
        for t in range(TIME_GENESIS_BLOCK, TIME_GENESIS_BLOCK + 2100 * 600, 600):
            self.nodes[0].setmocktime(t)
            self.generate(self.wallet, 1, sync_fun=self.no_op)
        mining_info = self.nodes[0].getmininginfo()
        assert_equal(mining_info['blocks'], 2100)
        assert_equal(mining_info['currentblocktx'], 0)
        assert_equal(mining_info['currentblockweight'], 4000)

        self.log.info('test blockversion')
        self.restart_node(0, extra_args=[f'-mocktime={t}', '-blockversion=1337'])
        self.connect_nodes(0, 1)
        assert_equal(1337, self.nodes[0].getblocktemplate(NORMAL_GBT_REQUEST_PARAMS)['version'])
        self.restart_node(0, extra_args=[f'-mocktime={t}'])
        self.connect_nodes(0, 1)
        #assert_equal(VERSIONBITS_TOP_BITS + (1 << VERSIONBITS_DEPLOYMENT_TESTDUMMY_BIT), self.nodes[0].getblocktemplate(NORMAL_GBT_REQUEST_PARAMS)['version'])
        self.restart_node(0)
        self.connect_nodes(0, 1)

    def test_blockmintxfee_parameter(self):
        self.log.info("Test -blockmintxfee setting")
        self.restart_node(0, extra_args=['-minrelaytxfee=0', '-persistmempool=0'])
        node = self.nodes[0]

        # test default (no parameter), zero and a bunch of arbitrary blockmintxfee rates [sat/kvB]
        for blockmintxfee_sat_kvb in (DEFAULT_BLOCK_MIN_TX_FEE, 0, 50, 100, 500, 2500, 5000, 21000, 333333, 2500000):
            blockmintxfee_btc_kvb = blockmintxfee_sat_kvb / Decimal(COIN)
            if blockmintxfee_sat_kvb == DEFAULT_BLOCK_MIN_TX_FEE:
                self.log.info(f"-> Default -blockmintxfee setting ({blockmintxfee_sat_kvb} sat/kvB)...")
            else:
                blockmintxfee_parameter = f"-blockmintxfee={blockmintxfee_btc_kvb:.8f}"
                self.log.info(f"-> Test {blockmintxfee_parameter} ({blockmintxfee_sat_kvb} sat/kvB)...")
                self.restart_node(0, extra_args=[blockmintxfee_parameter, '-minrelaytxfee=0', '-persistmempool=0'])
                self.wallet.rescan_utxos()  # to avoid spending outputs of txs that are not in mempool anymore after restart

            # submit one tx with exactly the blockmintxfee rate, and one slightly below
            tx_with_min_feerate = self.wallet.send_self_transfer(from_node=node, fee_rate=blockmintxfee_btc_kvb)
            assert_equal(tx_with_min_feerate["fee"], get_fee(tx_with_min_feerate["tx"].get_vsize(), blockmintxfee_btc_kvb))
            if blockmintxfee_btc_kvb > 0:
                lowerfee_btc_kvb = blockmintxfee_btc_kvb - Decimal(10)/COIN  # 0.01 sat/vbyte lower
                tx_below_min_feerate = self.wallet.send_self_transfer(from_node=node, fee_rate=lowerfee_btc_kvb)
                assert_equal(tx_below_min_feerate["fee"], get_fee(tx_below_min_feerate["tx"].get_vsize(), lowerfee_btc_kvb))
            else:  # go below zero fee by using modified fees
                tx_below_min_feerate = self.wallet.send_self_transfer(from_node=node, fee_rate=blockmintxfee_btc_kvb)
                node.prioritisetransaction(tx_below_min_feerate["txid"], 0, -1)

            # check that tx below specified fee-rate is neither in template nor in the actual block
            block_template = node.getblocktemplate(NORMAL_GBT_REQUEST_PARAMS)
            block_template_txids = [tx['txid'] for tx in block_template['transactions']]
            self.generate(self.wallet, 1, sync_fun=self.no_op)
            block = node.getblock(node.getbestblockhash(), verbosity=2)
            block_txids = [tx['txid'] for tx in block['tx']]

            assert tx_with_min_feerate['txid'] in block_template_txids
            assert tx_with_min_feerate['txid'] in block_txids
            assert tx_below_min_feerate['txid'] not in block_template_txids
            assert tx_below_min_feerate['txid'] not in block_txids

    def run_test(self):
        node = self.nodes[0]
        self.wallet = MiniWallet(node)
        self.mine_chain()

        def assert_submitblock(block, result_str_1, result_str_2=None):
            block.solve()
            result_str_2 = result_str_2 or 'duplicate-invalid'
            assert_equal(result_str_1, node.submitblock(hexdata=block.serialize().hex()))
            assert_equal(result_str_2, node.submitblock(hexdata=block.serialize().hex()))

        self.log.info('getmininginfo')
        mining_info = node.getmininginfo()
        assert_equal(mining_info['blocks'], 2100)
        assert_equal(mining_info['chain'], self.chain)
        assert 'currentblocktx' not in mining_info
        assert 'currentblockweight' not in mining_info
        assert_equal(mining_info['difficulty']['proof-of-work'], Decimal('4.656542373906925E-10'))
        assert_equal(mining_info['networkhashps'], Decimal('0.003333333333333334'))
        assert_equal(mining_info['pooledtx'], 0)

        self.log.info("getblocktemplate: Test default witness commitment")
        txid = int(self.wallet.send_self_transfer(from_node=node)['wtxid'], 16)
        tmpl = node.getblocktemplate(NORMAL_GBT_REQUEST_PARAMS)

        # Check that default_witness_commitment is present.
        assert 'default_witness_commitment' in tmpl
        witness_commitment = tmpl['default_witness_commitment']

        # Check that default_witness_commitment is correct.
        witness_root = CBlock.get_merkle_root([ser_uint256(0),
                                               ser_uint256(txid)])
        script = get_witness_script(witness_root, 0)
        assert_equal(witness_commitment, script.hex())

        # Mine a block to leave initial block download and clear the mempool
        self.generatetoaddress(node, 1, node.get_deterministic_priv_key().address)
        tmpl = node.getblocktemplate(NORMAL_GBT_REQUEST_PARAMS)
        self.log.info("getblocktemplate: Test capability advertised")
        assert 'proposal' in tmpl['capabilities']
        assert 'coinbasetxn' not in tmpl

        next_height = int(tmpl["height"])
        coinbase_tx = create_coinbase(height=next_height)
        # sequence numbers must not be max for nLockTime to have effect
        coinbase_tx.vin[0].nSequence = 2**32 - 2
        coinbase_tx.rehash()

        block = CBlock()
        block.nVersion = tmpl["version"]
        block.hashPrevBlock = int(tmpl["previousblockhash"], 16)
        block.nTime = tmpl["curtime"]
        block.nBits = int(tmpl["bits"], 16)
        block.nNonce = 0
        block.vtx = [coinbase_tx]

        self.log.info("getblocktemplate: segwit rule must be set")
        assert_raises_rpc_error(-8, "getblocktemplate must be called with the segwit rule set", node.getblocktemplate, {})

        self.log.info("getblocktemplate: Test valid block")
        assert_template(node, block, None)

        self.log.info("submitblock: Test block decode failure")
        assert_raises_rpc_error(-22, "Block decode failed", node.submitblock, block.serialize()[:-15].hex())

        self.log.info("getblocktemplate: Test bad input hash for coinbase transaction")
        bad_block = copy.deepcopy(block)
        bad_block.vtx[0].vin[0].prevout.hash += 1
        bad_block.vtx[0].rehash()
        assert_template(node, bad_block, 'bad-cb-missing')

        self.log.info("submitblock: Test invalid coinbase transaction")
        assert_raises_rpc_error(-22, "Block does not start with a coinbase", node.submitblock, CBlock().serialize().hex())
        assert_raises_rpc_error(-22, "Block does not start with a coinbase", node.submitblock, bad_block.serialize().hex())

        self.log.info("getblocktemplate: Test truncated final transaction")
        assert_raises_rpc_error(-22, "Block decode failed", node.getblocktemplate, {
            'data': block.serialize()[:-1].hex(),
            'mode': 'proposal',
            'rules': ['segwit'],
        })

        self.log.info("getblocktemplate: Test duplicate transaction")
        bad_block = copy.deepcopy(block)
        bad_block.vtx.append(bad_block.vtx[0])
        assert_template(node, bad_block, 'bad-txns-duplicate')
        assert_submitblock(bad_block, 'bad-txns-duplicate', 'bad-txns-duplicate')

        self.log.info("getblocktemplate: Test invalid transaction")
        bad_block = copy.deepcopy(block)
        bad_tx = copy.deepcopy(bad_block.vtx[0])
        bad_tx.vin[0].prevout.hash = 255
        bad_tx.rehash()
        bad_block.vtx.append(bad_tx)
        assert_template(node, bad_block, 'bad-txns-inputs-missingorspent')
        assert_submitblock(bad_block, 'bad-txns-inputs-missingorspent')

        self.log.info("getblocktemplate: Test nonfinal transaction")
        bad_block = copy.deepcopy(block)
        bad_block.vtx[0].nLockTime = 2**32 - 1
        bad_block.vtx[0].rehash()
        assert_template(node, bad_block, 'bad-txns-nonfinal')
        assert_submitblock(bad_block, 'bad-txns-nonfinal')

        self.log.info("getblocktemplate: Test bad tx count")
        # The tx count is immediately after the block header
        bad_block_sn = bytearray(block.serialize())
        assert_equal(bad_block_sn[BLOCK_HEADER_SIZE], 1)
        bad_block_sn[BLOCK_HEADER_SIZE] += 1
        assert_raises_rpc_error(-22, "Block decode failed", node.getblocktemplate, {
            'data': bad_block_sn.hex(),
            'mode': 'proposal',
            'rules': ['segwit'],
        })

        self.log.info("getblocktemplate: Test bad bits")
        bad_block = copy.deepcopy(block)
        bad_block.nBits = 469762303  # impossible in the real world
        assert_template(node, bad_block, 'bad-diffbits')

        self.log.info("getblocktemplate: Test bad merkle root")
        bad_block = copy.deepcopy(block)
        bad_block.hashMerkleRoot += 1
        assert_template(node, bad_block, 'bad-txnmrklroot', False)
        assert_submitblock(bad_block, 'bad-txnmrklroot', 'bad-txnmrklroot')

        #self.log.info("getblocktemplate: Test bad timestamps")
        #bad_block = copy.deepcopy(block)
        #bad_block.nTime = 2**32 - 1
        #assert_template(node, bad_block, 'time-too-new')
        #assert_submitblock(bad_block, 'time-too-new', 'time-too-new')
        #bad_block.nTime = 0
        #assert_template(node, bad_block, 'time-too-old')
        #assert_submitblock(bad_block, 'time-too-old', 'time-too-old')

        self.log.info("getblocktemplate: Test not best block")
        bad_block = copy.deepcopy(block)
        bad_block.hashPrevBlock = 123
        assert_template(node, bad_block, 'inconclusive-not-best-prevblk')
        assert_submitblock(bad_block, 'prev-blk-not-found', 'prev-blk-not-found')

        self.log.info('submitheader tests')
        assert_raises_rpc_error(-22, 'Block header decode failed', lambda: node.submitheader(hexdata='xx' * BLOCK_HEADER_SIZE))
        assert_raises_rpc_error(-22, 'Block header decode failed', lambda: node.submitheader(hexdata='ff' * (BLOCK_HEADER_SIZE-2)))
        assert_raises_rpc_error(-25, 'Must submit previous header', lambda: node.submitheader(hexdata=super(CBlock, bad_block).serialize().hex()))

        block.nTime += 1
        block.solve()

        def chain_tip(b_hash, *, status='headers-only', branchlen=1):
            return {'hash': b_hash, 'height': 2102, 'branchlen': branchlen, 'status': status}

        assert chain_tip(block.hash) not in node.getchaintips()
        node.submitheader(hexdata=block.serialize().hex())
        assert chain_tip(block.hash) in node.getchaintips()
        node.submitheader(hexdata=CBlockHeader(block).serialize().hex())  # Noop
        assert chain_tip(block.hash) in node.getchaintips()

        bad_block_root = copy.deepcopy(block)
        bad_block_root.hashMerkleRoot += 2
        bad_block_root.solve()
        assert chain_tip(bad_block_root.hash) not in node.getchaintips()
        node.submitheader(hexdata=CBlockHeader(bad_block_root).serialize().hex())
        assert chain_tip(bad_block_root.hash) in node.getchaintips()
        # Should still reject invalid blocks, even if we have the header:
        assert_equal(node.submitblock(hexdata=bad_block_root.serialize().hex()), 'bad-txnmrklroot')
        assert_equal(node.submitblock(hexdata=bad_block_root.serialize().hex()), 'bad-txnmrklroot')
        assert chain_tip(bad_block_root.hash) in node.getchaintips()
        # We know the header for this invalid block, so should just return early without error:
        node.submitheader(hexdata=CBlockHeader(bad_block_root).serialize().hex())
        assert chain_tip(bad_block_root.hash) in node.getchaintips()

        bad_block_lock = copy.deepcopy(block)
        bad_block_lock.vtx[0].nLockTime = 2**32 - 1
        bad_block_lock.vtx[0].rehash()
        bad_block_lock.hashMerkleRoot = bad_block_lock.calc_merkle_root()
        bad_block_lock.solve()
        assert_equal(node.submitblock(hexdata=bad_block_lock.serialize().hex()), 'bad-txns-nonfinal')
        assert_equal(node.submitblock(hexdata=bad_block_lock.serialize().hex()), 'duplicate-invalid')
        # Build a "good" block on top of the submitted bad block
        bad_block2 = copy.deepcopy(block)
        bad_block2.hashPrevBlock = bad_block_lock.sha256
        bad_block2.solve()
        assert_raises_rpc_error(-25, 'bad-prevblk', lambda: node.submitheader(hexdata=CBlockHeader(bad_block2).serialize().hex()))

        # Should reject invalid header right away, only applies to PoS blocks in qtum.
        #bad_block_time = copy.deepcopy(block)
        #bad_block_time.nTime = 1
        #bad_block_time.solve()
        #assert_raises_rpc_error(-25, 'time-too-old', lambda: node.submitheader(hexdata=CBlockHeader(bad_block_time).serialize().hex()))

        # Should ask for the block from a p2p node, if they announce the header as well:
        peer = node.add_p2p_connection(P2PDataStore())
        peer.wait_for_getheaders(timeout=5)  # Drop the first getheaders
        peer.send_blocks_and_test(blocks=[block], node=node)
        # Must be active now:
        assert chain_tip(block.hash, status='active', branchlen=0) in node.getchaintips()

        # Building a few blocks should give the same results
        self.generatetoaddress(node, 10, node.get_deterministic_priv_key().address)
        #assert_raises_rpc_error(-25, 'time-too-old', lambda: node.submitheader(hexdata=CBlockHeader(bad_block_time).serialize().hex()))
        assert_raises_rpc_error(-25, 'bad-prevblk', lambda: node.submitheader(hexdata=CBlockHeader(bad_block2).serialize().hex()))
        node.submitheader(hexdata=CBlockHeader(block).serialize().hex())
        node.submitheader(hexdata=CBlockHeader(bad_block_root).serialize().hex())
        assert_equal(node.submitblock(hexdata=block.serialize().hex()), 'duplicate')  # valid

        self.test_blockmintxfee_parameter()


if __name__ == '__main__':
    MiningTest().main()<|MERGE_RESOLUTION|>--- conflicted
+++ resolved
@@ -20,10 +20,7 @@
 from test_framework.messages import (
     CBlock,
     CBlockHeader,
-<<<<<<< HEAD
-=======
     COIN,
->>>>>>> 86d0551a
     ser_uint256,
 )
 from test_framework.p2p import P2PDataStore
@@ -38,13 +35,9 @@
 
 VERSIONBITS_TOP_BITS = 0x20000000
 VERSIONBITS_DEPLOYMENT_TESTDUMMY_BIT = 28
-<<<<<<< HEAD
-BLOCK_HEADER_SIZE = len(CBlockHeader().serialize())
-=======
 DEFAULT_BLOCK_MIN_TX_FEE = 1000  # default `-blockmintxfee` setting [sat/kvB]
 BLOCK_HEADER_SIZE = len(CBlockHeader().serialize())
 
->>>>>>> 86d0551a
 
 def assert_template(node, block, expect, rehash=True):
     if rehash:
