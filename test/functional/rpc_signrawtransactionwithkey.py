--- conflicted
+++ resolved
@@ -33,14 +33,6 @@
 from decimal import (
     Decimal,
 )
-<<<<<<< HEAD
-from test_framework.wallet import (
-    getnewdestination,
-)
-
-from test_framework.qtum import convert_btc_address_to_qtum
-from test_framework.wallet import MiniWallet
-=======
 from test_framework.qtum import convert_btc_address_to_qtum
 from test_framework.wallet import MiniWallet
 
@@ -52,7 +44,6 @@
      'scriptPubKey': '76a914669b857c03a5ed269d5d85a1ffac9ed5d663072788ac'},
 ]
 OUTPUTS = {convert_btc_address_to_qtum('mpLQjfK79b7CCV4VMJWEWAj5Mpx8Up5zxB'): 0.1}
->>>>>>> 86d0551a
 
 class SignRawTransactionWithKeyTest(BitcoinTestFramework):
     def add_options(self, parser):
@@ -90,44 +81,14 @@
         rawTx = self.nodes[0].createrawtransaction(INPUTS, OUTPUTS)
         rawTxSigned = self.nodes[0].signrawtransactionwithkey(rawTx, privKeys, INPUTS)
 
-<<<<<<< HEAD
-        inputs = [
-            # Valid pay-to-pubkey scripts
-            {'txid': '9b907ef1e3c26fc71fe4a4b3580bc75264112f95050014157059c736f0202e71', 'vout': 0,
-             'scriptPubKey': '76a91460baa0f494b38ce3c940dea67f3804dc52d1fb9488ac'},
-            {'txid': '83a4f6a6b73660e13ee6cb3c6063fa3759c50c9b7521d0536022961898f4fb02', 'vout': 0,
-             'scriptPubKey': '76a914669b857c03a5ed269d5d85a1ffac9ed5d663072788ac'},
-        ]
-
-        outputs = {convert_btc_address_to_qtum('mpLQjfK79b7CCV4VMJWEWAj5Mpx8Up5zxB'): 0.1}
-
-        rawTx = self.nodes[0].createrawtransaction(inputs, outputs)
-        rawTxSigned = self.nodes[0].signrawtransactionwithkey(rawTx, privKeys, inputs)
-
-        # 1) The transaction has a complete set of signatures
-        assert rawTxSigned['complete']
-
-        # 2) No script verification error occurred
-        assert 'errors' not in rawTxSigned
-=======
         self.assert_signing_completed_successfully(rawTxSigned)
->>>>>>> 86d0551a
 
     def witness_script_test(self):
         self.log.info("Test signing transaction to P2SH-P2WSH addresses without wallet")
         # Create a new P2SH-P2WSH 1-of-1 multisig address:
-<<<<<<< HEAD
-        eckey = ECKey()
-        eckey.generate()
-        embedded_privkey = bytes_to_wif(eckey.get_bytes())
-        embedded_pubkey = eckey.get_pubkey().get_bytes().hex()
-        self.wallet = MiniWallet(self.nodes[0])
-        p2sh_p2wsh_address = self.nodes[1].createmultisig(1, [embedded_pubkey], "p2sh-segwit")
-=======
         embedded_privkey, embedded_pubkey = generate_keypair(wif=True)
         self.wallet = MiniWallet(self.nodes[0])
         p2sh_p2wsh_address = self.nodes[1].createmultisig(1, [embedded_pubkey.hex()], "p2sh-segwit")
->>>>>>> 86d0551a
         # send transaction to P2SH-P2WSH 1-of-1 multisig address
         self.block_hash = self.generate(self.nodes[0], COINBASE_MATURITY + 1)
         self.blk_idx = 0
