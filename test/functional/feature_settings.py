#!/usr/bin/env python3
# Copyright (c) 2017-2021 The Bitcoin Core developers
# Distributed under the MIT software license, see the accompanying
# file COPYING or http://www.opensource.org/licenses/mit-license.php.
"""Test various command line arguments and configuration file parameters."""

import json


from test_framework.test_framework import BitcoinTestFramework
from test_framework.test_node import ErrorMatch
from test_framework.util import assert_equal


class SettingsTest(BitcoinTestFramework):
    def set_test_params(self):
        self.setup_clean_chain = True
        self.num_nodes = 1
        self.wallet_names = []

    def run_test(self):
        node, = self.nodes
<<<<<<< HEAD
        settings = Path(node.datadir, self.chain, "settings.json")
        conf = Path(node.datadir, "qtum.conf")
=======
        settings = node.chain_path / "settings.json"
        conf = node.datadir_path / "qtum.conf"
>>>>>>> 86d0551a

        # Assert empty settings file was created
        self.stop_node(0)
        with settings.open() as fp:
            assert_equal(json.load(fp), {})

        # Assert settings are parsed and logged
        with settings.open("w") as fp:
            json.dump({"string": "string", "num": 5, "bool": True, "null": None, "list": [6, 7]}, fp)
        with node.assert_debug_log(expected_msgs=[
                'Ignoring unknown rw_settings value bool',
                'Ignoring unknown rw_settings value list',
                'Ignoring unknown rw_settings value null',
                'Ignoring unknown rw_settings value num',
                'Ignoring unknown rw_settings value string',
                'Setting file arg: string = "string"',
                'Setting file arg: num = 5',
                'Setting file arg: bool = true',
                'Setting file arg: null = null',
                'Setting file arg: list = [6,7]',
        ]):
            self.start_node(0)
            self.stop_node(0)

        # Assert settings are unchanged after shutdown
        with settings.open() as fp:
            assert_equal(json.load(fp), {"string": "string", "num": 5, "bool": True, "null": None, "list": [6, 7]})

        # Test invalid json
        with settings.open("w") as fp:
            fp.write("invalid json")
        node.assert_start_raises_init_error(expected_msg='Unable to parse settings file', match=ErrorMatch.PARTIAL_REGEX)

        # Test invalid json object
        with settings.open("w") as fp:
            fp.write('"string"')
        node.assert_start_raises_init_error(expected_msg='Found non-object value "string" in settings file', match=ErrorMatch.PARTIAL_REGEX)

        # Test invalid settings file containing duplicate keys
        with settings.open("w") as fp:
            fp.write('{"key": 1, "key": 2}')
        node.assert_start_raises_init_error(expected_msg='Found duplicate key key in settings file', match=ErrorMatch.PARTIAL_REGEX)

        # Test invalid settings file is ignored with command line -nosettings
        with node.assert_debug_log(expected_msgs=['Command-line arg: settings=false']):
            self.start_node(0, extra_args=["-nosettings"])
            self.stop_node(0)

        # Test invalid settings file is ignored with config file -nosettings
        with conf.open('a') as conf:
            conf.write('nosettings=1\n')
        with node.assert_debug_log(expected_msgs=['Config file arg: [regtest] settings=false']):
            self.start_node(0)
            self.stop_node(0)

        # Test alternate settings path
        altsettings = node.datadir_path / "altsettings.json"
        with altsettings.open("w") as fp:
            fp.write('{"key": "value"}')
        with node.assert_debug_log(expected_msgs=['Setting file arg: key = "value"']):
            self.start_node(0, extra_args=[f"-settings={altsettings}"])
            self.stop_node(0)


if __name__ == '__main__':
    SettingsTest().main()<|MERGE_RESOLUTION|>--- conflicted
+++ resolved
@@ -20,13 +20,8 @@
 
     def run_test(self):
         node, = self.nodes
-<<<<<<< HEAD
-        settings = Path(node.datadir, self.chain, "settings.json")
-        conf = Path(node.datadir, "qtum.conf")
-=======
         settings = node.chain_path / "settings.json"
         conf = node.datadir_path / "qtum.conf"
->>>>>>> 86d0551a
 
         # Assert empty settings file was created
         self.stop_node(0)
