--- conflicted
+++ resolved
@@ -9,10 +9,7 @@
     create_coinbase,
     create_block,
     add_witness_commitment,
-<<<<<<< HEAD
-=======
 MAX_BLOCK_SIGOPS_WEIGHT,
->>>>>>> d82fec21
 
     NORMAL_GBT_REQUEST_PARAMS,
     WITNESS_SCALE_FACTOR,
@@ -39,10 +36,6 @@
     LEAF_VERSION_TAPSCRIPT,
     LegacySignatureMsg,
     LOCKTIME_THRESHOLD,
-<<<<<<< HEAD
- 
-=======
->>>>>>> d82fec21
     OP_0,
     OP_1,
     OP_2,
@@ -109,7 +102,6 @@
     hash160,
     program_to_witness,
 )
-
 from collections import OrderedDict, namedtuple
 from io import BytesIO
 import json
@@ -1249,24 +1241,7 @@
     def set_test_params(self):
         self.num_nodes = 1
         self.setup_clean_chain = True
-<<<<<<< HEAD
-        # Node 0 has Taproot inactive, Node 1 active.
-        self.extra_args = [["-par=1", "-taprootheight=99999"], ["-par=1"]]
-        if self.options.previous_release:
-            self.wallet_names = [None, self.default_wallet_name]
-        else:
-            self.extra_args[0].append("-vbparams=taproot:1:1")
-
-    def setup_nodes(self):
-        self.add_nodes(self.num_nodes, self.extra_args, versions=[
-            200100 if self.options.previous_release else None,
-            None,
-        ])
-        self.start_nodes()
-        self.import_deterministic_coinbase_privkeys()
-=======
         self.extra_args = [["-par=1"]]
->>>>>>> d82fec21
 
     def block_submit(self, node, txs, msg, err_msg, cb_pubkey=None, fees=0, sigops_weight=0, witness=False, accept=False):
 
