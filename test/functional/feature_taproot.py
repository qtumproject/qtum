--- conflicted
+++ resolved
@@ -107,13 +107,10 @@
 import os
 import random
 
-<<<<<<< HEAD
 # Whether or not to output generated test vectors, in JSON format.
 GEN_TEST_VECTORS = False
-=======
 MAX_SCRIPT_ELEMENT_SIZE = 128000
 MAX_BLOCK_SIGOPS_WEIGHT = 5000
->>>>>>> f45f2e07
 
 # === Framework for building spending transactions. ===
 #
