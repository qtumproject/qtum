#!/usr/bin/env python3
# Copyright (c) 2019-2021 The Bitcoin Core developers
# Distributed under the MIT software license, see the accompanying
# file COPYING or http://www.opensource.org/licenses/mit-license.php.
"""Test the importdescriptors RPC.

Test importdescriptors by generating keys on node0, importing the corresponding
descriptors on node1 and then testing the address info for the different address
variants.

- `get_generate_key()` is called to generate keys and return the privkeys,
  pubkeys and all variants of scriptPubKey and address.
- `test_importdesc()` is called to send an importdescriptors call to node1, test
  success, and (if unsuccessful) test the error code and error message returned.
- `test_address()` is called to call getaddressinfo for an address on node1
  and test the values returned."""

from test_framework.address import key_to_p2pkh
from test_framework.blocktools import COINBASE_MATURITY
from test_framework.test_framework import BitcoinTestFramework
from test_framework.descriptors import descsum_create
from test_framework.util import (
    assert_equal,
    assert_raises_rpc_error,
    find_vout_for_address,
)
from test_framework.wallet_util import (
    get_generate_key,
    test_address,
)

from test_framework.qtum import convert_btc_address_to_qtum, convert_btc_bech32_address_to_qtum
class ImportDescriptorsTest(BitcoinTestFramework):
    def set_test_params(self):
        self.num_nodes = 2
        self.extra_args = [["-addresstype=legacy"],
                           ["-addresstype=bech32", "-keypool=5"]
                          ]
        self.setup_clean_chain = True
        self.wallet_names = []

    def skip_test_if_missing_module(self):
        self.skip_if_no_wallet()
        self.skip_if_no_sqlite()

    def test_importdesc(self, req, success, error_code=None, error_message=None, warnings=None, wallet=None):
        """Run importdescriptors and assert success"""
        if warnings is None:
            warnings = []
        wrpc = self.nodes[1].get_wallet_rpc('w1')
        if wallet is not None:
            wrpc = wallet

        result = wrpc.importdescriptors([req])
        observed_warnings = []
        if 'warnings' in result[0]:
            observed_warnings = result[0]['warnings']
        assert_equal("\n".join(sorted(warnings)), "\n".join(sorted(observed_warnings)))
        assert_equal(result[0]['success'], success)
        if error_code is not None:
            assert_equal(result[0]['error']['code'], error_code)
            assert_equal(result[0]['error']['message'], error_message)

    def run_test(self):
        self.log.info('Setting up wallets')
        self.nodes[0].createwallet(wallet_name='w0', disable_private_keys=False, descriptors=True)
        w0 = self.nodes[0].get_wallet_rpc('w0')

        self.nodes[1].createwallet(wallet_name='w1', disable_private_keys=True, blank=True, descriptors=True)
        w1 = self.nodes[1].get_wallet_rpc('w1')
        assert_equal(w1.getwalletinfo()['keypoolsize'], 0)

        self.nodes[1].createwallet(wallet_name="wpriv", disable_private_keys=False, blank=True, descriptors=True)
        wpriv = self.nodes[1].get_wallet_rpc("wpriv")
        assert_equal(wpriv.getwalletinfo()['keypoolsize'], 0)

        self.log.info('Mining coins')
        self.generatetoaddress(self.nodes[0], COINBASE_MATURITY + 1, w0.getnewaddress())

        # RPC importdescriptors -----------------------------------------------

        # # Test import fails if no descriptor present
        self.log.info("Import should fail if a descriptor is not provided")
        self.test_importdesc({"timestamp": "now"},
                             success=False,
                             error_code=-8,
                             error_message='Descriptor not found.')

        # # Test importing of a P2PKH descriptor
        key = get_generate_key()
        self.log.info("Should import a p2pkh descriptor")
        import_request = {"desc": descsum_create("pkh(" + key.pubkey + ")"),
                 "timestamp": "now",
                 "label": "Descriptor import test"}
        self.test_importdesc(import_request, success=True)
        test_address(w1,
                     key.p2pkh_addr,
                     solvable=True,
                     ismine=True,
                     labels=["Descriptor import test"])
        assert_equal(w1.getwalletinfo()['keypoolsize'], 0)

        self.log.info("Test can import same descriptor with public key twice")
        self.test_importdesc(import_request, success=True)

        self.log.info("Test can update descriptor label")
        self.test_importdesc({**import_request, "label": "Updated label"}, success=True)
        test_address(w1, key.p2pkh_addr, solvable=True, ismine=True, labels=["Updated label"])

        self.log.info("Internal addresses cannot have labels")
        self.test_importdesc({**import_request, "internal": True},
                             success=False,
                             error_code=-8,
                             error_message="Internal addresses should not have a label")

        self.log.info("Internal addresses should be detected as such")
        key = get_generate_key()
        addr = key_to_p2pkh(key.pubkey)
        self.test_importdesc({"desc": descsum_create("pkh(" + key.pubkey + ")"),
                              "timestamp": "now",
                              "internal": True},
                             success=True)
        info = w1.getaddressinfo(addr)
        assert_equal(info["ismine"], True)
        assert_equal(info["ischange"], True)

        # # Test importing of a P2SH-P2WPKH descriptor
        key = get_generate_key()
        self.log.info("Should not import a p2sh-p2wpkh descriptor without checksum")
        self.test_importdesc({"desc": "sh(wpkh(" + key.pubkey + "))",
                              "timestamp": "now"
                              },
                             success=False,
                             error_code=-5,
                             error_message="Missing checksum")

        self.log.info("Should not import a p2sh-p2wpkh descriptor that has range specified")
        self.test_importdesc({"desc": descsum_create("sh(wpkh(" + key.pubkey + "))"),
                               "timestamp": "now",
                               "range": 1,
                              },
                              success=False,
                              error_code=-8,
                              error_message="Range should not be specified for an un-ranged descriptor")

        self.log.info("Should not import a p2sh-p2wpkh descriptor and have it set to active")
        self.test_importdesc({"desc": descsum_create("sh(wpkh(" + key.pubkey + "))"),
                               "timestamp": "now",
                               "active": True,
                              },
                              success=False,
                              error_code=-8,
                              error_message="Active descriptors must be ranged")

        self.log.info("Should import a (non-active) p2sh-p2wpkh descriptor")
        self.test_importdesc({"desc": descsum_create("sh(wpkh(" + key.pubkey + "))"),
                               "timestamp": "now",
                               "active": False,
                              },
                              success=True)
        assert_equal(w1.getwalletinfo()['keypoolsize'], 0)

        test_address(w1,
                     key.p2sh_p2wpkh_addr,
                     ismine=True,
                     solvable=True)

        # Check persistence of data and that loading works correctly
        w1.unloadwallet()
        self.nodes[1].loadwallet('w1')
        test_address(w1,
                     key.p2sh_p2wpkh_addr,
                     ismine=True,
                     solvable=True)

        # # Test importing of a multisig descriptor
        key1 = get_generate_key()
        key2 = get_generate_key()
        self.log.info("Should import a 1-of-2 bare multisig from descriptor")
        self.test_importdesc({"desc": descsum_create("multi(1," + key1.pubkey + "," + key2.pubkey + ")"),
                              "timestamp": "now"},
                             success=True)
        self.log.info("Should not treat individual keys from the imported bare multisig as watchonly")
        test_address(w1,
                     key1.p2pkh_addr,
                     ismine=False)

        # # Test ranged descriptors
        xpriv = "tprv8ZgxMBicQKsPeuVhWwi6wuMQGfPKi9Li5GtX35jVNknACgqe3CY4g5xgkfDDJcmtF7o1QnxWDRYw4H5P26PXq7sbcUkEqeR4fg3Kxp2tigg"
        xpub = "tpubD6NzVbkrYhZ4YNXVQbNhMK1WqguFsUXceaVJKbmno2aZ3B6QfbMeraaYvnBSGpV3vxLyTTK9DYT1yoEck4XUScMzXoQ2U2oSmE2JyMedq3H"
        addresses = [convert_btc_address_to_qtum(a) for a in ["2N7yv4p8G8yEaPddJxY41kPihnWvs39qCMf", "2MsHxyb2JS3pAySeNUsJ7mNnurtpeenDzLA"]] # hdkeypath=m/0'/0'/0' and 1'
        addresses += [convert_btc_bech32_address_to_qtum(a) for a in ["bcrt1qrd3n235cj2czsfmsuvqqpr3lu6lg0ju7scl8gn", "bcrt1qfqeppuvj0ww98r6qghmdkj70tv8qpchehegrg8"]] # wpkh subscripts corresponding to the above addresses
        desc = "sh(wpkh(" + xpub + "/0/0/*" + "))"

        self.log.info("Ranged descriptors cannot have labels")
        self.test_importdesc({"desc":descsum_create(desc),
                              "timestamp": "now",
                              "range": [0, 100],
                              "label": "test"},
                              success=False,
                              error_code=-8,
                              error_message='Ranged descriptors should not have a label')

        self.log.info("Private keys required for private keys enabled wallet")
        self.test_importdesc({"desc":descsum_create(desc),
                              "timestamp": "now",
                              "range": [0, 100]},
                              success=False,
                              error_code=-4,
                              error_message='Cannot import descriptor without private keys to a wallet with private keys enabled',
                              wallet=wpriv)

        self.log.info("Ranged descriptor import should warn without a specified range")
        self.test_importdesc({"desc": descsum_create(desc),
                               "timestamp": "now"},
                              success=True,
                              warnings=['Range not given, using default keypool range'])
        assert_equal(w1.getwalletinfo()['keypoolsize'], 0)

        # # Test importing of a ranged descriptor with xpriv
        self.log.info("Should not import a ranged descriptor that includes xpriv into a watch-only wallet")
        desc = "sh(wpkh(" + xpriv + "/0'/0'/*'" + "))"
        self.test_importdesc({"desc": descsum_create(desc),
                              "timestamp": "now",
                              "range": 1},
                             success=False,
                             error_code=-4,
                             error_message='Cannot import private keys to a wallet with private keys disabled')

        self.log.info("Should not import a descriptor with hardened derivations when private keys are disabled")
        self.test_importdesc({"desc": descsum_create("wpkh(" + xpub + "/1h/*)"),
                              "timestamp": "now",
                              "range": 1},
                             success=False,
                             error_code=-4,
                             error_message='Cannot expand descriptor. Probably because of hardened derivations without private keys provided')

        for address in addresses:
            test_address(w1,
                         address,
                         ismine=False,
                         solvable=False)

        self.test_importdesc({"desc": descsum_create(desc), "timestamp": "now", "range": -1},
                              success=False, error_code=-8, error_message='End of range is too high')

        self.test_importdesc({"desc": descsum_create(desc), "timestamp": "now", "range": [-1, 10]},
                              success=False, error_code=-8, error_message='Range should be greater or equal than 0')

        self.test_importdesc({"desc": descsum_create(desc), "timestamp": "now", "range": [(2 << 31 + 1) - 1000000, (2 << 31 + 1)]},
                              success=False, error_code=-8, error_message='End of range is too high')

        self.test_importdesc({"desc": descsum_create(desc), "timestamp": "now", "range": [2, 1]},
                              success=False, error_code=-8, error_message='Range specified as [begin,end] must not have begin after end')

        self.test_importdesc({"desc": descsum_create(desc), "timestamp": "now", "range": [0, 1000001]},
                              success=False, error_code=-8, error_message='Range is too large')

        self.log.info("Verify we can only extend descriptor's range")
        range_request = {"desc": descsum_create(desc), "timestamp": "now", "range": [5, 10], 'active': True}
        self.test_importdesc(range_request, wallet=wpriv, success=True)
        assert_equal(wpriv.getwalletinfo()['keypoolsize'], 6)
        self.test_importdesc({**range_request, "range": [0, 10]}, wallet=wpriv, success=True)
        assert_equal(wpriv.getwalletinfo()['keypoolsize'], 11)
        self.test_importdesc({**range_request, "range": [0, 20]}, wallet=wpriv, success=True)
        assert_equal(wpriv.getwalletinfo()['keypoolsize'], 21)
        # Can keep range the same
        self.test_importdesc({**range_request, "range": [0, 20]}, wallet=wpriv, success=True)
        assert_equal(wpriv.getwalletinfo()['keypoolsize'], 21)

        self.test_importdesc({**range_request, "range": [5, 10]}, wallet=wpriv, success=False,
                             error_code=-8, error_message='new range must include current range = [0,20]')
        self.test_importdesc({**range_request, "range": [0, 10]}, wallet=wpriv, success=False,
                             error_code=-8, error_message='new range must include current range = [0,20]')
        self.test_importdesc({**range_request, "range": [5, 20]}, wallet=wpriv, success=False,
                             error_code=-8, error_message='new range must include current range = [0,20]')
        assert_equal(wpriv.getwalletinfo()['keypoolsize'], 21)

        self.log.info("Check we can change descriptor internal flag")
        self.test_importdesc({**range_request, "range": [0, 20], "internal": True}, wallet=wpriv, success=True)
        assert_equal(wpriv.getwalletinfo()['keypoolsize'], 0)
        assert_raises_rpc_error(-4, 'This wallet has no available keys', wpriv.getnewaddress, '', 'p2sh-segwit')
        assert_equal(wpriv.getwalletinfo()['keypoolsize_hd_internal'], 21)
        wpriv.getrawchangeaddress('p2sh-segwit')

        self.test_importdesc({**range_request, "range": [0, 20], "internal": False}, wallet=wpriv, success=True)
        assert_equal(wpriv.getwalletinfo()['keypoolsize'], 21)
        wpriv.getnewaddress('', 'p2sh-segwit')
        assert_equal(wpriv.getwalletinfo()['keypoolsize_hd_internal'], 0)
        assert_raises_rpc_error(-4, 'This wallet has no available keys', wpriv.getrawchangeaddress, 'p2sh-segwit')

        # Make sure ranged imports import keys in order
        w1 = self.nodes[1].get_wallet_rpc('w1')
        self.log.info('Key ranges should be imported in order')
        xpub = "tpubDAXcJ7s7ZwicqjprRaEWdPoHKrCS215qxGYxpusRLLmJuT69ZSicuGdSfyvyKpvUNYBW1s2U3NSrT6vrCYB9e6nZUEvrqnwXPF8ArTCRXMY"
        addresses = [
            convert_btc_bech32_address_to_qtum('bcrt1qtmp74ayg7p24uslctssvjm06q5phz4yrxucgnv'), # m/0'/0'/0
            convert_btc_bech32_address_to_qtum('bcrt1q8vprchan07gzagd5e6v9wd7azyucksq2xc76k8'), # m/0'/0'/1
            convert_btc_bech32_address_to_qtum('bcrt1qtuqdtha7zmqgcrr26n2rqxztv5y8rafjp9lulu'), # m/0'/0'/2
            convert_btc_bech32_address_to_qtum('bcrt1qau64272ymawq26t90md6an0ps99qkrse58m640'), # m/0'/0'/3
            convert_btc_bech32_address_to_qtum('bcrt1qsg97266hrh6cpmutqen8s4s962aryy77jp0fg0'), # m/0'/0'/4
        ]

        self.test_importdesc({'desc': descsum_create('wpkh([80002067/0h/0h]' + xpub + '/*)'),
                              'active': True,
                              'range' : [0, 2],
                              'timestamp': 'now'
                             },
                             success=True)
        self.test_importdesc({'desc': descsum_create('sh(wpkh([abcdef12/0h/0h]' + xpub + '/*))'),
                              'active': True,
                              'range' : [0, 2],
                              'timestamp': 'now'
                             },
                             success=True)
        self.test_importdesc({'desc': descsum_create('pkh([12345678/0h/0h]' + xpub + '/*)'),
                              'active': True,
                              'range' : [0, 2],
                              'timestamp': 'now'
                             },
                             success=True)

        assert_equal(w1.getwalletinfo()['keypoolsize'], 5 * 3)
        for i, expected_addr in enumerate(addresses):
            received_addr = w1.getnewaddress('', 'bech32')
            assert_raises_rpc_error(-4, 'This wallet has no available keys', w1.getrawchangeaddress, 'bech32')
            assert_equal(received_addr, expected_addr)
            bech32_addr_info = w1.getaddressinfo(received_addr)
            assert_equal(bech32_addr_info['desc'][:23], 'wpkh([80002067/0\'/0\'/{}]'.format(i))

            shwpkh_addr = w1.getnewaddress('', 'p2sh-segwit')
            shwpkh_addr_info = w1.getaddressinfo(shwpkh_addr)
            assert_equal(shwpkh_addr_info['desc'][:26], 'sh(wpkh([abcdef12/0\'/0\'/{}]'.format(i))

            pkh_addr = w1.getnewaddress('', 'legacy')
            pkh_addr_info = w1.getaddressinfo(pkh_addr)
            assert_equal(pkh_addr_info['desc'][:22], 'pkh([12345678/0\'/0\'/{}]'.format(i))

            assert_equal(w1.getwalletinfo()['keypoolsize'], 4 * 3) # After retrieving a key, we don't refill the keypool again, so it's one less for each address type
        w1.keypoolrefill()
        assert_equal(w1.getwalletinfo()['keypoolsize'], 5 * 3)

        self.log.info("Check we can change next_index")
        # go back and forth with next_index
        for i in [4, 0, 2, 1, 3]:
            self.test_importdesc({'desc': descsum_create('wpkh([80002067/0h/0h]' + xpub + '/*)'),
                                  'active': True,
                                  'range': [0, 9],
                                  'next_index': i,
                                  'timestamp': 'now'
                                  },
                                 success=True)
            assert_equal(w1.getnewaddress('', 'bech32'), addresses[i])

        # Check active=False default
        self.log.info('Check imported descriptors are not active by default')
        self.test_importdesc({'desc': descsum_create('pkh([12345678/1h]' + xpub + '/*)'),
                              'range' : [0, 2],
                              'timestamp': 'now',
                              'internal': True
                             },
                             success=True)
        assert_raises_rpc_error(-4, 'This wallet has no available keys', w1.getrawchangeaddress, 'legacy')

        self.log.info('Check can activate inactive descriptor')
        self.test_importdesc({'desc': descsum_create('pkh([12345678]' + xpub + '/*)'),
                              'range': [0, 5],
                              'active': True,
                              'timestamp': 'now',
                              'internal': True
                              },
                             success=True)
        address = w1.getrawchangeaddress('legacy')
        assert_equal(address, convert_btc_address_to_qtum("mpA2Wh9dvZT7yfELq1UnrUmAoc5qCkMetg"))

        self.log.info('Check can deactivate active descriptor')
        self.test_importdesc({'desc': descsum_create('pkh([12345678]' + xpub + '/*)'),
                              'range': [0, 5],
                              'active': False,
                              'timestamp': 'now',
                              'internal': True
                              },
                             success=True)
        assert_raises_rpc_error(-4, 'This wallet has no available keys', w1.getrawchangeaddress, 'legacy')

        self.log.info('Verify activation state is persistent')
        w1.unloadwallet()
        self.nodes[1].loadwallet('w1')
        assert_raises_rpc_error(-4, 'This wallet has no available keys', w1.getrawchangeaddress, 'legacy')

        # # Test importing a descriptor containing a WIF private key
        wif_priv = "cTe1f5rdT8A8DFgVWTjyPwACsDPJM9ff4QngFxUixCSvvbg1x6sh"
        address = convert_btc_address_to_qtum("2MuhcG52uHPknxDgmGPsV18jSHFBnnRgjPg")
        desc = "sh(wpkh(" + wif_priv + "))"
        self.log.info("Should import a descriptor with a WIF private key as spendable")
        self.test_importdesc({"desc": descsum_create(desc),
                               "timestamp": "now"},
                              success=True,
                              wallet=wpriv)

        self.log.info('Test can import same descriptor with private key twice')
        self.test_importdesc({"desc": descsum_create(desc), "timestamp": "now"}, success=True, wallet=wpriv)

        test_address(wpriv,
                     address,
                     solvable=True,
                     ismine=True)
        txid = w0.sendtoaddress(address, 49.99995540)
<<<<<<< HEAD
        self.generatetoaddress(self.nodes[0], 6, w0.getnewaddress())
        tx = wpriv.createrawtransaction([{"txid": txid, "vout": 0}], {w0.getnewaddress(): 49.999})
=======
        w0.generatetoaddress(6, w0.getnewaddress())
        self.sync_blocks()
        unspent=wpriv.listunspent()[0]
        tx = wpriv.createrawtransaction([{"txid": unspent["txid"], "vout": unspent["vout"]}], {w0.getnewaddress(): 49.96})
>>>>>>> f45f2e07
        signed_tx = wpriv.signrawtransactionwithwallet(tx)
        w1.sendrawtransaction(signed_tx['hex'])

        # Make sure that we can use import and use multisig as addresses
        self.log.info('Test that multisigs can be imported, signed for, and getnewaddress\'d')
        self.nodes[1].createwallet(wallet_name="wmulti_priv", disable_private_keys=False, blank=True, descriptors=True)
        wmulti_priv = self.nodes[1].get_wallet_rpc("wmulti_priv")
        assert_equal(wmulti_priv.getwalletinfo()['keypoolsize'], 0)

        xprv1 = 'tprv8ZgxMBicQKsPevADjDCWsa6DfhkVXicu8NQUzfibwX2MexVwW4tCec5mXdCW8kJwkzBRRmAay1KZya4WsehVvjTGVW6JLqiqd8DdZ4xSg52'
        acc_xpub1 = 'tpubDCJtdt5dgJpdhW4MtaVYDhG4T4tF6jcLR1PxL43q9pq1mxvXgMS9Mzw1HnXG15vxUGQJMMSqCQHMTy3F1eW5VkgVroWzchsPD5BUojrcWs8'  # /84'/0'/0'
        chg_xpub1 = 'tpubDCXqdwWZcszwqYJSnZp8eARkxGJfHAk23KDxbztV4BbschfaTfYLTcSkSJ3TN64dRqwa1rnFUScsYormKkGqNbbPwkorQimVevXjxzUV9Gf'  # /84'/1'/0'
        xprv2 = 'tprv8ZgxMBicQKsPdSNWUhDiwTScDr6JfkZuLshTRwzvZGnMSnGikV6jxpmdDkC3YRc4T3GD6Nvg9uv6hQg73RVv1EiTXDZwxVbsLugVHU8B1aq'
        acc_xprv2 = 'tprv8gVCsmRAxVSxyUpsL13Y7ZEWBFPWbgS5E2MmFVNGuANrknvmmn2vWnmHvU8AwEFYzR2ji6EeZLSCLVacsYkvor3Pcb5JY5FGcevqTwYvdYx'
        acc_xpub2 = 'tpubDDBF2BTR6s8drwrfDei8WxtckGuSm1cyoKxYY1QaKSBFbHBYQArWhHPA6eJrzZej6nfHGLSURYSLHr7GuYch8aY5n61tGqgn8b4cXrMuoPH'
        chg_xpub2 = 'tpubDCYfZY2ceyHzYzMMVPt9MNeiqtQ2T7Uyp9QSFwYXh8Vi9iJFYXcuphJaGXfF3jUQJi5Y3GMNXvM11gaL4txzZgNGK22BFAwMXynnzv4z2Jh'
        xprv3 = 'tprv8ZgxMBicQKsPeonDt8Ka2mrQmHa61hQ5FQCsvWBTpSNzBFgM58cV2EuXNAHF14VawVpznnme3SuTbA62sGriwWyKifJmXntfNeK7zeqMCj1'
        acc_xpub3 = 'tpubDCsWoW1kuQB9kG5MXewHqkbjPtqPueRnXju7uM2NK7y3JYb2ajAZ9EiuZXNNuE4661RAfriBWhL8UsnAPpk8zrKKnZw1Ug7X4oHgMdZiU4E'
        chg_xpub3 = 'tpubDC6UGqnsQStngYuGD4MKsMy7eD1Yg9NTJfPdvjdG2JE5oZ7EsSL3WHg4Gsw2pR5K39ZwJ46M1wZayhedVdQtMGaUhq5S23PH6fnENK3V1sb'

        self.test_importdesc({"desc":"wsh(multi(2," + xprv1 + "/84h/0h/0h/*," + xprv2 + "/84h/0h/0h/*," + xprv3 + "/84h/0h/0h/*))#m2sr93jn",
                            "active": True,
                            "range": 1000,
                            "next_index": 0,
                            "timestamp": "now"},
                            success=True,
                            wallet=wmulti_priv)
        self.test_importdesc({"desc":"wsh(multi(2," + xprv1 + "/84h/1h/0h/*," + xprv2 + "/84h/1h/0h/*," + xprv3 + "/84h/1h/0h/*))#q3sztvx5",
                            "active": True,
                            "internal" : True,
                            "range": 1000,
                            "next_index": 0,
                            "timestamp": "now"},
                            success=True,
                            wallet=wmulti_priv)

        assert_equal(wmulti_priv.getwalletinfo()['keypoolsize'], 1001) # Range end (1000) is inclusive, so 1001 addresses generated
        addr = wmulti_priv.getnewaddress('', 'bech32')
        assert_equal(addr, convert_btc_bech32_address_to_qtum('bcrt1qdt0qy5p7dzhxzmegnn4ulzhard33s2809arjqgjndx87rv5vd0fq2czhy8')) # Derived at m/84'/0'/0'/0
        change_addr = wmulti_priv.getrawchangeaddress('bech32')
        assert_equal(change_addr, convert_btc_bech32_address_to_qtum('bcrt1qt9uhe3a9hnq7vajl7a094z4s3crm9ttf8zw3f5v9gr2nyd7e3lnsy44n8e'))
        assert_equal(wmulti_priv.getwalletinfo()['keypoolsize'], 1000)
        txid = w0.sendtoaddress(addr, 10)
        self.generate(self.nodes[0], 6)
        send_txid = wmulti_priv.sendtoaddress(w0.getnewaddress(), 8)
        decoded = wmulti_priv.gettransaction(txid=send_txid, verbose=True)['decoded']
        assert_equal(len(decoded['vin'][0]['txinwitness']), 4)
        self.generate(self.nodes[0], 6)

        self.nodes[1].createwallet(wallet_name="wmulti_pub", disable_private_keys=True, blank=True, descriptors=True)
        wmulti_pub = self.nodes[1].get_wallet_rpc("wmulti_pub")
        assert_equal(wmulti_pub.getwalletinfo()['keypoolsize'], 0)

        self.test_importdesc({"desc":"wsh(multi(2,[7b2d0242/84h/0h/0h]" + acc_xpub1 + "/*,[59b09cd6/84h/0h/0h]" + acc_xpub2 + "/*,[e81a0532/84h/0h/0h]" + acc_xpub3 +"/*))#tsry0s5e",
                            "active": True,
                            "range": 1000,
                            "next_index": 0,
                            "timestamp": "now"},
                            success=True,
                            wallet=wmulti_pub)
        self.test_importdesc({"desc":"wsh(multi(2,[7b2d0242/84h/1h/0h]" + chg_xpub1 + "/*,[59b09cd6/84h/1h/0h]" + chg_xpub2 + "/*,[e81a0532/84h/1h/0h]" + chg_xpub3 + "/*))#c08a2rzv",
                            "active": True,
                            "internal" : True,
                            "range": 1000,
                            "next_index": 0,
                            "timestamp": "now"},
                            success=True,
                            wallet=wmulti_pub)

        assert_equal(wmulti_pub.getwalletinfo()['keypoolsize'], 1000) # The first one was already consumed by previous import and is detected as used
        addr = wmulti_pub.getnewaddress('', 'bech32')
        assert_equal(addr, convert_btc_bech32_address_to_qtum('bcrt1qp8s25ckjl7gr6x2q3dx3tn2pytwp05upkjztk6ey857tt50r5aeqn6mvr9')) # Derived at m/84'/0'/0'/1
        change_addr = wmulti_pub.getrawchangeaddress('bech32')
        assert_equal(change_addr, convert_btc_bech32_address_to_qtum('bcrt1qt9uhe3a9hnq7vajl7a094z4s3crm9ttf8zw3f5v9gr2nyd7e3lnsy44n8e'))
        assert_equal(wmulti_pub.getwalletinfo()['keypoolsize'], 999)

        # generate some utxos for next tests
        txid = w0.sendtoaddress(addr, 10)
        vout = find_vout_for_address(self.nodes[0], txid, addr)

        addr2 = wmulti_pub.getnewaddress('', 'bech32')
        txid2 = w0.sendtoaddress(addr2, 10)
        vout2 = find_vout_for_address(self.nodes[0], txid2, addr2)

        self.generate(self.nodes[0], 6)
        assert_equal(wmulti_pub.getbalance(), wmulti_priv.getbalance())

        # Make sure that descriptor wallets containing multiple xpubs in a single descriptor load correctly
        wmulti_pub.unloadwallet()
        self.nodes[1].loadwallet('wmulti_pub')

        self.log.info("Multisig with distributed keys")
        self.nodes[1].createwallet(wallet_name="wmulti_priv1", descriptors=True)
        wmulti_priv1 = self.nodes[1].get_wallet_rpc("wmulti_priv1")
        res = wmulti_priv1.importdescriptors([
        {
            "desc": descsum_create("wsh(multi(2," + xprv1 + "/84h/0h/0h/*,[59b09cd6/84h/0h/0h]" + acc_xpub2 + "/*,[e81a0532/84h/0h/0h]" + acc_xpub3 + "/*))"),
            "active": True,
            "range": 1000,
            "next_index": 0,
            "timestamp": "now"
        },
        {
            "desc": descsum_create("wsh(multi(2," + xprv1 + "/84h/1h/0h/*,[59b09cd6/84h/1h/0h]" + chg_xpub2 + "/*,[e81a0532/84h/1h/0h]" + chg_xpub3 + "/*))"),
            "active": True,
            "internal" : True,
            "range": 1000,
            "next_index": 0,
            "timestamp": "now"
        }])
        assert_equal(res[0]['success'], True)
        assert_equal(res[0]['warnings'][0], 'Not all private keys provided. Some wallet functionality may return unexpected errors')
        assert_equal(res[1]['success'], True)
        assert_equal(res[1]['warnings'][0], 'Not all private keys provided. Some wallet functionality may return unexpected errors')

        self.nodes[1].createwallet(wallet_name='wmulti_priv2', blank=True, descriptors=True)
        wmulti_priv2 = self.nodes[1].get_wallet_rpc('wmulti_priv2')
        res = wmulti_priv2.importdescriptors([
        {
            "desc": descsum_create("wsh(multi(2,[7b2d0242/84h/0h/0h]" + acc_xpub1 + "/*," + xprv2 + "/84h/0h/0h/*,[e81a0532/84h/0h/0h]" + acc_xpub3 + "/*))"),
            "active": True,
            "range": 1000,
            "next_index": 0,
            "timestamp": "now"
        },
        {
            "desc": descsum_create("wsh(multi(2,[7b2d0242/84h/1h/0h]" + chg_xpub1 + "/*," + xprv2 + "/84h/1h/0h/*,[e81a0532/84h/1h/0h]" + chg_xpub3 + "/*))"),
            "active": True,
            "internal" : True,
            "range": 1000,
            "next_index": 0,
            "timestamp": "now"
        }])
        assert_equal(res[0]['success'], True)
        assert_equal(res[0]['warnings'][0], 'Not all private keys provided. Some wallet functionality may return unexpected errors')
        assert_equal(res[1]['success'], True)
        assert_equal(res[1]['warnings'][0], 'Not all private keys provided. Some wallet functionality may return unexpected errors')

        rawtx = self.nodes[1].createrawtransaction([{'txid': txid, 'vout': vout}], {w0.getnewaddress(): 9.999})
        tx_signed_1 = wmulti_priv1.signrawtransactionwithwallet(rawtx)
        assert_equal(tx_signed_1['complete'], False)
        tx_signed_2 = wmulti_priv2.signrawtransactionwithwallet(tx_signed_1['hex'])
        assert_equal(tx_signed_2['complete'], True)
        self.nodes[1].sendrawtransaction(tx_signed_2['hex'])

        self.log.info("We can create and use a huge multisig under P2WSH")
        self.nodes[1].createwallet(wallet_name='wmulti_priv_big', blank=True, descriptors=True)
        wmulti_priv_big = self.nodes[1].get_wallet_rpc('wmulti_priv_big')
        xkey = "tprv8ZgxMBicQKsPeZSeYx7VXDDTs3XrTcmZQpRLbAeSQFCQGgKwR4gKpcxHaKdoTNHniv4EPDJNdzA3KxRrrBHcAgth8fU5X4oCndkkxk39iAt/*"
        xkey_int = "tprv8ZgxMBicQKsPeZSeYx7VXDDTs3XrTcmZQpRLbAeSQFCQGgKwR4gKpcxHaKdoTNHniv4EPDJNdzA3KxRrrBHcAgth8fU5X4oCndkkxk39iAt/1/*"
        res = wmulti_priv_big.importdescriptors([
        {
            "desc": descsum_create(f"wsh(sortedmulti(20,{(xkey + ',') * 19}{xkey}))"),
            "active": True,
            "range": 1000,
            "next_index": 0,
            "timestamp": "now"
        },
        {
            "desc": descsum_create(f"wsh(sortedmulti(20,{(xkey_int + ',') * 19}{xkey_int}))"),
            "active": True,
            "internal": True,
            "range": 1000,
            "next_index": 0,
            "timestamp": "now"
        }])
        assert_equal(res[0]['success'], True)
        assert_equal(res[1]['success'], True)

        addr = wmulti_priv_big.getnewaddress()
        w0.sendtoaddress(addr, 10)
        self.generate(self.nodes[0], 1)
        # It is standard and would relay.
<<<<<<< HEAD
        txid = wmulti_priv_big.sendtoaddress(w0.getnewaddress(), 9.999)
        decoded = wmulti_priv_big.gettransaction(txid=txid, verbose=True)['decoded']
=======
        txid = wmulti_priv_big.sendtoaddress(w0.getnewaddress(), 9.9)
        decoded = wmulti_priv_big.decoderawtransaction(wmulti_priv_big.gettransaction(txid)['hex'])
>>>>>>> f45f2e07
        # 20 sigs + dummy + witness script
        assert_equal(len(decoded['vin'][0]['txinwitness']), 22)


        self.log.info("Under P2SH, multisig are standard with up to 15 "
                      "compressed keys")
        self.nodes[1].createwallet(wallet_name='multi_priv_big_legacy',
                                   blank=True, descriptors=True)
        multi_priv_big = self.nodes[1].get_wallet_rpc('multi_priv_big_legacy')
        res = multi_priv_big.importdescriptors([
        {
            "desc": descsum_create(f"sh(multi(15,{(xkey + ',') * 14}{xkey}))"),
            "active": True,
            "range": 1000,
            "next_index": 0,
            "timestamp": "now"
        },
        {
            "desc": descsum_create(f"sh(multi(15,{(xkey_int + ',') * 14}{xkey_int}))"),
            "active": True,
            "internal": True,
            "range": 1000,
            "next_index": 0,
            "timestamp": "now"
        }])
        assert_equal(res[0]['success'], True)
        assert_equal(res[1]['success'], True)

        addr = multi_priv_big.getnewaddress("", "legacy")
        w0.sendtoaddress(addr, 10)
        self.generate(self.nodes[0], 6)
        # It is standard and would relay.
        txid = multi_priv_big.sendtoaddress(w0.getnewaddress(), 10, "", "", True)
        decoded = multi_priv_big.gettransaction(txid=txid, verbose=True)['decoded']

        self.log.info("Amending multisig with new private keys")
        self.nodes[1].createwallet(wallet_name="wmulti_priv3", descriptors=True)
        wmulti_priv3 = self.nodes[1].get_wallet_rpc("wmulti_priv3")
        res = wmulti_priv3.importdescriptors([
            {
                "desc": descsum_create("wsh(multi(2," + xprv1 + "/84h/0h/0h/*,[59b09cd6/84h/0h/0h]" + acc_xpub2 + "/*,[e81a0532/84h/0h/0h]" + acc_xpub3 + "/*))"),
                "active": True,
                "range": 1000,
                "next_index": 0,
                "timestamp": "now"
            }])
        assert_equal(res[0]['success'], True)
        res = wmulti_priv3.importdescriptors([
            {
                "desc": descsum_create("wsh(multi(2," + xprv1 + "/84h/0h/0h/*,[59b09cd6/84h/0h/0h]" + acc_xprv2 + "/*,[e81a0532/84h/0h/0h]" + acc_xpub3 + "/*))"),
                "active": True,
                "range": 1000,
                "next_index": 0,
                "timestamp": "now"
            }])
        assert_equal(res[0]['success'], True)

        rawtx = self.nodes[1].createrawtransaction([{'txid': txid2, 'vout': vout2}], {w0.getnewaddress(): 9.999})
        tx = wmulti_priv3.signrawtransactionwithwallet(rawtx)
        assert_equal(tx['complete'], True)
        self.nodes[1].sendrawtransaction(tx['hex'])

        self.log.info("Combo descriptors cannot be active")
        self.test_importdesc({"desc": descsum_create("combo(tpubDCJtdt5dgJpdhW4MtaVYDhG4T4tF6jcLR1PxL43q9pq1mxvXgMS9Mzw1HnXG15vxUGQJMMSqCQHMTy3F1eW5VkgVroWzchsPD5BUojrcWs8/*)"),
                              "active": True,
                              "range": 1,
                              "timestamp": "now"},
                              success=False,
                              error_code=-4,
                              error_message="Combo descriptors cannot be set to active")

        self.log.info("Descriptors with no type cannot be active")
        self.test_importdesc({"desc": descsum_create("pk(tpubDCJtdt5dgJpdhW4MtaVYDhG4T4tF6jcLR1PxL43q9pq1mxvXgMS9Mzw1HnXG15vxUGQJMMSqCQHMTy3F1eW5VkgVroWzchsPD5BUojrcWs8/*)"),
                              "active": True,
                              "range": 1,
                              "timestamp": "now"},
                              success=True,
                              warnings=["Unknown output type, cannot set descriptor to active."])

if __name__ == '__main__':
    ImportDescriptorsTest().main()<|MERGE_RESOLUTION|>--- conflicted
+++ resolved
@@ -406,15 +406,9 @@
                      solvable=True,
                      ismine=True)
         txid = w0.sendtoaddress(address, 49.99995540)
-<<<<<<< HEAD
         self.generatetoaddress(self.nodes[0], 6, w0.getnewaddress())
-        tx = wpriv.createrawtransaction([{"txid": txid, "vout": 0}], {w0.getnewaddress(): 49.999})
-=======
-        w0.generatetoaddress(6, w0.getnewaddress())
-        self.sync_blocks()
         unspent=wpriv.listunspent()[0]
         tx = wpriv.createrawtransaction([{"txid": unspent["txid"], "vout": unspent["vout"]}], {w0.getnewaddress(): 49.96})
->>>>>>> f45f2e07
         signed_tx = wpriv.signrawtransactionwithwallet(tx)
         w1.sendrawtransaction(signed_tx['hex'])
 
@@ -588,13 +582,8 @@
         w0.sendtoaddress(addr, 10)
         self.generate(self.nodes[0], 1)
         # It is standard and would relay.
-<<<<<<< HEAD
-        txid = wmulti_priv_big.sendtoaddress(w0.getnewaddress(), 9.999)
+        txid = wmulti_priv_big.sendtoaddress(w0.getnewaddress(), 9.9)
         decoded = wmulti_priv_big.gettransaction(txid=txid, verbose=True)['decoded']
-=======
-        txid = wmulti_priv_big.sendtoaddress(w0.getnewaddress(), 9.9)
-        decoded = wmulti_priv_big.decoderawtransaction(wmulti_priv_big.gettransaction(txid)['hex'])
->>>>>>> f45f2e07
         # 20 sigs + dummy + witness script
         assert_equal(len(decoded['vin'][0]['txinwitness']), 22)
 
