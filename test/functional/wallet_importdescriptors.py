--- conflicted
+++ resolved
@@ -672,8 +672,6 @@
                               success=True,
                               # warnings=["Unknown output type, cannot set descriptor to active."]
                               )
-<<<<<<< HEAD
-=======
 
         self.log.info("Test importing a descriptor to an encrypted wallet")
 
@@ -716,7 +714,6 @@
             assert_equal(importing.result(), [{"success": True}])
 
         assert_equal(temp_wallet.getbalance(), encrypted_wallet.getbalance())
->>>>>>> 4985b774
 
 if __name__ == '__main__':
     ImportDescriptorsTest().main()