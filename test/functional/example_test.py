--- conflicted
+++ resolved
@@ -21,11 +21,6 @@
     mininode_lock,
     msg_block,
     msg_getdata,
-<<<<<<< HEAD
-    network_thread_join,
-    network_thread_start,
-=======
->>>>>>> 228c1378
 )
 from test_framework.test_framework import BitcoinTestFramework
 from test_framework.util import (
@@ -135,21 +130,9 @@
     def run_test(self):
         """Main test logic"""
 
-<<<<<<< HEAD
-        # Create P2P connections to two of the nodes
-        self.nodes[0].add_p2p_connection(BaseNode())
-
-        # Start up network handling in another thread. This needs to be called
-        # after the P2P connections have been created.
-        network_thread_start()
-        # wait_for_verack ensures that the P2P connection is fully up.
-        self.nodes[0].p2p.wait_for_verack()
-
-=======
         # Create P2P connections will wait for a verack to make sure the connection is fully up
         self.nodes[0].add_p2p_connection(BaseNode())
 
->>>>>>> 228c1378
         # Generating a block on one of the nodes will get us out of IBD
         blocks = [int(self.nodes[0].generate(nblocks=1)[0], 16)]
         self.sync_all([self.nodes[0:1]])
@@ -198,21 +181,9 @@
         connect_nodes(self.nodes[1], 2)
 
         self.log.info("Add P2P connection to node2")
-<<<<<<< HEAD
-        # We can't add additional P2P connections once the network thread has started. Disconnect the connection
-        # to node0, wait for the network thread to terminate, then connect to node2. This is specific to
-        # the current implementation of the network thread and may be improved in future.
         self.nodes[0].disconnect_p2ps()
-        network_thread_join()
 
         self.nodes[2].add_p2p_connection(BaseNode())
-        network_thread_start()
-        self.nodes[2].p2p.wait_for_verack()
-=======
-        self.nodes[0].disconnect_p2ps()
-
-        self.nodes[2].add_p2p_connection(BaseNode())
->>>>>>> 228c1378
 
         self.log.info("Wait for node2 reach current tip. Test that it has propagated all the blocks to us")
 
