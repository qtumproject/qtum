--- conflicted
+++ resolved
@@ -34,17 +34,10 @@
         # Mine a new block
         # ... make sure all the transactions are confirmed again
         blocks = []
-<<<<<<< HEAD
-        spends1_ids = [wallet.send_self_transfer(from_node=node)['txid'] for _ in range(3)]
+        spends1_ids = [wallet.send_self_transfer(from_node=node, fee_rate=Decimal("0.03"))['txid'] for _ in range(3)]
         blocks.extend(self.generate(node, 1))
-        spends2_ids = [wallet.send_self_transfer(from_node=node)['txid'] for _ in range(3)]
+        spends2_ids = [wallet.send_self_transfer(from_node=node, fee_rate=Decimal("0.03"))['txid'] for _ in range(3)]
         blocks.extend(self.generate(node, 1))
-=======
-        spends1_ids = [wallet.send_self_transfer(from_node=node, fee_rate=Decimal("0.03"))['txid'] for _ in range(3)]
-        blocks.extend(node.generate(1))
-        spends2_ids = [wallet.send_self_transfer(from_node=node, fee_rate=Decimal("0.03"))['txid'] for _ in range(3)]
-        blocks.extend(node.generate(1))
->>>>>>> f45f2e07
 
         spends_ids = set(spends1_ids + spends2_ids)
 
