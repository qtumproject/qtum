--- conflicted
+++ resolved
@@ -50,11 +50,7 @@
         self.setup_clean_chain = True
         self.num_nodes = 1
         self.extra_args = [[
-<<<<<<< HEAD
-            "-maxuploadtarget=1350M",
-=======
             f"-maxuploadtarget={UPLOAD_TARGET_MB}M",
->>>>>>> 258457a4
             "-datacarriersize=100000",
         ]]
         self.supports_cli = False
@@ -112,11 +108,7 @@
         getdata_request = msg_getdata()
         getdata_request.inv.append(CInv(MSG_BLOCK, big_old_block))
 
-<<<<<<< HEAD
-        max_bytes_per_day = 1350*1024*1024
-=======
         max_bytes_per_day = UPLOAD_TARGET_MB * 1024 *1024
->>>>>>> 258457a4
         daily_buffer = 2700 * 512000
         max_bytes_available = max_bytes_per_day - daily_buffer
         success_count = max_bytes_available // old_block_size
@@ -130,16 +122,10 @@
         assert_equal(len(self.nodes[0].getpeerinfo()), 3)
         # At most a couple more tries should succeed (depending on how long
         # the test has been running so far).
-<<<<<<< HEAD
-        for _ in range(4000):
-            p2p_conns[0].send_message(getdata_request)
-        p2p_conns[0].wait_for_disconnect()
-=======
         with self.nodes[0].assert_debug_log(expected_msgs=["historical block serving limit reached, disconnect peer"]):
             for _ in range(4000):
                 p2p_conns[0].send_message(getdata_request)
             p2p_conns[0].wait_for_disconnect()
->>>>>>> 258457a4
         assert_equal(len(self.nodes[0].getpeerinfo()), 2)
         self.log.info("Peer 0 disconnected after downloading old block too many times")
 
