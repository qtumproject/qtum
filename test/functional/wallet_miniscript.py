--- conflicted
+++ resolved
@@ -235,19 +235,12 @@
         self.log.info("Testing we derive new addresses for it")
         addr_type = "bech32m" if desc.startswith("tr(") else "bech32"
         assert_equal(
-<<<<<<< HEAD
-            self.ms_wo_wallet.getnewaddress(address_type="bech32"), self.funder.deriveaddresses(desc, 0)[0]
-        )
-        assert_equal(
-            self.ms_wo_wallet.getnewaddress(address_type="bech32"), self.funder.deriveaddresses(desc, 1)[1]
-=======
             self.ms_wo_wallet.getnewaddress(address_type=addr_type),
             self.funder.deriveaddresses(desc, 0)[0],
         )
         assert_equal(
             self.ms_wo_wallet.getnewaddress(address_type=addr_type),
             self.funder.deriveaddresses(desc, 1)[1],
->>>>>>> 86d0551a
         )
 
         self.log.info("Testing we detect funds sent to one of them")
