--- conflicted
+++ resolved
@@ -174,11 +174,7 @@
         response_hash = output.read(32)[::-1].hex()
 
         assert_equal(bb_hash, response_hash)  # check if getutxo's chaintip during calculation was fine
-<<<<<<< HEAD
-        assert_equal(chain_height, COINBASE_MATURITY+2)  # chain height must be 102 
-=======
-        assert_equal(chain_height, COINBASE_MATURITY+101)  # chain height must be 102
->>>>>>> fb6ccd7e
+        assert_equal(chain_height, COINBASE_MATURITY+101)  # chain height must be 102 
 
         self.log.info("Test the /getutxos URI with and without /checkmempool")
         # Create a transaction, check that it's found with /checkmempool, but
