#!/usr/bin/env python3
# Copyright (c) 2014-2021 The Bitcoin Core developers
# Distributed under the MIT software license, see the accompanying
# file COPYING or http://www.opensource.org/licenses/mit-license.php.
"""Test BIP68 implementation."""

import time
import random

from test_framework.blocktools import (
	COINBASE_MATURITY,
    NORMAL_GBT_REQUEST_PARAMS,
    add_witness_commitment,
    create_block,
)
from test_framework.messages import (
    COIN,
    COutPoint,
    CTransaction,
    CTxIn,
    CTxOut,
    tx_from_hex,
)
from test_framework.test_framework import BitcoinTestFramework
from test_framework.util import (
    assert_equal,
    assert_greater_than,
    assert_raises_rpc_error,
    softfork_active,
)
from test_framework.script_util import DUMMY_P2WPKH_SCRIPT

SEQUENCE_LOCKTIME_DISABLE_FLAG = (1<<31)
SEQUENCE_LOCKTIME_TYPE_FLAG = (1<<22) # this means use time (0 means height)
SEQUENCE_LOCKTIME_GRANULARITY = 9 # this is a bit-shift
SEQUENCE_LOCKTIME_MASK = 0x0000ffff

# RPC error for non-BIP68 final transactions
NOT_FINAL_ERROR = "non-BIP68-final"

class BIP68Test(BitcoinTestFramework):
    def set_test_params(self):
        self.num_nodes = 2
        self.extra_args = [
            [
                '-testactivationheight=csv@432',
                "-acceptnonstdtxn=1",
            ],
            [
                '-testactivationheight=csv@432',
                "-acceptnonstdtxn=0",
            ],
        ]

    def skip_test_if_missing_module(self):
        self.skip_if_no_wallet()

    def run_test(self):
        self.relayfee = self.nodes[0].getnetworkinfo()["relayfee"]

        # Generate some coins
<<<<<<< HEAD
        self.generate(self.nodes[0], 110)
=======
        self.nodes[0].generate(COINBASE_MATURITY+10)
>>>>>>> f45f2e07

        self.log.info("Running test disable flag")
        self.test_disable_flag()

        self.log.info("Running test sequence-lock-confirmed-inputs")
        self.test_sequence_lock_confirmed_inputs()

        self.log.info("Running test sequence-lock-unconfirmed-inputs")
        self.test_sequence_lock_unconfirmed_inputs()

        #self.log.info("Running test BIP68 not consensus before activation")
        #self.test_bip68_not_consensus()

        #self.log.info("Activating BIP68 (and 112/113)")
        #self.activateCSV()

        self.log.info("Verifying nVersion=2 transactions are standard.")
        self.log.info("Note that nVersion=2 transactions are always standard (independent of BIP68 activation status).")
        self.test_version2_relay()

        self.log.info("Passed")

    # Test that BIP68 is not in effect if tx version is 1, or if
    # the first sequence bit is set.
    def test_disable_flag(self):
        # Create some unconfirmed inputs
        new_addr = self.nodes[0].getnewaddress()
        self.nodes[0].sendtoaddress(new_addr, 2) # send 2 BTC

        utxos = self.nodes[0].listunspent(0, 0)
        assert len(utxos) > 0

        utxo = utxos[0]

        tx1 = CTransaction()
        value = int((utxo["amount"] - self.relayfee) * COIN)

        # Check that the disable flag disables relative locktime.
        # If sequence locks were used, this would require 1 block for the
        # input to mature.
        sequence_value = SEQUENCE_LOCKTIME_DISABLE_FLAG | 1
        tx1.vin = [CTxIn(COutPoint(int(utxo["txid"], 16), utxo["vout"]), nSequence=sequence_value)]
        tx1.vout = [CTxOut(value, DUMMY_P2WPKH_SCRIPT)]

        tx1_signed = self.nodes[0].signrawtransactionwithwallet(tx1.serialize().hex())["hex"]
        tx1_id = self.nodes[0].sendrawtransaction(tx1_signed)
        tx1_id = int(tx1_id, 16)

        # This transaction will enable sequence-locks, so this transaction should
        # fail
        tx2 = CTransaction()
        tx2.nVersion = 2
        sequence_value = sequence_value & 0x7fffffff
        tx2.vin = [CTxIn(COutPoint(tx1_id, 0), nSequence=sequence_value)]
        tx2.vout = [CTxOut(int(value - self.relayfee * COIN), DUMMY_P2WPKH_SCRIPT)]
        tx2.rehash()

        assert_raises_rpc_error(-26, NOT_FINAL_ERROR, self.nodes[0].sendrawtransaction, tx2.serialize().hex())

        # Setting the version back down to 1 should disable the sequence lock,
        # so this should be accepted.
        tx2.nVersion = 1

        self.nodes[0].sendrawtransaction(tx2.serialize().hex())

    # Calculate the median time past of a prior block ("confirmations" before
    # the current tip).
    def get_median_time_past(self, confirmations):
        block_hash = self.nodes[0].getblockhash(self.nodes[0].getblockcount()-confirmations)
        return self.nodes[0].getblockheader(block_hash)["mediantime"]

    # Test that sequence locks are respected for transactions spending confirmed inputs.
    def test_sequence_lock_confirmed_inputs(self):
        # Create lots of confirmed utxos, and use them to generate lots of random
        # transactions.
        max_outputs = 50
        addresses = []
        while len(addresses) < max_outputs:
            addresses.append(self.nodes[0].getnewaddress())
        while len(self.nodes[0].listunspent()) < 200:
            random.shuffle(addresses)
            num_outputs = random.randint(1, max_outputs)
            outputs = {}
            for i in range(num_outputs):
                outputs[addresses[i]] = random.randint(1, 20)*0.01
            self.nodes[0].sendmany("", outputs)
            self.generate(self.nodes[0], 1)

        utxos = self.nodes[0].listunspent()

        # Try creating a lot of random transactions.
        # Each time, choose a random number of inputs, and randomly set
        # some of those inputs to be sequence locked (and randomly choose
        # between height/time locking). Small random chance of making the locks
        # all pass.
        for _ in range(400):
            # Randomly choose up to 10 inputs
            num_inputs = random.randint(1, 10)
            random.shuffle(utxos)

            # Track whether any sequence locks used should fail
            should_pass = True

            # Track whether this transaction was built with sequence locks
            using_sequence_locks = False

            tx = CTransaction()
            tx.nVersion = 2
            value = 0
            for j in range(num_inputs):
                sequence_value = 0xfffffffe # this disables sequence locks

                # 50% chance we enable sequence locks
                if random.randint(0,1):
                    using_sequence_locks = True

                    # 10% of the time, make the input sequence value pass
                    input_will_pass = (random.randint(1,10) == 1)
                    sequence_value = utxos[j]["confirmations"]
                    if not input_will_pass:
                        sequence_value += 1
                        should_pass = False

                    # Figure out what the median-time-past was for the confirmed input
                    # Note that if an input has N confirmations, we're going back N blocks
                    # from the tip so that we're looking up MTP of the block
                    # PRIOR to the one the input appears in, as per the BIP68 spec.
                    orig_time = self.get_median_time_past(utxos[j]["confirmations"])
                    cur_time = self.get_median_time_past(0) # MTP of the tip

                    # can only timelock this input if it's not too old -- otherwise use height
                    can_time_lock = True
                    if ((cur_time - orig_time) >> SEQUENCE_LOCKTIME_GRANULARITY) >= SEQUENCE_LOCKTIME_MASK:
                        can_time_lock = False

                    # if time-lockable, then 50% chance we make this a time lock
                    if random.randint(0,1) and can_time_lock:
                        # Find first time-lock value that fails, or latest one that succeeds
                        time_delta = sequence_value << SEQUENCE_LOCKTIME_GRANULARITY
                        if input_will_pass and time_delta > cur_time - orig_time:
                            sequence_value = ((cur_time - orig_time) >> SEQUENCE_LOCKTIME_GRANULARITY)
                        elif (not input_will_pass and time_delta <= cur_time - orig_time):
                            sequence_value = ((cur_time - orig_time) >> SEQUENCE_LOCKTIME_GRANULARITY)+1
                        sequence_value |= SEQUENCE_LOCKTIME_TYPE_FLAG
                tx.vin.append(CTxIn(COutPoint(int(utxos[j]["txid"], 16), utxos[j]["vout"]), nSequence=sequence_value))
                value += utxos[j]["amount"]*COIN
            # Overestimate the size of the tx - signatures should be less than 120 bytes, and leave 50 for the output
            tx_size = len(tx.serialize().hex())//2 + 120*num_inputs + 50
            tx.vout.append(CTxOut(int(value-self.relayfee*tx_size*COIN/1000), DUMMY_P2WPKH_SCRIPT))
            rawtx = self.nodes[0].signrawtransactionwithwallet(tx.serialize().hex())["hex"]

            if (using_sequence_locks and not should_pass):
                # This transaction should be rejected
                assert_raises_rpc_error(-26, NOT_FINAL_ERROR, self.nodes[0].sendrawtransaction, rawtx)
            else:
                # This raw transaction should be accepted
                self.nodes[0].sendrawtransaction(rawtx)
                utxos = self.nodes[0].listunspent()

    # Test that sequence locks on unconfirmed inputs must have nSequence
    # height or time of 0 to be accepted.
    # Then test that BIP68-invalid transactions are removed from the mempool
    # after a reorg.
    def test_sequence_lock_unconfirmed_inputs(self):
        # Store height so we can easily reset the chain at the end of the test
        cur_height = self.nodes[0].getblockcount()

        # Create a mempool tx.
        txid = self.nodes[0].sendtoaddress(self.nodes[0].getnewaddress(), 2)
        tx1 = tx_from_hex(self.nodes[0].getrawtransaction(txid))
        tx1.rehash()

        # Anyone-can-spend mempool tx.
        # Sequence lock of 0 should pass.
        tx2 = CTransaction()
        tx2.nVersion = 2
        tx2.vin = [CTxIn(COutPoint(tx1.sha256, 0), nSequence=0)]
        tx2.vout = [CTxOut(int(tx1.vout[0].nValue - self.relayfee*COIN), DUMMY_P2WPKH_SCRIPT)]
        tx2_raw = self.nodes[0].signrawtransactionwithwallet(tx2.serialize().hex())["hex"]
        tx2 = tx_from_hex(tx2_raw)
        tx2.rehash()

        self.nodes[0].sendrawtransaction(tx2_raw)

        # Create a spend of the 0th output of orig_tx with a sequence lock
        # of 1, and test what happens when submitting.
        # orig_tx.vout[0] must be an anyone-can-spend output
        def test_nonzero_locks(orig_tx, node, relayfee, use_height_lock):
            sequence_value = 1
            if not use_height_lock:
                sequence_value |= SEQUENCE_LOCKTIME_TYPE_FLAG

            tx = CTransaction()
            tx.nVersion = 2
            tx.vin = [CTxIn(COutPoint(orig_tx.sha256, 0), nSequence=sequence_value)]
            tx.vout = [CTxOut(int(orig_tx.vout[0].nValue - relayfee * COIN), DUMMY_P2WPKH_SCRIPT)]
            tx.rehash()

            if (orig_tx.hash in node.getrawmempool()):
                # sendrawtransaction should fail if the tx is in the mempool
                assert_raises_rpc_error(-26, NOT_FINAL_ERROR, node.sendrawtransaction, tx.serialize().hex())
            else:
                # sendrawtransaction should succeed if the tx is not in the mempool
                node.sendrawtransaction(tx.serialize().hex())

            return tx

        test_nonzero_locks(tx2, self.nodes[0], self.relayfee, use_height_lock=True)
        test_nonzero_locks(tx2, self.nodes[0], self.relayfee, use_height_lock=False)

        # Now mine some blocks, but make sure tx2 doesn't get mined.
        # Use prioritisetransaction to lower the effective feerate to 0
        self.nodes[0].prioritisetransaction(txid=tx2.hash, fee_delta=int(-self.relayfee*COIN))
        cur_time = int(time.time())
        for _ in range(10):
            self.nodes[0].setmocktime(cur_time + 600)
            self.generate(self.nodes[0], 1, sync_fun=self.no_op)
            cur_time += 600

        assert tx2.hash in self.nodes[0].getrawmempool()

        test_nonzero_locks(tx2, self.nodes[0], self.relayfee, use_height_lock=True)
        test_nonzero_locks(tx2, self.nodes[0], self.relayfee, use_height_lock=False)

        # Mine tx2, and then try again
        self.nodes[0].prioritisetransaction(txid=tx2.hash, fee_delta=int(self.relayfee*COIN))

        # Advance the time on the node so that we can test timelocks
        self.nodes[0].setmocktime(cur_time+600)
        # Save block template now to use for the reorg later
        tmpl = self.nodes[0].getblocktemplate(NORMAL_GBT_REQUEST_PARAMS)
        self.generate(self.nodes[0], 1)
        assert tx2.hash not in self.nodes[0].getrawmempool()

        # Now that tx2 is not in the mempool, a sequence locked spend should
        # succeed
        tx3 = test_nonzero_locks(tx2, self.nodes[0], self.relayfee, use_height_lock=False)
        assert tx3.hash in self.nodes[0].getrawmempool()

        self.generate(self.nodes[0], 1)
        assert tx3.hash not in self.nodes[0].getrawmempool()

        # One more test, this time using height locks
        tx4 = test_nonzero_locks(tx3, self.nodes[0], self.relayfee, use_height_lock=True)
        assert tx4.hash in self.nodes[0].getrawmempool()

        # Now try combining confirmed and unconfirmed inputs
        tx5 = test_nonzero_locks(tx4, self.nodes[0], self.relayfee, use_height_lock=True)
        assert tx5.hash not in self.nodes[0].getrawmempool()

        utxos = self.nodes[0].listunspent()
        tx5.vin.append(CTxIn(COutPoint(int(utxos[0]["txid"], 16), utxos[0]["vout"]), nSequence=1))
        tx5.vout[0].nValue += int(utxos[0]["amount"]*COIN)
        raw_tx5 = self.nodes[0].signrawtransactionwithwallet(tx5.serialize().hex())["hex"]

        assert_raises_rpc_error(-26, NOT_FINAL_ERROR, self.nodes[0].sendrawtransaction, raw_tx5)

        # Test mempool-BIP68 consistency after reorg
        #
        # State of the transactions in the last blocks:
        # ... -> [ tx2 ] ->  [ tx3 ]
        #         tip-1        tip
        # And currently tx4 is in the mempool.
        #
        # If we invalidate the tip, tx3 should get added to the mempool, causing
        # tx4 to be removed (fails sequence-lock).
        self.nodes[0].invalidateblock(self.nodes[0].getbestblockhash())
        assert tx4.hash not in self.nodes[0].getrawmempool()
        assert tx3.hash in self.nodes[0].getrawmempool()

        # Now mine 2 empty blocks to reorg out the current tip (labeled tip-1 in
        # diagram above).
        # This would cause tx2 to be added back to the mempool, which in turn causes
        # tx3 to be removed.
        for i in range(2):
            block = create_block(tmpl=tmpl, ntime=cur_time)
            block.solve()
            tip = block.sha256
            assert_equal(None if i == 1 else 'inconclusive', self.nodes[0].submitblock(block.serialize().hex()))
            tmpl = self.nodes[0].getblocktemplate(NORMAL_GBT_REQUEST_PARAMS)
            tmpl['previousblockhash'] = '%x' % tip
            tmpl['transactions'] = []
            cur_time += 1

        mempool = self.nodes[0].getrawmempool()
        assert tx3.hash not in mempool
        assert tx2.hash in mempool

        # Reset the chain and get rid of the mocktimed-blocks
        self.nodes[0].setmocktime(0)
        self.nodes[0].invalidateblock(self.nodes[0].getblockhash(cur_height+1))
        self.generate(self.nodes[0], 10, sync_fun=self.no_op)

    # Make sure that BIP68 isn't being used to validate blocks prior to
    # activation height.  If more blocks are mined prior to this test
    # being run, then it's possible the test has activated the soft fork, and
    # this test should be moved to run earlier, or deleted.
    def test_bip68_not_consensus(self):
        assert not softfork_active(self.nodes[0], 'csv')
        txid = self.nodes[0].sendtoaddress(self.nodes[0].getnewaddress(), 2)

        tx1 = tx_from_hex(self.nodes[0].getrawtransaction(txid))
        tx1.rehash()

        # Make an anyone-can-spend transaction
        tx2 = CTransaction()
        tx2.nVersion = 1
        tx2.vin = [CTxIn(COutPoint(tx1.sha256, 0), nSequence=0)]
        tx2.vout = [CTxOut(int(tx1.vout[0].nValue - self.relayfee*COIN), DUMMY_P2WPKH_SCRIPT)]

        # sign tx2
        tx2_raw = self.nodes[0].signrawtransactionwithwallet(tx2.serialize().hex())["hex"]
        tx2 = tx_from_hex(tx2_raw)
        tx2.rehash()

        self.nodes[0].sendrawtransaction(tx2.serialize().hex())

        # Now make an invalid spend of tx2 according to BIP68
        sequence_value = 100 # 100 block relative locktime

        tx3 = CTransaction()
        tx3.nVersion = 2
        tx3.vin = [CTxIn(COutPoint(tx2.sha256, 0), nSequence=sequence_value)]
        tx3.vout = [CTxOut(int(tx2.vout[0].nValue - self.relayfee * COIN), DUMMY_P2WPKH_SCRIPT)]
        tx3.rehash()

        assert_raises_rpc_error(-26, NOT_FINAL_ERROR, self.nodes[0].sendrawtransaction, tx3.serialize().hex())

        # make a block that violates bip68; ensure that the tip updates
        block = create_block(tmpl=self.nodes[0].getblocktemplate(NORMAL_GBT_REQUEST_PARAMS), txlist=[tx1, tx2, tx3])
        add_witness_commitment(block)
        block.solve()

        assert_equal(None, self.nodes[0].submitblock(block.serialize().hex()))
        assert_equal(self.nodes[0].getbestblockhash(), block.hash)

    def activateCSV(self):
        # activation should happen at block height 432 (3 periods)
        # getblockchaininfo will show CSV as active at block 431 (144 * 3 -1) since it's returning whether CSV is active for the next block.
        min_activation_height = 432
        height = self.nodes[0].getblockcount()
        assert_greater_than(min_activation_height - height, 2)
        self.generate(self.nodes[0], min_activation_height - height - 2, sync_fun=self.no_op)
        assert not softfork_active(self.nodes[0], 'csv')
        self.generate(self.nodes[0], 1, sync_fun=self.no_op)
        assert softfork_active(self.nodes[0], 'csv')
        self.sync_blocks()

    # Use self.nodes[1] to test that version 2 transactions are standard.
    def test_version2_relay(self):
        inputs = [ ]
        outputs = { self.nodes[1].getnewaddress() : 1.0 }
        rawtx = self.nodes[1].createrawtransaction(inputs, outputs)
        rawtxfund = self.nodes[1].fundrawtransaction(rawtx)['hex']
        tx = tx_from_hex(rawtxfund)
        tx.nVersion = 2
        tx_signed = self.nodes[1].signrawtransactionwithwallet(tx.serialize().hex())["hex"]
        self.nodes[1].sendrawtransaction(tx_signed)

if __name__ == '__main__':
    BIP68Test().main()<|MERGE_RESOLUTION|>--- conflicted
+++ resolved
@@ -59,11 +59,7 @@
         self.relayfee = self.nodes[0].getnetworkinfo()["relayfee"]
 
         # Generate some coins
-<<<<<<< HEAD
-        self.generate(self.nodes[0], 110)
-=======
-        self.nodes[0].generate(COINBASE_MATURITY+10)
->>>>>>> f45f2e07
+        self.generate(self.nodes[0], COINBASE_MATURITY+10)
 
         self.log.info("Running test disable flag")
         self.test_disable_flag()
