--- conflicted
+++ resolved
@@ -588,12 +588,7 @@
         self.test_importmulti({"desc": descsum_create(desc),
                                "timestamp": "now",
                                "range": 1},
-<<<<<<< HEAD
-                              success=True,
-                              warnings=["Some private keys are missing, outputs will be considered watchonly. If this is intentional, specify the watchonly flag."])
-=======
-                              success=True)
->>>>>>> 451880b9
+                              success=True)
         for address in addresses:
             test_address(self.nodes[1],
                          address,
