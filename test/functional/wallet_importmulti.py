#!/usr/bin/env python3
# Copyright (c) 2014-2022 The Bitcoin Core developers
# Distributed under the MIT software license, see the accompanying
# file COPYING or http://www.opensource.org/licenses/mit-license.php.
"""Test the importmulti RPC.

Test importmulti by generating keys on node0, importing the scriptPubKeys and
addresses on node1 and then testing the address info for the different address
variants.

- `get_key()` and `get_multisig()` are called to generate keys on node0 and
  return the privkeys, pubkeys and all variants of scriptPubKey and address.
- `test_importmulti()` is called to send an importmulti call to node1, test
  success, and (if unsuccessful) test the error code and error message returned.
- `test_address()` is called to call getaddressinfo for an address on node1
  and test the values returned."""

from test_framework.blocktools import COINBASE_MATURITY
from test_framework.script import (
    CScript,
    OP_NOP,
)
from test_framework.test_framework import BitcoinTestFramework
from test_framework.descriptors import descsum_create
<<<<<<< HEAD
from test_framework.qtumconfig import * 
=======
from test_framework.qtumconfig import *
>>>>>>> 4985b774
from test_framework.util import (
    assert_equal,
    assert_greater_than,
    assert_raises_rpc_error,
)
from test_framework.wallet_util import (
    get_key,
    get_multisig,
    test_address,
)
from test_framework.qtum import convert_btc_bech32_address_to_qtum, convert_btc_address_to_qtum 

class ImportMultiTest(BitcoinTestFramework):
    def add_options(self, parser):
        self.add_wallet_options(parser, descriptors=False)

    def set_test_params(self):
        self.num_nodes = 2
        self.extra_args = [["-addresstype=legacy"], ["-addresstype=legacy"]]
        self.setup_clean_chain = True

    def skip_test_if_missing_module(self):
        self.skip_if_no_wallet()

    def setup_network(self):
        self.setup_nodes()

    def test_importmulti(self, req, success, error_code=None, error_message=None, warnings=None):
        """Run importmulti and assert success"""
        if warnings is None:
            warnings = []
        result = self.nodes[1].importmulti([req])
        observed_warnings = []
        if 'warnings' in result[0]:
            observed_warnings = result[0]['warnings']
        assert_equal("\n".join(sorted(warnings)), "\n".join(sorted(observed_warnings)))
        assert_equal(result[0]['success'], success)
        if error_code is not None:
            assert_equal(result[0]['error']['code'], error_code)
            assert_equal(result[0]['error']['message'], error_message)

    def run_test(self):
        self.log.info("Mining blocks...")
        self.generate(self.nodes[0], 1, sync_fun=self.no_op)
        self.generate(self.nodes[1], 1, sync_fun=self.no_op)
        timestamp = self.nodes[1].getblock(self.nodes[1].getbestblockhash())['mediantime']

        node0_address1 = self.nodes[0].getaddressinfo(self.nodes[0].getnewaddress())

        # Check only one address
        assert_equal(node0_address1['ismine'], True)

        # Node 1 sync test
        assert_equal(self.nodes[1].getblockcount(), 1)

        # Address Test - before import
        address_info = self.nodes[1].getaddressinfo(node0_address1['address'])
        assert_equal(address_info['iswatchonly'], False)
        assert_equal(address_info['ismine'], False)

        # RPC importmulti -----------------------------------------------

        # Bitcoin Address (implicit non-internal)
        self.log.info("Should import an address")
        key = get_key(self.nodes[0])
        self.test_importmulti({"scriptPubKey": {"address": key.p2pkh_addr},
                               "timestamp": "now"},
                              success=True)
        test_address(self.nodes[1],
                     key.p2pkh_addr,
                     iswatchonly=True,
                     ismine=False,
                     timestamp=timestamp,
                     ischange=False)
        watchonly_address = key.p2pkh_addr
        watchonly_timestamp = timestamp

        self.log.info("Should not import an invalid address")
        self.test_importmulti({"scriptPubKey": {"address": "not valid address"},
                               "timestamp": "now"},
                              success=False,
                              error_code=-5,
                              error_message='Invalid address \"not valid address\"')

        # ScriptPubKey + internal
        self.log.info("Should import a scriptPubKey with internal flag")
        key = get_key(self.nodes[0])
        self.test_importmulti({"scriptPubKey": key.p2pkh_script,
                               "timestamp": "now",
                               "internal": True},
                              success=True)
        test_address(self.nodes[1],
                     key.p2pkh_addr,
                     iswatchonly=True,
                     ismine=False,
                     timestamp=timestamp,
                     ischange=True)

        # ScriptPubKey + internal + label
        self.log.info("Should not allow a label to be specified when internal is true")
        key = get_key(self.nodes[0])
        self.test_importmulti({"scriptPubKey": key.p2pkh_script,
                               "timestamp": "now",
                               "internal": True,
                               "label": "Unsuccessful labelling for internal addresses"},
                              success=False,
                              error_code=-8,
                              error_message='Internal addresses should not have a label')

        # Nonstandard scriptPubKey + !internal
        self.log.info("Should not import a nonstandard scriptPubKey without internal flag")
        nonstandardScriptPubKey = key.p2pkh_script + CScript([OP_NOP]).hex()
        key = get_key(self.nodes[0])
        self.test_importmulti({"scriptPubKey": nonstandardScriptPubKey,
                               "timestamp": "now"},
                              success=False,
                              error_code=-8,
                              error_message='Internal must be set to true for nonstandard scriptPubKey imports.')
        test_address(self.nodes[1],
                     key.p2pkh_addr,
                     iswatchonly=False,
                     ismine=False,
                     timestamp=None)

        # Address + Public key + !Internal(explicit)
        self.log.info("Should import an address with public key")
        key = get_key(self.nodes[0])
        self.test_importmulti({"scriptPubKey": {"address": key.p2pkh_addr},
                               "timestamp": "now",
                               "pubkeys": [key.pubkey],
                               "internal": False},
                              success=True,
                              warnings=["Some private keys are missing, outputs will be considered watchonly. If this is intentional, specify the watchonly flag."])
        test_address(self.nodes[1],
                     key.p2pkh_addr,
                     iswatchonly=True,
                     ismine=False,
                     timestamp=timestamp)

        # ScriptPubKey + Public key + internal
        self.log.info("Should import a scriptPubKey with internal and with public key")
        key = get_key(self.nodes[0])
        self.test_importmulti({"scriptPubKey": key.p2pkh_script,
                               "timestamp": "now",
                               "pubkeys": [key.pubkey],
                               "internal": True},
                              success=True,
                              warnings=["Some private keys are missing, outputs will be considered watchonly. If this is intentional, specify the watchonly flag."])
        test_address(self.nodes[1],
                     key.p2pkh_addr,
                     iswatchonly=True,
                     ismine=False,
                     timestamp=timestamp)

        # Nonstandard scriptPubKey + Public key + !internal
        self.log.info("Should not import a nonstandard scriptPubKey without internal and with public key")
        key = get_key(self.nodes[0])
        self.test_importmulti({"scriptPubKey": nonstandardScriptPubKey,
                               "timestamp": "now",
                               "pubkeys": [key.pubkey]},
                              success=False,
                              error_code=-8,
                              error_message='Internal must be set to true for nonstandard scriptPubKey imports.')
        test_address(self.nodes[1],
                     key.p2pkh_addr,
                     iswatchonly=False,
                     ismine=False,
                     timestamp=None)

        # Address + Private key + !watchonly
        self.log.info("Should import an address with private key")
        key = get_key(self.nodes[0])
        self.test_importmulti({"scriptPubKey": {"address": key.p2pkh_addr},
                               "timestamp": "now",
                               "keys": [key.privkey]},
                              success=True)
        test_address(self.nodes[1],
                     key.p2pkh_addr,
                     iswatchonly=False,
                     ismine=True,
                     timestamp=timestamp)

        self.log.info("Should not import an address with private key if is already imported")
        self.test_importmulti({"scriptPubKey": {"address": key.p2pkh_addr},
                               "timestamp": "now",
                               "keys": [key.privkey]},
                              success=False,
                              error_code=-4,
                              error_message='The wallet already contains the private key for this address or script ("' + key.p2pkh_script + '")')

        # Address + Private key + watchonly
        self.log.info("Should import an address with private key and with watchonly")
        key = get_key(self.nodes[0])
        self.test_importmulti({"scriptPubKey": {"address": key.p2pkh_addr},
                               "timestamp": "now",
                               "keys": [key.privkey],
                               "watchonly": True},
                              success=True,
                              warnings=["All private keys are provided, outputs will be considered spendable. If this is intentional, do not specify the watchonly flag."])
        test_address(self.nodes[1],
                     key.p2pkh_addr,
                     iswatchonly=False,
                     ismine=True,
                     timestamp=timestamp)

        # ScriptPubKey + Private key + internal
        self.log.info("Should import a scriptPubKey with internal and with private key")
        key = get_key(self.nodes[0])
        self.test_importmulti({"scriptPubKey": key.p2pkh_script,
                               "timestamp": "now",
                               "keys": [key.privkey],
                               "internal": True},
                              success=True)
        test_address(self.nodes[1],
                     key.p2pkh_addr,
                     iswatchonly=False,
                     ismine=True,
                     timestamp=timestamp)

        # Nonstandard scriptPubKey + Private key + !internal
        self.log.info("Should not import a nonstandard scriptPubKey without internal and with private key")
        key = get_key(self.nodes[0])
        self.test_importmulti({"scriptPubKey": nonstandardScriptPubKey,
                               "timestamp": "now",
                               "keys": [key.privkey]},
                              success=False,
                              error_code=-8,
                              error_message='Internal must be set to true for nonstandard scriptPubKey imports.')
        test_address(self.nodes[1],
                     key.p2pkh_addr,
                     iswatchonly=False,
                     ismine=False,
                     timestamp=None)

        # P2SH address
        multisig = get_multisig(self.nodes[0])
        self.generate(self.nodes[1], COINBASE_MATURITY, sync_fun=self.no_op)
        self.nodes[1].sendtoaddress(multisig.p2sh_addr, 10.00)
        self.generate(self.nodes[1], 1, sync_fun=self.no_op)
        timestamp = self.nodes[1].getblock(self.nodes[1].getbestblockhash())['mediantime']

        self.log.info("Should import a p2sh")
        self.test_importmulti({"scriptPubKey": {"address": multisig.p2sh_addr},
                               "timestamp": "now"},
                              success=True)
        test_address(self.nodes[1],
                     multisig.p2sh_addr,
                     isscript=True,
                     iswatchonly=True,
                     timestamp=timestamp)
        p2shunspent = self.nodes[1].listunspent(0, 999999, [multisig.p2sh_addr])[0]
        assert_equal(p2shunspent['spendable'], False)
        assert_equal(p2shunspent['solvable'], False)

        # P2SH + Redeem script
        multisig = get_multisig(self.nodes[0])
        self.generate(self.nodes[1], COINBASE_MATURITY, sync_fun=self.no_op)
        self.nodes[1].sendtoaddress(multisig.p2sh_addr, 10.00)
        self.generate(self.nodes[1], 1, sync_fun=self.no_op)
        timestamp = self.nodes[1].getblock(self.nodes[1].getbestblockhash())['mediantime']

        self.log.info("Should import a p2sh with respective redeem script")
        self.test_importmulti({"scriptPubKey": {"address": multisig.p2sh_addr},
                               "timestamp": "now",
                               "redeemscript": multisig.redeem_script},
                              success=True,
                              warnings=["Some private keys are missing, outputs will be considered watchonly. If this is intentional, specify the watchonly flag."])
        test_address(self.nodes[1],
                     multisig.p2sh_addr, timestamp=timestamp, iswatchonly=True, ismine=False, solvable=True)

        p2shunspent = self.nodes[1].listunspent(0, 999999, [multisig.p2sh_addr])[0]
        assert_equal(p2shunspent['spendable'], False)
        assert_equal(p2shunspent['solvable'], True)

        # P2SH + Redeem script + Private Keys + !Watchonly
        multisig = get_multisig(self.nodes[0])
        self.generate(self.nodes[1], COINBASE_MATURITY, sync_fun=self.no_op)
        self.nodes[1].sendtoaddress(multisig.p2sh_addr, 10.00)
        self.generate(self.nodes[1], 1, sync_fun=self.no_op)
        timestamp = self.nodes[1].getblock(self.nodes[1].getbestblockhash())['mediantime']

        self.log.info("Should import a p2sh with respective redeem script and private keys")
        self.test_importmulti({"scriptPubKey": {"address": multisig.p2sh_addr},
                               "timestamp": "now",
                               "redeemscript": multisig.redeem_script,
                               "keys": multisig.privkeys[0:2]},
                              success=True,
                              warnings=["Some private keys are missing, outputs will be considered watchonly. If this is intentional, specify the watchonly flag."])
        test_address(self.nodes[1],
                     multisig.p2sh_addr,
                     timestamp=timestamp,
                     ismine=False,
                     iswatchonly=True,
                     solvable=True)

        p2shunspent = self.nodes[1].listunspent(0, 999999, [multisig.p2sh_addr])[0]
        assert_equal(p2shunspent['spendable'], False)
        assert_equal(p2shunspent['solvable'], True)

        # P2SH + Redeem script + Private Keys + Watchonly
        multisig = get_multisig(self.nodes[0])
        self.generate(self.nodes[1], COINBASE_MATURITY, sync_fun=self.no_op)
        self.nodes[1].sendtoaddress(multisig.p2sh_addr, 10.00)
        self.generate(self.nodes[1], 1, sync_fun=self.no_op)
        timestamp = self.nodes[1].getblock(self.nodes[1].getbestblockhash())['mediantime']

        self.log.info("Should import a p2sh with respective redeem script and private keys")
        self.test_importmulti({"scriptPubKey": {"address": multisig.p2sh_addr},
                               "timestamp": "now",
                               "redeemscript": multisig.redeem_script,
                               "keys": multisig.privkeys[0:2],
                               "watchonly": True},
                              success=True)
        test_address(self.nodes[1],
                     multisig.p2sh_addr,
                     iswatchonly=True,
                     ismine=False,
                     solvable=True,
                     timestamp=timestamp)

        # Address + Public key + !Internal + Wrong pubkey
        self.log.info("Should not import an address with the wrong public key as non-solvable")
        key = get_key(self.nodes[0])
        wrong_key = get_key(self.nodes[0]).pubkey
        self.test_importmulti({"scriptPubKey": {"address": key.p2pkh_addr},
                               "timestamp": "now",
                               "pubkeys": [wrong_key]},
                              success=True,
                              warnings=["Importing as non-solvable: some required keys are missing. If this is intentional, don't provide any keys, pubkeys, witnessscript, or redeemscript.", "Some private keys are missing, outputs will be considered watchonly. If this is intentional, specify the watchonly flag."])
        test_address(self.nodes[1],
                     key.p2pkh_addr,
                     iswatchonly=True,
                     ismine=False,
                     solvable=False,
                     timestamp=timestamp)

        # ScriptPubKey + Public key + internal + Wrong pubkey
        self.log.info("Should import a scriptPubKey with internal and with a wrong public key as non-solvable")
        key = get_key(self.nodes[0])
        wrong_key = get_key(self.nodes[0]).pubkey
        self.test_importmulti({"scriptPubKey": key.p2pkh_script,
                               "timestamp": "now",
                               "pubkeys": [wrong_key],
                               "internal": True},
                              success=True,
                              warnings=["Importing as non-solvable: some required keys are missing. If this is intentional, don't provide any keys, pubkeys, witnessscript, or redeemscript.", "Some private keys are missing, outputs will be considered watchonly. If this is intentional, specify the watchonly flag."])
        test_address(self.nodes[1],
                     key.p2pkh_addr,
                     iswatchonly=True,
                     ismine=False,
                     solvable=False,
                     timestamp=timestamp)

        # Address + Private key + !watchonly + Wrong private key
        self.log.info("Should import an address with a wrong private key as non-solvable")
        key = get_key(self.nodes[0])
        wrong_privkey = get_key(self.nodes[0]).privkey
        self.test_importmulti({"scriptPubKey": {"address": key.p2pkh_addr},
                               "timestamp": "now",
                               "keys": [wrong_privkey]},
                               success=True,
                               warnings=["Importing as non-solvable: some required keys are missing. If this is intentional, don't provide any keys, pubkeys, witnessscript, or redeemscript.", "Some private keys are missing, outputs will be considered watchonly. If this is intentional, specify the watchonly flag."])
        test_address(self.nodes[1],
                     key.p2pkh_addr,
                     iswatchonly=True,
                     ismine=False,
                     solvable=False,
                     timestamp=timestamp)

        # ScriptPubKey + Private key + internal + Wrong private key
        self.log.info("Should import a scriptPubKey with internal and with a wrong private key as non-solvable")
        key = get_key(self.nodes[0])
        wrong_privkey = get_key(self.nodes[0]).privkey
        self.test_importmulti({"scriptPubKey": key.p2pkh_script,
                               "timestamp": "now",
                               "keys": [wrong_privkey],
                               "internal": True},
                              success=True,
                              warnings=["Importing as non-solvable: some required keys are missing. If this is intentional, don't provide any keys, pubkeys, witnessscript, or redeemscript.", "Some private keys are missing, outputs will be considered watchonly. If this is intentional, specify the watchonly flag."])
        test_address(self.nodes[1],
                     key.p2pkh_addr,
                     iswatchonly=True,
                     ismine=False,
                     solvable=False,
                     timestamp=timestamp)

        # Importing existing watch only address with new timestamp should replace saved timestamp.
        assert_greater_than(timestamp, watchonly_timestamp)
        self.log.info("Should replace previously saved watch only timestamp.")
        self.test_importmulti({"scriptPubKey": {"address": watchonly_address},
                               "timestamp": "now"},
                              success=True)
        test_address(self.nodes[1],
                     watchonly_address,
                     iswatchonly=True,
                     ismine=False,
                     timestamp=timestamp)
        watchonly_timestamp = timestamp

        # restart nodes to check for proper serialization/deserialization of watch only address
        self.stop_nodes()
        self.start_nodes()
        test_address(self.nodes[1],
                     watchonly_address,
                     iswatchonly=True,
                     ismine=False,
                     timestamp=watchonly_timestamp)

        # Bad or missing timestamps
        self.log.info("Should throw on invalid or missing timestamp values")
        assert_raises_rpc_error(-3, 'Missing required timestamp field for key',
                                self.nodes[1].importmulti, [{"scriptPubKey": key.p2pkh_script}])
        assert_raises_rpc_error(-3, 'Expected number or "now" timestamp value for key. got type string',
                                self.nodes[1].importmulti, [{
                                    "scriptPubKey": key.p2pkh_script,
                                    "timestamp": ""
                                }])

        # Import P2WPKH address as watch only
        self.log.info("Should import a P2WPKH address as watch only")
        key = get_key(self.nodes[0])
        self.test_importmulti({"scriptPubKey": {"address": key.p2wpkh_addr},
                               "timestamp": "now"},
                              success=True)
        test_address(self.nodes[1],
                     key.p2wpkh_addr,
                     iswatchonly=True,
                     solvable=False)

        # Import P2WPKH address with public key but no private key
        self.log.info("Should import a P2WPKH address and public key as solvable but not spendable")
        key = get_key(self.nodes[0])
        self.test_importmulti({"scriptPubKey": {"address": key.p2wpkh_addr},
                               "timestamp": "now",
                               "pubkeys": [key.pubkey]},
                              success=True,
                              warnings=["Some private keys are missing, outputs will be considered watchonly. If this is intentional, specify the watchonly flag."])
        test_address(self.nodes[1],
                     key.p2wpkh_addr,
                     ismine=False,
                     solvable=True)

        # Import P2WPKH address with key and check it is spendable
        self.log.info("Should import a P2WPKH address with key")
        key = get_key(self.nodes[0])
        self.test_importmulti({"scriptPubKey": {"address": key.p2wpkh_addr},
                               "timestamp": "now",
                               "keys": [key.privkey]},
                              success=True)
        test_address(self.nodes[1],
                     key.p2wpkh_addr,
                     iswatchonly=False,
                     ismine=True)

        # P2WSH multisig address without scripts or keys
        multisig = get_multisig(self.nodes[0])
        self.log.info("Should import a p2wsh multisig as watch only without respective redeem script and private keys")
        self.test_importmulti({"scriptPubKey": {"address": multisig.p2wsh_addr},
                               "timestamp": "now"},
                              success=True)
        test_address(self.nodes[1],
                     multisig.p2sh_addr,
                     solvable=False)

        # Same P2WSH multisig address as above, but now with witnessscript + private keys
        self.log.info("Should import a p2wsh with respective witness script and private keys")
        self.test_importmulti({"scriptPubKey": {"address": multisig.p2wsh_addr},
                               "timestamp": "now",
                               "witnessscript": multisig.redeem_script,
                               "keys": multisig.privkeys},
                              success=True)
        test_address(self.nodes[1],
                     multisig.p2sh_addr,
                     solvable=True,
                     ismine=True,
                     sigsrequired=2)

        # P2SH-P2WPKH address with no redeemscript or public or private key
        key = get_key(self.nodes[0])
        self.log.info("Should import a p2sh-p2wpkh without redeem script or keys")
        self.test_importmulti({"scriptPubKey": {"address": key.p2sh_p2wpkh_addr},
                               "timestamp": "now"},
                              success=True)
        test_address(self.nodes[1],
                     key.p2sh_p2wpkh_addr,
                     solvable=False,
                     ismine=False)

        # P2SH-P2WPKH address + redeemscript + public key with no private key
        self.log.info("Should import a p2sh-p2wpkh with respective redeem script and pubkey as solvable")
        self.test_importmulti({"scriptPubKey": {"address": key.p2sh_p2wpkh_addr},
                               "timestamp": "now",
                               "redeemscript": key.p2sh_p2wpkh_redeem_script,
                               "pubkeys": [key.pubkey]},
                              success=True,
                              warnings=["Some private keys are missing, outputs will be considered watchonly. If this is intentional, specify the watchonly flag."])
        test_address(self.nodes[1],
                     key.p2sh_p2wpkh_addr,
                     solvable=True,
                     ismine=False)

        # P2SH-P2WPKH address + redeemscript + private key
        key = get_key(self.nodes[0])
        self.log.info("Should import a p2sh-p2wpkh with respective redeem script and private keys")
        self.test_importmulti({"scriptPubKey": {"address": key.p2sh_p2wpkh_addr},
                               "timestamp": "now",
                               "redeemscript": key.p2sh_p2wpkh_redeem_script,
                               "keys": [key.privkey]},
                              success=True)
        test_address(self.nodes[1],
                     key.p2sh_p2wpkh_addr,
                     solvable=True,
                     ismine=True)

        # P2SH-P2WSH multisig + redeemscript with no private key
        multisig = get_multisig(self.nodes[0])
        self.log.info("Should import a p2sh-p2wsh with respective redeem script but no private key")
        self.test_importmulti({"scriptPubKey": {"address": multisig.p2sh_p2wsh_addr},
                               "timestamp": "now",
                               "redeemscript": multisig.p2wsh_script,
                               "witnessscript": multisig.redeem_script},
                              success=True,
                              warnings=["Some private keys are missing, outputs will be considered watchonly. If this is intentional, specify the watchonly flag."])
        test_address(self.nodes[1],
                     multisig.p2sh_p2wsh_addr,
                     solvable=True,
                     ismine=False)

        # Test importing of a P2SH-P2WPKH address via descriptor + private key
        key = get_key(self.nodes[0])
        self.log.info("Should not import a p2sh-p2wpkh address from descriptor without checksum and private key")
        self.test_importmulti({"desc": "sh(wpkh(" + key.pubkey + "))",
                               "timestamp": "now",
                               "label": "Unsuccessful P2SH-P2WPKH descriptor import",
                               "keys": [key.privkey]},
                              success=False,
                              error_code=-5,
                              error_message="Missing checksum")

        # Test importing of a P2SH-P2WPKH address via descriptor + private key
        key = get_key(self.nodes[0])
        p2sh_p2wpkh_label = "Successful P2SH-P2WPKH descriptor import"
        self.log.info("Should import a p2sh-p2wpkh address from descriptor and private key")
        self.test_importmulti({"desc": descsum_create("sh(wpkh(" + key.pubkey + "))"),
                               "timestamp": "now",
                               "label": p2sh_p2wpkh_label,
                               "keys": [key.privkey]},
                              success=True)
        test_address(self.nodes[1],
                     key.p2sh_p2wpkh_addr,
                     solvable=True,
                     ismine=True,
                     labels=[p2sh_p2wpkh_label])

        # Test ranged descriptor fails if range is not specified
        xpriv = "tprv8ZgxMBicQKsPeuVhWwi6wuMQGfPKi9Li5GtX35jVNknACgqe3CY4g5xgkfDDJcmtF7o1QnxWDRYw4H5P26PXq7sbcUkEqeR4fg3Kxp2tigg"
        addresses = [convert_btc_address_to_qtum("2N7yv4p8G8yEaPddJxY41kPihnWvs39qCMf"), convert_btc_address_to_qtum("2MsHxyb2JS3pAySeNUsJ7mNnurtpeenDzLA")] # hdkeypath=m/0'/0'/0' and 1'
        addresses += [convert_btc_bech32_address_to_qtum("bcrt1qrd3n235cj2czsfmsuvqqpr3lu6lg0ju7scl8gn"), convert_btc_bech32_address_to_qtum("bcrt1qfqeppuvj0ww98r6qghmdkj70tv8qpchehegrg8")] # wpkh subscripts corresponding to the above addresses
        desc = "sh(wpkh(" + xpriv + "/0'/0'/*'" + "))"
        self.log.info("Ranged descriptor import should fail without a specified range")
        self.test_importmulti({"desc": descsum_create(desc),
                               "timestamp": "now"},
                              success=False,
                              error_code=-8,
                              error_message='Descriptor is ranged, please specify the range')

        # Test importing of a ranged descriptor with xpriv
        self.log.info("Should import the ranged descriptor with specified range as solvable")
        self.test_importmulti({"desc": descsum_create(desc),
                               "timestamp": "now",
                               "range": 1},
                              success=True)
        for address in addresses:
            test_address(self.nodes[1],
                         address,
                         solvable=True,
                         ismine=True)

        self.test_importmulti({"desc": descsum_create(desc), "timestamp": "now", "range": -1},
                              success=False, error_code=-8, error_message='End of range is too high')

        self.test_importmulti({"desc": descsum_create(desc), "timestamp": "now", "range": [-1, 10]},
                              success=False, error_code=-8, error_message='Range should be greater or equal than 0')

        self.test_importmulti({"desc": descsum_create(desc), "timestamp": "now", "range": [(2 << 31 + 1) - 1000000, (2 << 31 + 1)]},
                              success=False, error_code=-8, error_message='End of range is too high')

        self.test_importmulti({"desc": descsum_create(desc), "timestamp": "now", "range": [2, 1]},
                              success=False, error_code=-8, error_message='Range specified as [begin,end] must not have begin after end')

        self.test_importmulti({"desc": descsum_create(desc), "timestamp": "now", "range": [0, 1000001]},
                              success=False, error_code=-8, error_message='Range is too large')

        # Test importing a descriptor containing a WIF private key
        wif_priv = "cTe1f5rdT8A8DFgVWTjyPwACsDPJM9ff4QngFxUixCSvvbg1x6sh"
        address = convert_btc_address_to_qtum("2MuhcG52uHPknxDgmGPsV18jSHFBnnRgjPg")
        desc = "sh(wpkh(" + wif_priv + "))"
        self.log.info("Should import a descriptor with a WIF private key as spendable")
        self.test_importmulti({"desc": descsum_create(desc),
                               "timestamp": "now"},
                              success=True)
        test_address(self.nodes[1],
                     address,
                     solvable=True,
                     ismine=True)

        # dump the private key to ensure it matches what was imported
        privkey = self.nodes[1].dumpprivkey(address)
        assert_equal(privkey, wif_priv)

        # Test importing of a P2PKH address via descriptor
        key = get_key(self.nodes[0])
        p2pkh_label = "P2PKH descriptor import"
        self.log.info("Should import a p2pkh address from descriptor")
        self.test_importmulti({"desc": descsum_create("pkh(" + key.pubkey + ")"),
                               "timestamp": "now",
                               "label": p2pkh_label},
                              True,
                              warnings=["Some private keys are missing, outputs will be considered watchonly. If this is intentional, specify the watchonly flag."])
        test_address(self.nodes[1],
                     key.p2pkh_addr,
                     solvable=True,
                     ismine=False,
                     labels=[p2pkh_label])

        # Test import fails if both desc and scriptPubKey are provided
        key = get_key(self.nodes[0])
        self.log.info("Import should fail if both scriptPubKey and desc are provided")
        self.test_importmulti({"desc": descsum_create("pkh(" + key.pubkey + ")"),
                               "scriptPubKey": {"address": key.p2pkh_addr},
                               "timestamp": "now"},
                              success=False,
                              error_code=-8,
                              error_message='Both a descriptor and a scriptPubKey should not be provided.')

        # Test import fails if neither desc nor scriptPubKey are present
        key = get_key(self.nodes[0])
        self.log.info("Import should fail if neither a descriptor nor a scriptPubKey are provided")
        self.test_importmulti({"timestamp": "now"},
                              success=False,
                              error_code=-8,
                              error_message='Either a descriptor or scriptPubKey must be provided.')

        # Test importing of a multisig via descriptor
        key1 = get_key(self.nodes[0])
        key2 = get_key(self.nodes[0])
        self.log.info("Should import a 1-of-2 bare multisig from descriptor")
        self.test_importmulti({"desc": descsum_create("multi(1," + key1.pubkey + "," + key2.pubkey + ")"),
                               "timestamp": "now"},
                              success=True,
                              warnings=["Some private keys are missing, outputs will be considered watchonly. If this is intentional, specify the watchonly flag."])
        self.log.info("Should not treat individual keys from the imported bare multisig as watchonly")
        test_address(self.nodes[1],
                     key1.p2pkh_addr,
                     ismine=False,
                     iswatchonly=False)

        # Import pubkeys with key origin info
        self.log.info("Addresses should have hd keypath and master key id after import with key origin")
        pub_addr = self.nodes[1].getnewaddress()
        pub_addr = self.nodes[1].getnewaddress(address_type="bech32")
        info = self.nodes[1].getaddressinfo(pub_addr)
        pub = info['pubkey']
        pub_keypath = info['hdkeypath']
        pub_fpr = info['hdmasterfingerprint']
        result = self.nodes[0].importmulti(
            [{
                'desc' : descsum_create("wpkh([" + pub_fpr + pub_keypath[1:] +"]" + pub + ")"),
                "timestamp": "now",
            }]
        )
        assert result[0]['success']
        pub_import_info = self.nodes[0].getaddressinfo(pub_addr)
        assert_equal(pub_import_info['hdmasterfingerprint'], pub_fpr)
        assert_equal(pub_import_info['pubkey'], pub)
        assert_equal(pub_import_info['hdkeypath'], pub_keypath)

        # Import privkeys with key origin info
        priv_addr = self.nodes[1].getnewaddress(address_type="bech32")
        info = self.nodes[1].getaddressinfo(priv_addr)
        priv = self.nodes[1].dumpprivkey(priv_addr)
        priv_keypath = info['hdkeypath']
        priv_fpr = info['hdmasterfingerprint']
        result = self.nodes[0].importmulti(
            [{
                'desc' : descsum_create("wpkh([" + priv_fpr + priv_keypath[1:] + "]" + priv + ")"),
                "timestamp": "now",
            }]
        )
        assert result[0]['success']
        priv_import_info = self.nodes[0].getaddressinfo(priv_addr)
        assert_equal(priv_import_info['hdmasterfingerprint'], priv_fpr)
        assert_equal(priv_import_info['hdkeypath'], priv_keypath)

        # Make sure the key origin info are still there after a restart
        self.stop_nodes()
        self.start_nodes()
        import_info = self.nodes[0].getaddressinfo(pub_addr)
        assert_equal(import_info['hdmasterfingerprint'], pub_fpr)
        assert_equal(import_info['hdkeypath'], pub_keypath)
        import_info = self.nodes[0].getaddressinfo(priv_addr)
        assert_equal(import_info['hdmasterfingerprint'], priv_fpr)
        assert_equal(import_info['hdkeypath'], priv_keypath)

        # Check legacy import does not import key origin info
        self.log.info("Legacy imports don't have key origin info")
        pub_addr = self.nodes[1].getnewaddress()
        info = self.nodes[1].getaddressinfo(pub_addr)
        pub = info['pubkey']
        result = self.nodes[0].importmulti(
            [{
                'scriptPubKey': {'address': pub_addr},
                'pubkeys': [pub],
                "timestamp": "now",
            }]
        )
        assert result[0]['success']
        pub_import_info = self.nodes[0].getaddressinfo(pub_addr)
        assert_equal(pub_import_info['pubkey'], pub)
        assert 'hdmasterfingerprint' not in pub_import_info
        assert 'hdkeypath' not in pub_import_info

        # Bech32m addresses and descriptors cannot be imported
        self.log.info("Bech32m addresses and descriptors cannot be imported")
        self.test_importmulti(
            {
                "scriptPubKey": {"address": convert_btc_bech32_address_to_qtum("bcrt1p0xlxvlhemja6c4dqv22uapctqupfhlxm9h8z3k2e72q4k9hcz7vqc8gma6")},
                "timestamp": "now",
            },
            success=False,
            error_code=-5,
            error_message="Bech32m addresses cannot be imported into legacy wallets",
        )
        self.test_importmulti(
            {
                "desc": descsum_create("tr({})".format(pub)),
                "timestamp": "now",
            },
            success=False,
            error_code=-5,
            error_message="Bech32m descriptors cannot be imported into legacy wallets",
        )

        # Import some public keys to the keypool of a no privkey wallet
        self.log.info("Adding pubkey to keypool of disableprivkey wallet")
        self.nodes[1].createwallet(wallet_name="noprivkeys", disable_private_keys=True)
        wrpc = self.nodes[1].get_wallet_rpc("noprivkeys")

        addr1 = self.nodes[0].getnewaddress(address_type="bech32")
        addr2 = self.nodes[0].getnewaddress(address_type="bech32")
        pub1 = self.nodes[0].getaddressinfo(addr1)['pubkey']
        pub2 = self.nodes[0].getaddressinfo(addr2)['pubkey']
        result = wrpc.importmulti(
            [{
                'desc': descsum_create('wpkh(' + pub1 + ')'),
                'keypool': True,
                "timestamp": "now",
            },
            {
                'desc': descsum_create('wpkh(' + pub2 + ')'),
                'keypool': True,
                "timestamp": "now",
            }]
        )
        assert result[0]['success']
        assert result[1]['success']
        assert_equal(wrpc.getwalletinfo()["keypoolsize"], 2)
        newaddr1 = wrpc.getnewaddress(address_type="bech32")
        assert_equal(addr1, newaddr1)
        newaddr2 = wrpc.getnewaddress(address_type="bech32")
        assert_equal(addr2, newaddr2)

        # Import some public keys to the internal keypool of a no privkey wallet
        self.log.info("Adding pubkey to internal keypool of disableprivkey wallet")
        addr1 = self.nodes[0].getnewaddress(address_type="bech32")
        addr2 = self.nodes[0].getnewaddress(address_type="bech32")
        pub1 = self.nodes[0].getaddressinfo(addr1)['pubkey']
        pub2 = self.nodes[0].getaddressinfo(addr2)['pubkey']
        result = wrpc.importmulti(
            [{
                'desc': descsum_create('wpkh(' + pub1 + ')'),
                'keypool': True,
                'internal': True,
                "timestamp": "now",
            },
            {
                'desc': descsum_create('wpkh(' + pub2 + ')'),
                'keypool': True,
                'internal': True,
                "timestamp": "now",
            }]
        )
        assert result[0]['success']
        assert result[1]['success']
        assert_equal(wrpc.getwalletinfo()["keypoolsize_hd_internal"], 2)
        newaddr1 = wrpc.getrawchangeaddress(address_type="bech32")
        assert_equal(addr1, newaddr1)
        newaddr2 = wrpc.getrawchangeaddress(address_type="bech32")
        assert_equal(addr2, newaddr2)

        # Import a multisig and make sure the keys don't go into the keypool
        self.log.info('Imported scripts with pubkeys should not have their pubkeys go into the keypool')
        addr1 = self.nodes[0].getnewaddress(address_type="bech32")
        addr2 = self.nodes[0].getnewaddress(address_type="bech32")
        pub1 = self.nodes[0].getaddressinfo(addr1)['pubkey']
        pub2 = self.nodes[0].getaddressinfo(addr2)['pubkey']
        result = wrpc.importmulti(
            [{
                'desc': descsum_create('wsh(multi(2,' + pub1 + ',' + pub2 + '))'),
                'keypool': True,
                "timestamp": "now",
            }]
        )
        assert result[0]['success']
        assert_equal(wrpc.getwalletinfo()["keypoolsize"], 0)

        # Cannot import those pubkeys to keypool of wallet with privkeys
        self.log.info("Pubkeys cannot be added to the keypool of a wallet with private keys")
        wrpc = self.nodes[1].get_wallet_rpc(self.default_wallet_name)
        assert wrpc.getwalletinfo()['private_keys_enabled']
        result = wrpc.importmulti(
            [{
                'desc': descsum_create('wpkh(' + pub1 + ')'),
                'keypool': True,
                "timestamp": "now",
            }]
        )
        assert_equal(result[0]['error']['code'], -8)
        assert_equal(result[0]['error']['message'], "Keys can only be imported to the keypool when private keys are disabled")

        # Make sure ranged imports import keys in order
        self.log.info('Key ranges should be imported in order')
        wrpc = self.nodes[1].get_wallet_rpc("noprivkeys")
        assert_equal(wrpc.getwalletinfo()["keypoolsize"], 0)
        assert_equal(wrpc.getwalletinfo()["private_keys_enabled"], False)
        xpub = "tpubDAXcJ7s7ZwicqjprRaEWdPoHKrCS215qxGYxpusRLLmJuT69ZSicuGdSfyvyKpvUNYBW1s2U3NSrT6vrCYB9e6nZUEvrqnwXPF8ArTCRXMY"
        addresses = [
            convert_btc_bech32_address_to_qtum('bcrt1qtmp74ayg7p24uslctssvjm06q5phz4yrxucgnv'), # m/0'/0'/0
            convert_btc_bech32_address_to_qtum('bcrt1q8vprchan07gzagd5e6v9wd7azyucksq2xc76k8'), # m/0'/0'/1
            convert_btc_bech32_address_to_qtum('bcrt1qtuqdtha7zmqgcrr26n2rqxztv5y8rafjp9lulu'), # m/0'/0'/2
            convert_btc_bech32_address_to_qtum('bcrt1qau64272ymawq26t90md6an0ps99qkrse58m640'), # m/0'/0'/3
            convert_btc_bech32_address_to_qtum('bcrt1qsg97266hrh6cpmutqen8s4s962aryy77jp0fg0'), # m/0'/0'/4
        ]
        result = wrpc.importmulti(
            [{
                'desc': descsum_create('wpkh([80002067/0h/0h]' + xpub + '/*)'),
                'keypool': True,
                'timestamp': 'now',
                'range' : [0, 4],
            }]
        )
        for i in range(0, 5):
            addr = wrpc.getnewaddress('', 'bech32')
            assert_equal(addr, addresses[i])

        # Create wallet with passphrase
        self.log.info('Test watchonly imports on a wallet with a passphrase, without unlocking')
        self.nodes[1].createwallet(wallet_name='w1', blank=True, passphrase='pass')
        wrpc = self.nodes[1].get_wallet_rpc('w1')
        assert_raises_rpc_error(-13, "Please enter the wallet passphrase with walletpassphrase first.",
                                wrpc.importmulti, [{
                                    'desc': descsum_create('wpkh(' + pub1 + ')'),
                                    "timestamp": "now",
                                }])

        result = wrpc.importmulti(
            [{
                'desc': descsum_create('wpkh(' + pub1 + ')'),
                "timestamp": "now",
                "watchonly": True,
            }]
        )
        assert result[0]['success']


if __name__ == '__main__':
    ImportMultiTest().main()<|MERGE_RESOLUTION|>--- conflicted
+++ resolved
@@ -22,11 +22,7 @@
 )
 from test_framework.test_framework import BitcoinTestFramework
 from test_framework.descriptors import descsum_create
-<<<<<<< HEAD
-from test_framework.qtumconfig import * 
-=======
 from test_framework.qtumconfig import *
->>>>>>> 4985b774
 from test_framework.util import (
     assert_equal,
     assert_greater_than,
