--- conflicted
+++ resolved
@@ -15,11 +15,7 @@
 from test_framework.p2p import p2p_lock, P2PInterface
 from test_framework.script import CScript, OP_TRUE, OP_DROP
 from test_framework.test_framework import BitcoinTestFramework
-<<<<<<< HEAD
-from test_framework.util import assert_equal, wait_until, softfork_active, satoshi_round
-=======
 from test_framework.util import assert_equal, softfork_active, satoshi_round
->>>>>>> da23532c
 from test_framework.qtumconfig import COINBASE_MATURITY
 
 # TestP2PConn: A peer we use to send messages to bitcoind, and store responses.
@@ -262,11 +258,7 @@
             node.generate(1)
 
         segwit_tx_generated = False
-<<<<<<< HEAD
-        for i in range(num_transactions):
-=======
         for _ in range(num_transactions):
->>>>>>> da23532c
             txid = node.sendtoaddress(address, 0.2)
             hex_tx = node.gettransaction(txid)["hex"]
             tx = FromHex(CTransaction(), hex_tx)
