--- conflicted
+++ resolved
@@ -60,11 +60,7 @@
 from test_framework.util import (
     assert_equal,
     softfork_active,
-<<<<<<< HEAD
-	satoshi_round
-=======
 	satoshi_round 
->>>>>>> d82fec21
 from test_framework.wallet import MiniWallet
 
 
