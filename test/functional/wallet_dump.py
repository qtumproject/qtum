#!/usr/bin/env python3
# Copyright (c) 2016-2018 The Bitcoin Core developers
# Distributed under the MIT software license, see the accompanying
# file COPYING or http://www.opensource.org/licenses/mit-license.php.
"""Test the dumpwallet RPC."""

import os

from test_framework.test_framework import BitcoinTestFramework
from test_framework.util import (
    assert_equal,
    assert_raises_rpc_error,
)


def read_dump(file_name, addrs, script_addrs, hd_master_addr_old):
    """
    Read the given dump, count the addrs that match, count change and reserve.
    Also check that the old hd_master is inactive
    """
    with open(file_name, encoding='utf8') as inputfile:
        found_addr = 0
        found_script_addr = 0
        found_addr_chg = 0
        found_addr_rsv = 0
        witness_addr_ret = None
        hd_master_addr_ret = None
        for line in inputfile:
            # only read non comment lines
            if line[0] != "#" and len(line) > 10:
                # split out some data
                key_label, comment = line.split("#")
                # key = key_label.split(" ")[0]
                keytype = key_label.split(" ")[2]
                if len(comment) > 1:
                    addr_keypath = comment.split(" addr=")[1]
                    addr = addr_keypath.split(" ")[0]
                    keypath = None
                    if keytype == "inactivehdseed=1":
                        # ensure the old master is still available
                        assert(hd_master_addr_old == addr)
                    elif keytype == "hdseed=1":
                        # ensure we have generated a new hd master key
                        assert(hd_master_addr_old != addr)
                        hd_master_addr_ret = addr
                    elif keytype == "script=1":
                        # scripts don't have keypaths
                        keypath = None
                    else:
                        keypath = addr_keypath.rstrip().split("hdkeypath=")[1]

                    # count key types
                    for addrObj in addrs:
                        if addrObj['address'] == addr.split(",")[0] and addrObj['hdkeypath'] == keypath and keytype == "label=":
                            # a labeled entry in the wallet should contain both a native address
                            # and the p2sh-p2wpkh address that was added at wallet setup
                            if len(addr.split(",")) == 2:
                                addr_list = addr.split(",")
                                # the entry should be of the first key in the wallet
                                assert_equal(addrs[0]['address'], addr_list[0])
                                witness_addr_ret = addr_list[1]
                            found_addr += 1
                            break
                        elif keytype == "change=1":
                            found_addr_chg += 1
                            break
                        elif keytype == "reserve=1":
                            found_addr_rsv += 1
                            break

                    # count scripts
                    for script_addr in script_addrs:
                        if script_addr == addr.rstrip() and keytype == "script=1":
                            found_script_addr += 1
                            break

        return found_addr, found_script_addr, found_addr_chg, found_addr_rsv, hd_master_addr_ret, witness_addr_ret


class WalletDumpTest(BitcoinTestFramework):
    def set_test_params(self):
        self.num_nodes = 1
        self.extra_args = [["-keypool=90", "-addresstype=legacy", "-deprecatedrpc=addwitnessaddress"]]
        self.rpc_timeout = 120

    def setup_network(self, split=False):
        self.add_nodes(self.num_nodes, extra_args=self.extra_args)
        self.start_nodes()

    def run_test(self):
        wallet_unenc_dump = os.path.join(self.nodes[0].datadir, "wallet.unencrypted.dump")
        wallet_enc_dump = os.path.join(self.nodes[0].datadir, "wallet.encrypted.dump")

        # generate 20 addresses to compare against the dump
        # but since we add a p2sh-p2wpkh address for the first pubkey in the
        # wallet, we will expect 21 addresses in the dump
        test_addr_count = 20
        addrs = []
        for i in range(0,test_addr_count):
            addr = self.nodes[0].getnewaddress()
            vaddr= self.nodes[0].getaddressinfo(addr) #required to get hd keypath
            addrs.append(vaddr)
        # Should be a no-op:
        self.nodes[0].keypoolrefill()

        # Test scripts dump by adding a P2SH witness and a 1-of-1 multisig address
        witness_addr = self.nodes[0].addwitnessaddress(addrs[0]["address"], True)
        multisig_addr = self.nodes[0].addmultisigaddress(1, [addrs[1]["address"]])["address"]
        script_addrs = [witness_addr, multisig_addr]

        # dump unencrypted wallet
        result = self.nodes[0].dumpwallet(wallet_unenc_dump)
        assert_equal(result['filename'], wallet_unenc_dump)

        found_addr, found_script_addr, found_addr_chg, found_addr_rsv, hd_master_addr_unenc, witness_addr_ret = \
            read_dump(wallet_unenc_dump, addrs, script_addrs, None)
        assert_equal(found_addr, test_addr_count)  # all keys must be in the dump
        assert_equal(found_script_addr, 2)  # all scripts must be in the dump
        assert_equal(found_addr_chg, 525)  # 50 blocks where mined
        assert_equal(found_addr_rsv, 90*2) # 90 keys plus 100% internal keys
        assert_equal(witness_addr_ret, witness_addr) # p2sh-p2wsh address added to the first key

        #encrypt wallet, restart, unlock and dump
        self.nodes[0].node_encrypt_wallet('test')
        self.start_node(0)
        self.nodes[0].walletpassphrase('test', 10)
        # Should be a no-op:
        self.nodes[0].keypoolrefill()
        self.nodes[0].dumpwallet(wallet_enc_dump)

        found_addr, found_script_addr, found_addr_chg, found_addr_rsv, _, witness_addr_ret = \
            read_dump(wallet_enc_dump, addrs, script_addrs, hd_master_addr_unenc)
        assert_equal(found_addr, test_addr_count)
        assert_equal(found_script_addr, 2)
<<<<<<< HEAD
        assert_equal(found_addr_chg, 90*2 + 50)  # old reserve keys are marked as change now
        assert_equal(found_addr_rsv, 90*2)
=======
        assert_equal(found_addr_chg, 90*2 + 525)  # old reserve keys are marked as change now
        assert_equal(found_addr_rsv, 90*2) 
>>>>>>> 0806c12c
        assert_equal(witness_addr_ret, witness_addr)

        # Overwriting should fail
        assert_raises_rpc_error(-8, "already exists", lambda: self.nodes[0].dumpwallet(wallet_enc_dump))

        # Restart node with new wallet, and test importwallet
        self.stop_node(0)
        self.start_node(0, ['-wallet=w2'])

        # Make sure the address is not IsMine before import
        result = self.nodes[0].getaddressinfo(multisig_addr)
        assert(result['ismine'] == False)

        self.nodes[0].importwallet(wallet_unenc_dump)

        # Now check IsMine is true
        result = self.nodes[0].getaddressinfo(multisig_addr)
        assert(result['ismine'] == True)

        # Overwriting should fail
        assert_raises_rpc_error(-8, "already exists", self.nodes[0].dumpwallet, tmpdir + "/node0/wallet.unencrypted.dump")

if __name__ == '__main__':
    WalletDumpTest().main()<|MERGE_RESOLUTION|>--- conflicted
+++ resolved
@@ -132,13 +132,8 @@
             read_dump(wallet_enc_dump, addrs, script_addrs, hd_master_addr_unenc)
         assert_equal(found_addr, test_addr_count)
         assert_equal(found_script_addr, 2)
-<<<<<<< HEAD
-        assert_equal(found_addr_chg, 90*2 + 50)  # old reserve keys are marked as change now
+        assert_equal(found_addr_chg, 90*2 + 525)  # old reserve keys are marked as change now
         assert_equal(found_addr_rsv, 90*2)
-=======
-        assert_equal(found_addr_chg, 90*2 + 525)  # old reserve keys are marked as change now
-        assert_equal(found_addr_rsv, 90*2) 
->>>>>>> 0806c12c
         assert_equal(witness_addr_ret, witness_addr)
 
         # Overwriting should fail
