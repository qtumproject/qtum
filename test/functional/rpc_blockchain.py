--- conflicted
+++ resolved
@@ -25,6 +25,7 @@
 import http.client
 import os
 import subprocess
+
 from test_framework.blocktools import (
     MAX_FUTURE_BLOCK_TIME,
     TIME_GENESIS_BLOCK,
@@ -92,11 +93,7 @@
 
     def mine_chain(self):
         self.log.info(f"Generate {HEIGHT} blocks after the genesis block in ten-minute steps")
-<<<<<<< HEAD
-        for t in range(TIME_GENESIS_BLOCK, TIME_GENESIS_BLOCK + 32 * 2100, 32):
-=======
         for t in range(TIME_GENESIS_BLOCK, TIME_GENESIS_BLOCK + 32 * 2100, 32): 
->>>>>>> d82fec21
             self.nodes[0].setmocktime(t)
             self.generate(self.wallet, 1)
         assert_equal(self.nodes[0].getblockchaininfo()['blocks'], 2100)
@@ -202,11 +199,7 @@
                 'bip9': {
                     'bit': 28,
                     'start_time': 0,
-<<<<<<< HEAD
-                    'since': 432,
-=======
                     'since': 432, 
->>>>>>> d82fec21
                     'timeout': 0x7fffffffffffffff,  # testdummy does not have a timeout so is set to the max int64 value
                     'min_activation_height': 0,
                     'status': 'started',
@@ -330,11 +323,7 @@
         assert_equal(res['bestblock'], node.getblockhash(2100))
         size = res['disk_size']
         assert size > 6400
-<<<<<<< HEAD
-        assert size < 176400
-=======
         assert size < 176400 
->>>>>>> d82fec21
         assert_equal(len(res['bestblock']), 64)
         assert_equal(len(res['hash_serialized_2']), 64)
 
@@ -477,13 +466,8 @@
         b21f = solve_and_send_block(int(b20hash, 16), 2101, b20['time'] + 1)
         b22f = solve_and_send_block(b21f.sha256, 2102, b21f.nTime + 1)
 
-<<<<<<< HEAD
-        b21f = solve_and_send_block(int(b20hash, 16), 2101, b20['time'] + 1)
-        b22f = solve_and_send_block(b21f.sha256, 2102, b21f.nTime + 1)
-=======
         b1 = solve_and_send_block(int(fork_hash, 16), fork_height+1, fork_block['time'] + 1)
         b2 = solve_and_send_block(b1.sha256, fork_height+2, b1.nTime + 1)
->>>>>>> d82fec21
 
         node.invalidateblock(b2.hash)
 
