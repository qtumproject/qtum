#!/usr/bin/env python3
# Copyright (c) 2014-2019 The Bitcoin Core developers
# Distributed under the MIT software license, see the accompanying
# file COPYING or http://www.opensource.org/licenses/mit-license.php.
"""Test RPCs related to blockchainstate.

Test the following RPCs:
    - getblockchaininfo
    - gettxoutsetinfo
    - getdifficulty
    - getbestblockhash
    - getblockhash
    - getblockheader
    - getchaintxstats
    - getnetworkhashps
    - verifychain

Tests correspond to code in rpc/blockchain.cpp.
"""

from decimal import Decimal
import http.client
import subprocess
import time

from test_framework.test_framework import BitcoinTestFramework
from test_framework.util import (
    assert_equal,
    assert_greater_than,
    assert_greater_than_or_equal,
    assert_raises,
    assert_raises_rpc_error,
    assert_is_hex_string,
    assert_is_hash_string,
)
from test_framework.blocktools import (
    create_block,
    create_coinbase,
    TIME_GENESIS_BLOCK,
)
from test_framework.messages import (
    msg_block,
)
from test_framework.mininode import (
    P2PInterface,
)


class BlockchainTest(BitcoinTestFramework):
    def set_test_params(self):
        self.setup_clean_chain = True
        self.num_nodes = 1

    def run_test(self):
        self.mine_chain()
<<<<<<< HEAD
        self.restart_node(0, extra_args=['-stopatheight=607', '-prune=1'])  # Set extra args with pruning after rescan is complete
=======
        self.restart_node(0, extra_args=['-stopatheight=207', '-prune=1'])  # Set extra args with pruning after rescan is complete
>>>>>>> 451880b9

        self._test_getblockchaininfo()
        self._test_getchaintxstats()
        self._test_gettxoutsetinfo()
        self._test_getblockheader()
        self._test_getdifficulty()
        self._test_getnetworkhashps()
        self._test_stopatheight()
        self._test_waitforblockheight()
        assert self.nodes[0].verifychain(4, 0)

    def mine_chain(self):
        self.log.info('Create some old blocks')
        address = self.nodes[0].get_deterministic_priv_key().address
<<<<<<< HEAD
        for t in range(TIME_GENESIS_BLOCK, TIME_GENESIS_BLOCK + 128 * 600, 128):
            # ten-minute steps from genesis block time
            self.nodes[0].setmocktime(t)
            self.nodes[0].generatetoaddress(1, address)
        assert_equal(self.nodes[0].getblockchaininfo()['blocks'], 600)
=======
        for t in range(TIME_GENESIS_BLOCK, TIME_GENESIS_BLOCK + 200 * 600, 600):
            # ten-minute steps from genesis block time
            self.nodes[0].setmocktime(t)
            self.nodes[0].generatetoaddress(1, address)
        assert_equal(self.nodes[0].getblockchaininfo()['blocks'], 200)
>>>>>>> 451880b9

    def _test_getblockchaininfo(self):
        self.log.info("Test getblockchaininfo")

        keys = [
            'bestblockhash',
            'blocks',
            'chain',
            'chainwork',
            'difficulty',
            'headers',
            'initialblockdownload',
            'mediantime',
            'moneysupply',
            'pruned',
            'size_on_disk',
            'softforks',
            'verificationprogress',
            'warnings',
        ]
        res = self.nodes[0].getblockchaininfo()

        # result should have these additional pruning keys if manual pruning is enabled
        assert_equal(sorted(res.keys()), sorted(['pruneheight', 'automatic_pruning'] + keys))

        # size_on_disk should be > 0
        assert_greater_than(res['size_on_disk'], 0)

        # pruneheight should be greater or equal to 0
        assert_greater_than_or_equal(res['pruneheight'], 0)

        # check other pruning fields given that prune=1
        assert res['pruned']
        assert not res['automatic_pruning']

        self.restart_node(0, ['-stopatheight=607'])
        res = self.nodes[0].getblockchaininfo()
        # should have exact keys
        assert_equal(sorted(res.keys()), keys)

        self.restart_node(0, ['-stopatheight=607', '-prune=550'])
        res = self.nodes[0].getblockchaininfo()
        # result should have these additional pruning keys if prune=550
        assert_equal(sorted(res.keys()), sorted(['pruneheight', 'automatic_pruning', 'prune_target_size'] + keys))

        # check related fields
        assert res['pruned']
        assert_equal(res['pruneheight'], 0)
        assert res['automatic_pruning']
        assert_equal(res['prune_target_size'], 576716800)
        assert_greater_than(res['size_on_disk'], 0)

        assert_equal(res['softforks'], {
            'bip34': {'type': 'buried', 'active': False, 'height': 500},
            'bip66': {'type': 'buried', 'active': False, 'height': 1251},
            'bip65': {'type': 'buried', 'active': False, 'height': 1351},
            'csv': {'type': 'buried', 'active': False, 'height': 432},
            'segwit': {'type': 'buried', 'active': True, 'height': 0},
            'testdummy': {
                'type': 'bip9',
                'bip9': {
                    'status': 'started',
                    'bit': 28,
                    'start_time': 0,
                    'timeout': 0x7fffffffffffffff,  # testdummy does not have a timeout so is set to the max int64 value
                    'since': 144,
                    'statistics': {
                        'period': 144,
                        'threshold': 108,
                        'elapsed': 57,
                        'count': 57,
                        'possible': True,
                    },
                },
                'active': False}
        })

    def _test_getchaintxstats(self):
        self.log.info("Test getchaintxstats")

        # Test `getchaintxstats` invalid extra parameters
        assert_raises_rpc_error(-1, 'getchaintxstats', self.nodes[0].getchaintxstats, 0, '', 0)

        # Test `getchaintxstats` invalid `nblocks`
        assert_raises_rpc_error(-1, "JSON value is not an integer as expected", self.nodes[0].getchaintxstats, '')
        assert_raises_rpc_error(-8, "Invalid block count: should be between 0 and the block's height - 1", self.nodes[0].getchaintxstats, -1)
        assert_raises_rpc_error(-8, "Invalid block count: should be between 0 and the block's height - 1", self.nodes[0].getchaintxstats, self.nodes[0].getblockcount())

        # Test `getchaintxstats` invalid `blockhash`
        assert_raises_rpc_error(-1, "JSON value is not a string as expected", self.nodes[0].getchaintxstats, blockhash=0)
        assert_raises_rpc_error(-8, "blockhash must be of length 64 (not 1, for '0')", self.nodes[0].getchaintxstats, blockhash='0')
        assert_raises_rpc_error(-8, "blockhash must be hexadecimal string (not 'ZZZ0000000000000000000000000000000000000000000000000000000000000')", self.nodes[0].getchaintxstats, blockhash='ZZZ0000000000000000000000000000000000000000000000000000000000000')
        assert_raises_rpc_error(-5, "Block not found", self.nodes[0].getchaintxstats, blockhash='0000000000000000000000000000000000000000000000000000000000000000')
        blockhash = self.nodes[0].getblockhash(600)
        self.nodes[0].invalidateblock(blockhash)
        assert_raises_rpc_error(-8, "Block is not in main chain", self.nodes[0].getchaintxstats, blockhash=blockhash)
        self.nodes[0].reconsiderblock(blockhash)

        chaintxstats = self.nodes[0].getchaintxstats(nblocks=1)
        # 200 txs plus genesis tx
        assert_equal(chaintxstats['txcount'], 601)
        # tx rate should be 1 per 10 minutes, or 1/600
        # we have to round because of binary math
        assert_equal(round(chaintxstats['txrate'] * 64 * 2, 10), Decimal(1))

        b1_hash = self.nodes[0].getblockhash(1)
        b1 = self.nodes[0].getblock(b1_hash)
        b200_hash = self.nodes[0].getblockhash(600)
        b200 = self.nodes[0].getblock(b200_hash)
        time_diff = b200['mediantime'] - b1['mediantime']

        chaintxstats = self.nodes[0].getchaintxstats()
        assert_equal(chaintxstats['time'], b200['time'])
        assert_equal(chaintxstats['txcount'], 601)
        assert_equal(chaintxstats['window_final_block_hash'], b200_hash)
<<<<<<< HEAD
        assert_equal(chaintxstats['window_block_count'], 599)
        assert_equal(chaintxstats['window_tx_count'], 599)
=======
        assert_equal(chaintxstats['window_final_block_height'], 200)
        assert_equal(chaintxstats['window_block_count'], 199)
        assert_equal(chaintxstats['window_tx_count'], 199)
>>>>>>> 451880b9
        assert_equal(chaintxstats['window_interval'], time_diff)
        assert_equal(round(chaintxstats['txrate'] * time_diff, 10), Decimal(599))

        chaintxstats = self.nodes[0].getchaintxstats(blockhash=b1_hash)
        assert_equal(chaintxstats['time'], b1['time'])
        assert_equal(chaintxstats['txcount'], 2)
        assert_equal(chaintxstats['window_final_block_hash'], b1_hash)
        assert_equal(chaintxstats['window_final_block_height'], 1)
        assert_equal(chaintxstats['window_block_count'], 0)
        assert 'window_tx_count' not in chaintxstats
        assert 'window_interval' not in chaintxstats
        assert 'txrate' not in chaintxstats

    def _test_gettxoutsetinfo(self):
        node = self.nodes[0]
        res = node.gettxoutsetinfo()

        assert_equal(res['total_amount'], Decimal('12000000.00000000'))
        assert_equal(res['transactions'], 600)
        assert_equal(res['height'], 600)
        assert_equal(res['txouts'], 600)
        assert_equal(res['bogosize'], 45000),
        assert_equal(res['bestblock'], node.getblockhash(600))
        size = res['disk_size']
        assert size > 6400
        assert size < 64000
        assert_equal(len(res['bestblock']), 64)
        assert_equal(len(res['hash_serialized_2']), 64)

        self.log.info("Test that gettxoutsetinfo() works for blockchain with just the genesis block")
        b1hash = node.getblockhash(501)
        node.invalidateblock(b1hash)

        res2 = node.gettxoutsetinfo()
        assert_equal(res2['transactions'], 500)
        assert_equal(res2['total_amount'], Decimal('10000000'))
        assert_equal(res2['height'], 500)
        assert_equal(res2['txouts'], 500)
        assert_equal(res2['bogosize'], 37500),
        assert_equal(res2['bestblock'], node.getblockhash(500))
        assert_equal(len(res2['hash_serialized_2']), 64)

        self.log.info("Test that gettxoutsetinfo() returns the same result after invalidate/reconsider block")
        node.reconsiderblock(b1hash)

        res3 = node.gettxoutsetinfo()
        # The field 'disk_size' is non-deterministic and can thus not be
        # compared between res and res3.  Everything else should be the same.
        del res['disk_size'], res3['disk_size']
        assert_equal(res, res3)

    def _test_getblockheader(self):
        node = self.nodes[0]

        assert_raises_rpc_error(-8, "hash must be of length 64 (not 8, for 'nonsense')", node.getblockheader, "nonsense")
        assert_raises_rpc_error(-8, "hash must be hexadecimal string (not 'ZZZ7bb8b1697ea987f3b223ba7819250cae33efacb068d23dc24859824a77844')", node.getblockheader, "ZZZ7bb8b1697ea987f3b223ba7819250cae33efacb068d23dc24859824a77844")
        assert_raises_rpc_error(-5, "Block not found", node.getblockheader, "0cf7bb8b1697ea987f3b223ba7819250cae33efacb068d23dc24859824a77844")

        besthash = node.getbestblockhash()
        secondbesthash = node.getblockhash(599)
        header = node.getblockheader(blockhash=besthash)

        assert_equal(header['hash'], besthash)
        assert_equal(header['height'], 600)
        assert_equal(header['confirmations'], 1)
        assert_equal(header['previousblockhash'], secondbesthash)
        assert_is_hex_string(header['chainwork'])
        assert_equal(header['nTx'], 1)
        assert_is_hash_string(header['hash'])
        assert_is_hash_string(header['previousblockhash'])
        assert_is_hash_string(header['merkleroot'])
        assert_is_hash_string(header['bits'], length=None)
        assert isinstance(header['time'], int)
        assert isinstance(header['mediantime'], int)
        assert isinstance(header['nonce'], int)
        assert isinstance(header['version'], int)
        assert isinstance(int(header['versionHex'], 16), int)
        assert isinstance(header['difficulty'], Decimal)

    def _test_getdifficulty(self):
        difficulty = self.nodes[0].getdifficulty()
        # 1 hash in 2 should be valid, so difficulty should be 1/2**31
        # binary => decimal => binary math is why we do this check
        assert abs(difficulty['proof-of-work'] * 2**31 - 1) < 0.0001

    def _test_getnetworkhashps(self):
        hashes_per_second = self.nodes[0].getnetworkhashps()
        # This should be 2 hashes every 10 minutes or 1/300
        assert abs(hashes_per_second * 300 - 1) < 10

    def _test_stopatheight(self):
        assert_equal(self.nodes[0].getblockcount(), 600)
        self.nodes[0].generatetoaddress(6, self.nodes[0].get_deterministic_priv_key().address)
        assert_equal(self.nodes[0].getblockcount(), 606)
        self.log.debug('Node should not stop at this height')
        assert_raises(subprocess.TimeoutExpired, lambda: self.nodes[0].process.wait(timeout=3))
        try:
            self.nodes[0].generatetoaddress(1, self.nodes[0].get_deterministic_priv_key().address)
        except (ConnectionError, http.client.BadStatusLine):
            pass  # The node already shut down before response
        self.log.debug('Node should stop at this height...')
        self.nodes[0].wait_until_stopped()
        self.start_node(0)
        assert_equal(self.nodes[0].getblockcount(), 607)

    def _test_waitforblockheight(self):
        self.log.info("Test waitforblockheight")
        node = self.nodes[0]
        node.add_p2p_connection(P2PInterface())

        current_height = node.getblock(node.getbestblockhash())['height']

        # Create a fork somewhere below our current height, invalidate the tip
        # of that fork, and then ensure that waitforblockheight still
        # works as expected.
        #
        # (Previously this was broken based on setting
        # `rpc/blockchain.cpp:latestblock` incorrectly.)
        #
        b20hash = node.getblockhash(200)
        b20 = node.getblock(b20hash)

        def solve_and_send_block(prevhash, height, time):
            b = create_block(prevhash, create_coinbase(height), time)
            b.solve()
            node.p2p.send_message(msg_block(b))
            node.p2p.sync_with_ping()
            return b

        b21f = solve_and_send_block(int(b20hash, 16), 201, b20['time'] + 1)
        b22f = solve_and_send_block(b21f.sha256, 202, b21f.nTime + 1)

        node.invalidateblock(b22f.hash)

        def assert_waitforheight(height, timeout=2):
            assert_equal(
                node.waitforblockheight(height=height, timeout=timeout)['height'],
                current_height)

        assert_waitforheight(0)
        assert_waitforheight(current_height - 1)
        assert_waitforheight(current_height)
        assert_waitforheight(current_height + 1)


if __name__ == '__main__':
    BlockchainTest().main()<|MERGE_RESOLUTION|>--- conflicted
+++ resolved
@@ -53,11 +53,7 @@
 
     def run_test(self):
         self.mine_chain()
-<<<<<<< HEAD
         self.restart_node(0, extra_args=['-stopatheight=607', '-prune=1'])  # Set extra args with pruning after rescan is complete
-=======
-        self.restart_node(0, extra_args=['-stopatheight=207', '-prune=1'])  # Set extra args with pruning after rescan is complete
->>>>>>> 451880b9
 
         self._test_getblockchaininfo()
         self._test_getchaintxstats()
@@ -72,19 +68,11 @@
     def mine_chain(self):
         self.log.info('Create some old blocks')
         address = self.nodes[0].get_deterministic_priv_key().address
-<<<<<<< HEAD
         for t in range(TIME_GENESIS_BLOCK, TIME_GENESIS_BLOCK + 128 * 600, 128):
             # ten-minute steps from genesis block time
             self.nodes[0].setmocktime(t)
             self.nodes[0].generatetoaddress(1, address)
         assert_equal(self.nodes[0].getblockchaininfo()['blocks'], 600)
-=======
-        for t in range(TIME_GENESIS_BLOCK, TIME_GENESIS_BLOCK + 200 * 600, 600):
-            # ten-minute steps from genesis block time
-            self.nodes[0].setmocktime(t)
-            self.nodes[0].generatetoaddress(1, address)
-        assert_equal(self.nodes[0].getblockchaininfo()['blocks'], 200)
->>>>>>> 451880b9
 
     def _test_getblockchaininfo(self):
         self.log.info("Test getblockchaininfo")
@@ -200,14 +188,9 @@
         assert_equal(chaintxstats['time'], b200['time'])
         assert_equal(chaintxstats['txcount'], 601)
         assert_equal(chaintxstats['window_final_block_hash'], b200_hash)
-<<<<<<< HEAD
-        assert_equal(chaintxstats['window_block_count'], 599)
-        assert_equal(chaintxstats['window_tx_count'], 599)
-=======
         assert_equal(chaintxstats['window_final_block_height'], 200)
         assert_equal(chaintxstats['window_block_count'], 199)
         assert_equal(chaintxstats['window_tx_count'], 199)
->>>>>>> 451880b9
         assert_equal(chaintxstats['window_interval'], time_diff)
         assert_equal(round(chaintxstats['txrate'] * time_diff, 10), Decimal(599))
 
