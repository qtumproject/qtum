--- conflicted
+++ resolved
@@ -88,12 +88,6 @@
         ]]
         self.setup_clean_chain = True
         self.rpc_timewait = 120
-<<<<<<< HEAD
-
-    def skip_test_if_missing_module(self):
-        self.skip_if_no_wallet()
-=======
->>>>>>> 5ed36332
 
     def test_cltv_info(self, *, is_active):
         assert_equal(self.nodes[0].getblockchaininfo()['softforks']['bip65'], {
