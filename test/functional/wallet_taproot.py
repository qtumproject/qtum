--- conflicted
+++ resolved
@@ -275,13 +275,8 @@
             self.generatetoaddress(self.nodes[0], 1, self.boring.getnewaddress(), sync_fun=self.no_op)
             test_balance = int(self.rpc_online.getbalance() * 100000000)
             ret_amnt = random.randrange(100000, test_balance)
-<<<<<<< HEAD
-            res = self.rpc_online.sendtoaddress(address=self.boring.getnewaddress(), amount=Decimal(ret_amnt) / 100000000, subtractfeefromamount=True)
+            res = self.rpc_online.sendtoaddress(address=self.boring.getnewaddress(), amount=Decimal(ret_amnt) / 100000000, subtractfeefromamount=True, fee_rate=Decimal("800"))
             self.generatetoaddress(self.nodes[0], 1, self.boring.getnewaddress(), sync_fun=self.no_op)
-=======
-            res = self.rpc_online.sendtoaddress(address=self.boring.getnewaddress(), amount=Decimal(ret_amnt) / 100000000, subtractfeefromamount=True, fee_rate=Decimal("800"))
-            self.nodes[0].generatetoaddress(1, self.boring.getnewaddress())
->>>>>>> f45f2e07
             assert(self.rpc_online.gettransaction(res)["confirmations"] > 0)
 
     def do_test_psbt(self, comment, pattern, privmap, treefn, keys_pay, keys_change):
@@ -348,11 +343,7 @@
 
         self.log.info("Mining blocks...")
         gen_addr = self.boring.getnewaddress()
-<<<<<<< HEAD
-        self.generatetoaddress(self.nodes[0], 101, gen_addr, sync_fun=self.no_op)
-=======
-        self.nodes[0].generatetoaddress(2001, gen_addr)
->>>>>>> f45f2e07
+        self.generatetoaddress(self.nodes[0], 2001, gen_addr, sync_fun=self.no_op)
 
         self.do_test(
             "tr(XPRV)",
