#!/usr/bin/env python3
# Copyright (c) 2020-2021 The Bitcoin Core developers
# Distributed under the MIT software license, see the accompanying
# file COPYING or http://www.opensource.org/licenses/mit-license.php.
'''Test generateblock rpc.
'''

from test_framework.qtum import convert_btc_address_to_qtum, convert_btc_bech32_address_to_qtum
from test_framework.test_framework import BitcoinTestFramework
from test_framework.wallet import MiniWallet
from test_framework.util import (
    assert_equal,
    assert_raises_rpc_error,
)


class GenerateBlockTest(BitcoinTestFramework):
    def set_test_params(self):
        self.num_nodes = 1

    def run_test(self):
        node = self.nodes[0]
        miniwallet = MiniWallet(node)
        miniwallet.rescan_utxos()

        self.log.info('Generate an empty block to address')
        address = miniwallet.get_address()
        hash = self.generateblock(node, output=address, transactions=[])['hash']
        block = node.getblock(blockhash=hash, verbose=2)
        assert_equal(len(block['tx']), 1)
        assert_equal(block['tx'][0]['vout'][0]['scriptPubKey']['address'], address)

        self.log.info('Generate an empty block to a descriptor')
        hash = self.generateblock(node, 'addr(' + address + ')', [])['hash']
        block = node.getblock(blockhash=hash, verbosity=2)
        assert_equal(len(block['tx']), 1)
        assert_equal(block['tx'][0]['vout'][0]['scriptPubKey']['address'], address)

        self.log.info('Generate an empty block to a combo descriptor with compressed pubkey')
        combo_key = '0279be667ef9dcbbac55a06295ce870b07029bfcdb2dce28d959f2815b16f81798'
<<<<<<< HEAD
        combo_address = 'bcrt1qw508d6qejxtdg4y5r3zarvary0c5xw7kygt080'
        hash = self.generateblock(node, 'combo(' + combo_key + ')', [])['hash']
=======
        combo_address = convert_btc_bech32_address_to_qtum('bcrt1qw508d6qejxtdg4y5r3zarvary0c5xw7kygt080')
        hash = node.generateblock('combo(' + combo_key + ')', [])['hash']
>>>>>>> f45f2e07
        block = node.getblock(hash, 2)
        assert_equal(len(block['tx']), 1)
        assert_equal(block['tx'][0]['vout'][0]['scriptPubKey']['address'], combo_address)

        self.log.info('Generate an empty block to a combo descriptor with uncompressed pubkey')
        combo_key = '0408ef68c46d20596cc3f6ddf7c8794f71913add807f1dc55949fa805d764d191c0b7ce6894c126fce0babc6663042f3dde9b0cf76467ea315514e5a6731149c67'
<<<<<<< HEAD
        combo_address = 'mkc9STceoCcjoXEXe6cm66iJbmjM6zR9B2'
        hash = self.generateblock(node, 'combo(' + combo_key + ')', [])['hash']
=======
        combo_address = convert_btc_address_to_qtum('mkc9STceoCcjoXEXe6cm66iJbmjM6zR9B2')
        hash = node.generateblock('combo(' + combo_key + ')', [])['hash']
>>>>>>> f45f2e07
        block = node.getblock(hash, 2)
        assert_equal(len(block['tx']), 1)
        assert_equal(block['tx'][0]['vout'][0]['scriptPubKey']['address'], combo_address)

        # Generate some extra mempool transactions to verify they don't get mined
        for _ in range(10):
            miniwallet.send_self_transfer(from_node=node)

        self.log.info('Generate block with txid')
        txid = miniwallet.send_self_transfer(from_node=node)['txid']
        hash = self.generateblock(node, address, [txid])['hash']
        block = node.getblock(hash, 1)
        assert_equal(len(block['tx']), 2)
        assert_equal(block['tx'][1], txid)

        self.log.info('Generate block with raw tx')
        rawtx = miniwallet.create_self_transfer()['hex']
        hash = self.generateblock(node, address, [rawtx])['hash']

        block = node.getblock(hash, 1)
        assert_equal(len(block['tx']), 2)
        txid = block['tx'][1]
        assert_equal(node.getrawtransaction(txid=txid, verbose=False, blockhash=hash), rawtx)

        self.log.info('Fail to generate block with out of order txs')
<<<<<<< HEAD
        txid1 = miniwallet.send_self_transfer(from_node=node)['txid']
        utxo1 = miniwallet.get_utxo(txid=txid1)
        rawtx2 = miniwallet.create_self_transfer(utxo_to_spend=utxo1)['hex']
        assert_raises_rpc_error(-25, 'TestBlockValidity failed: bad-txns-inputs-missingorspent', self.generateblock, node, address, [rawtx2, txid1])
=======
        raw1 = node.createrawtransaction([{'txid':txid, 'vout':0}],[{address:0.999}])
        signed_raw1 = node.signrawtransactionwithwallet(raw1)['hex']
        txid1 = node.sendrawtransaction(signed_raw1)
        raw2 = node.createrawtransaction([{'txid':txid1, 'vout':0}],[{address:0.99}])
        signed_raw2 = node.signrawtransactionwithwallet(raw2)['hex']
        assert_raises_rpc_error(-25, 'TestBlockValidity failed: bad-txns-inputs-missingorspent', node.generateblock, address, [signed_raw2, txid1])
>>>>>>> f45f2e07

        self.log.info('Fail to generate block with txid not in mempool')
        missing_txid = '0000000000000000000000000000000000000000000000000000000000000000'
        assert_raises_rpc_error(-5, 'Transaction ' + missing_txid + ' not in mempool.', self.generateblock, node, address, [missing_txid])

        self.log.info('Fail to generate block with invalid raw tx')
        invalid_raw_tx = '0000'
        assert_raises_rpc_error(-22, 'Transaction decode failed for ' + invalid_raw_tx, self.generateblock, node, address, [invalid_raw_tx])

        self.log.info('Fail to generate block with invalid address/descriptor')
        assert_raises_rpc_error(-5, 'Invalid address or descriptor', self.generateblock, node, '1234', [])

        self.log.info('Fail to generate block with a ranged descriptor')
        ranged_descriptor = 'pkh(tpubD6NzVbkrYhZ4XgiXtGrdW5XDAPFCL9h7we1vwNCpn8tGbBcgfVYjXyhWo4E1xkh56hjod1RhGjxbaTLV3X4FyWuejifB9jusQ46QzG87VKp/0/*)'
        assert_raises_rpc_error(-8, 'Ranged descriptor not accepted. Maybe pass through deriveaddresses first?', self.generateblock, node, ranged_descriptor, [])

        self.log.info('Fail to generate block with a descriptor missing a private key')
        child_descriptor = 'pkh(tpubD6NzVbkrYhZ4XgiXtGrdW5XDAPFCL9h7we1vwNCpn8tGbBcgfVYjXyhWo4E1xkh56hjod1RhGjxbaTLV3X4FyWuejifB9jusQ46QzG87VKp/0\'/0)'
        assert_raises_rpc_error(-5, 'Cannot derive script without private keys', self.generateblock, node, child_descriptor, [])

if __name__ == '__main__':
    GenerateBlockTest().main()<|MERGE_RESOLUTION|>--- conflicted
+++ resolved
@@ -38,26 +38,16 @@
 
         self.log.info('Generate an empty block to a combo descriptor with compressed pubkey')
         combo_key = '0279be667ef9dcbbac55a06295ce870b07029bfcdb2dce28d959f2815b16f81798'
-<<<<<<< HEAD
-        combo_address = 'bcrt1qw508d6qejxtdg4y5r3zarvary0c5xw7kygt080'
+        combo_address = convert_btc_bech32_address_to_qtum('bcrt1qw508d6qejxtdg4y5r3zarvary0c5xw7kygt080')
         hash = self.generateblock(node, 'combo(' + combo_key + ')', [])['hash']
-=======
-        combo_address = convert_btc_bech32_address_to_qtum('bcrt1qw508d6qejxtdg4y5r3zarvary0c5xw7kygt080')
-        hash = node.generateblock('combo(' + combo_key + ')', [])['hash']
->>>>>>> f45f2e07
         block = node.getblock(hash, 2)
         assert_equal(len(block['tx']), 1)
         assert_equal(block['tx'][0]['vout'][0]['scriptPubKey']['address'], combo_address)
 
         self.log.info('Generate an empty block to a combo descriptor with uncompressed pubkey')
         combo_key = '0408ef68c46d20596cc3f6ddf7c8794f71913add807f1dc55949fa805d764d191c0b7ce6894c126fce0babc6663042f3dde9b0cf76467ea315514e5a6731149c67'
-<<<<<<< HEAD
-        combo_address = 'mkc9STceoCcjoXEXe6cm66iJbmjM6zR9B2'
+        combo_address = convert_btc_address_to_qtum('mkc9STceoCcjoXEXe6cm66iJbmjM6zR9B2')
         hash = self.generateblock(node, 'combo(' + combo_key + ')', [])['hash']
-=======
-        combo_address = convert_btc_address_to_qtum('mkc9STceoCcjoXEXe6cm66iJbmjM6zR9B2')
-        hash = node.generateblock('combo(' + combo_key + ')', [])['hash']
->>>>>>> f45f2e07
         block = node.getblock(hash, 2)
         assert_equal(len(block['tx']), 1)
         assert_equal(block['tx'][0]['vout'][0]['scriptPubKey']['address'], combo_address)
@@ -83,19 +73,10 @@
         assert_equal(node.getrawtransaction(txid=txid, verbose=False, blockhash=hash), rawtx)
 
         self.log.info('Fail to generate block with out of order txs')
-<<<<<<< HEAD
         txid1 = miniwallet.send_self_transfer(from_node=node)['txid']
         utxo1 = miniwallet.get_utxo(txid=txid1)
         rawtx2 = miniwallet.create_self_transfer(utxo_to_spend=utxo1)['hex']
         assert_raises_rpc_error(-25, 'TestBlockValidity failed: bad-txns-inputs-missingorspent', self.generateblock, node, address, [rawtx2, txid1])
-=======
-        raw1 = node.createrawtransaction([{'txid':txid, 'vout':0}],[{address:0.999}])
-        signed_raw1 = node.signrawtransactionwithwallet(raw1)['hex']
-        txid1 = node.sendrawtransaction(signed_raw1)
-        raw2 = node.createrawtransaction([{'txid':txid1, 'vout':0}],[{address:0.99}])
-        signed_raw2 = node.signrawtransactionwithwallet(raw2)['hex']
-        assert_raises_rpc_error(-25, 'TestBlockValidity failed: bad-txns-inputs-missingorspent', node.generateblock, address, [signed_raw2, txid1])
->>>>>>> f45f2e07
 
         self.log.info('Fail to generate block with txid not in mempool')
         missing_txid = '0000000000000000000000000000000000000000000000000000000000000000'
