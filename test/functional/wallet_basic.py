--- conflicted
+++ resolved
@@ -86,13 +86,8 @@
         txout = self.nodes[0].gettxout(txid=confirmed_txid, n=confirmed_index, include_mempool=False)
         assert_equal(txout['value'], INITIAL_BLOCK_REWARD)
         txout = self.nodes[0].gettxout(txid=confirmed_txid, n=confirmed_index, include_mempool=True)
-<<<<<<< HEAD
-        assert_equal(txout['value'], 50)
-
-=======
         assert_equal(txout['value'], INITIAL_BLOCK_REWARD)
-        
->>>>>>> 0806c12c
+
         # Send 21 BTC from 0 to 2 using sendtoaddress call.
         # Locked memory should use at least 32 bytes to sign each transaction
         self.log.info("test getmemoryinfo")
