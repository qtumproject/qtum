--- conflicted
+++ resolved
@@ -100,10 +100,7 @@
         # but invisible if you include mempool
         txout = self.nodes[0].gettxout(confirmed_txid, confirmed_index, False)
         assert_equal(txout['value'], INITIAL_BLOCK_REWARD)
-<<<<<<< HEAD
-=======
-
->>>>>>> d82fec21
+
         txout = self.nodes[0].gettxout(confirmed_txid, confirmed_index, True)
         assert txout is None
         # new utxo from mempool should be invisible if you exclude mempool
@@ -238,11 +235,7 @@
 
         # Send 10 BTC normal
         address = self.nodes[0].getnewaddress("test")
-<<<<<<< HEAD
-        fee_per_byte = Decimal('0.004') / 1000
-=======
         fee_per_byte = Decimal('0.004') / 1000 
->>>>>>> d82fec21
         self.nodes[2].settxfee(fee_per_byte * 1000)
         txid = self.nodes[2].sendtoaddress(address, 10, "", "", False)
         self.generate(self.nodes[2], 1, sync_fun=lambda: self.sync_all(self.nodes[0:3]))
@@ -273,11 +266,7 @@
         node_0_bal = self.check_fee_amount(self.nodes[0].getbalance(), node_0_bal + Decimal('10'), fee_per_byte, self.get_vsize(self.nodes[2].gettransaction(txid)['hex']))
 
         self.log.info("Test sendmany with fee_rate param (explicit fee rate in sat/vB)")
-<<<<<<< HEAD
-        fee_rate_sat_vb = 400
-=======
         fee_rate_sat_vb = 400 
->>>>>>> d82fec21
         fee_rate_btc_kvb = fee_rate_sat_vb * 1e3 / 1e8
         explicit_fee_rate_btc_kvb = Decimal(fee_rate_btc_kvb) / 1000
 
