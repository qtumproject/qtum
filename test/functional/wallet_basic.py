--- conflicted
+++ resolved
@@ -21,10 +21,7 @@
     find_vout_for_address,
 )
 from test_framework.wallet_util import test_address
-<<<<<<< HEAD
-=======
 from test_framework.wallet import MiniWallet
->>>>>>> 86d0551a
 from test_framework.qtumconfig import *
 from test_framework.qtum import convert_btc_address_to_qtum, generatesynchronized, convert_btc_bech32_address_to_qtum
 
@@ -81,11 +78,7 @@
         assert_equal(walletinfo['balance'], 0)
 
         self.sync_all(self.nodes[0:3])
-<<<<<<< HEAD
-        generatesynchronized(self.nodes[1], COINBASE_MATURITY+1, None, self.nodes[0:3])
-=======
         generatesynchronized(self.nodes[1], COINBASE_MATURITY + 1, None, self.nodes[0:3])
->>>>>>> 86d0551a
 
         assert_equal(self.nodes[0].getbalance(), INITIAL_BLOCK_REWARD)
         assert_equal(self.nodes[1].getbalance(), INITIAL_BLOCK_REWARD)
@@ -115,12 +108,8 @@
         # but invisible if you include mempool
         txout = self.nodes[0].gettxout(confirmed_txid, confirmed_index, False)
         assert_equal(txout['value'], INITIAL_BLOCK_REWARD)
-<<<<<<< HEAD
-
-=======
         txout = self.nodes[0].gettxout(confirmed_txid, confirmed_index)  # by default include_mempool=True
         assert txout is None
->>>>>>> 86d0551a
         txout = self.nodes[0].gettxout(confirmed_txid, confirmed_index, True)
         assert txout is None
         # new utxo from mempool should be invisible if you exclude mempool
@@ -220,11 +209,7 @@
 
         # node0 should end up with 100 btc in block rewards plus fees, but
         # minus the 21 plus fees sent to node2
-<<<<<<< HEAD
-        assert_equal(self.nodes[0].getbalance(), 2*INITIAL_BLOCK_REWARD - 21)
-=======
         assert_equal(self.nodes[0].getbalance(), 2 * INITIAL_BLOCK_REWARD - 21)
->>>>>>> 86d0551a
         assert_equal(self.nodes[2].getbalance(), 21)
 
         # Node0 should have two unspent outputs.
@@ -251,11 +236,7 @@
         self.generate(self.nodes[1], 1, sync_fun=lambda: self.sync_all(self.nodes[0:3]))
 
         assert_equal(self.nodes[0].getbalance(), 0)
-<<<<<<< HEAD
-        assert_equal(self.nodes[2].getbalance(), 2*INITIAL_BLOCK_REWARD - 6)
-=======
         assert_equal(self.nodes[2].getbalance(), 2 * INITIAL_BLOCK_REWARD - 6)
->>>>>>> 86d0551a
 
         # Verify that a spent output cannot be locked anymore
         spent_0 = {"txid": node0utxos[0]["txid"], "vout": node0utxos[0]["vout"]}
@@ -263,19 +244,11 @@
 
         # Send 10 BTC normal
         address = self.nodes[0].getnewaddress("test")
-<<<<<<< HEAD
-        fee_per_byte = Decimal('0.004') / 1000 
-        self.nodes[2].settxfee(fee_per_byte * 1000)
-        txid = self.nodes[2].sendtoaddress(address, 10, "", "", False)
-        self.generate(self.nodes[2], 1, sync_fun=lambda: self.sync_all(self.nodes[0:3]))
-        node_2_bal = self.check_fee_amount(self.nodes[2].getbalance(), 2*INITIAL_BLOCK_REWARD-16, fee_per_byte, self.get_vsize(self.nodes[2].gettransaction(txid)['hex']))
-=======
         fee_per_byte = Decimal('0.004') / 1000
         self.nodes[2].settxfee(fee_per_byte * 1000)
         txid = self.nodes[2].sendtoaddress(address, 10, "", "", False)
         self.generate(self.nodes[2], 1, sync_fun=lambda: self.sync_all(self.nodes[0:3]))
         node_2_bal = self.check_fee_amount(self.nodes[2].getbalance(), 2 * INITIAL_BLOCK_REWARD - 16, fee_per_byte, self.get_vsize(self.nodes[2].gettransaction(txid)['hex']))
->>>>>>> 86d0551a
         assert_equal(self.nodes[0].getbalance(), Decimal('10'))
 
         # Send 10 BTC with subtract fee from amount
@@ -383,11 +356,7 @@
         # 4. check if recipient (node0) can list the zero value tx
         usp = self.nodes[1].listunspent(query_options={'minimumAmount': '49.998'})[0]
         inputs = [{"txid": usp['txid'], "vout": usp['vout']}]
-<<<<<<< HEAD
-        outputs = {self.nodes[1].getnewaddress(): INITIAL_BLOCK_REWARD-0.002, self.nodes[0].getnewaddress(): 11.11}
-=======
         outputs = {self.nodes[1].getnewaddress(): INITIAL_BLOCK_REWARD - 0.002, self.nodes[0].getnewaddress(): 11.11}
->>>>>>> 86d0551a
 
         raw_tx = self.nodes[1].createrawtransaction(inputs, outputs).replace("c0833842", "00000000")  # replace 11.11 with 0.0 (int32)
         signed_raw_tx = self.nodes[1].signrawtransactionwithwallet(raw_tx)
