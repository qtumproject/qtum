#!/usr/bin/env python3
# Copyright (c) 2014-2019 The Bitcoin Core developers
# Distributed under the MIT software license, see the accompanying
# file COPYING or http://www.opensource.org/licenses/mit-license.php.
"""Test the wallet."""
from decimal import Decimal
from itertools import product

from test_framework.test_framework import BitcoinTestFramework
from test_framework.util import (
    assert_array_result,
    assert_equal,
    assert_fee_amount,
    assert_raises_rpc_error,
)
from test_framework.wallet_util import test_address
from test_framework.qtumconfig import *
from test_framework.qtum import convert_btc_address_to_qtum, generatesynchronized
<<<<<<< HEAD
=======

OUT_OF_RANGE = "Amount out of range"
>>>>>>> da23532c


class WalletTest(BitcoinTestFramework):
    def set_test_params(self):
        self.num_nodes = 4
        self.extra_args = [[
            "-acceptnonstdtxn=1",
        ]] * self.num_nodes
        self.setup_clean_chain = True
        self.supports_cli = False

    def skip_test_if_missing_module(self):
        self.skip_if_no_wallet()

    def setup_network(self):
        self.setup_nodes()
        # Only need nodes 0-2 running at start of test
        self.stop_node(3)
        self.connect_nodes(0, 1)
        self.connect_nodes(1, 2)
        self.connect_nodes(0, 2)
        self.sync_all(self.nodes[0:3])

    def check_fee_amount(self, curr_balance, balance_with_fee, fee_per_byte, tx_size):
        """Return curr_balance after asserting the fee was in range"""
        fee = balance_with_fee - curr_balance
        assert_fee_amount(fee, tx_size, fee_per_byte * 1000)
        return curr_balance

    def get_vsize(self, txn):
        return self.nodes[0].decoderawtransaction(txn)['vsize']

    def run_test(self):

        # Check that there's no UTXO on none of the nodes
        assert_equal(len(self.nodes[0].listunspent()), 0)
        assert_equal(len(self.nodes[1].listunspent()), 0)
        assert_equal(len(self.nodes[2].listunspent()), 0)

        self.log.info("Mining blocks...")

        self.nodes[0].generate(1)

        walletinfo = self.nodes[0].getwalletinfo()
        assert_equal(walletinfo['immature_balance'], INITIAL_BLOCK_REWARD)
        assert_equal(walletinfo['balance'], 0)

        self.sync_all(self.nodes[0:3])
        generatesynchronized(self.nodes[1], COINBASE_MATURITY+1, None, self.nodes[0:3])
        self.sync_all(self.nodes[0:3])

        assert_equal(self.nodes[0].getbalance(), INITIAL_BLOCK_REWARD)
        assert_equal(self.nodes[1].getbalance(), INITIAL_BLOCK_REWARD)
        assert_equal(self.nodes[2].getbalance(), 0)

        # Check that only first and second nodes have UTXOs
        utxos = self.nodes[0].listunspent()
        assert_equal(len(utxos), 1)
        assert_equal(len(self.nodes[1].listunspent()), 1)
        assert_equal(len(self.nodes[2].listunspent()), 0)

        self.log.info("Test gettxout")
        confirmed_txid, confirmed_index = utxos[0]["txid"], utxos[0]["vout"]
        # First, outputs that are unspent both in the chain and in the
        # mempool should appear with or without include_mempool
        txout = self.nodes[0].gettxout(txid=confirmed_txid, n=confirmed_index, include_mempool=False)
        assert_equal(txout['value'], INITIAL_BLOCK_REWARD)
        txout = self.nodes[0].gettxout(txid=confirmed_txid, n=confirmed_index, include_mempool=True)
        assert_equal(txout['value'], INITIAL_BLOCK_REWARD)

        # Send 21 BTC from 0 to 2 using sendtoaddress call.
        self.nodes[0].sendtoaddress(self.nodes[2].getnewaddress(), 11)
        mempool_txid = self.nodes[0].sendtoaddress(self.nodes[2].getnewaddress(), 10)

        self.log.info("Test gettxout (second part)")
        # utxo spent in mempool should be visible if you exclude mempool
        # but invisible if you include mempool
        txout = self.nodes[0].gettxout(confirmed_txid, confirmed_index, False)
        assert_equal(txout['value'], INITIAL_BLOCK_REWARD)
        txout = self.nodes[0].gettxout(confirmed_txid, confirmed_index, True)
        assert txout is None
        # new utxo from mempool should be invisible if you exclude mempool
        # but visible if you include mempool
        txout = self.nodes[0].gettxout(mempool_txid, 0, False)
        assert txout is None
        txout1 = self.nodes[0].gettxout(mempool_txid, 0, True)
        txout2 = self.nodes[0].gettxout(mempool_txid, 1, True)
        # note the mempool tx will have randomly assigned indices
        # but 10 will go to node2 and the rest will go to node0
        balance = self.nodes[0].getbalance()
        assert_equal(set([txout1['value'], txout2['value']]), set([10, balance]))
        walletinfo = self.nodes[0].getwalletinfo()
        assert_equal(walletinfo['immature_balance'], 0)

        # Have node0 mine a block, thus it will collect its own fee.
        self.nodes[0].generate(1)
        self.sync_all(self.nodes[0:3])

        # Exercise locking of unspent outputs
        unspent_0 = self.nodes[2].listunspent()[0]
        unspent_0 = {"txid": unspent_0["txid"], "vout": unspent_0["vout"]}
        assert_raises_rpc_error(-8, "Invalid parameter, expected locked output", self.nodes[2].lockunspent, True, [unspent_0])
        self.nodes[2].lockunspent(False, [unspent_0])
        assert_raises_rpc_error(-8, "Invalid parameter, output already locked", self.nodes[2].lockunspent, False, [unspent_0])
        assert_raises_rpc_error(-6, "Insufficient funds", self.nodes[2].sendtoaddress, self.nodes[2].getnewaddress(), 20)
        assert_equal([unspent_0], self.nodes[2].listlockunspent())
        self.nodes[2].lockunspent(True, [unspent_0])
        assert_equal(len(self.nodes[2].listlockunspent()), 0)
        assert_raises_rpc_error(-8, "txid must be of length 64 (not 34, for '0000000000000000000000000000000000')",
                                self.nodes[2].lockunspent, False,
                                [{"txid": "0000000000000000000000000000000000", "vout": 0}])
        assert_raises_rpc_error(-8, "txid must be hexadecimal string (not 'ZZZ0000000000000000000000000000000000000000000000000000000000000')",
                                self.nodes[2].lockunspent, False,
                                [{"txid": "ZZZ0000000000000000000000000000000000000000000000000000000000000", "vout": 0}])
        assert_raises_rpc_error(-8, "Invalid parameter, unknown transaction",
                                self.nodes[2].lockunspent, False,
                                [{"txid": "0000000000000000000000000000000000000000000000000000000000000000", "vout": 0}])
        assert_raises_rpc_error(-8, "Invalid parameter, vout index out of bounds",
                                self.nodes[2].lockunspent, False,
                                [{"txid": unspent_0["txid"], "vout": 999}])

        # The lock on a manually selected output is ignored
        unspent_0 = self.nodes[1].listunspent()[0]
        self.nodes[1].lockunspent(False, [unspent_0])
        tx = self.nodes[1].createrawtransaction([unspent_0], { self.nodes[1].getnewaddress() : 1 })
        self.nodes[1].fundrawtransaction(tx,{"lockUnspents": True})

        # fundrawtransaction can lock an input
        self.nodes[1].lockunspent(True, [unspent_0])
        assert_equal(len(self.nodes[1].listlockunspent()), 0)
        tx = self.nodes[1].fundrawtransaction(tx,{"lockUnspents": True})['hex']
        assert_equal(len(self.nodes[1].listlockunspent()), 1)

        # Send transaction
        tx = self.nodes[1].signrawtransactionwithwallet(tx)["hex"]
        self.nodes[1].sendrawtransaction(tx)
        assert_equal(len(self.nodes[1].listlockunspent()), 0)

        # Have node1 generate 100 blocks (so node0 can recover the fee)
        generatesynchronized(self.nodes[1], COINBASE_MATURITY, None, self.nodes[0:3])
        self.sync_all(self.nodes[0:3])

        # node0 should end up with 100 btc in block rewards plus fees, but
        # minus the 21 plus fees sent to node2
        assert_equal(self.nodes[0].getbalance(), 2*INITIAL_BLOCK_REWARD - 21)
        assert_equal(self.nodes[2].getbalance(), 21)

        # Node0 should have two unspent outputs.
        # Create a couple of transactions to send them to node2, submit them through
        # node1, and make sure both node0 and node2 pick them up properly:
        node0utxos = self.nodes[0].listunspent(1)
        assert_equal(len(node0utxos), 2)

        # create both transactions
        txns_to_send = []
        for utxo in node0utxos:
            inputs = []
            outputs = {}
            inputs.append({"txid": utxo["txid"], "vout": utxo["vout"]})
            outputs[self.nodes[2].getnewaddress()] = utxo["amount"] - 3
            raw_tx = self.nodes[0].createrawtransaction(inputs, outputs)
            txns_to_send.append(self.nodes[0].signrawtransactionwithwallet(raw_tx))

        # Have node 1 (miner) send the transactions
        self.nodes[1].sendrawtransaction(hexstring=txns_to_send[0]["hex"], maxfeerate=0)
        self.nodes[1].sendrawtransaction(hexstring=txns_to_send[1]["hex"], maxfeerate=0)

        # Have node1 mine a block to confirm transactions:
        self.nodes[1].generate(1)
        self.sync_all(self.nodes[0:3])

        assert_equal(self.nodes[0].getbalance(), 0)
        assert_equal(self.nodes[2].getbalance(), 2*INITIAL_BLOCK_REWARD - 6)

        # Verify that a spent output cannot be locked anymore
        spent_0 = {"txid": node0utxos[0]["txid"], "vout": node0utxos[0]["vout"]}
        assert_raises_rpc_error(-8, "Invalid parameter, expected unspent output", self.nodes[0].lockunspent, False, [spent_0])

        # Send 10 BTC normal
        address = self.nodes[0].getnewaddress("test")
        fee_per_byte = Decimal('0.004') / 1000
        self.nodes[2].settxfee(fee_per_byte * 1000)
        txid = self.nodes[2].sendtoaddress(address, 10, "", "", False)
        self.nodes[2].generate(1)
        self.sync_all(self.nodes[0:3])
        node_2_bal = self.check_fee_amount(self.nodes[2].getbalance(), 2*INITIAL_BLOCK_REWARD-16, fee_per_byte, self.get_vsize(self.nodes[2].gettransaction(txid)['hex']))
        assert_equal(self.nodes[0].getbalance(), Decimal('10'))

        # Send 10 BTC with subtract fee from amount
        txid = self.nodes[2].sendtoaddress(address, 10, "", "", True)
        self.nodes[2].generate(1)
        self.sync_all(self.nodes[0:3])
        node_2_bal -= Decimal('10')
        assert_equal(self.nodes[2].getbalance(), node_2_bal)
        node_0_bal = self.check_fee_amount(self.nodes[0].getbalance(), Decimal('20'), fee_per_byte, self.get_vsize(self.nodes[2].gettransaction(txid)['hex']))

        self.log.info("Test sendmany")

        # Sendmany 10 BTC
        txid = self.nodes[2].sendmany('', {address: 10}, 0, "", [])
        self.nodes[2].generate(1)
        self.sync_all(self.nodes[0:3])
        node_0_bal += Decimal('10')
        node_2_bal = self.check_fee_amount(self.nodes[2].getbalance(), node_2_bal - Decimal('10'), fee_per_byte, self.get_vsize(self.nodes[2].gettransaction(txid)['hex']))
        assert_equal(self.nodes[0].getbalance(), node_0_bal)

        # Sendmany 10 BTC with subtract fee from amount
        txid = self.nodes[2].sendmany('', {address: 10}, 0, "", [address])
        self.nodes[2].generate(1)
        self.sync_all(self.nodes[0:3])
        node_2_bal -= Decimal('10')
        assert_equal(self.nodes[2].getbalance(), node_2_bal)
        node_0_bal = self.check_fee_amount(self.nodes[0].getbalance(), node_0_bal + Decimal('10'), fee_per_byte, self.get_vsize(self.nodes[2].gettransaction(txid)['hex']))

        self.log.info("Test sendmany with fee_rate param (explicit fee rate in sat/vB)")
        fee_rate_sat_vb = 2
        fee_rate_btc_kvb = fee_rate_sat_vb * 1e3 / 1e8
        explicit_fee_rate_btc_kvb = Decimal(fee_rate_btc_kvb) / 1000

        # Test passing fee_rate as a string
        txid = self.nodes[2].sendmany(amounts={address: 10}, fee_rate=str(fee_rate_sat_vb))
        self.nodes[2].generate(1)
        self.sync_all(self.nodes[0:3])
        balance = self.nodes[2].getbalance()
        node_2_bal = self.check_fee_amount(balance, node_2_bal - Decimal('10'), explicit_fee_rate_btc_kvb, self.get_vsize(self.nodes[2].gettransaction(txid)['hex']))
        assert_equal(balance, node_2_bal)
        node_0_bal += Decimal('10')
        assert_equal(self.nodes[0].getbalance(), node_0_bal)

        # Test passing fee_rate as an integer
        amount = Decimal("0.0001")
        txid = self.nodes[2].sendmany(amounts={address: amount}, fee_rate=fee_rate_sat_vb)
        self.nodes[2].generate(1)
        self.sync_all(self.nodes[0:3])
        balance = self.nodes[2].getbalance()
        node_2_bal = self.check_fee_amount(balance, node_2_bal - amount, explicit_fee_rate_btc_kvb, self.get_vsize(self.nodes[2].gettransaction(txid)['hex']))
        assert_equal(balance, node_2_bal)
        node_0_bal += amount
        assert_equal(self.nodes[0].getbalance(), node_0_bal)

        for key in ["totalFee", "feeRate"]:
            assert_raises_rpc_error(-8, "Unknown named parameter key", self.nodes[2].sendtoaddress, address=address, amount=1, fee_rate=1, key=1)

        # Test setting explicit fee rate just below the minimum.
        self.log.info("Test sendmany raises 'fee rate too low' if fee_rate of 0.99999999 is passed")
        assert_raises_rpc_error(-6, "Fee rate (0.999 sat/vB) is lower than the minimum fee rate setting (1.000 sat/vB)",
            self.nodes[2].sendmany, amounts={address: 10}, fee_rate=0.99999999)

        self.log.info("Test sendmany raises if fee_rate of 0 or -1 is passed")
        assert_raises_rpc_error(-6, "Fee rate (0.000 sat/vB) is lower than the minimum fee rate setting (1.000 sat/vB)",
            self.nodes[2].sendmany, amounts={address: 10}, fee_rate=0)
        assert_raises_rpc_error(-3, OUT_OF_RANGE, self.nodes[2].sendmany, amounts={address: 10}, fee_rate=-1)

        self.log.info("Test sendmany raises if an invalid conf_target or estimate_mode is passed")
        for target, mode in product([-1, 0, 1009], ["economical", "conservative"]):
            assert_raises_rpc_error(-8, "Invalid conf_target, must be between 1 and 1008",  # max value of 1008 per src/policy/fees.h
                self.nodes[2].sendmany, amounts={address: 1}, conf_target=target, estimate_mode=mode)
        for target, mode in product([-1, 0], ["btc/kb", "sat/b"]):
            assert_raises_rpc_error(-8, 'Invalid estimate_mode parameter, must be one of: "unset", "economical", "conservative"',
                self.nodes[2].sendmany, amounts={address: 1}, conf_target=target, estimate_mode=mode)

        self.start_node(3, self.nodes[3].extra_args)
        self.connect_nodes(0, 3)
        self.sync_all()

        # check if we can list zero value tx as available coins
        # 1. create raw_tx
        # 2. hex-changed one output to 0.0
        # 3. sign and send
        # 4. check if recipient (node0) can list the zero value tx
        usp = self.nodes[1].listunspent(query_options={'minimumAmount': '49.998'})[0]
        inputs = [{"txid": usp['txid'], "vout": usp['vout']}]
        outputs = {self.nodes[1].getnewaddress(): INITIAL_BLOCK_REWARD-0.002, self.nodes[0].getnewaddress(): 11.11}

        raw_tx = self.nodes[1].createrawtransaction(inputs, outputs).replace("c0833842", "00000000")  # replace 11.11 with 0.0 (int32)
        signed_raw_tx = self.nodes[1].signrawtransactionwithwallet(raw_tx)
        decoded_raw_tx = self.nodes[1].decoderawtransaction(signed_raw_tx['hex'])
        zero_value_txid = decoded_raw_tx['txid']
        self.nodes[1].sendrawtransaction(signed_raw_tx['hex'])

        self.sync_all()
        self.nodes[1].generate(1)  # mine a block
        self.sync_all()

        unspent_txs = self.nodes[0].listunspent()  # zero value tx must be in listunspents output
        found = False
        for uTx in unspent_txs:
            if uTx['txid'] == zero_value_txid:
                found = True
                assert_equal(uTx['amount'], Decimal('0'))
        assert found

        self.log.info("Test -walletbroadcast")
        self.stop_nodes()
        self.start_node(0, ["-walletbroadcast=0"])
        self.start_node(1, ["-walletbroadcast=0"])
        self.start_node(2, ["-walletbroadcast=0"])
        self.connect_nodes(0, 1)
        self.connect_nodes(1, 2)
        self.connect_nodes(0, 2)
        self.sync_all(self.nodes[0:3])

        txid_not_broadcast = self.nodes[0].sendtoaddress(self.nodes[2].getnewaddress(), 2)
        tx_obj_not_broadcast = self.nodes[0].gettransaction(txid_not_broadcast)
        self.nodes[1].generate(1)  # mine a block, tx should not be in there
        self.sync_all(self.nodes[0:3])
        assert_equal(self.nodes[2].getbalance(), node_2_bal)  # should not be changed because tx was not broadcasted

        # now broadcast from another node, mine a block, sync, and check the balance
        self.nodes[1].sendrawtransaction(tx_obj_not_broadcast['hex'])
        self.nodes[1].generate(1)
        self.sync_all(self.nodes[0:3])
        node_2_bal += 2
        tx_obj_not_broadcast = self.nodes[0].gettransaction(txid_not_broadcast)
        assert_equal(self.nodes[2].getbalance(), node_2_bal)

        # create another tx
        self.nodes[0].sendtoaddress(self.nodes[2].getnewaddress(), 2)

        # restart the nodes with -walletbroadcast=1
        self.stop_nodes()
        self.start_node(0)
        self.start_node(1)
        self.start_node(2)
        self.connect_nodes(0, 1)
        self.connect_nodes(1, 2)
        self.connect_nodes(0, 2)
        self.sync_blocks(self.nodes[0:3])

        self.nodes[0].generate(1)
        self.sync_blocks(self.nodes[0:3])
        node_2_bal += 2

        # tx should be added to balance because after restarting the nodes tx should be broadcast
        assert_equal(self.nodes[2].getbalance(), node_2_bal)

        # send a tx with value in a string (PR#6380 +)
        txid = self.nodes[0].sendtoaddress(self.nodes[2].getnewaddress(), "2")
        tx_obj = self.nodes[0].gettransaction(txid)
        assert_equal(tx_obj['amount'], Decimal('-2'))

        txid = self.nodes[0].sendtoaddress(self.nodes[2].getnewaddress(), "0.01")
        tx_obj = self.nodes[0].gettransaction(txid)
        assert_equal(tx_obj['amount'], Decimal('-0.01'))

        # check if JSON parser can handle scientific notation in strings
        txid = self.nodes[0].sendtoaddress(self.nodes[2].getnewaddress(), "1e-1")
        tx_obj = self.nodes[0].gettransaction(txid)
        assert_equal(tx_obj['amount'], Decimal('-0.1'))

        # General checks for errors from incorrect inputs
        # This will raise an exception because the amount is negative
        assert_raises_rpc_error(-3, OUT_OF_RANGE, self.nodes[0].sendtoaddress, self.nodes[2].getnewaddress(), "-1")

        # This will raise an exception because the amount type is wrong
        assert_raises_rpc_error(-3, "Invalid amount", self.nodes[0].sendtoaddress, self.nodes[2].getnewaddress(), "1f-1")

        # This will raise an exception since generate does not accept a string
        assert_raises_rpc_error(-1, "not an integer", self.nodes[0].generate, "2")

<<<<<<< HEAD
        # This will raise an exception for the invalid private key format
        assert_raises_rpc_error(-5, "Invalid private key encoding", self.nodes[0].importprivkey, "invalid")

        # This will raise an exception for importing an address with the PS2H flag
        temp_address = self.nodes[1].getnewaddress("", "p2sh-segwit")
        assert_raises_rpc_error(-5, "Cannot use the p2sh flag with an address - use a script instead", self.nodes[0].importaddress, temp_address, "label", False, True)

        # This will raise an exception for attempting to dump the private key of an address you do not own
        assert_raises_rpc_error(-3, "Address does not refer to a key", self.nodes[0].dumpprivkey, temp_address)

        # This will raise an exception for attempting to get the private key of an invalid Bitcoin address
        assert_raises_rpc_error(-5, "Invalid Qtum address", self.nodes[0].dumpprivkey, "invalid")

        # This will raise an exception for attempting to set a label for an invalid Bitcoin address
        assert_raises_rpc_error(-5, "Invalid Qtum address", self.nodes[0].setlabel, "invalid address", "label")

        # This will raise an exception for importing an invalid address
        assert_raises_rpc_error(-5, "Invalid Qtum address or script", self.nodes[0].importaddress, "invalid")

        # This will raise an exception for attempting to import a pubkey that isn't in hex
        assert_raises_rpc_error(-5, "Pubkey must be a hex string", self.nodes[0].importpubkey, "not hex")

        # This will raise an exception for importing an invalid pubkey
        assert_raises_rpc_error(-5, "Pubkey is not a valid public key", self.nodes[0].importpubkey, "5361746f736869204e616b616d6f746f")

        # Import address and private key to check correct behavior of spendable unspents
        # 1. Send some coins to generate new UTXO
        address_to_import = self.nodes[2].getnewaddress()
        txid = self.nodes[0].sendtoaddress(address_to_import, 1)
        self.nodes[0].generate(1)
        self.sync_all(self.nodes[0:3])

        # 2. Import address from node2 to node1
        self.nodes[1].importaddress(address_to_import)

        # 3. Validate that the imported address is watch-only on node1
        assert self.nodes[1].getaddressinfo(address_to_import)["iswatchonly"]

        # 4. Check that the unspents after import are not spendable
        assert_array_result(self.nodes[1].listunspent(),
                            {"address": address_to_import},
                            {"spendable": False})

        # 5. Import private key of the previously imported address on node1
        priv_key = self.nodes[2].dumpprivkey(address_to_import)
        self.nodes[1].importprivkey(priv_key)

        # 6. Check that the unspents are now spendable on node1
        assert_array_result(self.nodes[1].listunspent(),
                            {"address": address_to_import},
                            {"spendable": True})
=======
        if not self.options.descriptors:

            # This will raise an exception for the invalid private key format
            assert_raises_rpc_error(-5, "Invalid private key encoding", self.nodes[0].importprivkey, "invalid")

            # This will raise an exception for importing an address with the PS2H flag
            temp_address = self.nodes[1].getnewaddress("", "p2sh-segwit")
            assert_raises_rpc_error(-5, "Cannot use the p2sh flag with an address - use a script instead", self.nodes[0].importaddress, temp_address, "label", False, True)

            # This will raise an exception for attempting to dump the private key of an address you do not own
            assert_raises_rpc_error(-3, "Address does not refer to a key", self.nodes[0].dumpprivkey, temp_address)

            # This will raise an exception for attempting to get the private key of an invalid Bitcoin address
            assert_raises_rpc_error(-5, "Invalid Qtum address", self.nodes[0].dumpprivkey, "invalid")

            # This will raise an exception for attempting to set a label for an invalid Bitcoin address
            assert_raises_rpc_error(-5, "Invalid Qtum address", self.nodes[0].setlabel, "invalid address", "label")

            # This will raise an exception for importing an invalid address
            assert_raises_rpc_error(-5, "Invalid Qtum address or script", self.nodes[0].importaddress, "invalid")

            # This will raise an exception for attempting to import a pubkey that isn't in hex
            assert_raises_rpc_error(-5, "Pubkey must be a hex string", self.nodes[0].importpubkey, "not hex")

            # This will raise an exception for importing an invalid pubkey
            assert_raises_rpc_error(-5, "Pubkey is not a valid public key", self.nodes[0].importpubkey, "5361746f736869204e616b616d6f746f")

            # Import address and private key to check correct behavior of spendable unspents
            # 1. Send some coins to generate new UTXO
            address_to_import = self.nodes[2].getnewaddress()
            txid = self.nodes[0].sendtoaddress(address_to_import, 1)
            self.nodes[0].generate(1)
            self.sync_all(self.nodes[0:3])

            self.log.info("Test sendtoaddress with fee_rate param (explicit fee rate in sat/vB)")
            prebalance = self.nodes[2].getbalance()
            assert prebalance > 2
            address = self.nodes[1].getnewaddress()
            amount = 3
            fee_rate_sat_vb = 2
            fee_rate_btc_kvb = fee_rate_sat_vb * 1e3 / 1e8
            # Test passing fee_rate as an integer
            txid = self.nodes[2].sendtoaddress(address=address, amount=amount, fee_rate=fee_rate_sat_vb)
            tx_size = self.get_vsize(self.nodes[2].gettransaction(txid)['hex'])
            self.nodes[0].generate(1)
            self.sync_all(self.nodes[0:3])
            postbalance = self.nodes[2].getbalance()
            fee = prebalance - postbalance - Decimal(amount)
            assert_fee_amount(fee, tx_size, Decimal(fee_rate_btc_kvb))

            prebalance = self.nodes[2].getbalance()
            amount = Decimal("0.001")
            fee_rate_sat_vb = 1.23
            fee_rate_btc_kvb = fee_rate_sat_vb * 1e3 / 1e8
            # Test passing fee_rate as a string
            txid = self.nodes[2].sendtoaddress(address=address, amount=amount, fee_rate=str(fee_rate_sat_vb))
            tx_size = self.get_vsize(self.nodes[2].gettransaction(txid)['hex'])
            self.nodes[0].generate(1)
            self.sync_all(self.nodes[0:3])
            postbalance = self.nodes[2].getbalance()
            fee = prebalance - postbalance - amount
            assert_fee_amount(fee, tx_size, Decimal(fee_rate_btc_kvb))

            for key in ["totalFee", "feeRate"]:
                assert_raises_rpc_error(-8, "Unknown named parameter key", self.nodes[2].sendtoaddress, address=address, amount=1, fee_rate=1, key=1)

            # Test setting explicit fee rate just below the minimum.
            self.log.info("Test sendtoaddress raises 'fee rate too low' if fee_rate of 0.99999999 is passed")
            assert_raises_rpc_error(-6, "Fee rate (0.999 sat/vB) is lower than the minimum fee rate setting (1.000 sat/vB)",
                self.nodes[2].sendtoaddress, address=address, amount=1, fee_rate=0.99999999)

            self.log.info("Test sendtoaddress raises if fee_rate of 0 or -1 is passed")
            assert_raises_rpc_error(-6, "Fee rate (0.000 sat/vB) is lower than the minimum fee rate setting (1.000 sat/vB)",
                self.nodes[2].sendtoaddress, address=address, amount=10, fee_rate=0)
            assert_raises_rpc_error(-3, OUT_OF_RANGE, self.nodes[2].sendtoaddress, address=address, amount=1.0, fee_rate=-1)

            self.log.info("Test sendtoaddress raises if an invalid conf_target or estimate_mode is passed")
            for target, mode in product([-1, 0, 1009], ["economical", "conservative"]):
                assert_raises_rpc_error(-8, "Invalid conf_target, must be between 1 and 1008",  # max value of 1008 per src/policy/fees.h
                    self.nodes[2].sendtoaddress, address=address, amount=1, conf_target=target, estimate_mode=mode)
            for target, mode in product([-1, 0], ["btc/kb", "sat/b"]):
                assert_raises_rpc_error(-8, 'Invalid estimate_mode parameter, must be one of: "unset", "economical", "conservative"',
                    self.nodes[2].sendtoaddress, address=address, amount=1, conf_target=target, estimate_mode=mode)

            # 2. Import address from node2 to node1
            self.nodes[1].importaddress(address_to_import)

            # 3. Validate that the imported address is watch-only on node1
            assert self.nodes[1].getaddressinfo(address_to_import)["iswatchonly"]

            # 4. Check that the unspents after import are not spendable
            assert_array_result(self.nodes[1].listunspent(),
                                {"address": address_to_import},
                                {"spendable": False})

            # 5. Import private key of the previously imported address on node1
            priv_key = self.nodes[2].dumpprivkey(address_to_import)
            self.nodes[1].importprivkey(priv_key)

            # 6. Check that the unspents are now spendable on node1
            assert_array_result(self.nodes[1].listunspent(),
                                {"address": address_to_import},
                                {"spendable": True})
>>>>>>> da23532c

        # Mine a block from node0 to an address from node1
        coinbase_addr = self.nodes[1].getnewaddress()
        block_hash = self.nodes[0].generatetoaddress(1, coinbase_addr)[0]
        coinbase_txid = self.nodes[0].getblock(block_hash)['tx'][0]
        self.sync_all(self.nodes[0:3])

        # Check that the txid and balance is found by node1
        self.nodes[1].gettransaction(coinbase_txid)

        # check if wallet or blockchain maintenance changes the balance
        self.sync_all(self.nodes[0:3])
        blocks = self.nodes[0].generate(2)
        self.sync_all(self.nodes[0:3])
        balance_nodes = [self.nodes[i].getbalance() for i in range(3)]
        block_count = self.nodes[0].getblockcount()

        # Check modes:
        #   - True: unicode escaped as \u....
        #   - False: unicode directly as UTF-8
        for mode in [True, False]:
            self.nodes[0].rpc.ensure_ascii = mode
            # unicode check: Basic Multilingual Plane, Supplementary Plane respectively
            for label in [u'рыба', u'𝅘𝅥𝅯']:
                addr = self.nodes[0].getnewaddress()
                self.nodes[0].setlabel(addr, label)
                test_address(self.nodes[0], addr, labels=[label])
                assert label in self.nodes[0].listlabels()
        self.nodes[0].rpc.ensure_ascii = True  # restore to default

        # maintenance tests
        maintenance = [
            '-rescan',
            '-reindex',
        ]
        chainlimit = 6
        for m in maintenance:
            self.log.info("Test " + m)
            self.stop_nodes()
            # set lower ancestor limit for later
            self.start_node(0, [m, "-limitancestorcount=" + str(chainlimit)])
            self.start_node(1, [m, "-limitancestorcount=" + str(chainlimit)])
            self.start_node(2, [m, "-limitancestorcount=" + str(chainlimit)])
            if m == '-reindex':
                # reindex will leave rpc warm up "early"; Wait for it to finish
                self.wait_until(lambda: [block_count] * 3 == [self.nodes[i].getblockcount() for i in range(3)])
            assert_equal(balance_nodes, [self.nodes[i].getbalance() for i in range(3)])

        # Exercise listsinceblock with the last two blocks
        coinbase_tx_1 = self.nodes[0].listsinceblock(blocks[0])
        assert_equal(coinbase_tx_1["lastblock"], blocks[1])
        assert_equal(len(coinbase_tx_1["transactions"]), 1)
        assert_equal(coinbase_tx_1["transactions"][0]["blockhash"], blocks[1])
        assert_equal(len(self.nodes[0].listsinceblock(blocks[1])["transactions"]), 0)

        # ==Check that wallet prefers to use coins that don't exceed mempool limits =====

        # Get all non-zero utxos together
        chain_addrs = [self.nodes[0].getnewaddress(), self.nodes[0].getnewaddress()]
        singletxid = self.nodes[0].sendtoaddress(chain_addrs[0], self.nodes[0].getbalance(), "", "", True)
        self.nodes[0].generate(1)
        node0_balance = self.nodes[0].getbalance()
        # Split into two chains
        rawtx = self.nodes[0].createrawtransaction([{"txid": singletxid, "vout": 0}], {chain_addrs[0]: node0_balance / 2 - Decimal('0.01'), chain_addrs[1]: node0_balance / 2 - Decimal('0.01')})
        signedtx = self.nodes[0].signrawtransactionwithwallet(rawtx)
        singletxid = self.nodes[0].sendrawtransaction(hexstring=signedtx["hex"], maxfeerate=0)
        self.nodes[0].generate(1)

        # Make a long chain of unconfirmed payments without hitting mempool limit
        # Each tx we make leaves only one output of change on a chain 1 longer
        # Since the amount to send is always much less than the outputs, we only ever need one output
        # So we should be able to generate exactly chainlimit txs for each original output
        sending_addr = self.nodes[1].getnewaddress()
        txid_list = []
<<<<<<< HEAD
        for i in range(chainlimit * 2):
=======
        for _ in range(chainlimit * 2):
>>>>>>> da23532c
            txid_list.append(self.nodes[0].sendtoaddress(sending_addr, Decimal('0.1')))
        assert_equal(self.nodes[0].getmempoolinfo()['size'], chainlimit * 2)
        assert_equal(len(txid_list), chainlimit * 2)

        # Without walletrejectlongchains, we will still generate a txid
        # The tx will be stored in the wallet but not accepted to the mempool
        extra_txid = self.nodes[0].sendtoaddress(sending_addr, Decimal('0.1'))
        assert extra_txid not in self.nodes[0].getrawmempool()
        assert extra_txid in [tx["txid"] for tx in self.nodes[0].listtransactions()]
        self.nodes[0].abandontransaction(extra_txid)
        total_txs = len(self.nodes[0].listtransactions("*", 99999))

        # Try with walletrejectlongchains
        # Double chain limit but require combining inputs, so we pass SelectCoinsMinConf
        self.stop_node(0)
        extra_args = ["-walletrejectlongchains", "-limitancestorcount=" + str(2 * chainlimit)]
        self.start_node(0, extra_args=extra_args)

        # wait until the wallet has submitted all transactions to the mempool
        self.wait_until(lambda: len(self.nodes[0].getrawmempool()) == chainlimit * 2)

        # Prevent potential race condition when calling wallet RPCs right after restart
        self.nodes[0].syncwithvalidationinterfacequeue()

        node0_balance = self.nodes[0].getbalance()
        # With walletrejectlongchains we will not create the tx and store it in our wallet.
        assert_raises_rpc_error(-6, "Transaction has too long of a mempool chain", self.nodes[0].sendtoaddress, sending_addr, node0_balance - Decimal('0.01'))

        # Verify nothing new in wallet
        assert_equal(total_txs, len(self.nodes[0].listtransactions("*", 99999)))

        # Test getaddressinfo on external address. Note that these addresses are taken from disablewallet.py
        assert_raises_rpc_error(-5, "Invalid address", self.nodes[0].getaddressinfo, "3J98t1WpEZ73CNmQviecrnyiWrnqRhWNLy")
        address_info = self.nodes[0].getaddressinfo(convert_btc_address_to_qtum("mneYUmWYsuk7kySiURxCi3AGxrAqZxLgPZ"))
        assert_equal(address_info['address'], convert_btc_address_to_qtum("mneYUmWYsuk7kySiURxCi3AGxrAqZxLgPZ"))
        assert_equal(address_info["scriptPubKey"], "76a9144e3854046c7bd1594ac904e4793b6a45b36dea0988ac")
        assert not address_info["ismine"]
        assert not address_info["iswatchonly"]
        assert not address_info["isscript"]
        assert not address_info["ischange"]

        # Test getaddressinfo 'ischange' field on change address.
        self.nodes[0].generate(1)
        destination = self.nodes[1].getnewaddress()
        txid = self.nodes[0].sendtoaddress(destination, 0.123)
        tx = self.nodes[0].decoderawtransaction(self.nodes[0].gettransaction(txid)['hex'])
        output_addresses = [vout['scriptPubKey']['addresses'][0] for vout in tx["vout"]]
        assert len(output_addresses) > 1
        for address in output_addresses:
            ischange = self.nodes[0].getaddressinfo(address)['ischange']
            assert_equal(ischange, address != destination)
            if ischange:
                change = address
        self.nodes[0].setlabel(change, 'foobar')
        assert_equal(self.nodes[0].getaddressinfo(change)['ischange'], False)

        # Test gettransaction response with different arguments.
        self.log.info("Testing gettransaction response with different arguments...")
        self.nodes[0].setlabel(change, 'baz')
        baz = self.nodes[0].listtransactions(label="baz", count=1)[0]
        expected_receive_vout = {"label":    "baz",
                                 "address":  baz["address"],
                                 "amount":   baz["amount"],
                                 "category": baz["category"],
                                 "vout":     baz["vout"]}
        expected_fields = frozenset({'amount', 'bip125-replaceable', 'confirmations', 'details', 'fee',
                                     'hex', 'time', 'timereceived', 'trusted', 'txid', 'walletconflicts'})
        verbose_field = "decoded"
        expected_verbose_fields = expected_fields | {verbose_field}

        self.log.debug("Testing gettransaction response without verbose")
        tx = self.nodes[0].gettransaction(txid=txid)
        assert_equal(set([*tx]), expected_fields)
        assert_array_result(tx["details"], {"category": "receive"}, expected_receive_vout)

        self.log.debug("Testing gettransaction response with verbose set to False")
        tx = self.nodes[0].gettransaction(txid=txid, verbose=False)
        assert_equal(set([*tx]), expected_fields)
        assert_array_result(tx["details"], {"category": "receive"}, expected_receive_vout)

        self.log.debug("Testing gettransaction response with verbose set to True")
        tx = self.nodes[0].gettransaction(txid=txid, verbose=True)
        assert_equal(set([*tx]), expected_verbose_fields)
        assert_array_result(tx["details"], {"category": "receive"}, expected_receive_vout)
        assert_equal(tx[verbose_field], self.nodes[0].decoderawtransaction(tx["hex"]))

        self.log.info("Test send* RPCs with verbose=True")
        address = self.nodes[0].getnewaddress("test")
        txid_feeReason_one = self.nodes[2].sendtoaddress(address=address, amount=5, verbose=True)
        assert_equal(txid_feeReason_one["fee_reason"], "Fallback fee")
        txid_feeReason_two = self.nodes[2].sendmany(dummy='', amounts={address: 5}, verbose=True)
        assert_equal(txid_feeReason_two["fee_reason"], "Fallback fee")
        self.log.info("Test send* RPCs with verbose=False")
        txid_feeReason_three = self.nodes[2].sendtoaddress(address=address, amount=5, verbose=False)
        assert_equal(self.nodes[2].gettransaction(txid_feeReason_three)['txid'], txid_feeReason_three)
        txid_feeReason_four = self.nodes[2].sendmany(dummy='', amounts={address: 5}, verbose=False)
        assert_equal(self.nodes[2].gettransaction(txid_feeReason_four)['txid'], txid_feeReason_four)


if __name__ == '__main__':
    WalletTest().main()<|MERGE_RESOLUTION|>--- conflicted
+++ resolved
@@ -16,11 +16,8 @@
 from test_framework.wallet_util import test_address
 from test_framework.qtumconfig import *
 from test_framework.qtum import convert_btc_address_to_qtum, generatesynchronized
-<<<<<<< HEAD
-=======
 
 OUT_OF_RANGE = "Amount out of range"
->>>>>>> da23532c
 
 
 class WalletTest(BitcoinTestFramework):
@@ -376,64 +373,11 @@
         assert_raises_rpc_error(-3, OUT_OF_RANGE, self.nodes[0].sendtoaddress, self.nodes[2].getnewaddress(), "-1")
 
         # This will raise an exception because the amount type is wrong
-        assert_raises_rpc_error(-3, "Invalid amount", self.nodes[0].sendtoaddress, self.nodes[2].getnewaddress(), "1f-1")
+        assert_raises_rpc_error(-3, "Invalid amount", self.nodes[0].sendtoaddress, self.nodes[2].getnewaddress(), "1f-4")
 
         # This will raise an exception since generate does not accept a string
         assert_raises_rpc_error(-1, "not an integer", self.nodes[0].generate, "2")
 
-<<<<<<< HEAD
-        # This will raise an exception for the invalid private key format
-        assert_raises_rpc_error(-5, "Invalid private key encoding", self.nodes[0].importprivkey, "invalid")
-
-        # This will raise an exception for importing an address with the PS2H flag
-        temp_address = self.nodes[1].getnewaddress("", "p2sh-segwit")
-        assert_raises_rpc_error(-5, "Cannot use the p2sh flag with an address - use a script instead", self.nodes[0].importaddress, temp_address, "label", False, True)
-
-        # This will raise an exception for attempting to dump the private key of an address you do not own
-        assert_raises_rpc_error(-3, "Address does not refer to a key", self.nodes[0].dumpprivkey, temp_address)
-
-        # This will raise an exception for attempting to get the private key of an invalid Bitcoin address
-        assert_raises_rpc_error(-5, "Invalid Qtum address", self.nodes[0].dumpprivkey, "invalid")
-
-        # This will raise an exception for attempting to set a label for an invalid Bitcoin address
-        assert_raises_rpc_error(-5, "Invalid Qtum address", self.nodes[0].setlabel, "invalid address", "label")
-
-        # This will raise an exception for importing an invalid address
-        assert_raises_rpc_error(-5, "Invalid Qtum address or script", self.nodes[0].importaddress, "invalid")
-
-        # This will raise an exception for attempting to import a pubkey that isn't in hex
-        assert_raises_rpc_error(-5, "Pubkey must be a hex string", self.nodes[0].importpubkey, "not hex")
-
-        # This will raise an exception for importing an invalid pubkey
-        assert_raises_rpc_error(-5, "Pubkey is not a valid public key", self.nodes[0].importpubkey, "5361746f736869204e616b616d6f746f")
-
-        # Import address and private key to check correct behavior of spendable unspents
-        # 1. Send some coins to generate new UTXO
-        address_to_import = self.nodes[2].getnewaddress()
-        txid = self.nodes[0].sendtoaddress(address_to_import, 1)
-        self.nodes[0].generate(1)
-        self.sync_all(self.nodes[0:3])
-
-        # 2. Import address from node2 to node1
-        self.nodes[1].importaddress(address_to_import)
-
-        # 3. Validate that the imported address is watch-only on node1
-        assert self.nodes[1].getaddressinfo(address_to_import)["iswatchonly"]
-
-        # 4. Check that the unspents after import are not spendable
-        assert_array_result(self.nodes[1].listunspent(),
-                            {"address": address_to_import},
-                            {"spendable": False})
-
-        # 5. Import private key of the previously imported address on node1
-        priv_key = self.nodes[2].dumpprivkey(address_to_import)
-        self.nodes[1].importprivkey(priv_key)
-
-        # 6. Check that the unspents are now spendable on node1
-        assert_array_result(self.nodes[1].listunspent(),
-                            {"address": address_to_import},
-                            {"spendable": True})
-=======
         if not self.options.descriptors:
 
             # This will raise an exception for the invalid private key format
@@ -537,7 +481,6 @@
             assert_array_result(self.nodes[1].listunspent(),
                                 {"address": address_to_import},
                                 {"spendable": True})
->>>>>>> da23532c
 
         # Mine a block from node0 to an address from node1
         coinbase_addr = self.nodes[1].getnewaddress()
@@ -612,11 +555,7 @@
         # So we should be able to generate exactly chainlimit txs for each original output
         sending_addr = self.nodes[1].getnewaddress()
         txid_list = []
-<<<<<<< HEAD
-        for i in range(chainlimit * 2):
-=======
         for _ in range(chainlimit * 2):
->>>>>>> da23532c
             txid_list.append(self.nodes[0].sendtoaddress(sending_addr, Decimal('0.1')))
         assert_equal(self.nodes[0].getmempoolinfo()['size'], chainlimit * 2)
         assert_equal(len(txid_list), chainlimit * 2)
