#!/usr/bin/env python3
# Copyright (c) 2017-2019 The Bitcoin Core developers
# Distributed under the MIT software license, see the accompanying
# file COPYING or http://www.opensource.org/licenses/mit-license.php.
"""Test deprecation of RPC calls."""
from test_framework.test_framework import BitcoinTestFramework
<<<<<<< HEAD
from test_framework.util import assert_raises_rpc_error
from test_framework.qtum import convert_btc_address_to_qtum
=======
# from test_framework.util import assert_raises_rpc_error

>>>>>>> 451880b9
class DeprecatedRpcTest(BitcoinTestFramework):
    def set_test_params(self):
        self.num_nodes = 2
        self.setup_clean_chain = True
        self.extra_args = [[], []]

    def run_test(self):
        # This test should be used to verify correct behaviour of deprecated
        # RPC methods with and without the -deprecatedrpc flags. For example:
        #
        # In set_test_params:
        # self.extra_args = [[], ["-deprecatedrpc=generate"]]
        #
        # In run_test:
        # self.log.info("Test generate RPC")
        # assert_raises_rpc_error(-32, 'The wallet generate rpc method is deprecated', self.nodes[0].rpc.generate, 1)
        # self.nodes[1].generate(1)
        self.log.info("No tested deprecated RPC methods")

if __name__ == '__main__':
    DeprecatedRpcTest().main()<|MERGE_RESOLUTION|>--- conflicted
+++ resolved
@@ -4,13 +4,8 @@
 # file COPYING or http://www.opensource.org/licenses/mit-license.php.
 """Test deprecation of RPC calls."""
 from test_framework.test_framework import BitcoinTestFramework
-<<<<<<< HEAD
-from test_framework.util import assert_raises_rpc_error
-from test_framework.qtum import convert_btc_address_to_qtum
-=======
 # from test_framework.util import assert_raises_rpc_error
 
->>>>>>> 451880b9
 class DeprecatedRpcTest(BitcoinTestFramework):
     def set_test_params(self):
         self.num_nodes = 2
