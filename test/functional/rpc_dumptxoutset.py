#!/usr/bin/env python3
# Copyright (c) 2019-2021 The Bitcoin Core developers
# Distributed under the MIT software license, see the accompanying
# file COPYING or http://www.opensource.org/licenses/mit-license.php.
"""Test the generation of UTXO snapshots using `dumptxoutset`.
"""

from test_framework.blocktools import COINBASE_MATURITY
from test_framework.test_framework import BitcoinTestFramework
from test_framework.util import assert_equal, assert_raises_rpc_error
from test_framework.qtumconfig import *
import hashlib
from pathlib import Path


class DumptxoutsetTest(BitcoinTestFramework):
    def set_test_params(self):
        self.setup_clean_chain = True
        self.num_nodes = 1

    def run_test(self):
        """Test a trivial usage of the dumptxoutset RPC command."""
        node = self.nodes[0]
        mocktime = node.getblockheader(node.getblockhash(0))['time'] + 1
        node.setmocktime(mocktime)
        self.generate(node, COINBASE_MATURITY)

        FILENAME = 'txoutset.dat'
        out = node.dumptxoutset(FILENAME)
        expected_path = Path(node.datadir) / self.chain / FILENAME

        assert expected_path.is_file()

        assert_equal(out['coins_written'], COINBASE_MATURITY)
        assert_equal(out['base_height'], COINBASE_MATURITY)
        assert_equal(out['path'], str(expected_path))
        # Blockhash should be deterministic based on mocked time.
        assert_equal(
            out['base_hash'],
            '5cf28d0f3d2322b7594be92408643b32d2242066bbb90a31e11f58628f5d5ec4' if ENABLE_REDUCED_BLOCK_TIME else '44c79e27878023b77b9d00cf58d5ce60edfa632e806ab86e58436ae755679b8d')

        with open(str(expected_path), 'rb') as f:
            digest = hashlib.sha256(f.read()).hexdigest()
            # UTXO snapshot hash should be deterministic based on mocked time.
            assert_equal(
                digest, 'ad161b54f06ccfb8ccfbcc1a339d3e01851a883f2c2118f110ba79f69c6ff328' if ENABLE_REDUCED_BLOCK_TIME else '79f2925864f6c873672b6a0cc5367361a604cd8355e64488a836d21d090eb0cd')
<<<<<<< HEAD
=======

        assert_equal(
            out['txoutset_hash'], 'd4b614f476b99a6e569973bf1c0120d88b1a168076f8ce25691fb41dd1cef149')
        assert_equal(out['nchaintx'], 101)
>>>>>>> ec86f1e9

        # Specifying a path to an existing file will fail.
        assert_raises_rpc_error(
            -8, '{} already exists'.format(FILENAME),  node.dumptxoutset, FILENAME)

if __name__ == '__main__':
    DumptxoutsetTest().main()<|MERGE_RESOLUTION|>--- conflicted
+++ resolved
@@ -44,13 +44,10 @@
             # UTXO snapshot hash should be deterministic based on mocked time.
             assert_equal(
                 digest, 'ad161b54f06ccfb8ccfbcc1a339d3e01851a883f2c2118f110ba79f69c6ff328' if ENABLE_REDUCED_BLOCK_TIME else '79f2925864f6c873672b6a0cc5367361a604cd8355e64488a836d21d090eb0cd')
-<<<<<<< HEAD
-=======
 
         assert_equal(
             out['txoutset_hash'], 'd4b614f476b99a6e569973bf1c0120d88b1a168076f8ce25691fb41dd1cef149')
         assert_equal(out['nchaintx'], 101)
->>>>>>> ec86f1e9
 
         # Specifying a path to an existing file will fail.
         assert_raises_rpc_error(
