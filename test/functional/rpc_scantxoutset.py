#!/usr/bin/env python3
# Copyright (c) 2018-2021 The Bitcoin Core developers
# Distributed under the MIT software license, see the accompanying
# file COPYING or http://www.opensource.org/licenses/mit-license.php.
"""Test the scantxoutset rpc call."""
from test_framework.messages import COIN
from test_framework.test_framework import BitcoinTestFramework
from test_framework.util import assert_equal, assert_raises_rpc_error
<<<<<<< HEAD
from test_framework.qtumconfig import COINBASE_MATURITY
from test_framework.qtum import convert_btc_address_to_qtum

=======
from test_framework.wallet import (
    MiniWallet,
    address_to_scriptpubkey,
    getnewdestination,
)
from test_framework.qtumconfig import COINBASE_MATURITY
from test_framework.qtum import convert_btc_address_to_qtum
>>>>>>> ec86f1e9
from decimal import Decimal


def descriptors(out):
    return sorted(u['desc'] for u in out['unspents'])


class ScantxoutsetTest(BitcoinTestFramework):
    def set_test_params(self):
        self.num_nodes = 1

    def sendtodestination(self, destination, amount):
        # interpret strings as addresses, assume scriptPubKey otherwise
        if isinstance(destination, str):
            destination = address_to_scriptpubkey(destination)
        self.wallet.send_to(from_node=self.nodes[0], scriptPubKey=destination, amount=int(COIN * amount))

    def run_test(self):
<<<<<<< HEAD
        self.log.info("Mining blocks...")
        self.nodes[0].generate(10+COINBASE_MATURITY)

        addr_P2SH_SEGWIT = self.nodes[0].getnewaddress("", "p2sh-segwit")
        pubk1 = self.nodes[0].getaddressinfo(addr_P2SH_SEGWIT)['pubkey']
        addr_LEGACY = self.nodes[0].getnewaddress("", "legacy")
        pubk2 = self.nodes[0].getaddressinfo(addr_LEGACY)['pubkey']
        addr_BECH32 = self.nodes[0].getnewaddress("", "bech32")
        pubk3 = self.nodes[0].getaddressinfo(addr_BECH32)['pubkey']
        self.nodes[0].sendtoaddress(addr_P2SH_SEGWIT, 0.001)
        self.nodes[0].sendtoaddress(addr_LEGACY, 0.002)
        self.nodes[0].sendtoaddress(addr_BECH32, 0.004)

        #send to child keys of tprv8ZgxMBicQKsPd7Uf69XL1XwhmjHopUGep8GuEiJDZmbQz6o58LninorQAfcKZWARbtRtfnLcJ5MQ2AtHcQJCCRUcMRvmDUjyEmNUWwx8UbK
        self.nodes[0].sendtoaddress(convert_btc_address_to_qtum("mkHV1C6JLheLoUSSZYk7x3FH5tnx9bu7yc"), 0.008) # (m/0'/0'/0')
        self.nodes[0].sendtoaddress(convert_btc_address_to_qtum("mipUSRmJAj2KrjSvsPQtnP8ynUon7FhpCR"), 0.016) # (m/0'/0'/1')
        self.nodes[0].sendtoaddress(convert_btc_address_to_qtum("n37dAGe6Mq1HGM9t4b6rFEEsDGq7Fcgfqg"), 0.032) # (m/0'/0'/1500')
        self.nodes[0].sendtoaddress(convert_btc_address_to_qtum("mqS9Rpg8nNLAzxFExsgFLCnzHBsoQ3PRM6"), 0.064) # (m/0'/0'/0)
        self.nodes[0].sendtoaddress(convert_btc_address_to_qtum("mnTg5gVWr3rbhHaKjJv7EEEc76ZqHgSj4S"), 0.128) # (m/0'/0'/1)
        self.nodes[0].sendtoaddress(convert_btc_address_to_qtum("mketCd6B9U9Uee1iCsppDJJBHfvi6U6ukC"), 0.256) # (m/0'/0'/1500)
        self.nodes[0].sendtoaddress(convert_btc_address_to_qtum("mj8zFzrbBcdaWXowCQ1oPZ4qioBVzLzAp7"), 0.512) # (m/1/1/0')
        self.nodes[0].sendtoaddress(convert_btc_address_to_qtum("mfnKpKQEftniaoE1iXuMMePQU3PUpcNisA"), 1.024) # (m/1/1/1')
        self.nodes[0].sendtoaddress(convert_btc_address_to_qtum("mou6cB1kaP1nNJM1sryW6YRwnd4shTbXYQ"), 2.048) # (m/1/1/1500')
        self.nodes[0].sendtoaddress(convert_btc_address_to_qtum("mtfUoUax9L4tzXARpw1oTGxWyoogp52KhJ"), 4.096) # (m/1/1/0)
        self.nodes[0].sendtoaddress(convert_btc_address_to_qtum("mxp7w7j8S1Aq6L8StS2PqVvtt4HGxXEvdy"), 8.192) # (m/1/1/1)
        self.nodes[0].sendtoaddress(convert_btc_address_to_qtum("mpQ8rokAhp1TAtJQR6F6TaUmjAWkAWYYBq"), 16.384) # (m/1/1/1500)


        self.nodes[0].generate(1)

        self.log.info("Stop node, remove wallet, mine again some blocks...")
        self.stop_node(0)
        shutil.rmtree(os.path.join(self.nodes[0].datadir, self.chain, 'wallets'))
        self.start_node(0, ['-nowallet'])
        self.import_deterministic_coinbase_privkeys()
        self.nodes[0].generate(110)
=======
        self.wallet = MiniWallet(self.nodes[0])
        self.wallet.rescan_utxos()

        self.log.info("Create UTXOs...")
        pubk1, spk_P2SH_SEGWIT, addr_P2SH_SEGWIT = getnewdestination("p2sh-segwit")
        pubk2, spk_LEGACY, addr_LEGACY = getnewdestination("legacy")
        pubk3, spk_BECH32, addr_BECH32 = getnewdestination("bech32")
        self.sendtodestination(spk_P2SH_SEGWIT, 0.001)
        self.sendtodestination(spk_LEGACY, 0.002)
        self.sendtodestination(spk_BECH32, 0.004)

        #send to child keys of tprv8ZgxMBicQKsPd7Uf69XL1XwhmjHopUGep8GuEiJDZmbQz6o58LninorQAfcKZWARbtRtfnLcJ5MQ2AtHcQJCCRUcMRvmDUjyEmNUWwx8UbK
        self.sendtodestination(convert_btc_address_to_qtum("mkHV1C6JLheLoUSSZYk7x3FH5tnx9bu7yc"), 0.008)  # (m/0'/0'/0')
        self.sendtodestination(convert_btc_address_to_qtum("mipUSRmJAj2KrjSvsPQtnP8ynUon7FhpCR"), 0.016)  # (m/0'/0'/1')
        self.sendtodestination(convert_btc_address_to_qtum("n37dAGe6Mq1HGM9t4b6rFEEsDGq7Fcgfqg"), 0.032)  # (m/0'/0'/1500')
        self.sendtodestination(convert_btc_address_to_qtum("mqS9Rpg8nNLAzxFExsgFLCnzHBsoQ3PRM6"), 0.064)  # (m/0'/0'/0)
        self.sendtodestination(convert_btc_address_to_qtum("mnTg5gVWr3rbhHaKjJv7EEEc76ZqHgSj4S"), 0.128)  # (m/0'/0'/1)
        self.sendtodestination(convert_btc_address_to_qtum("mketCd6B9U9Uee1iCsppDJJBHfvi6U6ukC"), 0.256)  # (m/0'/0'/1500)
        self.sendtodestination(convert_btc_address_to_qtum("mj8zFzrbBcdaWXowCQ1oPZ4qioBVzLzAp7"), 0.512)  # (m/1/1/0')
        self.sendtodestination(convert_btc_address_to_qtum("mfnKpKQEftniaoE1iXuMMePQU3PUpcNisA"), 1.024)  # (m/1/1/1')
        self.sendtodestination(convert_btc_address_to_qtum("mou6cB1kaP1nNJM1sryW6YRwnd4shTbXYQ"), 2.048)  # (m/1/1/1500')
        self.sendtodestination(convert_btc_address_to_qtum("mtfUoUax9L4tzXARpw1oTGxWyoogp52KhJ"), 4.096)  # (m/1/1/0)
        self.sendtodestination(convert_btc_address_to_qtum("mxp7w7j8S1Aq6L8StS2PqVvtt4HGxXEvdy"), 8.192)  # (m/1/1/1)
        self.sendtodestination(convert_btc_address_to_qtum("mpQ8rokAhp1TAtJQR6F6TaUmjAWkAWYYBq"), 16.384)  # (m/1/1/1500)

        self.generate(self.nodes[0], 1)
>>>>>>> ec86f1e9

        scan = self.nodes[0].scantxoutset("start", [])
        info = self.nodes[0].gettxoutsetinfo()
        assert_equal(scan['success'], True)
        assert_equal(scan['height'], info['height'])
        assert_equal(scan['txouts'], info['txouts'])
        assert_equal(scan['bestblock'], info['bestblock'])

        self.log.info("Test if we have found the non HD unspent outputs.")
        assert_equal(self.nodes[0].scantxoutset("start", ["pkh(" + pubk1.hex() + ")", "pkh(" + pubk2.hex() + ")", "pkh(" + pubk3.hex() + ")"])['total_amount'], Decimal("0.002"))
        assert_equal(self.nodes[0].scantxoutset("start", ["wpkh(" + pubk1.hex() + ")", "wpkh(" + pubk2.hex() + ")", "wpkh(" + pubk3.hex() + ")"])['total_amount'], Decimal("0.004"))
        assert_equal(self.nodes[0].scantxoutset("start", ["sh(wpkh(" + pubk1.hex() + "))", "sh(wpkh(" + pubk2.hex() + "))", "sh(wpkh(" + pubk3.hex() + "))"])['total_amount'], Decimal("0.001"))
        assert_equal(self.nodes[0].scantxoutset("start", ["combo(" + pubk1.hex() + ")", "combo(" + pubk2.hex() + ")", "combo(" + pubk3.hex() + ")"])['total_amount'], Decimal("0.007"))
        assert_equal(self.nodes[0].scantxoutset("start", ["addr(" + addr_P2SH_SEGWIT + ")", "addr(" + addr_LEGACY + ")", "addr(" + addr_BECH32 + ")"])['total_amount'], Decimal("0.007"))
        assert_equal(self.nodes[0].scantxoutset("start", ["addr(" + addr_P2SH_SEGWIT + ")", "addr(" + addr_LEGACY + ")", "combo(" + pubk3.hex() + ")"])['total_amount'], Decimal("0.007"))

        self.log.info("Test range validation.")
        assert_raises_rpc_error(-8, "End of range is too high", self.nodes[0].scantxoutset, "start", [{"desc": "desc", "range": -1}])
        assert_raises_rpc_error(-8, "Range should be greater or equal than 0", self.nodes[0].scantxoutset, "start", [{"desc": "desc", "range": [-1, 10]}])
        assert_raises_rpc_error(-8, "End of range is too high", self.nodes[0].scantxoutset, "start", [{"desc": "desc", "range": [(2 << 31 + 1) - 1000000, (2 << 31 + 1)]}])
        assert_raises_rpc_error(-8, "Range specified as [begin,end] must not have begin after end", self.nodes[0].scantxoutset, "start", [{"desc": "desc", "range": [2, 1]}])
        assert_raises_rpc_error(-8, "Range is too large", self.nodes[0].scantxoutset, "start", [{"desc": "desc", "range": [0, 1000001]}])

        self.log.info("Test extended key derivation.")
        # Run various scans, and verify that the sum of the amounts of the matches corresponds to the expected subset.
        # Note that all amounts in the UTXO set are powers of 2 multiplied by 0.001 BTC, so each amounts uniquely identifies a subset.
        assert_equal(self.nodes[0].scantxoutset("start", ["combo(tprv8ZgxMBicQKsPd7Uf69XL1XwhmjHopUGep8GuEiJDZmbQz6o58LninorQAfcKZWARbtRtfnLcJ5MQ2AtHcQJCCRUcMRvmDUjyEmNUWwx8UbK/0'/0h/0h)"])['total_amount'], Decimal("0.008"))
        assert_equal(self.nodes[0].scantxoutset("start", ["combo(tprv8ZgxMBicQKsPd7Uf69XL1XwhmjHopUGep8GuEiJDZmbQz6o58LninorQAfcKZWARbtRtfnLcJ5MQ2AtHcQJCCRUcMRvmDUjyEmNUWwx8UbK/0'/0'/1h)"])['total_amount'], Decimal("0.016"))
        assert_equal(self.nodes[0].scantxoutset("start", ["combo(tprv8ZgxMBicQKsPd7Uf69XL1XwhmjHopUGep8GuEiJDZmbQz6o58LninorQAfcKZWARbtRtfnLcJ5MQ2AtHcQJCCRUcMRvmDUjyEmNUWwx8UbK/0h/0'/1500')"])['total_amount'], Decimal("0.032"))
        assert_equal(self.nodes[0].scantxoutset("start", ["combo(tprv8ZgxMBicQKsPd7Uf69XL1XwhmjHopUGep8GuEiJDZmbQz6o58LninorQAfcKZWARbtRtfnLcJ5MQ2AtHcQJCCRUcMRvmDUjyEmNUWwx8UbK/0h/0h/0)"])['total_amount'], Decimal("0.064"))
        assert_equal(self.nodes[0].scantxoutset("start", ["combo(tprv8ZgxMBicQKsPd7Uf69XL1XwhmjHopUGep8GuEiJDZmbQz6o58LninorQAfcKZWARbtRtfnLcJ5MQ2AtHcQJCCRUcMRvmDUjyEmNUWwx8UbK/0'/0h/1)"])['total_amount'], Decimal("0.128"))
        assert_equal(self.nodes[0].scantxoutset("start", ["combo(tprv8ZgxMBicQKsPd7Uf69XL1XwhmjHopUGep8GuEiJDZmbQz6o58LninorQAfcKZWARbtRtfnLcJ5MQ2AtHcQJCCRUcMRvmDUjyEmNUWwx8UbK/0h/0'/1500)"])['total_amount'], Decimal("0.256"))
        assert_equal(self.nodes[0].scantxoutset("start", [{"desc": "combo(tprv8ZgxMBicQKsPd7Uf69XL1XwhmjHopUGep8GuEiJDZmbQz6o58LninorQAfcKZWARbtRtfnLcJ5MQ2AtHcQJCCRUcMRvmDUjyEmNUWwx8UbK/0'/0h/*h)", "range": 1499}])['total_amount'], Decimal("0.024"))
        assert_equal(self.nodes[0].scantxoutset("start", [{"desc": "combo(tprv8ZgxMBicQKsPd7Uf69XL1XwhmjHopUGep8GuEiJDZmbQz6o58LninorQAfcKZWARbtRtfnLcJ5MQ2AtHcQJCCRUcMRvmDUjyEmNUWwx8UbK/0'/0'/*h)", "range": 1500}])['total_amount'], Decimal("0.056"))
        assert_equal(self.nodes[0].scantxoutset("start", [{"desc": "combo(tprv8ZgxMBicQKsPd7Uf69XL1XwhmjHopUGep8GuEiJDZmbQz6o58LninorQAfcKZWARbtRtfnLcJ5MQ2AtHcQJCCRUcMRvmDUjyEmNUWwx8UbK/0h/0'/*)", "range": 1499}])['total_amount'], Decimal("0.192"))
        assert_equal(self.nodes[0].scantxoutset("start", [{"desc": "combo(tprv8ZgxMBicQKsPd7Uf69XL1XwhmjHopUGep8GuEiJDZmbQz6o58LninorQAfcKZWARbtRtfnLcJ5MQ2AtHcQJCCRUcMRvmDUjyEmNUWwx8UbK/0'/0h/*)", "range": 1500}])['total_amount'], Decimal("0.448"))
        assert_equal(self.nodes[0].scantxoutset("start", ["combo(tprv8ZgxMBicQKsPd7Uf69XL1XwhmjHopUGep8GuEiJDZmbQz6o58LninorQAfcKZWARbtRtfnLcJ5MQ2AtHcQJCCRUcMRvmDUjyEmNUWwx8UbK/1/1/0')"])['total_amount'], Decimal("0.512"))
        assert_equal(self.nodes[0].scantxoutset("start", ["combo(tprv8ZgxMBicQKsPd7Uf69XL1XwhmjHopUGep8GuEiJDZmbQz6o58LninorQAfcKZWARbtRtfnLcJ5MQ2AtHcQJCCRUcMRvmDUjyEmNUWwx8UbK/1/1/1')"])['total_amount'], Decimal("1.024"))
        assert_equal(self.nodes[0].scantxoutset("start", ["combo(tprv8ZgxMBicQKsPd7Uf69XL1XwhmjHopUGep8GuEiJDZmbQz6o58LninorQAfcKZWARbtRtfnLcJ5MQ2AtHcQJCCRUcMRvmDUjyEmNUWwx8UbK/1/1/1500h)"])['total_amount'], Decimal("2.048"))
        assert_equal(self.nodes[0].scantxoutset("start", ["combo(tprv8ZgxMBicQKsPd7Uf69XL1XwhmjHopUGep8GuEiJDZmbQz6o58LninorQAfcKZWARbtRtfnLcJ5MQ2AtHcQJCCRUcMRvmDUjyEmNUWwx8UbK/1/1/0)"])['total_amount'], Decimal("4.096"))
        assert_equal(self.nodes[0].scantxoutset("start", ["combo(tprv8ZgxMBicQKsPd7Uf69XL1XwhmjHopUGep8GuEiJDZmbQz6o58LninorQAfcKZWARbtRtfnLcJ5MQ2AtHcQJCCRUcMRvmDUjyEmNUWwx8UbK/1/1/1)"])['total_amount'], Decimal("8.192"))
        assert_equal(self.nodes[0].scantxoutset("start", ["combo(tprv8ZgxMBicQKsPd7Uf69XL1XwhmjHopUGep8GuEiJDZmbQz6o58LninorQAfcKZWARbtRtfnLcJ5MQ2AtHcQJCCRUcMRvmDUjyEmNUWwx8UbK/1/1/1500)"])['total_amount'], Decimal("16.384"))
        assert_equal(self.nodes[0].scantxoutset("start", ["combo(tpubD6NzVbkrYhZ4WaWSyoBvQwbpLkojyoTZPRsgXELWz3Popb3qkjcJyJUGLnL4qHHoQvao8ESaAstxYSnhyswJ76uZPStJRJCTKvosUCJZL5B/1/1/0)"])['total_amount'], Decimal("4.096"))
        assert_equal(self.nodes[0].scantxoutset("start", ["combo([abcdef88/1/2'/3/4h]tpubD6NzVbkrYhZ4WaWSyoBvQwbpLkojyoTZPRsgXELWz3Popb3qkjcJyJUGLnL4qHHoQvao8ESaAstxYSnhyswJ76uZPStJRJCTKvosUCJZL5B/1/1/1)"])['total_amount'], Decimal("8.192"))
        assert_equal(self.nodes[0].scantxoutset("start", ["combo(tpubD6NzVbkrYhZ4WaWSyoBvQwbpLkojyoTZPRsgXELWz3Popb3qkjcJyJUGLnL4qHHoQvao8ESaAstxYSnhyswJ76uZPStJRJCTKvosUCJZL5B/1/1/1500)"])['total_amount'], Decimal("16.384"))
        assert_equal(self.nodes[0].scantxoutset("start", [{"desc": "combo(tprv8ZgxMBicQKsPd7Uf69XL1XwhmjHopUGep8GuEiJDZmbQz6o58LninorQAfcKZWARbtRtfnLcJ5MQ2AtHcQJCCRUcMRvmDUjyEmNUWwx8UbK/1/1/*')", "range": 1499}])['total_amount'], Decimal("1.536"))
        assert_equal(self.nodes[0].scantxoutset("start", [{"desc": "combo(tprv8ZgxMBicQKsPd7Uf69XL1XwhmjHopUGep8GuEiJDZmbQz6o58LninorQAfcKZWARbtRtfnLcJ5MQ2AtHcQJCCRUcMRvmDUjyEmNUWwx8UbK/1/1/*')", "range": 1500}])['total_amount'], Decimal("3.584"))
        assert_equal(self.nodes[0].scantxoutset("start", [{"desc": "combo(tprv8ZgxMBicQKsPd7Uf69XL1XwhmjHopUGep8GuEiJDZmbQz6o58LninorQAfcKZWARbtRtfnLcJ5MQ2AtHcQJCCRUcMRvmDUjyEmNUWwx8UbK/1/1/*)", "range": 1499}])['total_amount'], Decimal("12.288"))
        assert_equal(self.nodes[0].scantxoutset("start", [{"desc": "combo(tprv8ZgxMBicQKsPd7Uf69XL1XwhmjHopUGep8GuEiJDZmbQz6o58LninorQAfcKZWARbtRtfnLcJ5MQ2AtHcQJCCRUcMRvmDUjyEmNUWwx8UbK/1/1/*)", "range": 1500}])['total_amount'], Decimal("28.672"))
        assert_equal(self.nodes[0].scantxoutset("start", [{"desc": "combo(tpubD6NzVbkrYhZ4WaWSyoBvQwbpLkojyoTZPRsgXELWz3Popb3qkjcJyJUGLnL4qHHoQvao8ESaAstxYSnhyswJ76uZPStJRJCTKvosUCJZL5B/1/1/*)", "range": 1499}])['total_amount'], Decimal("12.288"))
        assert_equal(self.nodes[0].scantxoutset("start", [{"desc": "combo(tpubD6NzVbkrYhZ4WaWSyoBvQwbpLkojyoTZPRsgXELWz3Popb3qkjcJyJUGLnL4qHHoQvao8ESaAstxYSnhyswJ76uZPStJRJCTKvosUCJZL5B/1/1/*)", "range": 1500}])['total_amount'], Decimal("28.672"))
        assert_equal(self.nodes[0].scantxoutset("start", [{"desc": "combo(tpubD6NzVbkrYhZ4WaWSyoBvQwbpLkojyoTZPRsgXELWz3Popb3qkjcJyJUGLnL4qHHoQvao8ESaAstxYSnhyswJ76uZPStJRJCTKvosUCJZL5B/1/1/*)", "range": [1500, 1500]}])['total_amount'], Decimal("16.384"))

        # Test the reported descriptors for a few matches
        assert_equal(descriptors(self.nodes[0].scantxoutset("start", [{"desc": "combo(tprv8ZgxMBicQKsPd7Uf69XL1XwhmjHopUGep8GuEiJDZmbQz6o58LninorQAfcKZWARbtRtfnLcJ5MQ2AtHcQJCCRUcMRvmDUjyEmNUWwx8UbK/0h/0'/*)", "range": 1499}])), ["pkh([0c5f9a1e/0'/0'/0]026dbd8b2315f296d36e6b6920b1579ca75569464875c7ebe869b536a7d9503c8c)#dzxw429x", "pkh([0c5f9a1e/0'/0'/1]033e6f25d76c00bedb3a8993c7d5739ee806397f0529b1b31dda31ef890f19a60c)#43rvceed"])
        assert_equal(descriptors(self.nodes[0].scantxoutset("start", ["combo(tprv8ZgxMBicQKsPd7Uf69XL1XwhmjHopUGep8GuEiJDZmbQz6o58LninorQAfcKZWARbtRtfnLcJ5MQ2AtHcQJCCRUcMRvmDUjyEmNUWwx8UbK/1/1/0)"])), ["pkh([0c5f9a1e/1/1/0]03e1c5b6e650966971d7e71ef2674f80222752740fc1dfd63bbbd220d2da9bd0fb)#cxmct4w8"])
        assert_equal(descriptors(self.nodes[0].scantxoutset("start", [{"desc": "combo(tpubD6NzVbkrYhZ4WaWSyoBvQwbpLkojyoTZPRsgXELWz3Popb3qkjcJyJUGLnL4qHHoQvao8ESaAstxYSnhyswJ76uZPStJRJCTKvosUCJZL5B/1/1/*)", "range": 1500}])), ['pkh([0c5f9a1e/1/1/0]03e1c5b6e650966971d7e71ef2674f80222752740fc1dfd63bbbd220d2da9bd0fb)#cxmct4w8', 'pkh([0c5f9a1e/1/1/1500]03832901c250025da2aebae2bfb38d5c703a57ab66ad477f9c578bfbcd78abca6f)#vchwd07g', 'pkh([0c5f9a1e/1/1/1]030d820fc9e8211c4169be8530efbc632775d8286167afd178caaf1089b77daba7)#z2t3ypsa'])

        # Check that status and abort don't need second arg
        assert_equal(self.nodes[0].scantxoutset("status"), None)
        assert_equal(self.nodes[0].scantxoutset("abort"), False)

        # Check that second arg is needed for start
        assert_raises_rpc_error(-1, "scanobjects argument is required for the start action", self.nodes[0].scantxoutset, "start")


if __name__ == "__main__":
    ScantxoutsetTest().main()<|MERGE_RESOLUTION|>--- conflicted
+++ resolved
@@ -6,11 +6,6 @@
 from test_framework.messages import COIN
 from test_framework.test_framework import BitcoinTestFramework
 from test_framework.util import assert_equal, assert_raises_rpc_error
-<<<<<<< HEAD
-from test_framework.qtumconfig import COINBASE_MATURITY
-from test_framework.qtum import convert_btc_address_to_qtum
-
-=======
 from test_framework.wallet import (
     MiniWallet,
     address_to_scriptpubkey,
@@ -18,7 +13,6 @@
 )
 from test_framework.qtumconfig import COINBASE_MATURITY
 from test_framework.qtum import convert_btc_address_to_qtum
->>>>>>> ec86f1e9
 from decimal import Decimal
 
 
@@ -37,44 +31,6 @@
         self.wallet.send_to(from_node=self.nodes[0], scriptPubKey=destination, amount=int(COIN * amount))
 
     def run_test(self):
-<<<<<<< HEAD
-        self.log.info("Mining blocks...")
-        self.nodes[0].generate(10+COINBASE_MATURITY)
-
-        addr_P2SH_SEGWIT = self.nodes[0].getnewaddress("", "p2sh-segwit")
-        pubk1 = self.nodes[0].getaddressinfo(addr_P2SH_SEGWIT)['pubkey']
-        addr_LEGACY = self.nodes[0].getnewaddress("", "legacy")
-        pubk2 = self.nodes[0].getaddressinfo(addr_LEGACY)['pubkey']
-        addr_BECH32 = self.nodes[0].getnewaddress("", "bech32")
-        pubk3 = self.nodes[0].getaddressinfo(addr_BECH32)['pubkey']
-        self.nodes[0].sendtoaddress(addr_P2SH_SEGWIT, 0.001)
-        self.nodes[0].sendtoaddress(addr_LEGACY, 0.002)
-        self.nodes[0].sendtoaddress(addr_BECH32, 0.004)
-
-        #send to child keys of tprv8ZgxMBicQKsPd7Uf69XL1XwhmjHopUGep8GuEiJDZmbQz6o58LninorQAfcKZWARbtRtfnLcJ5MQ2AtHcQJCCRUcMRvmDUjyEmNUWwx8UbK
-        self.nodes[0].sendtoaddress(convert_btc_address_to_qtum("mkHV1C6JLheLoUSSZYk7x3FH5tnx9bu7yc"), 0.008) # (m/0'/0'/0')
-        self.nodes[0].sendtoaddress(convert_btc_address_to_qtum("mipUSRmJAj2KrjSvsPQtnP8ynUon7FhpCR"), 0.016) # (m/0'/0'/1')
-        self.nodes[0].sendtoaddress(convert_btc_address_to_qtum("n37dAGe6Mq1HGM9t4b6rFEEsDGq7Fcgfqg"), 0.032) # (m/0'/0'/1500')
-        self.nodes[0].sendtoaddress(convert_btc_address_to_qtum("mqS9Rpg8nNLAzxFExsgFLCnzHBsoQ3PRM6"), 0.064) # (m/0'/0'/0)
-        self.nodes[0].sendtoaddress(convert_btc_address_to_qtum("mnTg5gVWr3rbhHaKjJv7EEEc76ZqHgSj4S"), 0.128) # (m/0'/0'/1)
-        self.nodes[0].sendtoaddress(convert_btc_address_to_qtum("mketCd6B9U9Uee1iCsppDJJBHfvi6U6ukC"), 0.256) # (m/0'/0'/1500)
-        self.nodes[0].sendtoaddress(convert_btc_address_to_qtum("mj8zFzrbBcdaWXowCQ1oPZ4qioBVzLzAp7"), 0.512) # (m/1/1/0')
-        self.nodes[0].sendtoaddress(convert_btc_address_to_qtum("mfnKpKQEftniaoE1iXuMMePQU3PUpcNisA"), 1.024) # (m/1/1/1')
-        self.nodes[0].sendtoaddress(convert_btc_address_to_qtum("mou6cB1kaP1nNJM1sryW6YRwnd4shTbXYQ"), 2.048) # (m/1/1/1500')
-        self.nodes[0].sendtoaddress(convert_btc_address_to_qtum("mtfUoUax9L4tzXARpw1oTGxWyoogp52KhJ"), 4.096) # (m/1/1/0)
-        self.nodes[0].sendtoaddress(convert_btc_address_to_qtum("mxp7w7j8S1Aq6L8StS2PqVvtt4HGxXEvdy"), 8.192) # (m/1/1/1)
-        self.nodes[0].sendtoaddress(convert_btc_address_to_qtum("mpQ8rokAhp1TAtJQR6F6TaUmjAWkAWYYBq"), 16.384) # (m/1/1/1500)
-
-
-        self.nodes[0].generate(1)
-
-        self.log.info("Stop node, remove wallet, mine again some blocks...")
-        self.stop_node(0)
-        shutil.rmtree(os.path.join(self.nodes[0].datadir, self.chain, 'wallets'))
-        self.start_node(0, ['-nowallet'])
-        self.import_deterministic_coinbase_privkeys()
-        self.nodes[0].generate(110)
-=======
         self.wallet = MiniWallet(self.nodes[0])
         self.wallet.rescan_utxos()
 
@@ -101,7 +57,6 @@
         self.sendtodestination(convert_btc_address_to_qtum("mpQ8rokAhp1TAtJQR6F6TaUmjAWkAWYYBq"), 16.384)  # (m/1/1/1500)
 
         self.generate(self.nodes[0], 1)
->>>>>>> ec86f1e9
 
         scan = self.nodes[0].scantxoutset("start", [])
         info = self.nodes[0].gettxoutsetinfo()
