--- conflicted
+++ resolved
@@ -18,10 +18,7 @@
     assert_equal,
     assert_raises_rpc_error,
 )
-<<<<<<< HEAD
-=======
-
->>>>>>> ec86f1e9
+
 from test_framework.qtumconfig import *
 from test_framework.qtum import generatesynchronized
 
@@ -34,14 +31,6 @@
         self.skip_if_no_wallet()
 
     def run_test(self):
-<<<<<<< HEAD
-        generatesynchronized(self.nodes[1], COINBASE_MATURITY, None, self.nodes)
-        self.sync_blocks()
-        balance = self.nodes[0].getbalance()
-        txA = self.nodes[0].sendtoaddress(self.nodes[0].getnewaddress(), Decimal("10"))
-        txB = self.nodes[0].sendtoaddress(self.nodes[0].getnewaddress(), Decimal("10"))
-        txC = self.nodes[0].sendtoaddress(self.nodes[0].getnewaddress(), Decimal("10"))
-=======
         # create two wallets to tests conflicts from both sender's and receiver's sides
         alice = self.nodes[0].get_wallet_rpc(self.default_wallet_name)
         self.nodes[0].createwallet(wallet_name="bob")
@@ -52,7 +41,6 @@
         txA = alice.sendtoaddress(alice.getnewaddress(), Decimal("10"))
         txB = alice.sendtoaddress(alice.getnewaddress(), Decimal("10"))
         txC = alice.sendtoaddress(alice.getnewaddress(), Decimal("10"))
->>>>>>> ec86f1e9
         self.sync_mempools()
         self.generate(self.nodes[1], 1)
 
@@ -61,12 +49,7 @@
         # Can not abandon confirmed transaction
         assert_raises_rpc_error(-5, 'Transaction not eligible for abandonment', lambda: alice.abandontransaction(txid=txA))
 
-<<<<<<< HEAD
-        self.sync_blocks()
-        newbalance = self.nodes[0].getbalance()
-=======
-        newbalance = alice.getbalance()
->>>>>>> ec86f1e9
+        newbalance = alice.getbalance()
         assert balance - newbalance < Decimal("0.01")  #no more than fees lost
         balance = newbalance
 
@@ -192,18 +175,10 @@
         inputs.append({"txid": txA, "vout": nA})
         outputs = {}
         outputs[self.nodes[1].getnewaddress()] = Decimal("9.99")
-<<<<<<< HEAD
-        tx = self.nodes[0].createrawtransaction(inputs, outputs)
-        signed = self.nodes[0].signrawtransactionwithwallet(tx)
-        self.nodes[1].sendrawtransaction(signed["hex"])
-        self.nodes[1].generate(1)
-
-=======
         outputs[bob.getnewaddress()] = Decimal("5.9999")
         tx = alice.createrawtransaction(inputs, outputs)
         signed = alice.signrawtransactionwithwallet(tx)
         double_spend_txid = self.nodes[1].sendrawtransaction(signed["hex"])
->>>>>>> ec86f1e9
         self.connect_nodes(0, 1)
         self.generate(self.nodes[1], 1)
 
