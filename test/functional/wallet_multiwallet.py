--- conflicted
+++ resolved
@@ -278,15 +278,7 @@
 
         # Successfully unload the wallet referenced by the request endpoint
         # Also ensure unload works during walletpassphrase timeout
-<<<<<<< HEAD
-        wallets = node.listwallets()
         w2.encryptwallet('test')
-        self.restart_node(0, ['-wallet={}'.format(wallet) for wallet in wallets])
-        w1 = node.get_wallet_rpc(wallet_names[0])
-        w2 = node.get_wallet_rpc(wallet_names[1])
-=======
-        w2.encryptwallet('test')
->>>>>>> 9e306671
         w2.walletpassphrase('test', 1)
         w2.unloadwallet()
         time.sleep(1.1)
