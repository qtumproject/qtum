--- conflicted
+++ resolved
@@ -23,11 +23,7 @@
     assert_raises_rpc_error,
     get_rpc_proxy,
 )
-<<<<<<< HEAD
-from test_framework.qtumconfig import INITIAL_BLOCK_REWARD 
-=======
 from test_framework.qtumconfig import INITIAL_BLOCK_REWARD
->>>>>>> 4985b774
 
 got_loading_error = False
 
