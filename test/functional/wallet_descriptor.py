--- conflicted
+++ resolved
@@ -9,14 +9,10 @@
 except ImportError:
     pass
 
-<<<<<<< HEAD
-from test_framework.qtumconfig import COINBASE_MATURITY
-=======
 import concurrent.futures
 
 from test_framework.qtumconfig import COINBASE_MATURITY
 from test_framework.descriptors import descsum_create
->>>>>>> 258457a4
 from test_framework.test_framework import BitcoinTestFramework
 from test_framework.util import (
     assert_equal,
