--- conflicted
+++ resolved
@@ -314,13 +314,8 @@
         bumped_tx = rbf_node.bumpfee(rbfid, fee_rate=NORMAL)
     elif mode == "new_outputs":
         new_address = peer_node.getnewaddress()
-<<<<<<< HEAD
-        bumped_psbt = rbf_node.psbtbumpfee(rbfid, outputs={new_address: 0.0003})
-        bumped_tx = rbf_node.bumpfee(rbfid, outputs={new_address: 0.0003})
-=======
-        bumped_psbt = rbf_node.psbtbumpfee(rbfid, {"outputs": {new_address: 0.003}})
-        bumped_tx = rbf_node.bumpfee(rbfid, {"outputs": {new_address: 0.003}})
->>>>>>> 0aaac445
+        bumped_psbt = rbf_node.psbtbumpfee(rbfid, outputs={new_address: 0.003})
+        bumped_tx = rbf_node.bumpfee(rbfid, outputs={new_address: 0.003})
     else:
         bumped_psbt = rbf_node.psbtbumpfee(rbfid)
         bumped_tx = rbf_node.bumpfee(rbfid)
