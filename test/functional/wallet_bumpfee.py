#!/usr/bin/env python3
# Copyright (c) 2016-2021 The Bitcoin Core developers
# Distributed under the MIT software license, see the accompanying
# file COPYING or http://www.opensource.org/licenses/mit-license.php.
"""Test the bumpfee RPC.

Verifies that the bumpfee RPC creates replacement transactions successfully when
its preconditions are met, and returns appropriate errors in other cases.

This module consists of around a dozen individual test cases implemented in the
top-level functions named as test_<test_case_description>. The test functions
can be disabled or reordered if needed for debugging. If new test cases are
added in the future, they should try to follow the same convention and not
make assumptions about execution order.
"""
from decimal import Decimal

from test_framework.blocktools import (
    COINBASE_MATURITY,
    add_witness_commitment,
    create_block,
    create_coinbase,
    send_to_witness,
)
from test_framework.messages import (
    BIP125_SEQUENCE_NUMBER,
)
from test_framework.test_framework import BitcoinTestFramework
from test_framework.util import (
    assert_equal,
    assert_greater_than,
    assert_raises_rpc_error,
)
from test_framework.qtum import generatesynchronized
<<<<<<< HEAD
=======

>>>>>>> ec86f1e9

WALLET_PASSPHRASE = "test"
WALLET_PASSPHRASE_TIMEOUT = 3600

# Fee rates (sat/vB)
<<<<<<< HEAD
INSUFFICIENT =        1
=======
INSUFFICIENT =      1
>>>>>>> ec86f1e9
ECONOMICAL   =    10000
NORMAL       =    15000
HIGH         =    50000
TOO_HIGH     = 10000000


class BumpFeeTest(BitcoinTestFramework):
    def set_test_params(self):
        self.num_nodes = 2
        self.setup_clean_chain = True
        self.extra_args = [[
            "-walletrbf={}".format(i),
            "-mintxfee=0.005",
            "-addresstype=bech32",
        ] for i in range(self.num_nodes)]

    def skip_test_if_missing_module(self):
        self.skip_if_no_wallet()

    def clear_mempool(self):
        # Clear mempool between subtests. The subtests may only depend on chainstate (utxos)
        self.generate(self.nodes[1], 1)

    def run_test(self):
        # Encrypt wallet for test_locked_wallet_fails test
        self.nodes[1].encryptwallet(WALLET_PASSPHRASE)
        self.nodes[1].walletpassphrase(WALLET_PASSPHRASE, WALLET_PASSPHRASE_TIMEOUT)

        peer_node, rbf_node = self.nodes
        rbf_node_address = rbf_node.getnewaddress()

        # fund rbf node with 10 coins of 0.001 btc (100,000 satoshis)
        self.log.info("Mining blocks...")
        generatesynchronized(peer_node, COINBASE_MATURITY+10, None, self.nodes)
<<<<<<< HEAD
        self.sync_all()
        for _ in range(25):
            peer_node.sendtoaddress(rbf_node_address, 0.1)
        self.sync_all()
        peer_node.generate(1)
        self.sync_all()
=======
        for _ in range(25):
            peer_node.sendtoaddress(rbf_node_address, 0.1)
        self.sync_all()
        self.generate(peer_node, 1)
>>>>>>> ec86f1e9
        assert_equal(rbf_node.getbalance(), Decimal("2.5"))

        self.log.info("Running tests")
        dest_address = peer_node.getnewaddress()
        for mode in ["default", "fee_rate"]:
            test_simple_bumpfee_succeeds(self, mode, rbf_node, peer_node, dest_address)
        self.test_invalid_parameters(rbf_node, peer_node, dest_address)
        test_segwit_bumpfee_succeeds(self, rbf_node, dest_address)
        test_nonrbf_bumpfee_fails(self, peer_node, dest_address)
        test_notmine_bumpfee_fails(self, rbf_node, peer_node, dest_address)
        test_bumpfee_with_descendant_fails(self, rbf_node, rbf_node_address, dest_address)
        test_dust_to_fee(self, rbf_node, dest_address)
        test_watchonly_psbt(self, peer_node, rbf_node, dest_address)
        test_rebumping(self, rbf_node, dest_address)
        test_rebumping_not_replaceable(self, rbf_node, dest_address)
        test_unconfirmed_not_spendable(self, rbf_node, rbf_node_address)
        test_bumpfee_metadata(self, rbf_node, dest_address)
        test_locked_wallet_fails(self, rbf_node, dest_address)
        test_change_script_match(self, rbf_node, dest_address)
        test_settxfee(self, rbf_node, dest_address)
        test_maxtxfee_fails(self, rbf_node, dest_address)
        # These tests wipe out a number of utxos that are expected in other tests
        test_small_output_with_feerate_succeeds(self, rbf_node, dest_address)
        test_no_more_inputs_fails(self, rbf_node, dest_address)

    def test_invalid_parameters(self, rbf_node, peer_node, dest_address):
        self.log.info('Test invalid parameters')
        rbfid = spend_one_input(rbf_node, dest_address)
        self.sync_mempools((rbf_node, peer_node))
        assert rbfid in rbf_node.getrawmempool() and rbfid in peer_node.getrawmempool()

        for key in ["totalFee", "feeRate"]:
            assert_raises_rpc_error(-3, "Unexpected key {}".format(key), rbf_node.bumpfee, rbfid, {key: NORMAL})

        # Bumping to just above minrelay should fail to increase the total fee enough.
        assert_raises_rpc_error(-8, "Insufficient total fee 0.00000141", rbf_node.bumpfee, rbfid, {"fee_rate": INSUFFICIENT})

        self.log.info("Test invalid fee rate settings")
        assert_raises_rpc_error(-4, "Specified or calculated fee 0.141 is too high (cannot be higher than -maxtxfee 0.10",
            rbf_node.bumpfee, rbfid, {"fee_rate": TOO_HIGH})
        # Test fee_rate with zero values.
        msg = "Insufficient total fee 0.00"
        for zero_value in [0, 0.000, 0.00000000, "0", "0.000", "0.00000000"]:
            assert_raises_rpc_error(-8, msg, rbf_node.bumpfee, rbfid, {"fee_rate": zero_value})
        msg = "Invalid amount"
        # Test fee_rate values that don't pass fixed-point parsing checks.
        for invalid_value in ["", 0.000000001, 1e-09, 1.111111111, 1111111111111111, "31.999999999999999999999"]:
            assert_raises_rpc_error(-3, msg, rbf_node.bumpfee, rbfid, {"fee_rate": invalid_value})
        # Test fee_rate values that cannot be represented in sat/vB.
        for invalid_value in [0.0001, 0.00000001, 0.00099999, 31.99999999, "0.0001", "0.00000001", "0.00099999", "31.99999999"]:
            assert_raises_rpc_error(-3, msg, rbf_node.bumpfee, rbfid, {"fee_rate": invalid_value})
        # Test fee_rate out of range (negative number).
        assert_raises_rpc_error(-3, "Amount out of range", rbf_node.bumpfee, rbfid, {"fee_rate": -1})
        # Test type error.
        for value in [{"foo": "bar"}, True]:
            assert_raises_rpc_error(-3, "Amount is not a number or string", rbf_node.bumpfee, rbfid, {"fee_rate": value})

        self.log.info("Test explicit fee rate raises RPC error if both fee_rate and conf_target are passed")
        assert_raises_rpc_error(-8, "Cannot specify both conf_target and fee_rate. Please provide either a confirmation "
            "target in blocks for automatic fee estimation, or an explicit fee rate.",
            rbf_node.bumpfee, rbfid, {"conf_target": NORMAL, "fee_rate": NORMAL})

        self.log.info("Test explicit fee rate raises RPC error if both fee_rate and estimate_mode are passed")
        assert_raises_rpc_error(-8, "Cannot specify both estimate_mode and fee_rate",
            rbf_node.bumpfee, rbfid, {"estimate_mode": "economical", "fee_rate": NORMAL})

        self.log.info("Test invalid conf_target settings")
        assert_raises_rpc_error(-8, "confTarget and conf_target options should not both be set",
            rbf_node.bumpfee, rbfid, {"confTarget": 123, "conf_target": 456})

        self.log.info("Test invalid estimate_mode settings")
        for k, v in {"number": 42, "object": {"foo": "bar"}}.items():
            assert_raises_rpc_error(-3, "Expected type string for estimate_mode, got {}".format(k),
                rbf_node.bumpfee, rbfid, {"estimate_mode": v})
        for mode in ["foo", Decimal("3.1415"), "sat/B", "BTC/kB"]:
            assert_raises_rpc_error(-8, 'Invalid estimate_mode parameter, must be one of: "unset", "economical", "conservative"',
                rbf_node.bumpfee, rbfid, {"estimate_mode": mode})

        self.clear_mempool()


def test_simple_bumpfee_succeeds(self, mode, rbf_node, peer_node, dest_address):
    self.log.info('Test simple bumpfee: {}'.format(mode))
    rbfid = spend_one_input(rbf_node, dest_address)
    rbftx = rbf_node.gettransaction(rbfid)
    self.sync_mempools((rbf_node, peer_node))
    assert rbfid in rbf_node.getrawmempool() and rbfid in peer_node.getrawmempool()
    if mode == "fee_rate":
        bumped_psbt = rbf_node.psbtbumpfee(rbfid, {"fee_rate": str(NORMAL)})
        bumped_tx = rbf_node.bumpfee(rbfid, {"fee_rate": NORMAL})
    else:
        bumped_psbt = rbf_node.psbtbumpfee(rbfid)
        bumped_tx = rbf_node.bumpfee(rbfid)
    assert_equal(bumped_tx["errors"], [])
    assert bumped_tx["fee"] > -rbftx["fee"]
    assert_equal(bumped_tx["origfee"], -rbftx["fee"])
    assert "psbt" not in bumped_tx
    assert_equal(bumped_psbt["errors"], [])
    assert bumped_psbt["fee"] > -rbftx["fee"]
    assert_equal(bumped_psbt["origfee"], -rbftx["fee"])
    assert "psbt" in bumped_psbt
    # check that bumped_tx propagates, original tx was evicted and has a wallet conflict
    self.sync_mempools((rbf_node, peer_node))
    assert bumped_tx["txid"] in rbf_node.getrawmempool()
    assert bumped_tx["txid"] in peer_node.getrawmempool()
    assert rbfid not in rbf_node.getrawmempool()
    assert rbfid not in peer_node.getrawmempool()
    oldwtx = rbf_node.gettransaction(rbfid)
    assert len(oldwtx["walletconflicts"]) > 0
    # check wallet transaction replaces and replaced_by values
    bumpedwtx = rbf_node.gettransaction(bumped_tx["txid"])
    assert_equal(oldwtx["replaced_by_txid"], bumped_tx["txid"])
    assert_equal(bumpedwtx["replaces_txid"], rbfid)
    self.clear_mempool()


def test_segwit_bumpfee_succeeds(self, rbf_node, dest_address):
    self.log.info('Test that segwit-sourcing bumpfee works')
    # Create a transaction with segwit output, then create an RBF transaction
    # which spends it, and make sure bumpfee can be called on it.

    segwit_in = next(u for u in rbf_node.listunspent() if u["amount"] == Decimal("0.1"))
    segwit_out = rbf_node.getaddressinfo(rbf_node.getnewaddress(address_type='bech32'))
    segwitid = send_to_witness(
        use_p2wsh=False,
        node=rbf_node,
        utxo=segwit_in,
        pubkey=segwit_out["pubkey"],
        encode_p2sh=False,
        amount=Decimal("0.09"),
        sign=True)

    rbfraw = rbf_node.createrawtransaction([{
        'txid': segwitid,
        'vout': 0,
        "sequence": BIP125_SEQUENCE_NUMBER
    }], {dest_address: Decimal("0.05"),
         rbf_node.getrawchangeaddress(): Decimal("0.03")})
    rbfsigned = rbf_node.signrawtransactionwithwallet(rbfraw)
    rbfid = rbf_node.sendrawtransaction(rbfsigned["hex"])
    assert rbfid in rbf_node.getrawmempool()

    bumped_tx = rbf_node.bumpfee(rbfid)
    assert bumped_tx["txid"] in rbf_node.getrawmempool()
    assert rbfid not in rbf_node.getrawmempool()
    self.clear_mempool()


def test_nonrbf_bumpfee_fails(self, peer_node, dest_address):
    self.log.info('Test that we cannot replace a non RBF transaction')
    not_rbfid = peer_node.sendtoaddress(dest_address, Decimal("0.00090000"))
    assert_raises_rpc_error(-4, "not BIP 125 replaceable", peer_node.bumpfee, not_rbfid)
    self.clear_mempool()


def test_notmine_bumpfee_fails(self, rbf_node, peer_node, dest_address):
    self.log.info('Test that it cannot bump fee if non-owned inputs are included')
    # here, the rbftx has a peer_node coin and then adds a rbf_node input
    # Note that this test depends upon the RPC code checking input ownership prior to change outputs
    # (since it can't use fundrawtransaction, it lacks a proper change output)
    fee = Decimal("0.01")
    utxos = [node.listunspent(query_options={'minimumAmount': fee})[-1] for node in (rbf_node, peer_node)]
    inputs = [{
        "txid": utxo["txid"],
        "vout": utxo["vout"],
        "address": utxo["address"],
        "sequence": BIP125_SEQUENCE_NUMBER
    } for utxo in utxos]
    output_val = sum(utxo["amount"] for utxo in utxos) - fee
    rawtx = rbf_node.createrawtransaction(inputs, {dest_address: output_val})
    signedtx = rbf_node.signrawtransactionwithwallet(rawtx)
    signedtx = peer_node.signrawtransactionwithwallet(signedtx["hex"])
    rbfid = rbf_node.sendrawtransaction(signedtx["hex"])
    assert_raises_rpc_error(-4, "Transaction contains inputs that don't belong to this wallet",
                            rbf_node.bumpfee, rbfid)
    self.clear_mempool()


def test_bumpfee_with_descendant_fails(self, rbf_node, rbf_node_address, dest_address):
    self.log.info('Test that fee cannot be bumped when it has descendant')
    # parent is send-to-self, so we don't have to check which output is change when creating the child tx
    parent_id = spend_one_input(rbf_node, rbf_node_address)
    tx = rbf_node.createrawtransaction([{"txid": parent_id, "vout": 0}], {dest_address: 0.02000000})
    tx = rbf_node.signrawtransactionwithwallet(tx)
    rbf_node.sendrawtransaction(tx["hex"])
    assert_raises_rpc_error(-8, "Transaction has descendants in the wallet", rbf_node.bumpfee, parent_id)

    # create tx with descendant in the mempool by using MiniWallet
    miniwallet = MiniWallet(rbf_node)
    parent_id = spend_one_input(rbf_node, miniwallet.get_address())
    tx = rbf_node.gettransaction(txid=parent_id, verbose=True)['decoded']
    miniwallet.scan_tx(tx)
    miniwallet.send_self_transfer(from_node=rbf_node)
    assert_raises_rpc_error(-8, "Transaction has descendants in the mempool", rbf_node.bumpfee, parent_id)
    self.clear_mempool()


def test_small_output_with_feerate_succeeds(self, rbf_node, dest_address):
    self.log.info('Testing small output with feerate bump succeeds')

    # Make sure additional inputs exist
    rbf_node.generatetoaddress(COINBASE_MATURITY+1, rbf_node.getnewaddress())
    rbfid = spend_one_input(rbf_node, dest_address)
    input_list = rbf_node.getrawtransaction(rbfid, 1)["vin"]
    assert_equal(len(input_list), 1)
    original_txin = input_list[0]
    self.log.info('Keep bumping until transaction fee out-spends non-destination value')
    tx_fee = 0
<<<<<<< HEAD
    i = 0
=======
    i = 0 
>>>>>>> ec86f1e9
    while True:
        input_list = rbf_node.getrawtransaction(rbfid, 1)["vin"]
        new_item = list(input_list)[0]
        assert_equal(len(input_list), 1)
        assert_equal(original_txin["txid"], new_item["txid"])
        assert_equal(original_txin["vout"], new_item["vout"])
        rbfid_new_details = rbf_node.bumpfee(rbfid, {"fee_rate": round(0.03+i/100,8)})
        rbfid_new = rbfid_new_details["txid"]
        raw_pool = rbf_node.getrawmempool()
        assert rbfid not in raw_pool
        assert rbfid_new in raw_pool
        rbfid = rbfid_new
        tx_fee = rbfid_new_details["fee"]
        i = i+1

        # Total value from input not going to destination
        if tx_fee > Decimal('0.05000000'):
            break

    # input(s) have been added
    final_input_list = rbf_node.getrawtransaction(rbfid, 1)["vin"]
    assert_greater_than(len(final_input_list), 1)
    # Original input is in final set
    assert [txin for txin in final_input_list
            if txin["txid"] == original_txin["txid"]
            and txin["vout"] == original_txin["vout"]]

    self.generatetoaddress(rbf_node, 1, rbf_node.getnewaddress())
    assert_equal(rbf_node.gettransaction(rbfid)["confirmations"], 1)
    self.clear_mempool()


def test_dust_to_fee(self, rbf_node, dest_address):
    self.log.info('Test that bumped output that is dust is dropped to fee')
    rbfid = spend_one_input(rbf_node, dest_address)
    fulltx = rbf_node.getrawtransaction(rbfid, 1)
    # The DER formatting used by Bitcoin to serialize ECDSA signatures means that signatures can have a
    # variable size of 70-72 bytes (or possibly even less), with most being 71 or 72 bytes. The signature
    # in the witness is divided by 4 for the vsize, so this variance can take the weight across a 4-byte
    # boundary. Thus expected transaction size (p2wpkh, 1 input, 2 outputs) is 140-141 vbytes, usually 141.
    if not 140 <= fulltx["vsize"] <= 141:
        raise AssertionError("Invalid tx vsize of {} (140-141 expected), full tx: {}".format(fulltx["vsize"], fulltx))
    # Bump with fee_rate of 35300 sat/vB vbytes to create dust.
    # Expected fee is 141 vbytes * fee_rate 0.00350250 BTC / 1000 vbytes = 0.00049385 BTC.
    # or occasionally 140 vbytes * fee_rate 0.00350250 BTC / 1000 vbytes = 0.00049035 BTC.
    # Dust should be dropped to the fee, so actual bump fee is 0.00050000 BTC.
    bumped_tx = rbf_node.bumpfee(rbfid, {"fee_rate": 35300})
    full_bumped_tx = rbf_node.getrawtransaction(bumped_tx["txid"], 1)
    assert_equal(bumped_tx["fee"], Decimal("0.05000000"))
    assert_equal(len(fulltx["vout"]), 2)
    assert_equal(len(full_bumped_tx["vout"]), 1)  # change output is eliminated
    assert_equal(full_bumped_tx["vout"][0]['value'], Decimal("0.05000000"))
    self.clear_mempool()


def test_settxfee(self, rbf_node, dest_address):
    self.log.info('Test settxfee')
    assert_raises_rpc_error(-8, "txfee cannot be less than min relay tx fee", rbf_node.settxfee, Decimal('0.000005'))
    assert_raises_rpc_error(-8, "txfee cannot be less than wallet min fee", rbf_node.settxfee, Decimal('0.0049'))
    # check that bumpfee reacts correctly to the use of settxfee (paytxfee)
    rbfid = spend_one_input(rbf_node, dest_address)
    requested_feerate = Decimal("0.02500000")
    rbf_node.settxfee(requested_feerate)
    bumped_tx = rbf_node.bumpfee(rbfid)
    actual_feerate = bumped_tx["fee"] * 1000 / rbf_node.getrawtransaction(bumped_tx["txid"], True)["vsize"]
    # Assert that the difference between the requested feerate and the actual
    # feerate of the bumped transaction is small.
    assert_greater_than(Decimal("0.00100000"), abs(requested_feerate - actual_feerate))
    rbf_node.settxfee(Decimal("0.00000000"))  # unset paytxfee

    # check that settxfee respects -maxtxfee
    self.restart_node(1, ['-maxtxfee=0.000025'] + self.extra_args[1])
    assert_raises_rpc_error(-8, "txfee cannot be more than wallet max tx fee", rbf_node.settxfee, Decimal('0.00003'))
    self.restart_node(1, self.extra_args[1])
    rbf_node.walletpassphrase(WALLET_PASSPHRASE, WALLET_PASSPHRASE_TIMEOUT)
    self.connect_nodes(1, 0)
    self.clear_mempool()


def test_maxtxfee_fails(self, rbf_node, dest_address):
    self.log.info('Test that bumpfee fails when it hits -maxtxfee')
    # size of bumped transaction (p2wpkh, 1 input, 2 outputs): 141 vbytes
    # expected bump fee of 141 vbytes * 0.00200000 BTC / 1000 vbytes = 0.00002820 BTC
    # which exceeds maxtxfee and is expected to raise
    self.restart_node(1, ['-maxtxfee=0.00003', "-minrelaytxfee=0.00003", "-mintxfee=0.000005"] + self.extra_args[1])
    rbf_node.walletpassphrase(WALLET_PASSPHRASE, WALLET_PASSPHRASE_TIMEOUT)
    rbfid = spend_one_input(rbf_node, dest_address)
    assert_raises_rpc_error(-4, "Unable to create transaction. Fee exceeds maximum configured by user (e.g. -maxtxfee, maxfeerate)", rbf_node.bumpfee, rbfid)
    self.restart_node(1, self.extra_args[1])
    rbf_node.walletpassphrase(WALLET_PASSPHRASE, WALLET_PASSPHRASE_TIMEOUT)
    self.connect_nodes(1, 0)
    self.clear_mempool()


def test_watchonly_psbt(self, peer_node, rbf_node, dest_address):
    self.log.info('Test that PSBT is returned for bumpfee in watchonly wallets')
    priv_rec_desc = "wpkh([00000001/84'/1'/0']tprv8ZgxMBicQKsPd7Uf69XL1XwhmjHopUGep8GuEiJDZmbQz6o58LninorQAfcKZWARbtRtfnLcJ5MQ2AtHcQJCCRUcMRvmDUjyEmNUWwx8UbK/0/*)#rweraev0"
    pub_rec_desc = rbf_node.getdescriptorinfo(priv_rec_desc)["descriptor"]
    priv_change_desc = "wpkh([00000001/84'/1'/0']tprv8ZgxMBicQKsPd7Uf69XL1XwhmjHopUGep8GuEiJDZmbQz6o58LninorQAfcKZWARbtRtfnLcJ5MQ2AtHcQJCCRUcMRvmDUjyEmNUWwx8UbK/1/*)#j6uzqvuh"
    pub_change_desc = rbf_node.getdescriptorinfo(priv_change_desc)["descriptor"]
    # Create a wallet with private keys that can sign PSBTs
    rbf_node.createwallet(wallet_name="signer", disable_private_keys=False, blank=True)
    signer = rbf_node.get_wallet_rpc("signer")
    assert signer.getwalletinfo()['private_keys_enabled']
    reqs = [{
        "desc": priv_rec_desc,
        "timestamp": 0,
        "range": [0,1],
        "internal": False,
        "keypool": False # Keys can only be imported to the keypool when private keys are disabled
    },
    {
        "desc": priv_change_desc,
        "timestamp": 0,
        "range": [0, 0],
        "internal": True,
        "keypool": False
    }]
    if self.options.descriptors:
        result = signer.importdescriptors(reqs)
    else:
        result = signer.importmulti(reqs)
    assert_equal(result, [{'success': True}, {'success': True}])

    # Create another wallet with just the public keys, which creates PSBTs
    rbf_node.createwallet(wallet_name="watcher", disable_private_keys=True, blank=True)
    watcher = rbf_node.get_wallet_rpc("watcher")
    assert not watcher.getwalletinfo()['private_keys_enabled']

    reqs = [{
        "desc": pub_rec_desc,
        "timestamp": 0,
        "range": [0, 10],
        "internal": False,
        "keypool": True,
        "watchonly": True,
        "active": True,
    }, {
        "desc": pub_change_desc,
        "timestamp": 0,
        "range": [0, 10],
        "internal": True,
        "keypool": True,
        "watchonly": True,
        "active": True,
    }]
    if self.options.descriptors:
        result = watcher.importdescriptors(reqs)
    else:
        result = watcher.importmulti(reqs)
    assert_equal(result, [{'success': True}, {'success': True}])

    funding_address1 = watcher.getnewaddress(address_type='bech32')
    funding_address2 = watcher.getnewaddress(address_type='bech32')
    peer_node.sendmany("", {funding_address1: 0.1, funding_address2: 0.1})
<<<<<<< HEAD
    peer_node.generate(1)
    self.sync_all()
=======
    self.generate(peer_node, 1)
>>>>>>> ec86f1e9

    # Create single-input PSBT for transaction to be bumped
    psbt = watcher.walletcreatefundedpsbt([], {dest_address: 0.05}, 0, {"fee_rate": 0.01}, True)['psbt']
    psbt_signed = signer.walletprocesspsbt(psbt=psbt, sign=True, sighashtype="ALL", bip32derivs=True)
    psbt_final = watcher.finalizepsbt(psbt_signed["psbt"])
    original_txid = watcher.sendrawtransaction(psbt_final["hex"])
    assert_equal(len(watcher.decodepsbt(psbt)["tx"]["vin"]), 1)

    # bumpfee can't be used on watchonly wallets
    assert_raises_rpc_error(-4, "bumpfee is not available with wallets that have private keys disabled. Use psbtbumpfee instead.", watcher.bumpfee, original_txid)

    # Bump fee, obnoxiously high to add additional watchonly input
    bumped_psbt = watcher.psbtbumpfee(original_txid, {"fee_rate": HIGH})
    assert_greater_than(len(watcher.decodepsbt(bumped_psbt['psbt'])["tx"]["vin"]), 1)
    assert "txid" not in bumped_psbt
    assert_equal(bumped_psbt["origfee"], -watcher.gettransaction(original_txid)["fee"])
    assert not watcher.finalizepsbt(bumped_psbt["psbt"])["complete"]

    # Sign bumped transaction
    bumped_psbt_signed = signer.walletprocesspsbt(psbt=bumped_psbt["psbt"], sign=True, sighashtype="ALL", bip32derivs=True)
    bumped_psbt_final = watcher.finalizepsbt(bumped_psbt_signed["psbt"])
    assert bumped_psbt_final["complete"]

    # Broadcast bumped transaction
    bumped_txid = watcher.sendrawtransaction(bumped_psbt_final["hex"])
    assert bumped_txid in rbf_node.getrawmempool()
    assert original_txid not in rbf_node.getrawmempool()

    rbf_node.unloadwallet("watcher")
    rbf_node.unloadwallet("signer")
    self.clear_mempool()


def test_rebumping(self, rbf_node, dest_address):
    self.log.info('Test that re-bumping the original tx fails, but bumping successor works')
    rbfid = spend_one_input(rbf_node, dest_address)
    bumped = rbf_node.bumpfee(rbfid, {"fee_rate": ECONOMICAL})
    assert_raises_rpc_error(-4, "already bumped", rbf_node.bumpfee, rbfid, {"fee_rate": NORMAL})
    rbf_node.bumpfee(bumped["txid"], {"fee_rate": NORMAL})
    self.clear_mempool()


def test_rebumping_not_replaceable(self, rbf_node, dest_address):
    self.log.info('Test that re-bumping non-replaceable fails')
    rbfid = spend_one_input(rbf_node, dest_address)
    bumped = rbf_node.bumpfee(rbfid, {"fee_rate": ECONOMICAL, "replaceable": False})
    assert_raises_rpc_error(-4, "Transaction is not BIP 125 replaceable", rbf_node.bumpfee, bumped["txid"],
                            {"fee_rate": NORMAL})
    self.clear_mempool()


def test_unconfirmed_not_spendable(self, rbf_node, rbf_node_address):
    self.log.info('Test that unconfirmed outputs from bumped txns are not spendable')
    rbfid = spend_one_input(rbf_node, rbf_node_address)
    rbftx = rbf_node.gettransaction(rbfid)["hex"]
    assert rbfid in rbf_node.getrawmempool()
    bumpid = rbf_node.bumpfee(rbfid)["txid"]
    assert bumpid in rbf_node.getrawmempool()
    assert rbfid not in rbf_node.getrawmempool()

    # check that outputs from the bump transaction are not spendable
    # due to the replaces_txid check in CWallet::AvailableCoins
    assert_equal([t for t in rbf_node.listunspent(minconf=0, include_unsafe=False) if t["txid"] == bumpid], [])

    # submit a block with the rbf tx to clear the bump tx out of the mempool,
    # then invalidate the block so the rbf tx will be put back in the mempool.
    # This makes it possible to check whether the rbf tx outputs are
    # spendable before the rbf tx is confirmed.
    block = submit_block_with_tx(rbf_node, rbftx)
    # Can not abandon conflicted tx
    assert_raises_rpc_error(-5, 'Transaction not eligible for abandonment', lambda: rbf_node.abandontransaction(txid=bumpid))
    rbf_node.invalidateblock(block.hash)
    # Call abandon to make sure the wallet doesn't attempt to resubmit
    # the bump tx and hope the wallet does not rebroadcast before we call.
    rbf_node.abandontransaction(bumpid)
    assert bumpid not in rbf_node.getrawmempool()
    assert rbfid in rbf_node.getrawmempool()

    # check that outputs from the rbf tx are not spendable before the
    # transaction is confirmed, due to the replaced_by_txid check in
    # CWallet::AvailableCoins
    assert_equal([t for t in rbf_node.listunspent(minconf=0, include_unsafe=False) if t["txid"] == rbfid], [])

    # check that the main output from the rbf tx is spendable after confirmed
    self.generate(rbf_node, 1, sync_fun=self.no_op)
    assert_equal(
        sum(1 for t in rbf_node.listunspent(minconf=0, include_unsafe=False)
            if t["txid"] == rbfid and t["address"] == rbf_node_address and t["spendable"]), 1)
    self.clear_mempool()


def test_bumpfee_metadata(self, rbf_node, dest_address):
    self.log.info('Test that bumped txn metadata persists to new txn record')
    assert(rbf_node.getbalance() < 49)
    rbf_node.generatetoaddress(COINBASE_MATURITY+1, rbf_node.getnewaddress())
    rbfid = rbf_node.sendtoaddress(dest_address, 49, "comment value", "to value")
    bumped_tx = rbf_node.bumpfee(rbfid)
    bumped_wtx = rbf_node.gettransaction(bumped_tx["txid"])
    assert_equal(bumped_wtx["comment"], "comment value")
    assert_equal(bumped_wtx["to"], "to value")
    self.clear_mempool()


def test_locked_wallet_fails(self, rbf_node, dest_address):
    self.log.info('Test that locked wallet cannot bump txn')
    rbfid = spend_one_input(rbf_node, dest_address)
    rbf_node.walletlock()
    assert_raises_rpc_error(-13, "Please enter the wallet passphrase with walletpassphrase first.",
                            rbf_node.bumpfee, rbfid)
    rbf_node.walletpassphrase(WALLET_PASSPHRASE, WALLET_PASSPHRASE_TIMEOUT)
    self.clear_mempool()


def test_change_script_match(self, rbf_node, dest_address):
    self.log.info('Test that the same change addresses is used for the replacement transaction when possible')

    def get_change_address(tx):
        tx_details = rbf_node.getrawtransaction(tx, 1)
        txout_addresses = [txout['scriptPubKey']['address'] for txout in tx_details["vout"]]
        return [address for address in txout_addresses if rbf_node.getaddressinfo(address)["ischange"]]

    # Check that there is only one change output
    rbfid = spend_one_input(rbf_node, dest_address)
    change_addresses = get_change_address(rbfid)
    assert_equal(len(change_addresses), 1)

    # Now find that address in each subsequent tx, and no other change
    bumped_total_tx = rbf_node.bumpfee(rbfid, {"fee_rate": ECONOMICAL})
    assert_equal(change_addresses, get_change_address(bumped_total_tx['txid']))
    bumped_rate_tx = rbf_node.bumpfee(bumped_total_tx["txid"])
    assert_equal(change_addresses, get_change_address(bumped_rate_tx['txid']))
    self.clear_mempool()


def spend_one_input(node, dest_address, change_size=Decimal("0.04900000")):
    tx_input = dict(
        sequence=BIP125_SEQUENCE_NUMBER, **next(u for u in node.listunspent() if u["amount"] == Decimal("0.10000000")))
    destinations = {dest_address: Decimal("0.05000000")}
    if change_size > 0:
        destinations[node.getrawchangeaddress()] = change_size
    rawtx = node.createrawtransaction([tx_input], destinations)
    signedtx = node.signrawtransactionwithwallet(rawtx)
    txid = node.sendrawtransaction(signedtx["hex"])
    return txid


def submit_block_with_tx(node, tx):
    tip = node.getbestblockhash()
    height = node.getblockcount() + 1
    block_time = node.getblockheader(tip)["mediantime"] + 1
    block = create_block(int(tip, 16), create_coinbase(height), block_time, txlist=[tx])
    add_witness_commitment(block)
    block.solve()
    node.submitblock(block.serialize().hex())
    return block


def test_no_more_inputs_fails(self, rbf_node, dest_address):
    # Throw away some coins to a dummy address so that the test does not hit the max tx size error
    rbf_node.sendtoaddress("qc4bREjo85FRxUMatqVTVAeaD4XKGHswgm", rbf_node.getbalance()/2)
<<<<<<< HEAD

=======
>>>>>>> ec86f1e9
    self.log.info('Test that bumpfee fails when there are no available confirmed outputs')
    # feerate rbf requires confirmed outputs when change output doesn't exist or is insufficient
    self.generatetoaddress(rbf_node, 1, dest_address)
    # spend all funds, no change output
    rbfid = rbf_node.sendtoaddress(rbf_node.getnewaddress(), rbf_node.getbalance(), "", "", True)
    assert_raises_rpc_error(-4, "Unable to create transaction. Insufficient funds", rbf_node.bumpfee, rbfid)
    self.clear_mempool()


if __name__ == "__main__":
    BumpFeeTest().main()<|MERGE_RESOLUTION|>--- conflicted
+++ resolved
@@ -32,20 +32,13 @@
     assert_raises_rpc_error,
 )
 from test_framework.qtum import generatesynchronized
-<<<<<<< HEAD
-=======
-
->>>>>>> ec86f1e9
+
 
 WALLET_PASSPHRASE = "test"
 WALLET_PASSPHRASE_TIMEOUT = 3600
 
 # Fee rates (sat/vB)
-<<<<<<< HEAD
-INSUFFICIENT =        1
-=======
 INSUFFICIENT =      1
->>>>>>> ec86f1e9
 ECONOMICAL   =    10000
 NORMAL       =    15000
 HIGH         =    50000
@@ -80,19 +73,10 @@
         # fund rbf node with 10 coins of 0.001 btc (100,000 satoshis)
         self.log.info("Mining blocks...")
         generatesynchronized(peer_node, COINBASE_MATURITY+10, None, self.nodes)
-<<<<<<< HEAD
-        self.sync_all()
-        for _ in range(25):
-            peer_node.sendtoaddress(rbf_node_address, 0.1)
-        self.sync_all()
-        peer_node.generate(1)
-        self.sync_all()
-=======
         for _ in range(25):
             peer_node.sendtoaddress(rbf_node_address, 0.1)
         self.sync_all()
         self.generate(peer_node, 1)
->>>>>>> ec86f1e9
         assert_equal(rbf_node.getbalance(), Decimal("2.5"))
 
         self.log.info("Running tests")
@@ -301,11 +285,7 @@
     original_txin = input_list[0]
     self.log.info('Keep bumping until transaction fee out-spends non-destination value')
     tx_fee = 0
-<<<<<<< HEAD
-    i = 0
-=======
     i = 0 
->>>>>>> ec86f1e9
     while True:
         input_list = rbf_node.getrawtransaction(rbfid, 1)["vin"]
         new_item = list(input_list)[0]
@@ -461,12 +441,7 @@
     funding_address1 = watcher.getnewaddress(address_type='bech32')
     funding_address2 = watcher.getnewaddress(address_type='bech32')
     peer_node.sendmany("", {funding_address1: 0.1, funding_address2: 0.1})
-<<<<<<< HEAD
-    peer_node.generate(1)
-    self.sync_all()
-=======
     self.generate(peer_node, 1)
->>>>>>> ec86f1e9
 
     # Create single-input PSBT for transaction to be bumped
     psbt = watcher.walletcreatefundedpsbt([], {dest_address: 0.05}, 0, {"fee_rate": 0.01}, True)['psbt']
@@ -627,10 +602,6 @@
 def test_no_more_inputs_fails(self, rbf_node, dest_address):
     # Throw away some coins to a dummy address so that the test does not hit the max tx size error
     rbf_node.sendtoaddress("qc4bREjo85FRxUMatqVTVAeaD4XKGHswgm", rbf_node.getbalance()/2)
-<<<<<<< HEAD
-
-=======
->>>>>>> ec86f1e9
     self.log.info('Test that bumpfee fails when there are no available confirmed outputs')
     # feerate rbf requires confirmed outputs when change output doesn't exist or is insufficient
     self.generatetoaddress(rbf_node, 1, dest_address)
