--- conflicted
+++ resolved
@@ -7,9 +7,6 @@
 from test_framework.util import (
     assert_equal,
     assert_raises_rpc_error,
-)
-from test_framework.blocktools import (
-    TIME_GENESIS_BLOCK,
 )
 from test_framework.blocktools import (
     TIME_GENESIS_BLOCK,
@@ -27,19 +24,13 @@
     def run_test(self):
         self.log.info('Create some old blocks')
         self.nodes[0].setmocktime(TIME_GENESIS_BLOCK)
-<<<<<<< HEAD
         self.nodes[0].generate(600)
-        self.nodes[0].setmocktime(0)
-
-=======
-        self.nodes[0].generate(200)
         self.nodes[0].setmocktime(0)
 
         self.test_anti_fee_sniping()
         self.test_tx_size_too_large()
 
     def test_anti_fee_sniping(self):
->>>>>>> 451880b9
         self.log.info('Check that we have some (old) blocks and that anti-fee-sniping is disabled')
         assert_equal(self.nodes[0].getblockchaininfo()['blocks'], 600)
         txid = self.nodes[0].sendtoaddress(self.nodes[0].getnewaddress(), 1)
