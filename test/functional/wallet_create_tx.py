--- conflicted
+++ resolved
@@ -46,11 +46,7 @@
         self.generate(self.nodes[0], 1)
         txid = self.nodes[0].sendtoaddress(self.nodes[0].getnewaddress(), 1)
         tx = self.nodes[0].gettransaction(txid=txid, verbose=True)['decoded']
-<<<<<<< HEAD
-        assert 0 < tx['locktime'] <= COINBASE_MATURITY+101 
-=======
         assert 0 < tx['locktime'] <= COINBASE_MATURITY+101
->>>>>>> 4985b774
 
     def test_tx_size_too_large(self):
         # More than 10kB of outputs, so that we hit -maxtxfee with a high feerate
