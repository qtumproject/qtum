--- conflicted
+++ resolved
@@ -14,11 +14,7 @@
     assert_raises_rpc_error,
 )
 from test_framework.qtum import convert_btc_address_to_qtum, generatesynchronized
-<<<<<<< HEAD
-from test_framework.qtumconfig import INITIAL_BLOCK_REWARD, COINBASE_MATURITY
-=======
 from test_framework.qtumconfig import INITIAL_BLOCK_REWARD
->>>>>>> 5ed36332
 
 
 def create_transactions(node, address, amt, fees):
@@ -278,11 +274,6 @@
         self.nodes[0].invalidateblock(block_reorg)
         self.nodes[1].invalidateblock(block_reorg)
         self.nodes[2].invalidateblock(block_reorg)
-<<<<<<< HEAD
-        self.sync_blocks()
-        self.nodes[0].syncwithvalidationinterfacequeue()
-=======
->>>>>>> 5ed36332
         assert_equal(self.nodes[0].getbalance(minconf=0), 0)  # wallet txs not in the mempool are untrusted
         self.nodes[0].generatetoaddress(1, ADDRESS_WATCHONLY)
         assert_equal(self.nodes[0].getbalance(minconf=0), 0)  # wallet txs not in the mempool are untrusted
