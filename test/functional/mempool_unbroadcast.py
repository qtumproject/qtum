--- conflicted
+++ resolved
@@ -34,10 +34,7 @@
 
         self.log.info("Generate transactions that only node 0 knows about")
 
-<<<<<<< HEAD
-=======
         self.import_deterministic_coinbase_privkeys()
->>>>>>> 4985b774
         # generate a wallet txn
         addr = node.getnewaddress()
         wallet_tx_hsh = node.sendtoaddress(addr, 0.01)
