#!/usr/bin/env python3
# Copyright (c) 2016-2018 The Bitcoin Core developers
# Distributed under the MIT software license, see the accompanying
# file COPYING or http://www.opensource.org/licenses/mit-license.php.
"""Test Hierarchical Deterministic wallet function."""

import os
import shutil

from test_framework.test_framework import BitcoinTestFramework
from test_framework.util import (
    assert_equal,
    connect_nodes_bi,
    assert_raises_rpc_error
)
from test_framework.qtumconfig import COINBASE_MATURITY


class WalletHDTest(BitcoinTestFramework):
    def set_test_params(self):
        self.setup_clean_chain = True
        self.num_nodes = 2
        self.extra_args = [[], ['-keypool=0']]

    def skip_test_if_missing_module(self):
        self.skip_if_no_wallet()
<<<<<<< HEAD

    def run_test(self):
        # Make sure can't switch off usehd after wallet creation
        self.stop_node(1)
        self.nodes[1].assert_start_raises_init_error(['-usehd=0'], "Error: Error loading : You can't disable HD on an already existing HD wallet")
        self.start_node(1)
        connect_nodes_bi(self.nodes, 0, 1)
=======
>>>>>>> 9e306671

    def run_test(self):
        # Make sure we use hd, keep masterkeyid
        masterkeyid = self.nodes[1].getwalletinfo()['hdseedid']
        assert_equal(len(masterkeyid), 40)

        # create an internal key
        change_addr = self.nodes[1].getrawchangeaddress()
        change_addrV= self.nodes[1].getaddressinfo(change_addr)
        assert_equal(change_addrV["hdkeypath"], "m/88'/1'/0'") #first internal child key

        # Import a non-HD private key in the HD wallet
        non_hd_add = self.nodes[0].getnewaddress()
        self.nodes[1].importprivkey(self.nodes[0].dumpprivkey(non_hd_add))

        # This should be enough to keep the master key and the non-HD key
        self.nodes[1].backupwallet(os.path.join(self.nodes[1].datadir, "hd.bak"))
        #self.nodes[1].dumpwallet(os.path.join(self.nodes[1].datadir, "hd.dump"))

        # Derive some HD addresses and remember the last
        # Also send funds to each add
        self.nodes[0].generate(COINBASE_MATURITY+1)
        hd_add = None
        NUM_HD_ADDS = 10
        for i in range(NUM_HD_ADDS):
            hd_add = self.nodes[1].getnewaddress()
            hd_info = self.nodes[1].getaddressinfo(hd_add)
            assert_equal(hd_info["hdkeypath"], "m/88'/0'/"+str(i)+"'")
            assert_equal(hd_info["hdseedid"], masterkeyid)
            self.nodes[0].sendtoaddress(hd_add, 1)
            self.nodes[0].generate(1)
        self.nodes[0].sendtoaddress(non_hd_add, 1)
        self.nodes[0].generate(1)

        # create an internal key (again)
        change_addr = self.nodes[1].getrawchangeaddress()
        change_addrV= self.nodes[1].getaddressinfo(change_addr)
        assert_equal(change_addrV["hdkeypath"], "m/88'/1'/1'") #second internal child key

        self.sync_all()
        assert_equal(self.nodes[1].getbalance(), NUM_HD_ADDS + 1)

        self.log.info("Restore backup ...")
        self.stop_node(1)
        # we need to delete the complete regtest directory
        # otherwise node1 would auto-recover all funds in flag the keypool keys as used
        shutil.rmtree(os.path.join(self.nodes[1].datadir, "regtest", "blocks"))
        shutil.rmtree(os.path.join(self.nodes[1].datadir, "regtest", "chainstate"))
        shutil.copyfile(os.path.join(self.nodes[1].datadir, "hd.bak"), os.path.join(self.nodes[1].datadir, "regtest", "wallets", "wallet.dat"))
        self.start_node(1)

        # Assert that derivation is deterministic
        hd_add_2 = None
        for i in range(NUM_HD_ADDS):
            hd_add_2 = self.nodes[1].getnewaddress()
            hd_info_2 = self.nodes[1].getaddressinfo(hd_add_2)
            assert_equal(hd_info_2["hdkeypath"], "m/88'/0'/"+str(i)+"'")
            assert_equal(hd_info_2["hdseedid"], masterkeyid)
        assert_equal(hd_add, hd_add_2)
        connect_nodes_bi(self.nodes, 0, 1)
        self.sync_all()

        # Needs rescan
        self.stop_node(1)
        self.start_node(1, extra_args=self.extra_args[1] + ['-rescan'])
        assert_equal(self.nodes[1].getbalance(), NUM_HD_ADDS + 1)

        # Try a RPC based rescan
        self.stop_node(1)
        shutil.rmtree(os.path.join(self.nodes[1].datadir, "regtest", "blocks"))
        shutil.rmtree(os.path.join(self.nodes[1].datadir, "regtest", "chainstate"))
        shutil.copyfile(os.path.join(self.nodes[1].datadir, "hd.bak"), os.path.join(self.nodes[1].datadir, "regtest", "wallets", "wallet.dat"))
        self.start_node(1, extra_args=self.extra_args[1])
        connect_nodes_bi(self.nodes, 0, 1)
        self.sync_all()
        # Wallet automatically scans blocks older than key on startup
        assert_equal(self.nodes[1].getbalance(), NUM_HD_ADDS + 1)
        out = self.nodes[1].rescanblockchain(0, 1)
        assert_equal(out['start_height'], 0)
        assert_equal(out['stop_height'], 1)
        out = self.nodes[1].rescanblockchain()
        assert_equal(out['start_height'], 0)
        assert_equal(out['stop_height'], self.nodes[1].getblockcount())
        assert_equal(self.nodes[1].getbalance(), NUM_HD_ADDS + 1)

        # send a tx and make sure its using the internal chain for the changeoutput
        txid = self.nodes[1].sendtoaddress(self.nodes[0].getnewaddress(), 1)
        outs = self.nodes[1].decoderawtransaction(self.nodes[1].gettransaction(txid)['hex'])['vout']
        keypath = ""
        for out in outs:
            if out['value'] != 1:
                keypath = self.nodes[1].getaddressinfo(out['scriptPubKey']['addresses'][0])['hdkeypath']

        assert_equal(keypath[0:8], "m/88'/1'")

        # Generate a new HD seed on node 1 and make sure it is set
        orig_masterkeyid = self.nodes[1].getwalletinfo()['hdseedid']
        self.nodes[1].sethdseed()
        new_masterkeyid = self.nodes[1].getwalletinfo()['hdseedid']
        assert orig_masterkeyid != new_masterkeyid
        addr = self.nodes[1].getnewaddress()
        assert_equal(self.nodes[1].getaddressinfo(addr)['hdkeypath'], 'm/88\'/0\'/0\'') # Make sure the new address is the first from the keypool
        self.nodes[1].keypoolrefill(1) # Fill keypool with 1 key

        # Set a new HD seed on node 1 without flushing the keypool
        new_seed = self.nodes[0].dumpprivkey(self.nodes[0].getnewaddress())
        orig_masterkeyid = new_masterkeyid
        self.nodes[1].sethdseed(False, new_seed)
        new_masterkeyid = self.nodes[1].getwalletinfo()['hdseedid']
        assert orig_masterkeyid != new_masterkeyid
        addr = self.nodes[1].getnewaddress()
        assert_equal(orig_masterkeyid, self.nodes[1].getaddressinfo(addr)['hdseedid'])
        assert_equal(self.nodes[1].getaddressinfo(addr)['hdkeypath'], 'm/88\'/0\'/1\'') # Make sure the new address continues previous keypool

        # Check that the next address is from the new seed
        self.nodes[1].keypoolrefill(1)
        next_addr = self.nodes[1].getnewaddress()
        assert_equal(new_masterkeyid, self.nodes[1].getaddressinfo(next_addr)['hdseedid'])
        assert_equal(self.nodes[1].getaddressinfo(next_addr)['hdkeypath'], 'm/88\'/0\'/0\'') # Make sure the new address is not from previous keypool
        assert next_addr != addr

        # Sethdseed parameter validity
        assert_raises_rpc_error(-1, 'sethdseed', self.nodes[0].sethdseed, False, new_seed, 0)
        assert_raises_rpc_error(-5, "Invalid private key", self.nodes[1].sethdseed, False, "not_wif")
        assert_raises_rpc_error(-1, "JSON value is not a boolean as expected", self.nodes[1].sethdseed, "Not_bool")
        assert_raises_rpc_error(-1, "JSON value is not a string as expected", self.nodes[1].sethdseed, False, True)
        assert_raises_rpc_error(-5, "Already have this key", self.nodes[1].sethdseed, False, new_seed)
        assert_raises_rpc_error(-5, "Already have this key", self.nodes[1].sethdseed, False, self.nodes[1].dumpprivkey(self.nodes[1].getnewaddress()))

if __name__ == '__main__':
    WalletHDTest().main ()<|MERGE_RESOLUTION|>--- conflicted
+++ resolved
@@ -24,16 +24,6 @@
 
     def skip_test_if_missing_module(self):
         self.skip_if_no_wallet()
-<<<<<<< HEAD
-
-    def run_test(self):
-        # Make sure can't switch off usehd after wallet creation
-        self.stop_node(1)
-        self.nodes[1].assert_start_raises_init_error(['-usehd=0'], "Error: Error loading : You can't disable HD on an already existing HD wallet")
-        self.start_node(1)
-        connect_nodes_bi(self.nodes, 0, 1)
-=======
->>>>>>> 9e306671
 
     def run_test(self):
         # Make sure we use hd, keep masterkeyid
