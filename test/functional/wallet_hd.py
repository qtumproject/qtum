#!/usr/bin/env python3
# Copyright (c) 2016-2020 The Bitcoin Core developers
# Distributed under the MIT software license, see the accompanying
# file COPYING or http://www.opensource.org/licenses/mit-license.php.
"""Test Hierarchical Deterministic wallet function."""

import os
import shutil

from test_framework.blocktools import COINBASE_MATURITY
from test_framework.test_framework import BitcoinTestFramework
from test_framework.util import (
    assert_equal,
    assert_raises_rpc_error,
)
<<<<<<< HEAD
from test_framework.qtumconfig import COINBASE_MATURITY
=======
>>>>>>> 5ed36332
from test_framework.qtum import generatesynchronized

class WalletHDTest(BitcoinTestFramework):
    def set_test_params(self):
        self.setup_clean_chain = True
        self.num_nodes = 2
        self.extra_args = [[], ['-keypool=0']]
        self.supports_cli = False

    def skip_test_if_missing_module(self):
        self.skip_if_no_wallet()

    def run_test(self):
        # Make sure we use hd, keep masterkeyid
        hd_fingerprint = self.nodes[1].getaddressinfo(self.nodes[1].getnewaddress())['hdmasterfingerprint']
        assert_equal(len(hd_fingerprint), 8)

        # create an internal key
        change_addr = self.nodes[1].getrawchangeaddress()
        change_addrV = self.nodes[1].getaddressinfo(change_addr)
        if self.options.descriptors:
            assert_equal(change_addrV["hdkeypath"], "m/84'/1'/0'/1/0")
        else:
            assert_equal(change_addrV["hdkeypath"], "m/88'/1'/0'")  #first internal child key

        # Import a non-HD private key in the HD wallet
        non_hd_add = 'bcrt1qmevj8zfx0wdvp05cqwkmr6mxkfx60yezwjksmt'
        non_hd_key = 'cS9umN9w6cDMuRVYdbkfE4c7YUFLJRoXMfhQ569uY4odiQbVN8Rt'
        self.nodes[1].importprivkey(non_hd_key)

        # This should be enough to keep the master key and the non-HD key
        self.nodes[1].backupwallet(os.path.join(self.nodes[1].datadir, "hd.bak"))
        #self.nodes[1].dumpwallet(os.path.join(self.nodes[1].datadir, "hd.dump"))

        # Derive some HD addresses and remember the last
        # Also send funds to each add
        generatesynchronized(self.nodes[0], COINBASE_MATURITY+1, None, self.nodes)
        hd_add = None
        NUM_HD_ADDS = 10
        for i in range(1, NUM_HD_ADDS + 1):
            hd_add = self.nodes[1].getnewaddress()
            hd_info = self.nodes[1].getaddressinfo(hd_add)
            if self.options.descriptors:
                assert_equal(hd_info["hdkeypath"], "m/84'/1'/0'/0/" + str(i))
            else:
                assert_equal(hd_info["hdkeypath"], "m/88'/0'/" + str(i) + "'")
            assert_equal(hd_info["hdmasterfingerprint"], hd_fingerprint)
            self.nodes[0].sendtoaddress(hd_add, 1)
            self.nodes[0].generate(1)
        self.nodes[0].sendtoaddress(non_hd_add, 1)
        self.nodes[0].generate(1)

        # create an internal key (again)
        change_addr = self.nodes[1].getrawchangeaddress()
        change_addrV = self.nodes[1].getaddressinfo(change_addr)
        if self.options.descriptors:
            assert_equal(change_addrV["hdkeypath"], "m/84'/1'/0'/1/1")
        else:
            assert_equal(change_addrV["hdkeypath"], "m/88'/1'/1'")  #second internal child key

        self.sync_all()
        assert_equal(self.nodes[1].getbalance(), NUM_HD_ADDS + 1)

        self.log.info("Restore backup ...")
        self.stop_node(1)
        # we need to delete the complete chain directory
        # otherwise node1 would auto-recover all funds in flag the keypool keys as used
        shutil.rmtree(os.path.join(self.nodes[1].datadir, self.chain, "blocks"))
        shutil.rmtree(os.path.join(self.nodes[1].datadir, self.chain, "chainstate"))
        shutil.copyfile(
            os.path.join(self.nodes[1].datadir, "hd.bak"),
            os.path.join(self.nodes[1].datadir, self.chain, 'wallets', self.default_wallet_name, self.wallet_data_filename),
        )
        self.start_node(1)

        # Assert that derivation is deterministic
        hd_add_2 = None
        for i in range(1, NUM_HD_ADDS + 1):
            hd_add_2 = self.nodes[1].getnewaddress()
            hd_info_2 = self.nodes[1].getaddressinfo(hd_add_2)
            if self.options.descriptors:
                assert_equal(hd_info_2["hdkeypath"], "m/84'/1'/0'/0/" + str(i))
            else:
                assert_equal(hd_info_2["hdkeypath"], "m/88'/0'/" + str(i) + "'")
            assert_equal(hd_info_2["hdmasterfingerprint"], hd_fingerprint)
        assert_equal(hd_add, hd_add_2)
        self.connect_nodes(0, 1)
        self.sync_all()

        # Needs rescan
        self.restart_node(1, extra_args=self.extra_args[1] + ['-rescan'])
        assert_equal(self.nodes[1].getbalance(), NUM_HD_ADDS + 1)

        # Try a RPC based rescan
        self.stop_node(1)
        shutil.rmtree(os.path.join(self.nodes[1].datadir, self.chain, "blocks"))
        shutil.rmtree(os.path.join(self.nodes[1].datadir, self.chain, "chainstate"))
        shutil.copyfile(
            os.path.join(self.nodes[1].datadir, "hd.bak"),
            os.path.join(self.nodes[1].datadir, self.chain, "wallets", self.default_wallet_name, self.wallet_data_filename),
        )
        self.start_node(1, extra_args=self.extra_args[1])
        self.connect_nodes(0, 1)
        self.sync_all()
        # Wallet automatically scans blocks older than key on startup
        assert_equal(self.nodes[1].getbalance(), NUM_HD_ADDS + 1)
        out = self.nodes[1].rescanblockchain(0, 1)
        assert_equal(out['start_height'], 0)
        assert_equal(out['stop_height'], 1)
        out = self.nodes[1].rescanblockchain()
        assert_equal(out['start_height'], 0)
        assert_equal(out['stop_height'], self.nodes[1].getblockcount())
        assert_equal(self.nodes[1].getbalance(), NUM_HD_ADDS + 1)

        # send a tx and make sure its using the internal chain for the changeoutput
        txid = self.nodes[1].sendtoaddress(self.nodes[0].getnewaddress(), 1)
        outs = self.nodes[1].decoderawtransaction(self.nodes[1].gettransaction(txid)['hex'])['vout']
        keypath = ""
        for out in outs:
            if out['value'] != 1:
                keypath = self.nodes[1].getaddressinfo(out['scriptPubKey']['address'])['hdkeypath']

        if self.options.descriptors:
            assert_equal(keypath[0:14], "m/84'/1'/0'/1/")
        else:
            assert_equal(keypath[0:8], "m/88'/1'")

        if not self.options.descriptors:
            # Generate a new HD seed on node 1 and make sure it is set
            orig_masterkeyid = self.nodes[1].getwalletinfo()['hdseedid']
            self.nodes[1].sethdseed()
            new_masterkeyid = self.nodes[1].getwalletinfo()['hdseedid']
            assert orig_masterkeyid != new_masterkeyid
            addr = self.nodes[1].getnewaddress()
            # Make sure the new address is the first from the keypool
            assert_equal(self.nodes[1].getaddressinfo(addr)['hdkeypath'], 'm/88\'/0\'/0\'')
            self.nodes[1].keypoolrefill(1)  # Fill keypool with 1 key

            # Set a new HD seed on node 1 without flushing the keypool
            new_seed = self.nodes[0].dumpprivkey(self.nodes[0].getnewaddress())
            orig_masterkeyid = new_masterkeyid
            self.nodes[1].sethdseed(False, new_seed)
            new_masterkeyid = self.nodes[1].getwalletinfo()['hdseedid']
            assert orig_masterkeyid != new_masterkeyid
            addr = self.nodes[1].getnewaddress()
            assert_equal(orig_masterkeyid, self.nodes[1].getaddressinfo(addr)['hdseedid'])
            # Make sure the new address continues previous keypool
            assert_equal(self.nodes[1].getaddressinfo(addr)['hdkeypath'], 'm/88\'/0\'/1\'')

            # Check that the next address is from the new seed
            self.nodes[1].keypoolrefill(1)
            next_addr = self.nodes[1].getnewaddress()
            assert_equal(new_masterkeyid, self.nodes[1].getaddressinfo(next_addr)['hdseedid'])
            # Make sure the new address is not from previous keypool
            assert_equal(self.nodes[1].getaddressinfo(next_addr)['hdkeypath'], 'm/88\'/0\'/0\'')
            assert next_addr != addr

            # Sethdseed parameter validity
            assert_raises_rpc_error(-1, 'sethdseed', self.nodes[0].sethdseed, False, new_seed, 0)
            assert_raises_rpc_error(-5, "Invalid private key", self.nodes[1].sethdseed, False, "not_wif")
            assert_raises_rpc_error(-1, "JSON value is not a boolean as expected", self.nodes[1].sethdseed, "Not_bool")
            assert_raises_rpc_error(-1, "JSON value is not a string as expected", self.nodes[1].sethdseed, False, True)
            assert_raises_rpc_error(-5, "Already have this key", self.nodes[1].sethdseed, False, new_seed)
            assert_raises_rpc_error(-5, "Already have this key", self.nodes[1].sethdseed, False, self.nodes[1].dumpprivkey(self.nodes[1].getnewaddress()))

            self.log.info('Test sethdseed restoring with keys outside of the initial keypool')
            self.nodes[0].generate(10)
            # Restart node 1 with keypool of 3 and a different wallet
            self.nodes[1].createwallet(wallet_name='origin', blank=True)
            self.restart_node(1, extra_args=['-keypool=3', '-wallet=origin'])
            self.connect_nodes(0, 1)

            # sethdseed restoring and seeing txs to addresses out of the keypool
            origin_rpc = self.nodes[1].get_wallet_rpc('origin')
            seed = self.nodes[0].dumpprivkey(self.nodes[0].getnewaddress())
            origin_rpc.sethdseed(True, seed)

            self.nodes[1].createwallet(wallet_name='restore', blank=True)
            restore_rpc = self.nodes[1].get_wallet_rpc('restore')
            restore_rpc.sethdseed(True, seed)  # Set to be the same seed as origin_rpc
            restore_rpc.sethdseed(True)  # Rotate to a new seed, making original `seed` inactive

            self.nodes[1].createwallet(wallet_name='restore2', blank=True)
            restore2_rpc = self.nodes[1].get_wallet_rpc('restore2')
            restore2_rpc.sethdseed(True, seed)  # Set to be the same seed as origin_rpc
            restore2_rpc.sethdseed(True)  # Rotate to a new seed, making original `seed` inactive

            # Check persistence of inactive seed by reloading restore. restore2 is still loaded to test the case where the wallet is not reloaded
            restore_rpc.unloadwallet()
            self.nodes[1].loadwallet('restore')
            restore_rpc = self.nodes[1].get_wallet_rpc('restore')

            # Empty origin keypool and get an address that is beyond the initial keypool
            origin_rpc.getnewaddress()
            origin_rpc.getnewaddress()
            last_addr = origin_rpc.getnewaddress()  # Last address of initial keypool
            addr = origin_rpc.getnewaddress()  # First address beyond initial keypool

            # Check that the restored seed has last_addr but does not have addr
            info = restore_rpc.getaddressinfo(last_addr)
            assert_equal(info['ismine'], True)
            info = restore_rpc.getaddressinfo(addr)
            assert_equal(info['ismine'], False)
            info = restore2_rpc.getaddressinfo(last_addr)
            assert_equal(info['ismine'], True)
            info = restore2_rpc.getaddressinfo(addr)
            assert_equal(info['ismine'], False)
            # Check that the origin seed has addr
            info = origin_rpc.getaddressinfo(addr)
            assert_equal(info['ismine'], True)

            # Send a transaction to addr, which is out of the initial keypool.
            # The wallet that has set a new seed (restore_rpc) should not detect this transaction.
            txid = self.nodes[0].sendtoaddress(addr, 1)
            origin_rpc.sendrawtransaction(self.nodes[0].gettransaction(txid)['hex'])
            self.nodes[0].generate(1)
            self.sync_blocks()
            origin_rpc.gettransaction(txid)
            assert_raises_rpc_error(-5, 'Invalid or non-wallet transaction id', restore_rpc.gettransaction, txid)
            out_of_kp_txid = txid

            # Send a transaction to last_addr, which is in the initial keypool.
            # The wallet that has set a new seed (restore_rpc) should detect this transaction and generate 3 new keys from the initial seed.
            # The previous transaction (out_of_kp_txid) should still not be detected as a rescan is required.
            txid = self.nodes[0].sendtoaddress(last_addr, 1)
            origin_rpc.sendrawtransaction(self.nodes[0].gettransaction(txid)['hex'])
            self.nodes[0].generate(1)
            self.sync_blocks()
            origin_rpc.gettransaction(txid)
            restore_rpc.gettransaction(txid)
            assert_raises_rpc_error(-5, 'Invalid or non-wallet transaction id', restore_rpc.gettransaction, out_of_kp_txid)
            restore2_rpc.gettransaction(txid)
            assert_raises_rpc_error(-5, 'Invalid or non-wallet transaction id', restore2_rpc.gettransaction, out_of_kp_txid)

            # After rescanning, restore_rpc should now see out_of_kp_txid and generate an additional key.
            # addr should now be part of restore_rpc and be ismine
            restore_rpc.rescanblockchain()
            restore_rpc.gettransaction(out_of_kp_txid)
            info = restore_rpc.getaddressinfo(addr)
            assert_equal(info['ismine'], True)
            restore2_rpc.rescanblockchain()
            restore2_rpc.gettransaction(out_of_kp_txid)
            info = restore2_rpc.getaddressinfo(addr)
            assert_equal(info['ismine'], True)

            # Check again that 3 keys were derived.
            # Empty keypool and get an address that is beyond the initial keypool
            origin_rpc.getnewaddress()
            origin_rpc.getnewaddress()
            last_addr = origin_rpc.getnewaddress()
            addr = origin_rpc.getnewaddress()

            # Check that the restored seed has last_addr but does not have addr
            info = restore_rpc.getaddressinfo(last_addr)
            assert_equal(info['ismine'], True)
            info = restore_rpc.getaddressinfo(addr)
            assert_equal(info['ismine'], False)
            info = restore2_rpc.getaddressinfo(last_addr)
            assert_equal(info['ismine'], True)
            info = restore2_rpc.getaddressinfo(addr)
            assert_equal(info['ismine'], False)


if __name__ == '__main__':
    WalletHDTest().main()<|MERGE_RESOLUTION|>--- conflicted
+++ resolved
@@ -13,10 +13,6 @@
     assert_equal,
     assert_raises_rpc_error,
 )
-<<<<<<< HEAD
-from test_framework.qtumconfig import COINBASE_MATURITY
-=======
->>>>>>> 5ed36332
 from test_framework.qtum import generatesynchronized
 
 class WalletHDTest(BitcoinTestFramework):
