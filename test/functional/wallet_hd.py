#!/usr/bin/env python3
# Copyright (c) 2016-2022 The Bitcoin Core developers
# Distributed under the MIT software license, see the accompanying
# file COPYING or http://www.opensource.org/licenses/mit-license.php.
"""Test Hierarchical Deterministic wallet function."""

import os
import shutil

from test_framework.blocktools import COINBASE_MATURITY
from test_framework.test_framework import BitcoinTestFramework
from test_framework.util import (
    assert_equal,
    assert_raises_rpc_error,
)
from test_framework.qtum import generatesynchronized, convert_btc_bech32_address_to_qtum 

class WalletHDTest(BitcoinTestFramework):
    def add_options(self, parser):
        self.add_wallet_options(parser)

    def set_test_params(self):
        self.setup_clean_chain = True
        self.num_nodes = 2
        self.extra_args = [[], ['-keypool=0']]
        # whitelist peers to speed up tx relay / mempool sync
        for args in self.extra_args:
            args.append("-whitelist=noban@127.0.0.1")

        self.supports_cli = False

    def skip_test_if_missing_module(self):
        self.skip_if_no_wallet()

    def run_test(self):
        # Make sure we use hd, keep masterkeyid
        hd_fingerprint = self.nodes[1].getaddressinfo(self.nodes[1].getnewaddress())['hdmasterfingerprint']
        assert_equal(len(hd_fingerprint), 8)

        # create an internal key
        change_addr = self.nodes[1].getrawchangeaddress()
        change_addrV = self.nodes[1].getaddressinfo(change_addr)
        if self.options.descriptors:
            assert_equal(change_addrV["hdkeypath"], "m/44'/88'/0'/1/0")
        else:
<<<<<<< HEAD
            assert_equal(change_addrV["hdkeypath"], "m/88'/1'/0'")  #first internal child key 
=======
            assert_equal(change_addrV["hdkeypath"], "m/88'/1'/0'")  #first internal child key
>>>>>>> 4985b774

        # Import a non-HD private key in the HD wallet
        non_hd_add = convert_btc_bech32_address_to_qtum('bcrt1qmevj8zfx0wdvp05cqwkmr6mxkfx60yezwjksmt')
        non_hd_key = 'cS9umN9w6cDMuRVYdbkfE4c7YUFLJRoXMfhQ569uY4odiQbVN8Rt'
        self.nodes[1].importprivkey(non_hd_key)

        # This should be enough to keep the master key and the non-HD key
        self.nodes[1].backupwallet(os.path.join(self.nodes[1].datadir, "hd.bak"))
        #self.nodes[1].dumpwallet(os.path.join(self.nodes[1].datadir, "hd.dump"))

        # Derive some HD addresses and remember the last
        # Also send funds to each add
        generatesynchronized(self.nodes[0], COINBASE_MATURITY+1, None, self.nodes)
        hd_add = None
        NUM_HD_ADDS = 10
        for i in range(1, NUM_HD_ADDS + 1):
            hd_add = self.nodes[1].getnewaddress()
            hd_info = self.nodes[1].getaddressinfo(hd_add)
            if self.options.descriptors:
                assert_equal(hd_info["hdkeypath"], "m/44'/88'/0'/0/" + str(i))
            else:
                assert_equal(hd_info["hdkeypath"], "m/88'/0'/" + str(i) + "'")
            assert_equal(hd_info["hdmasterfingerprint"], hd_fingerprint)
            self.nodes[0].sendtoaddress(hd_add, 1)
            self.generate(self.nodes[0], 1)
        self.nodes[0].sendtoaddress(non_hd_add, 1)
        self.generate(self.nodes[0], 1)

        # create an internal key (again)
        change_addr = self.nodes[1].getrawchangeaddress()
        change_addrV = self.nodes[1].getaddressinfo(change_addr)
        if self.options.descriptors:
            assert_equal(change_addrV["hdkeypath"], "m/44'/88'/0'/1/1")
        else:
            assert_equal(change_addrV["hdkeypath"], "m/88'/1'/1'")  #second internal child key

        self.sync_all()
        assert_equal(self.nodes[1].getbalance(), NUM_HD_ADDS + 1)

        self.log.info("Restore backup ...")
        self.stop_node(1)
        # we need to delete the complete chain directory
        # otherwise node1 would auto-recover all funds in flag the keypool keys as used
        shutil.rmtree(os.path.join(self.nodes[1].datadir, self.chain, "blocks"))
        shutil.rmtree(os.path.join(self.nodes[1].datadir, self.chain, "chainstate"))
        shutil.copyfile(
            os.path.join(self.nodes[1].datadir, "hd.bak"),
            os.path.join(self.nodes[1].datadir, self.chain, 'wallets', self.default_wallet_name, self.wallet_data_filename),
        )
        self.start_node(1)

        # Assert that derivation is deterministic
        hd_add_2 = None
        for i in range(1, NUM_HD_ADDS + 1):
            hd_add_2 = self.nodes[1].getnewaddress()
            hd_info_2 = self.nodes[1].getaddressinfo(hd_add_2)
            if self.options.descriptors:
                assert_equal(hd_info_2["hdkeypath"], "m/44'/88'/0'/0/" + str(i))
            else:
                assert_equal(hd_info_2["hdkeypath"], "m/88'/0'/" + str(i) + "'")
            assert_equal(hd_info_2["hdmasterfingerprint"], hd_fingerprint)
        assert_equal(hd_add, hd_add_2)
        self.connect_nodes(0, 1)
        self.sync_all()

        # Needs rescan
        self.nodes[1].rescanblockchain()
        assert_equal(self.nodes[1].getbalance(), NUM_HD_ADDS + 1)

        # Try a RPC based rescan
        self.stop_node(1)
        shutil.rmtree(os.path.join(self.nodes[1].datadir, self.chain, "blocks"))
        shutil.rmtree(os.path.join(self.nodes[1].datadir, self.chain, "chainstate"))
        shutil.copyfile(
            os.path.join(self.nodes[1].datadir, "hd.bak"),
            os.path.join(self.nodes[1].datadir, self.chain, "wallets", self.default_wallet_name, self.wallet_data_filename),
        )
        self.start_node(1, extra_args=self.extra_args[1])
        self.connect_nodes(0, 1)
        self.sync_all()
        # Wallet automatically scans blocks older than key on startup
        assert_equal(self.nodes[1].getbalance(), NUM_HD_ADDS + 1)
        out = self.nodes[1].rescanblockchain(0, 1)
        assert_equal(out['start_height'], 0)
        assert_equal(out['stop_height'], 1)
        out = self.nodes[1].rescanblockchain()
        assert_equal(out['start_height'], 0)
        assert_equal(out['stop_height'], self.nodes[1].getblockcount())
        assert_equal(self.nodes[1].getbalance(), NUM_HD_ADDS + 1)

        # send a tx and make sure its using the internal chain for the changeoutput
        txid = self.nodes[1].sendtoaddress(self.nodes[0].getnewaddress(), 1)
        outs = self.nodes[1].gettransaction(txid=txid, verbose=True)['decoded']['vout']
        keypath = ""
        for out in outs:
            if out['value'] != 1:
                keypath = self.nodes[1].getaddressinfo(out['scriptPubKey']['address'])['hdkeypath']

        if self.options.descriptors:
            assert_equal(keypath[0:15], "m/44'/88'/0'/1/")
        else:
            assert_equal(keypath[0:8], "m/88'/1'")

        if not self.options.descriptors:
            # Generate a new HD seed on node 1 and make sure it is set
            orig_masterkeyid = self.nodes[1].getwalletinfo()['hdseedid']
            self.nodes[1].sethdseed()
            new_masterkeyid = self.nodes[1].getwalletinfo()['hdseedid']
            assert orig_masterkeyid != new_masterkeyid
            addr = self.nodes[1].getnewaddress()
            # Make sure the new address is the first from the keypool
            assert_equal(self.nodes[1].getaddressinfo(addr)['hdkeypath'], 'm/88\'/0\'/0\'')
            self.nodes[1].keypoolrefill(1)  # Fill keypool with 1 key

            # Set a new HD seed on node 1 without flushing the keypool
            new_seed = self.nodes[0].dumpprivkey(self.nodes[0].getnewaddress())
            orig_masterkeyid = new_masterkeyid
            self.nodes[1].sethdseed(False, new_seed)
            new_masterkeyid = self.nodes[1].getwalletinfo()['hdseedid']
            assert orig_masterkeyid != new_masterkeyid
            addr = self.nodes[1].getnewaddress()
            assert_equal(orig_masterkeyid, self.nodes[1].getaddressinfo(addr)['hdseedid'])
            # Make sure the new address continues previous keypool
            assert_equal(self.nodes[1].getaddressinfo(addr)['hdkeypath'], 'm/88\'/0\'/1\'')

            # Check that the next address is from the new seed
            self.nodes[1].keypoolrefill(1)
            next_addr = self.nodes[1].getnewaddress()
            assert_equal(new_masterkeyid, self.nodes[1].getaddressinfo(next_addr)['hdseedid'])
            # Make sure the new address is not from previous keypool
            assert_equal(self.nodes[1].getaddressinfo(next_addr)['hdkeypath'], 'm/88\'/0\'/0\'')
            assert next_addr != addr

            # Sethdseed parameter validity
            assert_raises_rpc_error(-1, 'sethdseed', self.nodes[0].sethdseed, False, new_seed, 0)
            assert_raises_rpc_error(-5, "Invalid private key", self.nodes[1].sethdseed, False, "not_wif")
            assert_raises_rpc_error(-3, "JSON value of type string is not of expected type bool", self.nodes[1].sethdseed, "Not_bool")
            assert_raises_rpc_error(-3, "JSON value of type bool is not of expected type string", self.nodes[1].sethdseed, False, True)
            assert_raises_rpc_error(-5, "Already have this key", self.nodes[1].sethdseed, False, new_seed)
            assert_raises_rpc_error(-5, "Already have this key", self.nodes[1].sethdseed, False, self.nodes[1].dumpprivkey(self.nodes[1].getnewaddress()))

            self.log.info('Test sethdseed restoring with keys outside of the initial keypool')
            self.generate(self.nodes[0], 10)
            # Restart node 1 with keypool of 3 and a different wallet
            self.nodes[1].createwallet(wallet_name='origin', blank=True)
            self.restart_node(1, extra_args=['-keypool=3', '-wallet=origin'])
            self.connect_nodes(0, 1)

            # sethdseed restoring and seeing txs to addresses out of the keypool
            origin_rpc = self.nodes[1].get_wallet_rpc('origin')
            seed = self.nodes[0].dumpprivkey(self.nodes[0].getnewaddress())
            origin_rpc.sethdseed(True, seed)

            self.nodes[1].createwallet(wallet_name='restore', blank=True)
            restore_rpc = self.nodes[1].get_wallet_rpc('restore')
            restore_rpc.sethdseed(True, seed)  # Set to be the same seed as origin_rpc
            restore_rpc.sethdseed(True)  # Rotate to a new seed, making original `seed` inactive

            self.nodes[1].createwallet(wallet_name='restore2', blank=True)
            restore2_rpc = self.nodes[1].get_wallet_rpc('restore2')
            restore2_rpc.sethdseed(True, seed)  # Set to be the same seed as origin_rpc
            restore2_rpc.sethdseed(True)  # Rotate to a new seed, making original `seed` inactive

            # Check persistence of inactive seed by reloading restore. restore2 is still loaded to test the case where the wallet is not reloaded
            restore_rpc.unloadwallet()
            self.nodes[1].loadwallet('restore')
            restore_rpc = self.nodes[1].get_wallet_rpc('restore')

            # Empty origin keypool and get an address that is beyond the initial keypool
            origin_rpc.getnewaddress()
            origin_rpc.getnewaddress()
            last_addr = origin_rpc.getnewaddress()  # Last address of initial keypool
            addr = origin_rpc.getnewaddress()  # First address beyond initial keypool

            # Check that the restored seed has last_addr but does not have addr
            info = restore_rpc.getaddressinfo(last_addr)
            assert_equal(info['ismine'], True)
            info = restore_rpc.getaddressinfo(addr)
            assert_equal(info['ismine'], False)
            info = restore2_rpc.getaddressinfo(last_addr)
            assert_equal(info['ismine'], True)
            info = restore2_rpc.getaddressinfo(addr)
            assert_equal(info['ismine'], False)
            # Check that the origin seed has addr
            info = origin_rpc.getaddressinfo(addr)
            assert_equal(info['ismine'], True)

            # Send a transaction to addr, which is out of the initial keypool.
            # The wallet that has set a new seed (restore_rpc) should not detect this transaction.
            txid = self.nodes[0].sendtoaddress(addr, 1)
            origin_rpc.sendrawtransaction(self.nodes[0].gettransaction(txid)['hex'])
            self.generate(self.nodes[0], 1)
            origin_rpc.gettransaction(txid)
            assert_raises_rpc_error(-5, 'Invalid or non-wallet transaction id', restore_rpc.gettransaction, txid)
            out_of_kp_txid = txid

            # Send a transaction to last_addr, which is in the initial keypool.
            # The wallet that has set a new seed (restore_rpc) should detect this transaction and generate 3 new keys from the initial seed.
            # The previous transaction (out_of_kp_txid) should still not be detected as a rescan is required.
            txid = self.nodes[0].sendtoaddress(last_addr, 1)
            origin_rpc.sendrawtransaction(self.nodes[0].gettransaction(txid)['hex'])
            self.generate(self.nodes[0], 1)
            origin_rpc.gettransaction(txid)
            restore_rpc.gettransaction(txid)
            assert_raises_rpc_error(-5, 'Invalid or non-wallet transaction id', restore_rpc.gettransaction, out_of_kp_txid)
            restore2_rpc.gettransaction(txid)
            assert_raises_rpc_error(-5, 'Invalid or non-wallet transaction id', restore2_rpc.gettransaction, out_of_kp_txid)

            # After rescanning, restore_rpc should now see out_of_kp_txid and generate an additional key.
            # addr should now be part of restore_rpc and be ismine
            restore_rpc.rescanblockchain()
            restore_rpc.gettransaction(out_of_kp_txid)
            info = restore_rpc.getaddressinfo(addr)
            assert_equal(info['ismine'], True)
            restore2_rpc.rescanblockchain()
            restore2_rpc.gettransaction(out_of_kp_txid)
            info = restore2_rpc.getaddressinfo(addr)
            assert_equal(info['ismine'], True)

            # Check again that 3 keys were derived.
            # Empty keypool and get an address that is beyond the initial keypool
            origin_rpc.getnewaddress()
            origin_rpc.getnewaddress()
            last_addr = origin_rpc.getnewaddress()
            addr = origin_rpc.getnewaddress()

            # Check that the restored seed has last_addr but does not have addr
            info = restore_rpc.getaddressinfo(last_addr)
            assert_equal(info['ismine'], True)
            info = restore_rpc.getaddressinfo(addr)
            assert_equal(info['ismine'], False)
            info = restore2_rpc.getaddressinfo(last_addr)
            assert_equal(info['ismine'], True)
            info = restore2_rpc.getaddressinfo(addr)
            assert_equal(info['ismine'], False)


if __name__ == '__main__':
    WalletHDTest().main()<|MERGE_RESOLUTION|>--- conflicted
+++ resolved
@@ -43,11 +43,7 @@
         if self.options.descriptors:
             assert_equal(change_addrV["hdkeypath"], "m/44'/88'/0'/1/0")
         else:
-<<<<<<< HEAD
-            assert_equal(change_addrV["hdkeypath"], "m/88'/1'/0'")  #first internal child key 
-=======
             assert_equal(change_addrV["hdkeypath"], "m/88'/1'/0'")  #first internal child key
->>>>>>> 4985b774
 
         # Import a non-HD private key in the HD wallet
         non_hd_add = convert_btc_bech32_address_to_qtum('bcrt1qmevj8zfx0wdvp05cqwkmr6mxkfx60yezwjksmt')
