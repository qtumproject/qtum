#!/usr/bin/env python3
# Copyright (c) 2016-2021 The Bitcoin Core developers
# Distributed under the MIT software license, see the accompanying
# file COPYING or http://www.opensource.org/licenses/mit-license.php.
"""Test Hierarchical Deterministic wallet function."""

import os
import shutil

from test_framework.blocktools import COINBASE_MATURITY
from test_framework.test_framework import BitcoinTestFramework
from test_framework.util import (
    assert_equal,
    assert_raises_rpc_error,
)
<<<<<<< HEAD
from test_framework.qtum import generatesynchronized, convert_btc_bech32_address_to_qtum
=======
from test_framework.qtum import generatesynchronized, convert_btc_bech32_address_to_qtum 
>>>>>>> d82fec21

class WalletHDTest(BitcoinTestFramework):
    def set_test_params(self):
        self.setup_clean_chain = True
        self.num_nodes = 2
        self.extra_args = [[], ['-keypool=0']]
        # whitelist peers to speed up tx relay / mempool sync
        for args in self.extra_args:
            args.append("-whitelist=noban@127.0.0.1")

        self.supports_cli = False

    def skip_test_if_missing_module(self):
        self.skip_if_no_wallet()

    def run_test(self):
        # Make sure we use hd, keep masterkeyid
        hd_fingerprint = self.nodes[1].getaddressinfo(self.nodes[1].getnewaddress())['hdmasterfingerprint']
        assert_equal(len(hd_fingerprint), 8)

        # create an internal key
        change_addr = self.nodes[1].getrawchangeaddress()
        change_addrV = self.nodes[1].getaddressinfo(change_addr)
        if self.options.descriptors:
            assert_equal(change_addrV["hdkeypath"], "m/44'/88'/0'/1/0")
        else:
<<<<<<< HEAD
            assert_equal(change_addrV["hdkeypath"], "m/88'/1'/0'")  #first internal child key
=======
            assert_equal(change_addrV["hdkeypath"], "m/88'/1'/0'")  #first internal child key 
>>>>>>> d82fec21

        # Import a non-HD private key in the HD wallet
        non_hd_add = convert_btc_bech32_address_to_qtum('bcrt1qmevj8zfx0wdvp05cqwkmr6mxkfx60yezwjksmt')
        non_hd_key = 'cS9umN9w6cDMuRVYdbkfE4c7YUFLJRoXMfhQ569uY4odiQbVN8Rt'
        self.nodes[1].importprivkey(non_hd_key)

        # This should be enough to keep the master key and the non-HD key
        self.nodes[1].backupwallet(os.path.join(self.nodes[1].datadir, "hd.bak"))
        #self.nodes[1].dumpwallet(os.path.join(self.nodes[1].datadir, "hd.dump"))

        # Derive some HD addresses and remember the last
        # Also send funds to each add
        generatesynchronized(self.nodes[0], COINBASE_MATURITY+1, None, self.nodes)
        hd_add = None
        NUM_HD_ADDS = 10
        for i in range(1, NUM_HD_ADDS + 1):
            hd_add = self.nodes[1].getnewaddress()
            hd_info = self.nodes[1].getaddressinfo(hd_add)
            if self.options.descriptors:
                assert_equal(hd_info["hdkeypath"], "m/44'/88'/0'/0/" + str(i))
            else:
                assert_equal(hd_info["hdkeypath"], "m/88'/0'/" + str(i) + "'")
            assert_equal(hd_info["hdmasterfingerprint"], hd_fingerprint)
            self.nodes[0].sendtoaddress(hd_add, 1)
            self.generate(self.nodes[0], 1)
        self.nodes[0].sendtoaddress(non_hd_add, 1)
        self.generate(self.nodes[0], 1)

        # create an internal key (again)
        change_addr = self.nodes[1].getrawchangeaddress()
        change_addrV = self.nodes[1].getaddressinfo(change_addr)
        if self.options.descriptors:
            assert_equal(change_addrV["hdkeypath"], "m/44'/88'/0'/1/1")
        else:
            assert_equal(change_addrV["hdkeypath"], "m/88'/1'/1'")  #second internal child key

        self.sync_all()
        assert_equal(self.nodes[1].getbalance(), NUM_HD_ADDS + 1)

        self.log.info("Restore backup ...")
        self.stop_node(1)
        # we need to delete the complete chain directory
        # otherwise node1 would auto-recover all funds in flag the keypool keys as used
        shutil.rmtree(os.path.join(self.nodes[1].datadir, self.chain, "blocks"))
        shutil.rmtree(os.path.join(self.nodes[1].datadir, self.chain, "chainstate"))
        shutil.copyfile(
            os.path.join(self.nodes[1].datadir, "hd.bak"),
            os.path.join(self.nodes[1].datadir, self.chain, 'wallets', self.default_wallet_name, self.wallet_data_filename),
        )
        self.start_node(1)

        # Assert that derivation is deterministic
        hd_add_2 = None
        for i in range(1, NUM_HD_ADDS + 1):
            hd_add_2 = self.nodes[1].getnewaddress()
            hd_info_2 = self.nodes[1].getaddressinfo(hd_add_2)
            if self.options.descriptors:
                assert_equal(hd_info_2["hdkeypath"], "m/44'/88'/0'/0/" + str(i))
            else:
                assert_equal(hd_info_2["hdkeypath"], "m/88'/0'/" + str(i) + "'")
            assert_equal(hd_info_2["hdmasterfingerprint"], hd_fingerprint)
        assert_equal(hd_add, hd_add_2)
        self.connect_nodes(0, 1)
        self.sync_all()

        # Needs rescan
        self.nodes[1].rescanblockchain()
        assert_equal(self.nodes[1].getbalance(), NUM_HD_ADDS + 1)

        # Try a RPC based rescan
        self.stop_node(1)
        shutil.rmtree(os.path.join(self.nodes[1].datadir, self.chain, "blocks"))
        shutil.rmtree(os.path.join(self.nodes[1].datadir, self.chain, "chainstate"))
        shutil.copyfile(
            os.path.join(self.nodes[1].datadir, "hd.bak"),
            os.path.join(self.nodes[1].datadir, self.chain, "wallets", self.default_wallet_name, self.wallet_data_filename),
        )
        self.start_node(1, extra_args=self.extra_args[1])
        self.connect_nodes(0, 1)
        self.sync_all()
        # Wallet automatically scans blocks older than key on startup
        assert_equal(self.nodes[1].getbalance(), NUM_HD_ADDS + 1)
        out = self.nodes[1].rescanblockchain(0, 1)
        assert_equal(out['start_height'], 0)
        assert_equal(out['stop_height'], 1)
        out = self.nodes[1].rescanblockchain()
        assert_equal(out['start_height'], 0)
        assert_equal(out['stop_height'], self.nodes[1].getblockcount())
        assert_equal(self.nodes[1].getbalance(), NUM_HD_ADDS + 1)

        # send a tx and make sure its using the internal chain for the changeoutput
        txid = self.nodes[1].sendtoaddress(self.nodes[0].getnewaddress(), 1)
        outs = self.nodes[1].gettransaction(txid=txid, verbose=True)['decoded']['vout']
        keypath = ""
        for out in outs:
            if out['value'] != 1:
                keypath = self.nodes[1].getaddressinfo(out['scriptPubKey']['address'])['hdkeypath']

        if self.options.descriptors:
            assert_equal(keypath[0:15], "m/44'/88'/0'/1/")
        else:
            assert_equal(keypath[0:8], "m/88'/1'")

        if not self.options.descriptors:
            # Generate a new HD seed on node 1 and make sure it is set
            orig_masterkeyid = self.nodes[1].getwalletinfo()['hdseedid']
            self.nodes[1].sethdseed()
            new_masterkeyid = self.nodes[1].getwalletinfo()['hdseedid']
            assert orig_masterkeyid != new_masterkeyid
            addr = self.nodes[1].getnewaddress()
            # Make sure the new address is the first from the keypool
            assert_equal(self.nodes[1].getaddressinfo(addr)['hdkeypath'], 'm/88\'/0\'/0\'')
            self.nodes[1].keypoolrefill(1)  # Fill keypool with 1 key

            # Set a new HD seed on node 1 without flushing the keypool
            new_seed = self.nodes[0].dumpprivkey(self.nodes[0].getnewaddress())
            orig_masterkeyid = new_masterkeyid
            self.nodes[1].sethdseed(False, new_seed)
            new_masterkeyid = self.nodes[1].getwalletinfo()['hdseedid']
            assert orig_masterkeyid != new_masterkeyid
            addr = self.nodes[1].getnewaddress()
            assert_equal(orig_masterkeyid, self.nodes[1].getaddressinfo(addr)['hdseedid'])
            # Make sure the new address continues previous keypool
            assert_equal(self.nodes[1].getaddressinfo(addr)['hdkeypath'], 'm/88\'/0\'/1\'')

            # Check that the next address is from the new seed
            self.nodes[1].keypoolrefill(1)
            next_addr = self.nodes[1].getnewaddress()
            assert_equal(new_masterkeyid, self.nodes[1].getaddressinfo(next_addr)['hdseedid'])
            # Make sure the new address is not from previous keypool
            assert_equal(self.nodes[1].getaddressinfo(next_addr)['hdkeypath'], 'm/88\'/0\'/0\'')
            assert next_addr != addr

            # Sethdseed parameter validity
            assert_raises_rpc_error(-1, 'sethdseed', self.nodes[0].sethdseed, False, new_seed, 0)
            assert_raises_rpc_error(-5, "Invalid private key", self.nodes[1].sethdseed, False, "not_wif")
            assert_raises_rpc_error(-1, "JSON value of type string is not of expected type bool", self.nodes[1].sethdseed, "Not_bool")
            assert_raises_rpc_error(-1, "JSON value of type bool is not of expected type string", self.nodes[1].sethdseed, False, True)
            assert_raises_rpc_error(-5, "Already have this key", self.nodes[1].sethdseed, False, new_seed)
            assert_raises_rpc_error(-5, "Already have this key", self.nodes[1].sethdseed, False, self.nodes[1].dumpprivkey(self.nodes[1].getnewaddress()))

            self.log.info('Test sethdseed restoring with keys outside of the initial keypool')
            self.generate(self.nodes[0], 10)
            # Restart node 1 with keypool of 3 and a different wallet
            self.nodes[1].createwallet(wallet_name='origin', blank=True)
            self.restart_node(1, extra_args=['-keypool=3', '-wallet=origin'])
            self.connect_nodes(0, 1)

            # sethdseed restoring and seeing txs to addresses out of the keypool
            origin_rpc = self.nodes[1].get_wallet_rpc('origin')
            seed = self.nodes[0].dumpprivkey(self.nodes[0].getnewaddress())
            origin_rpc.sethdseed(True, seed)

            self.nodes[1].createwallet(wallet_name='restore', blank=True)
            restore_rpc = self.nodes[1].get_wallet_rpc('restore')
            restore_rpc.sethdseed(True, seed)  # Set to be the same seed as origin_rpc
            restore_rpc.sethdseed(True)  # Rotate to a new seed, making original `seed` inactive

            self.nodes[1].createwallet(wallet_name='restore2', blank=True)
            restore2_rpc = self.nodes[1].get_wallet_rpc('restore2')
            restore2_rpc.sethdseed(True, seed)  # Set to be the same seed as origin_rpc
            restore2_rpc.sethdseed(True)  # Rotate to a new seed, making original `seed` inactive

            # Check persistence of inactive seed by reloading restore. restore2 is still loaded to test the case where the wallet is not reloaded
            restore_rpc.unloadwallet()
            self.nodes[1].loadwallet('restore')
            restore_rpc = self.nodes[1].get_wallet_rpc('restore')

            # Empty origin keypool and get an address that is beyond the initial keypool
            origin_rpc.getnewaddress()
            origin_rpc.getnewaddress()
            last_addr = origin_rpc.getnewaddress()  # Last address of initial keypool
            addr = origin_rpc.getnewaddress()  # First address beyond initial keypool

            # Check that the restored seed has last_addr but does not have addr
            info = restore_rpc.getaddressinfo(last_addr)
            assert_equal(info['ismine'], True)
            info = restore_rpc.getaddressinfo(addr)
            assert_equal(info['ismine'], False)
            info = restore2_rpc.getaddressinfo(last_addr)
            assert_equal(info['ismine'], True)
            info = restore2_rpc.getaddressinfo(addr)
            assert_equal(info['ismine'], False)
            # Check that the origin seed has addr
            info = origin_rpc.getaddressinfo(addr)
            assert_equal(info['ismine'], True)

            # Send a transaction to addr, which is out of the initial keypool.
            # The wallet that has set a new seed (restore_rpc) should not detect this transaction.
            txid = self.nodes[0].sendtoaddress(addr, 1)
            origin_rpc.sendrawtransaction(self.nodes[0].gettransaction(txid)['hex'])
            self.generate(self.nodes[0], 1)
            origin_rpc.gettransaction(txid)
            assert_raises_rpc_error(-5, 'Invalid or non-wallet transaction id', restore_rpc.gettransaction, txid)
            out_of_kp_txid = txid

            # Send a transaction to last_addr, which is in the initial keypool.
            # The wallet that has set a new seed (restore_rpc) should detect this transaction and generate 3 new keys from the initial seed.
            # The previous transaction (out_of_kp_txid) should still not be detected as a rescan is required.
            txid = self.nodes[0].sendtoaddress(last_addr, 1)
            origin_rpc.sendrawtransaction(self.nodes[0].gettransaction(txid)['hex'])
            self.generate(self.nodes[0], 1)
            origin_rpc.gettransaction(txid)
            restore_rpc.gettransaction(txid)
            assert_raises_rpc_error(-5, 'Invalid or non-wallet transaction id', restore_rpc.gettransaction, out_of_kp_txid)
            restore2_rpc.gettransaction(txid)
            assert_raises_rpc_error(-5, 'Invalid or non-wallet transaction id', restore2_rpc.gettransaction, out_of_kp_txid)

            # After rescanning, restore_rpc should now see out_of_kp_txid and generate an additional key.
            # addr should now be part of restore_rpc and be ismine
            restore_rpc.rescanblockchain()
            restore_rpc.gettransaction(out_of_kp_txid)
            info = restore_rpc.getaddressinfo(addr)
            assert_equal(info['ismine'], True)
            restore2_rpc.rescanblockchain()
            restore2_rpc.gettransaction(out_of_kp_txid)
            info = restore2_rpc.getaddressinfo(addr)
            assert_equal(info['ismine'], True)

            # Check again that 3 keys were derived.
            # Empty keypool and get an address that is beyond the initial keypool
            origin_rpc.getnewaddress()
            origin_rpc.getnewaddress()
            last_addr = origin_rpc.getnewaddress()
            addr = origin_rpc.getnewaddress()

            # Check that the restored seed has last_addr but does not have addr
            info = restore_rpc.getaddressinfo(last_addr)
            assert_equal(info['ismine'], True)
            info = restore_rpc.getaddressinfo(addr)
            assert_equal(info['ismine'], False)
            info = restore2_rpc.getaddressinfo(last_addr)
            assert_equal(info['ismine'], True)
            info = restore2_rpc.getaddressinfo(addr)
            assert_equal(info['ismine'], False)


if __name__ == '__main__':
    WalletHDTest().main()<|MERGE_RESOLUTION|>--- conflicted
+++ resolved
@@ -13,11 +13,7 @@
     assert_equal,
     assert_raises_rpc_error,
 )
-<<<<<<< HEAD
-from test_framework.qtum import generatesynchronized, convert_btc_bech32_address_to_qtum
-=======
 from test_framework.qtum import generatesynchronized, convert_btc_bech32_address_to_qtum 
->>>>>>> d82fec21
 
 class WalletHDTest(BitcoinTestFramework):
     def set_test_params(self):
@@ -44,11 +40,7 @@
         if self.options.descriptors:
             assert_equal(change_addrV["hdkeypath"], "m/44'/88'/0'/1/0")
         else:
-<<<<<<< HEAD
-            assert_equal(change_addrV["hdkeypath"], "m/88'/1'/0'")  #first internal child key
-=======
             assert_equal(change_addrV["hdkeypath"], "m/88'/1'/0'")  #first internal child key 
->>>>>>> d82fec21
 
         # Import a non-HD private key in the HD wallet
         non_hd_add = convert_btc_bech32_address_to_qtum('bcrt1qmevj8zfx0wdvp05cqwkmr6mxkfx60yezwjksmt')
