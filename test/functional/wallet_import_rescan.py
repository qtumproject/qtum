--- conflicted
+++ resolved
@@ -69,11 +69,7 @@
     def check(self, txid=None, amount=None, confirmations=None):
         """Verify that listtransactions/listreceivedbyaddress return expected values."""
 
-<<<<<<< HEAD
-        txs = self.node.listtransactions(label=self.label, count=10000, skip=0, include_watchonly=True)
-=======
         txs = self.node.listtransactions(label=self.label, count=10000, include_watchonly=True)
->>>>>>> 9e306671
         assert_equal(len(txs), self.expected_txs)
 
         addresses = self.node.listreceivedbyaddress(minconf=0, include_watchonly=True, address_filter=self.address['address'])
@@ -138,24 +134,15 @@
 
         self.add_nodes(self.num_nodes, extra_args=extra_args)
 
-<<<<<<< HEAD
-        # Import keys
-        self.start_nodes(extra_args=[[]] * self.num_nodes)
-        super().import_deterministic_coinbase_privkeys()
-=======
         # Import keys with pruning disabled
         self.start_nodes(extra_args=[[]] * self.num_nodes)
         for n in self.nodes:
             n.importprivkey(privkey=n.get_deterministic_priv_key().key, label='coinbase')
->>>>>>> 9e306671
         self.stop_nodes()
 
         self.start_nodes()
         for i in range(1, self.num_nodes):
             connect_nodes(self.nodes[i], 0)
-
-    def import_deterministic_coinbase_privkeys(self):
-        pass
 
     def run_test(self):
         # Create one transaction on node 0 with a unique amount for
