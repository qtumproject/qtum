#!/usr/bin/env python3
# Copyright (c) 2014-2022 The Bitcoin Core developers
# Distributed under the MIT software license, see the accompanying
# file COPYING or http://www.opensource.org/licenses/mit-license.php.
"""Test wallet import RPCs.

Test rescan behavior of importaddress, importpubkey, importprivkey, and
importmulti RPCs with different types of keys and rescan options.

In the first part of the test, node 0 creates an address for each type of
import RPC call and sends BTC to it. Then other nodes import the addresses,
and the test makes listtransactions and getbalance calls to confirm that the
importing node either did or did not execute rescans picking up the send
transactions.

In the second part of the test, node 0 sends more BTC to each address, and the
test makes more listtransactions and getbalance calls to confirm that the
importing nodes pick up the new transactions regardless of whether rescans
happened previously.
"""

from test_framework.test_framework import BitcoinTestFramework
from test_framework.address import (
    AddressType,
    ADDRESS_BCRT1_UNSPENDABLE,
)
<<<<<<< HEAD
=======
from test_framework.messages import COIN
>>>>>>> 258457a4
from test_framework.util import (
    assert_equal,
    set_node_times,
)

import collections
from decimal import Decimal
import enum
import itertools
import random

Call = enum.Enum("Call", "single multiaddress multiscript")
Data = enum.Enum("Data", "address pub priv")
Rescan = enum.Enum("Rescan", "no yes late_timestamp")


class Variant(collections.namedtuple("Variant", "call data address_type rescan prune")):
    """Helper for importing one key and verifying scanned transactions."""
    def do_import(self, timestamp):
        """Call one key import RPC."""
        rescan = self.rescan == Rescan.yes

        assert_equal(self.address["solvable"], True)
        assert_equal(self.address["isscript"], self.address_type == AddressType.p2sh_segwit)
        assert_equal(self.address["iswitness"], self.address_type == AddressType.bech32)
        if self.address["isscript"]:
            assert_equal(self.address["embedded"]["isscript"], False)
            assert_equal(self.address["embedded"]["iswitness"], True)

        if self.call == Call.single:
            if self.data == Data.address:
                response = self.node.importaddress(address=self.address["address"], label=self.label, rescan=rescan)
            elif self.data == Data.pub:
                response = self.node.importpubkey(pubkey=self.address["pubkey"], label=self.label, rescan=rescan)
            elif self.data == Data.priv:
                response = self.node.importprivkey(privkey=self.key, label=self.label, rescan=rescan)
            assert_equal(response, None)

        elif self.call in (Call.multiaddress, Call.multiscript):
            request = {
                "scriptPubKey": {
                    "address": self.address["address"]
                } if self.call == Call.multiaddress else self.address["scriptPubKey"],
                "timestamp": timestamp + TIMESTAMP_WINDOW + (1 if self.rescan == Rescan.late_timestamp else 0),
                "pubkeys": [self.address["pubkey"]] if self.data == Data.pub else [],
                "keys": [self.key] if self.data == Data.priv else [],
                "label": self.label,
                "watchonly": self.data != Data.priv
            }
            if self.address_type == AddressType.p2sh_segwit and self.data != Data.address:
                # We need solving data when providing a pubkey or privkey as data
                request.update({"redeemscript": self.address['embedded']['scriptPubKey']})
            response = self.node.importmulti(
                requests=[request],
                rescan=self.rescan in (Rescan.yes, Rescan.late_timestamp),
            )
            assert_equal(response, [{"success": True}])

    def check(self, txid=None, amount=None, confirmation_height=None):
        """Verify that listtransactions/listreceivedbyaddress return expected values."""

        txs = self.node.listtransactions(label=self.label, count=10000, include_watchonly=True)
        current_height = self.node.getblockcount()
        assert_equal(len(txs), self.expected_txs)

        addresses = self.node.listreceivedbyaddress(minconf=0, include_watchonly=True, address_filter=self.address['address'])

        if self.expected_txs:
            assert_equal(len(addresses[0]["txids"]), self.expected_txs)

        if txid is not None:
            tx, = [tx for tx in txs if tx["txid"] == txid]
            assert_equal(tx["label"], self.label)
            assert_equal(tx["address"], self.address["address"])
            assert_equal(tx["amount"], amount)
            assert_equal(tx["category"], "receive")
            assert_equal(tx["label"], self.label)
            assert_equal(tx["txid"], txid)

            # If no confirmation height is given, the tx is still in the
            # mempool.
            confirmations = (1 + current_height - confirmation_height) if confirmation_height else 0
            assert_equal(tx["confirmations"], confirmations)
            if confirmations:
                assert "trusted" not in tx

            address, = [ad for ad in addresses if txid in ad["txids"]]
            assert_equal(address["address"], self.address["address"])
            assert_equal(address["amount"], self.amount_received)
            assert_equal(address["confirmations"], confirmations)
            # Verify the transaction is correctly marked watchonly depending on
            # whether the transaction pays to an imported public key or
            # imported private key. The test setup ensures that transaction
            # inputs will not be from watchonly keys (important because
            # involvesWatchonly will be true if either the transaction output
            # or inputs are watchonly).
            if self.data != Data.priv:
                assert_equal(address["involvesWatchonly"], True)
            else:
                assert_equal("involvesWatchonly" not in address, True)


# List of Variants for each way a key or address could be imported.
IMPORT_VARIANTS = [Variant(*variants) for variants in itertools.product(Call, Data, AddressType, Rescan, (False, True))]

# List of nodes to import keys to. Half the nodes will have pruning disabled,
# half will have it enabled. Different nodes will be used for imports that are
# expected to cause rescans, and imports that are not expected to cause
# rescans, in order to prevent rescans during later imports picking up
# transactions associated with earlier imports. This makes it easier to keep
# track of expected balances and transactions.
ImportNode = collections.namedtuple("ImportNode", "prune rescan")
IMPORT_NODES = [ImportNode(*fields) for fields in itertools.product((False, True), repeat=2)]

# Rescans start at the earliest block up to 2 hours before the key timestamp.
TIMESTAMP_WINDOW = 2 * 60 * 60

AMOUNT_DUST = 0.00000546


def get_rand_amount(min_amount=AMOUNT_DUST):
    assert min_amount <= 1
    r = random.uniform(min_amount, 1)
    # note: min_amount can get rounded down here
    return Decimal(str(round(r, 8)))


class ImportRescanTest(BitcoinTestFramework):
    def add_options(self, parser):
        self.add_wallet_options(parser, descriptors=False)

    def set_test_params(self):
        self.num_nodes = 2 + len(IMPORT_NODES)
        self.supports_cli = False
        self.rpc_timeout = 120

    def skip_test_if_missing_module(self):
        self.skip_if_no_wallet()

    def setup_network(self):
        self.extra_args = [[] for _ in range(self.num_nodes)]
        for i, import_node in enumerate(IMPORT_NODES, 2):
            if import_node.prune:
                self.extra_args[i] += ["-prune=1"]

        self.add_nodes(self.num_nodes, extra_args=self.extra_args)

        # Import keys with pruning disabled
        self.start_nodes(extra_args=[[]] * self.num_nodes)
        self.import_deterministic_coinbase_privkeys()
        self.stop_nodes()

        self.start_nodes(extra_args=[["-whitelist=noban@127.0.0.1"]] * self.num_nodes)
        for i in range(1, self.num_nodes):
            self.connect_nodes(i, 0)

    def run_test(self):

        # Create one transaction on node 0 with a unique amount for
        # each possible type of wallet import RPC.
        last_variants = []
        for i, variant in enumerate(IMPORT_VARIANTS):
            if i % 10 == 0:
                blockhash = self.generate(self.nodes[0], 1)[0]
                conf_height = self.nodes[0].getblockcount()
                timestamp = self.nodes[0].getblockheader(blockhash)["time"]
                for var in last_variants:
                    var.confirmation_height = conf_height
                    var.timestamp = timestamp
                last_variants.clear()
            variant.label = "label {} {}".format(i, variant)
            variant.address = self.nodes[1].getaddressinfo(self.nodes[1].getnewaddress(
                label=variant.label,
                address_type=variant.address_type.value,
            ))
            variant.key = self.nodes[1].dumpprivkey(variant.address["address"])
            variant.initial_amount = get_rand_amount()
            variant.initial_txid = self.nodes[0].sendtoaddress(variant.address["address"], variant.initial_amount)
            last_variants.append(variant)

        blockhash = self.generate(self.nodes[0], 1)[0]
        conf_height = self.nodes[0].getblockcount()
        timestamp = self.nodes[0].getblockheader(blockhash)["time"]
        for var in last_variants:
            var.confirmation_height = conf_height
            var.timestamp = timestamp
        last_variants.clear()

        # Generate a block further in the future (past the rescan window).
        assert_equal(self.nodes[0].getrawmempool(), [])
        set_node_times(
            self.nodes,
            self.nodes[0].getblockheader(self.nodes[0].getbestblockhash())["time"] + TIMESTAMP_WINDOW + 1,
        )
        self.generate(self.nodes[0], 1)

        # For each variation of wallet key import, invoke the import RPC and
        # check the results from getbalance and listtransactions.
        for variant in IMPORT_VARIANTS:
            self.log.info('Run import for variant {}'.format(variant))
            expect_rescan = variant.rescan == Rescan.yes
            variant.node = self.nodes[2 + IMPORT_NODES.index(ImportNode(variant.prune, expect_rescan))]
            variant.do_import(variant.timestamp)
            if expect_rescan:
                variant.amount_received = variant.initial_amount
                variant.expected_txs = 1
                variant.check(variant.initial_txid, variant.initial_amount, variant.confirmation_height)
            else:
                variant.amount_received = 0
                variant.expected_txs = 0
                variant.check()

        # Create new transactions sending to each address.
        for i, variant in enumerate(IMPORT_VARIANTS):
            if i % 10 == 0:
                blockhash = self.generate(self.nodes[0], 1)[0]
                conf_height = self.nodes[0].getblockcount() + 1
            variant.sent_amount = get_rand_amount()
            variant.sent_txid = self.nodes[0].sendtoaddress(variant.address["address"], variant.sent_amount)
            variant.confirmation_height = conf_height
        self.generate(self.nodes[0], 1)

        assert_equal(self.nodes[0].getrawmempool(), [])
        self.sync_all()

        # Check the latest results from getbalance and listtransactions.
        for variant in IMPORT_VARIANTS:
            self.log.info('Run check for variant {}'.format(variant))
            variant.amount_received += variant.sent_amount
            variant.expected_txs += 1
            variant.check(variant.sent_txid, variant.sent_amount, variant.confirmation_height)

        self.log.info('Test that the mempool is rescanned as well if the rescan parameter is set to true')

        # The late timestamp and pruned variants are not necessary when testing mempool rescan
        mempool_variants = [variant for variant in IMPORT_VARIANTS if variant.rescan != Rescan.late_timestamp and not variant.prune]
        # No further blocks are mined so the timestamp will stay the same
        timestamp = self.nodes[0].getblockheader(self.nodes[0].getbestblockhash())["time"]

        # Create one transaction on node 0 with a unique amount for
        # each possible type of wallet import RPC.
        for i, variant in enumerate(mempool_variants):
            variant.label = "mempool label {} {}".format(i, variant)
            variant.address = self.nodes[1].getaddressinfo(self.nodes[1].getnewaddress(
                label=variant.label,
                address_type=variant.address_type.value,
            ))
            variant.key = self.nodes[1].dumpprivkey(variant.address["address"])
<<<<<<< HEAD
            variant.initial_amount = get_rand_amount() * 2
=======
            # Ensure output is large enough to pay for fees: conservatively assuming txsize of
            # 500 vbytes and feerate of 20 sats/vbytes
            variant.initial_amount = get_rand_amount(min_amount=((500 * 20 / COIN) + AMOUNT_DUST))
>>>>>>> 258457a4
            variant.initial_txid = self.nodes[0].sendtoaddress(variant.address["address"], variant.initial_amount)
            variant.confirmation_height = 0
            variant.timestamp = timestamp

        # Mine a block so these parents are confirmed
        assert_equal(len(self.nodes[0].getrawmempool()), len(mempool_variants))
        self.sync_mempools()
        block_to_disconnect = self.generate(self.nodes[0], 1)[0]
        assert_equal(len(self.nodes[0].getrawmempool()), 0)

        # For each variant, create an unconfirmed child transaction from initial_txid, sending all
        # the funds to an unspendable address. Importantly, no change output is created so the
        # transaction can't be recognized using its outputs. The wallet rescan needs to know the
        # inputs of the transaction to detect it, so the parent must be processed before the child.
        # An equivalent test for descriptors exists in wallet_rescan_unconfirmed.py.
        unspent_txid_map = {txin["txid"] : txin for txin in self.nodes[1].listunspent()}
        for variant in mempool_variants:
            # Send full amount, subtracting fee from outputs, to ensure no change is created.
            child = self.nodes[1].send(
                add_to_wallet=False,
                inputs=[unspent_txid_map[variant.initial_txid]],
                outputs=[{ADDRESS_BCRT1_UNSPENDABLE : variant.initial_amount}],
                subtract_fee_from_outputs=[0]
            )
            variant.child_txid = child["txid"]
            variant.amount_received = 0
            self.nodes[0].sendrawtransaction(child["hex"])

        # Mempools should contain the child transactions for each variant.
        assert_equal(len(self.nodes[0].getrawmempool()), len(mempool_variants))
        self.sync_mempools()

        # Mock a reorg so the parent transactions are added back to the mempool
        for node in self.nodes:
            node.invalidateblock(block_to_disconnect)
            # Mempools should now contain the parent and child for each variant.
            assert_equal(len(node.getrawmempool()), 2 * len(mempool_variants))

        # For each variation of wallet key import, invoke the import RPC and
        # check the results from getbalance and listtransactions.
        for variant in mempool_variants:
            self.log.info('Run import for mempool variant {}'.format(variant))
            expect_rescan = variant.rescan == Rescan.yes
            variant.node = self.nodes[2 + IMPORT_NODES.index(ImportNode(variant.prune, expect_rescan))]
            variant.do_import(variant.timestamp)
            if expect_rescan:
                # Ensure both transactions were rescanned. This would raise a JSONRPCError if the
                # transactions were not identified as belonging to the wallet.
                assert_equal(variant.node.gettransaction(variant.initial_txid)['confirmations'], 0)
                assert_equal(variant.node.gettransaction(variant.child_txid)['confirmations'], 0)
                variant.amount_received = variant.initial_amount
                variant.expected_txs = 1
                variant.check(variant.initial_txid, variant.initial_amount, 0)
            else:
                variant.amount_received = 0
                variant.expected_txs = 0
                variant.check()


if __name__ == "__main__":
    ImportRescanTest().main()<|MERGE_RESOLUTION|>--- conflicted
+++ resolved
@@ -24,10 +24,7 @@
     AddressType,
     ADDRESS_BCRT1_UNSPENDABLE,
 )
-<<<<<<< HEAD
-=======
 from test_framework.messages import COIN
->>>>>>> 258457a4
 from test_framework.util import (
     assert_equal,
     set_node_times,
@@ -276,13 +273,9 @@
                 address_type=variant.address_type.value,
             ))
             variant.key = self.nodes[1].dumpprivkey(variant.address["address"])
-<<<<<<< HEAD
-            variant.initial_amount = get_rand_amount() * 2
-=======
             # Ensure output is large enough to pay for fees: conservatively assuming txsize of
             # 500 vbytes and feerate of 20 sats/vbytes
             variant.initial_amount = get_rand_amount(min_amount=((500 * 20 / COIN) + AMOUNT_DUST))
->>>>>>> 258457a4
             variant.initial_txid = self.nodes[0].sendtoaddress(variant.address["address"], variant.initial_amount)
             variant.confirmation_height = 0
             variant.timestamp = timestamp
