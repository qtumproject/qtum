#!/usr/bin/env python3
# Copyright (c) 2014-2021 The Bitcoin Core developers
# Distributed under the MIT software license, see the accompanying
# file COPYING or http://www.opensource.org/licenses/mit-license.php.
"""Test the RBF code."""

from copy import deepcopy
from decimal import Decimal

from test_framework.messages import (
    BIP125_SEQUENCE_NUMBER,
    COIN,
    COutPoint,
    CTransaction,
    CTxIn,
    CTxOut,
    SEQUENCE_FINAL,
)
from test_framework.script import CScript, OP_DROP
from test_framework.test_framework import BitcoinTestFramework
from test_framework.util import (
    assert_equal,
    assert_raises_rpc_error,
)
from test_framework.script_util import (
    DUMMY_P2WPKH_SCRIPT,
    DUMMY_2_P2WPKH_SCRIPT,
)
from test_framework.wallet import MiniWallet
from test_framework.address import ADDRESS_BCRT1_UNSPENDABLE

MAX_REPLACEMENT_LIMIT = 100
class ReplaceByFeeTest(BitcoinTestFramework):
    def set_test_params(self):
        self.num_nodes = 1
        self.extra_args = [
            [
                "-acceptnonstdtxn=1",
                "-maxorphantx=1000",
                "-limitancestorcount=50",
                "-limitancestorsize=101",
                "-limitdescendantcount=200",
                "-limitdescendantsize=101",
            ],
        ]
        self.supports_cli = False

    def run_test(self):
        self.wallet = MiniWallet(self.nodes[0])
        # the pre-mined test framework chain contains coinbase outputs to the
        # MiniWallet's default address in blocks 76-100 (see method
        # BitcoinTestFramework._initialize_chain())
        self.wallet.rescan_utxos()

        self.log.info("Running test simple doublespend...")
        self.test_simple_doublespend()

        self.log.info("Running test doublespend chain...")
        self.test_doublespend_chain()

        self.log.info("Running test doublespend tree...")
        self.test_doublespend_tree()

        self.log.info("Running test replacement feeperkb...")
        self.test_replacement_feeperkb()

        self.log.info("Running test spends of conflicting outputs...")
        self.test_spends_of_conflicting_outputs()

        self.log.info("Running test new unconfirmed inputs...")
        self.test_new_unconfirmed_inputs()

        self.log.info("Running test too many replacements...")
        self.test_too_many_replacements()

        self.log.info("Running test opt-in...")
        self.test_opt_in()

        self.log.info("Running test RPC...")
        self.test_rpc()

        self.log.info("Running test prioritised transactions...")
        self.test_prioritised_transactions()

        self.log.info("Running test no inherited signaling...")
        self.test_no_inherited_signaling()

        self.log.info("Running test replacement relay fee...")
        self.test_replacement_relay_fee()

        self.log.info("Passed")

    def make_utxo(self, node, amount, confirmed=True, scriptPubKey=DUMMY_P2WPKH_SCRIPT):
        """Create a txout with a given amount and scriptPubKey

        confirmed - txouts created will be confirmed in the blockchain;
                    unconfirmed otherwise.
        """
        txid, n = self.wallet.send_to(from_node=node, scriptPubKey=scriptPubKey, amount=amount)

        # If requested, ensure txouts are confirmed.
        if confirmed:
            mempool_size = len(node.getrawmempool())
            while mempool_size > 0:
                self.generate(node, 1)
                new_size = len(node.getrawmempool())
                # Error out if we have something stuck in the mempool, as this
                # would likely be a bug.
                assert new_size < mempool_size
                mempool_size = new_size

        return COutPoint(int(txid, 16), n)

    def test_simple_doublespend(self):
        """Simple doublespend"""
        # we use MiniWallet to create a transaction template with inputs correctly set,
        # and modify the output (amount, scriptPubKey) according to our needs
        tx_template = self.wallet.create_self_transfer()['tx']

        tx1a = deepcopy(tx_template)
        tx1a.vout = [CTxOut(1 * COIN, DUMMY_P2WPKH_SCRIPT)]
        tx1a_hex = tx1a.serialize().hex()
        tx1a_txid = self.nodes[0].sendrawtransaction(tx1a_hex, 0)

        # Should fail because we haven't changed the fee
        tx1b = deepcopy(tx_template)
        tx1b.vout = [CTxOut(1 * COIN, DUMMY_2_P2WPKH_SCRIPT)]
        tx1b_hex = tx1b.serialize().hex()

        # This will raise an exception due to insufficient fee
        assert_raises_rpc_error(-26, "insufficient fee", self.nodes[0].sendrawtransaction, tx1b_hex, 0)

        # Extra 0.1 BTC fee
        tx1b.vout[0].nValue -= int(0.1 * COIN)
        tx1b_hex = tx1b.serialize().hex()
        # Works when enabled
        tx1b_txid = self.nodes[0].sendrawtransaction(tx1b_hex, 0)

        mempool = self.nodes[0].getrawmempool()

        assert tx1a_txid not in mempool
        assert tx1b_txid in mempool

        assert_equal(tx1b_hex, self.nodes[0].getrawtransaction(tx1b_txid))

    def test_doublespend_chain(self):
        """Doublespend of a long chain"""

        initial_nValue = 5 * COIN
        tx0_outpoint = self.make_utxo(self.nodes[0], initial_nValue)

        prevout = tx0_outpoint
        remaining_value = initial_nValue
        chain_txids = []
        while remaining_value > 1 * COIN:
            remaining_value -= int(0.1 * COIN)
            tx = CTransaction()
            tx.vin = [CTxIn(prevout, nSequence=0)]
            tx.vout = [CTxOut(remaining_value, CScript([1, OP_DROP] * 15 + [1]))]
            tx_hex = tx.serialize().hex()
            txid = self.nodes[0].sendrawtransaction(tx_hex, 0)
            chain_txids.append(txid)
            prevout = COutPoint(int(txid, 16), 0)

        # Whether the double-spend is allowed is evaluated by including all
        # child fees - 4 BTC - so this attempt is rejected.
        dbl_tx = CTransaction()
        dbl_tx.vin = [CTxIn(tx0_outpoint, nSequence=0)]
        dbl_tx.vout = [CTxOut(initial_nValue - 3 * COIN, DUMMY_P2WPKH_SCRIPT)]
        dbl_tx_hex = dbl_tx.serialize().hex()

        # This will raise an exception due to insufficient fee
        assert_raises_rpc_error(-26, "insufficient fee", self.nodes[0].sendrawtransaction, dbl_tx_hex, 0)

        # Accepted with sufficient fee
        dbl_tx = CTransaction()
        dbl_tx.vin = [CTxIn(tx0_outpoint, nSequence=0)]
        dbl_tx.vout = [CTxOut(int(0.1 * COIN), DUMMY_P2WPKH_SCRIPT)]
        dbl_tx_hex = dbl_tx.serialize().hex()
        self.nodes[0].sendrawtransaction(dbl_tx_hex, 0)

        mempool = self.nodes[0].getrawmempool()
        for doublespent_txid in chain_txids:
            assert doublespent_txid not in mempool

    def test_doublespend_tree(self):
        """Doublespend of a big tree of transactions"""

        initial_nValue = 5 * COIN
        tx0_outpoint = self.make_utxo(self.nodes[0], initial_nValue)

        def branch(prevout, initial_value, max_txs, tree_width=5, fee=0.01 * COIN, _total_txs=None):
            if _total_txs is None:
                _total_txs = [0]
            if _total_txs[0] >= max_txs:
                return

            txout_value = (initial_value - fee) // tree_width
            if txout_value < fee:
                return

            vout = [CTxOut(txout_value, CScript([i+1]))
                    for i in range(tree_width)]
            tx = CTransaction()
            tx.vin = [CTxIn(prevout, nSequence=0)]
            tx.vout = vout
            tx_hex = tx.serialize().hex()

            assert len(tx.serialize()) < 100000
            txid = self.nodes[0].sendrawtransaction(tx_hex, 0)
            yield tx
            _total_txs[0] += 1

            txid = int(txid, 16)

            for i, txout in enumerate(tx.vout):
                for x in branch(COutPoint(txid, i), txout_value,
                                  max_txs,
                                  tree_width=tree_width, fee=fee,
                                  _total_txs=_total_txs):
                    yield x

        fee = int(0.01 * COIN)
        n = MAX_REPLACEMENT_LIMIT
        tree_txs = list(branch(tx0_outpoint, initial_nValue, n, fee=fee))
        assert_equal(len(tree_txs), n)

        # Attempt double-spend, will fail because too little fee paid
        dbl_tx = CTransaction()
        dbl_tx.vin = [CTxIn(tx0_outpoint, nSequence=0)]
        dbl_tx.vout = [CTxOut(initial_nValue - fee * n, DUMMY_P2WPKH_SCRIPT)]
        dbl_tx_hex = dbl_tx.serialize().hex()
        # This will raise an exception due to insufficient fee
        assert_raises_rpc_error(-26, "insufficient fee", self.nodes[0].sendrawtransaction, dbl_tx_hex, 0)

        # 0.1 BTC fee is enough
        dbl_tx = CTransaction()
        dbl_tx.vin = [CTxIn(tx0_outpoint, nSequence=0)]
        dbl_tx.vout = [CTxOut(initial_nValue - fee * n - int(0.1 * COIN), DUMMY_P2WPKH_SCRIPT)]
        dbl_tx_hex = dbl_tx.serialize().hex()
        self.nodes[0].sendrawtransaction(dbl_tx_hex, 0)

        mempool = self.nodes[0].getrawmempool()

        for tx in tree_txs:
            tx.rehash()
            assert tx.hash not in mempool

        # Try again, but with more total transactions than the "max txs
        # double-spent at once" anti-DoS limit.
        for n in (MAX_REPLACEMENT_LIMIT + 1, MAX_REPLACEMENT_LIMIT * 2):
            fee = int(0.01 * COIN)
<<<<<<< HEAD
            tx0_outpoint = make_utxo(self.nodes[0], initial_nValue)
=======
            tx0_outpoint = self.make_utxo(self.nodes[0], initial_nValue)
>>>>>>> ec86f1e9
            tree_txs = list(branch(tx0_outpoint, initial_nValue, n, fee=fee))
            assert_equal(len(tree_txs), n)

            dbl_tx = CTransaction()
            dbl_tx.vin = [CTxIn(tx0_outpoint, nSequence=0)]
            dbl_tx.vout = [CTxOut(initial_nValue - 2 * fee * n, DUMMY_P2WPKH_SCRIPT)]
            dbl_tx_hex = dbl_tx.serialize().hex()
            # This will raise an exception
            assert_raises_rpc_error(-26, "too many potential replacements", self.nodes[0].sendrawtransaction, dbl_tx_hex, 0)

            for tx in tree_txs:
                tx.rehash()
                self.nodes[0].getrawtransaction(tx.hash)

    def test_replacement_feeperkb(self):
        """Replacement requires fee-per-KB to be higher"""
        tx0_outpoint = make_utxo(self.nodes[0], int(10 * COIN))

        tx1a = CTransaction()
        tx1a.vin = [CTxIn(tx0_outpoint, nSequence=0)]
        tx1a.vout = [CTxOut(1 * COIN, DUMMY_P2WPKH_SCRIPT)]
        tx1a_hex = tx1a.serialize().hex()
        self.nodes[0].sendrawtransaction(tx1a_hex, 0)

        # Higher fee, but the fee per KB is much lower, so the replacement is
        # rejected.
        tx1b = CTransaction()
        tx1b.vin = [CTxIn(tx0_outpoint, nSequence=0)]
        tx1b.vout = [CTxOut(int(0.001 * COIN), CScript([b'a' * 99900]))]
        tx1b_hex = tx1b.serialize().hex()

        # This will raise an exception due to insufficient fee
        assert_raises_rpc_error(-26, "insufficient fee", self.nodes[0].sendrawtransaction, tx1b_hex, 0)

    def test_spends_of_conflicting_outputs(self):
        """Replacements that spend conflicting tx outputs are rejected"""
        utxo1 = self.make_utxo(self.nodes[0], int(1.2 * COIN))
        utxo2 = self.make_utxo(self.nodes[0], 3 * COIN)

        tx1a = CTransaction()
        tx1a.vin = [CTxIn(utxo1, nSequence=0)]
        tx1a.vout = [CTxOut(int(1.1 * COIN), DUMMY_P2WPKH_SCRIPT)]
        tx1a_hex = tx1a.serialize().hex()
        tx1a_txid = self.nodes[0].sendrawtransaction(tx1a_hex, 0)

        tx1a_txid = int(tx1a_txid, 16)

        # Direct spend an output of the transaction we're replacing.
        tx2 = CTransaction()
        tx2.vin = [CTxIn(utxo1, nSequence=0), CTxIn(utxo2, nSequence=0)]
        tx2.vin.append(CTxIn(COutPoint(tx1a_txid, 0), nSequence=0))
        tx2.vout = tx1a.vout
        tx2_hex = tx2.serialize().hex()

        # This will raise an exception
        assert_raises_rpc_error(-26, "bad-txns-spends-conflicting-tx", self.nodes[0].sendrawtransaction, tx2_hex, 0)

        # Spend tx1a's output to test the indirect case.
        tx1b = CTransaction()
        tx1b.vin = [CTxIn(COutPoint(tx1a_txid, 0), nSequence=0)]
        tx1b.vout = [CTxOut(1 * COIN, DUMMY_P2WPKH_SCRIPT)]
        tx1b_hex = tx1b.serialize().hex()
        tx1b_txid = self.nodes[0].sendrawtransaction(tx1b_hex, 0)
        tx1b_txid = int(tx1b_txid, 16)

        tx2 = CTransaction()
        tx2.vin = [CTxIn(utxo1, nSequence=0), CTxIn(utxo2, nSequence=0),
                   CTxIn(COutPoint(tx1b_txid, 0))]
        tx2.vout = tx1a.vout
        tx2_hex = tx2.serialize().hex()

        # This will raise an exception
        assert_raises_rpc_error(-26, "bad-txns-spends-conflicting-tx", self.nodes[0].sendrawtransaction, tx2_hex, 0)

    def test_new_unconfirmed_inputs(self):
        """Replacements that add new unconfirmed inputs are rejected"""
        confirmed_utxo = self.make_utxo(self.nodes[0], int(1.1 * COIN))
        unconfirmed_utxo = self.make_utxo(self.nodes[0], int(0.1 * COIN), False)

        tx1 = CTransaction()
        tx1.vin = [CTxIn(confirmed_utxo)]
        tx1.vout = [CTxOut(1 * COIN, DUMMY_P2WPKH_SCRIPT)]
        tx1_hex = tx1.serialize().hex()
        self.nodes[0].sendrawtransaction(tx1_hex, 0)

        tx2 = CTransaction()
        tx2.vin = [CTxIn(confirmed_utxo), CTxIn(unconfirmed_utxo)]
        tx2.vout = tx1.vout
        tx2_hex = tx2.serialize().hex()

        # This will raise an exception
        assert_raises_rpc_error(-26, "replacement-adds-unconfirmed", self.nodes[0].sendrawtransaction, tx2_hex, 0)

    def test_too_many_replacements(self):
        """Replacements that evict too many transactions are rejected"""
        # Try directly replacing more than MAX_REPLACEMENT_LIMIT
        # transactions

        # Start by creating a single transaction with many outputs
        initial_nValue = 1000 * COIN
        utxo = make_utxo(self.nodes[0], initial_nValue)
        fee = int(0.01 * COIN)
        split_value = int((initial_nValue - fee) / (MAX_REPLACEMENT_LIMIT + 1))

        outputs = []
        for _ in range(MAX_REPLACEMENT_LIMIT + 1):
            outputs.append(CTxOut(split_value, CScript([1])))

        splitting_tx = CTransaction()
        splitting_tx.vin = [CTxIn(utxo, nSequence=0)]
        splitting_tx.vout = outputs
        splitting_tx_hex = splitting_tx.serialize().hex()

        txid = self.nodes[0].sendrawtransaction(splitting_tx_hex, 0)
        txid = int(txid, 16)

        # Now spend each of those outputs individually
        for i in range(MAX_REPLACEMENT_LIMIT + 1):
            tx_i = CTransaction()
            tx_i.vin = [CTxIn(COutPoint(txid, i), nSequence=0)]
            tx_i.vout = [CTxOut(split_value - fee, DUMMY_P2WPKH_SCRIPT)]
            tx_i_hex = tx_i.serialize().hex()
            self.nodes[0].sendrawtransaction(tx_i_hex, 0)

        # Now create doublespend of the whole lot; should fail.
        # Need a big enough fee to cover all spending transactions and have
        # a higher fee rate
        double_spend_value = (split_value - 100 * fee) * (MAX_REPLACEMENT_LIMIT + 1)
        inputs = []
        for i in range(MAX_REPLACEMENT_LIMIT + 1):
            inputs.append(CTxIn(COutPoint(txid, i), nSequence=0))
        double_tx = CTransaction()
        double_tx.vin = inputs
        double_tx.vout = [CTxOut(double_spend_value, CScript([b'a']))]
        double_tx_hex = double_tx.serialize().hex()

        # This will raise an exception
        assert_raises_rpc_error(-26, "too many potential replacements", self.nodes[0].sendrawtransaction, double_tx_hex, 0)

        # If we remove an input, it should pass
        double_tx = CTransaction()
        double_tx.vin = inputs[0:-1]
        double_tx.vout = [CTxOut(double_spend_value, CScript([b'a']))]
        double_tx_hex = double_tx.serialize().hex()
        self.nodes[0].sendrawtransaction(double_tx_hex, 0)

    def test_opt_in(self):
        """Replacing should only work if orig tx opted in"""
        tx0_outpoint = self.make_utxo(self.nodes[0], int(1.1 * COIN))

        # Create a non-opting in transaction
        tx1a = CTransaction()
        tx1a.vin = [CTxIn(tx0_outpoint, nSequence=SEQUENCE_FINAL)]
        tx1a.vout = [CTxOut(1 * COIN, DUMMY_P2WPKH_SCRIPT)]
        tx1a_hex = tx1a.serialize().hex()
        tx1a_txid = self.nodes[0].sendrawtransaction(tx1a_hex, 0)

        # This transaction isn't shown as replaceable
        assert_equal(self.nodes[0].getmempoolentry(tx1a_txid)['bip125-replaceable'], False)

        # Shouldn't be able to double-spend
        tx1b = CTransaction()
        tx1b.vin = [CTxIn(tx0_outpoint, nSequence=0)]
        tx1b.vout = [CTxOut(int(0.9 * COIN), DUMMY_P2WPKH_SCRIPT)]
        tx1b_hex = tx1b.serialize().hex()

        # This will raise an exception
        assert_raises_rpc_error(-26, "txn-mempool-conflict", self.nodes[0].sendrawtransaction, tx1b_hex, 0)

        tx1_outpoint = self.make_utxo(self.nodes[0], int(1.1 * COIN))

        # Create a different non-opting in transaction
        tx2a = CTransaction()
        tx2a.vin = [CTxIn(tx1_outpoint, nSequence=0xfffffffe)]
        tx2a.vout = [CTxOut(1 * COIN, DUMMY_P2WPKH_SCRIPT)]
        tx2a_hex = tx2a.serialize().hex()
        tx2a_txid = self.nodes[0].sendrawtransaction(tx2a_hex, 0)

        # Still shouldn't be able to double-spend
        tx2b = CTransaction()
        tx2b.vin = [CTxIn(tx1_outpoint, nSequence=0)]
        tx2b.vout = [CTxOut(int(0.9 * COIN), DUMMY_P2WPKH_SCRIPT)]
        tx2b_hex = tx2b.serialize().hex()

        # This will raise an exception
        assert_raises_rpc_error(-26, "txn-mempool-conflict", self.nodes[0].sendrawtransaction, tx2b_hex, 0)

        # Now create a new transaction that spends from tx1a and tx2a
        # opt-in on one of the inputs
        # Transaction should be replaceable on either input

        tx1a_txid = int(tx1a_txid, 16)
        tx2a_txid = int(tx2a_txid, 16)

        tx3a = CTransaction()
        tx3a.vin = [CTxIn(COutPoint(tx1a_txid, 0), nSequence=SEQUENCE_FINAL),
                    CTxIn(COutPoint(tx2a_txid, 0), nSequence=0xfffffffd)]
        tx3a.vout = [CTxOut(int(0.9 * COIN), CScript([b'c'])), CTxOut(int(0.9 * COIN), CScript([b'd']))]
        tx3a_hex = tx3a.serialize().hex()

        tx3a_txid = self.nodes[0].sendrawtransaction(tx3a_hex, 0)

        # This transaction is shown as replaceable
        assert_equal(self.nodes[0].getmempoolentry(tx3a_txid)['bip125-replaceable'], True)

        tx3b = CTransaction()
        tx3b.vin = [CTxIn(COutPoint(tx1a_txid, 0), nSequence=0)]
        tx3b.vout = [CTxOut(int(0.5 * COIN), DUMMY_P2WPKH_SCRIPT)]
        tx3b_hex = tx3b.serialize().hex()

        tx3c = CTransaction()
        tx3c.vin = [CTxIn(COutPoint(tx2a_txid, 0), nSequence=0)]
        tx3c.vout = [CTxOut(int(0.5 * COIN), DUMMY_P2WPKH_SCRIPT)]
        tx3c_hex = tx3c.serialize().hex()

        self.nodes[0].sendrawtransaction(tx3b_hex, 0)
        # If tx3b was accepted, tx3c won't look like a replacement,
        # but make sure it is accepted anyway
        self.nodes[0].sendrawtransaction(tx3c_hex, 0)

    def test_prioritised_transactions(self):
        # Ensure that fee deltas used via prioritisetransaction are
        # correctly used by replacement logic

        # 1. Check that feeperkb uses modified fees
        tx0_outpoint = make_utxo(self.nodes[0], int(10 * COIN))

        tx1a = CTransaction()
        tx1a.vin = [CTxIn(tx0_outpoint, nSequence=0)]
        tx1a.vout = [CTxOut(1 * COIN, DUMMY_P2WPKH_SCRIPT)]
        tx1a_hex = tx1a.serialize().hex()
        tx1a_txid = self.nodes[0].sendrawtransaction(tx1a_hex, 0)

        # Higher fee, but the actual fee per KB is much lower.
        tx1b = CTransaction()
        tx1b.vin = [CTxIn(tx0_outpoint, nSequence=0)]
        tx1b.vout = [CTxOut(int(0.001 * COIN), CScript([b'a' * 74000]))]
        tx1b_hex = tx1b.serialize().hex()

        # Verify tx1b cannot replace tx1a.
        assert_raises_rpc_error(-26, "insufficient fee", self.nodes[0].sendrawtransaction, tx1b_hex, 0)

        # Use prioritisetransaction to set tx1a's fee to 0.
        self.nodes[0].prioritisetransaction(txid=tx1a_txid, fee_delta=int(-9 * COIN))

        # Now tx1b should be able to replace tx1a
        tx1b_txid = self.nodes[0].sendrawtransaction(tx1b_hex, 0)

        assert tx1b_txid in self.nodes[0].getrawmempool()

        # 2. Check that absolute fee checks use modified fee.
        tx1_outpoint = self.make_utxo(self.nodes[0], int(1.1 * COIN))

        tx2a = CTransaction()
        tx2a.vin = [CTxIn(tx1_outpoint, nSequence=0)]
        tx2a.vout = [CTxOut(1 * COIN, DUMMY_P2WPKH_SCRIPT)]
        tx2a_hex = tx2a.serialize().hex()
        self.nodes[0].sendrawtransaction(tx2a_hex, 0)

        # Lower fee, but we'll prioritise it
        tx2b = CTransaction()
        tx2b.vin = [CTxIn(tx1_outpoint, nSequence=0)]
        tx2b.vout = [CTxOut(int(1.01 * COIN), DUMMY_P2WPKH_SCRIPT)]
        tx2b.rehash()
        tx2b_hex = tx2b.serialize().hex()

        # Verify tx2b cannot replace tx2a.
        assert_raises_rpc_error(-26, "insufficient fee", self.nodes[0].sendrawtransaction, tx2b_hex, 0)

        # Now prioritise tx2b to have a higher modified fee
        self.nodes[0].prioritisetransaction(txid=tx2b.hash, fee_delta=int(0.1 * COIN))

        # tx2b should now be accepted
        tx2b_txid = self.nodes[0].sendrawtransaction(tx2b_hex, 0)

        assert tx2b_txid in self.nodes[0].getrawmempool()

    def test_rpc(self):
        us0 = self.wallet.get_utxo()
        ins = [us0]
        outs = {ADDRESS_BCRT1_UNSPENDABLE: Decimal(1.0000000)}
        rawtx0 = self.nodes[0].createrawtransaction(ins, outs, 0, True)
        rawtx1 = self.nodes[0].createrawtransaction(ins, outs, 0, False)
        json0 = self.nodes[0].decoderawtransaction(rawtx0)
        json1 = self.nodes[0].decoderawtransaction(rawtx1)
        assert_equal(json0["vin"][0]["sequence"], 4294967293)
        assert_equal(json1["vin"][0]["sequence"], 4294967295)

        if self.is_specified_wallet_compiled():
            self.init_wallet(node=0)
            rawtx2 = self.nodes[0].createrawtransaction([], outs)
            frawtx2a = self.nodes[0].fundrawtransaction(rawtx2, {"replaceable": True})
            frawtx2b = self.nodes[0].fundrawtransaction(rawtx2, {"replaceable": False})

            json0 = self.nodes[0].decoderawtransaction(frawtx2a['hex'])
            json1 = self.nodes[0].decoderawtransaction(frawtx2b['hex'])
            assert_equal(json0["vin"][0]["sequence"], 4294967293)
            assert_equal(json1["vin"][0]["sequence"], 4294967294)

    def test_no_inherited_signaling(self):
        confirmed_utxo = self.wallet.get_utxo()

        # Create an explicitly opt-in parent transaction
        optin_parent_tx = self.wallet.send_self_transfer(
            from_node=self.nodes[0],
            utxo_to_spend=confirmed_utxo,
            sequence=BIP125_SEQUENCE_NUMBER,
            fee_rate=Decimal('0.01'),
        )
        assert_equal(True, self.nodes[0].getmempoolentry(optin_parent_tx['txid'])['bip125-replaceable'])

        replacement_parent_tx = self.wallet.create_self_transfer(
            utxo_to_spend=confirmed_utxo,
            sequence=BIP125_SEQUENCE_NUMBER,
            fee_rate=Decimal('0.02'),
        )

        # Test if parent tx can be replaced.
        res = self.nodes[0].testmempoolaccept(rawtxs=[replacement_parent_tx['hex']])[0]

        # Parent can be replaced.
        assert_equal(res['allowed'], True)

        # Create an opt-out child tx spending the opt-in parent
        parent_utxo = self.wallet.get_utxo(txid=optin_parent_tx['txid'])
        optout_child_tx = self.wallet.send_self_transfer(
            from_node=self.nodes[0],
            utxo_to_spend=parent_utxo,
            sequence=SEQUENCE_FINAL,
            fee_rate=Decimal('0.01'),
        )

        # Reports true due to inheritance
        assert_equal(True, self.nodes[0].getmempoolentry(optout_child_tx['txid'])['bip125-replaceable'])

        replacement_child_tx = self.wallet.create_self_transfer(
            utxo_to_spend=parent_utxo,
            sequence=SEQUENCE_FINAL,
            fee_rate=Decimal('0.02'),
            mempool_valid=False,
        )

        # Broadcast replacement child tx
        # BIP 125 :
        # 1. The original transactions signal replaceability explicitly or through inheritance as described in the above
        # Summary section.
        # The original transaction (`optout_child_tx`) doesn't signal RBF but its parent (`optin_parent_tx`) does.
        # The replacement transaction (`replacement_child_tx`) should be able to replace the original transaction.
        # See CVE-2021-31876 for further explanations.
        assert_equal(True, self.nodes[0].getmempoolentry(optin_parent_tx['txid'])['bip125-replaceable'])
        assert_raises_rpc_error(-26, 'txn-mempool-conflict', self.nodes[0].sendrawtransaction, replacement_child_tx["hex"], 0)

        self.log.info('Check that the child tx can still be replaced (via a tx that also replaces the parent)')
        replacement_parent_tx = self.wallet.send_self_transfer(
            from_node=self.nodes[0],
            utxo_to_spend=confirmed_utxo,
            sequence=SEQUENCE_FINAL,
            fee_rate=Decimal('0.03'),
        )
        # Check that child is removed and update wallet utxo state
        assert_raises_rpc_error(-5, 'Transaction not in mempool', self.nodes[0].getmempoolentry, optout_child_tx['txid'])
        self.wallet.get_utxo(txid=optout_child_tx['txid'])

    def test_replacement_relay_fee(self):
        tx = self.wallet.send_self_transfer(from_node=self.nodes[0])['tx']

        # Higher fee, higher feerate, different txid, but the replacement does not provide a relay
        # fee conforming to node's `incrementalrelayfee` policy of 1000 sat per KB.
        tx.vout[0].nValue -= 1
        assert_raises_rpc_error(-26, "insufficient fee", self.nodes[0].sendrawtransaction, tx.serialize().hex())

if __name__ == '__main__':
    ReplaceByFeeTest().main()<|MERGE_RESOLUTION|>--- conflicted
+++ resolved
@@ -250,11 +250,7 @@
         # double-spent at once" anti-DoS limit.
         for n in (MAX_REPLACEMENT_LIMIT + 1, MAX_REPLACEMENT_LIMIT * 2):
             fee = int(0.01 * COIN)
-<<<<<<< HEAD
-            tx0_outpoint = make_utxo(self.nodes[0], initial_nValue)
-=======
             tx0_outpoint = self.make_utxo(self.nodes[0], initial_nValue)
->>>>>>> ec86f1e9
             tree_txs = list(branch(tx0_outpoint, initial_nValue, n, fee=fee))
             assert_equal(len(tree_txs), n)
 
