#!/usr/bin/env python3
# Copyright (c) 2015-2018 The Bitcoin Core developers
# Distributed under the MIT software license, see the accompanying
# file COPYING or http://www.opensource.org/licenses/mit-license.php.
"""Test transaction signing using the signrawtransaction* RPCs."""

from test_framework.test_framework import BitcoinTestFramework
<<<<<<< HEAD
from test_framework.util import assert_equal, assert_raises_rpc_error
=======
from test_framework.util import assert_equal, assert_raises_rpc_error, bytes_to_hex_str, hex_str_to_bytes
from test_framework.messages import sha256
from test_framework.script import CScript, OP_0
>>>>>>> 9e306671
from test_framework.qtumconfig import *
from test_framework.qtum import convert_btc_address_to_qtum

from decimal import Decimal

class SignRawTransactionsTest(BitcoinTestFramework):
    def set_test_params(self):
        self.setup_clean_chain = True
        self.num_nodes = 2
        self.extra_args = [["-deprecatedrpc=signrawtransaction"], []]

    def skip_test_if_missing_module(self):
        self.skip_if_no_wallet()

    def skip_test_if_missing_module(self):
        self.skip_if_no_wallet()

    def successful_signing_test(self):
        """Create and sign a valid raw transaction with one input.

        Expected results:

        1) The transaction has a complete set of signatures
        2) No script verification error occurred"""
        privKeys = ['cUeKHd5orzT3mz8P9pxyREHfsWtVfgsfDjiZZBcjUBAaGk1BTj7N', 'cVKpPfVKSJxKqVpE9awvXNWuLHCa5j5tiE7K6zbUSptFpTEtiFrA']

        inputs = [
            # Valid pay-to-pubkey scripts
            {'txid': '9b907ef1e3c26fc71fe4a4b3580bc75264112f95050014157059c736f0202e71', 'vout': 0,
             'scriptPubKey': '76a91460baa0f494b38ce3c940dea67f3804dc52d1fb9488ac'},
            {'txid': '83a4f6a6b73660e13ee6cb3c6063fa3759c50c9b7521d0536022961898f4fb02', 'vout': 0,
             'scriptPubKey': '76a914669b857c03a5ed269d5d85a1ffac9ed5d663072788ac'},
        ]

        outputs = {convert_btc_address_to_qtum('mpLQjfK79b7CCV4VMJWEWAj5Mpx8Up5zxB'): 0.1}

        rawTx = self.nodes[0].createrawtransaction(inputs, outputs)
        rawTxSigned = self.nodes[0].signrawtransactionwithkey(rawTx, privKeys, inputs)

        # 1) The transaction has a complete set of signatures
        assert rawTxSigned['complete']

        # 2) No script verification error occurred
        assert 'errors' not in rawTxSigned

    def test_with_lock_outputs(self):
        """Test correct error reporting when trying to sign a locked output"""
        self.nodes[0].encryptwallet("password")

        rawTx = '020000000156b958f78e3f24e0b2f4e4db1255426b0902027cb37e3ddadb52e37c3557dddb0000000000ffffffff01c0a6b929010000001600149a2ee8c77140a053f36018ac8124a6ececc1668a00000000'

        assert_raises_rpc_error(-13, "Please enter the wallet passphrase with walletpassphrase first", self.nodes[0].signrawtransactionwithwallet, rawTx)

    def test_with_lock_outputs(self):
        """Test correct error reporting when trying to sign a locked output"""
        self.nodes[0].encryptwallet("password")
        self.restart_node(0)
        rawTx = '020000000156b958f78e3f24e0b2f4e4db1255426b0902027cb37e3ddadb52e37c3557dddb0000000000ffffffff01c0a6b929010000001600149a2ee8c77140a053f36018ac8124a6ececc1668a00000000'

        assert_raises_rpc_error(-13, "Please enter the wallet passphrase with walletpassphrase first", self.nodes[0].signrawtransactionwithwallet, rawTx)

    def script_verification_error_test(self):
        """Create and sign a raw transaction with valid (vin 0), invalid (vin 1) and one missing (vin 2) input script.

        Expected results:

        3) The transaction has no complete set of signatures
        4) Two script verification errors occurred
        5) Script verification errors have certain properties ("txid", "vout", "scriptSig", "sequence", "error")
        6) The verification errors refer to the invalid (vin 1) and missing input (vin 2)"""
        privKeys = ['cUeKHd5orzT3mz8P9pxyREHfsWtVfgsfDjiZZBcjUBAaGk1BTj7N']

        inputs = [
            # Valid pay-to-pubkey script
            {'txid': '9b907ef1e3c26fc71fe4a4b3580bc75264112f95050014157059c736f0202e71', 'vout': 0},
            # Invalid script
            {'txid': '5b8673686910442c644b1f4993d8f7753c7c8fcb5c87ee40d56eaeef25204547', 'vout': 7},
            # Missing scriptPubKey
            {'txid': '9b907ef1e3c26fc71fe4a4b3580bc75264112f95050014157059c736f0202e71', 'vout': 1},
        ]

        scripts = [
            # Valid pay-to-pubkey script
            {'txid': '9b907ef1e3c26fc71fe4a4b3580bc75264112f95050014157059c736f0202e71', 'vout': 0,
             'scriptPubKey': '76a91460baa0f494b38ce3c940dea67f3804dc52d1fb9488ac'},
            # Invalid script
            {'txid': '5b8673686910442c644b1f4993d8f7753c7c8fcb5c87ee40d56eaeef25204547', 'vout': 7,
             'scriptPubKey': 'badbadbadbad'}
        ]

        outputs = {convert_btc_address_to_qtum('mpLQjfK79b7CCV4VMJWEWAj5Mpx8Up5zxB'): 0.1}

        rawTx = self.nodes[0].createrawtransaction(inputs, outputs)

        # Make sure decoderawtransaction is at least marginally sane
        decodedRawTx = self.nodes[0].decoderawtransaction(rawTx)
        for i, inp in enumerate(inputs):
            assert_equal(decodedRawTx["vin"][i]["txid"], inp["txid"])
            assert_equal(decodedRawTx["vin"][i]["vout"], inp["vout"])

        # Make sure decoderawtransaction throws if there is extra data
        assert_raises_rpc_error(-22, "TX decode failed", self.nodes[0].decoderawtransaction, rawTx + "00")

        rawTxSigned = self.nodes[0].signrawtransactionwithkey(rawTx, privKeys, scripts)

        # 3) The transaction has no complete set of signatures
        assert not rawTxSigned['complete']

        # 4) Two script verification errors occurred
        assert 'errors' in rawTxSigned
        assert_equal(len(rawTxSigned['errors']), 2)

        # 5) Script verification errors have certain properties
        assert 'txid' in rawTxSigned['errors'][0]
        assert 'vout' in rawTxSigned['errors'][0]
        assert 'witness' in rawTxSigned['errors'][0]
        assert 'scriptSig' in rawTxSigned['errors'][0]
        assert 'sequence' in rawTxSigned['errors'][0]
        assert 'error' in rawTxSigned['errors'][0]

        # 6) The verification errors refer to the invalid (vin 1) and missing input (vin 2)
        assert_equal(rawTxSigned['errors'][0]['txid'], inputs[1]['txid'])
        assert_equal(rawTxSigned['errors'][0]['vout'], inputs[1]['vout'])
        assert_equal(rawTxSigned['errors'][1]['txid'], inputs[2]['txid'])
        assert_equal(rawTxSigned['errors'][1]['vout'], inputs[2]['vout'])
        assert not rawTxSigned['errors'][0]['witness']

        # Now test signing failure for transaction with input witnesses
        p2wpkh_raw_tx = "01000000000102fff7f7881a8099afa6940d42d1e7f6362bec38171ea3edf433541db4e4ad969f00000000494830450221008b9d1dc26ba6a9cb62127b02742fa9d754cd3bebf337f7a55d114c8e5cdd30be022040529b194ba3f9281a99f2b1c0a19c0489bc22ede944ccf4ecbab4cc618ef3ed01eeffffffef51e1b804cc89d182d279655c3aa89e815b1b309fe287d9b2b55d57b90ec68a0100000000ffffffff02202cb206000000001976a9148280b37df378db99f66f85c95a783a76ac7a6d5988ac9093510d000000001976a9143bde42dbee7e4dbe6a21b2d50ce2f0167faa815988ac000247304402203609e17b84f6a7d30c80bfa610b5b4542f32a8a0d5447a12fb1366d7f01cc44a0220573a954c4518331561406f90300e8f3358f51928d43c212a8caed02de67eebee0121025476c2e83188368da1ff3e292e7acafcdb3566bb0ad253f62fc70f07aeee635711000000"

        rawTxSigned = self.nodes[0].signrawtransactionwithwallet(p2wpkh_raw_tx)

        # 7) The transaction has no complete set of signatures
        assert not rawTxSigned['complete']

        # 8) Two script verification errors occurred
        assert 'errors' in rawTxSigned
        assert_equal(len(rawTxSigned['errors']), 2)

        # 9) Script verification errors have certain properties
        assert 'txid' in rawTxSigned['errors'][0]
        assert 'vout' in rawTxSigned['errors'][0]
        assert 'witness' in rawTxSigned['errors'][0]
        assert 'scriptSig' in rawTxSigned['errors'][0]
        assert 'sequence' in rawTxSigned['errors'][0]
        assert 'error' in rawTxSigned['errors'][0]

        # Non-empty witness checked here
        assert_equal(rawTxSigned['errors'][1]['witness'], ["304402203609e17b84f6a7d30c80bfa610b5b4542f32a8a0d5447a12fb1366d7f01cc44a0220573a954c4518331561406f90300e8f3358f51928d43c212a8caed02de67eebee01", "025476c2e83188368da1ff3e292e7acafcdb3566bb0ad253f62fc70f07aeee6357"])
        assert not rawTxSigned['errors'][0]['witness']

    def witness_script_test(self):
        # Now test signing transaction to P2SH-P2WSH addresses without wallet
        # Create a new P2SH-P2WSH 1-of-1 multisig address:
        embedded_address = self.nodes[1].getaddressinfo(self.nodes[1].getnewaddress())
        embedded_privkey = self.nodes[1].dumpprivkey(embedded_address["address"])
        p2sh_p2wsh_address = self.nodes[1].addmultisigaddress(1, [embedded_address["pubkey"]], "", "p2sh-segwit")
        # send transaction to P2SH-P2WSH 1-of-1 multisig address
        self.nodes[0].generate(101)
        self.nodes[0].sendtoaddress(p2sh_p2wsh_address["address"], 49.999)
        self.nodes[0].generate(1)
        self.sync_all()
        # Find the UTXO for the transaction node[1] should have received, check witnessScript matches
        unspent_output = self.nodes[1].listunspent(0, 999999, [p2sh_p2wsh_address["address"]])[0]
        assert_equal(unspent_output["witnessScript"], p2sh_p2wsh_address["redeemScript"])
        p2sh_redeemScript = CScript([OP_0, sha256(hex_str_to_bytes(p2sh_p2wsh_address["redeemScript"]))])
        assert_equal(unspent_output["redeemScript"], bytes_to_hex_str(p2sh_redeemScript))
        # Now create and sign a transaction spending that output on node[0], which doesn't know the scripts or keys
        spending_tx = self.nodes[0].createrawtransaction([unspent_output], {self.nodes[1].getnewaddress(): Decimal("49.998")})
        spending_tx_signed = self.nodes[0].signrawtransactionwithkey(spending_tx, [embedded_privkey], [unspent_output])
        # Check the signing completed successfully
        assert 'complete' in spending_tx_signed
        assert_equal(spending_tx_signed['complete'], True)

    def run_test(self):
        self.successful_signing_test()
        self.script_verification_error_test()
<<<<<<< HEAD
=======
        self.witness_script_test()
>>>>>>> 9e306671
        self.test_with_lock_outputs()


if __name__ == '__main__':
    SignRawTransactionsTest().main()<|MERGE_RESOLUTION|>--- conflicted
+++ resolved
@@ -5,13 +5,9 @@
 """Test transaction signing using the signrawtransaction* RPCs."""
 
 from test_framework.test_framework import BitcoinTestFramework
-<<<<<<< HEAD
-from test_framework.util import assert_equal, assert_raises_rpc_error
-=======
 from test_framework.util import assert_equal, assert_raises_rpc_error, bytes_to_hex_str, hex_str_to_bytes
 from test_framework.messages import sha256
 from test_framework.script import CScript, OP_0
->>>>>>> 9e306671
 from test_framework.qtumconfig import *
 from test_framework.qtum import convert_btc_address_to_qtum
 
@@ -22,9 +18,6 @@
         self.setup_clean_chain = True
         self.num_nodes = 2
         self.extra_args = [["-deprecatedrpc=signrawtransaction"], []]
-
-    def skip_test_if_missing_module(self):
-        self.skip_if_no_wallet()
 
     def skip_test_if_missing_module(self):
         self.skip_if_no_wallet()
@@ -61,14 +54,6 @@
         """Test correct error reporting when trying to sign a locked output"""
         self.nodes[0].encryptwallet("password")
 
-        rawTx = '020000000156b958f78e3f24e0b2f4e4db1255426b0902027cb37e3ddadb52e37c3557dddb0000000000ffffffff01c0a6b929010000001600149a2ee8c77140a053f36018ac8124a6ececc1668a00000000'
-
-        assert_raises_rpc_error(-13, "Please enter the wallet passphrase with walletpassphrase first", self.nodes[0].signrawtransactionwithwallet, rawTx)
-
-    def test_with_lock_outputs(self):
-        """Test correct error reporting when trying to sign a locked output"""
-        self.nodes[0].encryptwallet("password")
-        self.restart_node(0)
         rawTx = '020000000156b958f78e3f24e0b2f4e4db1255426b0902027cb37e3ddadb52e37c3557dddb0000000000ffffffff01c0a6b929010000001600149a2ee8c77140a053f36018ac8124a6ececc1668a00000000'
 
         assert_raises_rpc_error(-13, "Please enter the wallet passphrase with walletpassphrase first", self.nodes[0].signrawtransactionwithwallet, rawTx)
@@ -189,10 +174,7 @@
     def run_test(self):
         self.successful_signing_test()
         self.script_verification_error_test()
-<<<<<<< HEAD
-=======
         self.witness_script_test()
->>>>>>> 9e306671
         self.test_with_lock_outputs()
 
 
