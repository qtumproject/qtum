#!/usr/bin/env python3
# Copyright (c) 2020-2022 The Bitcoin Core developers
# Distributed under the MIT software license, see the accompanying
# file COPYING or http://www.opensource.org/licenses/mit-license.php.
"""Tests that a mempool transaction expires after a given timeout and that its
children are removed as well.

Both the default expiry timeout defined by DEFAULT_MEMPOOL_EXPIRY_HOURS and a user
definable expiry timeout via the '-mempoolexpiry=<n>' command line argument
(<n> is the timeout in hours) are tested.
"""

from decimal import Decimal
from datetime import timedelta

from test_framework.messages import (
    COIN,
    DEFAULT_MEMPOOL_EXPIRY_HOURS,
)
from test_framework.test_framework import BitcoinTestFramework
from test_framework.util import (
    assert_equal,
    assert_raises_rpc_error,
)
from test_framework.wallet import MiniWallet

CUSTOM_MEMPOOL_EXPIRY = 10  # hours


class MempoolExpiryTest(BitcoinTestFramework):
    def set_test_params(self):
        self.num_nodes = 1

    def test_transaction_expiry(self, timeout):
        """Tests that a transaction expires after the expiry timeout and its
        children are removed as well."""
        node = self.nodes[0]

        # Send a parent transaction that will expire.
<<<<<<< HEAD
        parent_txid = self.wallet.send_self_transfer(from_node=node, fee_rate=Decimal("0.03"))['txid']
=======
        parent = self.wallet.send_self_transfer(from_node=node, fee_rate=Decimal("0.03"))
        parent_txid = parent["txid"]
>>>>>>> 258457a4
        parent_utxo = self.wallet.get_utxo(txid=parent_txid)
        independent_utxo = self.wallet.get_utxo()

        # Add prioritisation to this transaction to check that it persists after the expiry
        node.prioritisetransaction(parent_txid, 0, COIN)
        assert_equal(node.getprioritisedtransactions()[parent_txid], { "fee_delta" : COIN, "in_mempool" : True, "modified_fee": COIN + COIN * parent["fee"] })

        # Ensure the transactions we send to trigger the mempool check spend utxos that are independent of
        # the transactions being tested for expiration.
        trigger_utxo1 = self.wallet.get_utxo()
        trigger_utxo2 = self.wallet.get_utxo()

        # Set the mocktime to the arrival time of the parent transaction.
        entry_time = node.getmempoolentry(parent_txid)['time']
        node.setmocktime(entry_time)

        # Let half of the timeout elapse and broadcast the child transaction spending the parent transaction.
        half_expiry_time = entry_time + int(60 * 60 * timeout/2)
        node.setmocktime(half_expiry_time)
        child_txid = self.wallet.send_self_transfer(from_node=node, utxo_to_spend=parent_utxo, fee_rate=Decimal("0.03"))['txid']
        assert_equal(parent_txid, node.getmempoolentry(child_txid)['depends'][0])
        self.log.info('Broadcast child transaction after {} hours.'.format(
            timedelta(seconds=(half_expiry_time-entry_time))))

        # Broadcast another (independent) transaction.
        independent_txid = self.wallet.send_self_transfer(from_node=node, fee_rate=Decimal("0.03"), utxo_to_spend=independent_utxo)['txid']

        # Let most of the timeout elapse and check that the parent tx is still
        # in the mempool.
        nearly_expiry_time = entry_time + 60 * 60 * timeout - 5
        node.setmocktime(nearly_expiry_time)
        # Broadcast a transaction as the expiry of transactions in the mempool is only checked
        # when a new transaction is added to the mempool.
        self.wallet.send_self_transfer(from_node=node, utxo_to_spend=trigger_utxo1, fee_rate=Decimal("0.03"))
        self.log.info('Test parent tx not expired after {} hours.'.format(
            timedelta(seconds=(nearly_expiry_time-entry_time))))
        assert_equal(entry_time, node.getmempoolentry(parent_txid)['time'])

        # Transaction should be evicted from the mempool after the expiry time
        # has passed.
        expiry_time = entry_time + 60 * 60 * timeout + 5
        node.setmocktime(expiry_time)
        # Again, broadcast a transaction so the expiry of transactions in the mempool is checked.
        self.wallet.send_self_transfer(from_node=node, utxo_to_spend=trigger_utxo2, fee_rate=Decimal("0.03"))
        self.log.info('Test parent tx expiry after {} hours.'.format(
            timedelta(seconds=(expiry_time-entry_time))))
        assert_raises_rpc_error(-5, 'Transaction not in mempool',
                                node.getmempoolentry, parent_txid)

        # Prioritisation does not disappear when transaction expires
        assert_equal(node.getprioritisedtransactions()[parent_txid], { "fee_delta" : COIN, "in_mempool" : False})

        # The child transaction should be removed from the mempool as well.
        self.log.info('Test child tx is evicted as well.')
        assert_raises_rpc_error(-5, 'Transaction not in mempool',
                                node.getmempoolentry, child_txid)

        # Check that the independent tx is still in the mempool.
        self.log.info('Test the independent tx not expired after {} hours.'.format(
            timedelta(seconds=(expiry_time-half_expiry_time))))
        assert_equal(half_expiry_time, node.getmempoolentry(independent_txid)['time'])

    def run_test(self):
        self.wallet = MiniWallet(self.nodes[0])

        self.log.info('Test default mempool expiry timeout of %d hours.' %
                      DEFAULT_MEMPOOL_EXPIRY_HOURS)
        self.test_transaction_expiry(DEFAULT_MEMPOOL_EXPIRY_HOURS)

        self.log.info('Test custom mempool expiry timeout of %d hours.' %
                      CUSTOM_MEMPOOL_EXPIRY)
        self.restart_node(0, ['-mempoolexpiry=%d' % CUSTOM_MEMPOOL_EXPIRY])
        self.test_transaction_expiry(CUSTOM_MEMPOOL_EXPIRY)


if __name__ == '__main__':
    MempoolExpiryTest().main()<|MERGE_RESOLUTION|>--- conflicted
+++ resolved
@@ -37,12 +37,8 @@
         node = self.nodes[0]
 
         # Send a parent transaction that will expire.
-<<<<<<< HEAD
-        parent_txid = self.wallet.send_self_transfer(from_node=node, fee_rate=Decimal("0.03"))['txid']
-=======
         parent = self.wallet.send_self_transfer(from_node=node, fee_rate=Decimal("0.03"))
         parent_txid = parent["txid"]
->>>>>>> 258457a4
         parent_utxo = self.wallet.get_utxo(txid=parent_txid)
         independent_utxo = self.wallet.get_utxo()
 
