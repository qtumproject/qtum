#!/usr/bin/env python3
# Copyright (c) 2014-2021 The Bitcoin Core developers
# Distributed under the MIT software license, see the accompanying
# file COPYING or http://www.opensource.org/licenses/mit-license.php.
"""Test the -alertnotify, -blocknotify and -walletnotify options."""
import os

from test_framework.address import ADDRESS_BCRT1_UNSPENDABLE
from test_framework.descriptors import descsum_create
from test_framework.test_framework import BitcoinTestFramework
from test_framework.util import (
    assert_equal,
)
from test_framework.qtumconfig import *

# Linux allow all characters other than \x00
# Windows disallow control characters (0-31) and /\?%:|"<>
FILE_CHAR_START = 32 if os.name == 'nt' else 1
FILE_CHAR_END = 128
FILE_CHARS_DISALLOWED = '/\\?%*:|"<>' if os.name == 'nt' else '/'
UNCONFIRMED_HASH_STRING = 'unconfirmed'

def notify_outputname(walletname, txid):
    return txid if os.name == 'nt' else f'{walletname}_{txid}'


class NotificationsTest(BitcoinTestFramework):
    def set_test_params(self):
        self.num_nodes = 2
        self.setup_clean_chain = True
        # The experimental syscall sandbox feature (-sandbox) is not compatible with -alertnotify,
        # -blocknotify or -walletnotify (which all invoke execve).
        self.disable_syscall_sandbox = True

    def setup_network(self):
        self.wallet = ''.join(chr(i) for i in range(FILE_CHAR_START, FILE_CHAR_END) if chr(i) not in FILE_CHARS_DISALLOWED)
        self.alertnotify_dir = os.path.join(self.options.tmpdir, "alertnotify")
        self.blocknotify_dir = os.path.join(self.options.tmpdir, "blocknotify")
        self.walletnotify_dir = os.path.join(self.options.tmpdir, "walletnotify")
        os.mkdir(self.alertnotify_dir)
        os.mkdir(self.blocknotify_dir)
        os.mkdir(self.walletnotify_dir)

        # -alertnotify and -blocknotify on node0, walletnotify on node1
        self.extra_args = [[
            f"-alertnotify=echo > {os.path.join(self.alertnotify_dir, '%s')}",
            f"-blocknotify=echo > {os.path.join(self.blocknotify_dir, '%s')}",
        ], [
            f"-walletnotify=echo %h_%b > {os.path.join(self.walletnotify_dir, notify_outputname('%w', '%s'))}",
        ]]
        self.wallet_names = [self.default_wallet_name, self.wallet]
        super().setup_network()

    def run_test(self):
        if self.is_wallet_compiled():
            # Setup the descriptors to be imported to the wallet
            seed = "cTdGmKFWpbvpKQ7ejrdzqYT2hhjyb3GPHnLAK7wdi5Em67YLwSm9"
            xpriv = "tprv8ZgxMBicQKsPfHCsTwkiM1KT56RXbGGTqvc2hgqzycpwbHqqpcajQeMRZoBD35kW4RtyCemu6j34Ku5DEspmgjKdt2qe4SvRch5Kk8B8A2v"
            desc_imports = [{
                "desc": descsum_create(f"wpkh({xpriv}/0/*)"),
                "timestamp": 0,
                "active": True,
                "keypool": True,
            },{
                "desc": descsum_create(f"wpkh({xpriv}/1/*)"),
                "timestamp": 0,
                "active": True,
                "keypool": True,
                "internal": True,
            }]
            # Make the wallets and import the descriptors
            # Ensures that node 0 and node 1 share the same wallet for the conflicting transaction tests below.
            for i, name in enumerate(self.wallet_names):
                self.nodes[i].createwallet(wallet_name=name, descriptors=self.options.descriptors, blank=True, load_on_startup=True)
                if self.options.descriptors:
                    self.nodes[i].importdescriptors(desc_imports)
                else:
                    self.nodes[i].sethdseed(True, seed)

        self.log.info("test -blocknotify")
        block_count = 10
        blocks = self.generatetoaddress(self.nodes[1], block_count, self.nodes[1].getnewaddress() if self.is_wallet_compiled() else ADDRESS_BCRT1_UNSPENDABLE)

        # wait at most 10 seconds for expected number of files before reading the content
        self.wait_until(lambda: len(os.listdir(self.blocknotify_dir)) == block_count, timeout=10)

        # directory content should equal the generated blocks hashes
        assert_equal(sorted(blocks), sorted(os.listdir(self.blocknotify_dir)))

        if self.is_wallet_compiled():
            self.log.info("test -walletnotify")
            # wait at most 10 seconds for expected number of files before reading the content
            self.wait_until(lambda: len(os.listdir(self.walletnotify_dir)) == block_count, timeout=10)

            # directory content should equal the generated transaction hashes
            tx_details = list(map(lambda t: (t['txid'], t['blockheight'], t['blockhash']), self.nodes[1].listtransactions("*", block_count)))
            self.expect_wallet_notify(tx_details)

            self.log.info("test -walletnotify after rescan")
            # rescan to force wallet notifications
            self.nodes[1].rescanblockchain()
            self.wait_until(lambda: len(os.listdir(self.walletnotify_dir)) == block_count, timeout=10)

            self.connect_nodes(0, 1)

            # directory content should equal the generated transaction hashes
            tx_details = list(map(lambda t: (t['txid'], t['blockheight'], t['blockhash']), self.nodes[1].listtransactions("*", block_count)))
            self.expect_wallet_notify(tx_details)

            # Conflicting transactions tests.
            # Generate spends from node 0, and check notifications
            # triggered by node 1
            self.log.info("test -walletnotify with conflicting transactions")
            self.nodes[0].rescanblockchain()
<<<<<<< HEAD
            generatesynchronized(self.nodes[0], COINBASE_MATURITY, ADDRESS_BCRT1_UNSPENDABLE, self.nodes)
=======
            self.nodes[0].generatetoaddress(COINBASE_MATURITY, ADDRESS_BCRT1_UNSPENDABLE)
            self.sync_blocks()
>>>>>>> f45f2e07

            # Generate transaction on node 0, sync mempools, and check for
            # notification on node 1.
            tx1 = self.nodes[0].sendtoaddress(address=ADDRESS_BCRT1_UNSPENDABLE, amount=1, replaceable=True)
            assert_equal(tx1 in self.nodes[0].getrawmempool(), True)
            self.sync_mempools()
            self.expect_wallet_notify([(tx1, -1, UNCONFIRMED_HASH_STRING)])

            # Generate bump transaction, sync mempools, and check for bump1
            # notification. In the future, per
            # https://github.com/bitcoin/bitcoin/pull/9371, it might be better
            # to have notifications for both tx1 and bump1.
            bump1 = self.nodes[0].bumpfee(tx1)["txid"]
            assert_equal(bump1 in self.nodes[0].getrawmempool(), True)
            self.sync_mempools()
            self.expect_wallet_notify([(bump1, -1, UNCONFIRMED_HASH_STRING)])

            # Add bump1 transaction to new block, checking for a notification
            # and the correct number of confirmations.
            blockhash1 = self.generatetoaddress(self.nodes[0], 1, ADDRESS_BCRT1_UNSPENDABLE)[0]
            blockheight1 = self.nodes[0].getblockcount()
            self.sync_blocks()
            self.expect_wallet_notify([(bump1, blockheight1, blockhash1)])
            assert_equal(self.nodes[1].gettransaction(bump1)["confirmations"], 1)

            # Generate a second transaction to be bumped.
            tx2 = self.nodes[0].sendtoaddress(address=ADDRESS_BCRT1_UNSPENDABLE, amount=1, replaceable=True)
            assert_equal(tx2 in self.nodes[0].getrawmempool(), True)
            self.sync_mempools()
            self.expect_wallet_notify([(tx2, -1, UNCONFIRMED_HASH_STRING)])

            # Bump tx2 as bump2 and generate a block on node 0 while
            # disconnected, then reconnect and check for notifications on node 1
            # about newly confirmed bump2 and newly conflicted tx2.
            self.disconnect_nodes(0, 1)
            bump2 = self.nodes[0].bumpfee(tx2)["txid"]
            blockhash2 = self.generatetoaddress(self.nodes[0], 1, ADDRESS_BCRT1_UNSPENDABLE, sync_fun=self.no_op)[0]
            blockheight2 = self.nodes[0].getblockcount()
            assert_equal(self.nodes[0].gettransaction(bump2)["confirmations"], 1)
            assert_equal(tx2 in self.nodes[1].getrawmempool(), True)
            self.connect_nodes(0, 1)
            self.sync_blocks()
            self.expect_wallet_notify([(bump2, blockheight2, blockhash2), (tx2, -1, UNCONFIRMED_HASH_STRING)])
            assert_equal(self.nodes[1].gettransaction(bump2)["confirmations"], 1)

        # TODO: add test for `-alertnotify` large fork notifications

    def expect_wallet_notify(self, tx_details):
        self.wait_until(lambda: len(os.listdir(self.walletnotify_dir)) >= len(tx_details), timeout=10)
        # Should have no more and no less files than expected
        assert_equal(sorted(notify_outputname(self.wallet, tx_id) for tx_id, _, _ in tx_details), sorted(os.listdir(self.walletnotify_dir)))
        # Should now verify contents of each file
        for tx_id, blockheight, blockhash in tx_details:
            fname = os.path.join(self.walletnotify_dir, notify_outputname(self.wallet, tx_id))
            # Wait for the cached writes to hit storage
            self.wait_until(lambda: os.path.getsize(fname) > 0, timeout=10)
            with open(fname, 'rt', encoding='utf-8') as f:
                text = f.read()
                # Universal newline ensures '\n' on 'nt'
                assert_equal(text[-1], '\n')
                text = text[:-1]
                if os.name == 'nt':
                    # On Windows, echo as above will append a whitespace
                    assert_equal(text[-1], ' ')
                    text = text[:-1]
                expected = str(blockheight) + '_' + blockhash
                assert_equal(text, expected)

        for tx_file in os.listdir(self.walletnotify_dir):
            os.remove(os.path.join(self.walletnotify_dir, tx_file))


if __name__ == '__main__':
    NotificationsTest().main()<|MERGE_RESOLUTION|>--- conflicted
+++ resolved
@@ -112,12 +112,7 @@
             # triggered by node 1
             self.log.info("test -walletnotify with conflicting transactions")
             self.nodes[0].rescanblockchain()
-<<<<<<< HEAD
             generatesynchronized(self.nodes[0], COINBASE_MATURITY, ADDRESS_BCRT1_UNSPENDABLE, self.nodes)
-=======
-            self.nodes[0].generatetoaddress(COINBASE_MATURITY, ADDRESS_BCRT1_UNSPENDABLE)
-            self.sync_blocks()
->>>>>>> f45f2e07
 
             # Generate transaction on node 0, sync mempools, and check for
             # notification on node 1.
