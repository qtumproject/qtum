--- conflicted
+++ resolved
@@ -33,11 +33,7 @@
     def run_test(self):
         miniwallet = MiniWallet(self.nodes[0])
         # Add enough mature utxos to the wallet, so that all txs spend confirmed coins
-<<<<<<< HEAD
-        miniwallet.generate(5)
-=======
         self.generate(miniwallet, 5)
->>>>>>> ec86f1e9
         generatesynchronized(self.nodes[0], COINBASE_MATURITY, None, self.nodes)
         sync_blocks(self.nodes)
 
