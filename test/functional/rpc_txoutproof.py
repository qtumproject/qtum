--- conflicted
+++ resolved
@@ -27,19 +27,9 @@
 
     def run_test(self):
         miniwallet = MiniWallet(self.nodes[0])
-<<<<<<< HEAD
-        # Add enough mature utxos to the wallet, so that all txs spend confirmed coins
-        self.generate(miniwallet, 5)
-        self.nodes[0].generate(COINBASE_MATURITY)
-        self.sync_all()
-
-        chain_height = self.nodes[1].getblockcount()
-        assert_equal(chain_height, COINBASE_MATURITY+5)
-=======
 
         chain_height = self.nodes[1].getblockcount()
         assert_equal(chain_height, COINBASE_MATURITY+100)
->>>>>>> 4985b774
 
         txid1 = miniwallet.send_self_transfer(from_node=self.nodes[0])['txid']
         txid2 = miniwallet.send_self_transfer(from_node=self.nodes[0])['txid']
