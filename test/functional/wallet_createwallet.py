--- conflicted
+++ resolved
@@ -25,11 +25,7 @@
 
     def set_test_params(self):
         self.num_nodes = 1
-<<<<<<< HEAD
-        self.extra_args = [['-addresstype=bech32']]
-=======
         self.extra_args = [["-deprecatedrpc=walletwarningfield", "-addresstype=bech32"]]
->>>>>>> 4985b774
 
     def skip_test_if_missing_module(self):
         self.skip_if_no_wallet()
