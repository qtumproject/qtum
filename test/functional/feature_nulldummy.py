--- conflicted
+++ resolved
@@ -35,12 +35,7 @@
     assert_raises_rpc_error,
 )
 from test_framework.wallet import getnewdestination
-<<<<<<< HEAD
-from test_framework.key import ECKey
-from test_framework.wallet_util import bytes_to_wif
-=======
 from test_framework.wallet_util import generate_keypair
->>>>>>> 86d0551a
 from test_framework.wallet import MiniWallet
 
 NULLDUMMY_ERROR = "mandatory-script-verify-flag-failed (Dummy CHECKMULTISIG argument must be zero)"
@@ -82,20 +77,10 @@
         return tx_from_hex(signedtx["hex"])
 
     def run_test(self):
-<<<<<<< HEAD
-        eckey = ECKey()
-        eckey.generate()
-        self.privkey = bytes_to_wif(eckey.get_bytes())
-        self.pubkey = eckey.get_pubkey().get_bytes().hex()
-        self.wallet = MiniWallet(self.nodes[0])
-        cms = self.nodes[0].createmultisig(1, [self.pubkey])
-        wms = self.nodes[0].createmultisig(1, [self.pubkey], 'p2sh-segwit')
-=======
         self.privkey, self.pubkey = generate_keypair(wif=True)
         self.wallet = MiniWallet(self.nodes[0])
         cms = self.nodes[0].createmultisig(1, [self.pubkey.hex()])
         wms = self.nodes[0].createmultisig(1, [self.pubkey.hex()], 'p2sh-segwit')
->>>>>>> 86d0551a
         self.ms_address = cms["address"]
         ms_unlock_details = {"scriptPubKey": address_to_scriptpubkey(self.ms_address).hex(),
                              "redeemScript": cms["redeemScript"]}
