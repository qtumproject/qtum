#!/usr/bin/env python3
# Copyright (c) 2018-2020 The Bitcoin Core developers
# Distributed under the MIT software license, see the accompanying
# file COPYING or http://www.opensource.org/licenses/mit-license.php.
"""Test the Partially Signed Transaction RPCs.
"""

from decimal import Decimal
from itertools import product

from test_framework.test_framework import BitcoinTestFramework
from test_framework.util import (
    assert_approx,
    assert_equal,
    assert_greater_than,
    assert_raises_rpc_error,
    find_output,
)
from test_framework.qtum import convert_btc_bech32_address_to_qtum

import json
import os

MAX_BIP125_RBF_SEQUENCE = 0xfffffffd

# Create one-input, one-output, no-fee transaction:
class PSBTTest(BitcoinTestFramework):

    def set_test_params(self):
        self.num_nodes = 3
        self.extra_args = [
            ["-walletrbf=1", '-addresstype=p2sh-segwit', '-minrelaytxfee=0.00001'],
            ["-walletrbf=0", '-addresstype=p2sh-segwit', '-minrelaytxfee=0.00001'],
            ['-addresstype=p2sh-segwit', '-minrelaytxfee=0.00001', '-blockmintxfee=0.0000001']
        ]
        self.supports_cli = False

    def skip_test_if_missing_module(self):
        self.skip_if_no_wallet()

    # TODO: Re-enable this test with segwit v1
    def test_utxo_conversion(self):
        mining_node = self.nodes[2]
        offline_node = self.nodes[0]
        online_node = self.nodes[1]

        # Disconnect offline node from others
        # Topology of test network is linear, so this one call is enough
        self.disconnect_nodes(0, 1)

        # Create watchonly on online_node
        online_node.createwallet(wallet_name='wonline', disable_private_keys=True)
        wonline = online_node.get_wallet_rpc('wonline')
        w2 = online_node.get_wallet_rpc('')

        # Mine a transaction that credits the offline address
        offline_addr = offline_node.getnewaddress(address_type="p2sh-segwit")
        online_addr = w2.getnewaddress(address_type="p2sh-segwit")
        wonline.importaddress(offline_addr, "", False)
        mining_node.sendtoaddress(address=offline_addr, amount=1.0)
        mining_node.generate(nblocks=1)
        self.sync_blocks([mining_node, online_node])

        # Construct an unsigned PSBT on the online node (who doesn't know the output is Segwit, so will include a non-witness UTXO)
        utxos = wonline.listunspent(addresses=[offline_addr])
        raw = wonline.createrawtransaction([{"txid":utxos[0]["txid"], "vout":utxos[0]["vout"]}],[{online_addr:0.9999}])
        psbt = wonline.walletprocesspsbt(online_node.converttopsbt(raw))["psbt"]
        assert "non_witness_utxo" in mining_node.decodepsbt(psbt)["inputs"][0]

        # Have the offline node sign the PSBT (which will update the UTXO to segwit)
        signed_psbt = offline_node.walletprocesspsbt(psbt)["psbt"]
        assert "witness_utxo" in mining_node.decodepsbt(signed_psbt)["inputs"][0]

        # Make sure we can mine the resulting transaction
        txid = mining_node.sendrawtransaction(mining_node.finalizepsbt(signed_psbt)["hex"])
        mining_node.generate(1)
        self.sync_blocks([mining_node, online_node])
        assert_equal(online_node.gettxout(txid,0)["confirmations"], 1)

        wonline.unloadwallet()

        # Reconnect
        self.connect_nodes(0, 1)
        self.connect_nodes(0, 2)

    def assert_change_type(self, psbtx, expected_type):
        """Assert that the given PSBT has a change output with the given type."""

        # The decodepsbt RPC is stateless and independent of any settings, we can always just call it on the first node
        decoded_psbt = self.nodes[0].decodepsbt(psbtx["psbt"])
        changepos = psbtx["changepos"]
        assert_equal(decoded_psbt["tx"]["vout"][changepos]["scriptPubKey"]["type"], expected_type)

    def run_test(self):
        # Create and fund a raw tx for sending 10 BTC
        psbtx1 = self.nodes[0].walletcreatefundedpsbt([], {self.nodes[2].getnewaddress():10})['psbt']

        # If inputs are specified, do not automatically add more:
        utxo1 = self.nodes[0].listunspent()[0]
        assert_raises_rpc_error(-4, "Insufficient funds", self.nodes[0].walletcreatefundedpsbt, [{"txid": utxo1['txid'], "vout": utxo1['vout']}], {self.nodes[2].getnewaddress():90})

        psbtx1 = self.nodes[0].walletcreatefundedpsbt([{"txid": utxo1['txid'], "vout": utxo1['vout']}], {self.nodes[2].getnewaddress():90}, 0, {"add_inputs": True})['psbt']
        assert_equal(len(self.nodes[0].decodepsbt(psbtx1)['tx']['vin']), 2)

        # Inputs argument can be null
        self.nodes[0].walletcreatefundedpsbt(None, {self.nodes[2].getnewaddress():10})

        # Node 1 should not be able to add anything to it but still return the psbtx same as before
        psbtx = self.nodes[1].walletprocesspsbt(psbtx1)['psbt']
        assert_equal(psbtx1, psbtx)

        # Sign the transaction and send
        signed_tx = self.nodes[0].walletprocesspsbt(psbtx)['psbt']
        final_tx = self.nodes[0].finalizepsbt(signed_tx)['hex']
        self.nodes[0].sendrawtransaction(final_tx)

        # Manually selected inputs can be locked:
        assert_equal(len(self.nodes[0].listlockunspent()), 0)
        utxo1 = self.nodes[0].listunspent()[0]
        psbtx1 = self.nodes[0].walletcreatefundedpsbt([{"txid": utxo1['txid'], "vout": utxo1['vout']}], {self.nodes[2].getnewaddress():1}, 0,{"lockUnspents": True})["psbt"]
        assert_equal(len(self.nodes[0].listlockunspent()), 1)

        # Locks are ignored for manually selected inputs
        self.nodes[0].walletcreatefundedpsbt([{"txid": utxo1['txid'], "vout": utxo1['vout']}], {self.nodes[2].getnewaddress():1}, 0)

        # Create p2sh, p2wpkh, and p2wsh addresses
        pubkey0 = self.nodes[0].getaddressinfo(self.nodes[0].getnewaddress())['pubkey']
        pubkey1 = self.nodes[1].getaddressinfo(self.nodes[1].getnewaddress())['pubkey']
        pubkey2 = self.nodes[2].getaddressinfo(self.nodes[2].getnewaddress())['pubkey']

        # Setup watchonly wallets
        self.nodes[2].createwallet(wallet_name='wmulti', disable_private_keys=True)
        wmulti = self.nodes[2].get_wallet_rpc('wmulti')

        # Create all the addresses
        p2sh = wmulti.addmultisigaddress(2, [pubkey0, pubkey1, pubkey2], "", "legacy")['address']
        p2wsh = wmulti.addmultisigaddress(2, [pubkey0, pubkey1, pubkey2], "", "bech32")['address']
        p2sh_p2wsh = wmulti.addmultisigaddress(2, [pubkey0, pubkey1, pubkey2], "", "p2sh-segwit")['address']
        if not self.options.descriptors:
            wmulti.importaddress(p2sh)
            wmulti.importaddress(p2wsh)
            wmulti.importaddress(p2sh_p2wsh)
        p2wpkh = self.nodes[1].getnewaddress("", "bech32")
        p2pkh = self.nodes[1].getnewaddress("", "legacy")
        p2sh_p2wpkh = self.nodes[1].getnewaddress("", "p2sh-segwit")

        # fund those addresses
        rawtx = self.nodes[0].createrawtransaction([], {p2sh:10, p2wsh:10, p2wpkh:10, p2sh_p2wsh:10, p2sh_p2wpkh:10, p2pkh:10})
        rawtx = self.nodes[0].fundrawtransaction(rawtx, {"changePosition":3})
        signed_tx = self.nodes[0].signrawtransactionwithwallet(rawtx['hex'])['hex']
        txid = self.nodes[0].sendrawtransaction(signed_tx)
        self.nodes[0].generate(6)
        self.sync_all()

        # Find the output pos
        p2sh_pos = -1
        p2wsh_pos = -1
        p2wpkh_pos = -1
        p2pkh_pos = -1
        p2sh_p2wsh_pos = -1
        p2sh_p2wpkh_pos = -1
        decoded = self.nodes[0].decoderawtransaction(signed_tx)
        for out in decoded['vout']:
            if out['scriptPubKey']['address'] == p2sh:
                p2sh_pos = out['n']
            elif out['scriptPubKey']['address'] == p2wsh:
                p2wsh_pos = out['n']
            elif out['scriptPubKey']['address'] == p2wpkh:
                p2wpkh_pos = out['n']
            elif out['scriptPubKey']['address'] == p2sh_p2wsh:
                p2sh_p2wsh_pos = out['n']
            elif out['scriptPubKey']['address'] == p2sh_p2wpkh:
                p2sh_p2wpkh_pos = out['n']
            elif out['scriptPubKey']['address'] == p2pkh:
                p2pkh_pos = out['n']

        inputs = [{"txid": txid, "vout": p2wpkh_pos}, {"txid": txid, "vout": p2sh_p2wpkh_pos}, {"txid": txid, "vout": p2pkh_pos}]
        outputs = [{self.nodes[1].getnewaddress(): 29.99}]

        # spend single key from node 1
        created_psbt = self.nodes[1].walletcreatefundedpsbt(inputs, outputs)
        walletprocesspsbt_out = self.nodes[1].walletprocesspsbt(created_psbt['psbt'])
        # Make sure it has both types of UTXOs
        decoded = self.nodes[1].decodepsbt(walletprocesspsbt_out['psbt'])
        assert 'non_witness_utxo' in decoded['inputs'][0]
        assert 'witness_utxo' in decoded['inputs'][0]
        # Check decodepsbt fee calculation (input values shall only be counted once per UTXO)
        assert_equal(decoded['fee'], created_psbt['fee'])
        assert_equal(walletprocesspsbt_out['complete'], True)
        self.nodes[1].sendrawtransaction(self.nodes[1].finalizepsbt(walletprocesspsbt_out['psbt'])['hex'])

        self.log.info("Test walletcreatefundedpsbt fee rate of 10000 sat/vB and 0.1 BTC/kvB produces a total fee at or slightly below -maxtxfee (~0.05290000)")
        res1 = self.nodes[1].walletcreatefundedpsbt(inputs, outputs, 0, {"fee_rate": 10000, "add_inputs": True})
        assert_approx(res1["fee"], 0.055, 0.005)
        res2 = self.nodes[1].walletcreatefundedpsbt(inputs, outputs, 0, {"feeRate": "0.1", "add_inputs": True})
        assert_approx(res2["fee"], 0.055, 0.005)

        self.log.info("Test min fee rate checks with walletcreatefundedpsbt are bypassed, e.g. a fee_rate under 1 sat/vB is allowed")
<<<<<<< HEAD
        res3 = self.nodes[1].walletcreatefundedpsbt(inputs, outputs, 0, {"fee_rate": "0.99999999", "add_inputs": True})
=======
        res3 = self.nodes[1].walletcreatefundedpsbt(inputs, outputs, 0, {"fee_rate": "0.999", "add_inputs": True})
>>>>>>> 5ed36332
        assert_approx(res3["fee"], 0.00000381, 0.0000001)
        res4 = self.nodes[1].walletcreatefundedpsbt(inputs, outputs, 0, {"feeRate": 0.00000999, "add_inputs": True})
        assert_approx(res4["fee"], 0.00000381, 0.0000001)

        self.log.info("Test min fee rate checks with walletcreatefundedpsbt are bypassed and that funding non-standard 'zero-fee' transactions is valid")
<<<<<<< HEAD
        for param in ["fee_rate", "feeRate"]:
            assert_equal(self.nodes[1].walletcreatefundedpsbt(inputs, outputs, 0, {param: 0, "add_inputs": True})["fee"], 0)
=======
        for param, zero_value in product(["fee_rate", "feeRate"], [0, 0.000, 0.00000000, "0", "0.000", "0.00000000"]):
            assert_equal(0, self.nodes[1].walletcreatefundedpsbt(inputs, outputs, 0, {param: zero_value, "add_inputs": True})["fee"])
>>>>>>> 5ed36332

        self.log.info("Test invalid fee rate settings")
        for param, value in {("fee_rate", 100000), ("feeRate", 1)}:
            assert_raises_rpc_error(-4, "Fee exceeds maximum configured by user (e.g. -maxtxfee, maxfeerate)",
                self.nodes[1].walletcreatefundedpsbt, inputs, outputs, 0, {param: value, "add_inputs": True})
            assert_raises_rpc_error(-3, "Amount out of range",
                self.nodes[1].walletcreatefundedpsbt, inputs, outputs, 0, {param: -1, "add_inputs": True})
            assert_raises_rpc_error(-3, "Amount is not a number or string",
                self.nodes[1].walletcreatefundedpsbt, inputs, outputs, 0, {param: {"foo": "bar"}, "add_inputs": True})
<<<<<<< HEAD
            assert_raises_rpc_error(-3, "Invalid amount",
                self.nodes[1].walletcreatefundedpsbt, inputs, outputs, 0, {param: "", "add_inputs": True})
=======
            # Test fee rate values that don't pass fixed-point parsing checks.
            for invalid_value in ["", 0.000000001, 1e-09, 1.111111111, 1111111111111111, "31.999999999999999999999"]:
                assert_raises_rpc_error(-3, "Invalid amount",
                    self.nodes[1].walletcreatefundedpsbt, inputs, outputs, 0, {param: invalid_value, "add_inputs": True})
        # Test fee_rate values that cannot be represented in sat/vB.
        for invalid_value in [0.0001, 0.00000001, 0.00099999, 31.99999999, "0.0001", "0.00000001", "0.00099999", "31.99999999"]:
            assert_raises_rpc_error(-3, "Invalid amount",
                self.nodes[1].walletcreatefundedpsbt, inputs, outputs, 0, {"fee_rate": invalid_value, "add_inputs": True})
>>>>>>> 5ed36332

        self.log.info("- raises RPC error if both feeRate and fee_rate are passed")
        assert_raises_rpc_error(-8, "Cannot specify both fee_rate (sat/vB) and feeRate (BTC/kvB)",
            self.nodes[1].walletcreatefundedpsbt, inputs, outputs, 0, {"fee_rate": 0.1, "feeRate": 0.1, "add_inputs": True})

        self.log.info("- raises RPC error if both feeRate and estimate_mode passed")
        assert_raises_rpc_error(-8, "Cannot specify both estimate_mode and feeRate",
            self.nodes[1].walletcreatefundedpsbt, inputs, outputs, 0, {"estimate_mode": "economical", "feeRate": 0.1, "add_inputs": True})

        for param in ["feeRate", "fee_rate"]:
            self.log.info("- raises RPC error if both {} and conf_target are passed".format(param))
            assert_raises_rpc_error(-8, "Cannot specify both conf_target and {}. Please provide either a confirmation "
                "target in blocks for automatic fee estimation, or an explicit fee rate.".format(param),
                self.nodes[1].walletcreatefundedpsbt ,inputs, outputs, 0, {param: 1, "conf_target": 1, "add_inputs": True})

        self.log.info("- raises RPC error if both fee_rate and estimate_mode are passed")
        assert_raises_rpc_error(-8, "Cannot specify both estimate_mode and fee_rate",
            self.nodes[1].walletcreatefundedpsbt ,inputs, outputs, 0, {"fee_rate": 1, "estimate_mode": "economical", "add_inputs": True})

        self.log.info("- raises RPC error with invalid estimate_mode settings")
        for k, v in {"number": 42, "object": {"foo": "bar"}}.items():
            assert_raises_rpc_error(-3, "Expected type string for estimate_mode, got {}".format(k),
                self.nodes[1].walletcreatefundedpsbt, inputs, outputs, 0, {"estimate_mode": v, "conf_target": 0.1, "add_inputs": True})
        for mode in ["", "foo", Decimal("3.141592")]:
            assert_raises_rpc_error(-8, 'Invalid estimate_mode parameter, must be one of: "unset", "economical", "conservative"',
                self.nodes[1].walletcreatefundedpsbt, inputs, outputs, 0, {"estimate_mode": mode, "conf_target": 0.1, "add_inputs": True})

        self.log.info("- raises RPC error with invalid conf_target settings")
        for mode in ["unset", "economical", "conservative"]:
            self.log.debug("{}".format(mode))
            for k, v in {"string": "", "object": {"foo": "bar"}}.items():
                assert_raises_rpc_error(-3, "Expected type number for conf_target, got {}".format(k),
                    self.nodes[1].walletcreatefundedpsbt, inputs, outputs, 0, {"estimate_mode": mode, "conf_target": v, "add_inputs": True})
            for n in [-1, 0, 1009]:
                assert_raises_rpc_error(-8, "Invalid conf_target, must be between 1 and 1008",  # max value of 1008 per src/policy/fees.h
                    self.nodes[1].walletcreatefundedpsbt, inputs, outputs, 0, {"estimate_mode": mode, "conf_target": n, "add_inputs": True})

        self.log.info("Test walletcreatefundedpsbt with too-high fee rate produces total fee well above -maxtxfee and raises RPC error")
        # previously this was silently capped at -maxtxfee
        for bool_add, outputs_array in {True: outputs, False: [{self.nodes[1].getnewaddress(): 1}]}.items():
            msg = "Fee exceeds maximum configured by user (e.g. -maxtxfee, maxfeerate)"
            assert_raises_rpc_error(-4, msg, self.nodes[1].walletcreatefundedpsbt, inputs, outputs_array, 0, {"fee_rate": 1000000, "add_inputs": bool_add})
            assert_raises_rpc_error(-4, msg, self.nodes[1].walletcreatefundedpsbt, inputs, outputs_array, 0, {"feeRate": 1, "add_inputs": bool_add})

        self.log.info("Test various PSBT operations")
        # partially sign multisig things with node 1
        psbtx = wmulti.walletcreatefundedpsbt(inputs=[{"txid":txid,"vout":p2wsh_pos},{"txid":txid,"vout":p2sh_pos},{"txid":txid,"vout":p2sh_p2wsh_pos}], outputs={self.nodes[1].getnewaddress():29.99}, options={'changeAddress': self.nodes[1].getrawchangeaddress()})['psbt']
        walletprocesspsbt_out = self.nodes[1].walletprocesspsbt(psbtx)
        psbtx = walletprocesspsbt_out['psbt']
        assert_equal(walletprocesspsbt_out['complete'], False)

        # Unload wmulti, we don't need it anymore
        wmulti.unloadwallet()

        # partially sign with node 2. This should be complete and sendable
        walletprocesspsbt_out = self.nodes[2].walletprocesspsbt(psbtx)
        assert_equal(walletprocesspsbt_out['complete'], True)
        self.nodes[2].sendrawtransaction(self.nodes[2].finalizepsbt(walletprocesspsbt_out['psbt'])['hex'])

        # check that walletprocesspsbt fails to decode a non-psbt
        rawtx = self.nodes[1].createrawtransaction([{"txid":txid,"vout":p2wpkh_pos}], {self.nodes[1].getnewaddress():9.99})
        assert_raises_rpc_error(-22, "TX decode failed", self.nodes[1].walletprocesspsbt, rawtx)

        # Convert a non-psbt to psbt and make sure we can decode it
        rawtx = self.nodes[0].createrawtransaction([], {self.nodes[1].getnewaddress():10})
        rawtx = self.nodes[0].fundrawtransaction(rawtx)
        new_psbt = self.nodes[0].converttopsbt(rawtx['hex'])
        self.nodes[0].decodepsbt(new_psbt)

        # Make sure that a non-psbt with signatures cannot be converted
        # Error could be either "TX decode failed" (segwit inputs causes parsing to fail) or "Inputs must not have scriptSigs and scriptWitnesses"
        # We must set iswitness=True because the serialized transaction has inputs and is therefore a witness transaction
        signedtx = self.nodes[0].signrawtransactionwithwallet(rawtx['hex'])
        assert_raises_rpc_error(-22, "", self.nodes[0].converttopsbt, hexstring=signedtx['hex'], iswitness=True)
        assert_raises_rpc_error(-22, "", self.nodes[0].converttopsbt, hexstring=signedtx['hex'], permitsigdata=False, iswitness=True)
        # Unless we allow it to convert and strip signatures
        self.nodes[0].converttopsbt(signedtx['hex'], True)

        # Explicitly allow converting non-empty txs
        new_psbt = self.nodes[0].converttopsbt(rawtx['hex'])
        self.nodes[0].decodepsbt(new_psbt)

        # Create outputs to nodes 1 and 2
        node1_addr = self.nodes[1].getnewaddress()
        node2_addr = self.nodes[2].getnewaddress()
        txid1 = self.nodes[0].sendtoaddress(node1_addr, 13)
        txid2 = self.nodes[0].sendtoaddress(node2_addr, 13)
        blockhash = self.nodes[0].generate(6)[0]
        self.sync_all()
        vout1 = find_output(self.nodes[1], txid1, 13, blockhash=blockhash)
        vout2 = find_output(self.nodes[2], txid2, 13, blockhash=blockhash)

        # Create a psbt spending outputs from nodes 1 and 2
        psbt_orig = self.nodes[0].createpsbt([{"txid":txid1,  "vout":vout1}, {"txid":txid2, "vout":vout2}], {self.nodes[0].getnewaddress():25.999})

        # Update psbts, should only have data for one input and not the other
        psbt1 = self.nodes[1].walletprocesspsbt(psbt_orig, False, "ALL")['psbt']
        psbt1_decoded = self.nodes[0].decodepsbt(psbt1)
        assert psbt1_decoded['inputs'][0] and not psbt1_decoded['inputs'][1]
        # Check that BIP32 path was added
        assert "bip32_derivs" in psbt1_decoded['inputs'][0]
        psbt2 = self.nodes[2].walletprocesspsbt(psbt_orig, False, "ALL", False)['psbt']
        psbt2_decoded = self.nodes[0].decodepsbt(psbt2)
        assert not psbt2_decoded['inputs'][0] and psbt2_decoded['inputs'][1]
        # Check that BIP32 paths were not added
        assert "bip32_derivs" not in psbt2_decoded['inputs'][1]

        # Sign PSBTs (workaround issue #18039)
        psbt1 = self.nodes[1].walletprocesspsbt(psbt_orig)['psbt']
        psbt2 = self.nodes[2].walletprocesspsbt(psbt_orig)['psbt']

        # Combine, finalize, and send the psbts
        combined = self.nodes[0].combinepsbt([psbt1, psbt2])
        finalized = self.nodes[0].finalizepsbt(combined)['hex']
        self.nodes[0].sendrawtransaction(finalized)
        self.nodes[0].generate(6)
        self.sync_all()

        # Test additional args in walletcreatepsbt
        # Make sure both pre-included and funded inputs
        # have the correct sequence numbers based on
        # replaceable arg
        block_height = self.nodes[0].getblockcount()
        unspent = self.nodes[0].listunspent()[0]
        psbtx_info = self.nodes[0].walletcreatefundedpsbt([{"txid":unspent["txid"], "vout":unspent["vout"]}], [{self.nodes[2].getnewaddress():unspent["amount"]+1}], block_height+2, {"replaceable": False, "add_inputs": True}, False)
        decoded_psbt = self.nodes[0].decodepsbt(psbtx_info["psbt"])
        for tx_in, psbt_in in zip(decoded_psbt["tx"]["vin"], decoded_psbt["inputs"]):
            assert_greater_than(tx_in["sequence"], MAX_BIP125_RBF_SEQUENCE)
            assert "bip32_derivs" not in psbt_in
        assert_equal(decoded_psbt["tx"]["locktime"], block_height+2)

        # Same construction with only locktime set and RBF explicitly enabled
        psbtx_info = self.nodes[0].walletcreatefundedpsbt([{"txid":unspent["txid"], "vout":unspent["vout"]}], [{self.nodes[2].getnewaddress():unspent["amount"]+1}], block_height, {"replaceable": True, "add_inputs": True}, True)
        decoded_psbt = self.nodes[0].decodepsbt(psbtx_info["psbt"])
        for tx_in, psbt_in in zip(decoded_psbt["tx"]["vin"], decoded_psbt["inputs"]):
            assert_equal(tx_in["sequence"], MAX_BIP125_RBF_SEQUENCE)
            assert "bip32_derivs" in psbt_in
        assert_equal(decoded_psbt["tx"]["locktime"], block_height)

        # Same construction without optional arguments
        psbtx_info = self.nodes[0].walletcreatefundedpsbt([], [{self.nodes[2].getnewaddress():unspent["amount"]+1}])
        decoded_psbt = self.nodes[0].decodepsbt(psbtx_info["psbt"])
        for tx_in, psbt_in in zip(decoded_psbt["tx"]["vin"], decoded_psbt["inputs"]):
            assert_equal(tx_in["sequence"], MAX_BIP125_RBF_SEQUENCE)
            assert "bip32_derivs" in psbt_in
        assert_equal(decoded_psbt["tx"]["locktime"], 0)

        # Same construction without optional arguments, for a node with -walletrbf=0
        unspent1 = self.nodes[1].listunspent()[0]
        psbtx_info = self.nodes[1].walletcreatefundedpsbt([{"txid":unspent1["txid"], "vout":unspent1["vout"]}], [{self.nodes[2].getnewaddress():unspent1["amount"]+1}], block_height, {"add_inputs": True})
        decoded_psbt = self.nodes[1].decodepsbt(psbtx_info["psbt"])
        for tx_in, psbt_in in zip(decoded_psbt["tx"]["vin"], decoded_psbt["inputs"]):
            assert_greater_than(tx_in["sequence"], MAX_BIP125_RBF_SEQUENCE)
            assert "bip32_derivs" in psbt_in

        # Make sure change address wallet does not have P2SH innerscript access to results in success
        # when attempting BnB coin selection
        self.nodes[0].walletcreatefundedpsbt([], [{self.nodes[2].getnewaddress():unspent["amount"]+1}], block_height+2, {"changeAddress":self.nodes[1].getnewaddress()}, False)

        # Make sure the wallet's change type is respected by default
        small_output = {self.nodes[0].getnewaddress():0.1}
        psbtx_native = self.nodes[0].walletcreatefundedpsbt([], [small_output])
        self.assert_change_type(psbtx_native, "witness_v0_keyhash")
        psbtx_legacy = self.nodes[1].walletcreatefundedpsbt([], [small_output])
        self.assert_change_type(psbtx_legacy, "pubkeyhash")

        # Make sure the change type of the wallet can also be overwritten
        psbtx_np2wkh = self.nodes[1].walletcreatefundedpsbt([], [small_output], 0, {"change_type":"p2sh-segwit"})
        self.assert_change_type(psbtx_np2wkh, "scripthash")

        # Make sure the change type cannot be specified if a change address is given
        invalid_options = {"change_type":"legacy","changeAddress":self.nodes[0].getnewaddress()}
        assert_raises_rpc_error(-8, "both change address and address type options", self.nodes[0].walletcreatefundedpsbt, [], [small_output], 0, invalid_options)

        # Regression test for 14473 (mishandling of already-signed witness transaction):
        psbtx_info = self.nodes[0].walletcreatefundedpsbt([{"txid":unspent["txid"], "vout":unspent["vout"]}], [{self.nodes[2].getnewaddress():unspent["amount"]+1}], 0, {"add_inputs": True})
        complete_psbt = self.nodes[0].walletprocesspsbt(psbtx_info["psbt"])
        double_processed_psbt = self.nodes[0].walletprocesspsbt(complete_psbt["psbt"])
        assert_equal(complete_psbt, double_processed_psbt)
        # We don't care about the decode result, but decoding must succeed.
        self.nodes[0].decodepsbt(double_processed_psbt["psbt"])

        # Make sure unsafe inputs are included if specified
        self.nodes[2].createwallet(wallet_name="unsafe")
        wunsafe = self.nodes[2].get_wallet_rpc("unsafe")
        self.nodes[0].sendtoaddress(wunsafe.getnewaddress(), 2)
        self.sync_mempools()
        assert_raises_rpc_error(-4, "Insufficient funds", wunsafe.walletcreatefundedpsbt, [], [{self.nodes[0].getnewaddress(): 1}])
        wunsafe.walletcreatefundedpsbt([], [{self.nodes[0].getnewaddress(): 1}], 0, {"include_unsafe": True})

        # BIP 174 Test Vectors

        # Check that unknown values are just passed through
        unknown_psbt = "cHNidP8BAD8CAAAAAf//////////////////////////////////////////AAAAAAD/////AQAAAAAAAAAAA2oBAAAAAAAACg8BAgMEBQYHCAkPAQIDBAUGBwgJCgsMDQ4PAAA="
        unknown_out = self.nodes[0].walletprocesspsbt(unknown_psbt)['psbt']
        assert_equal(unknown_psbt, unknown_out)

        # Open the data file
        with open(os.path.join(os.path.dirname(os.path.realpath(__file__)), 'data/rpc_psbt.json'), encoding='utf-8') as f:
            d = json.load(f)
            invalids = d['invalid']
            valids = d['valid']
            creators = d['creator']
            signers = d['signer']
            combiners = d['combiner']
            finalizers = d['finalizer']
            extractors = d['extractor']

        # Invalid PSBTs
        for invalid in invalids:
            assert_raises_rpc_error(-22, "TX decode failed", self.nodes[0].decodepsbt, invalid)

        # Valid PSBTs
        for valid in valids:
            self.nodes[0].decodepsbt(valid)

        # Creator Tests
        for creator in creators:
            new_outputs = {}
            for k in creator['outputs']:
                new_key = convert_btc_bech32_address_to_qtum(list(k.keys())[0])
                new_value = list(k.values())[0]
                new_outputs[new_key] = new_value
            creator['outputs'] = new_outputs
            created_tx = self.nodes[0].createpsbt(creator['inputs'], creator['outputs'])
            assert_equal(created_tx, creator['result'])

        # Signer tests
        for i, signer in enumerate(signers):
            self.nodes[2].createwallet(wallet_name="wallet{}".format(i))
            wrpc = self.nodes[2].get_wallet_rpc("wallet{}".format(i))
            for key in signer['privkeys']:
                wrpc.importprivkey(key)
            signed_tx = wrpc.walletprocesspsbt(signer['psbt'])['psbt']
            assert_equal(signed_tx, signer['result'])

        # Combiner test
        for combiner in combiners:
            combined = self.nodes[2].combinepsbt(combiner['combine'])
            assert_equal(combined, combiner['result'])

        # Empty combiner test
        assert_raises_rpc_error(-8, "Parameter 'txs' cannot be empty", self.nodes[0].combinepsbt, [])

        # Finalizer test
        for finalizer in finalizers:
            finalized = self.nodes[2].finalizepsbt(finalizer['finalize'], False)['psbt']
            assert_equal(finalized, finalizer['result'])

        # Extractor test
        for extractor in extractors:
            extracted = self.nodes[2].finalizepsbt(extractor['extract'], True)['hex']
            assert_equal(extracted, extractor['result'])

        # Unload extra wallets
        for i, signer in enumerate(signers):
            self.nodes[2].unloadwallet("wallet{}".format(i))

        # TODO: Re-enable this for segwit v1
        # self.test_utxo_conversion()

        # Test that psbts with p2pkh outputs are created properly
        p2pkh = self.nodes[0].getnewaddress(address_type='legacy')
        psbt = self.nodes[1].walletcreatefundedpsbt([], [{p2pkh : 1}], 0, {"includeWatching" : True}, True)
        self.nodes[0].decodepsbt(psbt['psbt'])

        # Test decoding error: invalid base64
        assert_raises_rpc_error(-22, "TX decode failed invalid base64", self.nodes[0].decodepsbt, ";definitely not base64;")

        # Send to all types of addresses
        addr1 = self.nodes[1].getnewaddress("", "bech32")
        txid1 = self.nodes[0].sendtoaddress(addr1, 11)
        vout1 = find_output(self.nodes[0], txid1, 11)
        addr2 = self.nodes[1].getnewaddress("", "legacy")
        txid2 = self.nodes[0].sendtoaddress(addr2, 11)
        vout2 = find_output(self.nodes[0], txid2, 11)
        addr3 = self.nodes[1].getnewaddress("", "p2sh-segwit")
        txid3 = self.nodes[0].sendtoaddress(addr3, 11)
        vout3 = find_output(self.nodes[0], txid3, 11)
        self.sync_all()

        def test_psbt_input_keys(psbt_input, keys):
            """Check that the psbt input has only the expected keys."""
            assert_equal(set(keys), set(psbt_input.keys()))

        # Create a PSBT. None of the inputs are filled initially
        psbt = self.nodes[1].createpsbt([{"txid":txid1, "vout":vout1},{"txid":txid2, "vout":vout2},{"txid":txid3, "vout":vout3}], {self.nodes[0].getnewaddress():32.999})
        decoded = self.nodes[1].decodepsbt(psbt)
        test_psbt_input_keys(decoded['inputs'][0], [])
        test_psbt_input_keys(decoded['inputs'][1], [])
        test_psbt_input_keys(decoded['inputs'][2], [])

        # Update a PSBT with UTXOs from the node
        # Bech32 inputs should be filled with witness UTXO. Other inputs should not be filled because they are non-witness
        updated = self.nodes[1].utxoupdatepsbt(psbt)
        decoded = self.nodes[1].decodepsbt(updated)
        test_psbt_input_keys(decoded['inputs'][0], ['witness_utxo'])
        test_psbt_input_keys(decoded['inputs'][1], [])
        test_psbt_input_keys(decoded['inputs'][2], [])

        # Try again, now while providing descriptors, making P2SH-segwit work, and causing bip32_derivs and redeem_script to be filled in
        descs = [self.nodes[1].getaddressinfo(addr)['desc'] for addr in [addr1,addr2,addr3]]
        updated = self.nodes[1].utxoupdatepsbt(psbt=psbt, descriptors=descs)
        decoded = self.nodes[1].decodepsbt(updated)
        test_psbt_input_keys(decoded['inputs'][0], ['witness_utxo', 'bip32_derivs'])
        test_psbt_input_keys(decoded['inputs'][1], [])
        test_psbt_input_keys(decoded['inputs'][2], ['witness_utxo', 'bip32_derivs', 'redeem_script'])

        # Two PSBTs with a common input should not be joinable
        psbt1 = self.nodes[1].createpsbt([{"txid":txid1, "vout":vout1}], {self.nodes[0].getnewaddress():Decimal('10.999')})
        assert_raises_rpc_error(-8, "exists in multiple PSBTs", self.nodes[1].joinpsbts, [psbt1, updated])

        # Join two distinct PSBTs
        addr4 = self.nodes[1].getnewaddress("", "p2sh-segwit")
        txid4 = self.nodes[0].sendtoaddress(addr4, 5)
        vout4 = find_output(self.nodes[0], txid4, 5)
        self.nodes[0].generate(6)
        self.sync_all()
        psbt2 = self.nodes[1].createpsbt([{"txid":txid4, "vout":vout4}], {self.nodes[0].getnewaddress():Decimal('4.999')})
        psbt2 = self.nodes[1].walletprocesspsbt(psbt2)['psbt']
        psbt2_decoded = self.nodes[0].decodepsbt(psbt2)
        assert "final_scriptwitness" in psbt2_decoded['inputs'][0] and "final_scriptSig" in psbt2_decoded['inputs'][0]
        joined = self.nodes[0].joinpsbts([psbt, psbt2])
        joined_decoded = self.nodes[0].decodepsbt(joined)
        assert len(joined_decoded['inputs']) == 4 and len(joined_decoded['outputs']) == 2 and "final_scriptwitness" not in joined_decoded['inputs'][3] and "final_scriptSig" not in joined_decoded['inputs'][3]

        # Check that joining shuffles the inputs and outputs
        # 10 attempts should be enough to get a shuffled join
        shuffled = False
        for _ in range(10):
            shuffled_joined = self.nodes[0].joinpsbts([psbt, psbt2])
            shuffled |= joined != shuffled_joined
            if shuffled:
                break
        assert shuffled

        # Newly created PSBT needs UTXOs and updating
        addr = self.nodes[1].getnewaddress("", "p2sh-segwit")
        txid = self.nodes[0].sendtoaddress(addr, 7)
        addrinfo = self.nodes[1].getaddressinfo(addr)
        blockhash = self.nodes[0].generate(6)[0]
        self.sync_all()
        vout = find_output(self.nodes[0], txid, 7, blockhash=blockhash)
        psbt = self.nodes[1].createpsbt([{"txid":txid, "vout":vout}], {self.nodes[0].getnewaddress("", "p2sh-segwit"):Decimal('6.999')})
        analyzed = self.nodes[0].analyzepsbt(psbt)
        assert not analyzed['inputs'][0]['has_utxo'] and not analyzed['inputs'][0]['is_final'] and analyzed['inputs'][0]['next'] == 'updater' and analyzed['next'] == 'updater'

        # After update with wallet, only needs signing
        updated = self.nodes[1].walletprocesspsbt(psbt, False, 'ALL', True)['psbt']
        analyzed = self.nodes[0].analyzepsbt(updated)
        assert analyzed['inputs'][0]['has_utxo'] and not analyzed['inputs'][0]['is_final'] and analyzed['inputs'][0]['next'] == 'signer' and analyzed['next'] == 'signer' and analyzed['inputs'][0]['missing']['signatures'][0] == addrinfo['embedded']['witness_program']

        # Check fee and size things
        assert analyzed['fee'] == Decimal('0.001') and analyzed['estimated_vsize'] == 134 and analyzed['estimated_feerate'] == Decimal('0.00746268')

        # After signing and finalizing, needs extracting
        signed = self.nodes[1].walletprocesspsbt(updated)['psbt']
        analyzed = self.nodes[0].analyzepsbt(signed)
        assert analyzed['inputs'][0]['has_utxo'] and analyzed['inputs'][0]['is_final'] and analyzed['next'] == 'extractor'

        self.log.info("PSBT spending unspendable outputs should have error message and Creator as next")
        analysis = self.nodes[0].analyzepsbt('cHNidP8BAJoCAAAAAljoeiG1ba8MI76OcHBFbDNvfLqlyHV5JPVFiHuyq911AAAAAAD/////g40EJ9DsZQpoqka7CwmK6kQiwHGyyng1Kgd5WdB86h0BAAAAAP////8CcKrwCAAAAAAWAEHYXCtx0AYLCcmIauuBXlCZHdoSTQDh9QUAAAAAFv8/wADXYP/7//////8JxOh0LR2HAI8AAAAAAAEBIADC6wsAAAAAF2oUt/X69ELjeX2nTof+fZ10l+OyAokDAQcJAwEHEAABAACAAAEBIADC6wsAAAAAF2oUt/X69ELjeX2nTof+fZ10l+OyAokDAQcJAwEHENkMak8AAAAA')
        assert_equal(analysis['next'], 'creator')
        assert_equal(analysis['error'], 'PSBT is not valid. Input 0 spends unspendable output')

        self.log.info("PSBT with invalid values should have error message and Creator as next")
        analysis = self.nodes[0].analyzepsbt('cHNidP8BAHECAAAAAfA00BFgAm6tp86RowwH6BMImQNL5zXUcTT97XoLGz0BAAAAAAD/////AgD5ApUAAAAAFgAUKNw0x8HRctAgmvoevm4u1SbN7XL87QKVAAAAABYAFPck4gF7iL4NL4wtfRAKgQbghiTUAAAAAAABAR8AAJPzil4mABYAFJUDtxf2PHo641HEOBOAIvFMNTr2AAAA')
        assert_equal(analysis['next'], 'creator')
        assert_equal(analysis['error'], 'PSBT is not valid. Input 0 has invalid value')

        self.log.info("PSBT with signed, but not finalized, inputs should have Finalizer as next")
        analysis = self.nodes[0].analyzepsbt('cHNidP8BAHECAAAAAZYezcxdnbXoQCmrD79t/LzDgtUo9ERqixk8wgioAobrAAAAAAD9////AlDDAAAAAAAAFgAUy/UxxZuzZswcmFnN/E9DGSiHLUsuGPUFAAAAABYAFLsH5o0R38wXx+X2cCosTMCZnQ4baAAAAAABAR8A4fUFAAAAABYAFOBI2h5thf3+Lflb2LGCsVSZwsltIgIC/i4dtVARCRWtROG0HHoGcaVklzJUcwo5homgGkSNAnJHMEQCIGx7zKcMIGr7cEES9BR4Kdt/pzPTK3fKWcGyCJXb7MVnAiALOBgqlMH4GbC1HDh/HmylmO54fyEy4lKde7/BT/PWxwEBAwQBAAAAIgYC/i4dtVARCRWtROG0HHoGcaVklzJUcwo5homgGkSNAnIYDwVpQ1QAAIABAACAAAAAgAAAAAAAAAAAAAAiAgL+CIiB59NSCssOJRGiMYQK1chahgAaaJpIXE41Cyir+xgPBWlDVAAAgAEAAIAAAACAAQAAAAAAAAAA')
        assert_equal(analysis['next'], 'finalizer')

        analysis = self.nodes[0].analyzepsbt('cHNidP8BAHECAAAAAfA00BFgAm6tp86RowwH6BMImQNL5zXUcTT97XoLGz0BAAAAAAD/////OKXiYAFgAUKNw0x8HRctAgmvoevm4u1SbN7XL87QKVAAAAABYAFPck4gF7iL4NL4wtfRAKgQbghiTUAAAAAAABAR8A8gUqAQAAABYAFJUDtxf2PHo641HEOBOAIvFMNTr2AAAA')
        assert_equal(analysis['next'], 'creator')
        assert_equal(analysis['error'], 'PSBT is not valid. Output amount invalid')

        analysis = self.nodes[0].analyzepsbt('cHNidP8BAJoCAAAAAkvEW8NnDtdNtDpsmze+Ht2LH35IJcKv00jKAlUs21RrAwAAAAD/////S8Rbw2cO1020OmybN74e3Ysffkglwq/TSMoCVSzbVGsBAAAAAP7///8CwLYClQAAAAAWABSNJKzjaUb3uOxixsvh1GGE3fW7zQD5ApUAAAAAFgAUKNw0x8HRctAgmvoevm4u1SbN7XIAAAAAAAEAnQIAAAACczMa321tVHuN4GKWKRncycI22aX3uXgwSFUKM2orjRsBAAAAAP7///9zMxrfbW1Ue43gYpYpGdzJwjbZpfe5eDBIVQozaiuNGwAAAAAA/v///wIA+QKVAAAAABl2qRT9zXUVA8Ls5iVqynLHe5/vSe1XyYisQM0ClQAAAAAWABRmWQUcjSjghQ8/uH4Bn/zkakwLtAAAAAAAAQEfQM0ClQAAAAAWABRmWQUcjSjghQ8/uH4Bn/zkakwLtAAAAA==')
        assert_equal(analysis['next'], 'creator')
        assert_equal(analysis['error'], 'PSBT is not valid. Input 0 specifies invalid prevout')

        assert_raises_rpc_error(-25, 'Inputs missing or spent', self.nodes[0].walletprocesspsbt, 'cHNidP8BAJoCAAAAAkvEW8NnDtdNtDpsmze+Ht2LH35IJcKv00jKAlUs21RrAwAAAAD/////S8Rbw2cO1020OmybN74e3Ysffkglwq/TSMoCVSzbVGsBAAAAAP7///8CwLYClQAAAAAWABSNJKzjaUb3uOxixsvh1GGE3fW7zQD5ApUAAAAAFgAUKNw0x8HRctAgmvoevm4u1SbN7XIAAAAAAAEAnQIAAAACczMa321tVHuN4GKWKRncycI22aX3uXgwSFUKM2orjRsBAAAAAP7///9zMxrfbW1Ue43gYpYpGdzJwjbZpfe5eDBIVQozaiuNGwAAAAAA/v///wIA+QKVAAAAABl2qRT9zXUVA8Ls5iVqynLHe5/vSe1XyYisQM0ClQAAAAAWABRmWQUcjSjghQ8/uH4Bn/zkakwLtAAAAAAAAQEfQM0ClQAAAAAWABRmWQUcjSjghQ8/uH4Bn/zkakwLtAAAAA==')

if __name__ == '__main__':
    PSBTTest().main()<|MERGE_RESOLUTION|>--- conflicted
+++ resolved
@@ -196,23 +196,14 @@
         assert_approx(res2["fee"], 0.055, 0.005)
 
         self.log.info("Test min fee rate checks with walletcreatefundedpsbt are bypassed, e.g. a fee_rate under 1 sat/vB is allowed")
-<<<<<<< HEAD
-        res3 = self.nodes[1].walletcreatefundedpsbt(inputs, outputs, 0, {"fee_rate": "0.99999999", "add_inputs": True})
-=======
         res3 = self.nodes[1].walletcreatefundedpsbt(inputs, outputs, 0, {"fee_rate": "0.999", "add_inputs": True})
->>>>>>> 5ed36332
         assert_approx(res3["fee"], 0.00000381, 0.0000001)
         res4 = self.nodes[1].walletcreatefundedpsbt(inputs, outputs, 0, {"feeRate": 0.00000999, "add_inputs": True})
         assert_approx(res4["fee"], 0.00000381, 0.0000001)
 
         self.log.info("Test min fee rate checks with walletcreatefundedpsbt are bypassed and that funding non-standard 'zero-fee' transactions is valid")
-<<<<<<< HEAD
-        for param in ["fee_rate", "feeRate"]:
-            assert_equal(self.nodes[1].walletcreatefundedpsbt(inputs, outputs, 0, {param: 0, "add_inputs": True})["fee"], 0)
-=======
         for param, zero_value in product(["fee_rate", "feeRate"], [0, 0.000, 0.00000000, "0", "0.000", "0.00000000"]):
             assert_equal(0, self.nodes[1].walletcreatefundedpsbt(inputs, outputs, 0, {param: zero_value, "add_inputs": True})["fee"])
->>>>>>> 5ed36332
 
         self.log.info("Test invalid fee rate settings")
         for param, value in {("fee_rate", 100000), ("feeRate", 1)}:
@@ -222,10 +213,6 @@
                 self.nodes[1].walletcreatefundedpsbt, inputs, outputs, 0, {param: -1, "add_inputs": True})
             assert_raises_rpc_error(-3, "Amount is not a number or string",
                 self.nodes[1].walletcreatefundedpsbt, inputs, outputs, 0, {param: {"foo": "bar"}, "add_inputs": True})
-<<<<<<< HEAD
-            assert_raises_rpc_error(-3, "Invalid amount",
-                self.nodes[1].walletcreatefundedpsbt, inputs, outputs, 0, {param: "", "add_inputs": True})
-=======
             # Test fee rate values that don't pass fixed-point parsing checks.
             for invalid_value in ["", 0.000000001, 1e-09, 1.111111111, 1111111111111111, "31.999999999999999999999"]:
                 assert_raises_rpc_error(-3, "Invalid amount",
@@ -234,7 +221,6 @@
         for invalid_value in [0.0001, 0.00000001, 0.00099999, 31.99999999, "0.0001", "0.00000001", "0.00099999", "31.99999999"]:
             assert_raises_rpc_error(-3, "Invalid amount",
                 self.nodes[1].walletcreatefundedpsbt, inputs, outputs, 0, {"fee_rate": invalid_value, "add_inputs": True})
->>>>>>> 5ed36332
 
         self.log.info("- raises RPC error if both feeRate and fee_rate are passed")
         assert_raises_rpc_error(-8, "Cannot specify both fee_rate (sat/vB) and feeRate (BTC/kvB)",
