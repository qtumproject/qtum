#!/usr/bin/env python3
# Copyright (c) 2018-2022 The Bitcoin Core developers
# Distributed under the MIT software license, see the accompanying
# file COPYING or http://www.opensource.org/licenses/mit-license.php.
"""Test the Partially Signed Transaction RPCs.
"""
from decimal import Decimal
from itertools import product
<<<<<<< HEAD
=======
from random import randbytes
>>>>>>> 258457a4
from test_framework.qtumconfig import INITIAL_BLOCK_REWARD

from test_framework.descriptors import descsum_create
from test_framework.key import H_POINT
from test_framework.messages import (
    COutPoint,
    CTransaction,
    CTxIn,
    CTxOut,
    MAX_BIP125_RBF_SEQUENCE,
    WITNESS_SCALE_FACTOR,
    ser_compact_size,
)
from test_framework.psbt import (
    PSBT,
    PSBTMap,
    PSBT_GLOBAL_UNSIGNED_TX,
    PSBT_IN_RIPEMD160,
    PSBT_IN_SHA256,
    PSBT_IN_HASH160,
    PSBT_IN_HASH256,
    PSBT_IN_NON_WITNESS_UTXO,
    PSBT_IN_WITNESS_UTXO,
    PSBT_OUT_TAP_TREE,
)
from test_framework.script import CScript, OP_TRUE
from test_framework.test_framework import BitcoinTestFramework
from test_framework.util import (
    assert_approx,
    assert_equal,
    assert_greater_than,
    assert_greater_than_or_equal,
    assert_raises_rpc_error,
    find_vout_for_address,
)
from test_framework.wallet_util import (
    generate_keypair,
    get_generate_key,
)
from test_framework.qtum import convert_btc_bech32_address_to_qtum

import json
import os


class PSBTTest(BitcoinTestFramework):
    def add_options(self, parser):
        self.add_wallet_options(parser)

    def set_test_params(self):
        self.num_nodes = 3
        self.extra_args = [
            ["-walletrbf=1", "-addresstype=bech32", "-changetype=bech32"], #TODO: Remove address type restrictions once taproot has psbt extensions
            ["-walletrbf=0", "-changetype=legacy"],
            []
        ]
        # whitelist peers to speed up tx relay / mempool sync
        for args in self.extra_args:
            args.append("-whitelist=noban@127.0.0.1")
        self.supports_cli = False

    def skip_test_if_missing_module(self):
        self.skip_if_no_wallet()

    def test_utxo_conversion(self):
        self.log.info("Check that non-witness UTXOs are removed for segwit v1+ inputs")
        mining_node = self.nodes[2]
        offline_node = self.nodes[0]
        online_node = self.nodes[1]

        # Disconnect offline node from others
        # Topology of test network is linear, so this one call is enough
        self.disconnect_nodes(0, 1)

        # Create watchonly on online_node
        online_node.createwallet(wallet_name='wonline', disable_private_keys=True)
        wonline = online_node.get_wallet_rpc('wonline')
        w2 = online_node.get_wallet_rpc(self.default_wallet_name)

        # Mine a transaction that credits the offline address
        offline_addr = offline_node.getnewaddress(address_type="bech32m")
        online_addr = w2.getnewaddress(address_type="bech32m")
        wonline.importaddress(offline_addr, "", False)
        mining_wallet = mining_node.get_wallet_rpc(self.default_wallet_name)
        mining_wallet.sendtoaddress(address=offline_addr, amount=1.0)
        self.generate(mining_node, nblocks=1, sync_fun=lambda: self.sync_all([online_node, mining_node]))

        # Construct an unsigned PSBT on the online node
        utxos = wonline.listunspent(addresses=[offline_addr])
        raw = wonline.createrawtransaction([{"txid":utxos[0]["txid"], "vout":utxos[0]["vout"]}],[{online_addr:0.9}])
        psbt = wonline.walletprocesspsbt(online_node.converttopsbt(raw))["psbt"]
        assert not "not_witness_utxo" in mining_node.decodepsbt(psbt)["inputs"][0]

        # add non-witness UTXO manually
        psbt_new = PSBT.from_base64(psbt)
        prev_tx = wonline.gettransaction(utxos[0]["txid"])["hex"]
        psbt_new.i[0].map[PSBT_IN_NON_WITNESS_UTXO] = bytes.fromhex(prev_tx)
        assert "non_witness_utxo" in mining_node.decodepsbt(psbt_new.to_base64())["inputs"][0]

        # Have the offline node sign the PSBT (which will remove the non-witness UTXO)
        signed_psbt = offline_node.walletprocesspsbt(psbt_new.to_base64())
        assert not "non_witness_utxo" in mining_node.decodepsbt(signed_psbt["psbt"])["inputs"][0]

        # Make sure we can mine the resulting transaction
        txid = mining_node.sendrawtransaction(signed_psbt["hex"])
        self.generate(mining_node, nblocks=1, sync_fun=lambda: self.sync_all([online_node, mining_node]))
        assert_equal(online_node.gettxout(txid,0)["confirmations"], 1)

        wonline.unloadwallet()

        # Reconnect
        self.connect_nodes(1, 0)
        self.connect_nodes(0, 2)

    def test_input_confs_control(self):
        self.nodes[0].createwallet("minconf")
        wallet = self.nodes[0].get_wallet_rpc("minconf")

        # Fund the wallet with different chain heights
        for _ in range(2):
            self.nodes[1].sendmany("", {wallet.getnewaddress():1, wallet.getnewaddress():1})
            self.generate(self.nodes[1], 1)

        unconfirmed_txid = wallet.sendtoaddress(wallet.getnewaddress(), 0.5)

        self.log.info("Crafting PSBT using an unconfirmed input")
        target_address = self.nodes[1].getnewaddress()
        psbtx1 = wallet.walletcreatefundedpsbt([], {target_address: 0.1}, 0, {'fee_rate': 400, 'maxconf': 0})['psbt']

        # Make sure we only had the one input
        tx1_inputs = self.nodes[0].decodepsbt(psbtx1)['tx']['vin']
        assert_equal(len(tx1_inputs), 1)

        utxo1 = tx1_inputs[0]
        assert_equal(unconfirmed_txid, utxo1['txid'])

        signed_tx1 = wallet.walletprocesspsbt(psbtx1)
        txid1 = self.nodes[0].sendrawtransaction(signed_tx1['hex'])

        mempool = self.nodes[0].getrawmempool()
        assert txid1 in mempool

        self.log.info("Fail to craft a new PSBT that sends more funds with add_inputs = False")
        assert_raises_rpc_error(-4, "The preselected coins total amount does not cover the transaction target. Please allow other inputs to be automatically selected or include more coins manually", wallet.walletcreatefundedpsbt, [{'txid': utxo1['txid'], 'vout': utxo1['vout']}], {target_address: 1}, 0, {'add_inputs': False})

        self.log.info("Fail to craft a new PSBT with minconf above highest one")
        assert_raises_rpc_error(-4, "Insufficient funds", wallet.walletcreatefundedpsbt, [{'txid': utxo1['txid'], 'vout': utxo1['vout']}], {target_address: 1}, 0, {'add_inputs': True, 'minconf': 3, 'fee_rate': 10})

        self.log.info("Fail to broadcast a new PSBT with maxconf 0 due to BIP125 rules to verify it actually chose unconfirmed outputs")
        psbt_invalid = wallet.walletcreatefundedpsbt([{'txid': utxo1['txid'], 'vout': utxo1['vout']}], {target_address: 1}, 0, {'add_inputs': True, 'maxconf': 0, 'fee_rate': 4000})['psbt']
        signed_invalid = wallet.walletprocesspsbt(psbt_invalid)
        assert_raises_rpc_error(-26, "bad-txns-spends-conflicting-tx", self.nodes[0].sendrawtransaction, signed_invalid['hex'])

        self.log.info("Craft a replacement adding inputs with highest confs possible")
        psbtx2 = wallet.walletcreatefundedpsbt([{'txid': utxo1['txid'], 'vout': utxo1['vout']}], {target_address: 1}, 0, {'add_inputs': True, 'minconf': 2, 'fee_rate': 4000})['psbt']
        tx2_inputs = self.nodes[0].decodepsbt(psbtx2)['tx']['vin']
        assert_greater_than_or_equal(len(tx2_inputs), 2)
        for vin in tx2_inputs:
            if vin['txid'] != unconfirmed_txid:
                assert_greater_than_or_equal(self.nodes[0].gettxout(vin['txid'], vin['vout'])['confirmations'], 2)

        signed_tx2 = wallet.walletprocesspsbt(psbtx2)
        txid2 = self.nodes[0].sendrawtransaction(signed_tx2['hex'])

        mempool = self.nodes[0].getrawmempool()
        assert txid1 not in mempool
        assert txid2 in mempool

        wallet.unloadwallet()

    def assert_change_type(self, psbtx, expected_type):
        """Assert that the given PSBT has a change output with the given type."""

        # The decodepsbt RPC is stateless and independent of any settings, we can always just call it on the first node
        decoded_psbt = self.nodes[0].decodepsbt(psbtx["psbt"])
        changepos = psbtx["changepos"]
        assert_equal(decoded_psbt["tx"]["vout"][changepos]["scriptPubKey"]["type"], expected_type)

    def run_test(self):
        # Create and fund a raw tx for sending 10 BTC
        psbtx1 = self.nodes[0].walletcreatefundedpsbt([], {self.nodes[2].getnewaddress():10})['psbt']

        # If inputs are specified, do not automatically add more:
        utxo1 = self.nodes[0].listunspent()[0]
        assert_raises_rpc_error(-4, "The preselected coins total amount does not cover the transaction target. "
                                    "Please allow other inputs to be automatically selected or include more coins manually",
                                self.nodes[0].walletcreatefundedpsbt, [{"txid": utxo1['txid'], "vout": utxo1['vout']}], {self.nodes[2].getnewaddress():2*INITIAL_BLOCK_REWARD-10})

        psbtx1 = self.nodes[0].walletcreatefundedpsbt([{"txid": utxo1['txid'], "vout": utxo1['vout']}], {self.nodes[2].getnewaddress():2*INITIAL_BLOCK_REWARD-10}, 0, {"add_inputs": True})['psbt']
        assert_equal(len(self.nodes[0].decodepsbt(psbtx1)['tx']['vin']), 2)

        # Inputs argument can be null
        self.nodes[0].walletcreatefundedpsbt(None, {self.nodes[2].getnewaddress():10})

        # Node 1 should not be able to add anything to it but still return the psbtx same as before
        psbtx = self.nodes[1].walletprocesspsbt(psbtx1)['psbt']
        assert_equal(psbtx1, psbtx)

        # Node 0 should not be able to sign the transaction with the wallet is locked
        self.nodes[0].encryptwallet("password")
        assert_raises_rpc_error(-13, "Please enter the wallet passphrase with walletpassphrase first", self.nodes[0].walletprocesspsbt, psbtx)

        # Node 0 should be able to process without signing though
        unsigned_tx = self.nodes[0].walletprocesspsbt(psbtx, False)
        assert_equal(unsigned_tx['complete'], False)

        self.nodes[0].walletpassphrase(passphrase="password", timeout=1000000)

        # Sign the transaction but don't finalize
        processed_psbt = self.nodes[0].walletprocesspsbt(psbt=psbtx, finalize=False)
        assert "hex" not in processed_psbt
        signed_psbt = processed_psbt['psbt']

        # Finalize and send
        finalized_hex = self.nodes[0].finalizepsbt(signed_psbt)['hex']
        self.nodes[0].sendrawtransaction(finalized_hex)

        # Alternative method: sign AND finalize in one command
        processed_finalized_psbt = self.nodes[0].walletprocesspsbt(psbt=psbtx, finalize=True)
        finalized_psbt = processed_finalized_psbt['psbt']
        finalized_psbt_hex = processed_finalized_psbt['hex']
        assert signed_psbt != finalized_psbt
        assert finalized_psbt_hex == finalized_hex

        # Manually selected inputs can be locked:
        assert_equal(len(self.nodes[0].listlockunspent()), 0)
        utxo1 = self.nodes[0].listunspent()[0]
        psbtx1 = self.nodes[0].walletcreatefundedpsbt([{"txid": utxo1['txid'], "vout": utxo1['vout']}], {self.nodes[2].getnewaddress():1}, 0,{"lockUnspents": True})["psbt"]
        assert_equal(len(self.nodes[0].listlockunspent()), 1)

        # Locks are ignored for manually selected inputs
        self.nodes[0].walletcreatefundedpsbt([{"txid": utxo1['txid'], "vout": utxo1['vout']}], {self.nodes[2].getnewaddress():1}, 0)

        # Create p2sh, p2wpkh, and p2wsh addresses
        pubkey0 = self.nodes[0].getaddressinfo(self.nodes[0].getnewaddress())['pubkey']
        pubkey1 = self.nodes[1].getaddressinfo(self.nodes[1].getnewaddress())['pubkey']
        pubkey2 = self.nodes[2].getaddressinfo(self.nodes[2].getnewaddress())['pubkey']

        # Setup watchonly wallets
        self.nodes[2].createwallet(wallet_name='wmulti', disable_private_keys=True)
        wmulti = self.nodes[2].get_wallet_rpc('wmulti')

        # Create all the addresses
        p2sh = wmulti.addmultisigaddress(2, [pubkey0, pubkey1, pubkey2], "", "legacy")['address']
        p2wsh = wmulti.addmultisigaddress(2, [pubkey0, pubkey1, pubkey2], "", "bech32")['address']
        p2sh_p2wsh = wmulti.addmultisigaddress(2, [pubkey0, pubkey1, pubkey2], "", "p2sh-segwit")['address']
        if not self.options.descriptors:
            wmulti.importaddress(p2sh)
            wmulti.importaddress(p2wsh)
            wmulti.importaddress(p2sh_p2wsh)
        p2wpkh = self.nodes[1].getnewaddress("", "bech32")
        p2pkh = self.nodes[1].getnewaddress("", "legacy")
        p2sh_p2wpkh = self.nodes[1].getnewaddress("", "p2sh-segwit")

        # fund those addresses
        rawtx = self.nodes[0].createrawtransaction([], {p2sh:10, p2wsh:10, p2wpkh:10, p2sh_p2wsh:10, p2sh_p2wpkh:10, p2pkh:10})
        rawtx = self.nodes[0].fundrawtransaction(rawtx, {"changePosition":3})
        signed_tx = self.nodes[0].signrawtransactionwithwallet(rawtx['hex'])['hex']
        txid = self.nodes[0].sendrawtransaction(signed_tx)
        self.generate(self.nodes[0], 6)

        # Find the output pos
        p2sh_pos = -1
        p2wsh_pos = -1
        p2wpkh_pos = -1
        p2pkh_pos = -1
        p2sh_p2wsh_pos = -1
        p2sh_p2wpkh_pos = -1
        decoded = self.nodes[0].decoderawtransaction(signed_tx)
        for out in decoded['vout']:
            if out['scriptPubKey']['address'] == p2sh:
                p2sh_pos = out['n']
            elif out['scriptPubKey']['address'] == p2wsh:
                p2wsh_pos = out['n']
            elif out['scriptPubKey']['address'] == p2wpkh:
                p2wpkh_pos = out['n']
            elif out['scriptPubKey']['address'] == p2sh_p2wsh:
                p2sh_p2wsh_pos = out['n']
            elif out['scriptPubKey']['address'] == p2sh_p2wpkh:
                p2sh_p2wpkh_pos = out['n']
            elif out['scriptPubKey']['address'] == p2pkh:
                p2pkh_pos = out['n']

        inputs = [{"txid": txid, "vout": p2wpkh_pos}, {"txid": txid, "vout": p2sh_p2wpkh_pos}, {"txid": txid, "vout": p2pkh_pos}]
        outputs = [{self.nodes[1].getnewaddress(): 29.99}]

        # spend single key from node 1
        created_psbt = self.nodes[1].walletcreatefundedpsbt(inputs, outputs)
        walletprocesspsbt_out = self.nodes[1].walletprocesspsbt(created_psbt['psbt'])
        # Make sure it has both types of UTXOs
        decoded = self.nodes[1].decodepsbt(walletprocesspsbt_out['psbt'])
        assert 'non_witness_utxo' in decoded['inputs'][0]
        assert 'witness_utxo' in decoded['inputs'][0]
        # Check decodepsbt fee calculation (input values shall only be counted once per UTXO)
        assert_equal(decoded['fee'], created_psbt['fee'])
        assert_equal(walletprocesspsbt_out['complete'], True)
        self.nodes[1].sendrawtransaction(walletprocesspsbt_out['hex'])

        self.log.info("Test walletcreatefundedpsbt fee rate of 10000 sat/vB and 0.1 BTC/kvB produces a total fee at or slightly below -maxtxfee (~0.05290000)")
        res1 = self.nodes[1].walletcreatefundedpsbt(inputs, outputs, 0, {"fee_rate": 10000, "add_inputs": True})
        assert_approx(res1["fee"], 0.055, 0.005)
        res2 = self.nodes[1].walletcreatefundedpsbt(inputs, outputs, 0, {"feeRate": "0.1", "add_inputs": True})
        assert_approx(res2["fee"], 0.055, 0.005)

        self.log.info("Test min fee rate checks with walletcreatefundedpsbt are bypassed, e.g. a fee_rate under 1 sat/vB is allowed")
        res3 = self.nodes[1].walletcreatefundedpsbt(inputs, outputs, 0, {"fee_rate": "0.999", "add_inputs": True})
        assert_approx(res3["fee"], 0.00000381, 0.0000001)
        res4 = self.nodes[1].walletcreatefundedpsbt(inputs, outputs, 0, {"feeRate": 0.00000999, "add_inputs": True})
        assert_approx(res4["fee"], 0.00000381, 0.0000001)

        self.log.info("Test min fee rate checks with walletcreatefundedpsbt are bypassed and that funding non-standard 'zero-fee' transactions is valid")
        for param, zero_value in product(["fee_rate", "feeRate"], [0, 0.000, 0.00000000, "0", "0.000", "0.00000000"]):
            assert_equal(0, self.nodes[1].walletcreatefundedpsbt(inputs, outputs, 0, {param: zero_value, "add_inputs": True})["fee"])

        self.log.info("Test invalid fee rate settings")
        for param, value in {("fee_rate", 2000000), ("feeRate", 2)}:
            assert_raises_rpc_error(-4, "Fee exceeds maximum configured by user (e.g. -maxtxfee, maxfeerate)",
                self.nodes[1].walletcreatefundedpsbt, inputs, outputs, 0, {param: value, "add_inputs": True})
            assert_raises_rpc_error(-3, "Amount out of range",
                self.nodes[1].walletcreatefundedpsbt, inputs, outputs, 0, {param: -1, "add_inputs": True})
            assert_raises_rpc_error(-3, "Amount is not a number or string",
                self.nodes[1].walletcreatefundedpsbt, inputs, outputs, 0, {param: {"foo": "bar"}, "add_inputs": True})
            # Test fee rate values that don't pass fixed-point parsing checks.
            for invalid_value in ["", 0.000000001, 1e-09, 1.111111111, 1111111111111111, "31.999999999999999999999"]:
                assert_raises_rpc_error(-3, "Invalid amount",
                    self.nodes[1].walletcreatefundedpsbt, inputs, outputs, 0, {param: invalid_value, "add_inputs": True})
        # Test fee_rate values that cannot be represented in sat/vB.
        for invalid_value in [0.0001, 0.00000001, 0.00099999, 31.99999999]:
            assert_raises_rpc_error(-3, "Invalid amount",
                self.nodes[1].walletcreatefundedpsbt, inputs, outputs, 0, {"fee_rate": invalid_value, "add_inputs": True})

        self.log.info("- raises RPC error if both feeRate and fee_rate are passed")
        assert_raises_rpc_error(-8, "Cannot specify both fee_rate (sat/vB) and feeRate (QTUM/kvB)",
            self.nodes[1].walletcreatefundedpsbt, inputs, outputs, 0, {"fee_rate": 0.1, "feeRate": 0.1, "add_inputs": True})

        self.log.info("- raises RPC error if both feeRate and estimate_mode passed")
        assert_raises_rpc_error(-8, "Cannot specify both estimate_mode and feeRate",
            self.nodes[1].walletcreatefundedpsbt, inputs, outputs, 0, {"estimate_mode": "economical", "feeRate": 0.1, "add_inputs": True})

        for param in ["feeRate", "fee_rate"]:
            self.log.info("- raises RPC error if both {} and conf_target are passed".format(param))
            assert_raises_rpc_error(-8, "Cannot specify both conf_target and {}. Please provide either a confirmation "
                "target in blocks for automatic fee estimation, or an explicit fee rate.".format(param),
                self.nodes[1].walletcreatefundedpsbt ,inputs, outputs, 0, {param: 1, "conf_target": 1, "add_inputs": True})

        self.log.info("- raises RPC error if both fee_rate and estimate_mode are passed")
        assert_raises_rpc_error(-8, "Cannot specify both estimate_mode and fee_rate",
            self.nodes[1].walletcreatefundedpsbt ,inputs, outputs, 0, {"fee_rate": 1, "estimate_mode": "economical", "add_inputs": True})

        self.log.info("- raises RPC error with invalid estimate_mode settings")
        for k, v in {"number": 42, "object": {"foo": "bar"}}.items():
            assert_raises_rpc_error(-3, f"JSON value of type {k} for field estimate_mode is not of expected type string",
                self.nodes[1].walletcreatefundedpsbt, inputs, outputs, 0, {"estimate_mode": v, "conf_target": 0.1, "add_inputs": True})
        for mode in ["", "foo", Decimal("3.141592")]:
            assert_raises_rpc_error(-8, 'Invalid estimate_mode parameter, must be one of: "unset", "economical", "conservative"',
                self.nodes[1].walletcreatefundedpsbt, inputs, outputs, 0, {"estimate_mode": mode, "conf_target": 0.1, "add_inputs": True})

        self.log.info("- raises RPC error with invalid conf_target settings")
        for mode in ["unset", "economical", "conservative"]:
            self.log.debug("{}".format(mode))
            for k, v in {"string": "", "object": {"foo": "bar"}}.items():
                assert_raises_rpc_error(-3, f"JSON value of type {k} for field conf_target is not of expected type number",
                    self.nodes[1].walletcreatefundedpsbt, inputs, outputs, 0, {"estimate_mode": mode, "conf_target": v, "add_inputs": True})
            for n in [-1, 0, 1009]:
                assert_raises_rpc_error(-8, "Invalid conf_target, must be between 1 and 1008",  # max value of 1008 per src/policy/fees.h
                    self.nodes[1].walletcreatefundedpsbt, inputs, outputs, 0, {"estimate_mode": mode, "conf_target": n, "add_inputs": True})

        self.log.info("Test walletcreatefundedpsbt with too-high fee rate produces total fee well above -maxtxfee and raises RPC error")
        # previously this was silently capped at -maxtxfee
        for bool_add, outputs_array in {True: outputs, False: [{self.nodes[1].getnewaddress(): 1}]}.items():
            msg = "Fee exceeds maximum configured by user (e.g. -maxtxfee, maxfeerate)"
            assert_raises_rpc_error(-4, msg, self.nodes[1].walletcreatefundedpsbt, inputs, outputs_array, 0, {"fee_rate": 1000000, "add_inputs": bool_add})
            assert_raises_rpc_error(-4, msg, self.nodes[1].walletcreatefundedpsbt, inputs, outputs_array, 0, {"feeRate": 5, "add_inputs": bool_add})

        self.log.info("Test various PSBT operations")
        # partially sign multisig things with node 1
        psbtx = wmulti.walletcreatefundedpsbt(inputs=[{"txid":txid,"vout":p2wsh_pos},{"txid":txid,"vout":p2sh_pos},{"txid":txid,"vout":p2sh_p2wsh_pos}], outputs={self.nodes[1].getnewaddress():29.99}, changeAddress=self.nodes[1].getrawchangeaddress())['psbt']
        walletprocesspsbt_out = self.nodes[1].walletprocesspsbt(psbtx)
        psbtx = walletprocesspsbt_out['psbt']
        assert_equal(walletprocesspsbt_out['complete'], False)

        # Unload wmulti, we don't need it anymore
        wmulti.unloadwallet()

        # partially sign with node 2. This should be complete and sendable
        walletprocesspsbt_out = self.nodes[2].walletprocesspsbt(psbtx)
        assert_equal(walletprocesspsbt_out['complete'], True)
        self.nodes[2].sendrawtransaction(walletprocesspsbt_out['hex'])

        # check that walletprocesspsbt fails to decode a non-psbt
        rawtx = self.nodes[1].createrawtransaction([{"txid":txid,"vout":p2wpkh_pos}], {self.nodes[1].getnewaddress():9.99})
        assert_raises_rpc_error(-22, "TX decode failed", self.nodes[1].walletprocesspsbt, rawtx)

        # Convert a non-psbt to psbt and make sure we can decode it
        rawtx = self.nodes[0].createrawtransaction([], {self.nodes[1].getnewaddress():10})
        rawtx = self.nodes[0].fundrawtransaction(rawtx)
        new_psbt = self.nodes[0].converttopsbt(rawtx['hex'])
        self.nodes[0].decodepsbt(new_psbt)

        # Make sure that a non-psbt with signatures cannot be converted
        signedtx = self.nodes[0].signrawtransactionwithwallet(rawtx['hex'])
        assert_raises_rpc_error(-22, "Inputs must not have scriptSigs and scriptWitnesses",
                                self.nodes[0].converttopsbt, hexstring=signedtx['hex'])  # permitsigdata=False by default
        assert_raises_rpc_error(-22, "Inputs must not have scriptSigs and scriptWitnesses",
                                self.nodes[0].converttopsbt, hexstring=signedtx['hex'], permitsigdata=False)
        assert_raises_rpc_error(-22, "Inputs must not have scriptSigs and scriptWitnesses",
                                self.nodes[0].converttopsbt, hexstring=signedtx['hex'], permitsigdata=False, iswitness=True)
        # Unless we allow it to convert and strip signatures
        self.nodes[0].converttopsbt(hexstring=signedtx['hex'], permitsigdata=True)

        # Create outputs to nodes 1 and 2
        # (note that we intentionally create two different txs here, as we want
        #  to check that each node is missing prevout data for one of the two
        #  utxos, see "should only have data for one input" test below)
        node1_addr = self.nodes[1].getnewaddress()
        node2_addr = self.nodes[2].getnewaddress()
        utxo1 = self.create_outpoints(self.nodes[0], outputs=[{node1_addr: 13}])[0]
        utxo2 = self.create_outpoints(self.nodes[0], outputs=[{node2_addr: 13}])[0]
        self.generate(self.nodes[0], 6)[0]

        # Create a psbt spending outputs from nodes 1 and 2
<<<<<<< HEAD
        psbt_orig = self.nodes[0].createpsbt([{"txid":txid1,  "vout":vout1}, {"txid":txid2, "vout":vout2}], {self.nodes[0].getnewaddress():25.899})
=======
        psbt_orig = self.nodes[0].createpsbt([utxo1, utxo2], {self.nodes[0].getnewaddress():25.899})
>>>>>>> 258457a4

        # Update psbts, should only have data for one input and not the other
        psbt1 = self.nodes[1].walletprocesspsbt(psbt_orig, False, "ALL")['psbt']
        psbt1_decoded = self.nodes[0].decodepsbt(psbt1)
        assert psbt1_decoded['inputs'][0] and not psbt1_decoded['inputs'][1]
        # Check that BIP32 path was added
        assert "bip32_derivs" in psbt1_decoded['inputs'][0]
        psbt2 = self.nodes[2].walletprocesspsbt(psbt_orig, False, "ALL", False)['psbt']
        psbt2_decoded = self.nodes[0].decodepsbt(psbt2)
        assert not psbt2_decoded['inputs'][0] and psbt2_decoded['inputs'][1]
        # Check that BIP32 paths were not added
        assert "bip32_derivs" not in psbt2_decoded['inputs'][1]

        # Sign PSBTs (workaround issue #18039)
        psbt1 = self.nodes[1].walletprocesspsbt(psbt_orig)['psbt']
        psbt2 = self.nodes[2].walletprocesspsbt(psbt_orig)['psbt']

        # Combine, finalize, and send the psbts
        combined = self.nodes[0].combinepsbt([psbt1, psbt2])
        finalized = self.nodes[0].finalizepsbt(combined)['hex']
        self.nodes[0].sendrawtransaction(finalized)
        self.generate(self.nodes[0], 6)

        # Test additional args in walletcreatepsbt
        # Make sure both pre-included and funded inputs
        # have the correct sequence numbers based on
        # replaceable arg
        block_height = self.nodes[0].getblockcount()
        unspent = self.nodes[0].listunspent()[0]
        psbtx_info = self.nodes[0].walletcreatefundedpsbt([{"txid":unspent["txid"], "vout":unspent["vout"]}], [{self.nodes[2].getnewaddress():unspent["amount"]+1}], block_height+2, {"replaceable": False, "add_inputs": True}, False)
        decoded_psbt = self.nodes[0].decodepsbt(psbtx_info["psbt"])
        for tx_in, psbt_in in zip(decoded_psbt["tx"]["vin"], decoded_psbt["inputs"]):
            assert_greater_than(tx_in["sequence"], MAX_BIP125_RBF_SEQUENCE)
            assert "bip32_derivs" not in psbt_in
        assert_equal(decoded_psbt["tx"]["locktime"], block_height+2)

        # Same construction with only locktime set and RBF explicitly enabled
        psbtx_info = self.nodes[0].walletcreatefundedpsbt([{"txid":unspent["txid"], "vout":unspent["vout"]}], [{self.nodes[2].getnewaddress():unspent["amount"]+1}], block_height, {"replaceable": True, "add_inputs": True}, True)
        decoded_psbt = self.nodes[0].decodepsbt(psbtx_info["psbt"])
        for tx_in, psbt_in in zip(decoded_psbt["tx"]["vin"], decoded_psbt["inputs"]):
            assert_equal(tx_in["sequence"], MAX_BIP125_RBF_SEQUENCE)
            assert "bip32_derivs" in psbt_in
        assert_equal(decoded_psbt["tx"]["locktime"], block_height)

        # Same construction without optional arguments
        psbtx_info = self.nodes[0].walletcreatefundedpsbt([], [{self.nodes[2].getnewaddress():unspent["amount"]+1}])
        decoded_psbt = self.nodes[0].decodepsbt(psbtx_info["psbt"])
        for tx_in, psbt_in in zip(decoded_psbt["tx"]["vin"], decoded_psbt["inputs"]):
            assert_equal(tx_in["sequence"], MAX_BIP125_RBF_SEQUENCE)
            assert "bip32_derivs" in psbt_in
        assert_equal(decoded_psbt["tx"]["locktime"], 0)

        # Same construction without optional arguments, for a node with -walletrbf=0
        unspent1 = self.nodes[1].listunspent()[0]
        psbtx_info = self.nodes[1].walletcreatefundedpsbt([{"txid":unspent1["txid"], "vout":unspent1["vout"]}], [{self.nodes[2].getnewaddress():unspent1["amount"]+1}], block_height, {"add_inputs": True})
        decoded_psbt = self.nodes[1].decodepsbt(psbtx_info["psbt"])
        for tx_in, psbt_in in zip(decoded_psbt["tx"]["vin"], decoded_psbt["inputs"]):
            assert_greater_than(tx_in["sequence"], MAX_BIP125_RBF_SEQUENCE)
            assert "bip32_derivs" in psbt_in

        # Make sure change address wallet does not have P2SH innerscript access to results in success
        # when attempting BnB coin selection
        self.nodes[0].walletcreatefundedpsbt([], [{self.nodes[2].getnewaddress():unspent["amount"]+1}], block_height+2, {"changeAddress":self.nodes[1].getnewaddress()}, False)

        # Make sure the wallet's change type is respected by default
        small_output = {self.nodes[0].getnewaddress():0.1}
        psbtx_native = self.nodes[0].walletcreatefundedpsbt([], [small_output])
        self.assert_change_type(psbtx_native, "witness_v0_keyhash")
        psbtx_legacy = self.nodes[1].walletcreatefundedpsbt([], [small_output])
        self.assert_change_type(psbtx_legacy, "pubkeyhash")

        # Make sure the change type of the wallet can also be overwritten
        psbtx_np2wkh = self.nodes[1].walletcreatefundedpsbt([], [small_output], 0, {"change_type":"p2sh-segwit"})
        self.assert_change_type(psbtx_np2wkh, "scripthash")

        # Make sure the change type cannot be specified if a change address is given
        invalid_options = {"change_type":"legacy","changeAddress":self.nodes[0].getnewaddress()}
        assert_raises_rpc_error(-8, "both change address and address type options", self.nodes[0].walletcreatefundedpsbt, [], [small_output], 0, invalid_options)

        # Regression test for 14473 (mishandling of already-signed witness transaction):
        psbtx_info = self.nodes[0].walletcreatefundedpsbt([{"txid":unspent["txid"], "vout":unspent["vout"]}], [{self.nodes[2].getnewaddress():unspent["amount"]+1}], 0, {"add_inputs": True})
        complete_psbt = self.nodes[0].walletprocesspsbt(psbtx_info["psbt"])
        double_processed_psbt = self.nodes[0].walletprocesspsbt(complete_psbt["psbt"])
        assert_equal(complete_psbt, double_processed_psbt)
        # We don't care about the decode result, but decoding must succeed.
        self.nodes[0].decodepsbt(double_processed_psbt["psbt"])

        # Make sure unsafe inputs are included if specified
        self.nodes[2].createwallet(wallet_name="unsafe")
        wunsafe = self.nodes[2].get_wallet_rpc("unsafe")
        self.nodes[0].sendtoaddress(wunsafe.getnewaddress(), 2)
        self.sync_mempools()
        assert_raises_rpc_error(-4, "Insufficient funds", wunsafe.walletcreatefundedpsbt, [], [{self.nodes[0].getnewaddress(): 1}])
        wunsafe.walletcreatefundedpsbt([], [{self.nodes[0].getnewaddress(): 1}], 0, {"include_unsafe": True})

        # BIP 174 Test Vectors

        # Check that unknown values are just passed through
        unknown_psbt = "cHNidP8BAD8CAAAAAf//////////////////////////////////////////AAAAAAD/////AQAAAAAAAAAAA2oBAAAAAAAACg8BAgMEBQYHCAkPAQIDBAUGBwgJCgsMDQ4PAAA="
        unknown_out = self.nodes[0].walletprocesspsbt(unknown_psbt)['psbt']
        assert_equal(unknown_psbt, unknown_out)

        # Open the data file
        with open(os.path.join(os.path.dirname(os.path.realpath(__file__)), 'data/rpc_psbt.json'), encoding='utf-8') as f:
            d = json.load(f)
            invalids = d['invalid']
            invalid_with_msgs = d["invalid_with_msg"]
            valids = d['valid']
            creators = d['creator']
            signers = d['signer']
            combiners = d['combiner']
            finalizers = d['finalizer']
            extractors = d['extractor']

        # Invalid PSBTs
        for invalid in invalids:
            assert_raises_rpc_error(-22, "TX decode failed", self.nodes[0].decodepsbt, invalid)
        for invalid in invalid_with_msgs:
            psbt, msg = invalid
            assert_raises_rpc_error(-22, f"TX decode failed {msg}", self.nodes[0].decodepsbt, psbt)

        # Valid PSBTs
        for valid in valids:
            self.nodes[0].decodepsbt(valid)

        # Creator Tests
        for creator in creators:
            new_outputs = {}
            for k in creator['outputs']:
                new_key = convert_btc_bech32_address_to_qtum(list(k.keys())[0])
                new_value = list(k.values())[0]
                new_outputs[new_key] = new_value
            creator['outputs'] = new_outputs

            created_tx = self.nodes[0].createpsbt(inputs=creator['inputs'], outputs=creator['outputs'], replaceable=False)
            assert_equal(created_tx, creator['result'])

        # Signer tests
        for i, signer in enumerate(signers):
            self.nodes[2].createwallet(wallet_name="wallet{}".format(i))
            wrpc = self.nodes[2].get_wallet_rpc("wallet{}".format(i))
            for key in signer['privkeys']:
                wrpc.importprivkey(key)
            signed_tx = wrpc.walletprocesspsbt(signer['psbt'], True, "ALL")['psbt']
            assert_equal(signed_tx, signer['result'])

        # Combiner test
        for combiner in combiners:
            combined = self.nodes[2].combinepsbt(combiner['combine'])
            assert_equal(combined, combiner['result'])

        # Empty combiner test
        assert_raises_rpc_error(-8, "Parameter 'txs' cannot be empty", self.nodes[0].combinepsbt, [])

        # Finalizer test
        for finalizer in finalizers:
            finalized = self.nodes[2].finalizepsbt(finalizer['finalize'], False)['psbt']
            assert_equal(finalized, finalizer['result'])

        # Extractor test
        for extractor in extractors:
            extracted = self.nodes[2].finalizepsbt(extractor['extract'], True)['hex']
            assert_equal(extracted, extractor['result'])

        # Unload extra wallets
        for i, signer in enumerate(signers):
            self.nodes[2].unloadwallet("wallet{}".format(i))

        if self.options.descriptors:
            self.test_utxo_conversion()

        self.test_input_confs_control()

        # Test that psbts with p2pkh outputs are created properly
        p2pkh = self.nodes[0].getnewaddress(address_type='legacy')
        psbt = self.nodes[1].walletcreatefundedpsbt([], [{p2pkh : 1}], 0, {"includeWatching" : True}, True)
        self.nodes[0].decodepsbt(psbt['psbt'])

        # Test decoding error: invalid base64
        assert_raises_rpc_error(-22, "TX decode failed invalid base64", self.nodes[0].decodepsbt, ";definitely not base64;")

        # Send to all types of addresses
        addr1 = self.nodes[1].getnewaddress("", "bech32")
        addr2 = self.nodes[1].getnewaddress("", "legacy")
        addr3 = self.nodes[1].getnewaddress("", "p2sh-segwit")
        utxo1, utxo2, utxo3 = self.create_outpoints(self.nodes[1], outputs=[{addr1: 11}, {addr2: 11}, {addr3: 11}])
        self.sync_all()

        def test_psbt_input_keys(psbt_input, keys):
            """Check that the psbt input has only the expected keys."""
            assert_equal(set(keys), set(psbt_input.keys()))

        # Create a PSBT. None of the inputs are filled initially
        psbt = self.nodes[1].createpsbt([utxo1, utxo2, utxo3], {self.nodes[0].getnewaddress():32.999})
        decoded = self.nodes[1].decodepsbt(psbt)
        test_psbt_input_keys(decoded['inputs'][0], [])
        test_psbt_input_keys(decoded['inputs'][1], [])
        test_psbt_input_keys(decoded['inputs'][2], [])

        # Update a PSBT with UTXOs from the node
        # Bech32 inputs should be filled with witness UTXO. Other inputs should not be filled because they are non-witness
        updated = self.nodes[1].utxoupdatepsbt(psbt)
        decoded = self.nodes[1].decodepsbt(updated)
        test_psbt_input_keys(decoded['inputs'][0], ['witness_utxo', 'non_witness_utxo'])
        test_psbt_input_keys(decoded['inputs'][1], ['non_witness_utxo'])
        test_psbt_input_keys(decoded['inputs'][2], ['non_witness_utxo'])

        # Try again, now while providing descriptors, making P2SH-segwit work, and causing bip32_derivs and redeem_script to be filled in
        descs = [self.nodes[1].getaddressinfo(addr)['desc'] for addr in [addr1,addr2,addr3]]
        updated = self.nodes[1].utxoupdatepsbt(psbt=psbt, descriptors=descs)
        decoded = self.nodes[1].decodepsbt(updated)
        test_psbt_input_keys(decoded['inputs'][0], ['witness_utxo', 'non_witness_utxo', 'bip32_derivs'])
        test_psbt_input_keys(decoded['inputs'][1], ['non_witness_utxo', 'bip32_derivs'])
        test_psbt_input_keys(decoded['inputs'][2], ['non_witness_utxo','witness_utxo', 'bip32_derivs', 'redeem_script'])

        # Two PSBTs with a common input should not be joinable
        psbt1 = self.nodes[1].createpsbt([utxo1], {self.nodes[0].getnewaddress():Decimal('10.999')})
        assert_raises_rpc_error(-8, "exists in multiple PSBTs", self.nodes[1].joinpsbts, [psbt1, updated])

        # Join two distinct PSBTs
        addr4 = self.nodes[1].getnewaddress("", "p2sh-segwit")
        utxo4 = self.create_outpoints(self.nodes[0], outputs=[{addr4: 5}])[0]
        self.generate(self.nodes[0], 6)
        psbt2 = self.nodes[1].createpsbt([utxo4], {self.nodes[0].getnewaddress():Decimal('4.999')})
        psbt2 = self.nodes[1].walletprocesspsbt(psbt2)['psbt']
        psbt2_decoded = self.nodes[0].decodepsbt(psbt2)
        assert "final_scriptwitness" in psbt2_decoded['inputs'][0] and "final_scriptSig" in psbt2_decoded['inputs'][0]
        joined = self.nodes[0].joinpsbts([psbt, psbt2])
        joined_decoded = self.nodes[0].decodepsbt(joined)
        assert len(joined_decoded['inputs']) == 4 and len(joined_decoded['outputs']) == 2 and "final_scriptwitness" not in joined_decoded['inputs'][3] and "final_scriptSig" not in joined_decoded['inputs'][3]

        # Check that joining shuffles the inputs and outputs
        # 10 attempts should be enough to get a shuffled join
        shuffled = False
        for _ in range(10):
            shuffled_joined = self.nodes[0].joinpsbts([psbt, psbt2])
            shuffled |= joined != shuffled_joined
            if shuffled:
                break
        assert shuffled

        # Newly created PSBT needs UTXOs and updating
        addr = self.nodes[1].getnewaddress("", "p2sh-segwit")
        utxo = self.create_outpoints(self.nodes[0], outputs=[{addr: 7}])[0]
        addrinfo = self.nodes[1].getaddressinfo(addr)
        self.generate(self.nodes[0], 6)[0]
        psbt = self.nodes[1].createpsbt([utxo], {self.nodes[0].getnewaddress("", "p2sh-segwit"):Decimal('6.999')})
        analyzed = self.nodes[0].analyzepsbt(psbt)
        assert not analyzed['inputs'][0]['has_utxo'] and not analyzed['inputs'][0]['is_final'] and analyzed['inputs'][0]['next'] == 'updater' and analyzed['next'] == 'updater'

        # After update with wallet, only needs signing
        updated = self.nodes[1].walletprocesspsbt(psbt, False, 'ALL', True)['psbt']
        analyzed = self.nodes[0].analyzepsbt(updated)
        assert analyzed['inputs'][0]['has_utxo'] and not analyzed['inputs'][0]['is_final'] and analyzed['inputs'][0]['next'] == 'signer' and analyzed['next'] == 'signer' and analyzed['inputs'][0]['missing']['signatures'][0] == addrinfo['embedded']['witness_program']

        # Check fee and size things
        assert analyzed['fee'] == Decimal('0.001') and analyzed['estimated_vsize'] == 134 and analyzed['estimated_feerate'] == Decimal('0.00746268')

        # After signing and finalizing, needs extracting
        signed = self.nodes[1].walletprocesspsbt(updated)['psbt']
        analyzed = self.nodes[0].analyzepsbt(signed)
        assert analyzed['inputs'][0]['has_utxo'] and analyzed['inputs'][0]['is_final'] and analyzed['next'] == 'extractor'

        self.log.info("PSBT spending unspendable outputs should have error message and Creator as next")
        analysis = self.nodes[0].analyzepsbt('cHNidP8BAJoCAAAAAljoeiG1ba8MI76OcHBFbDNvfLqlyHV5JPVFiHuyq911AAAAAAD/////g40EJ9DsZQpoqka7CwmK6kQiwHGyyng1Kgd5WdB86h0BAAAAAP////8CcKrwCAAAAAAWAEHYXCtx0AYLCcmIauuBXlCZHdoSTQDh9QUAAAAAFv8/wADXYP/7//////8JxOh0LR2HAI8AAAAAAAEBIADC6wsAAAAAF2oUt/X69ELjeX2nTof+fZ10l+OyAokDAQcJAwEHEAABAACAAAEBIADC6wsAAAAAF2oUt/X69ELjeX2nTof+fZ10l+OyAokDAQcJAwEHENkMak8AAAAA')
        assert_equal(analysis['next'], 'creator')
        assert_equal(analysis['error'], 'PSBT is not valid. Input 0 spends unspendable output')

        self.log.info("PSBT with invalid values should have error message and Creator as next")
        analysis = self.nodes[0].analyzepsbt('cHNidP8BAHECAAAAAfA00BFgAm6tp86RowwH6BMImQNL5zXUcTT97XoLGz0BAAAAAAD/////AgD5ApUAAAAAFgAUKNw0x8HRctAgmvoevm4u1SbN7XL87QKVAAAAABYAFPck4gF7iL4NL4wtfRAKgQbghiTUAAAAAAABAR8AAJPzil4mABYAFJUDtxf2PHo641HEOBOAIvFMNTr2AAAA')
        assert_equal(analysis['next'], 'creator')
        assert_equal(analysis['error'], 'PSBT is not valid. Input 0 has invalid value')

        self.log.info("PSBT with signed, but not finalized, inputs should have Finalizer as next")
        analysis = self.nodes[0].analyzepsbt('cHNidP8BAHECAAAAAZYezcxdnbXoQCmrD79t/LzDgtUo9ERqixk8wgioAobrAAAAAAD9////AlDDAAAAAAAAFgAUy/UxxZuzZswcmFnN/E9DGSiHLUsuGPUFAAAAABYAFLsH5o0R38wXx+X2cCosTMCZnQ4baAAAAAABAR8A4fUFAAAAABYAFOBI2h5thf3+Lflb2LGCsVSZwsltIgIC/i4dtVARCRWtROG0HHoGcaVklzJUcwo5homgGkSNAnJHMEQCIGx7zKcMIGr7cEES9BR4Kdt/pzPTK3fKWcGyCJXb7MVnAiALOBgqlMH4GbC1HDh/HmylmO54fyEy4lKde7/BT/PWxwEBAwQBAAAAIgYC/i4dtVARCRWtROG0HHoGcaVklzJUcwo5homgGkSNAnIYDwVpQ1QAAIABAACAAAAAgAAAAAAAAAAAAAAiAgL+CIiB59NSCssOJRGiMYQK1chahgAaaJpIXE41Cyir+xgPBWlDVAAAgAEAAIAAAACAAQAAAAAAAAAA')
        assert_equal(analysis['next'], 'finalizer')

        analysis = self.nodes[0].analyzepsbt('cHNidP8BAHECAAAAAfA00BFgAm6tp86RowwH6BMImQNL5zXUcTT97XoLGz0BAAAAAAD/////AgAAk/OKXiYAFgAUKNw0x8HRctAgmvoevm4u1SbN7XL87QKVAAAAABYAFPck4gF7iL4NL4wtfRAKgQbghiTUAAAAAAABAR8A8gUqAQAAABYAFJUDtxf2PHo641HEOBOAIvFMNTr2AAAA')
        assert_equal(analysis['next'], 'creator')
        assert_equal(analysis['error'], 'PSBT is not valid. Output amount invalid')

        analysis = self.nodes[0].analyzepsbt('cHNidP8BAJoCAAAAAkvEW8NnDtdNtDpsmze+Ht2LH35IJcKv00jKAlUs21RrAwAAAAD/////S8Rbw2cO1020OmybN74e3Ysffkglwq/TSMoCVSzbVGsBAAAAAP7///8CwLYClQAAAAAWABSNJKzjaUb3uOxixsvh1GGE3fW7zQD5ApUAAAAAFgAUKNw0x8HRctAgmvoevm4u1SbN7XIAAAAAAAEAnQIAAAACczMa321tVHuN4GKWKRncycI22aX3uXgwSFUKM2orjRsBAAAAAP7///9zMxrfbW1Ue43gYpYpGdzJwjbZpfe5eDBIVQozaiuNGwAAAAAA/v///wIA+QKVAAAAABl2qRT9zXUVA8Ls5iVqynLHe5/vSe1XyYisQM0ClQAAAAAWABRmWQUcjSjghQ8/uH4Bn/zkakwLtAAAAAAAAQEfQM0ClQAAAAAWABRmWQUcjSjghQ8/uH4Bn/zkakwLtAAAAA==')
        assert_equal(analysis['next'], 'creator')
        assert_equal(analysis['error'], 'PSBT is not valid. Input 0 specifies invalid prevout')

        assert_raises_rpc_error(-25, 'Inputs missing or spent', self.nodes[0].walletprocesspsbt, 'cHNidP8BAJoCAAAAAkvEW8NnDtdNtDpsmze+Ht2LH35IJcKv00jKAlUs21RrAwAAAAD/////S8Rbw2cO1020OmybN74e3Ysffkglwq/TSMoCVSzbVGsBAAAAAP7///8CwLYClQAAAAAWABSNJKzjaUb3uOxixsvh1GGE3fW7zQD5ApUAAAAAFgAUKNw0x8HRctAgmvoevm4u1SbN7XIAAAAAAAEAnQIAAAACczMa321tVHuN4GKWKRncycI22aX3uXgwSFUKM2orjRsBAAAAAP7///9zMxrfbW1Ue43gYpYpGdzJwjbZpfe5eDBIVQozaiuNGwAAAAAA/v///wIA+QKVAAAAABl2qRT9zXUVA8Ls5iVqynLHe5/vSe1XyYisQM0ClQAAAAAWABRmWQUcjSjghQ8/uH4Bn/zkakwLtAAAAAAAAQEfQM0ClQAAAAAWABRmWQUcjSjghQ8/uH4Bn/zkakwLtAAAAA==')

        self.log.info("Test that we can fund psbts with external inputs specified")

        privkey, _ = generate_keypair(wif=True)

        self.nodes[1].createwallet("extfund")
        wallet = self.nodes[1].get_wallet_rpc("extfund")

        # Make a weird but signable script. sh(wsh(pkh())) descriptor accomplishes this
        desc = descsum_create("sh(wsh(pkh({})))".format(privkey))
        if self.options.descriptors:
            res = self.nodes[0].importdescriptors([{"desc": desc, "timestamp": "now"}])
        else:
            res = self.nodes[0].importmulti([{"desc": desc, "timestamp": "now"}])
        assert res[0]["success"]
        addr = self.nodes[0].deriveaddresses(desc)[0]
        addr_info = self.nodes[0].getaddressinfo(addr)

        self.nodes[0].sendtoaddress(addr, 10)
        self.nodes[0].sendtoaddress(wallet.getnewaddress(), 10)
        self.generate(self.nodes[0], 6)
        ext_utxo = self.nodes[0].listunspent(addresses=[addr])[0]

        # An external input without solving data should result in an error
        assert_raises_rpc_error(-4, "Not solvable pre-selected input COutPoint(%s, %s)" % (ext_utxo["txid"][0:10], ext_utxo["vout"]), wallet.walletcreatefundedpsbt, [ext_utxo], {self.nodes[0].getnewaddress(): 15})

        # But funding should work when the solving data is provided
        psbt = wallet.walletcreatefundedpsbt([ext_utxo], {self.nodes[0].getnewaddress(): 15}, 0, {"add_inputs": True, "solving_data": {"pubkeys": [addr_info['pubkey']], "scripts": [addr_info["embedded"]["scriptPubKey"], addr_info["embedded"]["embedded"]["scriptPubKey"]]}})
        signed = wallet.walletprocesspsbt(psbt['psbt'])
        assert not signed['complete']
        signed = self.nodes[0].walletprocesspsbt(signed['psbt'])
        assert signed['complete']

        psbt = wallet.walletcreatefundedpsbt([ext_utxo], {self.nodes[0].getnewaddress(): 15}, 0, {"add_inputs": True, "solving_data":{"descriptors": [desc]}})
        signed = wallet.walletprocesspsbt(psbt['psbt'])
        assert not signed['complete']
        signed = self.nodes[0].walletprocesspsbt(signed['psbt'])
        assert signed['complete']
        final = signed['hex']

        dec = self.nodes[0].decodepsbt(signed["psbt"])
        for i, txin in enumerate(dec["tx"]["vin"]):
            if txin["txid"] == ext_utxo["txid"] and txin["vout"] == ext_utxo["vout"]:
                input_idx = i
                break
        psbt_in = dec["inputs"][input_idx]
        # Calculate the input weight
        # (prevout + sequence + length of scriptSig + scriptsig) * WITNESS_SCALE_FACTOR + len of num scriptWitness stack items + (length of stack item + stack item) * N stack items
        # Note that occasionally this weight estimate may be slightly larger or smaller than the real weight
        # as sometimes ECDSA signatures are one byte shorter than expected with a probability of 1/128
        len_scriptsig = len(psbt_in["final_scriptSig"]["hex"]) // 2 if "final_scriptSig" in psbt_in else 0
        len_scriptsig += len(ser_compact_size(len_scriptsig))
        len_scriptwitness = (sum([(len(x) // 2) + len(ser_compact_size(len(x) // 2)) for x in psbt_in["final_scriptwitness"]]) + len(ser_compact_size(len(psbt_in["final_scriptwitness"])))) if "final_scriptwitness" in psbt_in else 0
        len_prevout_txid = 32
        len_prevout_index = 4
        len_sequence = 4
        input_weight = ((len_prevout_txid + len_prevout_index + len_sequence + len_scriptsig) * WITNESS_SCALE_FACTOR) + len_scriptwitness
        low_input_weight = input_weight // 2
        high_input_weight = input_weight * 2

        # Input weight error conditions
        assert_raises_rpc_error(
            -8,
            "Input weights should be specified in inputs rather than in options.",
            wallet.walletcreatefundedpsbt,
            inputs=[ext_utxo],
            outputs={self.nodes[0].getnewaddress(): 15},
            options={"input_weights": [{"txid": ext_utxo["txid"], "vout": ext_utxo["vout"], "weight": 1000}]}
        )

        # Funding should also work if the input weight is provided
        psbt = wallet.walletcreatefundedpsbt(
            inputs=[{"txid": ext_utxo["txid"], "vout": ext_utxo["vout"], "weight": input_weight}],
            outputs={self.nodes[0].getnewaddress(): 15},
            add_inputs=True,
        )
        signed = wallet.walletprocesspsbt(psbt["psbt"])
        signed = self.nodes[0].walletprocesspsbt(signed["psbt"])
        final = signed["hex"]
        assert self.nodes[0].testmempoolaccept([final])[0]["allowed"]
        # Reducing the weight should have a lower fee
        psbt2 = wallet.walletcreatefundedpsbt(
            inputs=[{"txid": ext_utxo["txid"], "vout": ext_utxo["vout"], "weight": low_input_weight}],
            outputs={self.nodes[0].getnewaddress(): 15},
            add_inputs=True,
        )
        assert_greater_than(psbt["fee"], psbt2["fee"])
        # Increasing the weight should have a higher fee
        psbt2 = wallet.walletcreatefundedpsbt(
            inputs=[{"txid": ext_utxo["txid"], "vout": ext_utxo["vout"], "weight": high_input_weight}],
            outputs={self.nodes[0].getnewaddress(): 15},
            add_inputs=True,
        )
        assert_greater_than(psbt2["fee"], psbt["fee"])
        # The provided weight should override the calculated weight when solving data is provided
        psbt3 = wallet.walletcreatefundedpsbt(
            inputs=[{"txid": ext_utxo["txid"], "vout": ext_utxo["vout"], "weight": high_input_weight}],
            outputs={self.nodes[0].getnewaddress(): 15},
            add_inputs=True, solving_data={"descriptors": [desc]},
        )
        assert_equal(psbt2["fee"], psbt3["fee"])

        # Import the external utxo descriptor so that we can sign for it from the test wallet
        if self.options.descriptors:
            res = wallet.importdescriptors([{"desc": desc, "timestamp": "now"}])
        else:
            res = wallet.importmulti([{"desc": desc, "timestamp": "now"}])
        assert res[0]["success"]
        # The provided weight should override the calculated weight for a wallet input
        psbt3 = wallet.walletcreatefundedpsbt(
            inputs=[{"txid": ext_utxo["txid"], "vout": ext_utxo["vout"], "weight": high_input_weight}],
            outputs={self.nodes[0].getnewaddress(): 15},
            add_inputs=True,
        )
        assert_equal(psbt2["fee"], psbt3["fee"])

        self.log.info("Test signing inputs that the wallet has keys for but is not watching the scripts")
        self.nodes[1].createwallet(wallet_name="scriptwatchonly", disable_private_keys=True)
        watchonly = self.nodes[1].get_wallet_rpc("scriptwatchonly")

        privkey, pubkey = generate_keypair(wif=True)

        desc = descsum_create("wsh(pkh({}))".format(pubkey.hex()))
        if self.options.descriptors:
            res = watchonly.importdescriptors([{"desc": desc, "timestamp": "now"}])
        else:
            res = watchonly.importmulti([{"desc": desc, "timestamp": "now"}])
        assert res[0]["success"]
        addr = self.nodes[0].deriveaddresses(desc)[0]
        self.nodes[0].sendtoaddress(addr, 10)
        self.generate(self.nodes[0], 1)
        self.nodes[0].importprivkey(privkey)

        psbt = watchonly.sendall([wallet.getnewaddress()])["psbt"]
        signed_tx = self.nodes[0].walletprocesspsbt(psbt)
        self.nodes[0].sendrawtransaction(signed_tx["hex"])

        # Same test but for taproot
        if self.options.descriptors:
            privkey, pubkey = generate_keypair(wif=True)

            desc = descsum_create("tr({},pk({}))".format(H_POINT, pubkey.hex()))
            res = watchonly.importdescriptors([{"desc": desc, "timestamp": "now"}])
            assert res[0]["success"]
            addr = self.nodes[0].deriveaddresses(desc)[0]
            self.nodes[0].sendtoaddress(addr, 10)
            self.generate(self.nodes[0], 1)
            self.nodes[0].importdescriptors([{"desc": descsum_create("tr({})".format(privkey)), "timestamp":"now"}])

            psbt = watchonly.sendall(recipients=[wallet.getnewaddress(), addr], options={"fee_rate": 65200})["psbt"]
            processed_psbt = self.nodes[0].walletprocesspsbt(psbt)
            txid = self.nodes[0].sendrawtransaction(processed_psbt["hex"])
            vout = find_vout_for_address(self.nodes[0], txid, addr)

            # Make sure tap tree is in psbt
            parsed_psbt = PSBT.from_base64(psbt)
            assert_greater_than(len(parsed_psbt.o[vout].map[PSBT_OUT_TAP_TREE]), 0)
            assert "taproot_tree" in self.nodes[0].decodepsbt(psbt)["outputs"][vout]
            parsed_psbt.make_blank()
            comb_psbt = self.nodes[0].combinepsbt([psbt, parsed_psbt.to_base64()])
            assert_equal(comb_psbt, psbt)

            self.log.info("Test that walletprocesspsbt both updates and signs a non-updated psbt containing Taproot inputs")
            addr = self.nodes[0].getnewaddress("", "bech32m")
<<<<<<< HEAD
            txid = self.nodes[0].sendtoaddress(addr, 10)
            vout = find_vout_for_address(self.nodes[0], txid, addr)
            psbt = self.nodes[0].walletcreatefundedpsbt(inputs=[{"txid": txid, "vout": vout}], outputs=[{self.nodes[0].getnewaddress(): 0.9999}], options={"fee_rate": 40800})["psbt"]
=======
            utxo = self.create_outpoints(self.nodes[0], outputs=[{addr: 10}])[0]
            psbt = self.nodes[0].walletcreatefundedpsbt(inputs=[utxo], outputs=[{self.nodes[0].getnewaddress(): 0.9999}], options={"fee_rate": 40800})["psbt"]
>>>>>>> 258457a4
            signed = self.nodes[0].walletprocesspsbt(psbt)
            rawtx = signed["hex"]
            self.nodes[0].sendrawtransaction(rawtx)
            self.generate(self.nodes[0], 1)

            # Make sure tap tree is not in psbt
            parsed_psbt = PSBT.from_base64(psbt)
            assert PSBT_OUT_TAP_TREE not in parsed_psbt.o[0].map
            assert "taproot_tree" not in self.nodes[0].decodepsbt(psbt)["outputs"][0]
            parsed_psbt.make_blank()
            comb_psbt = self.nodes[0].combinepsbt([psbt, parsed_psbt.to_base64()])
            assert_equal(comb_psbt, psbt)

        self.log.info("Test walletprocesspsbt raises if an invalid sighashtype is passed")
        assert_raises_rpc_error(-8, "all is not a valid sighash parameter.", self.nodes[0].walletprocesspsbt, psbt, sighashtype="all")

        self.log.info("Test decoding PSBT with per-input preimage types")
        # note that the decodepsbt RPC doesn't check whether preimages and hashes match
        hash_ripemd160, preimage_ripemd160 = randbytes(20), randbytes(50)
        hash_sha256, preimage_sha256 = randbytes(32), randbytes(50)
        hash_hash160, preimage_hash160 = randbytes(20), randbytes(50)
        hash_hash256, preimage_hash256 = randbytes(32), randbytes(50)

        tx = CTransaction()
        tx.vin = [CTxIn(outpoint=COutPoint(hash=int('aa' * 32, 16), n=0), scriptSig=b""),
                  CTxIn(outpoint=COutPoint(hash=int('bb' * 32, 16), n=0), scriptSig=b""),
                  CTxIn(outpoint=COutPoint(hash=int('cc' * 32, 16), n=0), scriptSig=b""),
                  CTxIn(outpoint=COutPoint(hash=int('dd' * 32, 16), n=0), scriptSig=b"")]
        tx.vout = [CTxOut(nValue=0, scriptPubKey=b"")]
        psbt = PSBT()
        psbt.g = PSBTMap({PSBT_GLOBAL_UNSIGNED_TX: tx.serialize()})
        psbt.i = [PSBTMap({bytes([PSBT_IN_RIPEMD160]) + hash_ripemd160: preimage_ripemd160}),
                  PSBTMap({bytes([PSBT_IN_SHA256]) + hash_sha256: preimage_sha256}),
                  PSBTMap({bytes([PSBT_IN_HASH160]) + hash_hash160: preimage_hash160}),
                  PSBTMap({bytes([PSBT_IN_HASH256]) + hash_hash256: preimage_hash256})]
        psbt.o = [PSBTMap()]
        res_inputs = self.nodes[0].decodepsbt(psbt.to_base64())["inputs"]
        assert_equal(len(res_inputs), 4)
        preimage_keys = ["ripemd160_preimages", "sha256_preimages", "hash160_preimages", "hash256_preimages"]
        expected_hashes = [hash_ripemd160, hash_sha256, hash_hash160, hash_hash256]
        expected_preimages = [preimage_ripemd160, preimage_sha256, preimage_hash160, preimage_hash256]
        for res_input, preimage_key, hash, preimage in zip(res_inputs, preimage_keys, expected_hashes, expected_preimages):
            assert preimage_key in res_input
            assert_equal(len(res_input[preimage_key]), 1)
            assert hash.hex() in res_input[preimage_key]
            assert_equal(res_input[preimage_key][hash.hex()], preimage.hex())

        self.log.info("Test that combining PSBTs with different transactions fails")
        tx = CTransaction()
        tx.vin = [CTxIn(outpoint=COutPoint(hash=int('aa' * 32, 16), n=0), scriptSig=b"")]
        tx.vout = [CTxOut(nValue=0, scriptPubKey=b"")]
        psbt1 = PSBT(g=PSBTMap({PSBT_GLOBAL_UNSIGNED_TX: tx.serialize()}), i=[PSBTMap()], o=[PSBTMap()]).to_base64()
        tx.vout[0].nValue += 1  # slightly modify tx
        psbt2 = PSBT(g=PSBTMap({PSBT_GLOBAL_UNSIGNED_TX: tx.serialize()}), i=[PSBTMap()], o=[PSBTMap()]).to_base64()
        assert_raises_rpc_error(-8, "PSBTs not compatible (different transactions)", self.nodes[0].combinepsbt, [psbt1, psbt2])
        assert_equal(self.nodes[0].combinepsbt([psbt1, psbt1]), psbt1)

        self.log.info("Test that PSBT inputs are being checked via script execution")
        acs_prevout = CTxOut(nValue=0, scriptPubKey=CScript([OP_TRUE]))
        tx = CTransaction()
        tx.vin = [CTxIn(outpoint=COutPoint(hash=int('dd' * 32, 16), n=0), scriptSig=b"")]
        tx.vout = [CTxOut(nValue=0, scriptPubKey=b"")]
        psbt = PSBT()
        psbt.g = PSBTMap({PSBT_GLOBAL_UNSIGNED_TX: tx.serialize()})
        psbt.i = [PSBTMap({bytes([PSBT_IN_WITNESS_UTXO]) : acs_prevout.serialize()})]
        psbt.o = [PSBTMap()]
        assert_equal(self.nodes[0].finalizepsbt(psbt.to_base64()),
            {'hex': '0200000001dddddddddddddddddddddddddddddddddddddddddddddddddddddddddddddddd0000000000000000000100000000000000000000000000', 'complete': True})

        self.log.info("Test we don't crash when making a 0-value funded transaction at 0 fee without forcing an input selection")
        assert_raises_rpc_error(-4, "Transaction requires one destination of non-0 value, a non-0 feerate, or a pre-selected input", self.nodes[0].walletcreatefundedpsbt, [], [{"data": "deadbeef"}], 0, {"fee_rate": "0"})

        self.log.info("Test descriptorprocesspsbt updates and signs a psbt with descriptors")

        self.generate(self.nodes[2], 1)

        # Disable the wallet for node 2 since `descriptorprocesspsbt` does not use the wallet
        self.restart_node(2, extra_args=["-disablewallet"])
        self.connect_nodes(0, 2)
        self.connect_nodes(1, 2)

        key_info = get_generate_key()
        key = key_info.privkey
        address = key_info.p2wpkh_addr

        descriptor = descsum_create(f"wpkh({key})")

        utxo = self.create_outpoints(self.nodes[0], outputs=[{address: 1}])[0]
        self.sync_all()

        psbt = self.nodes[2].createpsbt([utxo], {self.nodes[0].getnewaddress(): 0.99999})
        decoded = self.nodes[2].decodepsbt(psbt)
        test_psbt_input_keys(decoded['inputs'][0], [])

        # Test that even if the wrong descriptor is given, `witness_utxo` and `non_witness_utxo`
        # are still added to the psbt
        alt_descriptor = descsum_create(f"wpkh({get_generate_key().privkey})")
        alt_psbt = self.nodes[2].descriptorprocesspsbt(psbt=psbt, descriptors=[alt_descriptor], sighashtype="ALL")["psbt"]
        decoded = self.nodes[2].decodepsbt(alt_psbt)
        test_psbt_input_keys(decoded['inputs'][0], ['witness_utxo', 'non_witness_utxo'])

        # Test that the psbt is not finalized and does not have bip32_derivs unless specified
        processed_psbt = self.nodes[2].descriptorprocesspsbt(psbt=psbt, descriptors=[descriptor], sighashtype="ALL", bip32derivs=True, finalize=False)
        decoded = self.nodes[2].decodepsbt(processed_psbt['psbt'])
        test_psbt_input_keys(decoded['inputs'][0], ['witness_utxo', 'non_witness_utxo', 'partial_signatures', 'bip32_derivs'])

        # If psbt not finalized, test that result does not have hex
        assert "hex" not in processed_psbt

        processed_psbt = self.nodes[2].descriptorprocesspsbt(psbt=psbt, descriptors=[descriptor], sighashtype="ALL", bip32derivs=False, finalize=True)
        decoded = self.nodes[2].decodepsbt(processed_psbt['psbt'])
        test_psbt_input_keys(decoded['inputs'][0], ['witness_utxo', 'non_witness_utxo', 'final_scriptwitness'])

        # Test psbt is complete
        assert_equal(processed_psbt['complete'], True)

        # Broadcast transaction
        self.nodes[2].sendrawtransaction(processed_psbt['hex'])

        self.log.info("Test descriptorprocesspsbt raises if an invalid sighashtype is passed")
        assert_raises_rpc_error(-8, "all is not a valid sighash parameter.", self.nodes[2].descriptorprocesspsbt, psbt, [descriptor], sighashtype="all")


if __name__ == '__main__':
    PSBTTest().main()<|MERGE_RESOLUTION|>--- conflicted
+++ resolved
@@ -6,10 +6,7 @@
 """
 from decimal import Decimal
 from itertools import product
-<<<<<<< HEAD
-=======
 from random import randbytes
->>>>>>> 258457a4
 from test_framework.qtumconfig import INITIAL_BLOCK_REWARD
 
 from test_framework.descriptors import descsum_create
@@ -431,11 +428,7 @@
         self.generate(self.nodes[0], 6)[0]
 
         # Create a psbt spending outputs from nodes 1 and 2
-<<<<<<< HEAD
-        psbt_orig = self.nodes[0].createpsbt([{"txid":txid1,  "vout":vout1}, {"txid":txid2, "vout":vout2}], {self.nodes[0].getnewaddress():25.899})
-=======
         psbt_orig = self.nodes[0].createpsbt([utxo1, utxo2], {self.nodes[0].getnewaddress():25.899})
->>>>>>> 258457a4
 
         # Update psbts, should only have data for one input and not the other
         psbt1 = self.nodes[1].walletprocesspsbt(psbt_orig, False, "ALL")['psbt']
@@ -886,14 +879,8 @@
 
             self.log.info("Test that walletprocesspsbt both updates and signs a non-updated psbt containing Taproot inputs")
             addr = self.nodes[0].getnewaddress("", "bech32m")
-<<<<<<< HEAD
-            txid = self.nodes[0].sendtoaddress(addr, 10)
-            vout = find_vout_for_address(self.nodes[0], txid, addr)
-            psbt = self.nodes[0].walletcreatefundedpsbt(inputs=[{"txid": txid, "vout": vout}], outputs=[{self.nodes[0].getnewaddress(): 0.9999}], options={"fee_rate": 40800})["psbt"]
-=======
             utxo = self.create_outpoints(self.nodes[0], outputs=[{addr: 10}])[0]
             psbt = self.nodes[0].walletcreatefundedpsbt(inputs=[utxo], outputs=[{self.nodes[0].getnewaddress(): 0.9999}], options={"fee_rate": 40800})["psbt"]
->>>>>>> 258457a4
             signed = self.nodes[0].walletprocesspsbt(psbt)
             rawtx = signed["hex"]
             self.nodes[0].sendrawtransaction(rawtx)
