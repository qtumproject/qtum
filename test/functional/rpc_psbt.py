--- conflicted
+++ resolved
@@ -6,7 +6,6 @@
 """
 from decimal import Decimal
 from itertools import product
-from test_framework.qtumconfig import INITIAL_BLOCK_REWARD
 
 from test_framework.descriptors import descsum_create
 from test_framework.key import ECKey, H_POINT
@@ -27,11 +26,8 @@
     PSBT_IN_SHA256,
     PSBT_IN_HASH160,
     PSBT_IN_HASH256,
-<<<<<<< HEAD
-=======
     PSBT_IN_NON_WITNESS_UTXO,
     PSBT_IN_WITNESS_UTXO,
->>>>>>> 4985b774
     PSBT_OUT_TAP_TREE,
 )
 from test_framework.script import CScript, OP_TRUE
@@ -47,7 +43,6 @@
     random_bytes,
 )
 from test_framework.wallet_util import bytes_to_wif
-from test_framework.qtum import convert_btc_bech32_address_to_qtum
 
 import json
 import os
@@ -60,7 +55,7 @@
     def set_test_params(self):
         self.num_nodes = 3
         self.extra_args = [
-            ["-walletrbf=1"],
+            ["-walletrbf=1", "-addresstype=bech32", "-changetype=bech32"], #TODO: Remove address type restrictions once taproot has psbt extensions
             ["-walletrbf=0", "-changetype=legacy"],
             []
         ]
@@ -195,15 +190,11 @@
 
         # If inputs are specified, do not automatically add more:
         utxo1 = self.nodes[0].listunspent()[0]
-<<<<<<< HEAD
-        assert_raises_rpc_error(-4, "Insufficient funds", self.nodes[0].walletcreatefundedpsbt, [{"txid": utxo1['txid'], "vout": utxo1['vout']}], {self.nodes[2].getnewaddress():2*INITIAL_BLOCK_REWARD-10})
-=======
         assert_raises_rpc_error(-4, "The preselected coins total amount does not cover the transaction target. "
                                     "Please allow other inputs to be automatically selected or include more coins manually",
                                 self.nodes[0].walletcreatefundedpsbt, [{"txid": utxo1['txid'], "vout": utxo1['vout']}], {self.nodes[2].getnewaddress():90})
->>>>>>> 4985b774
-
-        psbtx1 = self.nodes[0].walletcreatefundedpsbt([{"txid": utxo1['txid'], "vout": utxo1['vout']}], {self.nodes[2].getnewaddress():2*INITIAL_BLOCK_REWARD-10}, 0, {"add_inputs": True})['psbt']
+
+        psbtx1 = self.nodes[0].walletcreatefundedpsbt([{"txid": utxo1['txid'], "vout": utxo1['vout']}], {self.nodes[2].getnewaddress():90}, 0, {"add_inputs": True})['psbt']
         assert_equal(len(self.nodes[0].decodepsbt(psbtx1)['tx']['vin']), 2)
 
         # Inputs argument can be null
@@ -321,7 +312,7 @@
             assert_equal(0, self.nodes[1].walletcreatefundedpsbt(inputs, outputs, 0, {param: zero_value, "add_inputs": True})["fee"])
 
         self.log.info("Test invalid fee rate settings")
-        for param, value in {("fee_rate", 10000000), ("feeRate", 10)}:
+        for param, value in {("fee_rate", 100000), ("feeRate", 1)}:
             assert_raises_rpc_error(-4, "Fee exceeds maximum configured by user (e.g. -maxtxfee, maxfeerate)",
                 self.nodes[1].walletcreatefundedpsbt, inputs, outputs, 0, {param: value, "add_inputs": True})
             assert_raises_rpc_error(-3, "Amount out of range",
@@ -338,7 +329,7 @@
                 self.nodes[1].walletcreatefundedpsbt, inputs, outputs, 0, {"fee_rate": invalid_value, "add_inputs": True})
 
         self.log.info("- raises RPC error if both feeRate and fee_rate are passed")
-        assert_raises_rpc_error(-8, "Cannot specify both fee_rate (sat/vB) and feeRate (QTUM/kvB)",
+        assert_raises_rpc_error(-8, "Cannot specify both fee_rate (sat/vB) and feeRate (BTC/kvB)",
             self.nodes[1].walletcreatefundedpsbt, inputs, outputs, 0, {"fee_rate": 0.1, "feeRate": 0.1, "add_inputs": True})
 
         self.log.info("- raises RPC error if both feeRate and estimate_mode passed")
@@ -378,7 +369,7 @@
         for bool_add, outputs_array in {True: outputs, False: [{self.nodes[1].getnewaddress(): 1}]}.items():
             msg = "Fee exceeds maximum configured by user (e.g. -maxtxfee, maxfeerate)"
             assert_raises_rpc_error(-4, msg, self.nodes[1].walletcreatefundedpsbt, inputs, outputs_array, 0, {"fee_rate": 1000000, "add_inputs": bool_add})
-            assert_raises_rpc_error(-4, msg, self.nodes[1].walletcreatefundedpsbt, inputs, outputs_array, 0, {"feeRate": 5, "add_inputs": bool_add})
+            assert_raises_rpc_error(-4, msg, self.nodes[1].walletcreatefundedpsbt, inputs, outputs_array, 0, {"feeRate": 1, "add_inputs": bool_add})
 
         self.log.info("Test various PSBT operations")
         # partially sign multisig things with node 1
@@ -428,7 +419,7 @@
         vout2 = find_output(self.nodes[2], txid2, 13, blockhash=blockhash)
 
         # Create a psbt spending outputs from nodes 1 and 2
-        psbt_orig = self.nodes[0].createpsbt([{"txid":txid1,  "vout":vout1}, {"txid":txid2, "vout":vout2}], {self.nodes[0].getnewaddress():25.899})
+        psbt_orig = self.nodes[0].createpsbt([{"txid":txid1,  "vout":vout1}, {"txid":txid2, "vout":vout2}], {self.nodes[0].getnewaddress():25.999})
 
         # Update psbts, should only have data for one input and not the other
         psbt1 = self.nodes[1].walletprocesspsbt(psbt_orig, False, "ALL")['psbt']
@@ -496,7 +487,7 @@
         # Make sure the wallet's change type is respected by default
         small_output = {self.nodes[0].getnewaddress():0.1}
         psbtx_native = self.nodes[0].walletcreatefundedpsbt([], [small_output])
-        self.assert_change_type(psbtx_native, "pubkeyhash")
+        self.assert_change_type(psbtx_native, "witness_v0_keyhash")
         psbtx_legacy = self.nodes[1].walletcreatefundedpsbt([], [small_output])
         self.assert_change_type(psbtx_legacy, "pubkeyhash")
 
@@ -556,12 +547,6 @@
 
         # Creator Tests
         for creator in creators:
-            new_outputs = {}
-            for k in creator['outputs']:
-                new_key = convert_btc_bech32_address_to_qtum(list(k.keys())[0])
-                new_value = list(k.values())[0]
-                new_outputs[new_key] = new_value
-            creator['outputs'] = new_outputs
             created_tx = self.nodes[0].createpsbt(inputs=creator['inputs'], outputs=creator['outputs'], replaceable=False)
             assert_equal(created_tx, creator['result'])
 
@@ -704,7 +689,7 @@
         assert_equal(analysis['error'], 'PSBT is not valid. Input 0 spends unspendable output')
 
         self.log.info("PSBT with invalid values should have error message and Creator as next")
-        analysis = self.nodes[0].analyzepsbt('cHNidP8BAHECAAAAAfA00BFgAm6tp86RowwH6BMImQNL5zXUcTT97XoLGz0BAAAAAAD/////AgD5ApUAAAAAFgAUKNw0x8HRctAgmvoevm4u1SbN7XL87QKVAAAAABYAFPck4gF7iL4NL4wtfRAKgQbghiTUAAAAAAABAR8AAJPzil4mABYAFJUDtxf2PHo641HEOBOAIvFMNTr2AAAA')
+        analysis = self.nodes[0].analyzepsbt('cHNidP8BAHECAAAAAfA00BFgAm6tp86RowwH6BMImQNL5zXUcTT97XoLGz0BAAAAAAD/////AgD5ApUAAAAAFgAUKNw0x8HRctAgmvoevm4u1SbN7XL87QKVAAAAABYAFPck4gF7iL4NL4wtfRAKgQbghiTUAAAAAAABAR8AgIFq49AHABYAFJUDtxf2PHo641HEOBOAIvFMNTr2AAAA')
         assert_equal(analysis['next'], 'creator')
         assert_equal(analysis['error'], 'PSBT is not valid. Input 0 has invalid value')
 
@@ -712,7 +697,7 @@
         analysis = self.nodes[0].analyzepsbt('cHNidP8BAHECAAAAAZYezcxdnbXoQCmrD79t/LzDgtUo9ERqixk8wgioAobrAAAAAAD9////AlDDAAAAAAAAFgAUy/UxxZuzZswcmFnN/E9DGSiHLUsuGPUFAAAAABYAFLsH5o0R38wXx+X2cCosTMCZnQ4baAAAAAABAR8A4fUFAAAAABYAFOBI2h5thf3+Lflb2LGCsVSZwsltIgIC/i4dtVARCRWtROG0HHoGcaVklzJUcwo5homgGkSNAnJHMEQCIGx7zKcMIGr7cEES9BR4Kdt/pzPTK3fKWcGyCJXb7MVnAiALOBgqlMH4GbC1HDh/HmylmO54fyEy4lKde7/BT/PWxwEBAwQBAAAAIgYC/i4dtVARCRWtROG0HHoGcaVklzJUcwo5homgGkSNAnIYDwVpQ1QAAIABAACAAAAAgAAAAAAAAAAAAAAiAgL+CIiB59NSCssOJRGiMYQK1chahgAaaJpIXE41Cyir+xgPBWlDVAAAgAEAAIAAAACAAQAAAAAAAAAA')
         assert_equal(analysis['next'], 'finalizer')
 
-        analysis = self.nodes[0].analyzepsbt('cHNidP8BAHECAAAAAfA00BFgAm6tp86RowwH6BMImQNL5zXUcTT97XoLGz0BAAAAAAD/////AgAAk/OKXiYAFgAUKNw0x8HRctAgmvoevm4u1SbN7XL87QKVAAAAABYAFPck4gF7iL4NL4wtfRAKgQbghiTUAAAAAAABAR8A8gUqAQAAABYAFJUDtxf2PHo641HEOBOAIvFMNTr2AAAA')
+        analysis = self.nodes[0].analyzepsbt('cHNidP8BAHECAAAAAfA00BFgAm6tp86RowwH6BMImQNL5zXUcTT97XoLGz0BAAAAAAD/////AgCAgWrj0AcAFgAUKNw0x8HRctAgmvoevm4u1SbN7XL87QKVAAAAABYAFPck4gF7iL4NL4wtfRAKgQbghiTUAAAAAAABAR8A8gUqAQAAABYAFJUDtxf2PHo641HEOBOAIvFMNTr2AAAA')
         assert_equal(analysis['next'], 'creator')
         assert_equal(analysis['error'], 'PSBT is not valid. Output amount invalid')
 
