#!/usr/bin/env python3
# Copyright (c) 2018-2022 The Bitcoin Core developers
# Distributed under the MIT software license, see the accompanying
# file COPYING or http://www.opensource.org/licenses/mit-license.php.
"""Test the Partially Signed Transaction RPCs.
"""
from decimal import Decimal
from itertools import product
from test_framework.qtumconfig import INITIAL_BLOCK_REWARD

from test_framework.descriptors import descsum_create
from test_framework.key import H_POINT
from test_framework.messages import (
    COutPoint,
    CTransaction,
    CTxIn,
    CTxOut,
    MAX_BIP125_RBF_SEQUENCE,
    WITNESS_SCALE_FACTOR,
    ser_compact_size,
)
from test_framework.psbt import (
    PSBT,
    PSBTMap,
    PSBT_GLOBAL_UNSIGNED_TX,
    PSBT_IN_RIPEMD160,
    PSBT_IN_SHA256,
    PSBT_IN_HASH160,
    PSBT_IN_HASH256,
    PSBT_IN_NON_WITNESS_UTXO,
    PSBT_IN_WITNESS_UTXO,
    PSBT_OUT_TAP_TREE,
)
from test_framework.script import CScript, OP_TRUE
from test_framework.test_framework import BitcoinTestFramework
from test_framework.util import (
    assert_approx,
    assert_equal,
    assert_greater_than,
    assert_greater_than_or_equal,
    assert_raises_rpc_error,
    find_output,
    find_vout_for_address,
    random_bytes,
)
<<<<<<< HEAD
from test_framework.wallet_util import (
    generate_keypair,
    get_generate_key,
)
=======
from test_framework.wallet_util import bytes_to_wif
from test_framework.qtum import convert_btc_bech32_address_to_qtum
>>>>>>> 0aaac445

import json
import os


class PSBTTest(BitcoinTestFramework):
    def add_options(self, parser):
        self.add_wallet_options(parser)

    def set_test_params(self):
        self.num_nodes = 3
        self.extra_args = [
            ["-walletrbf=1", "-addresstype=bech32", "-changetype=bech32"], #TODO: Remove address type restrictions once taproot has psbt extensions
            ["-walletrbf=0", "-changetype=legacy"],
            []
        ]
        # whitelist peers to speed up tx relay / mempool sync
        for args in self.extra_args:
            args.append("-whitelist=noban@127.0.0.1")
        self.supports_cli = False

    def skip_test_if_missing_module(self):
        self.skip_if_no_wallet()

    def test_utxo_conversion(self):
        self.log.info("Check that non-witness UTXOs are removed for segwit v1+ inputs")
        mining_node = self.nodes[2]
        offline_node = self.nodes[0]
        online_node = self.nodes[1]

        # Disconnect offline node from others
        # Topology of test network is linear, so this one call is enough
        self.disconnect_nodes(0, 1)

        # Create watchonly on online_node
        online_node.createwallet(wallet_name='wonline', disable_private_keys=True)
        wonline = online_node.get_wallet_rpc('wonline')
        w2 = online_node.get_wallet_rpc(self.default_wallet_name)

        # Mine a transaction that credits the offline address
        offline_addr = offline_node.getnewaddress(address_type="bech32m")
        online_addr = w2.getnewaddress(address_type="bech32m")
        wonline.importaddress(offline_addr, "", False)
        mining_wallet = mining_node.get_wallet_rpc(self.default_wallet_name)
        mining_wallet.sendtoaddress(address=offline_addr, amount=1.0)
        self.generate(mining_node, nblocks=1, sync_fun=lambda: self.sync_all([online_node, mining_node]))

        # Construct an unsigned PSBT on the online node
        utxos = wonline.listunspent(addresses=[offline_addr])
        raw = wonline.createrawtransaction([{"txid":utxos[0]["txid"], "vout":utxos[0]["vout"]}],[{online_addr:0.9}])
        psbt = wonline.walletprocesspsbt(online_node.converttopsbt(raw))["psbt"]
        assert not "not_witness_utxo" in mining_node.decodepsbt(psbt)["inputs"][0]

        # add non-witness UTXO manually
        psbt_new = PSBT.from_base64(psbt)
        prev_tx = wonline.gettransaction(utxos[0]["txid"])["hex"]
        psbt_new.i[0].map[PSBT_IN_NON_WITNESS_UTXO] = bytes.fromhex(prev_tx)
        assert "non_witness_utxo" in mining_node.decodepsbt(psbt_new.to_base64())["inputs"][0]

        # Have the offline node sign the PSBT (which will remove the non-witness UTXO)
        signed_psbt = offline_node.walletprocesspsbt(psbt_new.to_base64())
        assert not "non_witness_utxo" in mining_node.decodepsbt(signed_psbt["psbt"])["inputs"][0]

        # Make sure we can mine the resulting transaction
        txid = mining_node.sendrawtransaction(signed_psbt["hex"])
        self.generate(mining_node, nblocks=1, sync_fun=lambda: self.sync_all([online_node, mining_node]))
        assert_equal(online_node.gettxout(txid,0)["confirmations"], 1)

        wonline.unloadwallet()

        # Reconnect
        self.connect_nodes(1, 0)
        self.connect_nodes(0, 2)

    def test_input_confs_control(self):
        self.nodes[0].createwallet("minconf")
        wallet = self.nodes[0].get_wallet_rpc("minconf")

        # Fund the wallet with different chain heights
        for _ in range(2):
            self.nodes[1].sendmany("", {wallet.getnewaddress():1, wallet.getnewaddress():1})
            self.generate(self.nodes[1], 1)

        unconfirmed_txid = wallet.sendtoaddress(wallet.getnewaddress(), 0.5)

        self.log.info("Crafting PSBT using an unconfirmed input")
        target_address = self.nodes[1].getnewaddress()
        psbtx1 = wallet.walletcreatefundedpsbt([], {target_address: 0.1}, 0, {'fee_rate': 400, 'maxconf': 0})['psbt']

        # Make sure we only had the one input
        tx1_inputs = self.nodes[0].decodepsbt(psbtx1)['tx']['vin']
        assert_equal(len(tx1_inputs), 1)

        utxo1 = tx1_inputs[0]
        assert_equal(unconfirmed_txid, utxo1['txid'])

        signed_tx1 = wallet.walletprocesspsbt(psbtx1)
        txid1 = self.nodes[0].sendrawtransaction(signed_tx1['hex'])

        mempool = self.nodes[0].getrawmempool()
        assert txid1 in mempool

        self.log.info("Fail to craft a new PSBT that sends more funds with add_inputs = False")
        assert_raises_rpc_error(-4, "The preselected coins total amount does not cover the transaction target. Please allow other inputs to be automatically selected or include more coins manually", wallet.walletcreatefundedpsbt, [{'txid': utxo1['txid'], 'vout': utxo1['vout']}], {target_address: 1}, 0, {'add_inputs': False})

        self.log.info("Fail to craft a new PSBT with minconf above highest one")
        assert_raises_rpc_error(-4, "Insufficient funds", wallet.walletcreatefundedpsbt, [{'txid': utxo1['txid'], 'vout': utxo1['vout']}], {target_address: 1}, 0, {'add_inputs': True, 'minconf': 3, 'fee_rate': 10})

        self.log.info("Fail to broadcast a new PSBT with maxconf 0 due to BIP125 rules to verify it actually chose unconfirmed outputs")
<<<<<<< HEAD
        psbt_invalid = wallet.walletcreatefundedpsbt([{'txid': utxo1['txid'], 'vout': utxo1['vout']}], {target_address: 1}, 0, {'add_inputs': True, 'maxconf': 0, 'fee_rate': 10})['psbt']
        signed_invalid = wallet.walletprocesspsbt(psbt_invalid)
        assert_raises_rpc_error(-26, "bad-txns-spends-conflicting-tx", self.nodes[0].sendrawtransaction, signed_invalid['hex'])
=======
        psbt_invalid = wallet.walletcreatefundedpsbt([{'txid': utxo1['txid'], 'vout': utxo1['vout']}], {target_address: 1}, 0, {'add_inputs': True, 'maxconf': 0, 'fee_rate': 4000})['psbt']
        signed_invalid = wallet.walletprocesspsbt(psbt_invalid)['psbt']
        final_invalid = wallet.finalizepsbt(signed_invalid)['hex']
        assert_raises_rpc_error(-26, "bad-txns-spends-conflicting-tx", self.nodes[0].sendrawtransaction, final_invalid)
>>>>>>> 0aaac445

        self.log.info("Craft a replacement adding inputs with highest confs possible")
        psbtx2 = wallet.walletcreatefundedpsbt([{'txid': utxo1['txid'], 'vout': utxo1['vout']}], {target_address: 1}, 0, {'add_inputs': True, 'minconf': 2, 'fee_rate': 4000})['psbt']
        tx2_inputs = self.nodes[0].decodepsbt(psbtx2)['tx']['vin']
        assert_greater_than_or_equal(len(tx2_inputs), 2)
        for vin in tx2_inputs:
            if vin['txid'] != unconfirmed_txid:
                assert_greater_than_or_equal(self.nodes[0].gettxout(vin['txid'], vin['vout'])['confirmations'], 2)

        signed_tx2 = wallet.walletprocesspsbt(psbtx2)
        txid2 = self.nodes[0].sendrawtransaction(signed_tx2['hex'])

        mempool = self.nodes[0].getrawmempool()
        assert txid1 not in mempool
        assert txid2 in mempool

        wallet.unloadwallet()

    def assert_change_type(self, psbtx, expected_type):
        """Assert that the given PSBT has a change output with the given type."""

        # The decodepsbt RPC is stateless and independent of any settings, we can always just call it on the first node
        decoded_psbt = self.nodes[0].decodepsbt(psbtx["psbt"])
        changepos = psbtx["changepos"]
        assert_equal(decoded_psbt["tx"]["vout"][changepos]["scriptPubKey"]["type"], expected_type)

    def run_test(self):
        # Create and fund a raw tx for sending 10 BTC
        psbtx1 = self.nodes[0].walletcreatefundedpsbt([], {self.nodes[2].getnewaddress():10})['psbt']

        # If inputs are specified, do not automatically add more:
        utxo1 = self.nodes[0].listunspent()[0]
        assert_raises_rpc_error(-4, "The preselected coins total amount does not cover the transaction target. "
                                    "Please allow other inputs to be automatically selected or include more coins manually",
                                self.nodes[0].walletcreatefundedpsbt, [{"txid": utxo1['txid'], "vout": utxo1['vout']}], {self.nodes[2].getnewaddress():2*INITIAL_BLOCK_REWARD-10})

        psbtx1 = self.nodes[0].walletcreatefundedpsbt([{"txid": utxo1['txid'], "vout": utxo1['vout']}], {self.nodes[2].getnewaddress():2*INITIAL_BLOCK_REWARD-10}, 0, {"add_inputs": True})['psbt']
        assert_equal(len(self.nodes[0].decodepsbt(psbtx1)['tx']['vin']), 2)

        # Inputs argument can be null
        self.nodes[0].walletcreatefundedpsbt(None, {self.nodes[2].getnewaddress():10})

        # Node 1 should not be able to add anything to it but still return the psbtx same as before
        psbtx = self.nodes[1].walletprocesspsbt(psbtx1)['psbt']
        assert_equal(psbtx1, psbtx)

        # Node 0 should not be able to sign the transaction with the wallet is locked
        self.nodes[0].encryptwallet("password")
        assert_raises_rpc_error(-13, "Please enter the wallet passphrase with walletpassphrase first", self.nodes[0].walletprocesspsbt, psbtx)

        # Node 0 should be able to process without signing though
        unsigned_tx = self.nodes[0].walletprocesspsbt(psbtx, False)
        assert_equal(unsigned_tx['complete'], False)

        self.nodes[0].walletpassphrase(passphrase="password", timeout=1000000)

        # Sign the transaction but don't finalize
        processed_psbt = self.nodes[0].walletprocesspsbt(psbt=psbtx, finalize=False)
        assert "hex" not in processed_psbt
        signed_psbt = processed_psbt['psbt']

        # Finalize and send
        finalized_hex = self.nodes[0].finalizepsbt(signed_psbt)['hex']
        self.nodes[0].sendrawtransaction(finalized_hex)

        # Alternative method: sign AND finalize in one command
        processed_finalized_psbt = self.nodes[0].walletprocesspsbt(psbt=psbtx, finalize=True)
        finalized_psbt = processed_finalized_psbt['psbt']
        finalized_psbt_hex = processed_finalized_psbt['hex']
        assert signed_psbt != finalized_psbt
        assert finalized_psbt_hex == finalized_hex

        # Manually selected inputs can be locked:
        assert_equal(len(self.nodes[0].listlockunspent()), 0)
        utxo1 = self.nodes[0].listunspent()[0]
        psbtx1 = self.nodes[0].walletcreatefundedpsbt([{"txid": utxo1['txid'], "vout": utxo1['vout']}], {self.nodes[2].getnewaddress():1}, 0,{"lockUnspents": True})["psbt"]
        assert_equal(len(self.nodes[0].listlockunspent()), 1)

        # Locks are ignored for manually selected inputs
        self.nodes[0].walletcreatefundedpsbt([{"txid": utxo1['txid'], "vout": utxo1['vout']}], {self.nodes[2].getnewaddress():1}, 0)

        # Create p2sh, p2wpkh, and p2wsh addresses
        pubkey0 = self.nodes[0].getaddressinfo(self.nodes[0].getnewaddress())['pubkey']
        pubkey1 = self.nodes[1].getaddressinfo(self.nodes[1].getnewaddress())['pubkey']
        pubkey2 = self.nodes[2].getaddressinfo(self.nodes[2].getnewaddress())['pubkey']

        # Setup watchonly wallets
        self.nodes[2].createwallet(wallet_name='wmulti', disable_private_keys=True)
        wmulti = self.nodes[2].get_wallet_rpc('wmulti')

        # Create all the addresses
        p2sh = wmulti.addmultisigaddress(2, [pubkey0, pubkey1, pubkey2], "", "legacy")['address']
        p2wsh = wmulti.addmultisigaddress(2, [pubkey0, pubkey1, pubkey2], "", "bech32")['address']
        p2sh_p2wsh = wmulti.addmultisigaddress(2, [pubkey0, pubkey1, pubkey2], "", "p2sh-segwit")['address']
        if not self.options.descriptors:
            wmulti.importaddress(p2sh)
            wmulti.importaddress(p2wsh)
            wmulti.importaddress(p2sh_p2wsh)
        p2wpkh = self.nodes[1].getnewaddress("", "bech32")
        p2pkh = self.nodes[1].getnewaddress("", "legacy")
        p2sh_p2wpkh = self.nodes[1].getnewaddress("", "p2sh-segwit")

        # fund those addresses
        rawtx = self.nodes[0].createrawtransaction([], {p2sh:10, p2wsh:10, p2wpkh:10, p2sh_p2wsh:10, p2sh_p2wpkh:10, p2pkh:10})
        rawtx = self.nodes[0].fundrawtransaction(rawtx, {"changePosition":3})
        signed_tx = self.nodes[0].signrawtransactionwithwallet(rawtx['hex'])['hex']
        txid = self.nodes[0].sendrawtransaction(signed_tx)
        self.generate(self.nodes[0], 6)

        # Find the output pos
        p2sh_pos = -1
        p2wsh_pos = -1
        p2wpkh_pos = -1
        p2pkh_pos = -1
        p2sh_p2wsh_pos = -1
        p2sh_p2wpkh_pos = -1
        decoded = self.nodes[0].decoderawtransaction(signed_tx)
        for out in decoded['vout']:
            if out['scriptPubKey']['address'] == p2sh:
                p2sh_pos = out['n']
            elif out['scriptPubKey']['address'] == p2wsh:
                p2wsh_pos = out['n']
            elif out['scriptPubKey']['address'] == p2wpkh:
                p2wpkh_pos = out['n']
            elif out['scriptPubKey']['address'] == p2sh_p2wsh:
                p2sh_p2wsh_pos = out['n']
            elif out['scriptPubKey']['address'] == p2sh_p2wpkh:
                p2sh_p2wpkh_pos = out['n']
            elif out['scriptPubKey']['address'] == p2pkh:
                p2pkh_pos = out['n']

        inputs = [{"txid": txid, "vout": p2wpkh_pos}, {"txid": txid, "vout": p2sh_p2wpkh_pos}, {"txid": txid, "vout": p2pkh_pos}]
        outputs = [{self.nodes[1].getnewaddress(): 29.99}]

        # spend single key from node 1
        created_psbt = self.nodes[1].walletcreatefundedpsbt(inputs, outputs)
        walletprocesspsbt_out = self.nodes[1].walletprocesspsbt(created_psbt['psbt'])
        # Make sure it has both types of UTXOs
        decoded = self.nodes[1].decodepsbt(walletprocesspsbt_out['psbt'])
        assert 'non_witness_utxo' in decoded['inputs'][0]
        assert 'witness_utxo' in decoded['inputs'][0]
        # Check decodepsbt fee calculation (input values shall only be counted once per UTXO)
        assert_equal(decoded['fee'], created_psbt['fee'])
        assert_equal(walletprocesspsbt_out['complete'], True)
        self.nodes[1].sendrawtransaction(walletprocesspsbt_out['hex'])

        self.log.info("Test walletcreatefundedpsbt fee rate of 10000 sat/vB and 0.1 BTC/kvB produces a total fee at or slightly below -maxtxfee (~0.05290000)")
        res1 = self.nodes[1].walletcreatefundedpsbt(inputs, outputs, 0, {"fee_rate": 10000, "add_inputs": True})
        assert_approx(res1["fee"], 0.055, 0.005)
        res2 = self.nodes[1].walletcreatefundedpsbt(inputs, outputs, 0, {"feeRate": "0.1", "add_inputs": True})
        assert_approx(res2["fee"], 0.055, 0.005)

        self.log.info("Test min fee rate checks with walletcreatefundedpsbt are bypassed, e.g. a fee_rate under 1 sat/vB is allowed")
        res3 = self.nodes[1].walletcreatefundedpsbt(inputs, outputs, 0, {"fee_rate": "0.999", "add_inputs": True})
        assert_approx(res3["fee"], 0.00000381, 0.0000001)
        res4 = self.nodes[1].walletcreatefundedpsbt(inputs, outputs, 0, {"feeRate": 0.00000999, "add_inputs": True})
        assert_approx(res4["fee"], 0.00000381, 0.0000001)

        self.log.info("Test min fee rate checks with walletcreatefundedpsbt are bypassed and that funding non-standard 'zero-fee' transactions is valid")
        for param, zero_value in product(["fee_rate", "feeRate"], [0, 0.000, 0.00000000, "0", "0.000", "0.00000000"]):
            assert_equal(0, self.nodes[1].walletcreatefundedpsbt(inputs, outputs, 0, {param: zero_value, "add_inputs": True})["fee"])

        self.log.info("Test invalid fee rate settings")
        for param, value in {("fee_rate", 2000000), ("feeRate", 2)}:
            assert_raises_rpc_error(-4, "Fee exceeds maximum configured by user (e.g. -maxtxfee, maxfeerate)",
                self.nodes[1].walletcreatefundedpsbt, inputs, outputs, 0, {param: value, "add_inputs": True})
            assert_raises_rpc_error(-3, "Amount out of range",
                self.nodes[1].walletcreatefundedpsbt, inputs, outputs, 0, {param: -1, "add_inputs": True})
            assert_raises_rpc_error(-3, "Amount is not a number or string",
                self.nodes[1].walletcreatefundedpsbt, inputs, outputs, 0, {param: {"foo": "bar"}, "add_inputs": True})
            # Test fee rate values that don't pass fixed-point parsing checks.
            for invalid_value in ["", 0.000000001, 1e-09, 1.111111111, 1111111111111111, "31.999999999999999999999"]:
                assert_raises_rpc_error(-3, "Invalid amount",
                    self.nodes[1].walletcreatefundedpsbt, inputs, outputs, 0, {param: invalid_value, "add_inputs": True})
        # Test fee_rate values that cannot be represented in sat/vB.
        for invalid_value in [0.0001, 0.00000001, 0.00099999, 31.99999999]:
            assert_raises_rpc_error(-3, "Invalid amount",
                self.nodes[1].walletcreatefundedpsbt, inputs, outputs, 0, {"fee_rate": invalid_value, "add_inputs": True})

        self.log.info("- raises RPC error if both feeRate and fee_rate are passed")
        assert_raises_rpc_error(-8, "Cannot specify both fee_rate (sat/vB) and feeRate (QTUM/kvB)",
            self.nodes[1].walletcreatefundedpsbt, inputs, outputs, 0, {"fee_rate": 0.1, "feeRate": 0.1, "add_inputs": True})

        self.log.info("- raises RPC error if both feeRate and estimate_mode passed")
        assert_raises_rpc_error(-8, "Cannot specify both estimate_mode and feeRate",
            self.nodes[1].walletcreatefundedpsbt, inputs, outputs, 0, {"estimate_mode": "economical", "feeRate": 0.1, "add_inputs": True})

        for param in ["feeRate", "fee_rate"]:
            self.log.info("- raises RPC error if both {} and conf_target are passed".format(param))
            assert_raises_rpc_error(-8, "Cannot specify both conf_target and {}. Please provide either a confirmation "
                "target in blocks for automatic fee estimation, or an explicit fee rate.".format(param),
                self.nodes[1].walletcreatefundedpsbt ,inputs, outputs, 0, {param: 1, "conf_target": 1, "add_inputs": True})

        self.log.info("- raises RPC error if both fee_rate and estimate_mode are passed")
        assert_raises_rpc_error(-8, "Cannot specify both estimate_mode and fee_rate",
            self.nodes[1].walletcreatefundedpsbt ,inputs, outputs, 0, {"fee_rate": 1, "estimate_mode": "economical", "add_inputs": True})

        self.log.info("- raises RPC error with invalid estimate_mode settings")
        for k, v in {"number": 42, "object": {"foo": "bar"}}.items():
            assert_raises_rpc_error(-3, f"JSON value of type {k} for field estimate_mode is not of expected type string",
                self.nodes[1].walletcreatefundedpsbt, inputs, outputs, 0, {"estimate_mode": v, "conf_target": 0.1, "add_inputs": True})
        for mode in ["", "foo", Decimal("3.141592")]:
            assert_raises_rpc_error(-8, 'Invalid estimate_mode parameter, must be one of: "unset", "economical", "conservative"',
                self.nodes[1].walletcreatefundedpsbt, inputs, outputs, 0, {"estimate_mode": mode, "conf_target": 0.1, "add_inputs": True})

        self.log.info("- raises RPC error with invalid conf_target settings")
        for mode in ["unset", "economical", "conservative"]:
            self.log.debug("{}".format(mode))
            for k, v in {"string": "", "object": {"foo": "bar"}}.items():
                assert_raises_rpc_error(-3, f"JSON value of type {k} for field conf_target is not of expected type number",
                    self.nodes[1].walletcreatefundedpsbt, inputs, outputs, 0, {"estimate_mode": mode, "conf_target": v, "add_inputs": True})
            for n in [-1, 0, 1009]:
                assert_raises_rpc_error(-8, "Invalid conf_target, must be between 1 and 1008",  # max value of 1008 per src/policy/fees.h
                    self.nodes[1].walletcreatefundedpsbt, inputs, outputs, 0, {"estimate_mode": mode, "conf_target": n, "add_inputs": True})

        self.log.info("Test walletcreatefundedpsbt with too-high fee rate produces total fee well above -maxtxfee and raises RPC error")
        # previously this was silently capped at -maxtxfee
        for bool_add, outputs_array in {True: outputs, False: [{self.nodes[1].getnewaddress(): 1}]}.items():
            msg = "Fee exceeds maximum configured by user (e.g. -maxtxfee, maxfeerate)"
            assert_raises_rpc_error(-4, msg, self.nodes[1].walletcreatefundedpsbt, inputs, outputs_array, 0, {"fee_rate": 1000000, "add_inputs": bool_add})
            assert_raises_rpc_error(-4, msg, self.nodes[1].walletcreatefundedpsbt, inputs, outputs_array, 0, {"feeRate": 5, "add_inputs": bool_add})

        self.log.info("Test various PSBT operations")
        # partially sign multisig things with node 1
        psbtx = wmulti.walletcreatefundedpsbt(inputs=[{"txid":txid,"vout":p2wsh_pos},{"txid":txid,"vout":p2sh_pos},{"txid":txid,"vout":p2sh_p2wsh_pos}], outputs={self.nodes[1].getnewaddress():29.99}, changeAddress=self.nodes[1].getrawchangeaddress())['psbt']
        walletprocesspsbt_out = self.nodes[1].walletprocesspsbt(psbtx)
        psbtx = walletprocesspsbt_out['psbt']
        assert_equal(walletprocesspsbt_out['complete'], False)

        # Unload wmulti, we don't need it anymore
        wmulti.unloadwallet()

        # partially sign with node 2. This should be complete and sendable
        walletprocesspsbt_out = self.nodes[2].walletprocesspsbt(psbtx)
        assert_equal(walletprocesspsbt_out['complete'], True)
        self.nodes[2].sendrawtransaction(walletprocesspsbt_out['hex'])

        # check that walletprocesspsbt fails to decode a non-psbt
        rawtx = self.nodes[1].createrawtransaction([{"txid":txid,"vout":p2wpkh_pos}], {self.nodes[1].getnewaddress():9.99})
        assert_raises_rpc_error(-22, "TX decode failed", self.nodes[1].walletprocesspsbt, rawtx)

        # Convert a non-psbt to psbt and make sure we can decode it
        rawtx = self.nodes[0].createrawtransaction([], {self.nodes[1].getnewaddress():10})
        rawtx = self.nodes[0].fundrawtransaction(rawtx)
        new_psbt = self.nodes[0].converttopsbt(rawtx['hex'])
        self.nodes[0].decodepsbt(new_psbt)

        # Make sure that a non-psbt with signatures cannot be converted
        signedtx = self.nodes[0].signrawtransactionwithwallet(rawtx['hex'])
        assert_raises_rpc_error(-22, "Inputs must not have scriptSigs and scriptWitnesses",
                                self.nodes[0].converttopsbt, hexstring=signedtx['hex'])  # permitsigdata=False by default
        assert_raises_rpc_error(-22, "Inputs must not have scriptSigs and scriptWitnesses",
                                self.nodes[0].converttopsbt, hexstring=signedtx['hex'], permitsigdata=False)
        assert_raises_rpc_error(-22, "Inputs must not have scriptSigs and scriptWitnesses",
                                self.nodes[0].converttopsbt, hexstring=signedtx['hex'], permitsigdata=False, iswitness=True)
        # Unless we allow it to convert and strip signatures
        self.nodes[0].converttopsbt(hexstring=signedtx['hex'], permitsigdata=True)

        # Create outputs to nodes 1 and 2
        node1_addr = self.nodes[1].getnewaddress()
        node2_addr = self.nodes[2].getnewaddress()
        txid1 = self.nodes[0].sendtoaddress(node1_addr, 13)
        txid2 = self.nodes[0].sendtoaddress(node2_addr, 13)
        blockhash = self.generate(self.nodes[0], 6)[0]
        vout1 = find_output(self.nodes[1], txid1, 13, blockhash=blockhash)
        vout2 = find_output(self.nodes[2], txid2, 13, blockhash=blockhash)

        # Create a psbt spending outputs from nodes 1 and 2
        psbt_orig = self.nodes[0].createpsbt([{"txid":txid1,  "vout":vout1}, {"txid":txid2, "vout":vout2}], {self.nodes[0].getnewaddress():25.899})

        # Update psbts, should only have data for one input and not the other
        psbt1 = self.nodes[1].walletprocesspsbt(psbt_orig, False, "ALL")['psbt']
        psbt1_decoded = self.nodes[0].decodepsbt(psbt1)
        assert psbt1_decoded['inputs'][0] and not psbt1_decoded['inputs'][1]
        # Check that BIP32 path was added
        assert "bip32_derivs" in psbt1_decoded['inputs'][0]
        psbt2 = self.nodes[2].walletprocesspsbt(psbt_orig, False, "ALL", False)['psbt']
        psbt2_decoded = self.nodes[0].decodepsbt(psbt2)
        assert not psbt2_decoded['inputs'][0] and psbt2_decoded['inputs'][1]
        # Check that BIP32 paths were not added
        assert "bip32_derivs" not in psbt2_decoded['inputs'][1]

        # Sign PSBTs (workaround issue #18039)
        psbt1 = self.nodes[1].walletprocesspsbt(psbt_orig)['psbt']
        psbt2 = self.nodes[2].walletprocesspsbt(psbt_orig)['psbt']

        # Combine, finalize, and send the psbts
        combined = self.nodes[0].combinepsbt([psbt1, psbt2])
        finalized = self.nodes[0].finalizepsbt(combined)['hex']
        self.nodes[0].sendrawtransaction(finalized)
        self.generate(self.nodes[0], 6)

        # Test additional args in walletcreatepsbt
        # Make sure both pre-included and funded inputs
        # have the correct sequence numbers based on
        # replaceable arg
        block_height = self.nodes[0].getblockcount()
        unspent = self.nodes[0].listunspent()[0]
        psbtx_info = self.nodes[0].walletcreatefundedpsbt([{"txid":unspent["txid"], "vout":unspent["vout"]}], [{self.nodes[2].getnewaddress():unspent["amount"]+1}], block_height+2, {"replaceable": False, "add_inputs": True}, False)
        decoded_psbt = self.nodes[0].decodepsbt(psbtx_info["psbt"])
        for tx_in, psbt_in in zip(decoded_psbt["tx"]["vin"], decoded_psbt["inputs"]):
            assert_greater_than(tx_in["sequence"], MAX_BIP125_RBF_SEQUENCE)
            assert "bip32_derivs" not in psbt_in
        assert_equal(decoded_psbt["tx"]["locktime"], block_height+2)

        # Same construction with only locktime set and RBF explicitly enabled
        psbtx_info = self.nodes[0].walletcreatefundedpsbt([{"txid":unspent["txid"], "vout":unspent["vout"]}], [{self.nodes[2].getnewaddress():unspent["amount"]+1}], block_height, {"replaceable": True, "add_inputs": True}, True)
        decoded_psbt = self.nodes[0].decodepsbt(psbtx_info["psbt"])
        for tx_in, psbt_in in zip(decoded_psbt["tx"]["vin"], decoded_psbt["inputs"]):
            assert_equal(tx_in["sequence"], MAX_BIP125_RBF_SEQUENCE)
            assert "bip32_derivs" in psbt_in
        assert_equal(decoded_psbt["tx"]["locktime"], block_height)

        # Same construction without optional arguments
        psbtx_info = self.nodes[0].walletcreatefundedpsbt([], [{self.nodes[2].getnewaddress():unspent["amount"]+1}])
        decoded_psbt = self.nodes[0].decodepsbt(psbtx_info["psbt"])
        for tx_in, psbt_in in zip(decoded_psbt["tx"]["vin"], decoded_psbt["inputs"]):
            assert_equal(tx_in["sequence"], MAX_BIP125_RBF_SEQUENCE)
            assert "bip32_derivs" in psbt_in
        assert_equal(decoded_psbt["tx"]["locktime"], 0)

        # Same construction without optional arguments, for a node with -walletrbf=0
        unspent1 = self.nodes[1].listunspent()[0]
        psbtx_info = self.nodes[1].walletcreatefundedpsbt([{"txid":unspent1["txid"], "vout":unspent1["vout"]}], [{self.nodes[2].getnewaddress():unspent1["amount"]+1}], block_height, {"add_inputs": True})
        decoded_psbt = self.nodes[1].decodepsbt(psbtx_info["psbt"])
        for tx_in, psbt_in in zip(decoded_psbt["tx"]["vin"], decoded_psbt["inputs"]):
            assert_greater_than(tx_in["sequence"], MAX_BIP125_RBF_SEQUENCE)
            assert "bip32_derivs" in psbt_in

        # Make sure change address wallet does not have P2SH innerscript access to results in success
        # when attempting BnB coin selection
        self.nodes[0].walletcreatefundedpsbt([], [{self.nodes[2].getnewaddress():unspent["amount"]+1}], block_height+2, {"changeAddress":self.nodes[1].getnewaddress()}, False)

        # Make sure the wallet's change type is respected by default
        small_output = {self.nodes[0].getnewaddress():0.1}
        psbtx_native = self.nodes[0].walletcreatefundedpsbt([], [small_output])
        self.assert_change_type(psbtx_native, "witness_v0_keyhash")
        psbtx_legacy = self.nodes[1].walletcreatefundedpsbt([], [small_output])
        self.assert_change_type(psbtx_legacy, "pubkeyhash")

        # Make sure the change type of the wallet can also be overwritten
        psbtx_np2wkh = self.nodes[1].walletcreatefundedpsbt([], [small_output], 0, {"change_type":"p2sh-segwit"})
        self.assert_change_type(psbtx_np2wkh, "scripthash")

        # Make sure the change type cannot be specified if a change address is given
        invalid_options = {"change_type":"legacy","changeAddress":self.nodes[0].getnewaddress()}
        assert_raises_rpc_error(-8, "both change address and address type options", self.nodes[0].walletcreatefundedpsbt, [], [small_output], 0, invalid_options)

        # Regression test for 14473 (mishandling of already-signed witness transaction):
        psbtx_info = self.nodes[0].walletcreatefundedpsbt([{"txid":unspent["txid"], "vout":unspent["vout"]}], [{self.nodes[2].getnewaddress():unspent["amount"]+1}], 0, {"add_inputs": True})
        complete_psbt = self.nodes[0].walletprocesspsbt(psbtx_info["psbt"])
        double_processed_psbt = self.nodes[0].walletprocesspsbt(complete_psbt["psbt"])
        assert_equal(complete_psbt, double_processed_psbt)
        # We don't care about the decode result, but decoding must succeed.
        self.nodes[0].decodepsbt(double_processed_psbt["psbt"])

        # Make sure unsafe inputs are included if specified
        self.nodes[2].createwallet(wallet_name="unsafe")
        wunsafe = self.nodes[2].get_wallet_rpc("unsafe")
        self.nodes[0].sendtoaddress(wunsafe.getnewaddress(), 2)
        self.sync_mempools()
        assert_raises_rpc_error(-4, "Insufficient funds", wunsafe.walletcreatefundedpsbt, [], [{self.nodes[0].getnewaddress(): 1}])
        wunsafe.walletcreatefundedpsbt([], [{self.nodes[0].getnewaddress(): 1}], 0, {"include_unsafe": True})

        # BIP 174 Test Vectors

        # Check that unknown values are just passed through
        unknown_psbt = "cHNidP8BAD8CAAAAAf//////////////////////////////////////////AAAAAAD/////AQAAAAAAAAAAA2oBAAAAAAAACg8BAgMEBQYHCAkPAQIDBAUGBwgJCgsMDQ4PAAA="
        unknown_out = self.nodes[0].walletprocesspsbt(unknown_psbt)['psbt']
        assert_equal(unknown_psbt, unknown_out)

        # Open the data file
        with open(os.path.join(os.path.dirname(os.path.realpath(__file__)), 'data/rpc_psbt.json'), encoding='utf-8') as f:
            d = json.load(f)
            invalids = d['invalid']
            invalid_with_msgs = d["invalid_with_msg"]
            valids = d['valid']
            creators = d['creator']
            signers = d['signer']
            combiners = d['combiner']
            finalizers = d['finalizer']
            extractors = d['extractor']

        # Invalid PSBTs
        for invalid in invalids:
            assert_raises_rpc_error(-22, "TX decode failed", self.nodes[0].decodepsbt, invalid)
        for invalid in invalid_with_msgs:
            psbt, msg = invalid
            assert_raises_rpc_error(-22, f"TX decode failed {msg}", self.nodes[0].decodepsbt, psbt)

        # Valid PSBTs
        for valid in valids:
            self.nodes[0].decodepsbt(valid)

        # Creator Tests
        for creator in creators:
            new_outputs = {}
            for k in creator['outputs']:
                new_key = convert_btc_bech32_address_to_qtum(list(k.keys())[0])
                new_value = list(k.values())[0]
                new_outputs[new_key] = new_value
            creator['outputs'] = new_outputs

            created_tx = self.nodes[0].createpsbt(inputs=creator['inputs'], outputs=creator['outputs'], replaceable=False)
            assert_equal(created_tx, creator['result'])

        # Signer tests
        for i, signer in enumerate(signers):
            self.nodes[2].createwallet(wallet_name="wallet{}".format(i))
            wrpc = self.nodes[2].get_wallet_rpc("wallet{}".format(i))
            for key in signer['privkeys']:
                wrpc.importprivkey(key)
            signed_tx = wrpc.walletprocesspsbt(signer['psbt'], True, "ALL")['psbt']
            assert_equal(signed_tx, signer['result'])

        # Combiner test
        for combiner in combiners:
            combined = self.nodes[2].combinepsbt(combiner['combine'])
            assert_equal(combined, combiner['result'])

        # Empty combiner test
        assert_raises_rpc_error(-8, "Parameter 'txs' cannot be empty", self.nodes[0].combinepsbt, [])

        # Finalizer test
        for finalizer in finalizers:
            finalized = self.nodes[2].finalizepsbt(finalizer['finalize'], False)['psbt']
            assert_equal(finalized, finalizer['result'])

        # Extractor test
        for extractor in extractors:
            extracted = self.nodes[2].finalizepsbt(extractor['extract'], True)['hex']
            assert_equal(extracted, extractor['result'])

        # Unload extra wallets
        for i, signer in enumerate(signers):
            self.nodes[2].unloadwallet("wallet{}".format(i))

        if self.options.descriptors:
            self.test_utxo_conversion()

        self.test_input_confs_control()

        # Test that psbts with p2pkh outputs are created properly
        p2pkh = self.nodes[0].getnewaddress(address_type='legacy')
        psbt = self.nodes[1].walletcreatefundedpsbt([], [{p2pkh : 1}], 0, {"includeWatching" : True}, True)
        self.nodes[0].decodepsbt(psbt['psbt'])

        # Test decoding error: invalid base64
        assert_raises_rpc_error(-22, "TX decode failed invalid base64", self.nodes[0].decodepsbt, ";definitely not base64;")

        # Send to all types of addresses
        addr1 = self.nodes[1].getnewaddress("", "bech32")
        txid1 = self.nodes[0].sendtoaddress(addr1, 11)
        vout1 = find_output(self.nodes[0], txid1, 11)
        addr2 = self.nodes[1].getnewaddress("", "legacy")
        txid2 = self.nodes[0].sendtoaddress(addr2, 11)
        vout2 = find_output(self.nodes[0], txid2, 11)
        addr3 = self.nodes[1].getnewaddress("", "p2sh-segwit")
        txid3 = self.nodes[0].sendtoaddress(addr3, 11)
        vout3 = find_output(self.nodes[0], txid3, 11)
        self.sync_all()

        def test_psbt_input_keys(psbt_input, keys):
            """Check that the psbt input has only the expected keys."""
            assert_equal(set(keys), set(psbt_input.keys()))

        # Create a PSBT. None of the inputs are filled initially
        psbt = self.nodes[1].createpsbt([{"txid":txid1, "vout":vout1},{"txid":txid2, "vout":vout2},{"txid":txid3, "vout":vout3}], {self.nodes[0].getnewaddress():32.999})
        decoded = self.nodes[1].decodepsbt(psbt)
        test_psbt_input_keys(decoded['inputs'][0], [])
        test_psbt_input_keys(decoded['inputs'][1], [])
        test_psbt_input_keys(decoded['inputs'][2], [])

        # Update a PSBT with UTXOs from the node
        # Bech32 inputs should be filled with witness UTXO. Other inputs should not be filled because they are non-witness
        updated = self.nodes[1].utxoupdatepsbt(psbt)
        decoded = self.nodes[1].decodepsbt(updated)
        test_psbt_input_keys(decoded['inputs'][0], ['witness_utxo', 'non_witness_utxo'])
        test_psbt_input_keys(decoded['inputs'][1], ['non_witness_utxo'])
        test_psbt_input_keys(decoded['inputs'][2], ['non_witness_utxo'])

        # Try again, now while providing descriptors, making P2SH-segwit work, and causing bip32_derivs and redeem_script to be filled in
        descs = [self.nodes[1].getaddressinfo(addr)['desc'] for addr in [addr1,addr2,addr3]]
        updated = self.nodes[1].utxoupdatepsbt(psbt=psbt, descriptors=descs)
        decoded = self.nodes[1].decodepsbt(updated)
        test_psbt_input_keys(decoded['inputs'][0], ['witness_utxo', 'non_witness_utxo', 'bip32_derivs'])
        test_psbt_input_keys(decoded['inputs'][1], ['non_witness_utxo', 'bip32_derivs'])
        test_psbt_input_keys(decoded['inputs'][2], ['non_witness_utxo','witness_utxo', 'bip32_derivs', 'redeem_script'])

        # Two PSBTs with a common input should not be joinable
        psbt1 = self.nodes[1].createpsbt([{"txid":txid1, "vout":vout1}], {self.nodes[0].getnewaddress():Decimal('10.999')})
        assert_raises_rpc_error(-8, "exists in multiple PSBTs", self.nodes[1].joinpsbts, [psbt1, updated])

        # Join two distinct PSBTs
        addr4 = self.nodes[1].getnewaddress("", "p2sh-segwit")
        txid4 = self.nodes[0].sendtoaddress(addr4, 5)
        vout4 = find_output(self.nodes[0], txid4, 5)
        self.generate(self.nodes[0], 6)
        psbt2 = self.nodes[1].createpsbt([{"txid":txid4, "vout":vout4}], {self.nodes[0].getnewaddress():Decimal('4.999')})
        psbt2 = self.nodes[1].walletprocesspsbt(psbt2)['psbt']
        psbt2_decoded = self.nodes[0].decodepsbt(psbt2)
        assert "final_scriptwitness" in psbt2_decoded['inputs'][0] and "final_scriptSig" in psbt2_decoded['inputs'][0]
        joined = self.nodes[0].joinpsbts([psbt, psbt2])
        joined_decoded = self.nodes[0].decodepsbt(joined)
        assert len(joined_decoded['inputs']) == 4 and len(joined_decoded['outputs']) == 2 and "final_scriptwitness" not in joined_decoded['inputs'][3] and "final_scriptSig" not in joined_decoded['inputs'][3]

        # Check that joining shuffles the inputs and outputs
        # 10 attempts should be enough to get a shuffled join
        shuffled = False
        for _ in range(10):
            shuffled_joined = self.nodes[0].joinpsbts([psbt, psbt2])
            shuffled |= joined != shuffled_joined
            if shuffled:
                break
        assert shuffled

        # Newly created PSBT needs UTXOs and updating
        addr = self.nodes[1].getnewaddress("", "p2sh-segwit")
        txid = self.nodes[0].sendtoaddress(addr, 7)
        addrinfo = self.nodes[1].getaddressinfo(addr)
        blockhash = self.generate(self.nodes[0], 6)[0]
        vout = find_output(self.nodes[0], txid, 7, blockhash=blockhash)
        psbt = self.nodes[1].createpsbt([{"txid":txid, "vout":vout}], {self.nodes[0].getnewaddress("", "p2sh-segwit"):Decimal('6.999')})
        analyzed = self.nodes[0].analyzepsbt(psbt)
        assert not analyzed['inputs'][0]['has_utxo'] and not analyzed['inputs'][0]['is_final'] and analyzed['inputs'][0]['next'] == 'updater' and analyzed['next'] == 'updater'

        # After update with wallet, only needs signing
        updated = self.nodes[1].walletprocesspsbt(psbt, False, 'ALL', True)['psbt']
        analyzed = self.nodes[0].analyzepsbt(updated)
        assert analyzed['inputs'][0]['has_utxo'] and not analyzed['inputs'][0]['is_final'] and analyzed['inputs'][0]['next'] == 'signer' and analyzed['next'] == 'signer' and analyzed['inputs'][0]['missing']['signatures'][0] == addrinfo['embedded']['witness_program']

        # Check fee and size things
        assert analyzed['fee'] == Decimal('0.001') and analyzed['estimated_vsize'] == 134 and analyzed['estimated_feerate'] == Decimal('0.00746268')

        # After signing and finalizing, needs extracting
        signed = self.nodes[1].walletprocesspsbt(updated)['psbt']
        analyzed = self.nodes[0].analyzepsbt(signed)
        assert analyzed['inputs'][0]['has_utxo'] and analyzed['inputs'][0]['is_final'] and analyzed['next'] == 'extractor'

        self.log.info("PSBT spending unspendable outputs should have error message and Creator as next")
        analysis = self.nodes[0].analyzepsbt('cHNidP8BAJoCAAAAAljoeiG1ba8MI76OcHBFbDNvfLqlyHV5JPVFiHuyq911AAAAAAD/////g40EJ9DsZQpoqka7CwmK6kQiwHGyyng1Kgd5WdB86h0BAAAAAP////8CcKrwCAAAAAAWAEHYXCtx0AYLCcmIauuBXlCZHdoSTQDh9QUAAAAAFv8/wADXYP/7//////8JxOh0LR2HAI8AAAAAAAEBIADC6wsAAAAAF2oUt/X69ELjeX2nTof+fZ10l+OyAokDAQcJAwEHEAABAACAAAEBIADC6wsAAAAAF2oUt/X69ELjeX2nTof+fZ10l+OyAokDAQcJAwEHENkMak8AAAAA')
        assert_equal(analysis['next'], 'creator')
        assert_equal(analysis['error'], 'PSBT is not valid. Input 0 spends unspendable output')

        self.log.info("PSBT with invalid values should have error message and Creator as next")
        analysis = self.nodes[0].analyzepsbt('cHNidP8BAHECAAAAAfA00BFgAm6tp86RowwH6BMImQNL5zXUcTT97XoLGz0BAAAAAAD/////AgD5ApUAAAAAFgAUKNw0x8HRctAgmvoevm4u1SbN7XL87QKVAAAAABYAFPck4gF7iL4NL4wtfRAKgQbghiTUAAAAAAABAR8AAJPzil4mABYAFJUDtxf2PHo641HEOBOAIvFMNTr2AAAA')
        assert_equal(analysis['next'], 'creator')
        assert_equal(analysis['error'], 'PSBT is not valid. Input 0 has invalid value')

        self.log.info("PSBT with signed, but not finalized, inputs should have Finalizer as next")
        analysis = self.nodes[0].analyzepsbt('cHNidP8BAHECAAAAAZYezcxdnbXoQCmrD79t/LzDgtUo9ERqixk8wgioAobrAAAAAAD9////AlDDAAAAAAAAFgAUy/UxxZuzZswcmFnN/E9DGSiHLUsuGPUFAAAAABYAFLsH5o0R38wXx+X2cCosTMCZnQ4baAAAAAABAR8A4fUFAAAAABYAFOBI2h5thf3+Lflb2LGCsVSZwsltIgIC/i4dtVARCRWtROG0HHoGcaVklzJUcwo5homgGkSNAnJHMEQCIGx7zKcMIGr7cEES9BR4Kdt/pzPTK3fKWcGyCJXb7MVnAiALOBgqlMH4GbC1HDh/HmylmO54fyEy4lKde7/BT/PWxwEBAwQBAAAAIgYC/i4dtVARCRWtROG0HHoGcaVklzJUcwo5homgGkSNAnIYDwVpQ1QAAIABAACAAAAAgAAAAAAAAAAAAAAiAgL+CIiB59NSCssOJRGiMYQK1chahgAaaJpIXE41Cyir+xgPBWlDVAAAgAEAAIAAAACAAQAAAAAAAAAA')
        assert_equal(analysis['next'], 'finalizer')

        analysis = self.nodes[0].analyzepsbt('cHNidP8BAHECAAAAAfA00BFgAm6tp86RowwH6BMImQNL5zXUcTT97XoLGz0BAAAAAAD/////AgAAk/OKXiYAFgAUKNw0x8HRctAgmvoevm4u1SbN7XL87QKVAAAAABYAFPck4gF7iL4NL4wtfRAKgQbghiTUAAAAAAABAR8A8gUqAQAAABYAFJUDtxf2PHo641HEOBOAIvFMNTr2AAAA')
        assert_equal(analysis['next'], 'creator')
        assert_equal(analysis['error'], 'PSBT is not valid. Output amount invalid')

        analysis = self.nodes[0].analyzepsbt('cHNidP8BAJoCAAAAAkvEW8NnDtdNtDpsmze+Ht2LH35IJcKv00jKAlUs21RrAwAAAAD/////S8Rbw2cO1020OmybN74e3Ysffkglwq/TSMoCVSzbVGsBAAAAAP7///8CwLYClQAAAAAWABSNJKzjaUb3uOxixsvh1GGE3fW7zQD5ApUAAAAAFgAUKNw0x8HRctAgmvoevm4u1SbN7XIAAAAAAAEAnQIAAAACczMa321tVHuN4GKWKRncycI22aX3uXgwSFUKM2orjRsBAAAAAP7///9zMxrfbW1Ue43gYpYpGdzJwjbZpfe5eDBIVQozaiuNGwAAAAAA/v///wIA+QKVAAAAABl2qRT9zXUVA8Ls5iVqynLHe5/vSe1XyYisQM0ClQAAAAAWABRmWQUcjSjghQ8/uH4Bn/zkakwLtAAAAAAAAQEfQM0ClQAAAAAWABRmWQUcjSjghQ8/uH4Bn/zkakwLtAAAAA==')
        assert_equal(analysis['next'], 'creator')
        assert_equal(analysis['error'], 'PSBT is not valid. Input 0 specifies invalid prevout')

        assert_raises_rpc_error(-25, 'Inputs missing or spent', self.nodes[0].walletprocesspsbt, 'cHNidP8BAJoCAAAAAkvEW8NnDtdNtDpsmze+Ht2LH35IJcKv00jKAlUs21RrAwAAAAD/////S8Rbw2cO1020OmybN74e3Ysffkglwq/TSMoCVSzbVGsBAAAAAP7///8CwLYClQAAAAAWABSNJKzjaUb3uOxixsvh1GGE3fW7zQD5ApUAAAAAFgAUKNw0x8HRctAgmvoevm4u1SbN7XIAAAAAAAEAnQIAAAACczMa321tVHuN4GKWKRncycI22aX3uXgwSFUKM2orjRsBAAAAAP7///9zMxrfbW1Ue43gYpYpGdzJwjbZpfe5eDBIVQozaiuNGwAAAAAA/v///wIA+QKVAAAAABl2qRT9zXUVA8Ls5iVqynLHe5/vSe1XyYisQM0ClQAAAAAWABRmWQUcjSjghQ8/uH4Bn/zkakwLtAAAAAAAAQEfQM0ClQAAAAAWABRmWQUcjSjghQ8/uH4Bn/zkakwLtAAAAA==')

        self.log.info("Test that we can fund psbts with external inputs specified")

        privkey, _ = generate_keypair(wif=True)

        self.nodes[1].createwallet("extfund")
        wallet = self.nodes[1].get_wallet_rpc("extfund")

        # Make a weird but signable script. sh(wsh(pkh())) descriptor accomplishes this
        desc = descsum_create("sh(wsh(pkh({})))".format(privkey))
        if self.options.descriptors:
            res = self.nodes[0].importdescriptors([{"desc": desc, "timestamp": "now"}])
        else:
            res = self.nodes[0].importmulti([{"desc": desc, "timestamp": "now"}])
        assert res[0]["success"]
        addr = self.nodes[0].deriveaddresses(desc)[0]
        addr_info = self.nodes[0].getaddressinfo(addr)

        self.nodes[0].sendtoaddress(addr, 10)
        self.nodes[0].sendtoaddress(wallet.getnewaddress(), 10)
        self.generate(self.nodes[0], 6)
        ext_utxo = self.nodes[0].listunspent(addresses=[addr])[0]

        # An external input without solving data should result in an error
        assert_raises_rpc_error(-4, "Not solvable pre-selected input COutPoint(%s, %s)" % (ext_utxo["txid"][0:10], ext_utxo["vout"]), wallet.walletcreatefundedpsbt, [ext_utxo], {self.nodes[0].getnewaddress(): 15})

        # But funding should work when the solving data is provided
        psbt = wallet.walletcreatefundedpsbt([ext_utxo], {self.nodes[0].getnewaddress(): 15}, 0, {"add_inputs": True, "solving_data": {"pubkeys": [addr_info['pubkey']], "scripts": [addr_info["embedded"]["scriptPubKey"], addr_info["embedded"]["embedded"]["scriptPubKey"]]}})
        signed = wallet.walletprocesspsbt(psbt['psbt'])
        assert not signed['complete']
        signed = self.nodes[0].walletprocesspsbt(signed['psbt'])
        assert signed['complete']

        psbt = wallet.walletcreatefundedpsbt([ext_utxo], {self.nodes[0].getnewaddress(): 15}, 0, {"add_inputs": True, "solving_data":{"descriptors": [desc]}})
        signed = wallet.walletprocesspsbt(psbt['psbt'])
        assert not signed['complete']
        signed = self.nodes[0].walletprocesspsbt(signed['psbt'])
        assert signed['complete']
        final = signed['hex']

        dec = self.nodes[0].decodepsbt(signed["psbt"])
        for i, txin in enumerate(dec["tx"]["vin"]):
            if txin["txid"] == ext_utxo["txid"] and txin["vout"] == ext_utxo["vout"]:
                input_idx = i
                break
        psbt_in = dec["inputs"][input_idx]
        # Calculate the input weight
        # (prevout + sequence + length of scriptSig + scriptsig + 1 byte buffer) * WITNESS_SCALE_FACTOR + num scriptWitness stack items + (length of stack item + stack item) * N stack items + 1 byte buffer
        len_scriptsig = len(psbt_in["final_scriptSig"]["hex"]) // 2 if "final_scriptSig" in psbt_in else 0
        len_scriptsig += len(ser_compact_size(len_scriptsig)) + 1
        len_scriptwitness = (sum([(len(x) // 2) + len(ser_compact_size(len(x) // 2)) for x in psbt_in["final_scriptwitness"]]) + len(psbt_in["final_scriptwitness"]) + 1) if "final_scriptwitness" in psbt_in else 0
        input_weight = ((40 + len_scriptsig) * WITNESS_SCALE_FACTOR) + len_scriptwitness
        low_input_weight = input_weight // 2
        high_input_weight = input_weight * 2

        # Input weight error conditions
        assert_raises_rpc_error(
            -8,
            "Input weights should be specified in inputs rather than in options.",
            wallet.walletcreatefundedpsbt,
            inputs=[ext_utxo],
            outputs={self.nodes[0].getnewaddress(): 15},
            options={"input_weights": [{"txid": ext_utxo["txid"], "vout": ext_utxo["vout"], "weight": 1000}]}
        )

        # Funding should also work if the input weight is provided
        psbt = wallet.walletcreatefundedpsbt(
            inputs=[{"txid": ext_utxo["txid"], "vout": ext_utxo["vout"], "weight": input_weight}],
            outputs={self.nodes[0].getnewaddress(): 15},
            add_inputs=True,
        )
        signed = wallet.walletprocesspsbt(psbt["psbt"])
        signed = self.nodes[0].walletprocesspsbt(signed["psbt"])
        final = signed["hex"]
        assert self.nodes[0].testmempoolaccept([final])[0]["allowed"]
        # Reducing the weight should have a lower fee
        psbt2 = wallet.walletcreatefundedpsbt(
            inputs=[{"txid": ext_utxo["txid"], "vout": ext_utxo["vout"], "weight": low_input_weight}],
            outputs={self.nodes[0].getnewaddress(): 15},
            add_inputs=True,
        )
        assert_greater_than(psbt["fee"], psbt2["fee"])
        # Increasing the weight should have a higher fee
        psbt2 = wallet.walletcreatefundedpsbt(
            inputs=[{"txid": ext_utxo["txid"], "vout": ext_utxo["vout"], "weight": high_input_weight}],
            outputs={self.nodes[0].getnewaddress(): 15},
            add_inputs=True,
        )
        assert_greater_than(psbt2["fee"], psbt["fee"])
        # The provided weight should override the calculated weight when solving data is provided
        psbt3 = wallet.walletcreatefundedpsbt(
            inputs=[{"txid": ext_utxo["txid"], "vout": ext_utxo["vout"], "weight": high_input_weight}],
            outputs={self.nodes[0].getnewaddress(): 15},
            add_inputs=True, solving_data={"descriptors": [desc]},
        )
        assert_equal(psbt2["fee"], psbt3["fee"])

        # Import the external utxo descriptor so that we can sign for it from the test wallet
        if self.options.descriptors:
            res = wallet.importdescriptors([{"desc": desc, "timestamp": "now"}])
        else:
            res = wallet.importmulti([{"desc": desc, "timestamp": "now"}])
        assert res[0]["success"]
        # The provided weight should override the calculated weight for a wallet input
        psbt3 = wallet.walletcreatefundedpsbt(
            inputs=[{"txid": ext_utxo["txid"], "vout": ext_utxo["vout"], "weight": high_input_weight}],
            outputs={self.nodes[0].getnewaddress(): 15},
            add_inputs=True,
        )
        assert_equal(psbt2["fee"], psbt3["fee"])

        self.log.info("Test signing inputs that the wallet has keys for but is not watching the scripts")
        self.nodes[1].createwallet(wallet_name="scriptwatchonly", disable_private_keys=True)
        watchonly = self.nodes[1].get_wallet_rpc("scriptwatchonly")

        privkey, pubkey = generate_keypair(wif=True)

        desc = descsum_create("wsh(pkh({}))".format(pubkey.hex()))
        if self.options.descriptors:
            res = watchonly.importdescriptors([{"desc": desc, "timestamp": "now"}])
        else:
            res = watchonly.importmulti([{"desc": desc, "timestamp": "now"}])
        assert res[0]["success"]
        addr = self.nodes[0].deriveaddresses(desc)[0]
        self.nodes[0].sendtoaddress(addr, 10)
        self.generate(self.nodes[0], 1)
        self.nodes[0].importprivkey(privkey)

        psbt = watchonly.sendall([wallet.getnewaddress()])["psbt"]
        signed_tx = self.nodes[0].walletprocesspsbt(psbt)
        self.nodes[0].sendrawtransaction(signed_tx["hex"])

        # Same test but for taproot
        if self.options.descriptors:
            privkey, pubkey = generate_keypair(wif=True)

            desc = descsum_create("tr({},pk({}))".format(H_POINT, pubkey.hex()))
            res = watchonly.importdescriptors([{"desc": desc, "timestamp": "now"}])
            assert res[0]["success"]
            addr = self.nodes[0].deriveaddresses(desc)[0]
            self.nodes[0].sendtoaddress(addr, 10)
            self.generate(self.nodes[0], 1)
            self.nodes[0].importdescriptors([{"desc": descsum_create("tr({})".format(privkey)), "timestamp":"now"}])

            psbt = watchonly.sendall(recipients=[wallet.getnewaddress(), addr], options={"fee_rate": 65200})["psbt"]
            processed_psbt = self.nodes[0].walletprocesspsbt(psbt)
            txid = self.nodes[0].sendrawtransaction(processed_psbt["hex"])
            vout = find_vout_for_address(self.nodes[0], txid, addr)

            # Make sure tap tree is in psbt
            parsed_psbt = PSBT.from_base64(psbt)
            assert_greater_than(len(parsed_psbt.o[vout].map[PSBT_OUT_TAP_TREE]), 0)
            assert "taproot_tree" in self.nodes[0].decodepsbt(psbt)["outputs"][vout]
            parsed_psbt.make_blank()
            comb_psbt = self.nodes[0].combinepsbt([psbt, parsed_psbt.to_base64()])
            assert_equal(comb_psbt, psbt)

            self.log.info("Test that walletprocesspsbt both updates and signs a non-updated psbt containing Taproot inputs")
            addr = self.nodes[0].getnewaddress("", "bech32m")
            txid = self.nodes[0].sendtoaddress(addr, 10)
            vout = find_vout_for_address(self.nodes[0], txid, addr)
            psbt = self.nodes[0].walletcreatefundedpsbt(inputs=[{"txid": txid, "vout": vout}], outputs=[{self.nodes[0].getnewaddress(): 0.9999}], options={"fee_rate": 40800})["psbt"]
            signed = self.nodes[0].walletprocesspsbt(psbt)
            rawtx = signed["hex"]
            self.nodes[0].sendrawtransaction(rawtx)
            self.generate(self.nodes[0], 1)

            # Make sure tap tree is not in psbt
            parsed_psbt = PSBT.from_base64(psbt)
            assert PSBT_OUT_TAP_TREE not in parsed_psbt.o[0].map
            assert "taproot_tree" not in self.nodes[0].decodepsbt(psbt)["outputs"][0]
            parsed_psbt.make_blank()
            comb_psbt = self.nodes[0].combinepsbt([psbt, parsed_psbt.to_base64()])
            assert_equal(comb_psbt, psbt)

        self.log.info("Test walletprocesspsbt raises if an invalid sighashtype is passed")
        assert_raises_rpc_error(-8, "all is not a valid sighash parameter.", self.nodes[0].walletprocesspsbt, psbt, sighashtype="all")

        self.log.info("Test decoding PSBT with per-input preimage types")
        # note that the decodepsbt RPC doesn't check whether preimages and hashes match
        hash_ripemd160, preimage_ripemd160 = random_bytes(20), random_bytes(50)
        hash_sha256, preimage_sha256 = random_bytes(32), random_bytes(50)
        hash_hash160, preimage_hash160 = random_bytes(20), random_bytes(50)
        hash_hash256, preimage_hash256 = random_bytes(32), random_bytes(50)

        tx = CTransaction()
        tx.vin = [CTxIn(outpoint=COutPoint(hash=int('aa' * 32, 16), n=0), scriptSig=b""),
                  CTxIn(outpoint=COutPoint(hash=int('bb' * 32, 16), n=0), scriptSig=b""),
                  CTxIn(outpoint=COutPoint(hash=int('cc' * 32, 16), n=0), scriptSig=b""),
                  CTxIn(outpoint=COutPoint(hash=int('dd' * 32, 16), n=0), scriptSig=b"")]
        tx.vout = [CTxOut(nValue=0, scriptPubKey=b"")]
        psbt = PSBT()
        psbt.g = PSBTMap({PSBT_GLOBAL_UNSIGNED_TX: tx.serialize()})
        psbt.i = [PSBTMap({bytes([PSBT_IN_RIPEMD160]) + hash_ripemd160: preimage_ripemd160}),
                  PSBTMap({bytes([PSBT_IN_SHA256]) + hash_sha256: preimage_sha256}),
                  PSBTMap({bytes([PSBT_IN_HASH160]) + hash_hash160: preimage_hash160}),
                  PSBTMap({bytes([PSBT_IN_HASH256]) + hash_hash256: preimage_hash256})]
        psbt.o = [PSBTMap()]
        res_inputs = self.nodes[0].decodepsbt(psbt.to_base64())["inputs"]
        assert_equal(len(res_inputs), 4)
        preimage_keys = ["ripemd160_preimages", "sha256_preimages", "hash160_preimages", "hash256_preimages"]
        expected_hashes = [hash_ripemd160, hash_sha256, hash_hash160, hash_hash256]
        expected_preimages = [preimage_ripemd160, preimage_sha256, preimage_hash160, preimage_hash256]
        for res_input, preimage_key, hash, preimage in zip(res_inputs, preimage_keys, expected_hashes, expected_preimages):
            assert preimage_key in res_input
            assert_equal(len(res_input[preimage_key]), 1)
            assert hash.hex() in res_input[preimage_key]
            assert_equal(res_input[preimage_key][hash.hex()], preimage.hex())

        self.log.info("Test that combining PSBTs with different transactions fails")
        tx = CTransaction()
        tx.vin = [CTxIn(outpoint=COutPoint(hash=int('aa' * 32, 16), n=0), scriptSig=b"")]
        tx.vout = [CTxOut(nValue=0, scriptPubKey=b"")]
        psbt1 = PSBT(g=PSBTMap({PSBT_GLOBAL_UNSIGNED_TX: tx.serialize()}), i=[PSBTMap()], o=[PSBTMap()]).to_base64()
        tx.vout[0].nValue += 1  # slightly modify tx
        psbt2 = PSBT(g=PSBTMap({PSBT_GLOBAL_UNSIGNED_TX: tx.serialize()}), i=[PSBTMap()], o=[PSBTMap()]).to_base64()
        assert_raises_rpc_error(-8, "PSBTs not compatible (different transactions)", self.nodes[0].combinepsbt, [psbt1, psbt2])
        assert_equal(self.nodes[0].combinepsbt([psbt1, psbt1]), psbt1)

        self.log.info("Test that PSBT inputs are being checked via script execution")
        acs_prevout = CTxOut(nValue=0, scriptPubKey=CScript([OP_TRUE]))
        tx = CTransaction()
        tx.vin = [CTxIn(outpoint=COutPoint(hash=int('dd' * 32, 16), n=0), scriptSig=b"")]
        tx.vout = [CTxOut(nValue=0, scriptPubKey=b"")]
        psbt = PSBT()
        psbt.g = PSBTMap({PSBT_GLOBAL_UNSIGNED_TX: tx.serialize()})
        psbt.i = [PSBTMap({bytes([PSBT_IN_WITNESS_UTXO]) : acs_prevout.serialize()})]
        psbt.o = [PSBTMap()]
        assert_equal(self.nodes[0].finalizepsbt(psbt.to_base64()),
            {'hex': '0200000001dddddddddddddddddddddddddddddddddddddddddddddddddddddddddddddddd0000000000000000000100000000000000000000000000', 'complete': True})

        self.log.info("Test we don't crash when making a 0-value funded transaction at 0 fee without forcing an input selection")
        assert_raises_rpc_error(-4, "Transaction requires one destination of non-0 value, a non-0 feerate, or a pre-selected input", self.nodes[0].walletcreatefundedpsbt, [], [{"data": "deadbeef"}], 0, {"fee_rate": "0"})

        self.log.info("Test descriptorprocesspsbt updates and signs a psbt with descriptors")

        self.generate(self.nodes[2], 1)

        # Disable the wallet for node 2 since `descriptorprocesspsbt` does not use the wallet
        self.restart_node(2, extra_args=["-disablewallet"])
        self.connect_nodes(0, 2)
        self.connect_nodes(1, 2)

        key_info = get_generate_key()
        key = key_info.privkey
        address = key_info.p2wpkh_addr

        descriptor = descsum_create(f"wpkh({key})")

        txid = self.nodes[0].sendtoaddress(address, 1)
        self.sync_all()
        vout = find_output(self.nodes[0], txid, 1)

        psbt = self.nodes[2].createpsbt([{"txid": txid, "vout": vout}], {self.nodes[0].getnewaddress(): 0.99999})
        decoded = self.nodes[2].decodepsbt(psbt)
        test_psbt_input_keys(decoded['inputs'][0], [])

        # Test that even if the wrong descriptor is given, `witness_utxo` and `non_witness_utxo`
        # are still added to the psbt
        alt_descriptor = descsum_create(f"wpkh({get_generate_key().privkey})")
        alt_psbt = self.nodes[2].descriptorprocesspsbt(psbt=psbt, descriptors=[alt_descriptor], sighashtype="ALL")["psbt"]
        decoded = self.nodes[2].decodepsbt(alt_psbt)
        test_psbt_input_keys(decoded['inputs'][0], ['witness_utxo', 'non_witness_utxo'])

        # Test that the psbt is not finalized and does not have bip32_derivs unless specified
        processed_psbt = self.nodes[2].descriptorprocesspsbt(psbt=psbt, descriptors=[descriptor], sighashtype="ALL", bip32derivs=True, finalize=False)
        decoded = self.nodes[2].decodepsbt(processed_psbt['psbt'])
        test_psbt_input_keys(decoded['inputs'][0], ['witness_utxo', 'non_witness_utxo', 'partial_signatures', 'bip32_derivs'])

        # If psbt not finalized, test that result does not have hex
        assert "hex" not in processed_psbt

        processed_psbt = self.nodes[2].descriptorprocesspsbt(psbt=psbt, descriptors=[descriptor], sighashtype="ALL", bip32derivs=False, finalize=True)
        decoded = self.nodes[2].decodepsbt(processed_psbt['psbt'])
        test_psbt_input_keys(decoded['inputs'][0], ['witness_utxo', 'non_witness_utxo', 'final_scriptwitness'])

        # Test psbt is complete
        assert_equal(processed_psbt['complete'], True)

        # Broadcast transaction
        self.nodes[2].sendrawtransaction(processed_psbt['hex'])

        self.log.info("Test descriptorprocesspsbt raises if an invalid sighashtype is passed")
        assert_raises_rpc_error(-8, "all is not a valid sighash parameter.", self.nodes[2].descriptorprocesspsbt, psbt, [descriptor], sighashtype="all")


if __name__ == '__main__':
    PSBTTest().main()<|MERGE_RESOLUTION|>--- conflicted
+++ resolved
@@ -43,15 +43,11 @@
     find_vout_for_address,
     random_bytes,
 )
-<<<<<<< HEAD
 from test_framework.wallet_util import (
     generate_keypair,
     get_generate_key,
 )
-=======
-from test_framework.wallet_util import bytes_to_wif
 from test_framework.qtum import convert_btc_bech32_address_to_qtum
->>>>>>> 0aaac445
 
 import json
 import os
@@ -161,16 +157,9 @@
         assert_raises_rpc_error(-4, "Insufficient funds", wallet.walletcreatefundedpsbt, [{'txid': utxo1['txid'], 'vout': utxo1['vout']}], {target_address: 1}, 0, {'add_inputs': True, 'minconf': 3, 'fee_rate': 10})
 
         self.log.info("Fail to broadcast a new PSBT with maxconf 0 due to BIP125 rules to verify it actually chose unconfirmed outputs")
-<<<<<<< HEAD
-        psbt_invalid = wallet.walletcreatefundedpsbt([{'txid': utxo1['txid'], 'vout': utxo1['vout']}], {target_address: 1}, 0, {'add_inputs': True, 'maxconf': 0, 'fee_rate': 10})['psbt']
+        psbt_invalid = wallet.walletcreatefundedpsbt([{'txid': utxo1['txid'], 'vout': utxo1['vout']}], {target_address: 1}, 0, {'add_inputs': True, 'maxconf': 0, 'fee_rate': 4000})['psbt']
         signed_invalid = wallet.walletprocesspsbt(psbt_invalid)
         assert_raises_rpc_error(-26, "bad-txns-spends-conflicting-tx", self.nodes[0].sendrawtransaction, signed_invalid['hex'])
-=======
-        psbt_invalid = wallet.walletcreatefundedpsbt([{'txid': utxo1['txid'], 'vout': utxo1['vout']}], {target_address: 1}, 0, {'add_inputs': True, 'maxconf': 0, 'fee_rate': 4000})['psbt']
-        signed_invalid = wallet.walletprocesspsbt(psbt_invalid)['psbt']
-        final_invalid = wallet.finalizepsbt(signed_invalid)['hex']
-        assert_raises_rpc_error(-26, "bad-txns-spends-conflicting-tx", self.nodes[0].sendrawtransaction, final_invalid)
->>>>>>> 0aaac445
 
         self.log.info("Craft a replacement adding inputs with highest confs possible")
         psbtx2 = wallet.walletcreatefundedpsbt([{'txid': utxo1['txid'], 'vout': utxo1['vout']}], {target_address: 1}, 0, {'add_inputs': True, 'minconf': 2, 'fee_rate': 4000})['psbt']
