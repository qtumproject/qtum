--- conflicted
+++ resolved
@@ -30,11 +30,7 @@
 from test_framework.netutil import test_ipv6_local
 from io import BytesIO
 from time import sleep
-<<<<<<< HEAD
-from test_framework.qtum import convert_btc_bech32_address_to_qtum
-=======
 from test_framework.qtum import convert_btc_bech32_address_to_qtum 
->>>>>>> d82fec21
 
 # Test may be skipped and not have zmq installed
 try:
