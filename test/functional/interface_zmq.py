#!/usr/bin/env python3
# Copyright (c) 2015-2021 The Bitcoin Core developers
# Distributed under the MIT software license, see the accompanying
# file COPYING or http://www.opensource.org/licenses/mit-license.php.
"""Test the ZMQ notification interface."""
import struct

from test_framework.address import (
    ADDRESS_BCRT1_P2WSH_OP_TRUE,
    ADDRESS_BCRT1_UNSPENDABLE,
)
from test_framework.blocktools import (
    add_witness_commitment,
    create_block,
    create_coinbase,
)
from test_framework.test_framework import BitcoinTestFramework
from test_framework.messages import (
    CTransaction,
    hash256,
<<<<<<< HEAD
    tx_from_hex,
=======
>>>>>>> ec86f1e9
    CBlockHeader,
)
from test_framework.util import (
    assert_equal,
    assert_raises_rpc_error,
)
from test_framework.netutil import test_ipv6_local
from io import BytesIO
from time import sleep

# Test may be skipped and not have zmq installed
try:
    import zmq
except ImportError:
    pass

def hash256_reversed(byte_str):
    return hash256(byte_str)[::-1]

class ZMQSubscriber:
    def __init__(self, socket, topic):
        self.sequence = None  # no sequence number received yet
        self.socket = socket
        self.topic = topic

        self.socket.setsockopt(zmq.SUBSCRIBE, self.topic)

    # Receive message from publisher and verify that topic and sequence match
    def _receive_from_publisher_and_check(self):
        topic, body, seq = self.socket.recv_multipart()
        # Topic should match the subscriber topic.
        assert_equal(topic, self.topic)
        # Sequence should be incremental.
        received_seq = struct.unpack('<I', seq)[-1]
        if self.sequence is None:
            self.sequence = received_seq
        else:
            assert_equal(received_seq, self.sequence)
        self.sequence += 1
        return body

    def receive(self):
        return self._receive_from_publisher_and_check()

    def receive_sequence(self):
        body = self._receive_from_publisher_and_check()
        hash = body[:32].hex()
        label = chr(body[32])
        mempool_sequence = None if len(body) != 32+1+8 else struct.unpack("<Q", body[32+1:])[0]
        if mempool_sequence is not None:
            assert label == "A" or label == "R"
        else:
            assert label == "D" or label == "C"
        return (hash, label, mempool_sequence)


class ZMQTestSetupBlock:
    """Helper class for setting up a ZMQ test via the "sync up" procedure.
    Generates a block on the specified node on instantiation and provides a
    method to check whether a ZMQ notification matches, i.e. the event was
    caused by this generated block.  Assumes that a notification either contains
    the generated block's hash, it's (coinbase) transaction id, the raw block or
    raw transaction data.
    """
    def __init__(self, test_framework, node):
        self.block_hash = test_framework.generate(node, 1, sync_fun=test_framework.no_op)[0]
        coinbase = node.getblock(self.block_hash, 2)['tx'][0]
        self.tx_hash = coinbase['txid']
        self.raw_tx = coinbase['hex']
        self.raw_block = node.getblock(self.block_hash, 0)

    def caused_notification(self, notification):
        return (
            self.block_hash in notification
            or self.tx_hash in notification
            or self.raw_block in notification
            or self.raw_tx in notification
        )


class ZMQTest (BitcoinTestFramework):
    def set_test_params(self):
        self.num_nodes = 2
        if self.is_wallet_compiled():
            self.requires_wallet = True
        # This test isn't testing txn relay/timing, so set whitelist on the
        # peers for instant txn relay. This speeds up the test run time 2-3x.
        self.extra_args = [["-whitelist=noban@127.0.0.1"]] * self.num_nodes

    def skip_test_if_missing_module(self):
        self.skip_if_no_py3_zmq()
        self.skip_if_no_bitcoind_zmq()

    def run_test(self):
        self.ctx = zmq.Context()
        try:
            self.test_basic()
            self.test_sequence()
            self.test_mempool_sync()
            self.test_reorg()
            self.test_multiple_interfaces()
            self.test_ipv6()
        finally:
            # Destroy the ZMQ context.
            self.log.debug("Destroying ZMQ context")
            self.ctx.destroy(linger=None)

    # Restart node with the specified zmq notifications enabled, subscribe to
    # all of them and return the corresponding ZMQSubscriber objects.
    def setup_zmq_test(self, services, *, recv_timeout=60, sync_blocks=True, ipv6=False):
        subscribers = []
        for topic, address in services:
            socket = self.ctx.socket(zmq.SUB)
            if ipv6:
                socket.setsockopt(zmq.IPV6, 1)
            subscribers.append(ZMQSubscriber(socket, topic.encode()))

        self.restart_node(0, [f"-zmqpub{topic}={address}" for topic, address in services] +
                             self.extra_args[0])

        for i, sub in enumerate(subscribers):
            sub.socket.connect(services[i][1])

        # Ensure that all zmq publisher notification interfaces are ready by
        # running the following "sync up" procedure:
        #   1. Generate a block on the node
        #   2. Try to receive the corresponding notification on all subscribers
        #   3. If all subscribers get the message within the timeout (1 second),
        #      we are done, otherwise repeat starting from step 1
        for sub in subscribers:
            sub.socket.set(zmq.RCVTIMEO, 1000)
        while True:
            test_block = ZMQTestSetupBlock(self, self.nodes[0])
            recv_failed = False
            for sub in subscribers:
                try:
                    while not test_block.caused_notification(sub.receive().hex()):
                        self.log.debug("Ignoring sync-up notification for previously generated block.")
                except zmq.error.Again:
                    self.log.debug("Didn't receive sync-up notification, trying again.")
                    recv_failed = True
            if not recv_failed:
                self.log.debug("ZMQ sync-up completed, all subscribers are ready.")
                break

        # set subscriber's desired timeout for the test
        for sub in subscribers:
            sub.socket.set(zmq.RCVTIMEO, recv_timeout*1000)

        self.connect_nodes(0, 1)
        if sync_blocks:
            self.sync_blocks()

        return subscribers

    def test_basic(self):

        # Invalid zmq arguments don't take down the node, see #17185.
        self.restart_node(0, ["-zmqpubrawtx=foo", "-zmqpubhashtx=bar"])

        address = 'tcp://127.0.0.1:28332'
        subs = self.setup_zmq_test([(topic, address) for topic in ["hashblock", "hashtx", "rawblock", "rawtx"]])

        hashblock = subs[0]
        hashtx = subs[1]
        rawblock = subs[2]
        rawtx = subs[3]

        num_blocks = 5
        self.log.info(f"Generate {num_blocks} blocks (and {num_blocks} coinbase txes)")
        genhashes = self.generatetoaddress(self.nodes[0], num_blocks, ADDRESS_BCRT1_UNSPENDABLE)

        for x in range(num_blocks):
            # Should receive the coinbase txid.
            txid = hashtx.receive()

            # Should receive the coinbase raw transaction.
            hex = rawtx.receive()
            tx = CTransaction()
            tx.deserialize(BytesIO(hex))
            tx.calc_sha256()
            assert_equal(tx.hash, txid.hex())

            # Should receive the generated raw block.
            block = rawblock.receive()
            f = BytesIO(block)
            header = CBlockHeader()
            header.deserialize(f)
            header.rehash()
            assert_equal(genhashes[x], header.hash)

            # Should receive the generated block hash.
            hash = hashblock.receive().hex()
            assert_equal(genhashes[x], hash)
            # The block should only have the coinbase txid.
            assert_equal([txid.hex()], self.nodes[1].getblock(hash)["tx"])


        if self.is_wallet_compiled():
            self.log.info("Wait for tx from second node")
            payment_txid = self.nodes[1].sendtoaddress(self.nodes[0].getnewaddress(), 1.0)
            self.sync_all()

            # Should receive the broadcasted txid.
            txid = hashtx.receive()
            assert_equal(payment_txid, txid.hex())

            # Should receive the broadcasted raw transaction.
            hex = rawtx.receive()
            assert_equal(payment_txid, hash256_reversed(hex).hex())

            # Mining the block with this tx should result in second notification
            # after coinbase tx notification
            self.generatetoaddress(self.nodes[0], 1, ADDRESS_BCRT1_UNSPENDABLE)
            hashtx.receive()
            txid = hashtx.receive()
            assert_equal(payment_txid, txid.hex())


        self.log.info("Test the getzmqnotifications RPC")
        assert_equal(self.nodes[0].getzmqnotifications(), [
            {"type": "pubhashblock", "address": address, "hwm": 1000},
            {"type": "pubhashtx", "address": address, "hwm": 1000},
            {"type": "pubrawblock", "address": address, "hwm": 1000},
            {"type": "pubrawtx", "address": address, "hwm": 1000},
        ])

        assert_equal(self.nodes[1].getzmqnotifications(), [])

    def test_reorg(self):
        if not self.is_wallet_compiled():
            self.log.info("Skipping reorg test because wallet is disabled")
            return

        address = 'tcp://127.0.0.1:28333'

        # Should only notify the tip if a reorg occurs
        hashblock, hashtx = self.setup_zmq_test(
            [(topic, address) for topic in ["hashblock", "hashtx"]],
            recv_timeout=2)  # 2 second timeout to check end of notifications
        self.disconnect_nodes(0, 1)

        # Generate 1 block in nodes[0] with 1 mempool tx and receive all notifications
        payment_txid = self.nodes[0].sendtoaddress(self.nodes[0].getnewaddress(), 1.0)
        disconnect_block = self.generatetoaddress(self.nodes[0], 1, ADDRESS_BCRT1_UNSPENDABLE, sync_fun=self.no_op)[0]
        disconnect_cb = self.nodes[0].getblock(disconnect_block)["tx"][0]
        assert_equal(self.nodes[0].getbestblockhash(), hashblock.receive().hex())
        assert_equal(hashtx.receive().hex(), payment_txid)
        assert_equal(hashtx.receive().hex(), disconnect_cb)

        # Generate 2 blocks in nodes[1] to a different address to ensure split
        connect_blocks = self.generatetoaddress(self.nodes[1], 2, ADDRESS_BCRT1_P2WSH_OP_TRUE, sync_fun=self.no_op)

        # nodes[0] will reorg chain after connecting back nodes[1]
        self.connect_nodes(0, 1)
        self.sync_blocks() # tx in mempool valid but not advertised

        # Should receive nodes[1] tip
        assert_equal(self.nodes[1].getbestblockhash(), hashblock.receive().hex())

        # During reorg:
        # Get old payment transaction notification from disconnect and disconnected cb
        assert_equal(hashtx.receive().hex(), payment_txid)
        assert_equal(hashtx.receive().hex(), disconnect_cb)
        # And the payment transaction again due to mempool entry
        assert_equal(hashtx.receive().hex(), payment_txid)
        assert_equal(hashtx.receive().hex(), payment_txid)
        # And the new connected coinbases
        for i in [0, 1]:
            assert_equal(hashtx.receive().hex(), self.nodes[1].getblock(connect_blocks[i])["tx"][0])

        # If we do a simple invalidate we announce the disconnected coinbase
        self.nodes[0].invalidateblock(connect_blocks[1])
        assert_equal(hashtx.receive().hex(), self.nodes[1].getblock(connect_blocks[1])["tx"][0])
        # And the current tip
        assert_equal(hashtx.receive().hex(), self.nodes[1].getblock(connect_blocks[0])["tx"][0])

    def test_sequence(self):
        """
        Sequence zmq notifications give every blockhash and txhash in order
        of processing, regardless of IBD, re-orgs, etc.
        Format of messages:
        <32-byte hash>C :                 Blockhash connected
        <32-byte hash>D :                 Blockhash disconnected
        <32-byte hash>R<8-byte LE uint> : Transactionhash removed from mempool for non-block inclusion reason
        <32-byte hash>A<8-byte LE uint> : Transactionhash added mempool
        """
        self.log.info("Testing 'sequence' publisher")
        [seq] = self.setup_zmq_test([("sequence", "tcp://127.0.0.1:28333")])
        self.disconnect_nodes(0, 1)

        # Mempool sequence number starts at 1
        seq_num = 1

        # Generate 1 block in nodes[0] and receive all notifications
        dc_block = self.generatetoaddress(self.nodes[0], 1, ADDRESS_BCRT1_UNSPENDABLE, sync_fun=self.no_op)[0]

        # Note: We are not notified of any block transactions, coinbase or mined
        assert_equal((self.nodes[0].getbestblockhash(), "C", None), seq.receive_sequence())

        # Generate 2 blocks in nodes[1] to a different address to ensure a chain split
        self.generatetoaddress(self.nodes[1], 2, ADDRESS_BCRT1_P2WSH_OP_TRUE, sync_fun=self.no_op)

        # nodes[0] will reorg chain after connecting back nodes[1]
        self.connect_nodes(0, 1)

        # Then we receive all block (dis)connect notifications for the 2 block reorg
        assert_equal((dc_block, "D", None), seq.receive_sequence())
        block_count = self.nodes[1].getblockcount()
        assert_equal((self.nodes[1].getblockhash(block_count-1), "C", None), seq.receive_sequence())
        assert_equal((self.nodes[1].getblockhash(block_count), "C", None), seq.receive_sequence())

        # Rest of test requires wallet functionality
        if self.is_wallet_compiled():
            self.log.info("Wait for tx from second node")
            payment_txid = self.nodes[1].sendtoaddress(address=self.nodes[0].getnewaddress(), amount=5.0, replaceable=True)
            self.sync_all()
            self.log.info("Testing sequence notifications with mempool sequence values")

            # Should receive the broadcasted txid.
            assert_equal((payment_txid, "A", seq_num), seq.receive_sequence())
            seq_num += 1

            self.log.info("Testing RBF notification")
            # Replace it to test eviction/addition notification
            rbf_info = self.nodes[1].bumpfee(payment_txid)
            self.sync_all()
            assert_equal((payment_txid, "R", seq_num), seq.receive_sequence())
            seq_num += 1
            assert_equal((rbf_info["txid"], "A", seq_num), seq.receive_sequence())
            seq_num += 1

            # Doesn't get published when mined, make a block and tx to "flush" the possibility
            # though the mempool sequence number does go up by the number of transactions
            # removed from the mempool by the block mining it.
            mempool_size = len(self.nodes[0].getrawmempool())
            c_block = self.generatetoaddress(self.nodes[0], 1, ADDRESS_BCRT1_UNSPENDABLE)[0]
            # Make sure the number of mined transactions matches the number of txs out of mempool
            mempool_size_delta = mempool_size - len(self.nodes[0].getrawmempool())
            assert_equal(len(self.nodes[0].getblock(c_block)["tx"])-1, mempool_size_delta)
            seq_num += mempool_size_delta
            payment_txid_2 = self.nodes[1].sendtoaddress(self.nodes[0].getnewaddress(), 1.0)
            self.sync_all()
            assert_equal((c_block, "C", None), seq.receive_sequence())
            assert_equal((payment_txid_2, "A", seq_num), seq.receive_sequence())
            seq_num += 1

            # Spot check getrawmempool results that they only show up when asked for
            assert type(self.nodes[0].getrawmempool()) is list
            assert type(self.nodes[0].getrawmempool(mempool_sequence=False)) is list
            assert "mempool_sequence" not in self.nodes[0].getrawmempool(verbose=True)
            assert_raises_rpc_error(-8, "Verbose results cannot contain mempool sequence values.", self.nodes[0].getrawmempool, True, True)
            assert_equal(self.nodes[0].getrawmempool(mempool_sequence=True)["mempool_sequence"], seq_num)

            self.log.info("Testing reorg notifications")
            # Manually invalidate the last block to test mempool re-entry
            # N.B. This part could be made more lenient in exact ordering
            # since it greatly depends on inner-workings of blocks/mempool
            # during "deep" re-orgs. Probably should "re-construct"
            # blockchain/mempool state from notifications instead.
            block_count = self.nodes[0].getblockcount()
            best_hash = self.nodes[0].getbestblockhash()
            self.nodes[0].invalidateblock(best_hash)
            sleep(2)  # Bit of room to make sure transaction things happened

            # Make sure getrawmempool mempool_sequence results aren't "queued" but immediately reflective
            # of the time they were gathered.
            assert self.nodes[0].getrawmempool(mempool_sequence=True)["mempool_sequence"] > seq_num

            assert_equal((best_hash, "D", None), seq.receive_sequence())
            assert_equal((rbf_info["txid"], "A", seq_num), seq.receive_sequence())
            seq_num += 1

            # Other things may happen but aren't wallet-deterministic so we don't test for them currently
            self.nodes[0].reconsiderblock(best_hash)
            self.generatetoaddress(self.nodes[1], 1, ADDRESS_BCRT1_UNSPENDABLE)

            self.log.info("Evict mempool transaction by block conflict")
            orig_txid = self.nodes[0].sendtoaddress(address=self.nodes[0].getnewaddress(), amount=1.0, replaceable=True)

            # More to be simply mined
            more_tx = []
            for _ in range(5):
                more_tx.append(self.nodes[0].sendtoaddress(self.nodes[0].getnewaddress(), 0.1))

            raw_tx = self.nodes[0].getrawtransaction(orig_txid)
            bump_info = self.nodes[0].bumpfee(orig_txid)
            # Mine the pre-bump tx
            txs_to_add = [raw_tx] + [self.nodes[0].getrawtransaction(txid) for txid in more_tx]
            block = create_block(int(self.nodes[0].getbestblockhash(), 16), create_coinbase(self.nodes[0].getblockcount()+1), txlist=txs_to_add)
            add_witness_commitment(block)
            block.solve()
            assert_equal(self.nodes[0].submitblock(block.serialize().hex()), None)
            tip = self.nodes[0].getbestblockhash()
            assert_equal(int(tip, 16), block.sha256)
            orig_txid_2 = self.nodes[0].sendtoaddress(address=self.nodes[0].getnewaddress(), amount=1.0, replaceable=True)

            # Flush old notifications until evicted tx original entry
            (hash_str, label, mempool_seq) = seq.receive_sequence()
            while hash_str != orig_txid:
                (hash_str, label, mempool_seq) = seq.receive_sequence()
            mempool_seq += 1

            # Added original tx
            assert_equal(label, "A")
            # More transactions to be simply mined
            for i in range(len(more_tx)):
                assert_equal((more_tx[i], "A", mempool_seq), seq.receive_sequence())
                mempool_seq += 1
            # Bumped by rbf
            assert_equal((orig_txid, "R", mempool_seq), seq.receive_sequence())
            mempool_seq += 1
            assert_equal((bump_info["txid"], "A", mempool_seq), seq.receive_sequence())
            mempool_seq += 1
            # Conflict announced first, then block
            assert_equal((bump_info["txid"], "R", mempool_seq), seq.receive_sequence())
            mempool_seq += 1
            assert_equal((tip, "C", None), seq.receive_sequence())
            mempool_seq += len(more_tx)
            # Last tx
            assert_equal((orig_txid_2, "A", mempool_seq), seq.receive_sequence())
            mempool_seq += 1
            self.generatetoaddress(self.nodes[0], 1, ADDRESS_BCRT1_UNSPENDABLE)
            self.sync_all()  # want to make sure we didn't break "consensus" for other tests

    def test_mempool_sync(self):
        """
        Use sequence notification plus getrawmempool sequence results to "sync mempool"
        """
        if not self.is_wallet_compiled():
            self.log.info("Skipping mempool sync test")
            return

        self.log.info("Testing 'mempool sync' usage of sequence notifier")
        [seq] = self.setup_zmq_test([("sequence", "tcp://127.0.0.1:28333")])

        # In-memory counter, should always start at 1
        next_mempool_seq = self.nodes[0].getrawmempool(mempool_sequence=True)["mempool_sequence"]
        assert_equal(next_mempool_seq, 1)

        # Some transactions have been happening but we aren't consuming zmq notifications yet
        # or we lost a ZMQ message somehow and want to start over
        txids = []
        num_txs = 5
        for _ in range(num_txs):
            txids.append(self.nodes[1].sendtoaddress(address=self.nodes[0].getnewaddress(), amount=1.0, replaceable=True))
        self.sync_all()

        # 1) Consume backlog until we get a mempool sequence number
        (hash_str, label, zmq_mem_seq) = seq.receive_sequence()
        while zmq_mem_seq is None:
            (hash_str, label, zmq_mem_seq) = seq.receive_sequence()

        assert label == "A" or label == "R"
        assert hash_str is not None

        # 2) We need to "seed" our view of the mempool
        mempool_snapshot = self.nodes[0].getrawmempool(mempool_sequence=True)
        mempool_view = set(mempool_snapshot["txids"])
        get_raw_seq = mempool_snapshot["mempool_sequence"]
        assert_equal(get_raw_seq, 6)
        # Snapshot may be too old compared to zmq message we read off latest
        while zmq_mem_seq >= get_raw_seq:
            sleep(2)
            mempool_snapshot = self.nodes[0].getrawmempool(mempool_sequence=True)
            mempool_view = set(mempool_snapshot["txids"])
            get_raw_seq = mempool_snapshot["mempool_sequence"]

        # Things continue to happen in the "interim" while waiting for snapshot results
        # We have node 0 do all these to avoid p2p races with RBF announcements
        for _ in range(num_txs):
            txids.append(self.nodes[0].sendtoaddress(address=self.nodes[0].getnewaddress(), amount=0.1, replaceable=True))
        self.nodes[0].bumpfee(txids[-1])
        self.sync_all()
        self.generatetoaddress(self.nodes[0], 1, ADDRESS_BCRT1_UNSPENDABLE)
        final_txid = self.nodes[0].sendtoaddress(address=self.nodes[0].getnewaddress(), amount=0.1, replaceable=True)

        # 3) Consume ZMQ backlog until we get to "now" for the mempool snapshot
        while True:
            if zmq_mem_seq == get_raw_seq - 1:
                break
            (hash_str, label, mempool_sequence) = seq.receive_sequence()
            if mempool_sequence is not None:
                zmq_mem_seq = mempool_sequence
                if zmq_mem_seq > get_raw_seq:
                    raise Exception(f"We somehow jumped mempool sequence numbers! zmq_mem_seq: {zmq_mem_seq} > get_raw_seq: {get_raw_seq}")

        # 4) Moving forward, we apply the delta to our local view
        #    remaining txs(5) + 1 rbf(A+R) + 1 block connect + 1 final tx
        expected_sequence = get_raw_seq
        r_gap = 0
        for _ in range(num_txs + 2 + 1 + 1):
            (hash_str, label, mempool_sequence) = seq.receive_sequence()
            if mempool_sequence is not None:
                if mempool_sequence != expected_sequence:
                    # Detected "R" gap, means this a conflict eviction, and mempool tx are being evicted before its
                    # position in the incoming block message "C"
                    if label == "R":
                        assert mempool_sequence > expected_sequence
                        r_gap += mempool_sequence - expected_sequence
                    else:
                        raise Exception(f"WARNING: txhash has unexpected mempool sequence value: {mempool_sequence} vs expected {expected_sequence}")
            if label == "A":
                assert hash_str not in mempool_view
                mempool_view.add(hash_str)
                expected_sequence = mempool_sequence + 1
            elif label == "R":
                assert hash_str in mempool_view
                mempool_view.remove(hash_str)
                expected_sequence = mempool_sequence + 1
            elif label == "C":
                # (Attempt to) remove all txids from known block connects
                block_txids = self.nodes[0].getblock(hash_str)["tx"][1:]
                for txid in block_txids:
                    if txid in mempool_view:
                        expected_sequence += 1
                        mempool_view.remove(txid)
                expected_sequence -= r_gap
                r_gap = 0
            elif label == "D":
                # Not useful for mempool tracking per se
                continue
            else:
                raise Exception("Unexpected ZMQ sequence label!")

        assert_equal(self.nodes[0].getrawmempool(), [final_txid])
        assert_equal(self.nodes[0].getrawmempool(mempool_sequence=True)["mempool_sequence"], expected_sequence)

        # 5) If you miss a zmq/mempool sequence number, go back to step (2)

        self.generatetoaddress(self.nodes[0], 1, ADDRESS_BCRT1_UNSPENDABLE)

    def test_multiple_interfaces(self):
        # Set up two subscribers with different addresses
        # (note that after the reorg test, syncing would fail due to different
        # chain lengths on node0 and node1; for this test we only need node0, so
        # we can disable syncing blocks on the setup)
        subscribers = self.setup_zmq_test([
            ("hashblock", "tcp://127.0.0.1:28334"),
            ("hashblock", "tcp://127.0.0.1:28335"),
        ], sync_blocks=False)

        # Generate 1 block in nodes[0] and receive all notifications
        self.generatetoaddress(self.nodes[0], 1, ADDRESS_BCRT1_UNSPENDABLE, sync_fun=self.no_op)

        # Should receive the same block hash on both subscribers
        assert_equal(self.nodes[0].getbestblockhash(), subscribers[0].receive().hex())
        assert_equal(self.nodes[0].getbestblockhash(), subscribers[1].receive().hex())

    def test_ipv6(self):
        if not test_ipv6_local():
            self.log.info("Skipping IPv6 test, because IPv6 is not supported.")
            return
        self.log.info("Testing IPv6")
        # Set up subscriber using IPv6 loopback address
        subscribers = self.setup_zmq_test([
            ("hashblock", "tcp://[::1]:28332")
        ], ipv6=True)

        # Generate 1 block in nodes[0]
        self.generatetoaddress(self.nodes[0], 1, ADDRESS_BCRT1_UNSPENDABLE)

        # Should receive the same block hash
        assert_equal(self.nodes[0].getbestblockhash(), subscribers[0].receive().hex())


if __name__ == '__main__':
    ZMQTest().main()<|MERGE_RESOLUTION|>--- conflicted
+++ resolved
@@ -18,10 +18,6 @@
 from test_framework.messages import (
     CTransaction,
     hash256,
-<<<<<<< HEAD
-    tx_from_hex,
-=======
->>>>>>> ec86f1e9
     CBlockHeader,
 )
 from test_framework.util import (
