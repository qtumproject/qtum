--- conflicted
+++ resolved
@@ -7,19 +7,12 @@
 
 from test_framework.test_framework import BitcoinTestFramework
 from test_framework.messages import CTransaction
-<<<<<<< HEAD
-from test_framework.util import (assert_equal,
-                                 bytes_to_hex_str,
-                                 hash256,
-                                )
-from test_framework.messages import CBlock
-=======
 from test_framework.util import (
     assert_equal,
     bytes_to_hex_str,
     hash256,
 )
->>>>>>> 0a0b2ea1
+from test_framework.messages import CBlock
 from io import BytesIO
 
 
