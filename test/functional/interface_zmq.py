#!/usr/bin/env python3
# Copyright (c) 2015-2019 The Bitcoin Core developers
# Distributed under the MIT software license, see the accompanying
# file COPYING or http://www.opensource.org/licenses/mit-license.php.
"""Test the ZMQ notification interface."""
import struct

from test_framework.address import ADDRESS_BCRT1_UNSPENDABLE, ADDRESS_BCRT1_P2WSH_OP_TRUE
from test_framework.blocktools import create_block, create_coinbase, add_witness_commitment
from test_framework.test_framework import BitcoinTestFramework
<<<<<<< HEAD
from test_framework.messages import CTransaction, hash256, CBlockHeader
from test_framework.util import assert_equal, connect_nodes
=======
from test_framework.messages import CTransaction, hash256, FromHex, CBlockHeader
from test_framework.util import (
    assert_equal,
    assert_raises_rpc_error,
)
>>>>>>> da23532c
from io import BytesIO
from time import sleep

# Test may be skipped and not have zmq installed
try:
    import zmq
except ImportError:
    pass

def hash256_reversed(byte_str):
    return hash256(byte_str)[::-1]

class ZMQSubscriber:
    def __init__(self, socket, topic):
        self.sequence = 0
        self.socket = socket
        self.topic = topic

        self.socket.setsockopt(zmq.SUBSCRIBE, self.topic)

    def receive(self):
        topic, body, seq = self.socket.recv_multipart()
        # Topic should match the subscriber topic.
        assert_equal(topic, self.topic)
        # Sequence should be incremental.
        assert_equal(struct.unpack('<I', seq)[-1], self.sequence)
        self.sequence += 1
        return body

    def receive_sequence(self):
        topic, body, seq = self.socket.recv_multipart()
        # Topic should match the subscriber topic.
        assert_equal(topic, self.topic)
        # Sequence should be incremental.
        assert_equal(struct.unpack('<I', seq)[-1], self.sequence)
        self.sequence += 1
        hash = body[:32].hex()
        label = chr(body[32])
        mempool_sequence = None if len(body) != 32+1+8 else struct.unpack("<Q", body[32+1:])[0]
        if mempool_sequence is not None:
            assert label == "A" or label == "R"
        else:
            assert label == "D" or label == "C"
        return (hash, label, mempool_sequence)


class ZMQTest (BitcoinTestFramework):
    def set_test_params(self):
        self.num_nodes = 2

    def skip_test_if_missing_module(self):
        self.skip_if_no_py3_zmq()
        self.skip_if_no_bitcoind_zmq()

    def run_test(self):
        self.ctx = zmq.Context()
        try:
            self.test_basic()
            self.test_sequence()
            self.test_mempool_sync()
            self.test_reorg()
            self.test_multiple_interfaces()
        finally:
            # Destroy the ZMQ context.
            self.log.debug("Destroying ZMQ context")
            self.ctx.destroy(linger=None)

    def test_basic(self):

        # Invalid zmq arguments don't take down the node, see #17185.
        self.restart_node(0, ["-zmqpubrawtx=foo", "-zmqpubhashtx=bar"])

        address = 'tcp://127.0.0.1:28332'
        sockets = []
        subs = []
        services = [b"hashblock", b"hashtx", b"rawblock", b"rawtx"]
        for service in services:
            sockets.append(self.ctx.socket(zmq.SUB))
            sockets[-1].set(zmq.RCVTIMEO, 60000)
            subs.append(ZMQSubscriber(sockets[-1], service))

        # Subscribe to all available topics.
        hashblock = subs[0]
        hashtx = subs[1]
        rawblock = subs[2]
        rawtx = subs[3]

        self.restart_node(0, ["-zmqpub%s=%s" % (sub.topic.decode(), address) for sub in [hashblock, hashtx, rawblock, rawtx]])
        self.connect_nodes(0, 1)
        for socket in sockets:
            socket.connect(address)

        # Relax so that the subscriber is ready before publishing zmq messages
        sleep(0.2)

        num_blocks = 5
        self.log.info("Generate %(n)d blocks (and %(n)d coinbase txes)" % {"n": num_blocks})
        genhashes = self.nodes[0].generatetoaddress(num_blocks, ADDRESS_BCRT1_UNSPENDABLE)

        self.sync_all()

        for x in range(num_blocks):
            # Should receive the coinbase txid.
            txid = hashtx.receive()

            # Should receive the coinbase raw transaction.
            hex = rawtx.receive()
            tx = CTransaction()
            tx.deserialize(BytesIO(hex))
            tx.calc_sha256()
            assert_equal(tx.hash, txid.hex())

            # Should receive the generated raw block.
            block = rawblock.receive()
            f = BytesIO(block)
            header = CBlockHeader()
            header.deserialize(f)
            header.rehash()
            assert_equal(genhashes[x], header.hash)

            # Should receive the generated block hash.
            hash = hashblock.receive().hex()
            assert_equal(genhashes[x], hash)
            # The block should only have the coinbase txid.
            assert_equal([txid.hex()], self.nodes[1].getblock(hash)["tx"])

<<<<<<< HEAD
            # Should receive the generated raw block.
            block = rawblock.receive()
            f = BytesIO(block)
            header = CBlockHeader()
            header.deserialize(f)
            header.rehash()
            assert_equal(genhashes[x], header.hash)
=======
>>>>>>> da23532c

        if self.is_wallet_compiled():
            self.log.info("Wait for tx from second node")
            payment_txid = self.nodes[1].sendtoaddress(self.nodes[0].getnewaddress(), 1.0)
            self.sync_all()

            # Should receive the broadcasted txid.
            txid = hashtx.receive()
            assert_equal(payment_txid, txid.hex())

            # Should receive the broadcasted raw transaction.
            hex = rawtx.receive()
            assert_equal(payment_txid, hash256_reversed(hex).hex())

            # Mining the block with this tx should result in second notification
            # after coinbase tx notification
            self.nodes[0].generatetoaddress(1, ADDRESS_BCRT1_UNSPENDABLE)
            hashtx.receive()
            txid = hashtx.receive()
            assert_equal(payment_txid, txid.hex())


        self.log.info("Test the getzmqnotifications RPC")
        assert_equal(self.nodes[0].getzmqnotifications(), [
            {"type": "pubhashblock", "address": address, "hwm": 1000},
            {"type": "pubhashtx", "address": address, "hwm": 1000},
            {"type": "pubrawblock", "address": address, "hwm": 1000},
            {"type": "pubrawtx", "address": address, "hwm": 1000},
        ])

        assert_equal(self.nodes[1].getzmqnotifications(), [])

    def test_reorg(self):
        if not self.is_wallet_compiled():
            self.log.info("Skipping reorg test because wallet is disabled")
            return

        address = 'tcp://127.0.0.1:28333'

        services = [b"hashblock", b"hashtx"]
        sockets = []
        subs = []
        for service in services:
            sockets.append(self.ctx.socket(zmq.SUB))
            # 2 second timeout to check end of notifications
            sockets[-1].set(zmq.RCVTIMEO, 2000)
            subs.append(ZMQSubscriber(sockets[-1], service))

        # Subscribe to all available topics.
        hashblock = subs[0]
        hashtx = subs[1]

        # Should only notify the tip if a reorg occurs
        self.restart_node(0, ["-zmqpub%s=%s" % (sub.topic.decode(), address) for sub in [hashblock, hashtx]])
        for socket in sockets:
            socket.connect(address)
        # Relax so that the subscriber is ready before publishing zmq messages
        sleep(0.2)

        # Generate 1 block in nodes[0] with 1 mempool tx and receive all notifications
        payment_txid = self.nodes[0].sendtoaddress(self.nodes[0].getnewaddress(), 1.0)
        disconnect_block = self.nodes[0].generatetoaddress(1, ADDRESS_BCRT1_UNSPENDABLE)[0]
        disconnect_cb = self.nodes[0].getblock(disconnect_block)["tx"][0]
        assert_equal(self.nodes[0].getbestblockhash(), hashblock.receive().hex())
        assert_equal(hashtx.receive().hex(), payment_txid)
        assert_equal(hashtx.receive().hex(), disconnect_cb)

        # Generate 2 blocks in nodes[1] to a different address to ensure split
        connect_blocks = self.nodes[1].generatetoaddress(2, ADDRESS_BCRT1_P2WSH_OP_TRUE)

        # nodes[0] will reorg chain after connecting back nodes[1]
        self.connect_nodes(0, 1)
        self.sync_blocks() # tx in mempool valid but not advertised

        # Should receive nodes[1] tip
        assert_equal(self.nodes[1].getbestblockhash(), hashblock.receive().hex())

        # During reorg:
        # Get old payment transaction notification from disconnect and disconnected cb
        assert_equal(hashtx.receive().hex(), payment_txid)
        assert_equal(hashtx.receive().hex(), disconnect_cb)
        # And the payment transaction again due to mempool entry
        assert_equal(hashtx.receive().hex(), payment_txid)
        assert_equal(hashtx.receive().hex(), payment_txid)
        # And the new connected coinbases
        for i in [0, 1]:
            assert_equal(hashtx.receive().hex(), self.nodes[1].getblock(connect_blocks[i])["tx"][0])

        # If we do a simple invalidate we announce the disconnected coinbase
        self.nodes[0].invalidateblock(connect_blocks[1])
        assert_equal(hashtx.receive().hex(), self.nodes[1].getblock(connect_blocks[1])["tx"][0])
        # And the current tip
        assert_equal(hashtx.receive().hex(), self.nodes[1].getblock(connect_blocks[0])["tx"][0])

    def test_sequence(self):
        """
        Sequence zmq notifications give every blockhash and txhash in order
        of processing, regardless of IBD, re-orgs, etc.
        Format of messages:
        <32-byte hash>C :                 Blockhash connected
        <32-byte hash>D :                 Blockhash disconnected
        <32-byte hash>R<8-byte LE uint> : Transactionhash removed from mempool for non-block inclusion reason
        <32-byte hash>A<8-byte LE uint> : Transactionhash added mempool
        """
        self.log.info("Testing 'sequence' publisher")
        address = 'tcp://127.0.0.1:28333'
        socket = self.ctx.socket(zmq.SUB)
        socket.set(zmq.RCVTIMEO, 60000)
        seq = ZMQSubscriber(socket, b'sequence')

        self.restart_node(0, ['-zmqpub%s=%s' % (seq.topic.decode(), address)])
        socket.connect(address)
        # Relax so that the subscriber is ready before publishing zmq messages
        sleep(0.2)

        # Mempool sequence number starts at 1
        seq_num = 1

        # Generate 1 block in nodes[0] and receive all notifications
        dc_block = self.nodes[0].generatetoaddress(1, ADDRESS_BCRT1_UNSPENDABLE)[0]

        # Note: We are not notified of any block transactions, coinbase or mined
        assert_equal((self.nodes[0].getbestblockhash(), "C", None), seq.receive_sequence())

        # Generate 2 blocks in nodes[1] to a different address to ensure a chain split
        self.nodes[1].generatetoaddress(2, ADDRESS_BCRT1_P2WSH_OP_TRUE)

        # nodes[0] will reorg chain after connecting back nodes[1]
        self.connect_nodes(0, 1)

        # Then we receive all block (dis)connect notifications for the 2 block reorg
        assert_equal((dc_block, "D", None), seq.receive_sequence())
        block_count = self.nodes[1].getblockcount()
        assert_equal((self.nodes[1].getblockhash(block_count-1), "C", None), seq.receive_sequence())
        assert_equal((self.nodes[1].getblockhash(block_count), "C", None), seq.receive_sequence())

        # Rest of test requires wallet functionality
        if self.is_wallet_compiled():
            self.log.info("Wait for tx from second node")
            payment_txid = self.nodes[1].sendtoaddress(address=self.nodes[0].getnewaddress(), amount=5.0, replaceable=True)
            self.sync_all()
            self.log.info("Testing sequence notifications with mempool sequence values")

            # Should receive the broadcasted txid.
            assert_equal((payment_txid, "A", seq_num), seq.receive_sequence())
            seq_num += 1

            self.log.info("Testing RBF notification")
            # Replace it to test eviction/addition notification
            rbf_info = self.nodes[1].bumpfee(payment_txid)
            self.sync_all()
            assert_equal((payment_txid, "R", seq_num), seq.receive_sequence())
            seq_num += 1
            assert_equal((rbf_info["txid"], "A", seq_num), seq.receive_sequence())
            seq_num += 1

            # Doesn't get published when mined, make a block and tx to "flush" the possibility
            # though the mempool sequence number does go up by the number of transactions
            # removed from the mempool by the block mining it.
            mempool_size = len(self.nodes[0].getrawmempool())
            c_block = self.nodes[0].generatetoaddress(1, ADDRESS_BCRT1_UNSPENDABLE)[0]
            self.sync_all()
            # Make sure the number of mined transactions matches the number of txs out of mempool
            mempool_size_delta = mempool_size - len(self.nodes[0].getrawmempool())
            assert_equal(len(self.nodes[0].getblock(c_block)["tx"])-1, mempool_size_delta)
            seq_num += mempool_size_delta
            payment_txid_2 = self.nodes[1].sendtoaddress(self.nodes[0].getnewaddress(), 1.0)
            self.sync_all()
            assert_equal((c_block, "C", None), seq.receive_sequence())
            assert_equal((payment_txid_2, "A", seq_num), seq.receive_sequence())
            seq_num += 1

            # Spot check getrawmempool results that they only show up when asked for
            assert type(self.nodes[0].getrawmempool()) is list
            assert type(self.nodes[0].getrawmempool(mempool_sequence=False)) is list
            assert "mempool_sequence" not in self.nodes[0].getrawmempool(verbose=True)
            assert_raises_rpc_error(-8, "Verbose results cannot contain mempool sequence values.", self.nodes[0].getrawmempool, True, True)
            assert_equal(self.nodes[0].getrawmempool(mempool_sequence=True)["mempool_sequence"], seq_num)

            self.log.info("Testing reorg notifications")
            # Manually invalidate the last block to test mempool re-entry
            # N.B. This part could be made more lenient in exact ordering
            # since it greatly depends on inner-workings of blocks/mempool
            # during "deep" re-orgs. Probably should "re-construct"
            # blockchain/mempool state from notifications instead.
            block_count = self.nodes[0].getblockcount()
            best_hash = self.nodes[0].getbestblockhash()
            self.nodes[0].invalidateblock(best_hash)
            sleep(2) # Bit of room to make sure transaction things happened

            # Make sure getrawmempool mempool_sequence results aren't "queued" but immediately reflective
            # of the time they were gathered.
            assert self.nodes[0].getrawmempool(mempool_sequence=True)["mempool_sequence"] > seq_num

            assert_equal((best_hash, "D", None), seq.receive_sequence())
            assert_equal((rbf_info["txid"], "A", seq_num), seq.receive_sequence())
            seq_num += 1

            # Other things may happen but aren't wallet-deterministic so we don't test for them currently
            self.nodes[0].reconsiderblock(best_hash)
            self.nodes[1].generatetoaddress(1, ADDRESS_BCRT1_UNSPENDABLE)
            self.sync_all()

            self.log.info("Evict mempool transaction by block conflict")
            orig_txid = self.nodes[0].sendtoaddress(address=self.nodes[0].getnewaddress(), amount=1.0, replaceable=True)

            # More to be simply mined
            more_tx = []
            for _ in range(5):
                more_tx.append(self.nodes[0].sendtoaddress(self.nodes[0].getnewaddress(), 0.1))

            raw_tx = self.nodes[0].getrawtransaction(orig_txid)
            bump_info = self.nodes[0].bumpfee(orig_txid)
            # Mine the pre-bump tx
            block = create_block(int(self.nodes[0].getbestblockhash(), 16), create_coinbase(self.nodes[0].getblockcount()+1))
            tx = FromHex(CTransaction(), raw_tx)
            block.vtx.append(tx)
            for txid in more_tx:
                tx = FromHex(CTransaction(), self.nodes[0].getrawtransaction(txid))
                block.vtx.append(tx)
            add_witness_commitment(block)
            block.solve()
            assert_equal(self.nodes[0].submitblock(block.serialize().hex()), None)
            tip = self.nodes[0].getbestblockhash()
            assert_equal(int(tip, 16), block.sha256)
            orig_txid_2 = self.nodes[0].sendtoaddress(address=self.nodes[0].getnewaddress(), amount=1.0, replaceable=True)

            # Flush old notifications until evicted tx original entry
            (hash_str, label, mempool_seq) = seq.receive_sequence()
            while hash_str != orig_txid:
                (hash_str, label, mempool_seq) = seq.receive_sequence()
            mempool_seq += 1

            # Added original tx
            assert_equal(label, "A")
            # More transactions to be simply mined
            for i in range(len(more_tx)):
                    assert_equal((more_tx[i], "A", mempool_seq), seq.receive_sequence())
                    mempool_seq += 1
            # Bumped by rbf
            assert_equal((orig_txid, "R", mempool_seq), seq.receive_sequence())
            mempool_seq += 1
            assert_equal((bump_info["txid"], "A", mempool_seq), seq.receive_sequence())
            mempool_seq += 1
            # Conflict announced first, then block
            assert_equal((bump_info["txid"], "R", mempool_seq), seq.receive_sequence())
            mempool_seq += 1
            assert_equal((tip, "C", None), seq.receive_sequence())
            mempool_seq += len(more_tx)
            # Last tx
            assert_equal((orig_txid_2, "A", mempool_seq), seq.receive_sequence())
            mempool_seq += 1
            self.nodes[0].generatetoaddress(1, ADDRESS_BCRT1_UNSPENDABLE)
            self.sync_all() # want to make sure we didn't break "consensus" for other tests

    def test_mempool_sync(self):
        """
        Use sequence notification plus getrawmempool sequence results to "sync mempool"
        """
        if not self.is_wallet_compiled():
            self.log.info("Skipping mempool sync test")
            return

        self.log.info("Testing 'mempool sync' usage of sequence notifier")
        address = 'tcp://127.0.0.1:28333'
        socket = self.ctx.socket(zmq.SUB)
        socket.set(zmq.RCVTIMEO, 60000)
        seq = ZMQSubscriber(socket, b'sequence')

        self.restart_node(0, ['-zmqpub%s=%s' % (seq.topic.decode(), address)])
        self.connect_nodes(0, 1)
        socket.connect(address)
        # Relax so that the subscriber is ready before publishing zmq messages
        sleep(0.2)

        # In-memory counter, should always start at 1
        next_mempool_seq = self.nodes[0].getrawmempool(mempool_sequence=True)["mempool_sequence"]
        assert_equal(next_mempool_seq, 1)

        # Some transactions have been happening but we aren't consuming zmq notifications yet
        # or we lost a ZMQ message somehow and want to start over
        txids = []
        num_txs = 5
        for _ in range(num_txs):
            txids.append(self.nodes[1].sendtoaddress(address=self.nodes[0].getnewaddress(), amount=1.0, replaceable=True))
        self.sync_all()

        # 1) Consume backlog until we get a mempool sequence number
        (hash_str, label, zmq_mem_seq) = seq.receive_sequence()
        while zmq_mem_seq is None:
                (hash_str, label, zmq_mem_seq) = seq.receive_sequence()

        assert label == "A" or label == "R"
        assert hash_str is not None

        # 2) We need to "seed" our view of the mempool
        mempool_snapshot = self.nodes[0].getrawmempool(mempool_sequence=True)
        mempool_view = set(mempool_snapshot["txids"])
        get_raw_seq = mempool_snapshot["mempool_sequence"]
        assert_equal(get_raw_seq, 6)
        # Snapshot may be too old compared to zmq message we read off latest
        while zmq_mem_seq >= get_raw_seq:
            sleep(2)
            mempool_snapshot = self.nodes[0].getrawmempool(mempool_sequence=True)
            mempool_view = set(mempool_snapshot["txids"])
            get_raw_seq = mempool_snapshot["mempool_sequence"]

        # Things continue to happen in the "interim" while waiting for snapshot results
        # We have node 0 do all these to avoid p2p races with RBF announcements
        for _ in range(num_txs):
            txids.append(self.nodes[0].sendtoaddress(address=self.nodes[0].getnewaddress(), amount=0.1, replaceable=True))
        self.nodes[0].bumpfee(txids[-1])
        self.sync_all()
        self.nodes[0].generatetoaddress(1, ADDRESS_BCRT1_UNSPENDABLE)
        final_txid = self.nodes[0].sendtoaddress(address=self.nodes[0].getnewaddress(), amount=0.1, replaceable=True)

        # 3) Consume ZMQ backlog until we get to "now" for the mempool snapshot
        while True:
            if zmq_mem_seq == get_raw_seq - 1:
                break
            (hash_str, label, mempool_sequence) = seq.receive_sequence()
            if mempool_sequence is not None:
                zmq_mem_seq = mempool_sequence
                if zmq_mem_seq > get_raw_seq:
                    raise Exception("We somehow jumped mempool sequence numbers! zmq_mem_seq: {} > get_raw_seq: {}".format(zmq_mem_seq, get_raw_seq))

        # 4) Moving forward, we apply the delta to our local view
        #    remaining txs(5) + 1 rbf(A+R) + 1 block connect + 1 final tx
        expected_sequence = get_raw_seq
        r_gap = 0
        for _ in range(num_txs + 2 + 1 + 1):
            (hash_str, label, mempool_sequence) = seq.receive_sequence()
            if mempool_sequence is not None:
                if mempool_sequence != expected_sequence:
                    # Detected "R" gap, means this a conflict eviction, and mempool tx are being evicted before its
                    # position in the incoming block message "C"
                    if label == "R":
                        assert mempool_sequence > expected_sequence
                        r_gap += mempool_sequence - expected_sequence
                    else:
                        raise Exception("WARNING: txhash has unexpected mempool sequence value: {} vs expected {}".format(mempool_sequence, expected_sequence))
            if label == "A":
                assert hash_str not in mempool_view
                mempool_view.add(hash_str)
                expected_sequence = mempool_sequence + 1
            elif label == "R":
                assert hash_str in mempool_view
                mempool_view.remove(hash_str)
                expected_sequence = mempool_sequence + 1
            elif label == "C":
                # (Attempt to) remove all txids from known block connects
                block_txids = self.nodes[0].getblock(hash_str)["tx"][1:]
                for txid in block_txids:
                    if txid in mempool_view:
                        expected_sequence += 1
                        mempool_view.remove(txid)
                expected_sequence -= r_gap
                r_gap = 0
            elif label == "D":
                # Not useful for mempool tracking per se
                continue
            else:
                raise Exception("Unexpected ZMQ sequence label!")

        assert_equal(self.nodes[0].getrawmempool(), [final_txid])
        assert_equal(self.nodes[0].getrawmempool(mempool_sequence=True)["mempool_sequence"], expected_sequence)

        # 5) If you miss a zmq/mempool sequence number, go back to step (2)

        self.nodes[0].generatetoaddress(1, ADDRESS_BCRT1_UNSPENDABLE)

    def test_multiple_interfaces(self):
        # Set up two subscribers with different addresses
        subscribers = []
        for i in range(2):
            address = 'tcp://127.0.0.1:%d' % (28334 + i)
            socket = self.ctx.socket(zmq.SUB)
            socket.set(zmq.RCVTIMEO, 60000)
            hashblock = ZMQSubscriber(socket, b"hashblock")
            socket.connect(address)
            subscribers.append({'address': address, 'hashblock': hashblock})

        self.restart_node(0, ['-zmqpub%s=%s' % (subscriber['hashblock'].topic.decode(), subscriber['address']) for subscriber in subscribers])

        # Relax so that the subscriber is ready before publishing zmq messages
        sleep(0.2)

        # Generate 1 block in nodes[0] and receive all notifications
        self.nodes[0].generatetoaddress(1, ADDRESS_BCRT1_UNSPENDABLE)

        # Should receive the same block hash on both subscribers
        assert_equal(self.nodes[0].getbestblockhash(), subscribers[0]['hashblock'].receive().hex())
        assert_equal(self.nodes[0].getbestblockhash(), subscribers[1]['hashblock'].receive().hex())

if __name__ == '__main__':
    ZMQTest().main()<|MERGE_RESOLUTION|>--- conflicted
+++ resolved
@@ -8,16 +8,11 @@
 from test_framework.address import ADDRESS_BCRT1_UNSPENDABLE, ADDRESS_BCRT1_P2WSH_OP_TRUE
 from test_framework.blocktools import create_block, create_coinbase, add_witness_commitment
 from test_framework.test_framework import BitcoinTestFramework
-<<<<<<< HEAD
-from test_framework.messages import CTransaction, hash256, CBlockHeader
-from test_framework.util import assert_equal, connect_nodes
-=======
 from test_framework.messages import CTransaction, hash256, FromHex, CBlockHeader
 from test_framework.util import (
     assert_equal,
     assert_raises_rpc_error,
 )
->>>>>>> da23532c
 from io import BytesIO
 from time import sleep
 
@@ -144,16 +139,6 @@
             # The block should only have the coinbase txid.
             assert_equal([txid.hex()], self.nodes[1].getblock(hash)["tx"])
 
-<<<<<<< HEAD
-            # Should receive the generated raw block.
-            block = rawblock.receive()
-            f = BytesIO(block)
-            header = CBlockHeader()
-            header.deserialize(f)
-            header.rehash()
-            assert_equal(genhashes[x], header.hash)
-=======
->>>>>>> da23532c
 
         if self.is_wallet_compiled():
             self.log.info("Wait for tx from second node")
