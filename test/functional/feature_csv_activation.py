--- conflicted
+++ resolved
@@ -55,14 +55,10 @@
     assert_equal,
     softfork_active,
 )
-<<<<<<< HEAD
-from test_framework.qtumconfig import *
-=======
 from test_framework.wallet import (
     MiniWallet,
     MiniWalletMode,
 )
->>>>>>> 5ed36332
 
 TESTING_TX_COUNT = 83  # Number of testing transactions: 1 BIP113 tx, 16 BIP68 txs, 66 BIP112 txs (see comments above)
 COINBASE_BLOCK_COUNT = TESTING_TX_COUNT  # Number of coinbase blocks we need to generate as inputs for our txs
@@ -90,76 +86,6 @@
 def all_rlt_txs(txs):
     return [tx['tx'] for tx in txs]
 
-<<<<<<< HEAD
-def sign_transaction(node, unsignedtx):
-    rawtx = ToHex(unsignedtx)
-    signresult = node.signrawtransactionwithwallet(rawtx)
-    tx = CTransaction()
-    f = BytesIO(hex_str_to_bytes(signresult['hex']))
-    tx.deserialize(f)
-    return tx
-
-def create_bip112special(node, input, txversion, address):
-    tx = create_transaction(node, input, address, amount=Decimal("49.98"))
-    tx.nVersion = txversion
-    signtx = sign_transaction(node, tx)
-    signtx.vin[0].scriptSig = CScript([-1, OP_CHECKSEQUENCEVERIFY, OP_DROP] + list(CScript(signtx.vin[0].scriptSig)))
-    return signtx
-
-def create_bip112emptystack(node, input, txversion, address):
-    tx = create_transaction(node, input, address, amount=Decimal("49.98"))
-    tx.nVersion = txversion
-    signtx = sign_transaction(node, tx)
-    signtx.vin[0].scriptSig = CScript([OP_CHECKSEQUENCEVERIFY] + list(CScript(signtx.vin[0].scriptSig)))
-    return signtx
-
-def send_generic_unspent_input_tx(node, unspent, address):
-    inputs = [{'txid': unspent[0], 'vout': unspent[1]}]
-    outputs = {address : unspent[2]-Decimal("0.01")}
-    rawtx = node.createrawtransaction(inputs, outputs)
-    rawtx = node.signrawtransactionwithwallet(rawtx)['hex']
-    return node.sendrawtransaction(rawtx)
-
-def send_generic_input_tx(node, coinbases, address):
-    return node.sendrawtransaction(ToHex(sign_transaction(node, create_transaction(node, node.getblock(coinbases.pop())['tx'][0], address, amount=Decimal("49.99")))))
-
-def create_bip68txs(node, bip68inputs, txversion, address, locktime_delta=0):
-    """Returns a list of bip68 transactions with different bits set."""
-    txs = []
-    assert len(bip68inputs) >= 16
-    for i, (sdf, srhb, stf, srlb) in enumerate(product(*[[True, False]] * 4)):
-        locktime = relative_locktime(sdf, srhb, stf, srlb)
-        tx = create_transaction(node, bip68inputs[i], address, amount=Decimal("49.98"))
-        tx.nVersion = txversion
-        tx.vin[0].nSequence = locktime + locktime_delta
-        tx = sign_transaction(node, tx)
-        tx.rehash()
-        txs.append({'tx': tx, 'sdf': sdf, 'stf': stf})
-
-    return txs
-
-def create_bip112txs(node, bip112inputs, varyOP_CSV, txversion, address, locktime_delta=0):
-    """Returns a list of bip68 transactions with different bits set."""
-    txs = []
-    assert len(bip112inputs) >= 16
-    for i, (sdf, srhb, stf, srlb) in enumerate(product(*[[True, False]] * 4)):
-        locktime = relative_locktime(sdf, srhb, stf, srlb)
-        tx = create_transaction(node, bip112inputs[i], address, amount=Decimal("49.98"))
-        if (varyOP_CSV):  # if varying OP_CSV, nSequence is fixed
-            tx.vin[0].nSequence = BASE_RELATIVE_LOCKTIME + locktime_delta
-        else:  # vary nSequence instead, OP_CSV is fixed
-            tx.vin[0].nSequence = locktime + locktime_delta
-        tx.nVersion = txversion
-        signtx = sign_transaction(node, tx)
-        if (varyOP_CSV):
-            signtx.vin[0].scriptSig = CScript([locktime, OP_CHECKSEQUENCEVERIFY, OP_DROP] + list(CScript(signtx.vin[0].scriptSig)))
-        else:
-            signtx.vin[0].scriptSig = CScript([BASE_RELATIVE_LOCKTIME, OP_CHECKSEQUENCEVERIFY, OP_DROP] + list(CScript(signtx.vin[0].scriptSig)))
-        tx.rehash()
-        txs.append({'tx': signtx, 'sdf': sdf, 'stf': stf})
-    return txs
-=======
->>>>>>> 5ed36332
 
 class BIP68_112_113Test(BitcoinTestFramework):
     def set_test_params(self):
@@ -239,7 +165,6 @@
             self.last_block_time += 600
             self.tip = block.sha256
             self.tipheight += 1
-            extend_txs = []
         return test_blocks
 
     def create_test_block(self, txs):
@@ -262,8 +187,7 @@
         self.miniwallet = MiniWallet(self.nodes[0], mode=MiniWalletMode.RAW_P2PK)
 
         self.log.info("Generate blocks in the past for coinbase outputs.")
-        start_time = 1510247077 + 600 * 1000 + 101
-        long_past_time = start_time - 600 * 1000 # enough to build up to 1000 blocks 10 minutes apart without worrying about getting into the future
+        long_past_time = int(time.time()) - 600 * 1000  # enough to build up to 1000 blocks 10 minutes apart without worrying about getting into the future
         self.nodes[0].setmocktime(long_past_time - 100)  # enough so that the generated blocks will still all be before long_past_time
         self.coinbase_blocks = self.miniwallet.generate(COINBASE_BLOCK_COUNT)  # blocks generated for inputs
         self.nodes[0].setmocktime(0)  # set time back to present so yielded blocks aren't in the future as we advance last_block_time
@@ -284,22 +208,14 @@
         # 16 normal inputs
         bip68inputs = []
         for _ in range(16):
-<<<<<<< HEAD
-            bip68inputs.append(send_generic_unspent_input_tx(self.nodes[0], self.unspents.pop(), self.nodeaddress))
-=======
             bip68inputs.append(self.send_generic_input_tx(self.coinbase_blocks))
->>>>>>> 5ed36332
 
         # 2 sets of 16 inputs with 10 OP_CSV OP_DROP (actually will be prepended to spending scriptSig)
         bip112basicinputs = []
         for _ in range(2):
             inputs = []
             for _ in range(16):
-<<<<<<< HEAD
-                inputs.append(send_generic_unspent_input_tx(self.nodes[0], self.unspents.pop(), self.nodeaddress))
-=======
                 inputs.append(self.send_generic_input_tx(self.coinbase_blocks))
->>>>>>> 5ed36332
             bip112basicinputs.append(inputs)
 
         # 2 sets of 16 varied inputs with (relative_lock_time) OP_CSV OP_DROP (actually will be prepended to spending scriptSig)
@@ -307,28 +223,16 @@
         for _ in range(2):
             inputs = []
             for _ in range(16):
-<<<<<<< HEAD
-                inputs.append(send_generic_unspent_input_tx(self.nodes[0], self.unspents.pop(), self.nodeaddress))
-            bip112diverseinputs.append(inputs)
-
-        # 1 special input with -1 OP_CSV OP_DROP (actually will be prepended to spending scriptSig)
-        bip112specialinput = send_generic_unspent_input_tx(self.nodes[0], self.unspents.pop(), self.nodeaddress)
-=======
                 inputs.append(self.send_generic_input_tx(self.coinbase_blocks))
             bip112diverseinputs.append(inputs)
 
         # 1 special input with -1 OP_CSV OP_DROP (actually will be prepended to spending scriptSig)
         bip112specialinput = self.send_generic_input_tx(self.coinbase_blocks)
->>>>>>> 5ed36332
         # 1 special input with (empty stack) OP_CSV (actually will be prepended to spending scriptSig)
         bip112emptystackinput = self.send_generic_input_tx(self.coinbase_blocks)
 
         # 1 normal input
-<<<<<<< HEAD
-        bip113input = send_generic_unspent_input_tx(self.nodes[0], self.unspents.pop(), self.nodeaddress)
-=======
         bip113input = self.send_generic_input_tx(self.coinbase_blocks)
->>>>>>> 5ed36332
 
         self.nodes[0].setmocktime(self.last_block_time + 600)
         inputblockhash = self.nodes[0].generate(1)[0]  # 1 block generated for inputs to be in chain at height 431
