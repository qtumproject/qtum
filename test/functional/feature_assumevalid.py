#!/usr/bin/env python3
# Copyright (c) 2014-2021 The Bitcoin Core developers
# Distributed under the MIT software license, see the accompanying
# file COPYING or http://www.opensource.org/licenses/mit-license.php.
"""Test logic for skipping signature validation on old blocks.

Test logic for skipping signature validation on blocks which we've assumed
valid (https://github.com/bitcoin/bitcoin/pull/9484)

We build a chain that includes and invalid signature for one of the
transactions:

    0:        genesis block
    1:        block 1 with coinbase transaction output.
    2-101:    bury that block with 100 blocks so the coinbase transaction
              output can be spent
    102:      a block containing a transaction spending the coinbase
              transaction output. The transaction has an invalid signature.
    103-2202: bury the bad block with just over two weeks' worth of blocks
              (2100 blocks)

Start three nodes:

    - node0 has no -assumevalid parameter. Try to sync to block 2202. It will
      reject block 102 and only sync as far as block 101
    - node1 has -assumevalid set to the hash of block 102. Try to sync to
      block 2202. node1 will sync all the way to block 2202.
    - node2 has -assumevalid set to the hash of block 102. Try to sync to
      block 200. node2 will reject block 102 since it's assumed valid, but it
      isn't buried by at least two weeks' work.
"""
import time

from test_framework.blocktools import (
    COINBASE_MATURITY,
    create_block,
    create_coinbase,
)
from test_framework.key import ECKey
from test_framework.messages import (
    CBlockHeader,
    COutPoint,
    CTransaction,
    CTxIn,
    CTxOut,
    msg_block,
    msg_headers,
)
from test_framework.p2p import P2PInterface
from test_framework.script import (CScript, OP_TRUE)
from test_framework.test_framework import BitcoinTestFramework
from test_framework.util import assert_equal
<<<<<<< HEAD
import inspect
=======
import inspect 
>>>>>>> d82fec21


class BaseNode(P2PInterface):
    def send_header_for_blocks(self, new_blocks):
        headers_message = msg_headers()
        headers_message.headers = [CBlockHeader(b) for b in new_blocks]
        self.send_message(headers_message)


class AssumeValidTest(BitcoinTestFramework):
    def set_test_params(self):
        self.setup_clean_chain = True
        self.num_nodes = 3
        self.rpc_timeout = 120

    def setup_network(self):
        self.add_nodes(3)
        # Start node0. We don't start the other nodes yet since
        # we need to pre-mine a block with an invalid transaction
        # signature so we can pass in the block hash as assumevalid.
        self.start_node(0)

    def send_blocks_until_disconnected(self, p2p_conn):
        """Keep sending blocks to the node until we're disconnected."""
        for i in range(len(self.blocks)):
            if not p2p_conn.is_connected:
                break
            try:
                p2p_conn.send_message(msg_block(self.blocks[i]))
            except IOError:
                assert not p2p_conn.is_connected
                break

    def assert_blockchain_height(self, node, height):
        """Wait until the blockchain is no longer advancing and verify it's reached the expected height."""
        last_height = node.getblock(node.getbestblockhash())['height']
        timeout = 10
        while True:
            if timeout < 0:
                assert False, "blockchain too short after timeout: %d" % current_height

            time.sleep(0.25)
            current_height = node.getblock(node.getbestblockhash())['height']
            if current_height > height:
                assert False, "blockchain too long: %d" % current_height
            elif current_height != last_height:
                last_height = current_height
                timeout = 10 # reset the timeout
            elif current_height == height:
                break
            timeout = timeout - 0.25
<<<<<<< HEAD

=======
>>>>>>> d82fec21
    def run_test(self):
        p2p0 = self.nodes[0].add_p2p_connection(BaseNode())

        # Build the blockchain
        self.tip = int(self.nodes[0].getbestblockhash(), 16)
        self.block_time = self.nodes[0].getblock(self.nodes[0].getbestblockhash())['time'] + 1

        self.blocks = []

        # Get a pubkey for the coinbase TXO
        coinbase_key = ECKey()
        coinbase_key.generate()
        coinbase_pubkey = coinbase_key.get_pubkey().get_bytes()

        # Create the first block with a coinbase output to our key
        height = 1
        block = create_block(self.tip, create_coinbase(height, coinbase_pubkey), self.block_time)
        self.blocks.append(block)
        self.block_time += 1
        block.solve()
        # Save the coinbase for later
        self.block1 = block
        self.tip = block.sha256
        height += 1

        # Bury the block 100 deep so the coinbase output is spendable
        for _ in range(COINBASE_MATURITY): 
            block = create_block(self.tip, create_coinbase(height), self.block_time)
            block.solve()
            self.blocks.append(block)
            self.tip = block.sha256
            self.block_time += 1
            height += 1

        # Create a transaction spending the coinbase output with an invalid (null) signature
        tx = CTransaction()
        tx.vin.append(CTxIn(COutPoint(self.block1.vtx[0].sha256, 0), scriptSig=b""))
        tx.vout.append(CTxOut(49 * 100000000, CScript([OP_TRUE])))
        tx.calc_sha256()

        block102 = create_block(self.tip, create_coinbase(height), self.block_time, txlist=[tx])
        self.block_time += 1
        block102.solve()
        self.blocks.append(block102)
        self.tip = block102.sha256
        self.block_time += 1
        height += 1

        # Bury the assumed valid block 2100 deep
        for _ in range(10000):
            block = create_block(self.tip, create_coinbase(height), self.block_time)
            block.solve()
            self.blocks.append(block)
            self.tip = block.sha256
            self.block_time += 1
            height += 1

        self.nodes[0].disconnect_p2ps()

        # Start node1 and node2 with assumevalid so they accept a block with a bad signature.
        self.start_node(1, extra_args=["-assumevalid=" + hex(block102.sha256)[2:]])
        self.start_node(2, extra_args=["-assumevalid=" + hex(block102.sha256)[2:]])
<<<<<<< HEAD

=======
>>>>>>> d82fec21
        p2p0 = self.nodes[0].add_p2p_connection(BaseNode())
        p2p1 = self.nodes[1].add_p2p_connection(BaseNode())
        p2p2 = self.nodes[2].add_p2p_connection(BaseNode())

        # send header lists to all three nodes
        p2p0.send_header_for_blocks(self.blocks[0:2000])
        p2p0.send_header_for_blocks(self.blocks[2000:4000])
        p2p0.send_header_for_blocks(self.blocks[4000:6000])
        p2p0.send_header_for_blocks(self.blocks[6000:8000])
        p2p0.send_header_for_blocks(self.blocks[8000:10000])
        p2p0.send_header_for_blocks(self.blocks[10000:])
        p2p1.send_header_for_blocks(self.blocks[0:2000])
        p2p1.send_header_for_blocks(self.blocks[2000:4000])
        p2p1.send_header_for_blocks(self.blocks[4000:6000])

        p2p1.send_header_for_blocks(self.blocks[6000:8000])
        p2p1.send_header_for_blocks(self.blocks[8000:10000])
        p2p1.send_header_for_blocks(self.blocks[10000:])

        p2p2.send_header_for_blocks(self.blocks[0:600])
        # Send blocks to node0. Block 102 will be rejected.
        self.send_blocks_until_disconnected(p2p0)
        self.assert_blockchain_height(self.nodes[0], COINBASE_MATURITY+1)

        # Send all blocks to node1. All blocks will be accepted.
        # Send only a subset to speed this up
        p2p1 = self.nodes[1].add_p2p_connection(BaseNode())
        for i in range(1000):
            p2p1.send_message(msg_block(self.blocks[i]))
        # Syncing 2200 blocks can take a while on slow systems. Give it plenty of time to sync.
        timeout = time.time() + 200
        while time.time() < timeout:
            if self.nodes[1].getblock(self.nodes[1].getbestblockhash())['height'] == 1000:
                break
        assert_equal(self.nodes[1].getblock(self.nodes[1].getbestblockhash())['height'], 1000)

        # Send blocks to node2. Block 102 will be rejected.
        p2p2 = self.nodes[2].add_p2p_connection(BaseNode())
        self.send_blocks_until_disconnected(p2p2)
        self.assert_blockchain_height(self.nodes[2], COINBASE_MATURITY+1)
<<<<<<< HEAD

=======
>>>>>>> d82fec21

if __name__ == '__main__':
    AssumeValidTest().main()<|MERGE_RESOLUTION|>--- conflicted
+++ resolved
@@ -50,11 +50,7 @@
 from test_framework.script import (CScript, OP_TRUE)
 from test_framework.test_framework import BitcoinTestFramework
 from test_framework.util import assert_equal
-<<<<<<< HEAD
-import inspect
-=======
 import inspect 
->>>>>>> d82fec21
 
 
 class BaseNode(P2PInterface):
@@ -106,10 +102,6 @@
             elif current_height == height:
                 break
             timeout = timeout - 0.25
-<<<<<<< HEAD
-
-=======
->>>>>>> d82fec21
     def run_test(self):
         p2p0 = self.nodes[0].add_p2p_connection(BaseNode())
 
@@ -172,10 +164,6 @@
         # Start node1 and node2 with assumevalid so they accept a block with a bad signature.
         self.start_node(1, extra_args=["-assumevalid=" + hex(block102.sha256)[2:]])
         self.start_node(2, extra_args=["-assumevalid=" + hex(block102.sha256)[2:]])
-<<<<<<< HEAD
-
-=======
->>>>>>> d82fec21
         p2p0 = self.nodes[0].add_p2p_connection(BaseNode())
         p2p1 = self.nodes[1].add_p2p_connection(BaseNode())
         p2p2 = self.nodes[2].add_p2p_connection(BaseNode())
@@ -216,10 +204,6 @@
         p2p2 = self.nodes[2].add_p2p_connection(BaseNode())
         self.send_blocks_until_disconnected(p2p2)
         self.assert_blockchain_height(self.nodes[2], COINBASE_MATURITY+1)
-<<<<<<< HEAD
-
-=======
->>>>>>> d82fec21
 
 if __name__ == '__main__':
     AssumeValidTest().main()