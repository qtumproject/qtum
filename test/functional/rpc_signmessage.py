#!/usr/bin/env python3
# Copyright (c) 2016-2019 The Bitcoin Core developers
# Distributed under the MIT software license, see the accompanying
# file COPYING or http://www.opensource.org/licenses/mit-license.php.
"""Test RPC commands for signing and verifying messages."""

from test_framework.test_framework import BitcoinTestFramework
<<<<<<< HEAD
from test_framework.util import assert_equal
=======
from test_framework.util import (
    assert_equal,
    assert_raises_rpc_error,
)
>>>>>>> 5ed36332
from test_framework.qtum import convert_btc_address_to_qtum

class SignMessagesTest(BitcoinTestFramework):
    def set_test_params(self):
        self.setup_clean_chain = True
        self.num_nodes = 1
        self.extra_args = [["-addresstype=legacy"]]

    def skip_test_if_missing_module(self):
        self.skip_if_no_wallet()

    def run_test(self):
        message = 'This is just a test message'

        self.log.info('test signing with priv_key')
        priv_key = 'cUeKHd5orzT3mz8P9pxyREHfsWtVfgsfDjiZZBcjUBAaGk1BTj7N'
        address = convert_btc_address_to_qtum('mpLQjfK79b7CCV4VMJWEWAj5Mpx8Up5zxB')
        expected_signature = 'H82vbb1DFcGX32hHYCrWxCxo9aQCSSm4caa/+rvV2rdrT3YrZgkIQOIydNkd8F9rI94tTCgjzL/rplldv0ImR4I='
        signature = self.nodes[0].signmessagewithprivkey(priv_key, message)
        assert_equal(expected_signature, signature)
        assert self.nodes[0].verifymessage(address, signature, message)

        self.log.info('test signing with an address with wallet')
        address = self.nodes[0].getnewaddress()
        signature = self.nodes[0].signmessage(address, message)
        assert self.nodes[0].verifymessage(address, signature, message)

        self.log.info('test verifying with another address should not work')
        other_address = self.nodes[0].getnewaddress()
        other_signature = self.nodes[0].signmessage(other_address, message)
        assert not self.nodes[0].verifymessage(other_address, signature, message)
        assert not self.nodes[0].verifymessage(address, other_signature, message)

        self.log.info('test parameter validity and error codes')
        # signmessage(withprivkey) have two required parameters
        for num_params in [0, 1, 3, 4, 5]:
            param_list = ["dummy"]*num_params
            assert_raises_rpc_error(-1, "signmessagewithprivkey", self.nodes[0].signmessagewithprivkey, *param_list)
            assert_raises_rpc_error(-1, "signmessage", self.nodes[0].signmessage, *param_list)
        # verifymessage has three required parameters
        for num_params in [0, 1, 2, 4, 5]:
            param_list = ["dummy"]*num_params
            assert_raises_rpc_error(-1, "verifymessage", self.nodes[0].verifymessage, *param_list)
        # invalid key or address provided
        assert_raises_rpc_error(-5, "Invalid private key", self.nodes[0].signmessagewithprivkey, "invalid_key", message)
        assert_raises_rpc_error(-5, "Invalid address", self.nodes[0].signmessage, "invalid_addr", message)
        assert_raises_rpc_error(-5, "Invalid address", self.nodes[0].verifymessage, "invalid_addr", signature, message)
        # malformed signature provided
        assert_raises_rpc_error(-3, "Malformed base64 encoding", self.nodes[0].verifymessage, self.nodes[0].getnewaddress(), "invalid_sig", message)

if __name__ == '__main__':
    SignMessagesTest().main()<|MERGE_RESOLUTION|>--- conflicted
+++ resolved
@@ -5,14 +5,10 @@
 """Test RPC commands for signing and verifying messages."""
 
 from test_framework.test_framework import BitcoinTestFramework
-<<<<<<< HEAD
-from test_framework.util import assert_equal
-=======
 from test_framework.util import (
     assert_equal,
     assert_raises_rpc_error,
 )
->>>>>>> 5ed36332
 from test_framework.qtum import convert_btc_address_to_qtum
 
 class SignMessagesTest(BitcoinTestFramework):
