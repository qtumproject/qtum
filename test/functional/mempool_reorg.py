#!/usr/bin/env python3
<<<<<<< HEAD
# Copyright (c) 2014-2017 The Bitcoin Core developers
=======
# Copyright (c) 2014-2018 The Bitcoin Core developers
>>>>>>> 228c1378
# Distributed under the MIT software license, see the accompanying
# file COPYING or http://www.opensource.org/licenses/mit-license.php.
"""Test mempool re-org scenarios.

Test re-org scenarios with a mempool that contains transactions
that spend (directly or indirectly) coinbase transactions.
"""

from test_framework.blocktools import create_raw_transaction
from test_framework.test_framework import BitcoinTestFramework
<<<<<<< HEAD
from test_framework.util import *
from test_framework.qtumconfig import INITIAL_BLOCK_REWARD, COINBASE_MATURITY
=======
from test_framework.util import assert_equal, assert_raises_rpc_error

>>>>>>> 228c1378

class MempoolCoinbaseTest(BitcoinTestFramework):
    def set_test_params(self):
        self.num_nodes = 2
<<<<<<< HEAD
        self.extra_args = [["-checkmempool"]] * 2
        self.setup_clean_chain = True
=======
>>>>>>> 228c1378

    alert_filename = None  # Set by setup_network

    def run_test(self):
        for node in self.nodes:
            node.generate(25)
            self.sync_all()
        self.nodes[0].generate(COINBASE_MATURITY)
        self.sync_all()

        start_count = self.nodes[0].getblockcount()

        # Mine three blocks. After this, nodes[0] blocks
        # 101, 102, and 103 are spend-able.
        new_blocks = self.nodes[1].generate(4)
        self.sync_all()
        assert_equal(self.nodes[0].getblockcount(), self.nodes[1].getblockcount())

        node0_address = self.nodes[0].getnewaddress()
        node1_address = self.nodes[1].getnewaddress()

        # Three scenarios for re-orging coinbase spends in the memory pool:
        # 1. Direct coinbase spend  :  spend_101
        # 2. Indirect (coinbase spend in chain, child in mempool) : spend_102 and spend_102_1
        # 3. Indirect (coinbase and child both in chain) : spend_103 and spend_103_1
        # Use invalidatblock to make all of the above coinbase spends invalid (immature coinbase),
        # and make sure the mempool code behaves correctly.
        b = [ self.nodes[0].getblockhash(n) for n in range(51, 55) ]
        coinbase_txids = [ self.nodes[0].getblock(h)['tx'][0] for h in b ]
<<<<<<< HEAD
        spend_101_raw = create_tx(self.nodes[0], coinbase_txids[1], node1_address, INITIAL_BLOCK_REWARD-0.01)
        spend_102_raw = create_tx(self.nodes[0], coinbase_txids[2], node0_address, INITIAL_BLOCK_REWARD-0.01)
        spend_103_raw = create_tx(self.nodes[0], coinbase_txids[3], node0_address, INITIAL_BLOCK_REWARD-0.01)
=======
        spend_101_raw = create_raw_transaction(self.nodes[0], coinbase_txids[1], node1_address, amount=49.99)
        spend_102_raw = create_raw_transaction(self.nodes[0], coinbase_txids[2], node0_address, amount=49.99)
        spend_103_raw = create_raw_transaction(self.nodes[0], coinbase_txids[3], node0_address, amount=49.99)
>>>>>>> 228c1378

        # Create a block-height-locked transaction which will be invalid after reorg
        timelock_tx = self.nodes[0].createrawtransaction([{"txid": coinbase_txids[0], "vout": 0}], {node0_address: INITIAL_BLOCK_REWARD-0.01})
        # Set the time lock
        timelock_tx = timelock_tx.replace("ffffffff", "11111191", 1)
<<<<<<< HEAD
        timelock_tx = timelock_tx[:-8] + hex(self.nodes[0].getblockcount() + 2)[3:] + "0" + hex(self.nodes[0].getblockcount() + 2)[2:3] + "0000"
        timelock_tx = self.nodes[0].signrawtransaction(timelock_tx)["hex"]
=======
        timelock_tx = timelock_tx[:-8] + hex(self.nodes[0].getblockcount() + 2)[2:] + "000000"
        timelock_tx = self.nodes[0].signrawtransactionwithwallet(timelock_tx)["hex"]
>>>>>>> 228c1378
        # This will raise an exception because the timelock transaction is too immature to spend
        assert_raises_rpc_error(-26, "non-final", self.nodes[0].sendrawtransaction, timelock_tx)

        # Broadcast and mine spend_102 and 103:
        spend_102_id = self.nodes[0].sendrawtransaction(spend_102_raw)
        spend_103_id = self.nodes[0].sendrawtransaction(spend_103_raw)
        self.nodes[0].generate(1)
        # Time-locked transaction is still too immature to spend
        assert_raises_rpc_error(-26, 'non-final', self.nodes[0].sendrawtransaction, timelock_tx)

        # Create 102_1 and 103_1:
<<<<<<< HEAD
        spend_102_1_raw = create_tx(self.nodes[0], spend_102_id, node1_address, INITIAL_BLOCK_REWARD-Decimal('0.02'))
        spend_103_1_raw = create_tx(self.nodes[0], spend_103_id, node1_address, INITIAL_BLOCK_REWARD-Decimal('0.02'))
=======
        spend_102_1_raw = create_raw_transaction(self.nodes[0], spend_102_id, node1_address, amount=49.98)
        spend_103_1_raw = create_raw_transaction(self.nodes[0], spend_103_id, node1_address, amount=49.98)
>>>>>>> 228c1378

        # Broadcast and mine 103_1:
        spend_103_1_id = self.nodes[0].sendrawtransaction(spend_103_1_raw)
        last_block = self.nodes[0].generate(1)
        # Time-locked transaction can now be spent
        timelock_tx_id = self.nodes[0].sendrawtransaction(timelock_tx)

        # ... now put spend_101 and spend_102_1 in memory pools:
        spend_101_id = self.nodes[0].sendrawtransaction(spend_101_raw)
        spend_102_1_id = self.nodes[0].sendrawtransaction(spend_102_1_raw)

        self.sync_all()

        assert_equal(set(self.nodes[0].getrawmempool()), {spend_101_id, spend_102_1_id, timelock_tx_id})

        for node in self.nodes:
            node.invalidateblock(last_block[0])
        # Time-locked transaction is now too immature and has been removed from the mempool
        # spend_103_1 has been re-orged out of the chain and is back in the mempool
        assert_equal(set(self.nodes[0].getrawmempool()), {spend_101_id, spend_102_1_id, spend_103_1_id})

        # Use invalidateblock to re-org back and make all those coinbase spends
        # immature/invalid:
        for node in self.nodes:
            node.invalidateblock(new_blocks[0])

        self.sync_all()

        # mempool should be empty.
        assert_equal(set(self.nodes[0].getrawmempool()), set())

if __name__ == '__main__':
    MempoolCoinbaseTest().main()<|MERGE_RESOLUTION|>--- conflicted
+++ resolved
@@ -1,9 +1,5 @@
 #!/usr/bin/env python3
-<<<<<<< HEAD
-# Copyright (c) 2014-2017 The Bitcoin Core developers
-=======
 # Copyright (c) 2014-2018 The Bitcoin Core developers
->>>>>>> 228c1378
 # Distributed under the MIT software license, see the accompanying
 # file COPYING or http://www.opensource.org/licenses/mit-license.php.
 """Test mempool re-org scenarios.
@@ -14,22 +10,12 @@
 
 from test_framework.blocktools import create_raw_transaction
 from test_framework.test_framework import BitcoinTestFramework
-<<<<<<< HEAD
-from test_framework.util import *
-from test_framework.qtumconfig import INITIAL_BLOCK_REWARD, COINBASE_MATURITY
-=======
 from test_framework.util import assert_equal, assert_raises_rpc_error
 
->>>>>>> 228c1378
 
 class MempoolCoinbaseTest(BitcoinTestFramework):
     def set_test_params(self):
         self.num_nodes = 2
-<<<<<<< HEAD
-        self.extra_args = [["-checkmempool"]] * 2
-        self.setup_clean_chain = True
-=======
->>>>>>> 228c1378
 
     alert_filename = None  # Set by setup_network
 
@@ -59,27 +45,16 @@
         # and make sure the mempool code behaves correctly.
         b = [ self.nodes[0].getblockhash(n) for n in range(51, 55) ]
         coinbase_txids = [ self.nodes[0].getblock(h)['tx'][0] for h in b ]
-<<<<<<< HEAD
-        spend_101_raw = create_tx(self.nodes[0], coinbase_txids[1], node1_address, INITIAL_BLOCK_REWARD-0.01)
-        spend_102_raw = create_tx(self.nodes[0], coinbase_txids[2], node0_address, INITIAL_BLOCK_REWARD-0.01)
-        spend_103_raw = create_tx(self.nodes[0], coinbase_txids[3], node0_address, INITIAL_BLOCK_REWARD-0.01)
-=======
         spend_101_raw = create_raw_transaction(self.nodes[0], coinbase_txids[1], node1_address, amount=49.99)
         spend_102_raw = create_raw_transaction(self.nodes[0], coinbase_txids[2], node0_address, amount=49.99)
         spend_103_raw = create_raw_transaction(self.nodes[0], coinbase_txids[3], node0_address, amount=49.99)
->>>>>>> 228c1378
 
         # Create a block-height-locked transaction which will be invalid after reorg
         timelock_tx = self.nodes[0].createrawtransaction([{"txid": coinbase_txids[0], "vout": 0}], {node0_address: INITIAL_BLOCK_REWARD-0.01})
         # Set the time lock
         timelock_tx = timelock_tx.replace("ffffffff", "11111191", 1)
-<<<<<<< HEAD
-        timelock_tx = timelock_tx[:-8] + hex(self.nodes[0].getblockcount() + 2)[3:] + "0" + hex(self.nodes[0].getblockcount() + 2)[2:3] + "0000"
-        timelock_tx = self.nodes[0].signrawtransaction(timelock_tx)["hex"]
-=======
         timelock_tx = timelock_tx[:-8] + hex(self.nodes[0].getblockcount() + 2)[2:] + "000000"
         timelock_tx = self.nodes[0].signrawtransactionwithwallet(timelock_tx)["hex"]
->>>>>>> 228c1378
         # This will raise an exception because the timelock transaction is too immature to spend
         assert_raises_rpc_error(-26, "non-final", self.nodes[0].sendrawtransaction, timelock_tx)
 
@@ -91,13 +66,8 @@
         assert_raises_rpc_error(-26, 'non-final', self.nodes[0].sendrawtransaction, timelock_tx)
 
         # Create 102_1 and 103_1:
-<<<<<<< HEAD
-        spend_102_1_raw = create_tx(self.nodes[0], spend_102_id, node1_address, INITIAL_BLOCK_REWARD-Decimal('0.02'))
-        spend_103_1_raw = create_tx(self.nodes[0], spend_103_id, node1_address, INITIAL_BLOCK_REWARD-Decimal('0.02'))
-=======
         spend_102_1_raw = create_raw_transaction(self.nodes[0], spend_102_id, node1_address, amount=49.98)
         spend_103_1_raw = create_raw_transaction(self.nodes[0], spend_103_id, node1_address, amount=49.98)
->>>>>>> 228c1378
 
         # Broadcast and mine 103_1:
         spend_103_1_id = self.nodes[0].sendrawtransaction(spend_103_1_raw)
