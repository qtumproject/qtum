--- conflicted
+++ resolved
@@ -34,11 +34,7 @@
     assert_equal,
 )
 
-<<<<<<< HEAD
-from test_framework.qtumconfig import COINBASE_MATURITY
-=======
 from test_framework.qtumconfig import COINBASE_MATURITY 
->>>>>>> d82fec21
 
 class MempoolWtxidTest(BitcoinTestFramework):
     def set_test_params(self):
