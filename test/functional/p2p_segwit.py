#!/usr/bin/env python3
# Copyright (c) 2016-2019 The Bitcoin Core developers
# Distributed under the MIT software license, see the accompanying
# file COPYING or http://www.opensource.org/licenses/mit-license.php.
"""Test segwit transactions and blocks on P2P network."""
from decimal import Decimal
import math
import random
import struct
import time

from test_framework.blocktools import create_block, create_coinbase, add_witness_commitment, get_witness_script, WITNESS_COMMITMENT_HEADER
from test_framework.key import ECKey
from test_framework.messages import (
    BIP125_SEQUENCE_NUMBER,
    CBlock,
    CBlockHeader,
    CInv,
    COutPoint,
    CTransaction,
    CTxIn,
    CTxInWitness,
    CTxOut,
    CTxWitness,
    MAX_BLOCK_BASE_SIZE,
    MSG_WITNESS_FLAG,
    NODE_NETWORK,
    NODE_WITNESS,
    msg_no_witness_block,
    msg_getdata,
    msg_headers,
    msg_inv,
    msg_tx,
    msg_block,
    msg_no_witness_tx,
    ser_uint256,
    ser_vector,
    sha256,
    uint256_from_str,
    FromHex,
)
from test_framework.mininode import (
    P2PInterface,
    mininode_lock,
)
from test_framework.script import (
    CScript,
    CScriptNum,
    CScriptOp,
    MAX_SCRIPT_ELEMENT_SIZE,
    OP_0,
    OP_1,
    OP_16,
    OP_2DROP,
    OP_CHECKMULTISIG,
    OP_CHECKSIG,
    OP_DROP,
    OP_DUP,
    OP_ELSE,
    OP_ENDIF,
    OP_EQUAL,
    OP_EQUALVERIFY,
    OP_HASH160,
    OP_IF,
    OP_RETURN,
    OP_TRUE,
    SIGHASH_ALL,
    SIGHASH_ANYONECANPAY,
    SIGHASH_NONE,
    SIGHASH_SINGLE,
    SegwitV0SignatureHash,
    LegacySignatureHash,
    hash160,
)
from test_framework.test_framework import BitcoinTestFramework
from test_framework.util import (
    assert_equal,
    connect_nodes,
    disconnect_nodes,
    softfork_active,
    hex_str_to_bytes,
    assert_raises_rpc_error,
    bytes_to_hex_str,
)
from test_framework.qtumconfig import *
from test_framework.messages import COIN

# The versionbit bit used to signal activation of SegWit
VB_WITNESS_BIT = 1
VB_PERIOD = 144
VB_TOP_BITS = 0x20000000

MAX_SIGOP_COST = 80000

SEGWIT_HEIGHT = 520

class UTXO():
    """Used to keep track of anyone-can-spend outputs that we can use in the tests."""
    def __init__(self, sha256, n, value):
        self.sha256 = sha256
        self.n = n
        self.nValue = value

def get_p2pkh_script(pubkeyhash):
    """Get the script associated with a P2PKH."""
    return CScript([CScriptOp(OP_DUP), CScriptOp(OP_HASH160), pubkeyhash, CScriptOp(OP_EQUALVERIFY), CScriptOp(OP_CHECKSIG)])

def sign_p2pk_witness_input(script, tx_to, in_idx, hashtype, value, key):
    """Add signature for a P2PK witness program."""
    tx_hash = SegwitV0SignatureHash(script, tx_to, in_idx, hashtype, value)
    signature = key.sign_ecdsa(tx_hash) + chr(hashtype).encode('latin-1')
    tx_to.wit.vtxinwit[in_idx].scriptWitness.stack = [signature, script]
    tx_to.rehash()

def get_virtual_size(witness_block):
    """Calculate the virtual size of a witness block.

    Virtual size is base + witness/4."""
    base_size = len(witness_block.serialize(with_witness=False))
    total_size = len(witness_block.serialize())
    # the "+3" is so we round up
    vsize = int((3 * base_size + total_size + 3) / 4)
    return vsize

def submit_old_blocks(node, n):
    node.importprivkey("cRComRro8wTGnDTGqgpyP5vwwo24Tn831cPu3PZEdr2532JVPjrZ")
    pubkey = "03716d5678c829d09cdfdb4bec058712de3ecd99968a4a064336ffb592342e21f9"
    num_blocks_old = node.getblockcount()
    for i in range(0, n):
        tip = node.getbestblockhash()
        height = node.getblockcount() + 1
        block_time = node.getblockheader(tip)["mediantime"] + 1
        block = create_block(int(tip, 16), create_coinbase(height), block_time)
        block.vtx[0].vout[0].scriptPubKey = CScript([hex_str_to_bytes(pubkey), OP_CHECKSIG])
        block.vtx[0].rehash()
        block.hashMerkleRoot = block.calc_merkle_root()
        block.rehash()
        block.solve()
        node.submitblock(bytes_to_hex_str(block.serialize()))
    assert_equal(node.getblockcount(), num_blocks_old+n)

def test_transaction_acceptance(node, p2p, tx, with_witness, accepted, reason=None):
    """Send a transaction to the node and check that it's accepted to the mempool

    - Submit the transaction over the p2p interface
    - use the getrawmempool rpc to check for acceptance."""
    reason = [reason] if reason else []
    with node.assert_debug_log(expected_msgs=reason):
        p2p.send_and_ping(msg_tx(tx) if with_witness else msg_no_witness_tx(tx))
        assert_equal(tx.hash in node.getrawmempool(), accepted)


def test_witness_block(node, p2p, block, accepted, with_witness=True, reason=None):
    """Send a block to the node and check that it's accepted

    - Submit the block over the p2p interface
    - use the getbestblockhash rpc to check for acceptance."""
    reason = [reason] if reason else []
    with node.assert_debug_log(expected_msgs=reason):
        p2p.send_and_ping(msg_block(block) if with_witness else msg_no_witness_block(block))
        assert_equal(node.getbestblockhash() == block.hash, accepted)


class TestP2PConn(P2PInterface):
    def __init__(self):
        super().__init__()
        self.getdataset = set()

    # Avoid sending out msg_getdata in the mininode thread as a reply to invs.
    # They are not needed and would only lead to races because we send msg_getdata out in the test thread
    def on_inv(self, message):
        pass

    def on_getdata(self, message):
        for inv in message.inv:
            self.getdataset.add(inv.hash)

    def announce_tx_and_wait_for_getdata(self, tx, timeout=60, success=True):
        with mininode_lock:
            self.last_message.pop("getdata", None)
        self.send_message(msg_inv(inv=[CInv(1, tx.sha256)]))
        if success:
            self.wait_for_getdata(timeout)
        else:
            time.sleep(timeout)
            assert not self.last_message.get("getdata")

    def announce_block_and_wait_for_getdata(self, block, use_header, timeout=60):
        with mininode_lock:
            self.last_message.pop("getdata", None)
            self.last_message.pop("getheaders", None)
        msg = msg_headers()
        msg.headers = [CBlockHeader(block)]
        if use_header:
            self.send_message(msg)
        else:
            self.send_message(msg_inv(inv=[CInv(2, block.sha256)]))
            self.wait_for_getheaders()
            self.send_message(msg)
        self.wait_for_getdata()

    def request_block(self, blockhash, inv_type, timeout=60):
        with mininode_lock:
            self.last_message.pop("block", None)
        self.send_message(msg_getdata(inv=[CInv(inv_type, blockhash)]))
        self.wait_for_block(blockhash, timeout)
        return self.last_message["block"].block

class SegWitTest(BitcoinTestFramework):
    def set_test_params(self):
        self.setup_clean_chain = True
        self.num_nodes = 3
        # This test tests SegWit both pre and post-activation, so use the normal BIP9 activation.
        self.extra_args = [
            ["-acceptnonstdtxn=1", "-segwitheight={}".format(SEGWIT_HEIGHT), "-whitelist=noban@127.0.0.1"],
            ["-acceptnonstdtxn=0", "-segwitheight={}".format(SEGWIT_HEIGHT)],
            ["-acceptnonstdtxn=1", "-segwitheight=-1"],
        ]
        self.supports_cli = False

    def skip_test_if_missing_module(self):
        self.skip_if_no_wallet()

    def setup_network(self):
        self.setup_nodes()
        connect_nodes(self.nodes[0], 1)
        connect_nodes(self.nodes[0], 2)
        self.sync_all()

    # Helper functions

    def build_next_block(self, version=4):
        """Build a block on top of node0's tip."""
        tip = self.nodes[0].getbestblockhash()
        height = self.nodes[0].getblockcount() + 1
        block_time = self.nodes[0].getblockheader(tip)["mediantime"] + 1
        block = create_block(int(tip, 16), create_coinbase(height), block_time)
        block.nVersion = version
        block.rehash()
        return block

    def update_witness_block_with_transactions(self, block, tx_list, nonce=0):
        """Add list of transactions to block, adds witness commitment, then solves."""
        block.vtx.extend(tx_list)
        add_witness_commitment(block, nonce)
        block.solve()

    def run_test(self):
        # Setup the p2p connections
        # self.test_node sets NODE_WITNESS|NODE_NETWORK
        self.test_node = self.nodes[0].add_p2p_connection(TestP2PConn(), services=NODE_NETWORK | NODE_WITNESS)
        # self.old_node sets only NODE_NETWORK
        self.old_node = self.nodes[0].add_p2p_connection(TestP2PConn(), services=NODE_NETWORK)
        # self.std_node is for testing node1 (fRequireStandard=true)
        self.std_node = self.nodes[1].add_p2p_connection(TestP2PConn(), services=NODE_NETWORK | NODE_WITNESS)

        assert self.test_node.nServices & NODE_WITNESS != 0

        # Keep a place to store utxo's that can be used in later tests
        self.utxo = []

        self.log.info("Starting tests before segwit activation")
        self.segwit_active = False

        self.test_non_witness_transaction()
        self.test_v0_outputs_arent_spendable()
        self.test_block_relay()
        self.test_getblocktemplate_before_lockin()
        self.test_unnecessary_witness_before_segwit_activation()
        self.test_witness_tx_relay_before_segwit_activation()
        self.test_standardness_v0()

        self.log.info("Advancing to segwit activation")
        self.advance_to_segwit_active()

        # Segwit status 'active'

        self.test_p2sh_witness()
        self.test_witness_commitments()
        self.test_block_malleability()
        self.test_witness_block_size()
        self.test_submit_block()
        self.test_extra_witness_data()
        self.test_max_witness_push_length()
        self.test_max_witness_program_length()
        self.test_witness_input_length()
        self.test_block_relay()
        self.test_tx_relay_after_segwit_activation()
        self.test_standardness_v0()
        self.test_segwit_versions()
        self.test_premature_coinbase_witness_spend()
        self.test_uncompressed_pubkey()
        self.test_signature_version_1()
        self.test_non_standard_witness_blinding()
        self.test_non_standard_witness()
        self.test_upgrade_after_activation()
        self.test_witness_sigops()
        self.test_superfluous_witness()

    # Individual tests

    def subtest(func):  # noqa: N805
        """Wraps the subtests for logging and state assertions."""
        def func_wrapper(self, *args, **kwargs):
            self.log.info("Subtest: {} (Segwit active = {})".format(func.__name__, self.segwit_active))
            # Assert segwit status is as expected
            assert_equal(softfork_active(self.nodes[0], 'segwit'), self.segwit_active)
            func(self, *args, **kwargs)
            # Each subtest should leave some utxos for the next subtest
            assert self.utxo
            self.sync_blocks()
            # Assert segwit status is as expected at end of subtest
            assert_equal(softfork_active(self.nodes[0], 'segwit'), self.segwit_active)

        return func_wrapper

    @subtest
    def test_non_witness_transaction(self):
        """See if sending a regular transaction works, and create a utxo to use in later tests."""
        # Mine a block with an anyone-can-spend coinbase,
        # let it mature, then try to spend it.

        block = self.build_next_block(version=4)
        block.solve()
        self.test_node.send_and_ping(msg_no_witness_block(block))  # make sure the block was processed
        txid = block.vtx[0].sha256

        submit_old_blocks(self.nodes[0], COINBASE_MATURITY - 1) # let the block mature

        # Create a transaction that spends the coinbase
        tx = CTransaction()
        tx.vin.append(CTxIn(COutPoint(txid, 0), b""))
        tx.vout.append(CTxOut(int((INITIAL_BLOCK_REWARD-Decimal('0.01')) * COIN), CScript([OP_TRUE, OP_DROP] * 15 + [OP_TRUE])))
        tx.calc_sha256()

        # Check that serializing it with or without witness is the same
        # This is a sanity check of our testing framework.
        assert_equal(msg_no_witness_tx(tx).serialize(), msg_tx(tx).serialize())

        self.test_node.send_and_ping(msg_tx(tx))  # make sure the block was processed
        assert tx.hash in self.nodes[0].getrawmempool()
        # Save this transaction for later
        self.utxo.append(UTXO(tx.sha256, 0, (INITIAL_BLOCK_REWARD-1) * 100000000))
        self.nodes[0].generate(1)
        self.segwit_status = 'started' # we will advance to started immediately...

    @subtest
    def test_unnecessary_witness_before_segwit_activation(self):
        """Verify that blocks with witnesses are rejected before activation."""

        tx = CTransaction()
        tx.vin.append(CTxIn(COutPoint(self.utxo[0].sha256, self.utxo[0].n), b""))
        tx.vout.append(CTxOut(self.utxo[0].nValue - 1000, CScript([OP_TRUE])))
        tx.wit.vtxinwit.append(CTxInWitness())
        tx.wit.vtxinwit[0].scriptWitness.stack = [CScript([CScriptNum(1)])]

        # Verify the hash with witness differs from the txid
        # (otherwise our testing framework must be broken!)
        tx.rehash()
        assert tx.sha256 != tx.calc_sha256(with_witness=True)

        # Construct a segwit-signaling block that includes the transaction.
        block = self.build_next_block(version=(VB_TOP_BITS | (1 << VB_WITNESS_BIT)))
        self.update_witness_block_with_transactions(block, [tx])
        # Sending witness data before activation is not allowed (anti-spam
        # rule).
        test_witness_block(self.nodes[0], self.test_node, block, accepted=False, reason='unexpected-witness')

        # But it should not be permanently marked bad...
        # Resend without witness information.
        self.test_node.send_and_ping(msg_no_witness_block(block))  # make sure the block was processed
        assert_equal(self.nodes[0].getbestblockhash(), block.hash)

        # Update our utxo list; we spent the first entry.
        self.utxo.pop(0)
        self.utxo.append(UTXO(tx.sha256, 0, tx.vout[0].nValue))

    @subtest
    def test_block_relay(self):
        """Test that block requests to NODE_WITNESS peer are with MSG_WITNESS_FLAG.

        This is true regardless of segwit activation.
        Also test that we don't ask for blocks from unupgraded peers."""

        blocktype = 2 | MSG_WITNESS_FLAG

        # test_node has set NODE_WITNESS, so all getdata requests should be for
        # witness blocks.
        # Test announcing a block via inv results in a getdata, and that
        # announcing a version 4 or random VB block with a header results in a getdata
        block1 = self.build_next_block()
        block1.solve()

        self.test_node.announce_block_and_wait_for_getdata(block1, use_header=False)
        assert self.test_node.last_message["getdata"].inv[0].type == blocktype
        test_witness_block(self.nodes[0], self.test_node, block1, True)

        block2 = self.build_next_block(version=4)
        block2.solve()

        self.test_node.announce_block_and_wait_for_getdata(block2, use_header=True)
        assert self.test_node.last_message["getdata"].inv[0].type == blocktype
        test_witness_block(self.nodes[0], self.test_node, block2, True)

        block3 = self.build_next_block(version=(VB_TOP_BITS | (1 << 15)))
        block3.solve()
        self.test_node.announce_block_and_wait_for_getdata(block3, use_header=True)
        assert self.test_node.last_message["getdata"].inv[0].type == blocktype
        test_witness_block(self.nodes[0], self.test_node, block3, True)

        # Check that we can getdata for witness blocks or regular blocks,
        # and the right thing happens.
        if not self.segwit_active:
            # Before activation, we should be able to request old blocks with
            # or without witness, and they should be the same.
            chain_height = self.nodes[0].getblockcount()
            # Pick 10 random blocks on main chain, and verify that getdata's
            # for MSG_BLOCK, MSG_WITNESS_BLOCK, and rpc getblock() are equal.
            all_heights = list(range(chain_height + 1))
            random.shuffle(all_heights)
            all_heights = all_heights[0:10]
            for height in all_heights:
                block_hash = self.nodes[0].getblockhash(height)
                rpc_block = self.nodes[0].getblock(block_hash, False)
                block_hash = int(block_hash, 16)
                block = self.test_node.request_block(block_hash, 2)
                wit_block = self.test_node.request_block(block_hash, 2 | MSG_WITNESS_FLAG)
                assert_equal(block.serialize(), wit_block.serialize())
                assert_equal(block.serialize(), hex_str_to_bytes(rpc_block))
        else:
            # After activation, witness blocks and non-witness blocks should
            # be different.  Verify rpc getblock() returns witness blocks, while
            # getdata respects the requested type.
            block = self.build_next_block()
            self.update_witness_block_with_transactions(block, [])
            # This gives us a witness commitment.
            assert len(block.vtx[0].wit.vtxinwit) == 1
            assert len(block.vtx[0].wit.vtxinwit[0].scriptWitness.stack) == 1
            test_witness_block(self.nodes[0], self.test_node, block, accepted=True)
            # Now try to retrieve it...
            rpc_block = self.nodes[0].getblock(block.hash, False)
            non_wit_block = self.test_node.request_block(block.sha256, 2)
            wit_block = self.test_node.request_block(block.sha256, 2 | MSG_WITNESS_FLAG)
            assert_equal(wit_block.serialize(), hex_str_to_bytes(rpc_block))
            assert_equal(wit_block.serialize(False), non_wit_block.serialize())
            assert_equal(wit_block.serialize(), block.serialize())

            # Test size, vsize, weight
            rpc_details = self.nodes[0].getblock(block.hash, True)
            assert_equal(rpc_details["size"], len(block.serialize()))
            assert_equal(rpc_details["strippedsize"], len(block.serialize(False)))
            weight = 3 * len(block.serialize(False)) + len(block.serialize())
            assert_equal(rpc_details["weight"], weight)

            # Upgraded node should not ask for blocks from unupgraded
            block4 = self.build_next_block(version=4)
            block4.solve()
            self.old_node.getdataset = set()

            # Blocks can be requested via direct-fetch (immediately upon processing the announcement)
            # or via parallel download (with an indeterminate delay from processing the announcement)
            # so to test that a block is NOT requested, we could guess a time period to sleep for,
            # and then check. We can avoid the sleep() by taking advantage of transaction getdata's
            # being processed after block getdata's, and announce a transaction as well,
            # and then check to see if that particular getdata has been received.
            # Since 0.14, inv's will only be responded to with a getheaders, so send a header
            # to announce this block.
            msg = msg_headers()
            msg.headers = [CBlockHeader(block4)]
            self.old_node.send_message(msg)
            self.old_node.announce_tx_and_wait_for_getdata(block4.vtx[0])
            assert block4.sha256 not in self.old_node.getdataset

    @subtest
    def test_v0_outputs_arent_spendable(self):
        """Test that v0 outputs aren't spendable before segwit activation.

        ~6 months after segwit activation, the SCRIPT_VERIFY_WITNESS flag was
        backdated so that it applies to all blocks, going back to the genesis
        block.

        Consequently, version 0 witness outputs are never spendable without
        witness, and so can't be spent before segwit activation (the point at which
        blocks are permitted to contain witnesses)."""

        # node2 doesn't need to be connected for this test.
        # (If it's connected, node0 may propagate an invalid block to it over
        # compact blocks and the nodes would have inconsistent tips.)
        disconnect_nodes(self.nodes[0], 2)

        # Create two outputs, a p2wsh and p2sh-p2wsh
        witness_program = CScript([OP_TRUE])
        witness_hash = sha256(witness_program)
        script_pubkey = CScript([OP_0, witness_hash])

        p2sh_pubkey = hash160(script_pubkey)
        p2sh_script_pubkey = CScript([OP_HASH160, p2sh_pubkey, OP_EQUAL])

        value = self.utxo[0].nValue // 3

        tx = CTransaction()
        tx.vin = [CTxIn(COutPoint(self.utxo[0].sha256, self.utxo[0].n), b'')]
        tx.vout = [CTxOut(value, script_pubkey), CTxOut(value, p2sh_script_pubkey)]
        tx.vout.append(CTxOut(value, CScript([OP_TRUE])))
        tx.rehash()
        txid = tx.sha256

        # Add it to a block
        block = self.build_next_block()
        self.update_witness_block_with_transactions(block, [tx])
        # Verify that segwit isn't activated. A block serialized with witness
        # should be rejected prior to activation.
        test_witness_block(self.nodes[0], self.test_node, block, accepted=False, with_witness=True, reason='unexpected-witness')
        # Now send the block without witness. It should be accepted
        test_witness_block(self.nodes[0], self.test_node, block, accepted=True, with_witness=False)

        # Now try to spend the outputs. This should fail since SCRIPT_VERIFY_WITNESS is always enabled.
        p2wsh_tx = CTransaction()
        p2wsh_tx.vin = [CTxIn(COutPoint(txid, 0), b'')]
        p2wsh_tx.vout = [CTxOut(value, CScript([OP_TRUE]))]
        p2wsh_tx.wit.vtxinwit.append(CTxInWitness())
        p2wsh_tx.wit.vtxinwit[0].scriptWitness.stack = [CScript([OP_TRUE])]
        p2wsh_tx.rehash()

        p2sh_p2wsh_tx = CTransaction()
        p2sh_p2wsh_tx.vin = [CTxIn(COutPoint(txid, 1), CScript([script_pubkey]))]
        p2sh_p2wsh_tx.vout = [CTxOut(value, CScript([OP_TRUE]))]
        p2sh_p2wsh_tx.wit.vtxinwit.append(CTxInWitness())
        p2sh_p2wsh_tx.wit.vtxinwit[0].scriptWitness.stack = [CScript([OP_TRUE])]
        p2sh_p2wsh_tx.rehash()

        for tx in [p2wsh_tx, p2sh_p2wsh_tx]:

            block = self.build_next_block()
            self.update_witness_block_with_transactions(block, [tx])

            # When the block is serialized with a witness, the block will be rejected because witness
            # data isn't allowed in blocks that don't commit to witness data.
            test_witness_block(self.nodes[0], self.test_node, block, accepted=False, with_witness=True, reason='unexpected-witness')

            # When the block is serialized without witness, validation fails because the transaction is
            # invalid (transactions are always validated with SCRIPT_VERIFY_WITNESS so a segwit v0 transaction
            # without a witness is invalid).
            # Note: The reject reason for this failure could be
            # 'block-validation-failed' (if script check threads > 1) or
            # 'non-mandatory-script-verify-flag (Witness program was passed an
            # empty witness)' (otherwise).
            # TODO: support multiple acceptable reject reasons.
            test_witness_block(self.nodes[0], self.test_node, block, accepted=False, with_witness=False)

        connect_nodes(self.nodes[0], 2)

        self.utxo.pop(0)
        self.utxo.append(UTXO(txid, 2, value))

    @subtest
    def test_getblocktemplate_before_lockin(self):
        txid = int(self.nodes[0].sendtoaddress(self.nodes[0].getnewaddress(), 1), 16)

        for node in [self.nodes[0], self.nodes[2]]:
            gbt_results = node.getblocktemplate({"rules": ["segwit"]})
            if node == self.nodes[2]:
                # If this is a non-segwit node, we should not get a witness
                # commitment.
                assert 'default_witness_commitment' not in gbt_results
            else:
                # For segwit-aware nodes, check the witness
                # commitment is correct.
                assert 'default_witness_commitment' in gbt_results
                witness_commitment = gbt_results['default_witness_commitment']

                # Check that default_witness_commitment is present.
                witness_root = CBlock.get_merkle_root([ser_uint256(0),
                                                       ser_uint256(txid)])
                script = get_witness_script(witness_root, 0)
                assert_equal(witness_commitment, script.hex())

        # Clear out the mempool
        self.nodes[0].generate(1)
        self.sync_blocks()

    @subtest
    def test_witness_tx_relay_before_segwit_activation(self):

        # Generate a transaction that doesn't require a witness, but send it
        # with a witness.  Should be rejected for premature-witness, but should
        # not be added to recently rejected list.
        tx = CTransaction()
        tx.vin.append(CTxIn(COutPoint(self.utxo[0].sha256, self.utxo[0].n), b""))
        tx.vout.append(CTxOut(self.utxo[0].nValue - 100000, CScript([OP_TRUE, OP_DROP] * 15 + [OP_TRUE])))
        tx.wit.vtxinwit.append(CTxInWitness())
        tx.wit.vtxinwit[0].scriptWitness.stack = [b'a']
        tx.rehash()

        tx_hash = tx.sha256
        tx_value = tx.vout[0].nValue

        # Verify that if a peer doesn't set nServices to include NODE_WITNESS,
        # the getdata is just for the non-witness portion.
        self.old_node.announce_tx_and_wait_for_getdata(tx)
        assert self.old_node.last_message["getdata"].inv[0].type == 1

        # Since we haven't delivered the tx yet, inv'ing the same tx from
        # a witness transaction ought not result in a getdata.
        self.test_node.announce_tx_and_wait_for_getdata(tx, timeout=2, success=False)

        # Delivering this transaction with witness should fail (no matter who
        # its from)
        assert_equal(len(self.nodes[0].getrawmempool()), 0)
        assert_equal(len(self.nodes[1].getrawmempool()), 0)
        test_transaction_acceptance(self.nodes[0], self.old_node, tx, with_witness=True, accepted=False)
        test_transaction_acceptance(self.nodes[0], self.test_node, tx, with_witness=True, accepted=False)

        # But eliminating the witness should fix it
        test_transaction_acceptance(self.nodes[0], self.test_node, tx, with_witness=False, accepted=True)

        # Cleanup: mine the first transaction and update utxo
        self.nodes[0].generate(1)
        assert_equal(len(self.nodes[0].getrawmempool()), 0)

        self.utxo.pop(0)
        self.utxo.append(UTXO(tx_hash, 0, tx_value))

    @subtest
    def test_standardness_v0(self):
        """Test V0 txout standardness.

        V0 segwit outputs and inputs are always standard.
        V0 segwit inputs may only be mined after activation, but not before."""

        witness_program = CScript([OP_TRUE])
        witness_hash = sha256(witness_program)
        script_pubkey = CScript([OP_0, witness_hash])

        p2sh_pubkey = hash160(witness_program)
        p2sh_script_pubkey = CScript([OP_HASH160, p2sh_pubkey, OP_EQUAL])

        # First prepare a p2sh output (so that spending it will pass standardness)
        p2sh_tx = CTransaction()
        p2sh_tx.vin = [CTxIn(COutPoint(self.utxo[0].sha256, self.utxo[0].n), b"")]
        p2sh_tx.vout = [CTxOut(self.utxo[0].nValue - 100000, p2sh_script_pubkey)]
        p2sh_tx.rehash()

        # Mine it on test_node to create the confirmed output.
        test_transaction_acceptance(self.nodes[0], self.test_node, p2sh_tx, with_witness=True, accepted=True)
        self.nodes[0].generate(1)
        self.sync_blocks()

        # Now test standardness of v0 P2WSH outputs.
        # Start by creating a transaction with two outputs.
        tx = CTransaction()
        tx.vin = [CTxIn(COutPoint(p2sh_tx.sha256, 0), CScript([witness_program]))]
        tx.vout = [CTxOut(p2sh_tx.vout[0].nValue - 1000000, script_pubkey)]
        tx.vout.append(CTxOut(800000, script_pubkey))  # Might burn this later
        tx.vin[0].nSequence = BIP125_SEQUENCE_NUMBER  # Just to have the option to bump this tx from the mempool
        tx.rehash()

        # This is always accepted, since the mempool policy is to consider segwit as always active
        # and thus allow segwit outputs
        test_transaction_acceptance(self.nodes[1], self.std_node, tx, with_witness=True, accepted=True)

        # Now create something that looks like a P2PKH output. This won't be spendable.
        script_pubkey = CScript([OP_0, hash160(witness_hash)])
        tx2 = CTransaction()
        # tx was accepted, so we spend the second output.
        tx2.vin = [CTxIn(COutPoint(tx.sha256, 1), b"")]
        tx2.vout = [CTxOut(700000, script_pubkey)]
        tx2.wit.vtxinwit.append(CTxInWitness())
        tx2.wit.vtxinwit[0].scriptWitness.stack = [witness_program]
        tx2.rehash()

        test_transaction_acceptance(self.nodes[1], self.std_node, tx2, with_witness=True, accepted=True)

        # Now update self.utxo for later tests.
        tx3 = CTransaction()
        # tx and tx2 were both accepted.  Don't bother trying to reclaim the
        # P2PKH output; just send tx's first output back to an anyone-can-spend.
        self.sync_mempools([self.nodes[0], self.nodes[1]])
        tx3.vin = [CTxIn(COutPoint(tx.sha256, 0), b"")]
        tx3.vout = [CTxOut(tx.vout[0].nValue - 100000, CScript([OP_TRUE, OP_DROP] * 15 + [OP_TRUE]))]
        tx3.wit.vtxinwit.append(CTxInWitness())
        tx3.wit.vtxinwit[0].scriptWitness.stack = [witness_program]
        tx3.rehash()
        if not self.segwit_active:
            # Just check mempool acceptance, but don't add the transaction to the mempool, since witness is disallowed
            # in blocks and the tx is impossible to mine right now.
            assert_equal(self.nodes[0].testmempoolaccept([tx3.serialize_with_witness().hex()]), [{'txid': tx3.hash, 'allowed': True}])
            # Create the same output as tx3, but by replacing tx
            tx3_out = tx3.vout[0]
            tx3 = tx
            tx3.vout = [tx3_out]
            tx3.rehash()
            assert_equal(self.nodes[0].testmempoolaccept([tx3.serialize_with_witness().hex()]), [{'txid': tx3.hash, 'allowed': True}])
        test_transaction_acceptance(self.nodes[0], self.test_node, tx3, with_witness=True, accepted=True)

        self.nodes[0].generate(1)
        self.sync_blocks()
        self.utxo.pop(0)
        self.utxo.append(UTXO(tx3.sha256, 0, tx3.vout[0].nValue))
        assert_equal(len(self.nodes[1].getrawmempool()), 0)

    @subtest
    def advance_to_segwit_active(self):
        """Mine enough blocks to activate segwit."""
        assert not softfork_active(self.nodes[0], 'segwit')
        height = self.nodes[0].getblockcount()
        self.nodes[0].generate(SEGWIT_HEIGHT - height - 2)
        assert not softfork_active(self.nodes[0], 'segwit')
        self.nodes[0].generate(1)
        assert softfork_active(self.nodes[0], 'segwit')
        self.segwit_active = True

    @subtest
    def test_p2sh_witness(self):
        """Test P2SH wrapped witness programs."""

        # Prepare the p2sh-wrapped witness output
        witness_program = CScript([OP_DROP, OP_TRUE])
        witness_hash = sha256(witness_program)
        p2wsh_pubkey = CScript([OP_0, witness_hash])
        p2sh_witness_hash = hash160(p2wsh_pubkey)
        script_pubkey = CScript([OP_HASH160, p2sh_witness_hash, OP_EQUAL])
        script_sig = CScript([p2wsh_pubkey])  # a push of the redeem script

        # Fund the P2SH output
        tx = CTransaction()
        tx.vin.append(CTxIn(COutPoint(self.utxo[0].sha256, self.utxo[0].n), b""))
        tx.vout.append(CTxOut(self.utxo[0].nValue - 100000, script_pubkey))
        tx.rehash()

        # Verify mempool acceptance and block validity
        test_transaction_acceptance(self.nodes[0], self.test_node, tx, with_witness=False, accepted=True)
        block = self.build_next_block()
        self.update_witness_block_with_transactions(block, [tx])
        test_witness_block(self.nodes[0], self.test_node, block, accepted=True, with_witness=True)
        self.sync_blocks()

        # Now test attempts to spend the output.
        spend_tx = CTransaction()
        spend_tx.vin.append(CTxIn(COutPoint(tx.sha256, 0), script_sig))
        spend_tx.vout.append(CTxOut(tx.vout[0].nValue - 100000, CScript([OP_TRUE])))
        spend_tx.rehash()

        # This transaction should not be accepted into the mempool pre- or
        # post-segwit.  Mempool acceptance will use SCRIPT_VERIFY_WITNESS which
        # will require a witness to spend a witness program regardless of
        # segwit activation.  Note that older bitcoind's that are not
        # segwit-aware would also reject this for failing CLEANSTACK.
        with self.nodes[0].assert_debug_log(
                expected_msgs=(spend_tx.hash, 'was not accepted: non-mandatory-script-verify-flag (Witness program was passed an empty witness)')):
            test_transaction_acceptance(self.nodes[0], self.test_node, spend_tx, with_witness=False, accepted=False)

        # Try to put the witness script in the scriptSig, should also fail.
        spend_tx.vin[0].scriptSig = CScript([p2wsh_pubkey, b'a'])
        spend_tx.rehash()
        with self.nodes[0].assert_debug_log(
                expected_msgs=(spend_tx.hash, 'was not accepted: mandatory-script-verify-flag-failed (Script evaluated without error but finished with a false/empty top stack element)')):
            test_transaction_acceptance(self.nodes[0], self.test_node, spend_tx, with_witness=False, accepted=False)

        # Now put the witness script in the witness, should succeed after
        # segwit activates.
        spend_tx.vin[0].scriptSig = script_sig
        spend_tx.rehash()
        spend_tx.wit.vtxinwit.append(CTxInWitness())
        spend_tx.wit.vtxinwit[0].scriptWitness.stack = [b'a', witness_program]

        # Verify mempool acceptance
        test_transaction_acceptance(self.nodes[0], self.test_node, spend_tx, with_witness=True, accepted=True)
        block = self.build_next_block()
        self.update_witness_block_with_transactions(block, [spend_tx])

        # If we're after activation, then sending this with witnesses should be valid.
        # This no longer works before activation, because SCRIPT_VERIFY_WITNESS
        # is always set.
        # TODO: rewrite this test to make clear that it only works after activation.
        test_witness_block(self.nodes[0], self.test_node, block, accepted=True)

        # Update self.utxo
        self.utxo.pop(0)
        self.utxo.append(UTXO(spend_tx.sha256, 0, spend_tx.vout[0].nValue))

    @subtest
    def test_witness_commitments(self):
        """Test witness commitments.

        This test can only be run after segwit has activated."""

        # First try a correct witness commitment.
        block = self.build_next_block()
        add_witness_commitment(block)
        block.solve()

        # Test the test -- witness serialization should be different
        assert msg_block(block).serialize() != msg_no_witness_block(block).serialize()

        # This empty block should be valid.
        test_witness_block(self.nodes[0], self.test_node, block, accepted=True)

        # Try to tweak the nonce
        block_2 = self.build_next_block()
        add_witness_commitment(block_2, nonce=28)
        block_2.solve()

        # The commitment should have changed!
        assert block_2.vtx[0].vout[-1] != block.vtx[0].vout[-1]

        # This should also be valid.
        test_witness_block(self.nodes[0], self.test_node, block_2, accepted=True)

        # Now test commitments with actual transactions
        tx = CTransaction()
        tx.vin.append(CTxIn(COutPoint(self.utxo[0].sha256, self.utxo[0].n), b""))

        # Let's construct a witness program
        witness_program = CScript([OP_TRUE])
        witness_hash = sha256(witness_program)
        script_pubkey = CScript([OP_0, witness_hash])
        tx.vout.append(CTxOut(self.utxo[0].nValue - 100000, script_pubkey))
        tx.rehash()

        # tx2 will spend tx1, and send back to a regular anyone-can-spend address
        tx2 = CTransaction()
        tx2.vin.append(CTxIn(COutPoint(tx.sha256, 0), b""))
        tx2.vout.append(CTxOut(tx.vout[0].nValue - 100000, witness_program))
        tx2.wit.vtxinwit.append(CTxInWitness())
        tx2.wit.vtxinwit[0].scriptWitness.stack = [witness_program]
        tx2.rehash()

        block_3 = self.build_next_block()
        self.update_witness_block_with_transactions(block_3, [tx, tx2], nonce=1)
        # Add an extra OP_RETURN output that matches the witness commitment template,
        # even though it has extra data after the incorrect commitment.
        # This block should fail.
        block_3.vtx[0].vout.append(CTxOut(0, CScript([OP_RETURN, WITNESS_COMMITMENT_HEADER + ser_uint256(2), 10])))
        block_3.vtx[0].rehash()
        block_3.hashMerkleRoot = block_3.calc_merkle_root()
        block_3.rehash()
        block_3.solve()

        test_witness_block(self.nodes[0], self.test_node, block_3, accepted=False)

        # Add a different commitment with different nonce, but in the
        # right location, and with some funds burned(!).
        # This should succeed (nValue shouldn't affect finding the
        # witness commitment).
        add_witness_commitment(block_3, nonce=0)
        block_3.vtx[0].vout[0].nValue -= 1
        block_3.vtx[0].vout[-1].nValue += 1
        block_3.vtx[0].rehash()
        block_3.hashMerkleRoot = block_3.calc_merkle_root()
        block_3.rehash()
        assert len(block_3.vtx[0].vout) == 4  # 3 OP_returns
        block_3.solve()
        test_witness_block(self.nodes[0], self.test_node, block_3, accepted=True)

        # Finally test that a block with no witness transactions can
        # omit the commitment.
        block_4 = self.build_next_block()
        tx3 = CTransaction()
        tx3.vin.append(CTxIn(COutPoint(tx2.sha256, 0), b""))
        tx3.vout.append(CTxOut(tx.vout[0].nValue - 100000, witness_program))
        tx3.rehash()
        block_4.vtx.append(tx3)
        block_4.hashMerkleRoot = block_4.calc_merkle_root()
        block_4.solve()
        test_witness_block(self.nodes[0], self.test_node, block_4, with_witness=False, accepted=True)

        # Update available utxo's for use in later test.
        self.utxo.pop(0)
        self.utxo.append(UTXO(tx3.sha256, 0, tx3.vout[0].nValue))

    @subtest
    def test_block_malleability(self):

        # Make sure that a block that has too big a virtual size
        # because of a too-large coinbase witness is not permanently
        # marked bad.
        block = self.build_next_block()
        add_witness_commitment(block)
        block.solve()

        block.vtx[0].wit.vtxinwit[0].scriptWitness.stack.append(b'a' * 10000000)
        assert get_virtual_size(block) > MAX_BLOCK_BASE_SIZE

        # We can't send over the p2p network, because this is too big to relay
        # TODO: repeat this test with a block that can be relayed
        self.nodes[0].submitblock(block.serialize().hex())

        assert self.nodes[0].getbestblockhash() != block.hash

        block.vtx[0].wit.vtxinwit[0].scriptWitness.stack.pop()
        assert get_virtual_size(block) < MAX_BLOCK_BASE_SIZE
        self.nodes[0].submitblock(block.serialize().hex())

        assert self.nodes[0].getbestblockhash() == block.hash

        # Now make sure that malleating the witness reserved value doesn't
        # result in a block permanently marked bad.
        block = self.build_next_block()
        add_witness_commitment(block)
        block.solve()

        # Change the nonce -- should not cause the block to be permanently
        # failed
        block.vtx[0].wit.vtxinwit[0].scriptWitness.stack = [ser_uint256(1)]
        test_witness_block(self.nodes[0], self.test_node, block, accepted=False)

        # Changing the witness reserved value doesn't change the block hash
        block.vtx[0].wit.vtxinwit[0].scriptWitness.stack = [ser_uint256(0)]
        test_witness_block(self.nodes[0], self.test_node, block, accepted=True)

    @subtest
    def test_witness_block_size(self):
        # TODO: Test that non-witness carrying blocks can't exceed 1MB
        # Skipping this test for now; this is covered in p2p-fullblocktest.py

        # Test that witness-bearing blocks are limited at ceil(base + wit/4) <= 1MB.
        block = self.build_next_block()

        assert len(self.utxo) > 0

        # Create a P2WSH transaction.
        # The witness program will be a bunch of OP_2DROP's, followed by OP_TRUE.
        # This should give us plenty of room to tweak the spending tx's
        # virtual size.
        NUM_DROPS = 200  # 201 max ops per script!
        NUM_OUTPUTS = 100

        witness_program = CScript([OP_2DROP] * NUM_DROPS + [OP_TRUE])
        witness_hash = uint256_from_str(sha256(witness_program))
        script_pubkey = CScript([OP_0, ser_uint256(witness_hash)])

        prevout = COutPoint(self.utxo[0].sha256, self.utxo[0].n)
        value = self.utxo[0].nValue

        parent_tx = CTransaction()
        parent_tx.vin.append(CTxIn(prevout, b""))
        child_value = int(value / NUM_OUTPUTS)
        for i in range(NUM_OUTPUTS):
            parent_tx.vout.append(CTxOut(child_value, script_pubkey))
        parent_tx.vout[0].nValue -= 50000
        assert parent_tx.vout[0].nValue > 0
        parent_tx.rehash()

        child_tx = CTransaction()
        for i in range(NUM_OUTPUTS):
            child_tx.vin.append(CTxIn(COutPoint(parent_tx.sha256, i), b""))
        child_tx.vout = [CTxOut(value - 100000, CScript([OP_TRUE]))]
        for i in range(NUM_OUTPUTS):
            child_tx.wit.vtxinwit.append(CTxInWitness())
            child_tx.wit.vtxinwit[-1].scriptWitness.stack = [b'a' * 195] * (2 * NUM_DROPS) + [witness_program]
        child_tx.rehash()
        self.update_witness_block_with_transactions(block, [parent_tx, child_tx])

        vsize = get_virtual_size(block)
        additional_bytes = (MAX_BLOCK_BASE_SIZE - vsize) * 4
        i = 0
        while additional_bytes > 0:
            # Add some more bytes to each input until we hit MAX_BLOCK_BASE_SIZE+1
            extra_bytes = min(additional_bytes + 1, 55)
            block.vtx[-1].wit.vtxinwit[int(i / (2 * NUM_DROPS))].scriptWitness.stack[i % (2 * NUM_DROPS)] = b'a' * (195 + extra_bytes)
            additional_bytes -= extra_bytes
            i += 1

<<<<<<< HEAD

=======
>>>>>>> ee8ca219
        update_vtixinwit_index = int(i/(2*NUM_DROPS))
        update_stack_index = i%(2*NUM_DROPS)
        update_base_length = len(block.vtx[-1].wit.vtxinwit[update_vtixinwit_index].scriptWitness.stack[update_stack_index])
        block.vtx[-1].wit.vtxinwit[update_vtixinwit_index].scriptWitness.stack[update_stack_index] += b'a'*4

        block.vtx[0].vout.pop()  # Remove old commitment
        add_witness_commitment(block)
        block.solve()
        vsize = get_virtual_size(block)
        assert_equal(vsize, MAX_BLOCK_BASE_SIZE + 1)
        # Make sure that our test case would exceed the old max-network-message
        # limit
        assert len(block.serialize()) > 2 * 1024 * 1024

        test_witness_block(self.nodes[0], self.test_node, block, accepted=False)

        # Now resize the second transaction to make the block fit.
        #cur_length = len(block.vtx[-1].wit.vtxinwit[0].scriptWitness.stack[0])
        #block.vtx[-1].wit.vtxinwit[0].scriptWitness.stack[0] = b'a' * (cur_length - 1)
        #block.vtx[0].vout.pop()
        block.vtx[-1].wit.vtxinwit[update_vtixinwit_index].scriptWitness.stack[update_stack_index] = b'a'*8
        add_witness_commitment(block)
        block.solve()
        assert get_virtual_size(block) == MAX_BLOCK_BASE_SIZE

        test_witness_block(self.nodes[0], self.test_node, block, accepted=True)

        # Update available utxo's
        self.utxo.pop(0)
        self.utxo.append(UTXO(block.vtx[-1].sha256, 0, block.vtx[-1].vout[0].nValue))

    @subtest
    def test_submit_block(self):
        """Test that submitblock adds the nonce automatically when possible."""
        block = self.build_next_block()

        # Try using a custom nonce and then don't supply it.
        # This shouldn't possibly work.
        add_witness_commitment(block, nonce=1)
        block.vtx[0].wit = CTxWitness()  # drop the nonce
        block.solve()
        self.nodes[0].submitblock(block.serialize().hex())
        assert self.nodes[0].getbestblockhash() != block.hash

        # Now redo commitment with the standard nonce, but let bitcoind fill it in.
        add_witness_commitment(block, nonce=0)
        block.vtx[0].wit = CTxWitness()
        block.solve()
        self.nodes[0].submitblock(block.serialize().hex())
        assert_equal(self.nodes[0].getbestblockhash(), block.hash)

        # This time, add a tx with non-empty witness, but don't supply
        # the commitment.
        block_2 = self.build_next_block()

        add_witness_commitment(block_2)

        block_2.solve()

        # Drop commitment and nonce -- submitblock should not fill in.
        block_2.vtx[0].vout.pop()
        block_2.vtx[0].wit = CTxWitness()

        self.nodes[0].submitblock(block_2.serialize().hex())
        # Tip should not advance!
        assert self.nodes[0].getbestblockhash() != block_2.hash

    @subtest
    def test_extra_witness_data(self):
        """Test extra witness data in a transaction."""

        block = self.build_next_block()

        witness_program = CScript([OP_DROP, OP_TRUE])
        witness_hash = sha256(witness_program)
        script_pubkey = CScript([OP_0, witness_hash])

        # First try extra witness data on a tx that doesn't require a witness
        tx = CTransaction()
        tx.vin.append(CTxIn(COutPoint(self.utxo[0].sha256, self.utxo[0].n), b""))
        tx.vout.append(CTxOut(self.utxo[0].nValue - 2000, script_pubkey))
        tx.vout.append(CTxOut(1000, CScript([OP_TRUE])))  # non-witness output
        tx.wit.vtxinwit.append(CTxInWitness())
        tx.wit.vtxinwit[0].scriptWitness.stack = [CScript([])]
        tx.rehash()
        self.update_witness_block_with_transactions(block, [tx])

        # Extra witness data should not be allowed.
        test_witness_block(self.nodes[0], self.test_node, block, accepted=False)

        # Try extra signature data.  Ok if we're not spending a witness output.
        block.vtx[1].wit.vtxinwit = []
        block.vtx[1].vin[0].scriptSig = CScript([OP_0])
        block.vtx[1].rehash()
        add_witness_commitment(block)
        block.solve()

        test_witness_block(self.nodes[0], self.test_node, block, accepted=True)

        # Now try extra witness/signature data on an input that DOES require a
        # witness
        tx2 = CTransaction()
        tx2.vin.append(CTxIn(COutPoint(tx.sha256, 0), b""))  # witness output
        tx2.vin.append(CTxIn(COutPoint(tx.sha256, 1), b""))  # non-witness
        tx2.vout.append(CTxOut(tx.vout[0].nValue, CScript([OP_TRUE])))
        tx2.wit.vtxinwit.extend([CTxInWitness(), CTxInWitness()])
        tx2.wit.vtxinwit[0].scriptWitness.stack = [CScript([CScriptNum(1)]), CScript([CScriptNum(1)]), witness_program]
        tx2.wit.vtxinwit[1].scriptWitness.stack = [CScript([OP_TRUE])]

        block = self.build_next_block()
        self.update_witness_block_with_transactions(block, [tx2])

        # This has extra witness data, so it should fail.
        test_witness_block(self.nodes[0], self.test_node, block, accepted=False)

        # Now get rid of the extra witness, but add extra scriptSig data
        tx2.vin[0].scriptSig = CScript([OP_TRUE])
        tx2.vin[1].scriptSig = CScript([OP_TRUE])
        tx2.wit.vtxinwit[0].scriptWitness.stack.pop(0)
        tx2.wit.vtxinwit[1].scriptWitness.stack = []
        tx2.rehash()
        add_witness_commitment(block)
        block.solve()

        # This has extra signature data for a witness input, so it should fail.
        test_witness_block(self.nodes[0], self.test_node, block, accepted=False)

        # Now get rid of the extra scriptsig on the witness input, and verify
        # success (even with extra scriptsig data in the non-witness input)
        tx2.vin[0].scriptSig = b""
        tx2.rehash()
        add_witness_commitment(block)
        block.solve()

        test_witness_block(self.nodes[0], self.test_node, block, accepted=True)

        # Update utxo for later tests
        self.utxo.pop(0)
        self.utxo.append(UTXO(tx2.sha256, 0, tx2.vout[0].nValue))

    @subtest
    def test_max_witness_push_length(self):
        """Test that witness stack can only allow up to 520 byte pushes."""
        MAX_SCRIPT_ELEMENT_SIZE = 128000

        block = self.build_next_block()

        witness_program = CScript([OP_DROP, OP_TRUE])
        witness_hash = sha256(witness_program)
        script_pubkey = CScript([OP_0, witness_hash])

        tx = CTransaction()
        tx.vin.append(CTxIn(COutPoint(self.utxo[0].sha256, self.utxo[0].n), b""))
        tx.vout.append(CTxOut(self.utxo[0].nValue - 100000, script_pubkey))
        tx.rehash()

        tx2 = CTransaction()
        tx2.vin.append(CTxIn(COutPoint(tx.sha256, 0), b""))
        tx2.vout.append(CTxOut(tx.vout[0].nValue - 100000, CScript([OP_TRUE])))
        tx2.wit.vtxinwit.append(CTxInWitness())
        # First try a 521-byte stack element
        tx2.wit.vtxinwit[0].scriptWitness.stack = [b'a' * (MAX_SCRIPT_ELEMENT_SIZE + 1), witness_program]
        tx2.rehash()

        self.update_witness_block_with_transactions(block, [tx, tx2])
        test_witness_block(self.nodes[0], self.test_node, block, accepted=False)

        # Now reduce the length of the stack element
        tx2.wit.vtxinwit[0].scriptWitness.stack[0] = b'a' * (MAX_SCRIPT_ELEMENT_SIZE)

        add_witness_commitment(block)
        block.solve()
        test_witness_block(self.nodes[0], self.test_node, block, accepted=True)

        # Update the utxo for later tests
        self.utxo.pop()
        self.utxo.append(UTXO(tx2.sha256, 0, tx2.vout[0].nValue))

    @subtest
    def test_max_witness_program_length(self):
        """Test that witness outputs greater than 10kB can't be spent."""

        MAX_SCRIPT_ELEMENT_SIZE = 128000
        MAX_PROGRAM_LENGTH = 129000

        # This program is 19 max pushes (9937 bytes), then 64 more opcode-bytes.
        long_witness_program = CScript([b'a' * (MAX_SCRIPT_ELEMENT_SIZE-50)] + [b'a'*996] + [OP_DROP]*46 + [OP_TRUE])
        assert(len(long_witness_program) == MAX_PROGRAM_LENGTH + 1)
        long_witness_hash = sha256(long_witness_program)
        long_script_pubkey = CScript([OP_0, long_witness_hash])

        block = self.build_next_block()

        tx = CTransaction()
        tx.vin.append(CTxIn(COutPoint(self.utxo[0].sha256, self.utxo[0].n), b""))
        tx.vout.append(CTxOut(self.utxo[0].nValue - 100000, long_script_pubkey))
        tx.rehash()

        tx2 = CTransaction()
        tx2.vin.append(CTxIn(COutPoint(tx.sha256, 0), b""))
        tx2.vout.append(CTxOut(tx.vout[0].nValue - 100000, CScript([OP_TRUE])))
        tx2.wit.vtxinwit.append(CTxInWitness())
        tx2.wit.vtxinwit[0].scriptWitness.stack = [b'a'] * 44 + [long_witness_program]
        tx2.rehash()

        self.update_witness_block_with_transactions(block, [tx, tx2])

        test_witness_block(self.nodes[0], self.test_node, block, accepted=False)

        # Try again with one less byte in the witness program
        witness_program = CScript([b'a' * (MAX_SCRIPT_ELEMENT_SIZE-50)] + [b'a'*996] + [OP_DROP]*45 + [OP_TRUE])
        assert(len(witness_program) == MAX_PROGRAM_LENGTH)
        witness_hash = sha256(witness_program)
        script_pubkey = CScript([OP_0, witness_hash])

        tx.vout[0] = CTxOut(tx.vout[0].nValue, script_pubkey)
        tx.rehash()
        tx2.vin[0].prevout.hash = tx.sha256
        tx2.wit.vtxinwit[0].scriptWitness.stack = [b'a'] * 43 + [witness_program]
        tx2.rehash()
        block.vtx = [block.vtx[0]]
        self.update_witness_block_with_transactions(block, [tx, tx2])
        test_witness_block(self.nodes[0], self.test_node, block, accepted=True)

        self.utxo.pop()
        self.utxo.append(UTXO(tx2.sha256, 0, tx2.vout[0].nValue))

    @subtest
    def test_witness_input_length(self):
        """Test that vin length must match vtxinwit length."""

        witness_program = CScript([OP_DROP, OP_TRUE])
        witness_hash = sha256(witness_program)
        script_pubkey = CScript([OP_0, witness_hash])

        # Create a transaction that splits our utxo into many outputs
        tx = CTransaction()
        tx.vin.append(CTxIn(COutPoint(self.utxo[0].sha256, self.utxo[0].n), b""))
        value = self.utxo[0].nValue
        for i in range(10):
            tx.vout.append(CTxOut(int(value / 10), script_pubkey))
        tx.vout[0].nValue -= 1000
        assert tx.vout[0].nValue >= 0

        block = self.build_next_block()
        self.update_witness_block_with_transactions(block, [tx])
        test_witness_block(self.nodes[0], self.test_node, block, accepted=True)

        # Try various ways to spend tx that should all break.
        # This "broken" transaction serializer will not normalize
        # the length of vtxinwit.
        class BrokenCTransaction(CTransaction):
            def serialize_with_witness(self):
                flags = 0
                if not self.wit.is_null():
                    flags |= 1
                r = b""
                r += struct.pack("<i", self.nVersion)
                if flags:
                    dummy = []
                    r += ser_vector(dummy)
                    r += struct.pack("<B", flags)
                r += ser_vector(self.vin)
                r += ser_vector(self.vout)
                if flags & 1:
                    r += self.wit.serialize()
                r += struct.pack("<I", self.nLockTime)
                return r

        tx2 = BrokenCTransaction()
        for i in range(10):
            tx2.vin.append(CTxIn(COutPoint(tx.sha256, i), b""))
        tx2.vout.append(CTxOut(value - 3000, CScript([OP_TRUE])))

        # First try using a too long vtxinwit
        for i in range(11):
            tx2.wit.vtxinwit.append(CTxInWitness())
            tx2.wit.vtxinwit[i].scriptWitness.stack = [b'a', witness_program]

        block = self.build_next_block()
        self.update_witness_block_with_transactions(block, [tx2])
        test_witness_block(self.nodes[0], self.test_node, block, accepted=False)

        # Now try using a too short vtxinwit
        tx2.wit.vtxinwit.pop()
        tx2.wit.vtxinwit.pop()

        block.vtx = [block.vtx[0]]
        self.update_witness_block_with_transactions(block, [tx2])
        test_witness_block(self.nodes[0], self.test_node, block, accepted=False)

        # Now make one of the intermediate witnesses be incorrect
        tx2.wit.vtxinwit.append(CTxInWitness())
        tx2.wit.vtxinwit[-1].scriptWitness.stack = [b'a', witness_program]
        tx2.wit.vtxinwit[5].scriptWitness.stack = [witness_program]

        block.vtx = [block.vtx[0]]
        self.update_witness_block_with_transactions(block, [tx2])
        test_witness_block(self.nodes[0], self.test_node, block, accepted=False)

        # Fix the broken witness and the block should be accepted.
        tx2.wit.vtxinwit[5].scriptWitness.stack = [b'a', witness_program]
        block.vtx = [block.vtx[0]]
        self.update_witness_block_with_transactions(block, [tx2])
        test_witness_block(self.nodes[0], self.test_node, block, accepted=True)

        self.utxo.pop()
        self.utxo.append(UTXO(tx2.sha256, 0, tx2.vout[0].nValue))

    @subtest
    def test_tx_relay_after_segwit_activation(self):
        """Test transaction relay after segwit activation.

        After segwit activates, verify that mempool:
        - rejects transactions with unnecessary/extra witnesses
        - accepts transactions with valid witnesses
        and that witness transactions are relayed to non-upgraded peers."""

        # Generate a transaction that doesn't require a witness, but send it
        # with a witness.  Should be rejected because we can't use a witness
        # when spending a non-witness output.
        tx = CTransaction()
        tx.vin.append(CTxIn(COutPoint(self.utxo[0].sha256, self.utxo[0].n), b""))
        tx.vout.append(CTxOut(self.utxo[0].nValue - 100000, CScript([OP_TRUE, OP_DROP] * 15 + [OP_TRUE])))
        tx.wit.vtxinwit.append(CTxInWitness())
        tx.wit.vtxinwit[0].scriptWitness.stack = [b'a']
        tx.rehash()

        tx_hash = tx.sha256

        # Verify that unnecessary witnesses are rejected.
        self.test_node.announce_tx_and_wait_for_getdata(tx)
        assert_equal(len(self.nodes[0].getrawmempool()), 0)
        test_transaction_acceptance(self.nodes[0], self.test_node, tx, with_witness=True, accepted=False)

        # Verify that removing the witness succeeds.
        self.test_node.announce_tx_and_wait_for_getdata(tx)
        test_transaction_acceptance(self.nodes[0], self.test_node, tx, with_witness=False, accepted=True)

        # Now try to add extra witness data to a valid witness tx.
        witness_program = CScript([OP_TRUE])
        witness_hash = sha256(witness_program)
        script_pubkey = CScript([OP_0, witness_hash])
        tx2 = CTransaction()
        tx2.vin.append(CTxIn(COutPoint(tx_hash, 0), b""))
        tx2.vout.append(CTxOut(tx.vout[0].nValue - 100000, script_pubkey))
        tx2.rehash()

        tx3 = CTransaction()
        tx3.vin.append(CTxIn(COutPoint(tx2.sha256, 0), b""))
        tx3.wit.vtxinwit.append(CTxInWitness())

        # Add too-large for IsStandard witness and check that it does not enter reject filter
        p2sh_program = CScript([OP_TRUE])
        p2sh_pubkey = hash160(p2sh_program)
        witness_program2 = CScript([b'a' * 400000])
        tx3.vout.append(CTxOut(tx2.vout[0].nValue - 100000, CScript([OP_HASH160, p2sh_pubkey, OP_EQUAL])))
        tx3.wit.vtxinwit[0].scriptWitness.stack = [witness_program2]
        tx3.rehash()

        # Node will not be blinded to the transaction
        self.std_node.announce_tx_and_wait_for_getdata(tx3)
        test_transaction_acceptance(self.nodes[1], self.std_node, tx3, True, False, 'tx-size')
        self.std_node.announce_tx_and_wait_for_getdata(tx3)
        test_transaction_acceptance(self.nodes[1], self.std_node, tx3, True, False, 'tx-size')

        # Remove witness stuffing, instead add extra witness push on stack
        tx3.vout[0] = CTxOut(tx2.vout[0].nValue - 100000, CScript([OP_TRUE, OP_DROP] * 15 + [OP_TRUE]))
        tx3.wit.vtxinwit[0].scriptWitness.stack = [CScript([CScriptNum(1)]), witness_program]
        tx3.rehash()

        test_transaction_acceptance(self.nodes[0], self.test_node, tx2, with_witness=True, accepted=True)
        test_transaction_acceptance(self.nodes[0], self.test_node, tx3, with_witness=True, accepted=False)

        # Get rid of the extra witness, and verify acceptance.
        tx3.wit.vtxinwit[0].scriptWitness.stack = [witness_program]
        # Also check that old_node gets a tx announcement, even though this is
        # a witness transaction.
        self.old_node.wait_for_inv([CInv(1, tx2.sha256)])  # wait until tx2 was inv'ed
        test_transaction_acceptance(self.nodes[0], self.test_node, tx3, with_witness=True, accepted=True)
        self.old_node.wait_for_inv([CInv(1, tx3.sha256)])

        # Test that getrawtransaction returns correct witness information
        # hash, size, vsize
        raw_tx = self.nodes[0].getrawtransaction(tx3.hash, 1)
        assert_equal(int(raw_tx["hash"], 16), tx3.calc_sha256(True))
        assert_equal(raw_tx["size"], len(tx3.serialize_with_witness()))
        weight = len(tx3.serialize_with_witness()) + 3 * len(tx3.serialize_without_witness())
        vsize = math.ceil(weight / 4)
        assert_equal(raw_tx["vsize"], vsize)
        assert_equal(raw_tx["weight"], weight)
        assert_equal(len(raw_tx["vin"][0]["txinwitness"]), 1)
        assert_equal(raw_tx["vin"][0]["txinwitness"][0], witness_program.hex())
        assert vsize != raw_tx["size"]

        # Cleanup: mine the transactions and update utxo for next test
        self.nodes[0].generate(1)
        assert_equal(len(self.nodes[0].getrawmempool()), 0)

        self.utxo.pop(0)
        self.utxo.append(UTXO(tx3.sha256, 0, tx3.vout[0].nValue))

    @subtest
    def test_segwit_versions(self):
        """Test validity of future segwit version transactions.

        Future segwit versions are non-standard to spend, but valid in blocks.
        Sending to future segwit versions is always allowed.
        Can run this before and after segwit activation."""

        NUM_SEGWIT_VERSIONS = 17  # will test OP_0, OP1, ..., OP_16
        if len(self.utxo) < NUM_SEGWIT_VERSIONS:
            tx = CTransaction()
            tx.vin.append(CTxIn(COutPoint(self.utxo[0].sha256, self.utxo[0].n), b""))
            split_value = (self.utxo[0].nValue - 400000) // NUM_SEGWIT_VERSIONS
            for i in range(NUM_SEGWIT_VERSIONS):
                tx.vout.append(CTxOut(split_value, CScript([OP_TRUE])))
            tx.rehash()
            block = self.build_next_block()
            self.update_witness_block_with_transactions(block, [tx])
            test_witness_block(self.nodes[0], self.test_node, block, accepted=True)
            self.utxo.pop(0)
            for i in range(NUM_SEGWIT_VERSIONS):
                self.utxo.append(UTXO(tx.sha256, i, split_value))

        self.sync_blocks()
        temp_utxo = []
        tx = CTransaction()
        witness_program = CScript([OP_TRUE])
        witness_hash = sha256(witness_program)
        assert_equal(len(self.nodes[1].getrawmempool()), 0)
        for version in list(range(OP_1, OP_16 + 1)) + [OP_0]:
            # First try to spend to a future version segwit script_pubkey.
            script_pubkey = CScript([CScriptOp(version), witness_hash])
            tx.vin = [CTxIn(COutPoint(self.utxo[0].sha256, self.utxo[0].n), b"")]
            tx.vout = [CTxOut(self.utxo[0].nValue - 100000, script_pubkey)]
            tx.rehash()
            test_transaction_acceptance(self.nodes[1], self.std_node, tx, with_witness=True, accepted=False)
            test_transaction_acceptance(self.nodes[0], self.test_node, tx, with_witness=True, accepted=True)
            self.utxo.pop(0)
            temp_utxo.append(UTXO(tx.sha256, 0, tx.vout[0].nValue))

        self.nodes[0].generate(1)  # Mine all the transactions
        self.sync_blocks()
        assert len(self.nodes[0].getrawmempool()) == 0

        # Finally, verify that version 0 -> version 1 transactions
        # are standard
        script_pubkey = CScript([CScriptOp(OP_1), witness_hash])
        tx2 = CTransaction()
        tx2.vin = [CTxIn(COutPoint(tx.sha256, 0), b"")]
        tx2.vout = [CTxOut(tx.vout[0].nValue - 100000, script_pubkey)]
        tx2.wit.vtxinwit.append(CTxInWitness())
        tx2.wit.vtxinwit[0].scriptWitness.stack = [witness_program]
        tx2.rehash()
        # Gets accepted to both policy-enforcing nodes and others.
        test_transaction_acceptance(self.nodes[0], self.test_node, tx2, with_witness=True, accepted=True)
        test_transaction_acceptance(self.nodes[1], self.std_node, tx2, with_witness=True, accepted=True)
        temp_utxo.pop()  # last entry in temp_utxo was the output we just spent
        temp_utxo.append(UTXO(tx2.sha256, 0, tx2.vout[0].nValue))

        # Spend everything in temp_utxo back to an OP_TRUE output.
        tx3 = CTransaction()
        total_value = 0
        for i in temp_utxo:
            tx3.vin.append(CTxIn(COutPoint(i.sha256, i.n), b""))
            tx3.wit.vtxinwit.append(CTxInWitness())
            total_value += i.nValue
        tx3.wit.vtxinwit[-1].scriptWitness.stack = [witness_program]
        tx3.vout.append(CTxOut(total_value - 1000000, CScript([OP_TRUE])))
        tx3.rehash()
        # Spending a higher version witness output is not allowed by policy,
        # even with fRequireStandard=false.
        test_transaction_acceptance(self.nodes[0], self.test_node, tx3, with_witness=True, accepted=False, reason="reserved for soft-fork upgrades")

        # Building a block with the transaction must be valid, however.
        block = self.build_next_block()
        self.update_witness_block_with_transactions(block, [tx2, tx3])
        test_witness_block(self.nodes[0], self.test_node, block, accepted=True)
        self.sync_blocks()

        # Add utxo to our list
        self.utxo.append(UTXO(tx3.sha256, 0, tx3.vout[0].nValue))

    @subtest
    def test_premature_coinbase_witness_spend(self):

        block = self.build_next_block()
        # Change the output of the block to be a witness output.
        witness_program = CScript([OP_TRUE])
        witness_hash = sha256(witness_program)
        script_pubkey = CScript([OP_0, witness_hash])
        block.vtx[0].vout[0].scriptPubKey = script_pubkey
        # This next line will rehash the coinbase and update the merkle
        # root, and solve.
        self.update_witness_block_with_transactions(block, [])
        test_witness_block(self.nodes[0], self.test_node, block, accepted=True)

        spend_tx = CTransaction()
        spend_tx.vin = [CTxIn(COutPoint(block.vtx[0].sha256, 0), b"")]
        spend_tx.vout = [CTxOut(block.vtx[0].vout[0].nValue, witness_program)]
        spend_tx.wit.vtxinwit.append(CTxInWitness())
        spend_tx.wit.vtxinwit[0].scriptWitness.stack = [witness_program]
        spend_tx.rehash()

        # Now test a premature spend.
        self.nodes[0].generate(COINBASE_MATURITY-2)
        self.sync_blocks()
        block2 = self.build_next_block()
        self.update_witness_block_with_transactions(block2, [spend_tx])
        test_witness_block(self.nodes[0], self.test_node, block2, accepted=False)

        # Advancing one more block should allow the spend.
        self.nodes[0].generate(1)
        block2 = self.build_next_block()
        self.update_witness_block_with_transactions(block2, [spend_tx])
        test_witness_block(self.nodes[0], self.test_node, block2, accepted=True)
        self.sync_blocks()

    @subtest
    def test_uncompressed_pubkey(self):
        """Test uncompressed pubkey validity in segwit transactions.

        Uncompressed pubkeys are no longer supported in default relay policy,
        but (for now) are still valid in blocks."""

        # Segwit transactions using uncompressed pubkeys are not accepted
        # under default policy, but should still pass consensus.
        key = ECKey()
        key.generate(False)
        pubkey = key.get_pubkey().get_bytes()
        assert_equal(len(pubkey), 65)  # This should be an uncompressed pubkey

        utxo = self.utxo.pop(0)

        # Test 1: P2WPKH
        # First create a P2WPKH output that uses an uncompressed pubkey
        pubkeyhash = hash160(pubkey)
        script_pkh = CScript([OP_0, pubkeyhash])
        tx = CTransaction()
        tx.vin.append(CTxIn(COutPoint(utxo.sha256, utxo.n), b""))
        tx.vout.append(CTxOut(utxo.nValue - 100000, script_pkh))
        tx.rehash()

        # Confirm it in a block.
        block = self.build_next_block()
        self.update_witness_block_with_transactions(block, [tx])
        test_witness_block(self.nodes[0], self.test_node, block, accepted=True)

        # Now try to spend it. Send it to a P2WSH output, which we'll
        # use in the next test.
        witness_program = CScript([pubkey, CScriptOp(OP_CHECKSIG)])
        witness_hash = sha256(witness_program)
        script_wsh = CScript([OP_0, witness_hash])

        tx2 = CTransaction()
        tx2.vin.append(CTxIn(COutPoint(tx.sha256, 0), b""))
        tx2.vout.append(CTxOut(tx.vout[0].nValue - 100000, script_wsh))
        script = get_p2pkh_script(pubkeyhash)
        sig_hash = SegwitV0SignatureHash(script, tx2, 0, SIGHASH_ALL, tx.vout[0].nValue)
        signature = key.sign_ecdsa(sig_hash) + b'\x01'  # 0x1 is SIGHASH_ALL
        tx2.wit.vtxinwit.append(CTxInWitness())
        tx2.wit.vtxinwit[0].scriptWitness.stack = [signature, pubkey]
        tx2.rehash()

        # Should fail policy test.
        test_transaction_acceptance(self.nodes[0], self.test_node, tx2, True, False, 'non-mandatory-script-verify-flag (Using non-compressed keys in segwit)')
        # But passes consensus.
        block = self.build_next_block()
        self.update_witness_block_with_transactions(block, [tx2])
        test_witness_block(self.nodes[0], self.test_node, block, accepted=True)

        # Test 2: P2WSH
        # Try to spend the P2WSH output created in last test.
        # Send it to a P2SH(P2WSH) output, which we'll use in the next test.
        p2sh_witness_hash = hash160(script_wsh)
        script_p2sh = CScript([OP_HASH160, p2sh_witness_hash, OP_EQUAL])
        script_sig = CScript([script_wsh])

        tx3 = CTransaction()
        tx3.vin.append(CTxIn(COutPoint(tx2.sha256, 0), b""))
        tx3.vout.append(CTxOut(tx2.vout[0].nValue - 100000, script_p2sh))
        tx3.wit.vtxinwit.append(CTxInWitness())
        sign_p2pk_witness_input(witness_program, tx3, 0, SIGHASH_ALL, tx2.vout[0].nValue, key)

        # Should fail policy test.
        test_transaction_acceptance(self.nodes[0], self.test_node, tx3, True, False, 'non-mandatory-script-verify-flag (Using non-compressed keys in segwit)')
        # But passes consensus.
        block = self.build_next_block()
        self.update_witness_block_with_transactions(block, [tx3])
        test_witness_block(self.nodes[0], self.test_node, block, accepted=True)

        # Test 3: P2SH(P2WSH)
        # Try to spend the P2SH output created in the last test.
        # Send it to a P2PKH output, which we'll use in the next test.
        script_pubkey = get_p2pkh_script(pubkeyhash)
        tx4 = CTransaction()
        tx4.vin.append(CTxIn(COutPoint(tx3.sha256, 0), script_sig))
        tx4.vout.append(CTxOut(tx3.vout[0].nValue - 100000, script_pubkey))
        tx4.wit.vtxinwit.append(CTxInWitness())
        sign_p2pk_witness_input(witness_program, tx4, 0, SIGHASH_ALL, tx3.vout[0].nValue, key)

        # Should fail policy test.
        test_transaction_acceptance(self.nodes[0], self.test_node, tx4, True, False, 'non-mandatory-script-verify-flag (Using non-compressed keys in segwit)')
        block = self.build_next_block()
        self.update_witness_block_with_transactions(block, [tx4])
        test_witness_block(self.nodes[0], self.test_node, block, accepted=True)

        # Test 4: Uncompressed pubkeys should still be valid in non-segwit
        # transactions.
        tx5 = CTransaction()
        tx5.vin.append(CTxIn(COutPoint(tx4.sha256, 0), b""))
        tx5.vout.append(CTxOut(tx4.vout[0].nValue - 100000, CScript([OP_TRUE])))
<<<<<<< HEAD
        (sig_hash, err) = SignatureHash(script_pubkey, tx5, 0, SIGHASH_ALL)
=======
        (sig_hash, err) = LegacySignatureHash(script_pubkey, tx5, 0, SIGHASH_ALL)
>>>>>>> ee8ca219
        signature = key.sign_ecdsa(sig_hash) + b'\x01'  # 0x1 is SIGHASH_ALL
        tx5.vin[0].scriptSig = CScript([signature, pubkey])
        tx5.rehash()
        # Should pass policy and consensus.
        test_transaction_acceptance(self.nodes[0], self.test_node, tx5, True, True)
        block = self.build_next_block()
        self.update_witness_block_with_transactions(block, [tx5])
        test_witness_block(self.nodes[0], self.test_node, block, accepted=True)
        self.utxo.append(UTXO(tx5.sha256, 0, tx5.vout[0].nValue))

    @subtest
    def test_signature_version_1(self):

        key = ECKey()
        key.generate()
        pubkey = key.get_pubkey().get_bytes()

        witness_program = CScript([pubkey, CScriptOp(OP_CHECKSIG)])
        witness_hash = sha256(witness_program)
        script_pubkey = CScript([OP_0, witness_hash])

        # First create a witness output for use in the tests.
        tx = CTransaction()
        tx.vin.append(CTxIn(COutPoint(self.utxo[0].sha256, self.utxo[0].n), b""))
        tx.vout.append(CTxOut(self.utxo[0].nValue - 100000, script_pubkey))
        tx.rehash()

        test_transaction_acceptance(self.nodes[0], self.test_node, tx, with_witness=True, accepted=True)
        # Mine this transaction in preparation for following tests.
        block = self.build_next_block()
        self.update_witness_block_with_transactions(block, [tx])
        test_witness_block(self.nodes[0], self.test_node, block, accepted=True)
        self.sync_blocks()
        self.utxo.pop(0)

        # Test each hashtype
        prev_utxo = UTXO(tx.sha256, 0, tx.vout[0].nValue)
        for sigflag in [0, SIGHASH_ANYONECANPAY]:
            for hashtype in [SIGHASH_ALL, SIGHASH_NONE, SIGHASH_SINGLE]:
                hashtype |= sigflag
                block = self.build_next_block()
                tx = CTransaction()
                tx.vin.append(CTxIn(COutPoint(prev_utxo.sha256, prev_utxo.n), b""))
                tx.vout.append(CTxOut(prev_utxo.nValue - 100000, script_pubkey))
                tx.wit.vtxinwit.append(CTxInWitness())
                # Too-large input value
                sign_p2pk_witness_input(witness_program, tx, 0, hashtype, prev_utxo.nValue + 1, key)
                self.update_witness_block_with_transactions(block, [tx])
                test_witness_block(self.nodes[0], self.test_node, block, accepted=False)

                # Too-small input value
                sign_p2pk_witness_input(witness_program, tx, 0, hashtype, prev_utxo.nValue - 1, key)
                block.vtx.pop()  # remove last tx
                self.update_witness_block_with_transactions(block, [tx])
                test_witness_block(self.nodes[0], self.test_node, block, accepted=False)

                # Now try correct value
                sign_p2pk_witness_input(witness_program, tx, 0, hashtype, prev_utxo.nValue, key)
                block.vtx.pop()
                self.update_witness_block_with_transactions(block, [tx])
                test_witness_block(self.nodes[0], self.test_node, block, accepted=True)

                prev_utxo = UTXO(tx.sha256, 0, tx.vout[0].nValue)

        # Test combinations of signature hashes.
        # Split the utxo into a lot of outputs.
        # Randomly choose up to 10 to spend, sign with different hashtypes, and
        # output to a random number of outputs.  Repeat NUM_SIGHASH_TESTS times.
        # Ensure that we've tested a situation where we use SIGHASH_SINGLE with
        # an input index > number of outputs.
        NUM_SIGHASH_TESTS = 500
        temp_utxos = []
        tx = CTransaction()
        tx.vin.append(CTxIn(COutPoint(prev_utxo.sha256, prev_utxo.n), b""))
        split_value = prev_utxo.nValue // NUM_SIGHASH_TESTS
        for i in range(NUM_SIGHASH_TESTS):
            tx.vout.append(CTxOut(split_value, script_pubkey))
        tx.wit.vtxinwit.append(CTxInWitness())
        sign_p2pk_witness_input(witness_program, tx, 0, SIGHASH_ALL, prev_utxo.nValue, key)
        for i in range(NUM_SIGHASH_TESTS):
            temp_utxos.append(UTXO(tx.sha256, i, split_value))

        block = self.build_next_block()
        self.update_witness_block_with_transactions(block, [tx])
        test_witness_block(self.nodes[0], self.test_node, block, accepted=True)

        block = self.build_next_block()
        used_sighash_single_out_of_bounds = False
        for i in range(NUM_SIGHASH_TESTS):
            # Ping regularly to keep the connection alive
            if (not i % 100):
                self.test_node.sync_with_ping()
            # Choose random number of inputs to use.
            num_inputs = random.randint(1, 10)
            # Create a slight bias for producing more utxos
            num_outputs = random.randint(1, 11)
            random.shuffle(temp_utxos)
            assert len(temp_utxos) > num_inputs
            tx = CTransaction()
            total_value = 0
            for i in range(num_inputs):
                tx.vin.append(CTxIn(COutPoint(temp_utxos[i].sha256, temp_utxos[i].n), b""))
                tx.wit.vtxinwit.append(CTxInWitness())
                total_value += temp_utxos[i].nValue
            split_value = total_value // num_outputs
            for i in range(num_outputs):
                tx.vout.append(CTxOut(split_value, script_pubkey))
            for i in range(num_inputs):
                # Now try to sign each input, using a random hashtype.
                anyonecanpay = 0
                if random.randint(0, 1):
                    anyonecanpay = SIGHASH_ANYONECANPAY
                hashtype = random.randint(1, 3) | anyonecanpay
                sign_p2pk_witness_input(witness_program, tx, i, hashtype, temp_utxos[i].nValue, key)
                if (hashtype == SIGHASH_SINGLE and i >= num_outputs):
                    used_sighash_single_out_of_bounds = True
            tx.rehash()
            for i in range(num_outputs):
                temp_utxos.append(UTXO(tx.sha256, i, split_value))
            temp_utxos = temp_utxos[num_inputs:]

            block.vtx.append(tx)

            # Test the block periodically, if we're close to maxblocksize
            if (get_virtual_size(block) > MAX_BLOCK_BASE_SIZE - 1000):
                self.update_witness_block_with_transactions(block, [])
                test_witness_block(self.nodes[0], self.test_node, block, accepted=True)
                block = self.build_next_block()

        if (not used_sighash_single_out_of_bounds):
            self.log.info("WARNING: this test run didn't attempt SIGHASH_SINGLE with out-of-bounds index value")
        # Test the transactions we've added to the block
        if (len(block.vtx) > 1):
            self.update_witness_block_with_transactions(block, [])
            test_witness_block(self.nodes[0], self.test_node, block, accepted=True)

        # Now test witness version 0 P2PKH transactions
        pubkeyhash = hash160(pubkey)
        script_pkh = CScript([OP_0, pubkeyhash])
        tx = CTransaction()
        tx.vin.append(CTxIn(COutPoint(temp_utxos[0].sha256, temp_utxos[0].n), b""))
        tx.vout.append(CTxOut(temp_utxos[0].nValue, script_pkh))
        tx.wit.vtxinwit.append(CTxInWitness())
        sign_p2pk_witness_input(witness_program, tx, 0, SIGHASH_ALL, temp_utxos[0].nValue, key)
        tx2 = CTransaction()
        tx2.vin.append(CTxIn(COutPoint(tx.sha256, 0), b""))
        tx2.vout.append(CTxOut(tx.vout[0].nValue, CScript([OP_TRUE])))

        script = get_p2pkh_script(pubkeyhash)
        sig_hash = SegwitV0SignatureHash(script, tx2, 0, SIGHASH_ALL, tx.vout[0].nValue)
        signature = key.sign_ecdsa(sig_hash) + b'\x01'  # 0x1 is SIGHASH_ALL

        # Check that we can't have a scriptSig
        tx2.vin[0].scriptSig = CScript([signature, pubkey])
        block = self.build_next_block()
        self.update_witness_block_with_transactions(block, [tx, tx2])
        test_witness_block(self.nodes[0], self.test_node, block, accepted=False)

        # Move the signature to the witness.
        block.vtx.pop()
        tx2.wit.vtxinwit.append(CTxInWitness())
        tx2.wit.vtxinwit[0].scriptWitness.stack = [signature, pubkey]
        tx2.vin[0].scriptSig = b""
        tx2.rehash()

        self.update_witness_block_with_transactions(block, [tx2])
        test_witness_block(self.nodes[0], self.test_node, block, accepted=True)

        temp_utxos.pop(0)

        # Update self.utxos for later tests by creating two outputs
        # that consolidate all the coins in temp_utxos.
        output_value = sum(i.nValue for i in temp_utxos) // 2

        tx = CTransaction()
        index = 0
        # Just spend to our usual anyone-can-spend output
        tx.vout = [CTxOut(output_value, CScript([OP_TRUE]))] * 2
        for i in temp_utxos:
            # Use SIGHASH_ALL|SIGHASH_ANYONECANPAY so we can build up
            # the signatures as we go.
            tx.vin.append(CTxIn(COutPoint(i.sha256, i.n), b""))
            tx.wit.vtxinwit.append(CTxInWitness())
            sign_p2pk_witness_input(witness_program, tx, index, SIGHASH_ALL | SIGHASH_ANYONECANPAY, i.nValue, key)
            index += 1
        block = self.build_next_block()
        self.update_witness_block_with_transactions(block, [tx])
        test_witness_block(self.nodes[0], self.test_node, block, accepted=True)

        for i in range(len(tx.vout)):
            self.utxo.append(UTXO(tx.sha256, i, tx.vout[i].nValue))

    @subtest
    def test_non_standard_witness_blinding(self):
        """Test behavior of unnecessary witnesses in transactions does not blind the node for the transaction"""

        # Create a p2sh output -- this is so we can pass the standardness
        # rules (an anyone-can-spend OP_TRUE would be rejected, if not wrapped
        # in P2SH).
        p2sh_program = CScript([OP_TRUE])
        p2sh_pubkey = hash160(p2sh_program)
        script_pubkey = CScript([OP_HASH160, p2sh_pubkey, OP_EQUAL])

        # Now check that unnecessary witnesses can't be used to blind a node
        # to a transaction, eg by violating standardness checks.
        tx = CTransaction()
        tx.vin.append(CTxIn(COutPoint(self.utxo[0].sha256, self.utxo[0].n), b""))
        tx.vout.append(CTxOut(self.utxo[0].nValue - 100000, script_pubkey))
        tx.rehash()
        test_transaction_acceptance(self.nodes[0], self.test_node, tx, False, True)
        self.nodes[0].generate(1)
        self.sync_blocks()

        # We'll add an unnecessary witness to this transaction that would cause
        # it to be non-standard, to test that violating policy with a witness
        # doesn't blind a node to a transaction.  Transactions
        # rejected for having a witness shouldn't be added
        # to the rejection cache.
        tx2 = CTransaction()
        tx2.vin.append(CTxIn(COutPoint(tx.sha256, 0), CScript([p2sh_program])))
        tx2.vout.append(CTxOut(tx.vout[0].nValue - 100000, script_pubkey))
        tx2.wit.vtxinwit.append(CTxInWitness())
        tx2.wit.vtxinwit[0].scriptWitness.stack = [b'a' * 400]
        tx2.rehash()
        # This will be rejected due to a policy check:
        # No witness is allowed, since it is not a witness program but a p2sh program
        test_transaction_acceptance(self.nodes[1], self.std_node, tx2, True, False, 'bad-witness-nonstandard')

        # If we send without witness, it should be accepted.
        test_transaction_acceptance(self.nodes[1], self.std_node, tx2, False, True)

        # Now create a new anyone-can-spend utxo for the next test.
        tx3 = CTransaction()
        tx3.vin.append(CTxIn(COutPoint(tx2.sha256, 0), CScript([p2sh_program])))
        tx3.vout.append(CTxOut(tx2.vout[0].nValue - 100000, CScript([OP_TRUE, OP_DROP] * 15 + [OP_TRUE])))
        tx3.rehash()
        test_transaction_acceptance(self.nodes[0], self.test_node, tx2, False, True)
        test_transaction_acceptance(self.nodes[0], self.test_node, tx3, False, True)

        self.nodes[0].generate(1)
        self.sync_blocks()

        # Update our utxo list; we spent the first entry.
        self.utxo.pop(0)
        self.utxo.append(UTXO(tx3.sha256, 0, tx3.vout[0].nValue))

    @subtest
    def test_non_standard_witness(self):
        """Test detection of non-standard P2WSH witness"""
        pad = chr(1).encode('latin-1')

        # Create scripts for tests
        scripts = []
        scripts.append(CScript([OP_DROP] * 100))
        scripts.append(CScript([OP_DROP] * 99))
        scripts.append(CScript([pad * 59] * 59 + [OP_DROP] * 60))
        scripts.append(CScript([pad * 59] * 59 + [OP_DROP] * 61))

        p2wsh_scripts = []

        tx = CTransaction()
        tx.vin.append(CTxIn(COutPoint(self.utxo[0].sha256, self.utxo[0].n), b""))

        # For each script, generate a pair of P2WSH and P2SH-P2WSH output.
        outputvalue = (self.utxo[0].nValue - 1000000) // (len(scripts) * 2)
        for i in scripts:
            p2wsh = CScript([OP_0, sha256(i)])
            p2sh = hash160(p2wsh)
            p2wsh_scripts.append(p2wsh)
            tx.vout.append(CTxOut(outputvalue, p2wsh))
            tx.vout.append(CTxOut(outputvalue, CScript([OP_HASH160, p2sh, OP_EQUAL])))
        tx.rehash()
        txid = tx.sha256
        test_transaction_acceptance(self.nodes[0], self.test_node, tx, with_witness=False, accepted=True)

        self.nodes[0].generate(1)
        self.sync_blocks()

        # Creating transactions for tests
        p2wsh_txs = []
        p2sh_txs = []
        for i in range(len(scripts)):
            p2wsh_tx = CTransaction()
            p2wsh_tx.vin.append(CTxIn(COutPoint(txid, i * 2)))
            p2wsh_tx.vout.append(CTxOut(outputvalue - 5000000, CScript([OP_0, hash160(hex_str_to_bytes(""))])))
            p2wsh_tx.wit.vtxinwit.append(CTxInWitness())
            p2wsh_tx.rehash()
            p2wsh_txs.append(p2wsh_tx)
            p2sh_tx = CTransaction()
            p2sh_tx.vin.append(CTxIn(COutPoint(txid, i * 2 + 1), CScript([p2wsh_scripts[i]])))
            p2sh_tx.vout.append(CTxOut(outputvalue - 5000000, CScript([OP_0, hash160(hex_str_to_bytes(""))])))
            p2sh_tx.wit.vtxinwit.append(CTxInWitness())
            p2sh_tx.rehash()
            p2sh_txs.append(p2sh_tx)

        # Testing native P2WSH
        # Witness stack size, excluding witnessScript, over 100 is non-standard
        p2wsh_txs[0].wit.vtxinwit[0].scriptWitness.stack = [pad] * 101 + [scripts[0]]
        test_transaction_acceptance(self.nodes[1], self.std_node, p2wsh_txs[0], True, False, 'bad-witness-nonstandard')
        # Non-standard nodes should accept
        test_transaction_acceptance(self.nodes[0], self.test_node, p2wsh_txs[0], True, True)

        # Stack element size over 80 bytes is non-standard
        p2wsh_txs[1].wit.vtxinwit[0].scriptWitness.stack = [pad * 81] * 100 + [scripts[1]]
        test_transaction_acceptance(self.nodes[1], self.std_node, p2wsh_txs[1], True, False, 'bad-witness-nonstandard')
        # Non-standard nodes should accept
        test_transaction_acceptance(self.nodes[0], self.test_node, p2wsh_txs[1], True, True)
        # Standard nodes should accept if element size is not over 80 bytes
        p2wsh_txs[1].wit.vtxinwit[0].scriptWitness.stack = [pad * 80] * 100 + [scripts[1]]
        test_transaction_acceptance(self.nodes[1], self.std_node, p2wsh_txs[1], True, True)

        # witnessScript size at 3600 bytes is standard
        p2wsh_txs[2].wit.vtxinwit[0].scriptWitness.stack = [pad, pad, scripts[2]]
        test_transaction_acceptance(self.nodes[0], self.test_node, p2wsh_txs[2], True, True)
        test_transaction_acceptance(self.nodes[1], self.std_node, p2wsh_txs[2], True, True)

        # witnessScript size at 3601 bytes is non-standard
        p2wsh_txs[3].wit.vtxinwit[0].scriptWitness.stack = [pad, pad, pad, scripts[3]]
        test_transaction_acceptance(self.nodes[1], self.std_node, p2wsh_txs[3], True, False, 'bad-witness-nonstandard')
        # Non-standard nodes should accept
        test_transaction_acceptance(self.nodes[0], self.test_node, p2wsh_txs[3], True, True)

        # Repeating the same tests with P2SH-P2WSH
        p2sh_txs[0].wit.vtxinwit[0].scriptWitness.stack = [pad] * 101 + [scripts[0]]
        test_transaction_acceptance(self.nodes[1], self.std_node, p2sh_txs[0], True, False, 'bad-witness-nonstandard')
        test_transaction_acceptance(self.nodes[0], self.test_node, p2sh_txs[0], True, True)
        p2sh_txs[1].wit.vtxinwit[0].scriptWitness.stack = [pad * 81] * 100 + [scripts[1]]
        test_transaction_acceptance(self.nodes[1], self.std_node, p2sh_txs[1], True, False, 'bad-witness-nonstandard')
        test_transaction_acceptance(self.nodes[0], self.test_node, p2sh_txs[1], True, True)
        p2sh_txs[1].wit.vtxinwit[0].scriptWitness.stack = [pad * 80] * 100 + [scripts[1]]
        test_transaction_acceptance(self.nodes[1], self.std_node, p2sh_txs[1], True, True)
        p2sh_txs[2].wit.vtxinwit[0].scriptWitness.stack = [pad, pad, scripts[2]]
        test_transaction_acceptance(self.nodes[0], self.test_node, p2sh_txs[2], True, True)
        test_transaction_acceptance(self.nodes[1], self.std_node, p2sh_txs[2], True, True)
        p2sh_txs[3].wit.vtxinwit[0].scriptWitness.stack = [pad, pad, pad, scripts[3]]
        test_transaction_acceptance(self.nodes[1], self.std_node, p2sh_txs[3], True, False, 'bad-witness-nonstandard')
        test_transaction_acceptance(self.nodes[0], self.test_node, p2sh_txs[3], True, True)

        self.nodes[0].generate(1)  # Mine and clean up the mempool of non-standard node
        # Valid but non-standard transactions in a block should be accepted by standard node
        self.sync_blocks()
        assert_equal(len(self.nodes[0].getrawmempool()), 0)
        assert_equal(len(self.nodes[1].getrawmempool()), 0)

        self.utxo.pop(0)

    @subtest
    def test_upgrade_after_activation(self):
        """Test the behavior of starting up a segwit-aware node after the softfork has activated."""

        # Restart with the new binary
        self.stop_node(2)
        self.start_node(2, extra_args=["-segwitheight={}".format(SEGWIT_HEIGHT)])
        connect_nodes(self.nodes[0], 2)

        self.sync_blocks()

        # Make sure that this peer thinks segwit has activated.
        assert softfork_active(self.nodes[2], 'segwit')

        # Make sure this peer's blocks match those of node0.
        height = self.nodes[2].getblockcount()
        start_height = height
        while height > 0:
            block_hash = self.nodes[2].getblockhash(height)
            assert_equal(block_hash, self.nodes[0].getblockhash(height))
            block_0 = self.nodes[0].getblock(block_hash)
            block_2 = self.nodes[2].getblock(block_hash)
            for key in ['hash', 'confirmations', 'strippedsize', 'size', 'weight', 'height', 'version', 'versionHex', 'merkleroot', 'hashStateRoot', 'hashUTXORoot', 'tx', 'time', 'mediantime', 'nonce', 'bits', 'difficulty', 'chainwork', 'nTx', 'previousblockhash', 'nextblockhash', 'flags', 'modifier']:
                if height == start_height and key == 'nextblockhash':
                    continue # the chain tip won't have a nextblockhash
                assert_equal(block_0[key], block_2[key])
            height -= 1

    @subtest
    def test_witness_sigops(self):
        """Test sigop counting is correct inside witnesses."""

        # Keep this under MAX_OPS_PER_SCRIPT (201)
        witness_program = CScript([OP_TRUE, OP_IF, OP_TRUE, OP_ELSE] + [OP_CHECKMULTISIG] * 5 + [OP_CHECKSIG] * 193 + [OP_ENDIF])
        witness_hash = sha256(witness_program)
        script_pubkey = CScript([OP_0, witness_hash])

        sigops_per_script = 20 * 5 + 193 * 1
        # We'll produce 2 extra outputs, one with a program that would take us
        # over max sig ops, and one with a program that would exactly reach max
        # sig ops
        outputs = (MAX_SIGOP_COST // sigops_per_script) + 2
        extra_sigops_available = MAX_SIGOP_COST % sigops_per_script

        # We chose the number of checkmultisigs/checksigs to make this work:
        assert extra_sigops_available < 100  # steer clear of MAX_OPS_PER_SCRIPT

        # This script, when spent with the first
        # N(=MAX_SIGOP_COST//sigops_per_script) outputs of our transaction,
        # would push us just over the block sigop limit.
        witness_program_toomany = CScript([OP_TRUE, OP_IF, OP_TRUE, OP_ELSE] + [OP_CHECKSIG] * (extra_sigops_available + 1) + [OP_ENDIF])
        witness_hash_toomany = sha256(witness_program_toomany)
        script_pubkey_toomany = CScript([OP_0, witness_hash_toomany])

        # If we spend this script instead, we would exactly reach our sigop
        # limit (for witness sigops).
        witness_program_justright = CScript([OP_TRUE, OP_IF, OP_TRUE, OP_ELSE] + [OP_CHECKSIG] * (extra_sigops_available) + [OP_ENDIF])
        witness_hash_justright = sha256(witness_program_justright)
        script_pubkey_justright = CScript([OP_0, witness_hash_justright])

        # First split our available utxo into a bunch of outputs
        split_value = self.utxo[0].nValue // outputs
        tx = CTransaction()
        tx.vin.append(CTxIn(COutPoint(self.utxo[0].sha256, self.utxo[0].n), b""))
        for i in range(outputs):
            tx.vout.append(CTxOut(split_value, script_pubkey))
        tx.vout[-2].scriptPubKey = script_pubkey_toomany
        tx.vout[-1].scriptPubKey = script_pubkey_justright
        tx.rehash()

        block_1 = self.build_next_block()
        self.update_witness_block_with_transactions(block_1, [tx])
        test_witness_block(self.nodes[0], self.test_node, block_1, accepted=True)

        tx2 = CTransaction()
        # If we try to spend the first n-1 outputs from tx, that should be
        # too many sigops.
        total_value = 0
        for i in range(outputs - 1):
            tx2.vin.append(CTxIn(COutPoint(tx.sha256, i), b""))
            tx2.wit.vtxinwit.append(CTxInWitness())
            tx2.wit.vtxinwit[-1].scriptWitness.stack = [witness_program]
            total_value += tx.vout[i].nValue
        tx2.wit.vtxinwit[-1].scriptWitness.stack = [witness_program_toomany]
        tx2.vout.append(CTxOut(total_value, CScript([OP_TRUE])))
        tx2.rehash()

        block_2 = self.build_next_block()
        self.update_witness_block_with_transactions(block_2, [tx2])
        test_witness_block(self.nodes[0], self.test_node, block_2, accepted=False)

        # Try dropping the last input in tx2, and add an output that has
        # too many sigops (contributing to legacy sigop count).
        checksig_count = (extra_sigops_available // 4) + 1
        script_pubkey_checksigs = CScript([OP_CHECKSIG] * checksig_count)
        tx2.vout.append(CTxOut(0, script_pubkey_checksigs))
        tx2.vin.pop()
        tx2.wit.vtxinwit.pop()
        tx2.vout[0].nValue -= tx.vout[-2].nValue
        tx2.rehash()
        block_3 = self.build_next_block()
        self.update_witness_block_with_transactions(block_3, [tx2])
        test_witness_block(self.nodes[0], self.test_node, block_3, accepted=False)

        # If we drop the last checksig in this output, the tx should succeed.
        block_4 = self.build_next_block()
        tx2.vout[-1].scriptPubKey = CScript([OP_CHECKSIG] * (checksig_count - 1))
        tx2.rehash()
        self.update_witness_block_with_transactions(block_4, [tx2])
        test_witness_block(self.nodes[0], self.test_node, block_4, accepted=True)

        # Reset the tip back down for the next test
        self.sync_blocks()
        for x in self.nodes:
            x.invalidateblock(block_4.hash)

        # Try replacing the last input of tx2 to be spending the last
        # output of tx
        block_5 = self.build_next_block()
        tx2.vout.pop()
        tx2.vin.append(CTxIn(COutPoint(tx.sha256, outputs - 1), b""))
        tx2.wit.vtxinwit.append(CTxInWitness())
        tx2.wit.vtxinwit[-1].scriptWitness.stack = [witness_program_justright]
        tx2.rehash()
        self.update_witness_block_with_transactions(block_5, [tx2])
        test_witness_block(self.nodes[0], self.test_node, block_5, accepted=True)

        # TODO: test p2sh sigop counting

    def test_superfluous_witness(self):
        # Serialization of tx that puts witness flag to 3 always
        def serialize_with_bogus_witness(tx):
            flags = 3
            r = b""
            r += struct.pack("<i", tx.nVersion)
            if flags:
                dummy = []
                r += ser_vector(dummy)
                r += struct.pack("<B", flags)
            r += ser_vector(tx.vin)
            r += ser_vector(tx.vout)
            if flags & 1:
                if (len(tx.wit.vtxinwit) != len(tx.vin)):
                    # vtxinwit must have the same length as vin
                    tx.wit.vtxinwit = tx.wit.vtxinwit[:len(tx.vin)]
                    for i in range(len(tx.wit.vtxinwit), len(tx.vin)):
                        tx.wit.vtxinwit.append(CTxInWitness())
                r += tx.wit.serialize()
            r += struct.pack("<I", tx.nLockTime)
            return r

        class msg_bogus_tx(msg_tx):
            def serialize(self):
                return serialize_with_bogus_witness(self.tx)

        self.nodes[0].sendtoaddress(self.nodes[0].getnewaddress(address_type='bech32'), 5)
        self.nodes[0].generate(1)
        unspent = next(u for u in self.nodes[0].listunspent() if u['spendable'] and u['address'].startswith('qcrt'))

        raw = self.nodes[0].createrawtransaction([{"txid": unspent['txid'], "vout": unspent['vout']}], {self.nodes[0].getnewaddress(): 1})
        tx = FromHex(CTransaction(), raw)
        assert_raises_rpc_error(-22, "TX decode failed", self.nodes[0].decoderawtransaction, serialize_with_bogus_witness(tx).hex())
        with self.nodes[0].assert_debug_log(['Superfluous witness record']):
            self.nodes[0].p2p.send_and_ping(msg_bogus_tx(tx))
        raw = self.nodes[0].signrawtransactionwithwallet(raw)
        assert raw['complete']
        raw = raw['hex']
        tx = FromHex(CTransaction(), raw)
        assert_raises_rpc_error(-22, "TX decode failed", self.nodes[0].decoderawtransaction, serialize_with_bogus_witness(tx).hex())
        with self.nodes[0].assert_debug_log(['Unknown transaction optional data']):
            self.nodes[0].p2p.send_and_ping(msg_bogus_tx(tx))


if __name__ == '__main__':
    SegWitTest().main()<|MERGE_RESOLUTION|>--- conflicted
+++ resolved
@@ -962,10 +962,6 @@
             additional_bytes -= extra_bytes
             i += 1
 
-<<<<<<< HEAD
-
-=======
->>>>>>> ee8ca219
         update_vtixinwit_index = int(i/(2*NUM_DROPS))
         update_stack_index = i%(2*NUM_DROPS)
         update_base_length = len(block.vtx[-1].wit.vtxinwit[update_vtixinwit_index].scriptWitness.stack[update_stack_index])
@@ -1579,11 +1575,7 @@
         tx5 = CTransaction()
         tx5.vin.append(CTxIn(COutPoint(tx4.sha256, 0), b""))
         tx5.vout.append(CTxOut(tx4.vout[0].nValue - 100000, CScript([OP_TRUE])))
-<<<<<<< HEAD
-        (sig_hash, err) = SignatureHash(script_pubkey, tx5, 0, SIGHASH_ALL)
-=======
         (sig_hash, err) = LegacySignatureHash(script_pubkey, tx5, 0, SIGHASH_ALL)
->>>>>>> ee8ca219
         signature = key.sign_ecdsa(sig_hash) + b'\x01'  # 0x1 is SIGHASH_ALL
         tx5.vin[0].scriptSig = CScript([signature, pubkey])
         tx5.rehash()
