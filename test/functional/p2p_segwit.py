--- conflicted
+++ resolved
@@ -94,14 +94,8 @@
 from test_framework.messages import COIN
 
 MAX_SIGOP_COST = 80000 // FACTOR_REDUCED_BLOCK_TIME
-<<<<<<< HEAD
 
 SEGWIT_HEIGHT = 2020 if ENABLE_REDUCED_BLOCK_TIME else 520
-
-=======
-
-SEGWIT_HEIGHT = 2020 if ENABLE_REDUCED_BLOCK_TIME else 520
->>>>>>> d82fec21
 
 class UTXO():
     """Used to keep track of anyone-can-spend outputs that we can use in the tests."""
@@ -133,10 +127,6 @@
     signature = key.sign_ecdsa(tx_hash) + chr(hashtype).encode('latin-1')
     tx_to.wit.vtxinwit[in_idx].scriptWitness.stack = [signature, script]
     tx_to.rehash()
-<<<<<<< HEAD
-
-=======
->>>>>>> d82fec21
 def submit_old_blocks(node, n):
     node.importprivkey("cRComRro8wTGnDTGqgpyP5vwwo24Tn831cPu3PZEdr2532JVPjrZ")
     pubkey = "03716d5678c829d09cdfdb4bec058712de3ecd99968a4a064336ffb592342e21f9"
@@ -333,11 +323,7 @@
         self.test_node.send_and_ping(msg_no_witness_block(block))  # make sure the block was processed
         txid = block.vtx[0].sha256
 
-<<<<<<< HEAD
-        submit_old_blocks(self.nodes[0], COINBASE_MATURITY - 1) # let the block mature
-=======
         submit_old_blocks(self.nodes[0], COINBASE_MATURITY - 1) # let the block mature 
->>>>>>> d82fec21
 
         # Create a transaction that spends the coinbase
         tx = CTransaction()
@@ -618,15 +604,9 @@
         # Start by creating a transaction with two outputs.
         tx = CTransaction()
         tx.vin = [CTxIn(COutPoint(p2sh_tx.sha256, 0), CScript([witness_script]))]
-<<<<<<< HEAD
-        tx.vout = [CTxOut(p2sh_tx.vout[0].nValue - 1000000, script_pubkey)]
-        tx.vout.append(CTxOut(800000, script_pubkey))  # Might burn this later
-        tx.vin[0].nSequence = BIP125_SEQUENCE_NUMBER  # Just to have the option to bump this tx from the mempool
-=======
         tx.vout = [CTxOut(p2sh_tx.vout[0].nValue - 10000, script_pubkey)]
         tx.vout.append(CTxOut(8000, script_pubkey))  # Might burn this later
         tx.vin[0].nSequence = MAX_BIP125_RBF_SEQUENCE  # Just to have the option to bump this tx from the mempool
->>>>>>> d82fec21
         tx.rehash()
 
         # This is always accepted, since the mempool policy is to consider segwit as always active
@@ -660,20 +640,14 @@
             # Just check mempool acceptance, but don't add the transaction to the mempool, since witness is disallowed
             # in blocks and the tx is impossible to mine right now.
             assert_equal(self.nodes[0].testmempoolaccept([tx3.serialize_with_witness().hex()]), [{'txid': tx3.hash, 'wtxid': tx3.getwtxid(), 'allowed': True, 'vsize': tx3.get_vsize(), 'fees': { 'base': Decimal('0.00100000')}}])
-<<<<<<< HEAD
-=======
-
->>>>>>> d82fec21
+
             # Create the same output as tx3, but by replacing tx
             tx3_out = tx3.vout[0]
             tx3 = tx
             tx3.vout = [tx3_out]
             tx3.rehash()
             assert_equal(self.nodes[0].testmempoolaccept([tx3.serialize_with_witness().hex()]), [{'txid': tx3.hash, 'wtxid': tx3.getwtxid(), 'allowed': True, 'vsize': tx3.get_vsize(), 'fees': { 'base': Decimal('0.01100000')}}])
-<<<<<<< HEAD
-=======
-
->>>>>>> d82fec21
+
         test_transaction_acceptance(self.nodes[0], self.test_node, tx3, with_witness=True, accepted=True)
 
         self.generate(self.nodes[0], 1)
@@ -901,11 +875,7 @@
         # This should give us plenty of room to tweak the spending tx's
         # virtual size.
         NUM_DROPS = 200  # 201 max ops per script!
-<<<<<<< HEAD
-        NUM_OUTPUTS = 100 // FACTOR_REDUCED_BLOCK_TIME
-=======
         NUM_OUTPUTS = 100 // FACTOR_REDUCED_BLOCK_TIME 
->>>>>>> d82fec21
 
         witness_script = CScript([OP_2DROP] * NUM_DROPS + [OP_TRUE])
         script_pubkey = script_to_p2wsh_script(witness_script)
@@ -1085,11 +1055,7 @@
     def test_max_witness_push_length(self):
         """Test that witness stack can only allow up to 520 byte pushes."""
 
-<<<<<<< HEAD
-        MAX_SCRIPT_ELEMENT_SIZE = 128000
-=======
         MAX_SCRIPT_ELEMENT_SIZE = 128000 //QTUM_LINE
->>>>>>> d82fec21
 
         block = self.build_next_block()
 
@@ -2041,16 +2007,7 @@
             def serialize(self):
                 return serialize_with_bogus_witness(self.tx)
 
-<<<<<<< HEAD
-        self.nodes[0].sendtoaddress(self.nodes[0].getnewaddress(address_type='bech32'), 5)
-        self.generate(self.nodes[0], 1)
-        unspent = next(u for u in self.nodes[0].listunspent() if u['spendable'] and u['address'].startswith('qcrt'))
-
-        raw = self.nodes[0].createrawtransaction([{"txid": unspent['txid'], "vout": unspent['vout']}], {self.nodes[0].getnewaddress(): 1})
-        tx = tx_from_hex(raw)
-=======
         tx = self.wallet.create_self_transfer()['tx']
->>>>>>> d82fec21
         assert_raises_rpc_error(-22, "TX decode failed", self.nodes[0].decoderawtransaction, hexstring=serialize_with_bogus_witness(tx).hex(), iswitness=True)
         with self.nodes[0].assert_debug_log(['Unknown transaction optional data']):
             self.test_node.send_and_ping(msg_bogus_tx(tx))
