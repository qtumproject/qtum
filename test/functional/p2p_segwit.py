#!/usr/bin/env python3
# Copyright (c) 2016-2018 The Bitcoin Core developers
# Distributed under the MIT software license, see the accompanying
# file COPYING or http://www.opensource.org/licenses/mit-license.php.
"""Test segwit transactions and blocks on P2P network."""
from binascii import hexlify
import math
import random
import struct
import time

from test_framework.blocktools import create_block, create_coinbase, add_witness_commitment, get_witness_script, WITNESS_COMMITMENT_HEADER
from test_framework.key import CECKey, CPubKey
from test_framework.messages import (
    BIP125_SEQUENCE_NUMBER,
    CBlock,
    CBlockHeader,
    CInv,
    COutPoint,
    CTransaction,
    CTxIn,
    CTxInWitness,
    CTxOut,
    CTxWitness,
    MAX_BLOCK_BASE_SIZE,
    MSG_WITNESS_FLAG,
    NODE_NETWORK,
    NODE_WITNESS,
    msg_block,
    msg_getdata,
    msg_headers,
    msg_inv,
    msg_tx,
    msg_witness_block,
    msg_witness_tx,
    ser_uint256,
    ser_vector,
    sha256,
    uint256_from_str,
)
from test_framework.mininode import (
    P2PInterface,
    mininode_lock,
)
from test_framework.script import (
    CScript,
    CScriptNum,
    CScriptOp,
    MAX_SCRIPT_ELEMENT_SIZE,
    OP_0,
    OP_1,
    OP_16,
    OP_2DROP,
    OP_CHECKMULTISIG,
    OP_CHECKSIG,
    OP_DROP,
    OP_DUP,
    OP_ELSE,
    OP_ENDIF,
    OP_EQUAL,
    OP_EQUALVERIFY,
    OP_HASH160,
    OP_IF,
    OP_RETURN,
    OP_TRUE,
    SIGHASH_ALL,
    SIGHASH_ANYONECANPAY,
    SIGHASH_NONE,
    SIGHASH_SINGLE,
    SegwitVersion1SignatureHash,
    SignatureHash,
    hash160,
)
from test_framework.test_framework import BitcoinTestFramework
from test_framework.util import (
    assert_equal,
    bytes_to_hex_str,
    connect_nodes,
    disconnect_nodes,
    get_bip9_status,
    hex_str_to_bytes,
    sync_blocks,
    sync_mempools,
    Decimal
)
from test_framework.qtumconfig import *
from test_framework.messages import COIN

# The versionbit bit used to signal activation of SegWit
VB_WITNESS_BIT = 1
VB_PERIOD = 144
VB_TOP_BITS = 0x20000000

MAX_SIGOP_COST = 80000

class UTXO():
    """Used to keep track of anyone-can-spend outputs that we can use in the tests."""
    def __init__(self, sha256, n, value):
        self.sha256 = sha256
        self.n = n
        self.nValue = value

def get_p2pkh_script(pubkeyhash):
    """Get the script associated with a P2PKH."""
    return CScript([CScriptOp(OP_DUP), CScriptOp(OP_HASH160), pubkeyhash, CScriptOp(OP_EQUALVERIFY), CScriptOp(OP_CHECKSIG)])

def sign_p2pk_witness_input(script, tx_to, in_idx, hashtype, value, key):
    """Add signature for a P2PK witness program."""
    tx_hash = SegwitVersion1SignatureHash(script, tx_to, in_idx, hashtype, value)
    signature = key.sign(tx_hash) + chr(hashtype).encode('latin-1')
    tx_to.wit.vtxinwit[in_idx].scriptWitness.stack = [signature, script]
    tx_to.rehash()

def get_virtual_size(witness_block):
    """Calculate the virtual size of a witness block.

    Virtual size is base + witness/4."""
    base_size = len(witness_block.serialize(with_witness=False))
    total_size = len(witness_block.serialize(with_witness=True))
    # the "+3" is so we round up
    vsize = int((3 * base_size + total_size + 3) / 4)
    return vsize

def submit_old_blocks(node, n):
    node.importprivkey("cRComRro8wTGnDTGqgpyP5vwwo24Tn831cPu3PZEdr2532JVPjrZ")
    pubkey = "03716d5678c829d09cdfdb4bec058712de3ecd99968a4a064336ffb592342e21f9"
    num_blocks_old = node.getblockcount()
    for i in range(0, n):
        tip = node.getbestblockhash()
        height = node.getblockcount() + 1
        block_time = node.getblockheader(tip)["mediantime"] + 1
        block = create_block(int(tip, 16), create_coinbase(height), block_time)
        block.vtx[0].vout[0].scriptPubKey = CScript([hex_str_to_bytes(pubkey), OP_CHECKSIG])
        block.vtx[0].rehash()
        block.hashMerkleRoot = block.calc_merkle_root()
        block.rehash()
        block.solve()
        node.submitblock(bytes_to_hex_str(block.serialize()))
    assert_equal(node.getblockcount(), num_blocks_old+n)

<<<<<<< HEAD

=======
>>>>>>> 9e306671
def test_transaction_acceptance(node, p2p, tx, with_witness, accepted, reason=None):
    """Send a transaction to the node and check that it's accepted to the mempool

    - Submit the transaction over the p2p interface
    - use the getrawmempool rpc to check for acceptance."""
<<<<<<< HEAD
    tx_message = msg_tx(tx)
    if with_witness:
        tx_message = msg_witness_tx(tx)
    p2p.send_message(tx_message)
    p2p.sync_with_ping()
    assert_equal(tx.hash in node.getrawmempool(), accepted)
    if (reason is not None and not accepted):
        # Check the rejection reason as well.
        with mininode_lock:
            assert_equal(p2p.last_message["reject"].reason, reason)
=======
    reason = [reason] if reason else []
    with node.assert_debug_log(expected_msgs=reason):
        p2p.send_message(msg_witness_tx(tx) if with_witness else msg_tx(tx))
        p2p.sync_with_ping()
        assert_equal(tx.hash in node.getrawmempool(), accepted)
>>>>>>> 9e306671

def test_witness_block(node, p2p, block, accepted, with_witness=True, reason=None):
    """Send a block to the node and check that it's accepted

    - Submit the block over the p2p interface
    - use the getbestblockhash rpc to check for acceptance."""
<<<<<<< HEAD
    if with_witness:
        p2p.send_message(msg_witness_block(block))
    else:
        p2p.send_message(msg_block(block))
    p2p.sync_with_ping()
    assert_equal(node.getbestblockhash() == block.hash, accepted)
    if (reason is not None and not accepted):
        # Check the rejection reason as well.
        with mininode_lock:
            assert_equal(p2p.last_message["reject"].reason, reason)
=======
    reason = [reason] if reason else []
    with node.assert_debug_log(expected_msgs=reason):
        p2p.send_message(msg_witness_block(block) if with_witness else msg_block(block))
        p2p.sync_with_ping()
        assert_equal(node.getbestblockhash() == block.hash, accepted)

>>>>>>> 9e306671

class TestP2PConn(P2PInterface):
    def __init__(self):
        super().__init__()
        self.getdataset = set()

    def on_getdata(self, message):
        for inv in message.inv:
            self.getdataset.add(inv.hash)

    def announce_tx_and_wait_for_getdata(self, tx, timeout=60, success=True):
        with mininode_lock:
            self.last_message.pop("getdata", None)
        self.send_message(msg_inv(inv=[CInv(1, tx.sha256)]))
        if success:
            self.wait_for_getdata(timeout)
        else:
            time.sleep(timeout)
            assert not self.last_message.get("getdata")

    def announce_block_and_wait_for_getdata(self, block, use_header, timeout=60):
        with mininode_lock:
            self.last_message.pop("getdata", None)
            self.last_message.pop("getheaders", None)
        msg = msg_headers()
        msg.headers = [CBlockHeader(block)]
        if use_header:
            self.send_message(msg)
        else:
            self.send_message(msg_inv(inv=[CInv(2, block.sha256)]))
            self.wait_for_getheaders()
            self.send_message(msg)
        self.wait_for_getdata()

    def request_block(self, blockhash, inv_type, timeout=60):
        with mininode_lock:
            self.last_message.pop("block", None)
        self.send_message(msg_getdata(inv=[CInv(inv_type, blockhash)]))
        self.wait_for_block(blockhash, timeout)
        return self.last_message["block"].block

class SegWitTest(BitcoinTestFramework):
    def set_test_params(self):
        self.setup_clean_chain = True
        self.num_nodes = 3
        # This test tests SegWit both pre and post-activation, so use the normal BIP9 activation.
        self.extra_args = [["-whitelist=127.0.0.1", "-vbparams=segwit:0:999999999999"], ["-whitelist=127.0.0.1", "-acceptnonstdtxn=0", "-vbparams=segwit:0:999999999999"], ["-whitelist=127.0.0.1", "-vbparams=segwit:0:0"]]

    def skip_test_if_missing_module(self):
        self.skip_if_no_wallet()

    def setup_network(self):
        self.setup_nodes()
        connect_nodes(self.nodes[0], 1)
        connect_nodes(self.nodes[0], 2)
        self.sync_all()

    # Helper functions

    def build_next_block(self, version=4):
        """Build a block on top of node0's tip."""
        tip = self.nodes[0].getbestblockhash()
        height = self.nodes[0].getblockcount() + 1
        block_time = self.nodes[0].getblockheader(tip)["mediantime"] + 1
        block = create_block(int(tip, 16), create_coinbase(height), block_time)
        block.nVersion = version
        block.rehash()
        return block

    def update_witness_block_with_transactions(self, block, tx_list, nonce=0):
        """Add list of transactions to block, adds witness commitment, then solves."""
        block.vtx.extend(tx_list)
        add_witness_commitment(block, nonce)
        block.solve()

    def run_test(self):
        # Setup the p2p connections
        # self.test_node sets NODE_WITNESS|NODE_NETWORK
        self.test_node = self.nodes[0].add_p2p_connection(TestP2PConn(), services=NODE_NETWORK | NODE_WITNESS)
        # self.old_node sets only NODE_NETWORK
        self.old_node = self.nodes[0].add_p2p_connection(TestP2PConn(), services=NODE_NETWORK)
        # self.std_node is for testing node1 (fRequireStandard=true)
        self.std_node = self.nodes[1].add_p2p_connection(TestP2PConn(), services=NODE_NETWORK | NODE_WITNESS)

        assert self.test_node.nServices & NODE_WITNESS != 0

        # Keep a place to store utxo's that can be used in later tests
        self.utxo = []

        # Segwit status 'defined'
        self.segwit_status = 'defined'

        self.test_non_witness_transaction()
        self.test_unnecessary_witness_before_segwit_activation()
        self.test_v0_outputs_arent_spendable()
        self.test_block_relay()
        self.advance_to_segwit_started()

        # Segwit status 'started'

        self.test_getblocktemplate_before_lockin()
        self.advance_to_segwit_lockin()

        # Segwit status 'locked_in'

        self.test_unnecessary_witness_before_segwit_activation()
        self.test_witness_tx_relay_before_segwit_activation()
        self.test_block_relay()
        self.test_standardness_v0()
        self.advance_to_segwit_active()

        # Segwit status 'active'

        self.test_p2sh_witness()
        self.test_witness_commitments()
        self.test_block_malleability()
        self.test_witness_block_size()
        self.test_submit_block()
        self.test_extra_witness_data()
        self.test_max_witness_push_length()
        self.test_max_witness_program_length()
        self.test_witness_input_length()
        self.test_block_relay()
        self.test_tx_relay_after_segwit_activation()
        self.test_standardness_v0()
        self.test_segwit_versions()
        self.test_premature_coinbase_witness_spend()
        self.test_uncompressed_pubkey()
        self.test_signature_version_1()
        self.test_non_standard_witness_blinding()
        self.test_non_standard_witness()
        self.test_upgrade_after_activation()
        self.test_witness_sigops()

    # Individual tests

    def subtest(func):  # noqa: N805
        """Wraps the subtests for logging and state assertions."""
        def func_wrapper(self, *args, **kwargs):
            self.log.info("Subtest: {} (Segwit status = {})".format(func.__name__, self.segwit_status))
            # Assert segwit status is as expected
            assert_equal(get_bip9_status(self.nodes[0], 'segwit')['status'], self.segwit_status)
            func(self, *args, **kwargs)
            # Each subtest should leave some utxos for the next subtest
            assert self.utxo
            sync_blocks(self.nodes)
            # Assert segwit status is as expected at end of subtest
            assert_equal(get_bip9_status(self.nodes[0], 'segwit')['status'], self.segwit_status)

        return func_wrapper

    @subtest
    def test_non_witness_transaction(self):
        """See if sending a regular transaction works, and create a utxo to use in later tests."""
        # Mine a block with an anyone-can-spend coinbase,
        # let it mature, then try to spend it.

        block = self.build_next_block(version=4)
        block.solve()
        self.test_node.send_message(msg_block(block))
        self.test_node.sync_with_ping()  # make sure the block was processed
        txid = block.vtx[0].sha256

        submit_old_blocks(self.nodes[0], COINBASE_MATURITY - 1) # let the block mature

        # Create a transaction that spends the coinbase
        tx = CTransaction()
        tx.vin.append(CTxIn(COutPoint(txid, 0), b""))
        tx.vout.append(CTxOut(int((INITIAL_BLOCK_REWARD-Decimal('0.01')) * COIN), CScript([OP_TRUE, OP_DROP] * 15 + [OP_TRUE])))
        tx.calc_sha256()

        # Check that serializing it with or without witness is the same
        # This is a sanity check of our testing framework.
        assert_equal(msg_tx(tx).serialize(), msg_witness_tx(tx).serialize())

        self.test_node.send_message(msg_witness_tx(tx))
        self.test_node.sync_with_ping()  # make sure the tx was processed
        assert(tx.hash in self.nodes[0].getrawmempool())
        # Save this transaction for later
        self.utxo.append(UTXO(tx.sha256, 0, (INITIAL_BLOCK_REWARD-1) * 100000000))
        self.nodes[0].generate(1)
        self.segwit_status = 'started' # we will advance to started immediately...

    @subtest
    def test_unnecessary_witness_before_segwit_activation(self):
        """Verify that blocks with witnesses are rejected before activation."""

        tx = CTransaction()
        tx.vin.append(CTxIn(COutPoint(self.utxo[0].sha256, self.utxo[0].n), b""))
        tx.vout.append(CTxOut(self.utxo[0].nValue - 1000, CScript([OP_TRUE])))
        tx.wit.vtxinwit.append(CTxInWitness())
        tx.wit.vtxinwit[0].scriptWitness.stack = [CScript([CScriptNum(1)])]

        # Verify the hash with witness differs from the txid
        # (otherwise our testing framework must be broken!)
        tx.rehash()
        assert(tx.sha256 != tx.calc_sha256(with_witness=True))

        # Construct a segwit-signaling block that includes the transaction.
        block = self.build_next_block(version=(VB_TOP_BITS | (1 << VB_WITNESS_BIT)))
        self.update_witness_block_with_transactions(block, [tx])
        # Sending witness data before activation is not allowed (anti-spam
        # rule).
<<<<<<< HEAD
        test_witness_block(self.nodes[0], self.test_node, block, accepted=False)
        wait_until(lambda: 'reject' in self.test_node.last_message and self.test_node.last_message["reject"].reason ==  b"unexpected-witness")
=======
        test_witness_block(self.nodes[0], self.test_node, block, accepted=False, reason='unexpected-witness')
>>>>>>> 9e306671

        # But it should not be permanently marked bad...
        # Resend without witness information.
        self.test_node.send_message(msg_block(block))
        self.test_node.sync_with_ping()
        assert_equal(self.nodes[0].getbestblockhash(), block.hash)

        # Update our utxo list; we spent the first entry.
        self.utxo.pop(0)
        self.utxo.append(UTXO(tx.sha256, 0, tx.vout[0].nValue))

    @subtest
    def test_block_relay(self):
        """Test that block requests to NODE_WITNESS peer are with MSG_WITNESS_FLAG.

        This is true regardless of segwit activation.
        Also test that we don't ask for blocks from unupgraded peers."""

        blocktype = 2 | MSG_WITNESS_FLAG

        # test_node has set NODE_WITNESS, so all getdata requests should be for
        # witness blocks.
        # Test announcing a block via inv results in a getdata, and that
        # announcing a version 4 or random VB block with a header results in a getdata
        block1 = self.build_next_block()
        block1.solve()

        self.test_node.announce_block_and_wait_for_getdata(block1, use_header=False)
        assert(self.test_node.last_message["getdata"].inv[0].type == blocktype)
        test_witness_block(self.nodes[0], self.test_node, block1, True)

        block2 = self.build_next_block(version=4)
        block2.solve()

        self.test_node.announce_block_and_wait_for_getdata(block2, use_header=True)
        assert(self.test_node.last_message["getdata"].inv[0].type == blocktype)
        test_witness_block(self.nodes[0], self.test_node, block2, True)

        block3 = self.build_next_block(version=(VB_TOP_BITS | (1 << 15)))
        block3.solve()
        self.test_node.announce_block_and_wait_for_getdata(block3, use_header=True)
        assert(self.test_node.last_message["getdata"].inv[0].type == blocktype)
        test_witness_block(self.nodes[0], self.test_node, block3, True)

        # Check that we can getdata for witness blocks or regular blocks,
        # and the right thing happens.
        if self.segwit_status != 'active':
            # Before activation, we should be able to request old blocks with
            # or without witness, and they should be the same.
            chain_height = self.nodes[0].getblockcount()
            # Pick 10 random blocks on main chain, and verify that getdata's
            # for MSG_BLOCK, MSG_WITNESS_BLOCK, and rpc getblock() are equal.
            all_heights = list(range(chain_height + 1))
            random.shuffle(all_heights)
            all_heights = all_heights[0:10]
            for height in all_heights:
                block_hash = self.nodes[0].getblockhash(height)
                rpc_block = self.nodes[0].getblock(block_hash, False)
                block_hash = int(block_hash, 16)
                block = self.test_node.request_block(block_hash, 2)
                wit_block = self.test_node.request_block(block_hash, 2 | MSG_WITNESS_FLAG)
                assert_equal(block.serialize(True), wit_block.serialize(True))
                assert_equal(block.serialize(), hex_str_to_bytes(rpc_block))
        else:
            # After activation, witness blocks and non-witness blocks should
            # be different.  Verify rpc getblock() returns witness blocks, while
            # getdata respects the requested type.
            block = self.build_next_block()
            self.update_witness_block_with_transactions(block, [])
            # This gives us a witness commitment.
            assert(len(block.vtx[0].wit.vtxinwit) == 1)
            assert(len(block.vtx[0].wit.vtxinwit[0].scriptWitness.stack) == 1)
            test_witness_block(self.nodes[0], self.test_node, block, accepted=True)
            # Now try to retrieve it...
            rpc_block = self.nodes[0].getblock(block.hash, False)
            non_wit_block = self.test_node.request_block(block.sha256, 2)
            wit_block = self.test_node.request_block(block.sha256, 2 | MSG_WITNESS_FLAG)
            assert_equal(wit_block.serialize(True), hex_str_to_bytes(rpc_block))
            assert_equal(wit_block.serialize(False), non_wit_block.serialize())
            assert_equal(wit_block.serialize(True), block.serialize(True))

            # Test size, vsize, weight
            rpc_details = self.nodes[0].getblock(block.hash, True)
            assert_equal(rpc_details["size"], len(block.serialize(True)))
            assert_equal(rpc_details["strippedsize"], len(block.serialize(False)))
            weight = 3 * len(block.serialize(False)) + len(block.serialize(True))
            assert_equal(rpc_details["weight"], weight)

            # Upgraded node should not ask for blocks from unupgraded
            block4 = self.build_next_block(version=4)
            block4.solve()
            self.old_node.getdataset = set()

            # Blocks can be requested via direct-fetch (immediately upon processing the announcement)
            # or via parallel download (with an indeterminate delay from processing the announcement)
            # so to test that a block is NOT requested, we could guess a time period to sleep for,
            # and then check. We can avoid the sleep() by taking advantage of transaction getdata's
            # being processed after block getdata's, and announce a transaction as well,
            # and then check to see if that particular getdata has been received.
            # Since 0.14, inv's will only be responded to with a getheaders, so send a header
            # to announce this block.
            msg = msg_headers()
            msg.headers = [CBlockHeader(block4)]
            self.old_node.send_message(msg)
            self.old_node.announce_tx_and_wait_for_getdata(block4.vtx[0])
            assert(block4.sha256 not in self.old_node.getdataset)

    @subtest
    def test_v0_outputs_arent_spendable(self):
        """Test that v0 outputs aren't spendable before segwit activation.

        ~6 months after segwit activation, the SCRIPT_VERIFY_WITNESS flag was
        backdated so that it applies to all blocks, going back to the genesis
        block.

        Consequently, version 0 witness outputs are never spendable without
        witness, and so can't be spent before segwit activation (the point at which
        blocks are permitted to contain witnesses)."""

        # node2 doesn't need to be connected for this test.
        # (If it's connected, node0 may propagate an invalid block to it over
        # compact blocks and the nodes would have inconsistent tips.)
        disconnect_nodes(self.nodes[0], 2)

        # Create two outputs, a p2wsh and p2sh-p2wsh
        witness_program = CScript([OP_TRUE])
        witness_hash = sha256(witness_program)
        script_pubkey = CScript([OP_0, witness_hash])

        p2sh_pubkey = hash160(script_pubkey)
        p2sh_script_pubkey = CScript([OP_HASH160, p2sh_pubkey, OP_EQUAL])

        value = self.utxo[0].nValue // 3

        tx = CTransaction()
        tx.vin = [CTxIn(COutPoint(self.utxo[0].sha256, self.utxo[0].n), b'')]
        tx.vout = [CTxOut(value, script_pubkey), CTxOut(value, p2sh_script_pubkey)]
        tx.vout.append(CTxOut(value, CScript([OP_TRUE])))
        tx.rehash()
        txid = tx.sha256

        # Add it to a block
        block = self.build_next_block()
        self.update_witness_block_with_transactions(block, [tx])
        # Verify that segwit isn't activated. A block serialized with witness
        # should be rejected prior to activation.
        test_witness_block(self.nodes[0], self.test_node, block, accepted=False, with_witness=True, reason='unexpected-witness')
        # Now send the block without witness. It should be accepted
        test_witness_block(self.nodes[0], self.test_node, block, accepted=True, with_witness=False)

        # Now try to spend the outputs. This should fail since SCRIPT_VERIFY_WITNESS is always enabled.
        p2wsh_tx = CTransaction()
        p2wsh_tx.vin = [CTxIn(COutPoint(txid, 0), b'')]
        p2wsh_tx.vout = [CTxOut(value, CScript([OP_TRUE]))]
        p2wsh_tx.wit.vtxinwit.append(CTxInWitness())
        p2wsh_tx.wit.vtxinwit[0].scriptWitness.stack = [CScript([OP_TRUE])]
        p2wsh_tx.rehash()

        p2sh_p2wsh_tx = CTransaction()
        p2sh_p2wsh_tx.vin = [CTxIn(COutPoint(txid, 1), CScript([script_pubkey]))]
        p2sh_p2wsh_tx.vout = [CTxOut(value, CScript([OP_TRUE]))]
        p2sh_p2wsh_tx.wit.vtxinwit.append(CTxInWitness())
        p2sh_p2wsh_tx.wit.vtxinwit[0].scriptWitness.stack = [CScript([OP_TRUE])]
        p2sh_p2wsh_tx.rehash()

        for tx in [p2wsh_tx, p2sh_p2wsh_tx]:

            block = self.build_next_block()
            self.update_witness_block_with_transactions(block, [tx])

            # When the block is serialized with a witness, the block will be rejected because witness
            # data isn't allowed in blocks that don't commit to witness data.
            test_witness_block(self.nodes[0], self.test_node, block, accepted=False, with_witness=True, reason='unexpected-witness')

            # When the block is serialized without witness, validation fails because the transaction is
            # invalid (transactions are always validated with SCRIPT_VERIFY_WITNESS so a segwit v0 transaction
            # without a witness is invalid).
            # Note: The reject reason for this failure could be
            # 'block-validation-failed' (if script check threads > 1) or
            # 'non-mandatory-script-verify-flag (Witness program was passed an
            # empty witness)' (otherwise).
            # TODO: support multiple acceptable reject reasons.
            test_witness_block(self.nodes[0], self.test_node, block, accepted=False, with_witness=False)

        connect_nodes(self.nodes[0], 2)

        self.utxo.pop(0)
        self.utxo.append(UTXO(txid, 2, value))

    @subtest
    def advance_to_segwit_started(self):
        """Mine enough blocks for segwit's vb state to be 'started'."""
        #height = self.nodes[0].getblockcount()
        # Will need to rewrite the tests here if we are past the first period
        #assert(height < VB_PERIOD - 1)
        # Advance to end of period, status should now be 'started'
        self.nodes[0].generate(144 - ((self.nodes[0].getblockcount() % VB_PERIOD) + 1))
        assert_equal(get_bip9_status(self.nodes[0], 'segwit')['status'], 'started')
        self.segwit_status = 'started'

    @subtest
    def test_getblocktemplate_before_lockin(self):
        txid = int(self.nodes[0].sendtoaddress(self.nodes[0].getnewaddress(), 1), 16)

        for node in [self.nodes[0], self.nodes[2]]:
            gbt_results = node.getblocktemplate({"rules": ["segwit"]})
            block_version = gbt_results['version']
            if node == self.nodes[2]:
                # If this is a non-segwit node, we should not get a witness
                # commitment, nor a version bit signalling segwit.
                assert_equal(block_version & (1 << VB_WITNESS_BIT), 0)
                assert('default_witness_commitment' not in gbt_results)
            else:
                # For segwit-aware nodes, check the version bit and the witness
                # commitment are correct.
                assert(block_version & (1 << VB_WITNESS_BIT) != 0)
                assert('default_witness_commitment' in gbt_results)
                witness_commitment = gbt_results['default_witness_commitment']

                # Check that default_witness_commitment is present.
                witness_root = CBlock.get_merkle_root([ser_uint256(0),
                                                       ser_uint256(txid)])
                script = get_witness_script(witness_root, 0)
                assert_equal(witness_commitment, bytes_to_hex_str(script))

    @subtest
    def advance_to_segwit_lockin(self):
        """Mine enough blocks to lock in segwit, but don't activate."""
        height = self.nodes[0].getblockcount()
        # Advance to end of period, and verify lock-in happens at the end
        self.nodes[0].generate(VB_PERIOD - 1)
        height = self.nodes[0].getblockcount()
        assert((height % VB_PERIOD) == VB_PERIOD - 2)
        assert_equal(get_bip9_status(self.nodes[0], 'segwit')['status'], 'started')
        self.nodes[0].generate(1)
        assert_equal(get_bip9_status(self.nodes[0], 'segwit')['status'], 'locked_in')
        self.segwit_status = 'locked_in'

    @subtest
    def test_witness_tx_relay_before_segwit_activation(self):

        # Generate a transaction that doesn't require a witness, but send it
        # with a witness.  Should be rejected for premature-witness, but should
        # not be added to recently rejected list.
        tx = CTransaction()
        tx.vin.append(CTxIn(COutPoint(self.utxo[0].sha256, self.utxo[0].n), b""))
        tx.vout.append(CTxOut(self.utxo[0].nValue - 100000, CScript([OP_TRUE, OP_DROP] * 15 + [OP_TRUE])))
        tx.wit.vtxinwit.append(CTxInWitness())
        tx.wit.vtxinwit[0].scriptWitness.stack = [b'a']
        tx.rehash()

        tx_hash = tx.sha256
        tx_value = tx.vout[0].nValue

        # Verify that if a peer doesn't set nServices to include NODE_WITNESS,
        # the getdata is just for the non-witness portion.
        self.old_node.announce_tx_and_wait_for_getdata(tx)
        assert(self.old_node.last_message["getdata"].inv[0].type == 1)

        # Since we haven't delivered the tx yet, inv'ing the same tx from
        # a witness transaction ought not result in a getdata.
        self.test_node.announce_tx_and_wait_for_getdata(tx, timeout=2, success=False)

        # Delivering this transaction with witness should fail (no matter who
        # its from)
        assert_equal(len(self.nodes[0].getrawmempool()), 0)
        assert_equal(len(self.nodes[1].getrawmempool()), 0)
        test_transaction_acceptance(self.nodes[0], self.old_node, tx, with_witness=True, accepted=False)
        test_transaction_acceptance(self.nodes[0], self.test_node, tx, with_witness=True, accepted=False)

        # But eliminating the witness should fix it
        test_transaction_acceptance(self.nodes[0], self.test_node, tx, with_witness=False, accepted=True)

        # Cleanup: mine the first transaction and update utxo
        self.nodes[0].generate(1)
        assert_equal(len(self.nodes[0].getrawmempool()), 0)

        self.utxo.pop(0)
        self.utxo.append(UTXO(tx_hash, 0, tx_value))

    @subtest
    def test_standardness_v0(self):
        """Test V0 txout standardness.

        V0 segwit outputs and inputs are always standard.
        V0 segwit inputs may only be mined after activation, but not before."""

        witness_program = CScript([OP_TRUE])
        witness_hash = sha256(witness_program)
        script_pubkey = CScript([OP_0, witness_hash])

        p2sh_pubkey = hash160(witness_program)
        p2sh_script_pubkey = CScript([OP_HASH160, p2sh_pubkey, OP_EQUAL])

        # First prepare a p2sh output (so that spending it will pass standardness)
        p2sh_tx = CTransaction()
        p2sh_tx.vin = [CTxIn(COutPoint(self.utxo[0].sha256, self.utxo[0].n), b"")]
        p2sh_tx.vout = [CTxOut(self.utxo[0].nValue - 100000, p2sh_script_pubkey)]
        p2sh_tx.rehash()

        # Mine it on test_node to create the confirmed output.
        test_transaction_acceptance(self.nodes[0], self.test_node, p2sh_tx, with_witness=True, accepted=True)
        self.nodes[0].generate(1)
        sync_blocks(self.nodes)

        # Now test standardness of v0 P2WSH outputs.
        # Start by creating a transaction with two outputs.
        tx = CTransaction()
        tx.vin = [CTxIn(COutPoint(p2sh_tx.sha256, 0), CScript([witness_program]))]
        tx.vout = [CTxOut(p2sh_tx.vout[0].nValue - 1000000, script_pubkey)]
        tx.vout.append(CTxOut(800000, script_pubkey))  # Might burn this later
        tx.vin[0].nSequence = BIP125_SEQUENCE_NUMBER  # Just to have the option to bump this tx from the mempool
        tx.rehash()

        # This is always accepted, since the mempool policy is to consider segwit as always active
        # and thus allow segwit outputs
        test_transaction_acceptance(self.nodes[1], self.std_node, tx, with_witness=True, accepted=True)

        # Now create something that looks like a P2PKH output. This won't be spendable.
        script_pubkey = CScript([OP_0, hash160(witness_hash)])
        tx2 = CTransaction()
        # tx was accepted, so we spend the second output.
        tx2.vin = [CTxIn(COutPoint(tx.sha256, 1), b"")]
        tx2.vout = [CTxOut(700000, script_pubkey)]
        tx2.wit.vtxinwit.append(CTxInWitness())
        tx2.wit.vtxinwit[0].scriptWitness.stack = [witness_program]
        tx2.rehash()

        test_transaction_acceptance(self.nodes[1], self.std_node, tx2, with_witness=True, accepted=True)

        # Now update self.utxo for later tests.
        tx3 = CTransaction()
        # tx and tx2 were both accepted.  Don't bother trying to reclaim the
        # P2PKH output; just send tx's first output back to an anyone-can-spend.
        sync_mempools([self.nodes[0], self.nodes[1]])
        tx3.vin = [CTxIn(COutPoint(tx.sha256, 0), b"")]
        tx3.vout = [CTxOut(tx.vout[0].nValue - 100000, CScript([OP_TRUE, OP_DROP] * 15 + [OP_TRUE]))]
        tx3.wit.vtxinwit.append(CTxInWitness())
        tx3.wit.vtxinwit[0].scriptWitness.stack = [witness_program]
        tx3.rehash()
        if self.segwit_status != 'active':
            # Just check mempool acceptance, but don't add the transaction to the mempool, since witness is disallowed
            # in blocks and the tx is impossible to mine right now.
            assert_equal(self.nodes[0].testmempoolaccept([bytes_to_hex_str(tx3.serialize_with_witness())]), [{'txid': tx3.hash, 'allowed': True}])
            # Create the same output as tx3, but by replacing tx
            tx3_out = tx3.vout[0]
            tx3 = tx
            tx3.vout = [tx3_out]
            tx3.rehash()
            assert_equal(self.nodes[0].testmempoolaccept([bytes_to_hex_str(tx3.serialize_with_witness())]), [{'txid': tx3.hash, 'allowed': True}])
        test_transaction_acceptance(self.nodes[0], self.test_node, tx3, with_witness=True, accepted=True)

        self.nodes[0].generate(1)
        sync_blocks(self.nodes)
        self.utxo.pop(0)
        self.utxo.append(UTXO(tx3.sha256, 0, tx3.vout[0].nValue))
        assert_equal(len(self.nodes[1].getrawmempool()), 0)

    @subtest
    def advance_to_segwit_active(self):
        """Mine enough blocks to activate segwit."""
        height = self.nodes[0].getblockcount()
        self.nodes[0].generate(VB_PERIOD - (height % VB_PERIOD) - 2)
        assert_equal(get_bip9_status(self.nodes[0], 'segwit')['status'], 'locked_in')
        self.nodes[0].generate(1)
        assert_equal(get_bip9_status(self.nodes[0], 'segwit')['status'], 'active')
        self.segwit_status = 'active'

    @subtest
    def test_p2sh_witness(self):
        """Test P2SH wrapped witness programs."""

        # Prepare the p2sh-wrapped witness output
        witness_program = CScript([OP_DROP, OP_TRUE])
        witness_hash = sha256(witness_program)
        p2wsh_pubkey = CScript([OP_0, witness_hash])
        p2sh_witness_hash = hash160(p2wsh_pubkey)
        script_pubkey = CScript([OP_HASH160, p2sh_witness_hash, OP_EQUAL])
        script_sig = CScript([p2wsh_pubkey])  # a push of the redeem script

        # Fund the P2SH output
        tx = CTransaction()
        tx.vin.append(CTxIn(COutPoint(self.utxo[0].sha256, self.utxo[0].n), b""))
        tx.vout.append(CTxOut(self.utxo[0].nValue - 100000, script_pubkey))
        tx.rehash()

        # Verify mempool acceptance and block validity
        test_transaction_acceptance(self.nodes[0], self.test_node, tx, with_witness=False, accepted=True)
        block = self.build_next_block()
        self.update_witness_block_with_transactions(block, [tx])
        test_witness_block(self.nodes[0], self.test_node, block, accepted=True, with_witness=True)
        sync_blocks(self.nodes)

        # Now test attempts to spend the output.
        spend_tx = CTransaction()
        spend_tx.vin.append(CTxIn(COutPoint(tx.sha256, 0), script_sig))
        spend_tx.vout.append(CTxOut(tx.vout[0].nValue - 100000, CScript([OP_TRUE])))
        spend_tx.rehash()

        # This transaction should not be accepted into the mempool pre- or
        # post-segwit.  Mempool acceptance will use SCRIPT_VERIFY_WITNESS which
        # will require a witness to spend a witness program regardless of
        # segwit activation.  Note that older bitcoind's that are not
        # segwit-aware would also reject this for failing CLEANSTACK.
<<<<<<< HEAD
        test_transaction_acceptance(self.nodes[0], self.test_node, spend_tx, with_witness=False, accepted=False)
=======
        with self.nodes[0].assert_debug_log(
                expected_msgs=(spend_tx.hash, 'was not accepted: non-mandatory-script-verify-flag (Witness program was passed an empty witness)')):
            test_transaction_acceptance(self.nodes[0], self.test_node, spend_tx, with_witness=False, accepted=False)
>>>>>>> 9e306671

        # Try to put the witness script in the scriptSig, should also fail.
        spend_tx.vin[0].scriptSig = CScript([p2wsh_pubkey, b'a'])
        spend_tx.rehash()
<<<<<<< HEAD
        test_transaction_acceptance(self.nodes[0], self.test_node, spend_tx, with_witness=False, accepted=False)
=======
        with self.nodes[0].assert_debug_log(
                expected_msgs=(spend_tx.hash, 'was not accepted: mandatory-script-verify-flag-failed (Script evaluated without error but finished with a false/empty top stack element)')):
            test_transaction_acceptance(self.nodes[0], self.test_node, spend_tx, with_witness=False, accepted=False)
>>>>>>> 9e306671

        # Now put the witness script in the witness, should succeed after
        # segwit activates.
        spend_tx.vin[0].scriptSig = script_sig
        spend_tx.rehash()
        spend_tx.wit.vtxinwit.append(CTxInWitness())
        spend_tx.wit.vtxinwit[0].scriptWitness.stack = [b'a', witness_program]

        # Verify mempool acceptance
        test_transaction_acceptance(self.nodes[0], self.test_node, spend_tx, with_witness=True, accepted=True)
        block = self.build_next_block()
        self.update_witness_block_with_transactions(block, [spend_tx])

        # If we're after activation, then sending this with witnesses should be valid.
        # This no longer works before activation, because SCRIPT_VERIFY_WITNESS
        # is always set.
        # TODO: rewrite this test to make clear that it only works after activation.
        test_witness_block(self.nodes[0], self.test_node, block, accepted=True)

        # Update self.utxo
        self.utxo.pop(0)
        self.utxo.append(UTXO(spend_tx.sha256, 0, spend_tx.vout[0].nValue))

    @subtest
    def test_witness_commitments(self):
        """Test witness commitments.

        This test can only be run after segwit has activated."""

        # First try a correct witness commitment.
        block = self.build_next_block()
        add_witness_commitment(block)
        block.solve()

        # Test the test -- witness serialization should be different
        assert(msg_witness_block(block).serialize() != msg_block(block).serialize())

        # This empty block should be valid.
        test_witness_block(self.nodes[0], self.test_node, block, accepted=True)

        # Try to tweak the nonce
        block_2 = self.build_next_block()
        add_witness_commitment(block_2, nonce=28)
        block_2.solve()

        # The commitment should have changed!
        assert(block_2.vtx[0].vout[-1] != block.vtx[0].vout[-1])

        # This should also be valid.
        test_witness_block(self.nodes[0], self.test_node, block_2, accepted=True)

        # Now test commitments with actual transactions
        tx = CTransaction()
        tx.vin.append(CTxIn(COutPoint(self.utxo[0].sha256, self.utxo[0].n), b""))

        # Let's construct a witness program
        witness_program = CScript([OP_TRUE])
        witness_hash = sha256(witness_program)
        script_pubkey = CScript([OP_0, witness_hash])
        tx.vout.append(CTxOut(self.utxo[0].nValue - 100000, script_pubkey))
        tx.rehash()

        # tx2 will spend tx1, and send back to a regular anyone-can-spend address
        tx2 = CTransaction()
        tx2.vin.append(CTxIn(COutPoint(tx.sha256, 0), b""))
        tx2.vout.append(CTxOut(tx.vout[0].nValue - 100000, witness_program))
        tx2.wit.vtxinwit.append(CTxInWitness())
        tx2.wit.vtxinwit[0].scriptWitness.stack = [witness_program]
        tx2.rehash()

        block_3 = self.build_next_block()
        self.update_witness_block_with_transactions(block_3, [tx, tx2], nonce=1)
        # Add an extra OP_RETURN output that matches the witness commitment template,
        # even though it has extra data after the incorrect commitment.
        # This block should fail.
        block_3.vtx[0].vout.append(CTxOut(0, CScript([OP_RETURN, WITNESS_COMMITMENT_HEADER + ser_uint256(2), 10])))
        block_3.vtx[0].rehash()
        block_3.hashMerkleRoot = block_3.calc_merkle_root()
        block_3.rehash()
        block_3.solve()

        test_witness_block(self.nodes[0], self.test_node, block_3, accepted=False)

        # Add a different commitment with different nonce, but in the
        # right location, and with some funds burned(!).
        # This should succeed (nValue shouldn't affect finding the
        # witness commitment).
        add_witness_commitment(block_3, nonce=0)
        block_3.vtx[0].vout[0].nValue -= 1
        block_3.vtx[0].vout[-1].nValue += 1
        block_3.vtx[0].rehash()
        block_3.hashMerkleRoot = block_3.calc_merkle_root()
        block_3.rehash()
        assert(len(block_3.vtx[0].vout) == 4)  # 3 OP_returns
        block_3.solve()
        test_witness_block(self.nodes[0], self.test_node, block_3, accepted=True)

        # Finally test that a block with no witness transactions can
        # omit the commitment.
        block_4 = self.build_next_block()
        tx3 = CTransaction()
        tx3.vin.append(CTxIn(COutPoint(tx2.sha256, 0), b""))
        tx3.vout.append(CTxOut(tx.vout[0].nValue - 100000, witness_program))
        tx3.rehash()
        block_4.vtx.append(tx3)
        block_4.hashMerkleRoot = block_4.calc_merkle_root()
        block_4.solve()
        test_witness_block(self.nodes[0], self.test_node, block_4, with_witness=False, accepted=True)

        # Update available utxo's for use in later test.
        self.utxo.pop(0)
        self.utxo.append(UTXO(tx3.sha256, 0, tx3.vout[0].nValue))

    @subtest
    def test_block_malleability(self):

        # Make sure that a block that has too big a virtual size
        # because of a too-large coinbase witness is not permanently
        # marked bad.
        block = self.build_next_block()
        add_witness_commitment(block)
        block.solve()

        block.vtx[0].wit.vtxinwit[0].scriptWitness.stack.append(b'a' * 10000000)
        assert(get_virtual_size(block) > MAX_BLOCK_BASE_SIZE)

        # We can't send over the p2p network, because this is too big to relay
        # TODO: repeat this test with a block that can be relayed
        self.nodes[0].submitblock(bytes_to_hex_str(block.serialize(True)))

        assert(self.nodes[0].getbestblockhash() != block.hash)

        block.vtx[0].wit.vtxinwit[0].scriptWitness.stack.pop()
        assert(get_virtual_size(block) < MAX_BLOCK_BASE_SIZE)
        self.nodes[0].submitblock(bytes_to_hex_str(block.serialize(True)))

        assert(self.nodes[0].getbestblockhash() == block.hash)

        # Now make sure that malleating the witness reserved value doesn't
        # result in a block permanently marked bad.
        block = self.build_next_block()
        add_witness_commitment(block)
        block.solve()

        # Change the nonce -- should not cause the block to be permanently
        # failed
        block.vtx[0].wit.vtxinwit[0].scriptWitness.stack = [ser_uint256(1)]
        test_witness_block(self.nodes[0], self.test_node, block, accepted=False)

        # Changing the witness reserved value doesn't change the block hash
        block.vtx[0].wit.vtxinwit[0].scriptWitness.stack = [ser_uint256(0)]
        test_witness_block(self.nodes[0], self.test_node, block, accepted=True)

    @subtest
    def test_witness_block_size(self):
        # TODO: Test that non-witness carrying blocks can't exceed 1MB
        # Skipping this test for now; this is covered in p2p-fullblocktest.py

        # Test that witness-bearing blocks are limited at ceil(base + wit/4) <= 1MB.
        block = self.build_next_block()

        assert(len(self.utxo) > 0)

        # Create a P2WSH transaction.
        # The witness program will be a bunch of OP_2DROP's, followed by OP_TRUE.
        # This should give us plenty of room to tweak the spending tx's
        # virtual size.
        NUM_DROPS = 200  # 201 max ops per script!
        NUM_OUTPUTS = 100

        witness_program = CScript([OP_2DROP] * NUM_DROPS + [OP_TRUE])
        witness_hash = uint256_from_str(sha256(witness_program))
        script_pubkey = CScript([OP_0, ser_uint256(witness_hash)])

        prevout = COutPoint(self.utxo[0].sha256, self.utxo[0].n)
        value = self.utxo[0].nValue

        parent_tx = CTransaction()
        parent_tx.vin.append(CTxIn(prevout, b""))
        child_value = int(value / NUM_OUTPUTS)
        for i in range(NUM_OUTPUTS):
            parent_tx.vout.append(CTxOut(child_value, script_pubkey))
        parent_tx.vout[0].nValue -= 50000
        assert(parent_tx.vout[0].nValue > 0)
        parent_tx.rehash()

        child_tx = CTransaction()
        for i in range(NUM_OUTPUTS):
            child_tx.vin.append(CTxIn(COutPoint(parent_tx.sha256, i), b""))
        child_tx.vout = [CTxOut(value - 100000, CScript([OP_TRUE]))]
        for i in range(NUM_OUTPUTS):
            child_tx.wit.vtxinwit.append(CTxInWitness())
            child_tx.wit.vtxinwit[-1].scriptWitness.stack = [b'a' * 195] * (2 * NUM_DROPS) + [witness_program]
        child_tx.rehash()
        self.update_witness_block_with_transactions(block, [parent_tx, child_tx])

        vsize = get_virtual_size(block)
        additional_bytes = (MAX_BLOCK_BASE_SIZE - vsize) * 4
        i = 0
        while additional_bytes > 0:
            # Add some more bytes to each input until we hit MAX_BLOCK_BASE_SIZE+1
            extra_bytes = min(additional_bytes + 1, 55)
            block.vtx[-1].wit.vtxinwit[int(i / (2 * NUM_DROPS))].scriptWitness.stack[i % (2 * NUM_DROPS)] = b'a' * (195 + extra_bytes)
            additional_bytes -= extra_bytes
            i += 1


        update_vtixinwit_index = int(i/(2*NUM_DROPS))
        update_stack_index = i%(2*NUM_DROPS)
        update_base_length = len(block.vtx[-1].wit.vtxinwit[update_vtixinwit_index].scriptWitness.stack[update_stack_index])
        block.vtx[-1].wit.vtxinwit[update_vtixinwit_index].scriptWitness.stack[update_stack_index] += b'a'*4

        block.vtx[0].vout.pop()  # Remove old commitment
        add_witness_commitment(block)
        block.solve()
        vsize = get_virtual_size(block)
        assert_equal(vsize, MAX_BLOCK_BASE_SIZE + 1)
        # Make sure that our test case would exceed the old max-network-message
        # limit
        assert(len(block.serialize(True)) > 2 * 1024 * 1024)

        test_witness_block(self.nodes[0], self.test_node, block, accepted=False)

        # Now resize the second transaction to make the block fit.
        #cur_length = len(block.vtx[-1].wit.vtxinwit[0].scriptWitness.stack[0])
        #block.vtx[-1].wit.vtxinwit[0].scriptWitness.stack[0] = b'a' * (cur_length - 1)
        #block.vtx[0].vout.pop()
        block.vtx[-1].wit.vtxinwit[update_vtixinwit_index].scriptWitness.stack[update_stack_index] = b'a'*8
        add_witness_commitment(block)
        block.solve()
        assert_equal(get_virtual_size(block), MAX_BLOCK_BASE_SIZE)

        test_witness_block(self.nodes[0], self.test_node, block, accepted=True)

        # Update available utxo's
        self.utxo.pop(0)
        self.utxo.append(UTXO(block.vtx[-1].sha256, 0, block.vtx[-1].vout[0].nValue))

    @subtest
    def test_submit_block(self):
        """Test that submitblock adds the nonce automatically when possible."""
        block = self.build_next_block()

        # Try using a custom nonce and then don't supply it.
        # This shouldn't possibly work.
        add_witness_commitment(block, nonce=1)
        block.vtx[0].wit = CTxWitness()  # drop the nonce
        block.solve()
        self.nodes[0].submitblock(bytes_to_hex_str(block.serialize(True)))
        assert(self.nodes[0].getbestblockhash() != block.hash)

        # Now redo commitment with the standard nonce, but let bitcoind fill it in.
        add_witness_commitment(block, nonce=0)
        block.vtx[0].wit = CTxWitness()
        block.solve()
        self.nodes[0].submitblock(bytes_to_hex_str(block.serialize(True)))
        assert_equal(self.nodes[0].getbestblockhash(), block.hash)

        # This time, add a tx with non-empty witness, but don't supply
        # the commitment.
        block_2 = self.build_next_block()

        add_witness_commitment(block_2)

        block_2.solve()

        # Drop commitment and nonce -- submitblock should not fill in.
        block_2.vtx[0].vout.pop()
        block_2.vtx[0].wit = CTxWitness()

        self.nodes[0].submitblock(bytes_to_hex_str(block_2.serialize(True)))
        # Tip should not advance!
        assert(self.nodes[0].getbestblockhash() != block_2.hash)

    @subtest
    def test_extra_witness_data(self):
        """Test extra witness data in a transaction."""

        block = self.build_next_block()

        witness_program = CScript([OP_DROP, OP_TRUE])
        witness_hash = sha256(witness_program)
        script_pubkey = CScript([OP_0, witness_hash])

        # First try extra witness data on a tx that doesn't require a witness
        tx = CTransaction()
        tx.vin.append(CTxIn(COutPoint(self.utxo[0].sha256, self.utxo[0].n), b""))
        tx.vout.append(CTxOut(self.utxo[0].nValue - 2000, script_pubkey))
        tx.vout.append(CTxOut(1000, CScript([OP_TRUE])))  # non-witness output
        tx.wit.vtxinwit.append(CTxInWitness())
        tx.wit.vtxinwit[0].scriptWitness.stack = [CScript([])]
        tx.rehash()
        self.update_witness_block_with_transactions(block, [tx])

        # Extra witness data should not be allowed.
        test_witness_block(self.nodes[0], self.test_node, block, accepted=False)

        # Try extra signature data.  Ok if we're not spending a witness output.
        block.vtx[1].wit.vtxinwit = []
        block.vtx[1].vin[0].scriptSig = CScript([OP_0])
        block.vtx[1].rehash()
        add_witness_commitment(block)
        block.solve()

        test_witness_block(self.nodes[0], self.test_node, block, accepted=True)

        # Now try extra witness/signature data on an input that DOES require a
        # witness
        tx2 = CTransaction()
        tx2.vin.append(CTxIn(COutPoint(tx.sha256, 0), b""))  # witness output
        tx2.vin.append(CTxIn(COutPoint(tx.sha256, 1), b""))  # non-witness
        tx2.vout.append(CTxOut(tx.vout[0].nValue, CScript([OP_TRUE])))
        tx2.wit.vtxinwit.extend([CTxInWitness(), CTxInWitness()])
        tx2.wit.vtxinwit[0].scriptWitness.stack = [CScript([CScriptNum(1)]), CScript([CScriptNum(1)]), witness_program]
        tx2.wit.vtxinwit[1].scriptWitness.stack = [CScript([OP_TRUE])]

        block = self.build_next_block()
        self.update_witness_block_with_transactions(block, [tx2])

        # This has extra witness data, so it should fail.
        test_witness_block(self.nodes[0], self.test_node, block, accepted=False)

        # Now get rid of the extra witness, but add extra scriptSig data
        tx2.vin[0].scriptSig = CScript([OP_TRUE])
        tx2.vin[1].scriptSig = CScript([OP_TRUE])
        tx2.wit.vtxinwit[0].scriptWitness.stack.pop(0)
        tx2.wit.vtxinwit[1].scriptWitness.stack = []
        tx2.rehash()
        add_witness_commitment(block)
        block.solve()

        # This has extra signature data for a witness input, so it should fail.
        test_witness_block(self.nodes[0], self.test_node, block, accepted=False)

        # Now get rid of the extra scriptsig on the witness input, and verify
        # success (even with extra scriptsig data in the non-witness input)
        tx2.vin[0].scriptSig = b""
        tx2.rehash()
        add_witness_commitment(block)
        block.solve()

        test_witness_block(self.nodes[0], self.test_node, block, accepted=True)

        # Update utxo for later tests
        self.utxo.pop(0)
        self.utxo.append(UTXO(tx2.sha256, 0, tx2.vout[0].nValue))

    @subtest
    def test_max_witness_push_length(self):
        """Test that witness stack can only allow up to 520 byte pushes."""
        MAX_SCRIPT_ELEMENT_SIZE = 128000

        block = self.build_next_block()

        witness_program = CScript([OP_DROP, OP_TRUE])
        witness_hash = sha256(witness_program)
        script_pubkey = CScript([OP_0, witness_hash])

        tx = CTransaction()
        tx.vin.append(CTxIn(COutPoint(self.utxo[0].sha256, self.utxo[0].n), b""))
        tx.vout.append(CTxOut(self.utxo[0].nValue - 100000, script_pubkey))
        tx.rehash()

        tx2 = CTransaction()
        tx2.vin.append(CTxIn(COutPoint(tx.sha256, 0), b""))
        tx2.vout.append(CTxOut(tx.vout[0].nValue - 100000, CScript([OP_TRUE])))
        tx2.wit.vtxinwit.append(CTxInWitness())
        # First try a 521-byte stack element
        tx2.wit.vtxinwit[0].scriptWitness.stack = [b'a' * (MAX_SCRIPT_ELEMENT_SIZE + 1), witness_program]
        tx2.rehash()

        self.update_witness_block_with_transactions(block, [tx, tx2])
        test_witness_block(self.nodes[0], self.test_node, block, accepted=False)

        # Now reduce the length of the stack element
        tx2.wit.vtxinwit[0].scriptWitness.stack[0] = b'a' * (MAX_SCRIPT_ELEMENT_SIZE)

        add_witness_commitment(block)
        block.solve()
        test_witness_block(self.nodes[0], self.test_node, block, accepted=True)

        # Update the utxo for later tests
        self.utxo.pop()
        self.utxo.append(UTXO(tx2.sha256, 0, tx2.vout[0].nValue))

    @subtest
    def test_max_witness_program_length(self):
        """Test that witness outputs greater than 10kB can't be spent."""

        MAX_SCRIPT_ELEMENT_SIZE = 128000
        MAX_PROGRAM_LENGTH = 129000

        # This program is 19 max pushes (9937 bytes), then 64 more opcode-bytes.
        long_witness_program = CScript([b'a' * (MAX_SCRIPT_ELEMENT_SIZE-50)] + [b'a'*996] + [OP_DROP]*46 + [OP_TRUE])
        assert(len(long_witness_program) == MAX_PROGRAM_LENGTH + 1)
        long_witness_hash = sha256(long_witness_program)
        long_script_pubkey = CScript([OP_0, long_witness_hash])

        block = self.build_next_block()

        tx = CTransaction()
        tx.vin.append(CTxIn(COutPoint(self.utxo[0].sha256, self.utxo[0].n), b""))
        tx.vout.append(CTxOut(self.utxo[0].nValue - 100000, long_script_pubkey))
        tx.rehash()

        tx2 = CTransaction()
        tx2.vin.append(CTxIn(COutPoint(tx.sha256, 0), b""))
        tx2.vout.append(CTxOut(tx.vout[0].nValue - 100000, CScript([OP_TRUE])))
        tx2.wit.vtxinwit.append(CTxInWitness())
        tx2.wit.vtxinwit[0].scriptWitness.stack = [b'a'] * 44 + [long_witness_program]
        tx2.rehash()

        self.update_witness_block_with_transactions(block, [tx, tx2])

        test_witness_block(self.nodes[0], self.test_node, block, accepted=False)

        # Try again with one less byte in the witness program
        witness_program = CScript([b'a' * (MAX_SCRIPT_ELEMENT_SIZE-50)] + [b'a'*996] + [OP_DROP]*45 + [OP_TRUE])
        assert(len(witness_program) == MAX_PROGRAM_LENGTH)
        witness_hash = sha256(witness_program)
        script_pubkey = CScript([OP_0, witness_hash])

        tx.vout[0] = CTxOut(tx.vout[0].nValue, script_pubkey)
        tx.rehash()
        tx2.vin[0].prevout.hash = tx.sha256
        tx2.wit.vtxinwit[0].scriptWitness.stack = [b'a'] * 43 + [witness_program]
        tx2.rehash()
        block.vtx = [block.vtx[0]]
        self.update_witness_block_with_transactions(block, [tx, tx2])
        test_witness_block(self.nodes[0], self.test_node, block, accepted=True)

        self.utxo.pop()
        self.utxo.append(UTXO(tx2.sha256, 0, tx2.vout[0].nValue))

    @subtest
    def test_witness_input_length(self):
        """Test that vin length must match vtxinwit length."""

        witness_program = CScript([OP_DROP, OP_TRUE])
        witness_hash = sha256(witness_program)
        script_pubkey = CScript([OP_0, witness_hash])

        # Create a transaction that splits our utxo into many outputs
        tx = CTransaction()
        tx.vin.append(CTxIn(COutPoint(self.utxo[0].sha256, self.utxo[0].n), b""))
        value = self.utxo[0].nValue
        for i in range(10):
            tx.vout.append(CTxOut(int(value / 10), script_pubkey))
        tx.vout[0].nValue -= 1000
        assert(tx.vout[0].nValue >= 0)

        block = self.build_next_block()
        self.update_witness_block_with_transactions(block, [tx])
        test_witness_block(self.nodes[0], self.test_node, block, accepted=True)

        # Try various ways to spend tx that should all break.
        # This "broken" transaction serializer will not normalize
        # the length of vtxinwit.
        class BrokenCTransaction(CTransaction):
            def serialize_with_witness(self):
                flags = 0
                if not self.wit.is_null():
                    flags |= 1
                r = b""
                r += struct.pack("<i", self.nVersion)
                if flags:
                    dummy = []
                    r += ser_vector(dummy)
                    r += struct.pack("<B", flags)
                r += ser_vector(self.vin)
                r += ser_vector(self.vout)
                if flags & 1:
                    r += self.wit.serialize()
                r += struct.pack("<I", self.nLockTime)
                return r

        tx2 = BrokenCTransaction()
        for i in range(10):
            tx2.vin.append(CTxIn(COutPoint(tx.sha256, i), b""))
        tx2.vout.append(CTxOut(value - 3000, CScript([OP_TRUE])))

        # First try using a too long vtxinwit
        for i in range(11):
            tx2.wit.vtxinwit.append(CTxInWitness())
            tx2.wit.vtxinwit[i].scriptWitness.stack = [b'a', witness_program]

        block = self.build_next_block()
        self.update_witness_block_with_transactions(block, [tx2])
        test_witness_block(self.nodes[0], self.test_node, block, accepted=False)

        # Now try using a too short vtxinwit
        tx2.wit.vtxinwit.pop()
        tx2.wit.vtxinwit.pop()

        block.vtx = [block.vtx[0]]
        self.update_witness_block_with_transactions(block, [tx2])
        test_witness_block(self.nodes[0], self.test_node, block, accepted=False)

        # Now make one of the intermediate witnesses be incorrect
        tx2.wit.vtxinwit.append(CTxInWitness())
        tx2.wit.vtxinwit[-1].scriptWitness.stack = [b'a', witness_program]
        tx2.wit.vtxinwit[5].scriptWitness.stack = [witness_program]

        block.vtx = [block.vtx[0]]
        self.update_witness_block_with_transactions(block, [tx2])
        test_witness_block(self.nodes[0], self.test_node, block, accepted=False)

        # Fix the broken witness and the block should be accepted.
        tx2.wit.vtxinwit[5].scriptWitness.stack = [b'a', witness_program]
        block.vtx = [block.vtx[0]]
        self.update_witness_block_with_transactions(block, [tx2])
        test_witness_block(self.nodes[0], self.test_node, block, accepted=True)

        self.utxo.pop()
        self.utxo.append(UTXO(tx2.sha256, 0, tx2.vout[0].nValue))

    @subtest
    def test_tx_relay_after_segwit_activation(self):
        """Test transaction relay after segwit activation.

        After segwit activates, verify that mempool:
        - rejects transactions with unnecessary/extra witnesses
        - accepts transactions with valid witnesses
        and that witness transactions are relayed to non-upgraded peers."""

        # Generate a transaction that doesn't require a witness, but send it
        # with a witness.  Should be rejected because we can't use a witness
        # when spending a non-witness output.
        tx = CTransaction()
        tx.vin.append(CTxIn(COutPoint(self.utxo[0].sha256, self.utxo[0].n), b""))
        tx.vout.append(CTxOut(self.utxo[0].nValue - 100000, CScript([OP_TRUE, OP_DROP] * 15 + [OP_TRUE])))
        tx.wit.vtxinwit.append(CTxInWitness())
        tx.wit.vtxinwit[0].scriptWitness.stack = [b'a']
        tx.rehash()

        tx_hash = tx.sha256

        # Verify that unnecessary witnesses are rejected.
        self.test_node.announce_tx_and_wait_for_getdata(tx)
        assert_equal(len(self.nodes[0].getrawmempool()), 0)
        test_transaction_acceptance(self.nodes[0], self.test_node, tx, with_witness=True, accepted=False)

        # Verify that removing the witness succeeds.
        self.test_node.announce_tx_and_wait_for_getdata(tx)
        test_transaction_acceptance(self.nodes[0], self.test_node, tx, with_witness=False, accepted=True)

        # Now try to add extra witness data to a valid witness tx.
        witness_program = CScript([OP_TRUE])
        witness_hash = sha256(witness_program)
        script_pubkey = CScript([OP_0, witness_hash])
        tx2 = CTransaction()
        tx2.vin.append(CTxIn(COutPoint(tx_hash, 0), b""))
        tx2.vout.append(CTxOut(tx.vout[0].nValue - 100000, script_pubkey))
        tx2.rehash()

        tx3 = CTransaction()
        tx3.vin.append(CTxIn(COutPoint(tx2.sha256, 0), b""))
        tx3.wit.vtxinwit.append(CTxInWitness())

        # Add too-large for IsStandard witness and check that it does not enter reject filter
        p2sh_program = CScript([OP_TRUE])
        p2sh_pubkey = hash160(p2sh_program)
        witness_program2 = CScript([b'a' * 400000])
        tx3.vout.append(CTxOut(tx2.vout[0].nValue - 100000, CScript([OP_HASH160, p2sh_pubkey, OP_EQUAL])))
        tx3.wit.vtxinwit[0].scriptWitness.stack = [witness_program2]
        tx3.rehash()

        # Node will not be blinded to the transaction
        self.std_node.announce_tx_and_wait_for_getdata(tx3)
<<<<<<< HEAD
        test_transaction_acceptance(self.nodes[1], self.std_node, tx3, True, False, b'tx-size')
        self.std_node.announce_tx_and_wait_for_getdata(tx3)
        test_transaction_acceptance(self.nodes[1], self.std_node, tx3, True, False, b'tx-size')
=======
        test_transaction_acceptance(self.nodes[1], self.std_node, tx3, True, False, 'tx-size')
        self.std_node.announce_tx_and_wait_for_getdata(tx3)
        test_transaction_acceptance(self.nodes[1], self.std_node, tx3, True, False, 'tx-size')
>>>>>>> 9e306671

        # Remove witness stuffing, instead add extra witness push on stack
        tx3.vout[0] = CTxOut(tx2.vout[0].nValue - 100000, CScript([OP_TRUE, OP_DROP] * 15 + [OP_TRUE]))
        tx3.wit.vtxinwit[0].scriptWitness.stack = [CScript([CScriptNum(1)]), witness_program]
        tx3.rehash()

        test_transaction_acceptance(self.nodes[0], self.test_node, tx2, with_witness=True, accepted=True)
        test_transaction_acceptance(self.nodes[0], self.test_node, tx3, with_witness=True, accepted=False)

        # Get rid of the extra witness, and verify acceptance.
        tx3.wit.vtxinwit[0].scriptWitness.stack = [witness_program]
        # Also check that old_node gets a tx announcement, even though this is
        # a witness transaction.
        self.old_node.wait_for_inv([CInv(1, tx2.sha256)])  # wait until tx2 was inv'ed
        test_transaction_acceptance(self.nodes[0], self.test_node, tx3, with_witness=True, accepted=True)
        self.old_node.wait_for_inv([CInv(1, tx3.sha256)])

        # Test that getrawtransaction returns correct witness information
        # hash, size, vsize
        raw_tx = self.nodes[0].getrawtransaction(tx3.hash, 1)
        assert_equal(int(raw_tx["hash"], 16), tx3.calc_sha256(True))
        assert_equal(raw_tx["size"], len(tx3.serialize_with_witness()))
        weight = len(tx3.serialize_with_witness()) + 3 * len(tx3.serialize_without_witness())
        vsize = math.ceil(weight / 4)
        assert_equal(raw_tx["vsize"], vsize)
        assert_equal(raw_tx["weight"], weight)
        assert_equal(len(raw_tx["vin"][0]["txinwitness"]), 1)
        assert_equal(raw_tx["vin"][0]["txinwitness"][0], hexlify(witness_program).decode('ascii'))
        assert(vsize != raw_tx["size"])

        # Cleanup: mine the transactions and update utxo for next test
        self.nodes[0].generate(1)
        assert_equal(len(self.nodes[0].getrawmempool()), 0)

        self.utxo.pop(0)
        self.utxo.append(UTXO(tx3.sha256, 0, tx3.vout[0].nValue))

    @subtest
    def test_segwit_versions(self):
        """Test validity of future segwit version transactions.

        Future segwit version transactions are non-standard, but valid in blocks.
        Can run this before and after segwit activation."""

        NUM_SEGWIT_VERSIONS = 17  # will test OP_0, OP1, ..., OP_16
        if len(self.utxo) < NUM_SEGWIT_VERSIONS:
            tx = CTransaction()
            tx.vin.append(CTxIn(COutPoint(self.utxo[0].sha256, self.utxo[0].n), b""))
            split_value = (self.utxo[0].nValue - 400000) // NUM_SEGWIT_VERSIONS
            for i in range(NUM_SEGWIT_VERSIONS):
                tx.vout.append(CTxOut(split_value, CScript([OP_TRUE])))
            tx.rehash()
            block = self.build_next_block()
            self.update_witness_block_with_transactions(block, [tx])
            test_witness_block(self.nodes[0], self.test_node, block, accepted=True)
            self.utxo.pop(0)
            for i in range(NUM_SEGWIT_VERSIONS):
                self.utxo.append(UTXO(tx.sha256, i, split_value))

        sync_blocks(self.nodes)
        temp_utxo = []
        tx = CTransaction()
        witness_program = CScript([OP_TRUE])
        witness_hash = sha256(witness_program)
        assert_equal(len(self.nodes[1].getrawmempool()), 0)
        for version in list(range(OP_1, OP_16 + 1)) + [OP_0]:
            # First try to spend to a future version segwit script_pubkey.
            script_pubkey = CScript([CScriptOp(version), witness_hash])
            tx.vin = [CTxIn(COutPoint(self.utxo[0].sha256, self.utxo[0].n), b"")]
            tx.vout = [CTxOut(self.utxo[0].nValue - 100000, script_pubkey)]
            tx.rehash()
            test_transaction_acceptance(self.nodes[1], self.std_node, tx, with_witness=True, accepted=False)
            test_transaction_acceptance(self.nodes[0], self.test_node, tx, with_witness=True, accepted=True)
            self.utxo.pop(0)
            temp_utxo.append(UTXO(tx.sha256, 0, tx.vout[0].nValue))

        self.nodes[0].generate(1)  # Mine all the transactions
        sync_blocks(self.nodes)
        assert(len(self.nodes[0].getrawmempool()) == 0)

        # Finally, verify that version 0 -> version 1 transactions
        # are non-standard
        script_pubkey = CScript([CScriptOp(OP_1), witness_hash])
        tx2 = CTransaction()
        tx2.vin = [CTxIn(COutPoint(tx.sha256, 0), b"")]
        tx2.vout = [CTxOut(tx.vout[0].nValue - 100000, script_pubkey)]
        tx2.wit.vtxinwit.append(CTxInWitness())
        tx2.wit.vtxinwit[0].scriptWitness.stack = [witness_program]
        tx2.rehash()
        # Gets accepted to test_node, because standardness of outputs isn't
        # checked with fRequireStandard
        test_transaction_acceptance(self.nodes[0], self.test_node, tx2, with_witness=True, accepted=True)
        test_transaction_acceptance(self.nodes[1], self.std_node, tx2, with_witness=True, accepted=False)
        temp_utxo.pop()  # last entry in temp_utxo was the output we just spent
        temp_utxo.append(UTXO(tx2.sha256, 0, tx2.vout[0].nValue))

        # Spend everything in temp_utxo back to an OP_TRUE output.
        tx3 = CTransaction()
        total_value = 0
        for i in temp_utxo:
            tx3.vin.append(CTxIn(COutPoint(i.sha256, i.n), b""))
            tx3.wit.vtxinwit.append(CTxInWitness())
            total_value += i.nValue
        tx3.wit.vtxinwit[-1].scriptWitness.stack = [witness_program]
        tx3.vout.append(CTxOut(total_value - 1000000, CScript([OP_TRUE])))
        tx3.rehash()
        # Spending a higher version witness output is not allowed by policy,
        # even with fRequireStandard=false.
<<<<<<< HEAD
        test_transaction_acceptance(self.nodes[0], self.test_node, tx3, with_witness=True, accepted=False)
        self.test_node.sync_with_ping()
        with mininode_lock:
            assert(b"reserved for soft-fork upgrades" in self.test_node.last_message["reject"].reason)
=======
        test_transaction_acceptance(self.nodes[0], self.test_node, tx3, with_witness=True, accepted=False, reason="reserved for soft-fork upgrades")
>>>>>>> 9e306671

        # Building a block with the transaction must be valid, however.
        block = self.build_next_block()
        self.update_witness_block_with_transactions(block, [tx2, tx3])
        test_witness_block(self.nodes[0], self.test_node, block, accepted=True)
        sync_blocks(self.nodes)

        # Add utxo to our list
        self.utxo.append(UTXO(tx3.sha256, 0, tx3.vout[0].nValue))

    @subtest
    def test_premature_coinbase_witness_spend(self):

        block = self.build_next_block()
        # Change the output of the block to be a witness output.
        witness_program = CScript([OP_TRUE])
        witness_hash = sha256(witness_program)
        script_pubkey = CScript([OP_0, witness_hash])
        block.vtx[0].vout[0].scriptPubKey = script_pubkey
        # This next line will rehash the coinbase and update the merkle
        # root, and solve.
        self.update_witness_block_with_transactions(block, [])
        test_witness_block(self.nodes[0], self.test_node, block, accepted=True)

        spend_tx = CTransaction()
        spend_tx.vin = [CTxIn(COutPoint(block.vtx[0].sha256, 0), b"")]
        spend_tx.vout = [CTxOut(block.vtx[0].vout[0].nValue, witness_program)]
        spend_tx.wit.vtxinwit.append(CTxInWitness())
        spend_tx.wit.vtxinwit[0].scriptWitness.stack = [witness_program]
        spend_tx.rehash()

        # Now test a premature spend.
        self.nodes[0].generate(COINBASE_MATURITY-2)
        sync_blocks(self.nodes)
        block2 = self.build_next_block()
        self.update_witness_block_with_transactions(block2, [spend_tx])
        test_witness_block(self.nodes[0], self.test_node, block2, accepted=False)

        # Advancing one more block should allow the spend.
        self.nodes[0].generate(1)
        block2 = self.build_next_block()
        self.update_witness_block_with_transactions(block2, [spend_tx])
        test_witness_block(self.nodes[0], self.test_node, block2, accepted=True)
        sync_blocks(self.nodes)

    @subtest
    def test_uncompressed_pubkey(self):
        """Test uncompressed pubkey validity in segwit transactions.

        Uncompressed pubkeys are no longer supported in default relay policy,
        but (for now) are still valid in blocks."""

        # Segwit transactions using uncompressed pubkeys are not accepted
        # under default policy, but should still pass consensus.
        key = CECKey()
        key.set_secretbytes(b"9")
        key.set_compressed(False)
        pubkey = CPubKey(key.get_pubkey())
        assert_equal(len(pubkey), 65)  # This should be an uncompressed pubkey

        utxo = self.utxo.pop(0)

        # Test 1: P2WPKH
        # First create a P2WPKH output that uses an uncompressed pubkey
        pubkeyhash = hash160(pubkey)
        script_pkh = CScript([OP_0, pubkeyhash])
        tx = CTransaction()
        tx.vin.append(CTxIn(COutPoint(utxo.sha256, utxo.n), b""))
        tx.vout.append(CTxOut(utxo.nValue - 100000, script_pkh))
        tx.rehash()

        # Confirm it in a block.
        block = self.build_next_block()
        self.update_witness_block_with_transactions(block, [tx])
        test_witness_block(self.nodes[0], self.test_node, block, accepted=True)

        # Now try to spend it. Send it to a P2WSH output, which we'll
        # use in the next test.
        witness_program = CScript([pubkey, CScriptOp(OP_CHECKSIG)])
        witness_hash = sha256(witness_program)
        script_wsh = CScript([OP_0, witness_hash])

        tx2 = CTransaction()
        tx2.vin.append(CTxIn(COutPoint(tx.sha256, 0), b""))
        tx2.vout.append(CTxOut(tx.vout[0].nValue - 100000, script_wsh))
        script = get_p2pkh_script(pubkeyhash)
        sig_hash = SegwitVersion1SignatureHash(script, tx2, 0, SIGHASH_ALL, tx.vout[0].nValue)
        signature = key.sign(sig_hash) + b'\x01'  # 0x1 is SIGHASH_ALL
        tx2.wit.vtxinwit.append(CTxInWitness())
        tx2.wit.vtxinwit[0].scriptWitness.stack = [signature, pubkey]
        tx2.rehash()

        # Should fail policy test.
<<<<<<< HEAD
        test_transaction_acceptance(self.nodes[0], self.test_node, tx2, True, False, b'non-mandatory-script-verify-flag (Using non-compressed keys in segwit)')
=======
        test_transaction_acceptance(self.nodes[0], self.test_node, tx2, True, False, 'non-mandatory-script-verify-flag (Using non-compressed keys in segwit)')
>>>>>>> 9e306671
        # But passes consensus.
        block = self.build_next_block()
        self.update_witness_block_with_transactions(block, [tx2])
        test_witness_block(self.nodes[0], self.test_node, block, accepted=True)

        # Test 2: P2WSH
        # Try to spend the P2WSH output created in last test.
        # Send it to a P2SH(P2WSH) output, which we'll use in the next test.
        p2sh_witness_hash = hash160(script_wsh)
        script_p2sh = CScript([OP_HASH160, p2sh_witness_hash, OP_EQUAL])
        script_sig = CScript([script_wsh])

        tx3 = CTransaction()
        tx3.vin.append(CTxIn(COutPoint(tx2.sha256, 0), b""))
        tx3.vout.append(CTxOut(tx2.vout[0].nValue - 100000, script_p2sh))
        tx3.wit.vtxinwit.append(CTxInWitness())
        sign_p2pk_witness_input(witness_program, tx3, 0, SIGHASH_ALL, tx2.vout[0].nValue, key)

        # Should fail policy test.
<<<<<<< HEAD
        test_transaction_acceptance(self.nodes[0], self.test_node, tx3, True, False, b'non-mandatory-script-verify-flag (Using non-compressed keys in segwit)')
=======
        test_transaction_acceptance(self.nodes[0], self.test_node, tx3, True, False, 'non-mandatory-script-verify-flag (Using non-compressed keys in segwit)')
>>>>>>> 9e306671
        # But passes consensus.
        block = self.build_next_block()
        self.update_witness_block_with_transactions(block, [tx3])
        test_witness_block(self.nodes[0], self.test_node, block, accepted=True)

        # Test 3: P2SH(P2WSH)
        # Try to spend the P2SH output created in the last test.
        # Send it to a P2PKH output, which we'll use in the next test.
        script_pubkey = get_p2pkh_script(pubkeyhash)
        tx4 = CTransaction()
        tx4.vin.append(CTxIn(COutPoint(tx3.sha256, 0), script_sig))
        tx4.vout.append(CTxOut(tx3.vout[0].nValue - 100000, script_pubkey))
        tx4.wit.vtxinwit.append(CTxInWitness())
        sign_p2pk_witness_input(witness_program, tx4, 0, SIGHASH_ALL, tx3.vout[0].nValue, key)

        # Should fail policy test.
<<<<<<< HEAD
        test_transaction_acceptance(self.nodes[0], self.test_node, tx4, True, False, b'non-mandatory-script-verify-flag (Using non-compressed keys in segwit)')
=======
        test_transaction_acceptance(self.nodes[0], self.test_node, tx4, True, False, 'non-mandatory-script-verify-flag (Using non-compressed keys in segwit)')
>>>>>>> 9e306671
        block = self.build_next_block()
        self.update_witness_block_with_transactions(block, [tx4])
        test_witness_block(self.nodes[0], self.test_node, block, accepted=True)

        # Test 4: Uncompressed pubkeys should still be valid in non-segwit
        # transactions.
        tx5 = CTransaction()
        tx5.vin.append(CTxIn(COutPoint(tx4.sha256, 0), b""))
        tx5.vout.append(CTxOut(tx4.vout[0].nValue - 100000, CScript([OP_TRUE])))
        (sig_hash, err) = SignatureHash(script_pubkey, tx5, 0, SIGHASH_ALL)
        signature = key.sign(sig_hash) + b'\x01'  # 0x1 is SIGHASH_ALL
        tx5.vin[0].scriptSig = CScript([signature, pubkey])
        tx5.rehash()
        # Should pass policy and consensus.
        test_transaction_acceptance(self.nodes[0], self.test_node, tx5, True, True)
        block = self.build_next_block()
        self.update_witness_block_with_transactions(block, [tx5])
        test_witness_block(self.nodes[0], self.test_node, block, accepted=True)
        self.utxo.append(UTXO(tx5.sha256, 0, tx5.vout[0].nValue))

    @subtest
    def test_signature_version_1(self):

        key = CECKey()
        key.set_secretbytes(b"9")
        pubkey = CPubKey(key.get_pubkey())

        witness_program = CScript([pubkey, CScriptOp(OP_CHECKSIG)])
        witness_hash = sha256(witness_program)
        script_pubkey = CScript([OP_0, witness_hash])

        # First create a witness output for use in the tests.
        tx = CTransaction()
        tx.vin.append(CTxIn(COutPoint(self.utxo[0].sha256, self.utxo[0].n), b""))
        tx.vout.append(CTxOut(self.utxo[0].nValue - 100000, script_pubkey))
        tx.rehash()

        test_transaction_acceptance(self.nodes[0], self.test_node, tx, with_witness=True, accepted=True)
        # Mine this transaction in preparation for following tests.
        block = self.build_next_block()
        self.update_witness_block_with_transactions(block, [tx])
        test_witness_block(self.nodes[0], self.test_node, block, accepted=True)
        sync_blocks(self.nodes)
        self.utxo.pop(0)

        # Test each hashtype
        prev_utxo = UTXO(tx.sha256, 0, tx.vout[0].nValue)
        for sigflag in [0, SIGHASH_ANYONECANPAY]:
            for hashtype in [SIGHASH_ALL, SIGHASH_NONE, SIGHASH_SINGLE]:
                hashtype |= sigflag
                block = self.build_next_block()
                tx = CTransaction()
                tx.vin.append(CTxIn(COutPoint(prev_utxo.sha256, prev_utxo.n), b""))
                tx.vout.append(CTxOut(prev_utxo.nValue - 100000, script_pubkey))
                tx.wit.vtxinwit.append(CTxInWitness())
                # Too-large input value
                sign_p2pk_witness_input(witness_program, tx, 0, hashtype, prev_utxo.nValue + 1, key)
                self.update_witness_block_with_transactions(block, [tx])
                test_witness_block(self.nodes[0], self.test_node, block, accepted=False)

                # Too-small input value
                sign_p2pk_witness_input(witness_program, tx, 0, hashtype, prev_utxo.nValue - 1, key)
                block.vtx.pop()  # remove last tx
                self.update_witness_block_with_transactions(block, [tx])
                test_witness_block(self.nodes[0], self.test_node, block, accepted=False)

                # Now try correct value
                sign_p2pk_witness_input(witness_program, tx, 0, hashtype, prev_utxo.nValue, key)
                block.vtx.pop()
                self.update_witness_block_with_transactions(block, [tx])
                test_witness_block(self.nodes[0], self.test_node, block, accepted=True)

                prev_utxo = UTXO(tx.sha256, 0, tx.vout[0].nValue)

        # Test combinations of signature hashes.
        # Split the utxo into a lot of outputs.
        # Randomly choose up to 10 to spend, sign with different hashtypes, and
        # output to a random number of outputs.  Repeat NUM_SIGHASH_TESTS times.
        # Ensure that we've tested a situation where we use SIGHASH_SINGLE with
        # an input index > number of outputs.
        NUM_SIGHASH_TESTS = 500
        temp_utxos = []
        tx = CTransaction()
        tx.vin.append(CTxIn(COutPoint(prev_utxo.sha256, prev_utxo.n), b""))
        split_value = prev_utxo.nValue // NUM_SIGHASH_TESTS
        for i in range(NUM_SIGHASH_TESTS):
            tx.vout.append(CTxOut(split_value, script_pubkey))
        tx.wit.vtxinwit.append(CTxInWitness())
        sign_p2pk_witness_input(witness_program, tx, 0, SIGHASH_ALL, prev_utxo.nValue, key)
        for i in range(NUM_SIGHASH_TESTS):
            temp_utxos.append(UTXO(tx.sha256, i, split_value))

        block = self.build_next_block()
        self.update_witness_block_with_transactions(block, [tx])
        test_witness_block(self.nodes[0], self.test_node, block, accepted=True)

        block = self.build_next_block()
        used_sighash_single_out_of_bounds = False
        for i in range(NUM_SIGHASH_TESTS):
            # Ping regularly to keep the connection alive
            if (not i % 100):
                self.test_node.sync_with_ping()
            # Choose random number of inputs to use.
            num_inputs = random.randint(1, 10)
            # Create a slight bias for producing more utxos
            num_outputs = random.randint(1, 11)
            random.shuffle(temp_utxos)
            assert(len(temp_utxos) > num_inputs)
            tx = CTransaction()
            total_value = 0
            for i in range(num_inputs):
                tx.vin.append(CTxIn(COutPoint(temp_utxos[i].sha256, temp_utxos[i].n), b""))
                tx.wit.vtxinwit.append(CTxInWitness())
                total_value += temp_utxos[i].nValue
            split_value = total_value // num_outputs
            for i in range(num_outputs):
                tx.vout.append(CTxOut(split_value, script_pubkey))
            for i in range(num_inputs):
                # Now try to sign each input, using a random hashtype.
                anyonecanpay = 0
                if random.randint(0, 1):
                    anyonecanpay = SIGHASH_ANYONECANPAY
                hashtype = random.randint(1, 3) | anyonecanpay
                sign_p2pk_witness_input(witness_program, tx, i, hashtype, temp_utxos[i].nValue, key)
                if (hashtype == SIGHASH_SINGLE and i >= num_outputs):
                    used_sighash_single_out_of_bounds = True
            tx.rehash()
            for i in range(num_outputs):
                temp_utxos.append(UTXO(tx.sha256, i, split_value))
            temp_utxos = temp_utxos[num_inputs:]

            block.vtx.append(tx)

            # Test the block periodically, if we're close to maxblocksize
            if (get_virtual_size(block) > MAX_BLOCK_BASE_SIZE - 1000):
                self.update_witness_block_with_transactions(block, [])
                test_witness_block(self.nodes[0], self.test_node, block, accepted=True)
                block = self.build_next_block()

        if (not used_sighash_single_out_of_bounds):
            self.log.info("WARNING: this test run didn't attempt SIGHASH_SINGLE with out-of-bounds index value")
        # Test the transactions we've added to the block
        if (len(block.vtx) > 1):
            self.update_witness_block_with_transactions(block, [])
            test_witness_block(self.nodes[0], self.test_node, block, accepted=True)

        # Now test witness version 0 P2PKH transactions
        pubkeyhash = hash160(pubkey)
        script_pkh = CScript([OP_0, pubkeyhash])
        tx = CTransaction()
        tx.vin.append(CTxIn(COutPoint(temp_utxos[0].sha256, temp_utxos[0].n), b""))
        tx.vout.append(CTxOut(temp_utxos[0].nValue, script_pkh))
        tx.wit.vtxinwit.append(CTxInWitness())
        sign_p2pk_witness_input(witness_program, tx, 0, SIGHASH_ALL, temp_utxos[0].nValue, key)
        tx2 = CTransaction()
        tx2.vin.append(CTxIn(COutPoint(tx.sha256, 0), b""))
        tx2.vout.append(CTxOut(tx.vout[0].nValue, CScript([OP_TRUE])))

        script = get_p2pkh_script(pubkeyhash)
        sig_hash = SegwitVersion1SignatureHash(script, tx2, 0, SIGHASH_ALL, tx.vout[0].nValue)
        signature = key.sign(sig_hash) + b'\x01'  # 0x1 is SIGHASH_ALL

        # Check that we can't have a scriptSig
        tx2.vin[0].scriptSig = CScript([signature, pubkey])
        block = self.build_next_block()
        self.update_witness_block_with_transactions(block, [tx, tx2])
        test_witness_block(self.nodes[0], self.test_node, block, accepted=False)

        # Move the signature to the witness.
        block.vtx.pop()
        tx2.wit.vtxinwit.append(CTxInWitness())
        tx2.wit.vtxinwit[0].scriptWitness.stack = [signature, pubkey]
        tx2.vin[0].scriptSig = b""
        tx2.rehash()

        self.update_witness_block_with_transactions(block, [tx2])
        test_witness_block(self.nodes[0], self.test_node, block, accepted=True)

        temp_utxos.pop(0)

        # Update self.utxos for later tests by creating two outputs
        # that consolidate all the coins in temp_utxos.
        output_value = sum(i.nValue for i in temp_utxos) // 2

        tx = CTransaction()
        index = 0
        # Just spend to our usual anyone-can-spend output
        tx.vout = [CTxOut(output_value, CScript([OP_TRUE]))] * 2
        for i in temp_utxos:
            # Use SIGHASH_ALL|SIGHASH_ANYONECANPAY so we can build up
            # the signatures as we go.
            tx.vin.append(CTxIn(COutPoint(i.sha256, i.n), b""))
            tx.wit.vtxinwit.append(CTxInWitness())
            sign_p2pk_witness_input(witness_program, tx, index, SIGHASH_ALL | SIGHASH_ANYONECANPAY, i.nValue, key)
            index += 1
        block = self.build_next_block()
        self.update_witness_block_with_transactions(block, [tx])
        test_witness_block(self.nodes[0], self.test_node, block, accepted=True)

        for i in range(len(tx.vout)):
            self.utxo.append(UTXO(tx.sha256, i, tx.vout[i].nValue))

    @subtest
    def test_non_standard_witness_blinding(self):
        """Test behavior of unnecessary witnesses in transactions does not blind the node for the transaction"""

        # Create a p2sh output -- this is so we can pass the standardness
        # rules (an anyone-can-spend OP_TRUE would be rejected, if not wrapped
        # in P2SH).
        p2sh_program = CScript([OP_TRUE])
        p2sh_pubkey = hash160(p2sh_program)
        script_pubkey = CScript([OP_HASH160, p2sh_pubkey, OP_EQUAL])

        # Now check that unnecessary witnesses can't be used to blind a node
        # to a transaction, eg by violating standardness checks.
        tx = CTransaction()
        tx.vin.append(CTxIn(COutPoint(self.utxo[0].sha256, self.utxo[0].n), b""))
        tx.vout.append(CTxOut(self.utxo[0].nValue - 100000, script_pubkey))
        tx.rehash()
        test_transaction_acceptance(self.nodes[0], self.test_node, tx, False, True)
        self.nodes[0].generate(1)
        sync_blocks(self.nodes)

        # We'll add an unnecessary witness to this transaction that would cause
        # it to be non-standard, to test that violating policy with a witness
        # doesn't blind a node to a transaction.  Transactions
        # rejected for having a witness shouldn't be added
        # to the rejection cache.
        tx2 = CTransaction()
        tx2.vin.append(CTxIn(COutPoint(tx.sha256, 0), CScript([p2sh_program])))
        tx2.vout.append(CTxOut(tx.vout[0].nValue - 100000, script_pubkey))
        tx2.wit.vtxinwit.append(CTxInWitness())
        tx2.wit.vtxinwit[0].scriptWitness.stack = [b'a' * 400]
        tx2.rehash()
        # This will be rejected due to a policy check:
        # No witness is allowed, since it is not a witness program but a p2sh program
<<<<<<< HEAD
        test_transaction_acceptance(self.nodes[1], self.std_node, tx2, True, False, b'bad-witness-nonstandard')
=======
        test_transaction_acceptance(self.nodes[1], self.std_node, tx2, True, False, 'bad-witness-nonstandard')
>>>>>>> 9e306671

        # If we send without witness, it should be accepted.
        test_transaction_acceptance(self.nodes[1], self.std_node, tx2, False, True)

        # Now create a new anyone-can-spend utxo for the next test.
        tx3 = CTransaction()
        tx3.vin.append(CTxIn(COutPoint(tx2.sha256, 0), CScript([p2sh_program])))
        tx3.vout.append(CTxOut(tx2.vout[0].nValue - 100000, CScript([OP_TRUE, OP_DROP] * 15 + [OP_TRUE])))
        tx3.rehash()
        test_transaction_acceptance(self.nodes[0], self.test_node, tx2, False, True)
        test_transaction_acceptance(self.nodes[0], self.test_node, tx3, False, True)

        self.nodes[0].generate(1)
        sync_blocks(self.nodes)

        # Update our utxo list; we spent the first entry.
        self.utxo.pop(0)
        self.utxo.append(UTXO(tx3.sha256, 0, tx3.vout[0].nValue))

    @subtest
    def test_non_standard_witness(self):
        """Test detection of non-standard P2WSH witness"""
        pad = chr(1).encode('latin-1')

        # Create scripts for tests
        scripts = []
        scripts.append(CScript([OP_DROP] * 100))
        scripts.append(CScript([OP_DROP] * 99))
        scripts.append(CScript([pad * 59] * 59 + [OP_DROP] * 60))
        scripts.append(CScript([pad * 59] * 59 + [OP_DROP] * 61))

        p2wsh_scripts = []

        tx = CTransaction()
        tx.vin.append(CTxIn(COutPoint(self.utxo[0].sha256, self.utxo[0].n), b""))

        # For each script, generate a pair of P2WSH and P2SH-P2WSH output.
        outputvalue = (self.utxo[0].nValue - 1000000) // (len(scripts) * 2)
        for i in scripts:
            p2wsh = CScript([OP_0, sha256(i)])
            p2sh = hash160(p2wsh)
            p2wsh_scripts.append(p2wsh)
            tx.vout.append(CTxOut(outputvalue, p2wsh))
            tx.vout.append(CTxOut(outputvalue, CScript([OP_HASH160, p2sh, OP_EQUAL])))
        tx.rehash()
        txid = tx.sha256
        test_transaction_acceptance(self.nodes[0], self.test_node, tx, with_witness=False, accepted=True)

        self.nodes[0].generate(1)
        sync_blocks(self.nodes)

        # Creating transactions for tests
        p2wsh_txs = []
        p2sh_txs = []
        for i in range(len(scripts)):
            p2wsh_tx = CTransaction()
            p2wsh_tx.vin.append(CTxIn(COutPoint(txid, i * 2)))
            p2wsh_tx.vout.append(CTxOut(outputvalue - 5000000, CScript([OP_0, hash160(hex_str_to_bytes(""))])))
            p2wsh_tx.wit.vtxinwit.append(CTxInWitness())
            p2wsh_tx.rehash()
            p2wsh_txs.append(p2wsh_tx)
            p2sh_tx = CTransaction()
            p2sh_tx.vin.append(CTxIn(COutPoint(txid, i * 2 + 1), CScript([p2wsh_scripts[i]])))
            p2sh_tx.vout.append(CTxOut(outputvalue - 5000000, CScript([OP_0, hash160(hex_str_to_bytes(""))])))
            p2sh_tx.wit.vtxinwit.append(CTxInWitness())
            p2sh_tx.rehash()
            p2sh_txs.append(p2sh_tx)

        # Testing native P2WSH
        # Witness stack size, excluding witnessScript, over 100 is non-standard
        p2wsh_txs[0].wit.vtxinwit[0].scriptWitness.stack = [pad] * 101 + [scripts[0]]
<<<<<<< HEAD
        test_transaction_acceptance(self.nodes[1], self.std_node, p2wsh_txs[0], True, False, b'bad-witness-nonstandard')
=======
        test_transaction_acceptance(self.nodes[1], self.std_node, p2wsh_txs[0], True, False, 'bad-witness-nonstandard')
>>>>>>> 9e306671
        # Non-standard nodes should accept
        test_transaction_acceptance(self.nodes[0], self.test_node, p2wsh_txs[0], True, True)

        # Stack element size over 80 bytes is non-standard
        p2wsh_txs[1].wit.vtxinwit[0].scriptWitness.stack = [pad * 81] * 100 + [scripts[1]]
<<<<<<< HEAD
        test_transaction_acceptance(self.nodes[1], self.std_node, p2wsh_txs[1], True, False, b'bad-witness-nonstandard')
=======
        test_transaction_acceptance(self.nodes[1], self.std_node, p2wsh_txs[1], True, False, 'bad-witness-nonstandard')
>>>>>>> 9e306671
        # Non-standard nodes should accept
        test_transaction_acceptance(self.nodes[0], self.test_node, p2wsh_txs[1], True, True)
        # Standard nodes should accept if element size is not over 80 bytes
        p2wsh_txs[1].wit.vtxinwit[0].scriptWitness.stack = [pad * 80] * 100 + [scripts[1]]
        test_transaction_acceptance(self.nodes[1], self.std_node, p2wsh_txs[1], True, True)

        # witnessScript size at 3600 bytes is standard
        p2wsh_txs[2].wit.vtxinwit[0].scriptWitness.stack = [pad, pad, scripts[2]]
        test_transaction_acceptance(self.nodes[0], self.test_node, p2wsh_txs[2], True, True)
        test_transaction_acceptance(self.nodes[1], self.std_node, p2wsh_txs[2], True, True)

        # witnessScript size at 3601 bytes is non-standard
        p2wsh_txs[3].wit.vtxinwit[0].scriptWitness.stack = [pad, pad, pad, scripts[3]]
<<<<<<< HEAD
        test_transaction_acceptance(self.nodes[1], self.std_node, p2wsh_txs[3], True, False, b'bad-witness-nonstandard')
=======
        test_transaction_acceptance(self.nodes[1], self.std_node, p2wsh_txs[3], True, False, 'bad-witness-nonstandard')
>>>>>>> 9e306671
        # Non-standard nodes should accept
        test_transaction_acceptance(self.nodes[0], self.test_node, p2wsh_txs[3], True, True)

        # Repeating the same tests with P2SH-P2WSH
        p2sh_txs[0].wit.vtxinwit[0].scriptWitness.stack = [pad] * 101 + [scripts[0]]
<<<<<<< HEAD
        test_transaction_acceptance(self.nodes[1], self.std_node, p2sh_txs[0], True, False, b'bad-witness-nonstandard')
        test_transaction_acceptance(self.nodes[0], self.test_node, p2sh_txs[0], True, True)
        p2sh_txs[1].wit.vtxinwit[0].scriptWitness.stack = [pad * 81] * 100 + [scripts[1]]
        test_transaction_acceptance(self.nodes[1], self.std_node, p2sh_txs[1], True, False, b'bad-witness-nonstandard')
=======
        test_transaction_acceptance(self.nodes[1], self.std_node, p2sh_txs[0], True, False, 'bad-witness-nonstandard')
        test_transaction_acceptance(self.nodes[0], self.test_node, p2sh_txs[0], True, True)
        p2sh_txs[1].wit.vtxinwit[0].scriptWitness.stack = [pad * 81] * 100 + [scripts[1]]
        test_transaction_acceptance(self.nodes[1], self.std_node, p2sh_txs[1], True, False, 'bad-witness-nonstandard')
>>>>>>> 9e306671
        test_transaction_acceptance(self.nodes[0], self.test_node, p2sh_txs[1], True, True)
        p2sh_txs[1].wit.vtxinwit[0].scriptWitness.stack = [pad * 80] * 100 + [scripts[1]]
        test_transaction_acceptance(self.nodes[1], self.std_node, p2sh_txs[1], True, True)
        p2sh_txs[2].wit.vtxinwit[0].scriptWitness.stack = [pad, pad, scripts[2]]
        test_transaction_acceptance(self.nodes[0], self.test_node, p2sh_txs[2], True, True)
        test_transaction_acceptance(self.nodes[1], self.std_node, p2sh_txs[2], True, True)
        p2sh_txs[3].wit.vtxinwit[0].scriptWitness.stack = [pad, pad, pad, scripts[3]]
<<<<<<< HEAD
        test_transaction_acceptance(self.nodes[1], self.std_node, p2sh_txs[3], True, False, b'bad-witness-nonstandard')
=======
        test_transaction_acceptance(self.nodes[1], self.std_node, p2sh_txs[3], True, False, 'bad-witness-nonstandard')
>>>>>>> 9e306671
        test_transaction_acceptance(self.nodes[0], self.test_node, p2sh_txs[3], True, True)

        self.nodes[0].generate(1)  # Mine and clean up the mempool of non-standard node
        # Valid but non-standard transactions in a block should be accepted by standard node
        sync_blocks(self.nodes)
        assert_equal(len(self.nodes[0].getrawmempool()), 0)
        assert_equal(len(self.nodes[1].getrawmempool()), 0)

        self.utxo.pop(0)

    @subtest
    def test_upgrade_after_activation(self):
        """Test the behavior of starting up a segwit-aware node after the softfork has activated."""

        # Restart with the new binary
        self.stop_node(2)
        self.start_node(2, extra_args=["-vbparams=segwit:0:999999999999"])
        connect_nodes(self.nodes[0], 2)

        sync_blocks(self.nodes)

        # Make sure that this peer thinks segwit has activated.
        assert(get_bip9_status(self.nodes[2], 'segwit')['status'] == "active")

        # Make sure this peer's blocks match those of node0.
        height = self.nodes[2].getblockcount()
        start_height = height
        while height > 0:
            block_hash = self.nodes[2].getblockhash(height)
            assert_equal(block_hash, self.nodes[0].getblockhash(height))
            block_0 = self.nodes[0].getblock(block_hash)
            block_2 = self.nodes[2].getblock(block_hash)
            for key in ['hash', 'confirmations', 'strippedsize', 'size', 'weight', 'height', 'version', 'versionHex', 'merkleroot', 'hashStateRoot', 'hashUTXORoot', 'tx', 'time', 'mediantime', 'nonce', 'bits', 'difficulty', 'chainwork', 'nTx', 'previousblockhash', 'nextblockhash', 'flags', 'modifier']:
                if height == start_height and key == 'nextblockhash':
                    continue # the chain tip won't have a nextblockhash
                assert_equal(block_0[key], block_2[key])
            height -= 1

    @subtest
    def test_witness_sigops(self):
        """Test sigop counting is correct inside witnesses."""

        # Keep this under MAX_OPS_PER_SCRIPT (201)
        witness_program = CScript([OP_TRUE, OP_IF, OP_TRUE, OP_ELSE] + [OP_CHECKMULTISIG] * 5 + [OP_CHECKSIG] * 193 + [OP_ENDIF])
        witness_hash = sha256(witness_program)
        script_pubkey = CScript([OP_0, witness_hash])

        sigops_per_script = 20 * 5 + 193 * 1
        # We'll produce 2 extra outputs, one with a program that would take us
        # over max sig ops, and one with a program that would exactly reach max
        # sig ops
        outputs = (MAX_SIGOP_COST // sigops_per_script) + 2
        extra_sigops_available = MAX_SIGOP_COST % sigops_per_script

        # We chose the number of checkmultisigs/checksigs to make this work:
        assert(extra_sigops_available < 100)  # steer clear of MAX_OPS_PER_SCRIPT

        # This script, when spent with the first
        # N(=MAX_SIGOP_COST//sigops_per_script) outputs of our transaction,
        # would push us just over the block sigop limit.
        witness_program_toomany = CScript([OP_TRUE, OP_IF, OP_TRUE, OP_ELSE] + [OP_CHECKSIG] * (extra_sigops_available + 1) + [OP_ENDIF])
        witness_hash_toomany = sha256(witness_program_toomany)
        script_pubkey_toomany = CScript([OP_0, witness_hash_toomany])

        # If we spend this script instead, we would exactly reach our sigop
        # limit (for witness sigops).
        witness_program_justright = CScript([OP_TRUE, OP_IF, OP_TRUE, OP_ELSE] + [OP_CHECKSIG] * (extra_sigops_available) + [OP_ENDIF])
        witness_hash_justright = sha256(witness_program_justright)
        script_pubkey_justright = CScript([OP_0, witness_hash_justright])

        # First split our available utxo into a bunch of outputs
        split_value = self.utxo[0].nValue // outputs
        tx = CTransaction()
        tx.vin.append(CTxIn(COutPoint(self.utxo[0].sha256, self.utxo[0].n), b""))
        for i in range(outputs):
            tx.vout.append(CTxOut(split_value, script_pubkey))
        tx.vout[-2].scriptPubKey = script_pubkey_toomany
        tx.vout[-1].scriptPubKey = script_pubkey_justright
        tx.rehash()

        block_1 = self.build_next_block()
        self.update_witness_block_with_transactions(block_1, [tx])
        test_witness_block(self.nodes[0], self.test_node, block_1, accepted=True)

        tx2 = CTransaction()
        # If we try to spend the first n-1 outputs from tx, that should be
        # too many sigops.
        total_value = 0
        for i in range(outputs - 1):
            tx2.vin.append(CTxIn(COutPoint(tx.sha256, i), b""))
            tx2.wit.vtxinwit.append(CTxInWitness())
            tx2.wit.vtxinwit[-1].scriptWitness.stack = [witness_program]
            total_value += tx.vout[i].nValue
        tx2.wit.vtxinwit[-1].scriptWitness.stack = [witness_program_toomany]
        tx2.vout.append(CTxOut(total_value, CScript([OP_TRUE])))
        tx2.rehash()

        block_2 = self.build_next_block()
        self.update_witness_block_with_transactions(block_2, [tx2])
        test_witness_block(self.nodes[0], self.test_node, block_2, accepted=False)

        # Try dropping the last input in tx2, and add an output that has
        # too many sigops (contributing to legacy sigop count).
        checksig_count = (extra_sigops_available // 4) + 1
        script_pubkey_checksigs = CScript([OP_CHECKSIG] * checksig_count)
        tx2.vout.append(CTxOut(0, script_pubkey_checksigs))
        tx2.vin.pop()
        tx2.wit.vtxinwit.pop()
        tx2.vout[0].nValue -= tx.vout[-2].nValue
        tx2.rehash()
        block_3 = self.build_next_block()
        self.update_witness_block_with_transactions(block_3, [tx2])
        test_witness_block(self.nodes[0], self.test_node, block_3, accepted=False)

        # If we drop the last checksig in this output, the tx should succeed.
        block_4 = self.build_next_block()
        tx2.vout[-1].scriptPubKey = CScript([OP_CHECKSIG] * (checksig_count - 1))
        tx2.rehash()
        self.update_witness_block_with_transactions(block_4, [tx2])
        test_witness_block(self.nodes[0], self.test_node, block_4, accepted=True)

        # Reset the tip back down for the next test
        sync_blocks(self.nodes)
        for x in self.nodes:
            x.invalidateblock(block_4.hash)

        # Try replacing the last input of tx2 to be spending the last
        # output of tx
        block_5 = self.build_next_block()
        tx2.vout.pop()
        tx2.vin.append(CTxIn(COutPoint(tx.sha256, outputs - 1), b""))
        tx2.wit.vtxinwit.append(CTxInWitness())
        tx2.wit.vtxinwit[-1].scriptWitness.stack = [witness_program_justright]
        tx2.rehash()
        self.update_witness_block_with_transactions(block_5, [tx2])
        test_witness_block(self.nodes[0], self.test_node, block_5, accepted=True)

        # TODO: test p2sh sigop counting

if __name__ == '__main__':
    SegWitTest().main()<|MERGE_RESOLUTION|>--- conflicted
+++ resolved
@@ -138,58 +138,28 @@
         node.submitblock(bytes_to_hex_str(block.serialize()))
     assert_equal(node.getblockcount(), num_blocks_old+n)
 
-<<<<<<< HEAD
-
-=======
->>>>>>> 9e306671
 def test_transaction_acceptance(node, p2p, tx, with_witness, accepted, reason=None):
     """Send a transaction to the node and check that it's accepted to the mempool
 
     - Submit the transaction over the p2p interface
     - use the getrawmempool rpc to check for acceptance."""
-<<<<<<< HEAD
-    tx_message = msg_tx(tx)
-    if with_witness:
-        tx_message = msg_witness_tx(tx)
-    p2p.send_message(tx_message)
-    p2p.sync_with_ping()
-    assert_equal(tx.hash in node.getrawmempool(), accepted)
-    if (reason is not None and not accepted):
-        # Check the rejection reason as well.
-        with mininode_lock:
-            assert_equal(p2p.last_message["reject"].reason, reason)
-=======
     reason = [reason] if reason else []
     with node.assert_debug_log(expected_msgs=reason):
         p2p.send_message(msg_witness_tx(tx) if with_witness else msg_tx(tx))
         p2p.sync_with_ping()
         assert_equal(tx.hash in node.getrawmempool(), accepted)
->>>>>>> 9e306671
 
 def test_witness_block(node, p2p, block, accepted, with_witness=True, reason=None):
     """Send a block to the node and check that it's accepted
 
     - Submit the block over the p2p interface
     - use the getbestblockhash rpc to check for acceptance."""
-<<<<<<< HEAD
-    if with_witness:
-        p2p.send_message(msg_witness_block(block))
-    else:
-        p2p.send_message(msg_block(block))
-    p2p.sync_with_ping()
-    assert_equal(node.getbestblockhash() == block.hash, accepted)
-    if (reason is not None and not accepted):
-        # Check the rejection reason as well.
-        with mininode_lock:
-            assert_equal(p2p.last_message["reject"].reason, reason)
-=======
     reason = [reason] if reason else []
     with node.assert_debug_log(expected_msgs=reason):
         p2p.send_message(msg_witness_block(block) if with_witness else msg_block(block))
         p2p.sync_with_ping()
         assert_equal(node.getbestblockhash() == block.hash, accepted)
 
->>>>>>> 9e306671
 
 class TestP2PConn(P2PInterface):
     def __init__(self):
@@ -393,12 +363,7 @@
         self.update_witness_block_with_transactions(block, [tx])
         # Sending witness data before activation is not allowed (anti-spam
         # rule).
-<<<<<<< HEAD
-        test_witness_block(self.nodes[0], self.test_node, block, accepted=False)
-        wait_until(lambda: 'reject' in self.test_node.last_message and self.test_node.last_message["reject"].reason ==  b"unexpected-witness")
-=======
         test_witness_block(self.nodes[0], self.test_node, block, accepted=False, reason='unexpected-witness')
->>>>>>> 9e306671
 
         # But it should not be permanently marked bad...
         # Resend without witness information.
@@ -803,24 +768,16 @@
         # will require a witness to spend a witness program regardless of
         # segwit activation.  Note that older bitcoind's that are not
         # segwit-aware would also reject this for failing CLEANSTACK.
-<<<<<<< HEAD
-        test_transaction_acceptance(self.nodes[0], self.test_node, spend_tx, with_witness=False, accepted=False)
-=======
         with self.nodes[0].assert_debug_log(
                 expected_msgs=(spend_tx.hash, 'was not accepted: non-mandatory-script-verify-flag (Witness program was passed an empty witness)')):
             test_transaction_acceptance(self.nodes[0], self.test_node, spend_tx, with_witness=False, accepted=False)
->>>>>>> 9e306671
 
         # Try to put the witness script in the scriptSig, should also fail.
         spend_tx.vin[0].scriptSig = CScript([p2wsh_pubkey, b'a'])
         spend_tx.rehash()
-<<<<<<< HEAD
-        test_transaction_acceptance(self.nodes[0], self.test_node, spend_tx, with_witness=False, accepted=False)
-=======
         with self.nodes[0].assert_debug_log(
                 expected_msgs=(spend_tx.hash, 'was not accepted: mandatory-script-verify-flag-failed (Script evaluated without error but finished with a false/empty top stack element)')):
             test_transaction_acceptance(self.nodes[0], self.test_node, spend_tx, with_witness=False, accepted=False)
->>>>>>> 9e306671
 
         # Now put the witness script in the witness, should succeed after
         # segwit activates.
@@ -1390,15 +1347,9 @@
 
         # Node will not be blinded to the transaction
         self.std_node.announce_tx_and_wait_for_getdata(tx3)
-<<<<<<< HEAD
-        test_transaction_acceptance(self.nodes[1], self.std_node, tx3, True, False, b'tx-size')
-        self.std_node.announce_tx_and_wait_for_getdata(tx3)
-        test_transaction_acceptance(self.nodes[1], self.std_node, tx3, True, False, b'tx-size')
-=======
         test_transaction_acceptance(self.nodes[1], self.std_node, tx3, True, False, 'tx-size')
         self.std_node.announce_tx_and_wait_for_getdata(tx3)
         test_transaction_acceptance(self.nodes[1], self.std_node, tx3, True, False, 'tx-size')
->>>>>>> 9e306671
 
         # Remove witness stuffing, instead add extra witness push on stack
         tx3.vout[0] = CTxOut(tx2.vout[0].nValue - 100000, CScript([OP_TRUE, OP_DROP] * 15 + [OP_TRUE]))
@@ -1507,14 +1458,7 @@
         tx3.rehash()
         # Spending a higher version witness output is not allowed by policy,
         # even with fRequireStandard=false.
-<<<<<<< HEAD
-        test_transaction_acceptance(self.nodes[0], self.test_node, tx3, with_witness=True, accepted=False)
-        self.test_node.sync_with_ping()
-        with mininode_lock:
-            assert(b"reserved for soft-fork upgrades" in self.test_node.last_message["reject"].reason)
-=======
         test_transaction_acceptance(self.nodes[0], self.test_node, tx3, with_witness=True, accepted=False, reason="reserved for soft-fork upgrades")
->>>>>>> 9e306671
 
         # Building a block with the transaction must be valid, however.
         block = self.build_next_block()
@@ -1608,11 +1552,7 @@
         tx2.rehash()
 
         # Should fail policy test.
-<<<<<<< HEAD
-        test_transaction_acceptance(self.nodes[0], self.test_node, tx2, True, False, b'non-mandatory-script-verify-flag (Using non-compressed keys in segwit)')
-=======
         test_transaction_acceptance(self.nodes[0], self.test_node, tx2, True, False, 'non-mandatory-script-verify-flag (Using non-compressed keys in segwit)')
->>>>>>> 9e306671
         # But passes consensus.
         block = self.build_next_block()
         self.update_witness_block_with_transactions(block, [tx2])
@@ -1632,11 +1572,7 @@
         sign_p2pk_witness_input(witness_program, tx3, 0, SIGHASH_ALL, tx2.vout[0].nValue, key)
 
         # Should fail policy test.
-<<<<<<< HEAD
-        test_transaction_acceptance(self.nodes[0], self.test_node, tx3, True, False, b'non-mandatory-script-verify-flag (Using non-compressed keys in segwit)')
-=======
         test_transaction_acceptance(self.nodes[0], self.test_node, tx3, True, False, 'non-mandatory-script-verify-flag (Using non-compressed keys in segwit)')
->>>>>>> 9e306671
         # But passes consensus.
         block = self.build_next_block()
         self.update_witness_block_with_transactions(block, [tx3])
@@ -1653,11 +1589,7 @@
         sign_p2pk_witness_input(witness_program, tx4, 0, SIGHASH_ALL, tx3.vout[0].nValue, key)
 
         # Should fail policy test.
-<<<<<<< HEAD
-        test_transaction_acceptance(self.nodes[0], self.test_node, tx4, True, False, b'non-mandatory-script-verify-flag (Using non-compressed keys in segwit)')
-=======
         test_transaction_acceptance(self.nodes[0], self.test_node, tx4, True, False, 'non-mandatory-script-verify-flag (Using non-compressed keys in segwit)')
->>>>>>> 9e306671
         block = self.build_next_block()
         self.update_witness_block_with_transactions(block, [tx4])
         test_witness_block(self.nodes[0], self.test_node, block, accepted=True)
@@ -1894,11 +1826,7 @@
         tx2.rehash()
         # This will be rejected due to a policy check:
         # No witness is allowed, since it is not a witness program but a p2sh program
-<<<<<<< HEAD
-        test_transaction_acceptance(self.nodes[1], self.std_node, tx2, True, False, b'bad-witness-nonstandard')
-=======
         test_transaction_acceptance(self.nodes[1], self.std_node, tx2, True, False, 'bad-witness-nonstandard')
->>>>>>> 9e306671
 
         # If we send without witness, it should be accepted.
         test_transaction_acceptance(self.nodes[1], self.std_node, tx2, False, True)
@@ -1970,21 +1898,13 @@
         # Testing native P2WSH
         # Witness stack size, excluding witnessScript, over 100 is non-standard
         p2wsh_txs[0].wit.vtxinwit[0].scriptWitness.stack = [pad] * 101 + [scripts[0]]
-<<<<<<< HEAD
-        test_transaction_acceptance(self.nodes[1], self.std_node, p2wsh_txs[0], True, False, b'bad-witness-nonstandard')
-=======
         test_transaction_acceptance(self.nodes[1], self.std_node, p2wsh_txs[0], True, False, 'bad-witness-nonstandard')
->>>>>>> 9e306671
         # Non-standard nodes should accept
         test_transaction_acceptance(self.nodes[0], self.test_node, p2wsh_txs[0], True, True)
 
         # Stack element size over 80 bytes is non-standard
         p2wsh_txs[1].wit.vtxinwit[0].scriptWitness.stack = [pad * 81] * 100 + [scripts[1]]
-<<<<<<< HEAD
-        test_transaction_acceptance(self.nodes[1], self.std_node, p2wsh_txs[1], True, False, b'bad-witness-nonstandard')
-=======
         test_transaction_acceptance(self.nodes[1], self.std_node, p2wsh_txs[1], True, False, 'bad-witness-nonstandard')
->>>>>>> 9e306671
         # Non-standard nodes should accept
         test_transaction_acceptance(self.nodes[0], self.test_node, p2wsh_txs[1], True, True)
         # Standard nodes should accept if element size is not over 80 bytes
@@ -1998,27 +1918,16 @@
 
         # witnessScript size at 3601 bytes is non-standard
         p2wsh_txs[3].wit.vtxinwit[0].scriptWitness.stack = [pad, pad, pad, scripts[3]]
-<<<<<<< HEAD
-        test_transaction_acceptance(self.nodes[1], self.std_node, p2wsh_txs[3], True, False, b'bad-witness-nonstandard')
-=======
         test_transaction_acceptance(self.nodes[1], self.std_node, p2wsh_txs[3], True, False, 'bad-witness-nonstandard')
->>>>>>> 9e306671
         # Non-standard nodes should accept
         test_transaction_acceptance(self.nodes[0], self.test_node, p2wsh_txs[3], True, True)
 
         # Repeating the same tests with P2SH-P2WSH
         p2sh_txs[0].wit.vtxinwit[0].scriptWitness.stack = [pad] * 101 + [scripts[0]]
-<<<<<<< HEAD
-        test_transaction_acceptance(self.nodes[1], self.std_node, p2sh_txs[0], True, False, b'bad-witness-nonstandard')
-        test_transaction_acceptance(self.nodes[0], self.test_node, p2sh_txs[0], True, True)
-        p2sh_txs[1].wit.vtxinwit[0].scriptWitness.stack = [pad * 81] * 100 + [scripts[1]]
-        test_transaction_acceptance(self.nodes[1], self.std_node, p2sh_txs[1], True, False, b'bad-witness-nonstandard')
-=======
         test_transaction_acceptance(self.nodes[1], self.std_node, p2sh_txs[0], True, False, 'bad-witness-nonstandard')
         test_transaction_acceptance(self.nodes[0], self.test_node, p2sh_txs[0], True, True)
         p2sh_txs[1].wit.vtxinwit[0].scriptWitness.stack = [pad * 81] * 100 + [scripts[1]]
         test_transaction_acceptance(self.nodes[1], self.std_node, p2sh_txs[1], True, False, 'bad-witness-nonstandard')
->>>>>>> 9e306671
         test_transaction_acceptance(self.nodes[0], self.test_node, p2sh_txs[1], True, True)
         p2sh_txs[1].wit.vtxinwit[0].scriptWitness.stack = [pad * 80] * 100 + [scripts[1]]
         test_transaction_acceptance(self.nodes[1], self.std_node, p2sh_txs[1], True, True)
@@ -2026,11 +1935,7 @@
         test_transaction_acceptance(self.nodes[0], self.test_node, p2sh_txs[2], True, True)
         test_transaction_acceptance(self.nodes[1], self.std_node, p2sh_txs[2], True, True)
         p2sh_txs[3].wit.vtxinwit[0].scriptWitness.stack = [pad, pad, pad, scripts[3]]
-<<<<<<< HEAD
-        test_transaction_acceptance(self.nodes[1], self.std_node, p2sh_txs[3], True, False, b'bad-witness-nonstandard')
-=======
         test_transaction_acceptance(self.nodes[1], self.std_node, p2sh_txs[3], True, False, 'bad-witness-nonstandard')
->>>>>>> 9e306671
         test_transaction_acceptance(self.nodes[0], self.test_node, p2sh_txs[3], True, True)
 
         self.nodes[0].generate(1)  # Mine and clean up the mempool of non-standard node
