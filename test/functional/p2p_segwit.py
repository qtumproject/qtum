#!/usr/bin/env python3
# Copyright (c) 2016-2019 The Bitcoin Core developers
# Distributed under the MIT software license, see the accompanying
# file COPYING or http://www.opensource.org/licenses/mit-license.php.
"""Test segwit transactions and blocks on P2P network."""
import math
import random
import struct
import time

from test_framework.blocktools import create_block, create_coinbase, add_witness_commitment, get_witness_script, WITNESS_COMMITMENT_HEADER
from test_framework.key import ECKey
from test_framework.messages import (
    BIP125_SEQUENCE_NUMBER,
    CBlock,
    CBlockHeader,
    CInv,
    COutPoint,
    CTransaction,
    CTxIn,
    CTxInWitness,
    CTxOut,
    CTxWitness,
    MAX_BLOCK_BASE_SIZE,
    MSG_WITNESS_FLAG,
    NODE_NETWORK,
    NODE_WITNESS,
    msg_no_witness_block,
    msg_getdata,
    msg_headers,
    msg_inv,
    msg_tx,
    msg_block,
    msg_witness_tx,
    ser_uint256,
    ser_vector,
    sha256,
    uint256_from_str,
    FromHex,
)
from test_framework.mininode import (
    P2PInterface,
    mininode_lock,
)
from test_framework.script import (
    CScript,
    CScriptNum,
    CScriptOp,
    MAX_SCRIPT_ELEMENT_SIZE,
    OP_0,
    OP_1,
    OP_16,
    OP_2DROP,
    OP_CHECKMULTISIG,
    OP_CHECKSIG,
    OP_DROP,
    OP_DUP,
    OP_ELSE,
    OP_ENDIF,
    OP_EQUAL,
    OP_EQUALVERIFY,
    OP_HASH160,
    OP_IF,
    OP_RETURN,
    OP_TRUE,
    SIGHASH_ALL,
    SIGHASH_ANYONECANPAY,
    SIGHASH_NONE,
    SIGHASH_SINGLE,
    SegwitVersion1SignatureHash,
    SignatureHash,
    hash160,
)
from test_framework.test_framework import BitcoinTestFramework
from test_framework.util import (
    assert_equal,
    connect_nodes,
    disconnect_nodes,
    softfork_active,
    hex_str_to_bytes,
<<<<<<< HEAD
    sync_blocks,
    sync_mempools,
    Decimal,
=======
>>>>>>> 451880b9
    assert_raises_rpc_error,
)
from test_framework.qtumconfig import *
from test_framework.messages import COIN

# The versionbit bit used to signal activation of SegWit
VB_WITNESS_BIT = 1
VB_PERIOD = 144
VB_TOP_BITS = 0x20000000

MAX_SIGOP_COST = 80000

SEGWIT_HEIGHT = 120

class UTXO():
    """Used to keep track of anyone-can-spend outputs that we can use in the tests."""
    def __init__(self, sha256, n, value):
        self.sha256 = sha256
        self.n = n
        self.nValue = value

def get_p2pkh_script(pubkeyhash):
    """Get the script associated with a P2PKH."""
    return CScript([CScriptOp(OP_DUP), CScriptOp(OP_HASH160), pubkeyhash, CScriptOp(OP_EQUALVERIFY), CScriptOp(OP_CHECKSIG)])

def sign_p2pk_witness_input(script, tx_to, in_idx, hashtype, value, key):
    """Add signature for a P2PK witness program."""
    tx_hash = SegwitVersion1SignatureHash(script, tx_to, in_idx, hashtype, value)
    signature = key.sign_ecdsa(tx_hash) + chr(hashtype).encode('latin-1')
    tx_to.wit.vtxinwit[in_idx].scriptWitness.stack = [signature, script]
    tx_to.rehash()

def get_virtual_size(witness_block):
    """Calculate the virtual size of a witness block.

    Virtual size is base + witness/4."""
    base_size = len(witness_block.serialize(with_witness=False))
    total_size = len(witness_block.serialize())
    # the "+3" is so we round up
    vsize = int((3 * base_size + total_size + 3) / 4)
    return vsize

def submit_old_blocks(node, n):
    node.importprivkey("cRComRro8wTGnDTGqgpyP5vwwo24Tn831cPu3PZEdr2532JVPjrZ")
    pubkey = "03716d5678c829d09cdfdb4bec058712de3ecd99968a4a064336ffb592342e21f9"
    num_blocks_old = node.getblockcount()
    for i in range(0, n):
        tip = node.getbestblockhash()
        height = node.getblockcount() + 1
        block_time = node.getblockheader(tip)["mediantime"] + 1
        block = create_block(int(tip, 16), create_coinbase(height), block_time)
        block.vtx[0].vout[0].scriptPubKey = CScript([hex_str_to_bytes(pubkey), OP_CHECKSIG])
        block.vtx[0].rehash()
        block.hashMerkleRoot = block.calc_merkle_root()
        block.rehash()
        block.solve()
        node.submitblock(bytes_to_hex_str(block.serialize()))
    assert_equal(node.getblockcount(), num_blocks_old+n)

def test_transaction_acceptance(node, p2p, tx, with_witness, accepted, reason=None):
    """Send a transaction to the node and check that it's accepted to the mempool

    - Submit the transaction over the p2p interface
    - use the getrawmempool rpc to check for acceptance."""
    reason = [reason] if reason else []
    with node.assert_debug_log(expected_msgs=reason):
        p2p.send_message(msg_witness_tx(tx) if with_witness else msg_tx(tx))
        p2p.sync_with_ping()
        assert_equal(tx.hash in node.getrawmempool(), accepted)

def test_witness_block(node, p2p, block, accepted, with_witness=True, reason=None):
    """Send a block to the node and check that it's accepted

    - Submit the block over the p2p interface
    - use the getbestblockhash rpc to check for acceptance."""
    reason = [reason] if reason else []
    with node.assert_debug_log(expected_msgs=reason):
        p2p.send_message(msg_block(block) if with_witness else msg_no_witness_block(block))
        p2p.sync_with_ping()
        assert_equal(node.getbestblockhash() == block.hash, accepted)


class TestP2PConn(P2PInterface):
    def __init__(self):
        super().__init__()
        self.getdataset = set()

    def on_getdata(self, message):
        for inv in message.inv:
            self.getdataset.add(inv.hash)

    def announce_tx_and_wait_for_getdata(self, tx, timeout=60, success=True):
        with mininode_lock:
            self.last_message.pop("getdata", None)
        self.send_message(msg_inv(inv=[CInv(1, tx.sha256)]))
        if success:
            self.wait_for_getdata(timeout)
        else:
            time.sleep(timeout)
            assert not self.last_message.get("getdata")

    def announce_block_and_wait_for_getdata(self, block, use_header, timeout=60):
        with mininode_lock:
            self.last_message.pop("getdata", None)
            self.last_message.pop("getheaders", None)
        msg = msg_headers()
        msg.headers = [CBlockHeader(block)]
        if use_header:
            self.send_message(msg)
        else:
            self.send_message(msg_inv(inv=[CInv(2, block.sha256)]))
            self.wait_for_getheaders()
            self.send_message(msg)
        self.wait_for_getdata()

    def request_block(self, blockhash, inv_type, timeout=60):
        with mininode_lock:
            self.last_message.pop("block", None)
        self.send_message(msg_getdata(inv=[CInv(inv_type, blockhash)]))
        self.wait_for_block(blockhash, timeout)
        return self.last_message["block"].block

class SegWitTest(BitcoinTestFramework):
    def set_test_params(self):
        self.setup_clean_chain = True
        self.num_nodes = 3
        # This test tests SegWit both pre and post-activation, so use the normal BIP9 activation.
        self.extra_args = [
            ["-whitelist=127.0.0.1", "-acceptnonstdtxn=1", "-segwitheight={}".format(SEGWIT_HEIGHT)],
            ["-whitelist=127.0.0.1", "-acceptnonstdtxn=0", "-segwitheight={}".format(SEGWIT_HEIGHT)],
            ["-whitelist=127.0.0.1", "-acceptnonstdtxn=1", "-segwitheight=-1"]
        ]

    def skip_test_if_missing_module(self):
        self.skip_if_no_wallet()

    def setup_network(self):
        self.setup_nodes()
        connect_nodes(self.nodes[0], 1)
        connect_nodes(self.nodes[0], 2)
        self.sync_all()

    # Helper functions

    def build_next_block(self, version=4):
        """Build a block on top of node0's tip."""
        tip = self.nodes[0].getbestblockhash()
        height = self.nodes[0].getblockcount() + 1
        block_time = self.nodes[0].getblockheader(tip)["mediantime"] + 1
        block = create_block(int(tip, 16), create_coinbase(height), block_time)
        block.nVersion = version
        block.rehash()
        return block

    def update_witness_block_with_transactions(self, block, tx_list, nonce=0):
        """Add list of transactions to block, adds witness commitment, then solves."""
        block.vtx.extend(tx_list)
        add_witness_commitment(block, nonce)
        block.solve()

    def run_test(self):
        # Setup the p2p connections
        # self.test_node sets NODE_WITNESS|NODE_NETWORK
        self.test_node = self.nodes[0].add_p2p_connection(TestP2PConn(), services=NODE_NETWORK | NODE_WITNESS)
        # self.old_node sets only NODE_NETWORK
        self.old_node = self.nodes[0].add_p2p_connection(TestP2PConn(), services=NODE_NETWORK)
        # self.std_node is for testing node1 (fRequireStandard=true)
        self.std_node = self.nodes[1].add_p2p_connection(TestP2PConn(), services=NODE_NETWORK | NODE_WITNESS)

        assert self.test_node.nServices & NODE_WITNESS != 0

        # Keep a place to store utxo's that can be used in later tests
        self.utxo = []

        self.log.info("Starting tests before segwit activation")
        self.segwit_active = False

        self.test_non_witness_transaction()
        self.test_v0_outputs_arent_spendable()
        self.test_block_relay()
        self.test_getblocktemplate_before_lockin()
        self.test_unnecessary_witness_before_segwit_activation()
        self.test_witness_tx_relay_before_segwit_activation()
        self.test_standardness_v0()

        self.log.info("Advancing to segwit activation")
        self.advance_to_segwit_active()

        # Segwit status 'active'

        self.test_p2sh_witness()
        self.test_witness_commitments()
        self.test_block_malleability()
        self.test_witness_block_size()
        self.test_submit_block()
        self.test_extra_witness_data()
        self.test_max_witness_push_length()
        self.test_max_witness_program_length()
        self.test_witness_input_length()
        self.test_block_relay()
        self.test_tx_relay_after_segwit_activation()
        self.test_standardness_v0()
        self.test_segwit_versions()
        self.test_premature_coinbase_witness_spend()
        self.test_uncompressed_pubkey()
        self.test_signature_version_1()
        self.test_non_standard_witness_blinding()
        self.test_non_standard_witness()
        self.test_upgrade_after_activation()
        self.test_witness_sigops()
        self.test_superfluous_witness()

    # Individual tests

    def subtest(func):  # noqa: N805
        """Wraps the subtests for logging and state assertions."""
        def func_wrapper(self, *args, **kwargs):
            self.log.info("Subtest: {} (Segwit active = {})".format(func.__name__, self.segwit_active))
            # Assert segwit status is as expected
            assert_equal(softfork_active(self.nodes[0], 'segwit'), self.segwit_active)
            func(self, *args, **kwargs)
            # Each subtest should leave some utxos for the next subtest
            assert self.utxo
            self.sync_blocks()
            # Assert segwit status is as expected at end of subtest
            assert_equal(softfork_active(self.nodes[0], 'segwit'), self.segwit_active)

        return func_wrapper

    @subtest
    def test_non_witness_transaction(self):
        """See if sending a regular transaction works, and create a utxo to use in later tests."""
        # Mine a block with an anyone-can-spend coinbase,
        # let it mature, then try to spend it.

        block = self.build_next_block(version=4)
        block.solve()
        self.test_node.send_message(msg_no_witness_block(block))
        self.test_node.sync_with_ping()  # make sure the block was processed
        txid = block.vtx[0].sha256

        submit_old_blocks(self.nodes[0], COINBASE_MATURITY - 1) # let the block mature

        # Create a transaction that spends the coinbase
        tx = CTransaction()
        tx.vin.append(CTxIn(COutPoint(txid, 0), b""))
        tx.vout.append(CTxOut(int((INITIAL_BLOCK_REWARD-Decimal('0.01')) * COIN), CScript([OP_TRUE, OP_DROP] * 15 + [OP_TRUE])))
        tx.calc_sha256()

        # Check that serializing it with or without witness is the same
        # This is a sanity check of our testing framework.
        assert_equal(msg_tx(tx).serialize(), msg_witness_tx(tx).serialize())

        self.test_node.send_message(msg_witness_tx(tx))
        self.test_node.sync_with_ping()  # make sure the tx was processed
        assert tx.hash in self.nodes[0].getrawmempool()
        # Save this transaction for later
        self.utxo.append(UTXO(tx.sha256, 0, (INITIAL_BLOCK_REWARD-1) * 100000000))
        self.nodes[0].generate(1)
        self.segwit_status = 'started' # we will advance to started immediately...

    @subtest
    def test_unnecessary_witness_before_segwit_activation(self):
        """Verify that blocks with witnesses are rejected before activation."""

        tx = CTransaction()
        tx.vin.append(CTxIn(COutPoint(self.utxo[0].sha256, self.utxo[0].n), b""))
        tx.vout.append(CTxOut(self.utxo[0].nValue - 1000, CScript([OP_TRUE])))
        tx.wit.vtxinwit.append(CTxInWitness())
        tx.wit.vtxinwit[0].scriptWitness.stack = [CScript([CScriptNum(1)])]

        # Verify the hash with witness differs from the txid
        # (otherwise our testing framework must be broken!)
        tx.rehash()
        assert tx.sha256 != tx.calc_sha256(with_witness=True)

        # Construct a segwit-signaling block that includes the transaction.
        block = self.build_next_block(version=(VB_TOP_BITS | (1 << VB_WITNESS_BIT)))
        self.update_witness_block_with_transactions(block, [tx])
        # Sending witness data before activation is not allowed (anti-spam
        # rule).
        test_witness_block(self.nodes[0], self.test_node, block, accepted=False, reason='unexpected-witness')

        # But it should not be permanently marked bad...
        # Resend without witness information.
        self.test_node.send_message(msg_no_witness_block(block))
        self.test_node.sync_with_ping()
        assert_equal(self.nodes[0].getbestblockhash(), block.hash)

        # Update our utxo list; we spent the first entry.
        self.utxo.pop(0)
        self.utxo.append(UTXO(tx.sha256, 0, tx.vout[0].nValue))

    @subtest
    def test_block_relay(self):
        """Test that block requests to NODE_WITNESS peer are with MSG_WITNESS_FLAG.

        This is true regardless of segwit activation.
        Also test that we don't ask for blocks from unupgraded peers."""

        blocktype = 2 | MSG_WITNESS_FLAG

        # test_node has set NODE_WITNESS, so all getdata requests should be for
        # witness blocks.
        # Test announcing a block via inv results in a getdata, and that
        # announcing a version 4 or random VB block with a header results in a getdata
        block1 = self.build_next_block()
        block1.solve()

        self.test_node.announce_block_and_wait_for_getdata(block1, use_header=False)
        assert self.test_node.last_message["getdata"].inv[0].type == blocktype
        test_witness_block(self.nodes[0], self.test_node, block1, True)

        block2 = self.build_next_block(version=4)
        block2.solve()

        self.test_node.announce_block_and_wait_for_getdata(block2, use_header=True)
        assert self.test_node.last_message["getdata"].inv[0].type == blocktype
        test_witness_block(self.nodes[0], self.test_node, block2, True)

        block3 = self.build_next_block(version=(VB_TOP_BITS | (1 << 15)))
        block3.solve()
        self.test_node.announce_block_and_wait_for_getdata(block3, use_header=True)
        assert self.test_node.last_message["getdata"].inv[0].type == blocktype
        test_witness_block(self.nodes[0], self.test_node, block3, True)

        # Check that we can getdata for witness blocks or regular blocks,
        # and the right thing happens.
        if not self.segwit_active:
            # Before activation, we should be able to request old blocks with
            # or without witness, and they should be the same.
            chain_height = self.nodes[0].getblockcount()
            # Pick 10 random blocks on main chain, and verify that getdata's
            # for MSG_BLOCK, MSG_WITNESS_BLOCK, and rpc getblock() are equal.
            all_heights = list(range(chain_height + 1))
            random.shuffle(all_heights)
            all_heights = all_heights[0:10]
            for height in all_heights:
                block_hash = self.nodes[0].getblockhash(height)
                rpc_block = self.nodes[0].getblock(block_hash, False)
                block_hash = int(block_hash, 16)
                block = self.test_node.request_block(block_hash, 2)
                wit_block = self.test_node.request_block(block_hash, 2 | MSG_WITNESS_FLAG)
                assert_equal(block.serialize(), wit_block.serialize())
                assert_equal(block.serialize(), hex_str_to_bytes(rpc_block))
        else:
            # After activation, witness blocks and non-witness blocks should
            # be different.  Verify rpc getblock() returns witness blocks, while
            # getdata respects the requested type.
            block = self.build_next_block()
            self.update_witness_block_with_transactions(block, [])
            # This gives us a witness commitment.
            assert len(block.vtx[0].wit.vtxinwit) == 1
            assert len(block.vtx[0].wit.vtxinwit[0].scriptWitness.stack) == 1
            test_witness_block(self.nodes[0], self.test_node, block, accepted=True)
            # Now try to retrieve it...
            rpc_block = self.nodes[0].getblock(block.hash, False)
            non_wit_block = self.test_node.request_block(block.sha256, 2)
            wit_block = self.test_node.request_block(block.sha256, 2 | MSG_WITNESS_FLAG)
            assert_equal(wit_block.serialize(), hex_str_to_bytes(rpc_block))
            assert_equal(wit_block.serialize(False), non_wit_block.serialize())
            assert_equal(wit_block.serialize(), block.serialize())

            # Test size, vsize, weight
            rpc_details = self.nodes[0].getblock(block.hash, True)
            assert_equal(rpc_details["size"], len(block.serialize()))
            assert_equal(rpc_details["strippedsize"], len(block.serialize(False)))
            weight = 3 * len(block.serialize(False)) + len(block.serialize())
            assert_equal(rpc_details["weight"], weight)

            # Upgraded node should not ask for blocks from unupgraded
            block4 = self.build_next_block(version=4)
            block4.solve()
            self.old_node.getdataset = set()

            # Blocks can be requested via direct-fetch (immediately upon processing the announcement)
            # or via parallel download (with an indeterminate delay from processing the announcement)
            # so to test that a block is NOT requested, we could guess a time period to sleep for,
            # and then check. We can avoid the sleep() by taking advantage of transaction getdata's
            # being processed after block getdata's, and announce a transaction as well,
            # and then check to see if that particular getdata has been received.
            # Since 0.14, inv's will only be responded to with a getheaders, so send a header
            # to announce this block.
            msg = msg_headers()
            msg.headers = [CBlockHeader(block4)]
            self.old_node.send_message(msg)
            self.old_node.announce_tx_and_wait_for_getdata(block4.vtx[0])
            assert block4.sha256 not in self.old_node.getdataset

    @subtest
    def test_v0_outputs_arent_spendable(self):
        """Test that v0 outputs aren't spendable before segwit activation.

        ~6 months after segwit activation, the SCRIPT_VERIFY_WITNESS flag was
        backdated so that it applies to all blocks, going back to the genesis
        block.

        Consequently, version 0 witness outputs are never spendable without
        witness, and so can't be spent before segwit activation (the point at which
        blocks are permitted to contain witnesses)."""

        # node2 doesn't need to be connected for this test.
        # (If it's connected, node0 may propagate an invalid block to it over
        # compact blocks and the nodes would have inconsistent tips.)
        disconnect_nodes(self.nodes[0], 2)

        # Create two outputs, a p2wsh and p2sh-p2wsh
        witness_program = CScript([OP_TRUE])
        witness_hash = sha256(witness_program)
        script_pubkey = CScript([OP_0, witness_hash])

        p2sh_pubkey = hash160(script_pubkey)
        p2sh_script_pubkey = CScript([OP_HASH160, p2sh_pubkey, OP_EQUAL])

        value = self.utxo[0].nValue // 3

        tx = CTransaction()
        tx.vin = [CTxIn(COutPoint(self.utxo[0].sha256, self.utxo[0].n), b'')]
        tx.vout = [CTxOut(value, script_pubkey), CTxOut(value, p2sh_script_pubkey)]
        tx.vout.append(CTxOut(value, CScript([OP_TRUE])))
        tx.rehash()
        txid = tx.sha256

        # Add it to a block
        block = self.build_next_block()
        self.update_witness_block_with_transactions(block, [tx])
        # Verify that segwit isn't activated. A block serialized with witness
        # should be rejected prior to activation.
        test_witness_block(self.nodes[0], self.test_node, block, accepted=False, with_witness=True, reason='unexpected-witness')
        # Now send the block without witness. It should be accepted
        test_witness_block(self.nodes[0], self.test_node, block, accepted=True, with_witness=False)

        # Now try to spend the outputs. This should fail since SCRIPT_VERIFY_WITNESS is always enabled.
        p2wsh_tx = CTransaction()
        p2wsh_tx.vin = [CTxIn(COutPoint(txid, 0), b'')]
        p2wsh_tx.vout = [CTxOut(value, CScript([OP_TRUE]))]
        p2wsh_tx.wit.vtxinwit.append(CTxInWitness())
        p2wsh_tx.wit.vtxinwit[0].scriptWitness.stack = [CScript([OP_TRUE])]
        p2wsh_tx.rehash()

        p2sh_p2wsh_tx = CTransaction()
        p2sh_p2wsh_tx.vin = [CTxIn(COutPoint(txid, 1), CScript([script_pubkey]))]
        p2sh_p2wsh_tx.vout = [CTxOut(value, CScript([OP_TRUE]))]
        p2sh_p2wsh_tx.wit.vtxinwit.append(CTxInWitness())
        p2sh_p2wsh_tx.wit.vtxinwit[0].scriptWitness.stack = [CScript([OP_TRUE])]
        p2sh_p2wsh_tx.rehash()

        for tx in [p2wsh_tx, p2sh_p2wsh_tx]:

            block = self.build_next_block()
            self.update_witness_block_with_transactions(block, [tx])

            # When the block is serialized with a witness, the block will be rejected because witness
            # data isn't allowed in blocks that don't commit to witness data.
            test_witness_block(self.nodes[0], self.test_node, block, accepted=False, with_witness=True, reason='unexpected-witness')

            # When the block is serialized without witness, validation fails because the transaction is
            # invalid (transactions are always validated with SCRIPT_VERIFY_WITNESS so a segwit v0 transaction
            # without a witness is invalid).
            # Note: The reject reason for this failure could be
            # 'block-validation-failed' (if script check threads > 1) or
            # 'non-mandatory-script-verify-flag (Witness program was passed an
            # empty witness)' (otherwise).
            # TODO: support multiple acceptable reject reasons.
            test_witness_block(self.nodes[0], self.test_node, block, accepted=False, with_witness=False)

        connect_nodes(self.nodes[0], 2)

        self.utxo.pop(0)
        self.utxo.append(UTXO(txid, 2, value))

    @subtest
<<<<<<< HEAD
    def advance_to_segwit_started(self):
        """Mine enough blocks for segwit's vb state to be 'started'."""
        #height = self.nodes[0].getblockcount()
        # Will need to rewrite the tests here if we are past the first period
        #assert(height < VB_PERIOD - 1)
        # Advance to end of period, status should now be 'started'
        self.nodes[0].generate(144 - ((self.nodes[0].getblockcount() % VB_PERIOD) + 1))
        assert_equal(get_bip9_status(self.nodes[0], 'segwit')['status'], 'started')
        self.segwit_status = 'started'

    @subtest
=======
>>>>>>> 451880b9
    def test_getblocktemplate_before_lockin(self):
        txid = int(self.nodes[0].sendtoaddress(self.nodes[0].getnewaddress(), 1), 16)

        for node in [self.nodes[0], self.nodes[2]]:
            gbt_results = node.getblocktemplate({"rules": ["segwit"]})
            if node == self.nodes[2]:
                # If this is a non-segwit node, we should not get a witness
                # commitment.
                assert 'default_witness_commitment' not in gbt_results
            else:
                # For segwit-aware nodes, check the witness
                # commitment is correct.
                assert 'default_witness_commitment' in gbt_results
                witness_commitment = gbt_results['default_witness_commitment']

                # Check that default_witness_commitment is present.
                witness_root = CBlock.get_merkle_root([ser_uint256(0),
                                                       ser_uint256(txid)])
                script = get_witness_script(witness_root, 0)
                assert_equal(witness_commitment, script.hex())

        # Clear out the mempool
        self.nodes[0].generate(1)
        self.sync_blocks()

    @subtest
    def test_witness_tx_relay_before_segwit_activation(self):

        # Generate a transaction that doesn't require a witness, but send it
        # with a witness.  Should be rejected for premature-witness, but should
        # not be added to recently rejected list.
        tx = CTransaction()
        tx.vin.append(CTxIn(COutPoint(self.utxo[0].sha256, self.utxo[0].n), b""))
        tx.vout.append(CTxOut(self.utxo[0].nValue - 100000, CScript([OP_TRUE, OP_DROP] * 15 + [OP_TRUE])))
        tx.wit.vtxinwit.append(CTxInWitness())
        tx.wit.vtxinwit[0].scriptWitness.stack = [b'a']
        tx.rehash()

        tx_hash = tx.sha256
        tx_value = tx.vout[0].nValue

        # Verify that if a peer doesn't set nServices to include NODE_WITNESS,
        # the getdata is just for the non-witness portion.
        self.old_node.announce_tx_and_wait_for_getdata(tx)
        assert self.old_node.last_message["getdata"].inv[0].type == 1

        # Since we haven't delivered the tx yet, inv'ing the same tx from
        # a witness transaction ought not result in a getdata.
        self.test_node.announce_tx_and_wait_for_getdata(tx, timeout=2, success=False)

        # Delivering this transaction with witness should fail (no matter who
        # its from)
        assert_equal(len(self.nodes[0].getrawmempool()), 0)
        assert_equal(len(self.nodes[1].getrawmempool()), 0)
        test_transaction_acceptance(self.nodes[0], self.old_node, tx, with_witness=True, accepted=False)
        test_transaction_acceptance(self.nodes[0], self.test_node, tx, with_witness=True, accepted=False)

        # But eliminating the witness should fix it
        test_transaction_acceptance(self.nodes[0], self.test_node, tx, with_witness=False, accepted=True)

        # Cleanup: mine the first transaction and update utxo
        self.nodes[0].generate(1)
        assert_equal(len(self.nodes[0].getrawmempool()), 0)

        self.utxo.pop(0)
        self.utxo.append(UTXO(tx_hash, 0, tx_value))

    @subtest
    def test_standardness_v0(self):
        """Test V0 txout standardness.

        V0 segwit outputs and inputs are always standard.
        V0 segwit inputs may only be mined after activation, but not before."""

        witness_program = CScript([OP_TRUE])
        witness_hash = sha256(witness_program)
        script_pubkey = CScript([OP_0, witness_hash])

        p2sh_pubkey = hash160(witness_program)
        p2sh_script_pubkey = CScript([OP_HASH160, p2sh_pubkey, OP_EQUAL])

        # First prepare a p2sh output (so that spending it will pass standardness)
        p2sh_tx = CTransaction()
        p2sh_tx.vin = [CTxIn(COutPoint(self.utxo[0].sha256, self.utxo[0].n), b"")]
        p2sh_tx.vout = [CTxOut(self.utxo[0].nValue - 100000, p2sh_script_pubkey)]
        p2sh_tx.rehash()

        # Mine it on test_node to create the confirmed output.
        test_transaction_acceptance(self.nodes[0], self.test_node, p2sh_tx, with_witness=True, accepted=True)
        self.nodes[0].generate(1)
        self.sync_blocks()

        # Now test standardness of v0 P2WSH outputs.
        # Start by creating a transaction with two outputs.
        tx = CTransaction()
        tx.vin = [CTxIn(COutPoint(p2sh_tx.sha256, 0), CScript([witness_program]))]
        tx.vout = [CTxOut(p2sh_tx.vout[0].nValue - 1000000, script_pubkey)]
        tx.vout.append(CTxOut(800000, script_pubkey))  # Might burn this later
        tx.vin[0].nSequence = BIP125_SEQUENCE_NUMBER  # Just to have the option to bump this tx from the mempool
        tx.rehash()

        # This is always accepted, since the mempool policy is to consider segwit as always active
        # and thus allow segwit outputs
        test_transaction_acceptance(self.nodes[1], self.std_node, tx, with_witness=True, accepted=True)

        # Now create something that looks like a P2PKH output. This won't be spendable.
        script_pubkey = CScript([OP_0, hash160(witness_hash)])
        tx2 = CTransaction()
        # tx was accepted, so we spend the second output.
        tx2.vin = [CTxIn(COutPoint(tx.sha256, 1), b"")]
        tx2.vout = [CTxOut(700000, script_pubkey)]
        tx2.wit.vtxinwit.append(CTxInWitness())
        tx2.wit.vtxinwit[0].scriptWitness.stack = [witness_program]
        tx2.rehash()

        test_transaction_acceptance(self.nodes[1], self.std_node, tx2, with_witness=True, accepted=True)

        # Now update self.utxo for later tests.
        tx3 = CTransaction()
        # tx and tx2 were both accepted.  Don't bother trying to reclaim the
        # P2PKH output; just send tx's first output back to an anyone-can-spend.
        self.sync_mempools([self.nodes[0], self.nodes[1]])
        tx3.vin = [CTxIn(COutPoint(tx.sha256, 0), b"")]
        tx3.vout = [CTxOut(tx.vout[0].nValue - 100000, CScript([OP_TRUE, OP_DROP] * 15 + [OP_TRUE]))]
        tx3.wit.vtxinwit.append(CTxInWitness())
        tx3.wit.vtxinwit[0].scriptWitness.stack = [witness_program]
        tx3.rehash()
        if not self.segwit_active:
            # Just check mempool acceptance, but don't add the transaction to the mempool, since witness is disallowed
            # in blocks and the tx is impossible to mine right now.
            assert_equal(self.nodes[0].testmempoolaccept([tx3.serialize_with_witness().hex()]), [{'txid': tx3.hash, 'allowed': True}])
            # Create the same output as tx3, but by replacing tx
            tx3_out = tx3.vout[0]
            tx3 = tx
            tx3.vout = [tx3_out]
            tx3.rehash()
            assert_equal(self.nodes[0].testmempoolaccept([tx3.serialize_with_witness().hex()]), [{'txid': tx3.hash, 'allowed': True}])
        test_transaction_acceptance(self.nodes[0], self.test_node, tx3, with_witness=True, accepted=True)

        self.nodes[0].generate(1)
        self.sync_blocks()
        self.utxo.pop(0)
        self.utxo.append(UTXO(tx3.sha256, 0, tx3.vout[0].nValue))
        assert_equal(len(self.nodes[1].getrawmempool()), 0)

    @subtest
    def advance_to_segwit_active(self):
        """Mine enough blocks to activate segwit."""
        assert not softfork_active(self.nodes[0], 'segwit')
        height = self.nodes[0].getblockcount()
        self.nodes[0].generate(SEGWIT_HEIGHT - height - 2)
        assert not softfork_active(self.nodes[0], 'segwit')
        self.nodes[0].generate(1)
        assert softfork_active(self.nodes[0], 'segwit')
        self.segwit_active = True

    @subtest
    def test_p2sh_witness(self):
        """Test P2SH wrapped witness programs."""

        # Prepare the p2sh-wrapped witness output
        witness_program = CScript([OP_DROP, OP_TRUE])
        witness_hash = sha256(witness_program)
        p2wsh_pubkey = CScript([OP_0, witness_hash])
        p2sh_witness_hash = hash160(p2wsh_pubkey)
        script_pubkey = CScript([OP_HASH160, p2sh_witness_hash, OP_EQUAL])
        script_sig = CScript([p2wsh_pubkey])  # a push of the redeem script

        # Fund the P2SH output
        tx = CTransaction()
        tx.vin.append(CTxIn(COutPoint(self.utxo[0].sha256, self.utxo[0].n), b""))
        tx.vout.append(CTxOut(self.utxo[0].nValue - 100000, script_pubkey))
        tx.rehash()

        # Verify mempool acceptance and block validity
        test_transaction_acceptance(self.nodes[0], self.test_node, tx, with_witness=False, accepted=True)
        block = self.build_next_block()
        self.update_witness_block_with_transactions(block, [tx])
        test_witness_block(self.nodes[0], self.test_node, block, accepted=True, with_witness=True)
        self.sync_blocks()

        # Now test attempts to spend the output.
        spend_tx = CTransaction()
        spend_tx.vin.append(CTxIn(COutPoint(tx.sha256, 0), script_sig))
        spend_tx.vout.append(CTxOut(tx.vout[0].nValue - 100000, CScript([OP_TRUE])))
        spend_tx.rehash()

        # This transaction should not be accepted into the mempool pre- or
        # post-segwit.  Mempool acceptance will use SCRIPT_VERIFY_WITNESS which
        # will require a witness to spend a witness program regardless of
        # segwit activation.  Note that older bitcoind's that are not
        # segwit-aware would also reject this for failing CLEANSTACK.
        with self.nodes[0].assert_debug_log(
                expected_msgs=(spend_tx.hash, 'was not accepted: non-mandatory-script-verify-flag (Witness program was passed an empty witness)')):
            test_transaction_acceptance(self.nodes[0], self.test_node, spend_tx, with_witness=False, accepted=False)

        # Try to put the witness script in the scriptSig, should also fail.
        spend_tx.vin[0].scriptSig = CScript([p2wsh_pubkey, b'a'])
        spend_tx.rehash()
        with self.nodes[0].assert_debug_log(
                expected_msgs=(spend_tx.hash, 'was not accepted: mandatory-script-verify-flag-failed (Script evaluated without error but finished with a false/empty top stack element)')):
            test_transaction_acceptance(self.nodes[0], self.test_node, spend_tx, with_witness=False, accepted=False)

        # Now put the witness script in the witness, should succeed after
        # segwit activates.
        spend_tx.vin[0].scriptSig = script_sig
        spend_tx.rehash()
        spend_tx.wit.vtxinwit.append(CTxInWitness())
        spend_tx.wit.vtxinwit[0].scriptWitness.stack = [b'a', witness_program]

        # Verify mempool acceptance
        test_transaction_acceptance(self.nodes[0], self.test_node, spend_tx, with_witness=True, accepted=True)
        block = self.build_next_block()
        self.update_witness_block_with_transactions(block, [spend_tx])

        # If we're after activation, then sending this with witnesses should be valid.
        # This no longer works before activation, because SCRIPT_VERIFY_WITNESS
        # is always set.
        # TODO: rewrite this test to make clear that it only works after activation.
        test_witness_block(self.nodes[0], self.test_node, block, accepted=True)

        # Update self.utxo
        self.utxo.pop(0)
        self.utxo.append(UTXO(spend_tx.sha256, 0, spend_tx.vout[0].nValue))

    @subtest
    def test_witness_commitments(self):
        """Test witness commitments.

        This test can only be run after segwit has activated."""

        # First try a correct witness commitment.
        block = self.build_next_block()
        add_witness_commitment(block)
        block.solve()

        # Test the test -- witness serialization should be different
        assert msg_block(block).serialize() != msg_no_witness_block(block).serialize()

        # This empty block should be valid.
        test_witness_block(self.nodes[0], self.test_node, block, accepted=True)

        # Try to tweak the nonce
        block_2 = self.build_next_block()
        add_witness_commitment(block_2, nonce=28)
        block_2.solve()

        # The commitment should have changed!
        assert block_2.vtx[0].vout[-1] != block.vtx[0].vout[-1]

        # This should also be valid.
        test_witness_block(self.nodes[0], self.test_node, block_2, accepted=True)

        # Now test commitments with actual transactions
        tx = CTransaction()
        tx.vin.append(CTxIn(COutPoint(self.utxo[0].sha256, self.utxo[0].n), b""))

        # Let's construct a witness program
        witness_program = CScript([OP_TRUE])
        witness_hash = sha256(witness_program)
        script_pubkey = CScript([OP_0, witness_hash])
        tx.vout.append(CTxOut(self.utxo[0].nValue - 100000, script_pubkey))
        tx.rehash()

        # tx2 will spend tx1, and send back to a regular anyone-can-spend address
        tx2 = CTransaction()
        tx2.vin.append(CTxIn(COutPoint(tx.sha256, 0), b""))
        tx2.vout.append(CTxOut(tx.vout[0].nValue - 100000, witness_program))
        tx2.wit.vtxinwit.append(CTxInWitness())
        tx2.wit.vtxinwit[0].scriptWitness.stack = [witness_program]
        tx2.rehash()

        block_3 = self.build_next_block()
        self.update_witness_block_with_transactions(block_3, [tx, tx2], nonce=1)
        # Add an extra OP_RETURN output that matches the witness commitment template,
        # even though it has extra data after the incorrect commitment.
        # This block should fail.
        block_3.vtx[0].vout.append(CTxOut(0, CScript([OP_RETURN, WITNESS_COMMITMENT_HEADER + ser_uint256(2), 10])))
        block_3.vtx[0].rehash()
        block_3.hashMerkleRoot = block_3.calc_merkle_root()
        block_3.rehash()
        block_3.solve()

        test_witness_block(self.nodes[0], self.test_node, block_3, accepted=False)

        # Add a different commitment with different nonce, but in the
        # right location, and with some funds burned(!).
        # This should succeed (nValue shouldn't affect finding the
        # witness commitment).
        add_witness_commitment(block_3, nonce=0)
        block_3.vtx[0].vout[0].nValue -= 1
        block_3.vtx[0].vout[-1].nValue += 1
        block_3.vtx[0].rehash()
        block_3.hashMerkleRoot = block_3.calc_merkle_root()
        block_3.rehash()
        assert len(block_3.vtx[0].vout) == 4  # 3 OP_returns
        block_3.solve()
        test_witness_block(self.nodes[0], self.test_node, block_3, accepted=True)

        # Finally test that a block with no witness transactions can
        # omit the commitment.
        block_4 = self.build_next_block()
        tx3 = CTransaction()
        tx3.vin.append(CTxIn(COutPoint(tx2.sha256, 0), b""))
        tx3.vout.append(CTxOut(tx.vout[0].nValue - 100000, witness_program))
        tx3.rehash()
        block_4.vtx.append(tx3)
        block_4.hashMerkleRoot = block_4.calc_merkle_root()
        block_4.solve()
        test_witness_block(self.nodes[0], self.test_node, block_4, with_witness=False, accepted=True)

        # Update available utxo's for use in later test.
        self.utxo.pop(0)
        self.utxo.append(UTXO(tx3.sha256, 0, tx3.vout[0].nValue))

    @subtest
    def test_block_malleability(self):

        # Make sure that a block that has too big a virtual size
        # because of a too-large coinbase witness is not permanently
        # marked bad.
        block = self.build_next_block()
        add_witness_commitment(block)
        block.solve()

<<<<<<< HEAD
        block.vtx[0].wit.vtxinwit[0].scriptWitness.stack.append(b'a' * 10000000)
        assert(get_virtual_size(block) > MAX_BLOCK_BASE_SIZE)
=======
        block.vtx[0].wit.vtxinwit[0].scriptWitness.stack.append(b'a' * 5000000)
        assert get_virtual_size(block) > MAX_BLOCK_BASE_SIZE
>>>>>>> 451880b9

        # We can't send over the p2p network, because this is too big to relay
        # TODO: repeat this test with a block that can be relayed
        self.nodes[0].submitblock(block.serialize().hex())

        assert self.nodes[0].getbestblockhash() != block.hash

        block.vtx[0].wit.vtxinwit[0].scriptWitness.stack.pop()
        assert get_virtual_size(block) < MAX_BLOCK_BASE_SIZE
        self.nodes[0].submitblock(block.serialize().hex())

        assert self.nodes[0].getbestblockhash() == block.hash

        # Now make sure that malleating the witness reserved value doesn't
        # result in a block permanently marked bad.
        block = self.build_next_block()
        add_witness_commitment(block)
        block.solve()

        # Change the nonce -- should not cause the block to be permanently
        # failed
        block.vtx[0].wit.vtxinwit[0].scriptWitness.stack = [ser_uint256(1)]
        test_witness_block(self.nodes[0], self.test_node, block, accepted=False)

        # Changing the witness reserved value doesn't change the block hash
        block.vtx[0].wit.vtxinwit[0].scriptWitness.stack = [ser_uint256(0)]
        test_witness_block(self.nodes[0], self.test_node, block, accepted=True)

    @subtest
    def test_witness_block_size(self):
        # TODO: Test that non-witness carrying blocks can't exceed 1MB
        # Skipping this test for now; this is covered in p2p-fullblocktest.py

        # Test that witness-bearing blocks are limited at ceil(base + wit/4) <= 1MB.
        block = self.build_next_block()

        assert len(self.utxo) > 0

        # Create a P2WSH transaction.
        # The witness program will be a bunch of OP_2DROP's, followed by OP_TRUE.
        # This should give us plenty of room to tweak the spending tx's
        # virtual size.
        NUM_DROPS = 200  # 201 max ops per script!
        NUM_OUTPUTS = 100

        witness_program = CScript([OP_2DROP] * NUM_DROPS + [OP_TRUE])
        witness_hash = uint256_from_str(sha256(witness_program))
        script_pubkey = CScript([OP_0, ser_uint256(witness_hash)])

        prevout = COutPoint(self.utxo[0].sha256, self.utxo[0].n)
        value = self.utxo[0].nValue

        parent_tx = CTransaction()
        parent_tx.vin.append(CTxIn(prevout, b""))
        child_value = int(value / NUM_OUTPUTS)
        for i in range(NUM_OUTPUTS):
            parent_tx.vout.append(CTxOut(child_value, script_pubkey))
        parent_tx.vout[0].nValue -= 50000
        assert parent_tx.vout[0].nValue > 0
        parent_tx.rehash()

        child_tx = CTransaction()
        for i in range(NUM_OUTPUTS):
            child_tx.vin.append(CTxIn(COutPoint(parent_tx.sha256, i), b""))
        child_tx.vout = [CTxOut(value - 100000, CScript([OP_TRUE]))]
        for i in range(NUM_OUTPUTS):
            child_tx.wit.vtxinwit.append(CTxInWitness())
            child_tx.wit.vtxinwit[-1].scriptWitness.stack = [b'a' * 195] * (2 * NUM_DROPS) + [witness_program]
        child_tx.rehash()
        self.update_witness_block_with_transactions(block, [parent_tx, child_tx])

        vsize = get_virtual_size(block)
        additional_bytes = (MAX_BLOCK_BASE_SIZE - vsize) * 4
        i = 0
        while additional_bytes > 0:
            # Add some more bytes to each input until we hit MAX_BLOCK_BASE_SIZE+1
            extra_bytes = min(additional_bytes + 1, 55)
            block.vtx[-1].wit.vtxinwit[int(i / (2 * NUM_DROPS))].scriptWitness.stack[i % (2 * NUM_DROPS)] = b'a' * (195 + extra_bytes)
            additional_bytes -= extra_bytes
            i += 1


        update_vtixinwit_index = int(i/(2*NUM_DROPS))
        update_stack_index = i%(2*NUM_DROPS)
        update_base_length = len(block.vtx[-1].wit.vtxinwit[update_vtixinwit_index].scriptWitness.stack[update_stack_index])
        block.vtx[-1].wit.vtxinwit[update_vtixinwit_index].scriptWitness.stack[update_stack_index] += b'a'*4

        block.vtx[0].vout.pop()  # Remove old commitment
        add_witness_commitment(block)
        block.solve()
        vsize = get_virtual_size(block)
        assert_equal(vsize, MAX_BLOCK_BASE_SIZE + 1)
        # Make sure that our test case would exceed the old max-network-message
        # limit
        assert len(block.serialize()) > 2 * 1024 * 1024

        test_witness_block(self.nodes[0], self.test_node, block, accepted=False)

        # Now resize the second transaction to make the block fit.
        #cur_length = len(block.vtx[-1].wit.vtxinwit[0].scriptWitness.stack[0])
        #block.vtx[-1].wit.vtxinwit[0].scriptWitness.stack[0] = b'a' * (cur_length - 1)
        #block.vtx[0].vout.pop()
        block.vtx[-1].wit.vtxinwit[update_vtixinwit_index].scriptWitness.stack[update_stack_index] = b'a'*8
        add_witness_commitment(block)
        block.solve()
<<<<<<< HEAD
        assert_equal(get_virtual_size(block), MAX_BLOCK_BASE_SIZE)
=======
        assert get_virtual_size(block) == MAX_BLOCK_BASE_SIZE
>>>>>>> 451880b9

        test_witness_block(self.nodes[0], self.test_node, block, accepted=True)

        # Update available utxo's
        self.utxo.pop(0)
        self.utxo.append(UTXO(block.vtx[-1].sha256, 0, block.vtx[-1].vout[0].nValue))

    @subtest
    def test_submit_block(self):
        """Test that submitblock adds the nonce automatically when possible."""
        block = self.build_next_block()

        # Try using a custom nonce and then don't supply it.
        # This shouldn't possibly work.
        add_witness_commitment(block, nonce=1)
        block.vtx[0].wit = CTxWitness()  # drop the nonce
        block.solve()
        self.nodes[0].submitblock(block.serialize().hex())
        assert self.nodes[0].getbestblockhash() != block.hash

        # Now redo commitment with the standard nonce, but let bitcoind fill it in.
        add_witness_commitment(block, nonce=0)
        block.vtx[0].wit = CTxWitness()
        block.solve()
        self.nodes[0].submitblock(block.serialize().hex())
        assert_equal(self.nodes[0].getbestblockhash(), block.hash)

        # This time, add a tx with non-empty witness, but don't supply
        # the commitment.
        block_2 = self.build_next_block()

        add_witness_commitment(block_2)

        block_2.solve()

        # Drop commitment and nonce -- submitblock should not fill in.
        block_2.vtx[0].vout.pop()
        block_2.vtx[0].wit = CTxWitness()

        self.nodes[0].submitblock(block_2.serialize().hex())
        # Tip should not advance!
        assert self.nodes[0].getbestblockhash() != block_2.hash

    @subtest
    def test_extra_witness_data(self):
        """Test extra witness data in a transaction."""

        block = self.build_next_block()

        witness_program = CScript([OP_DROP, OP_TRUE])
        witness_hash = sha256(witness_program)
        script_pubkey = CScript([OP_0, witness_hash])

        # First try extra witness data on a tx that doesn't require a witness
        tx = CTransaction()
        tx.vin.append(CTxIn(COutPoint(self.utxo[0].sha256, self.utxo[0].n), b""))
        tx.vout.append(CTxOut(self.utxo[0].nValue - 2000, script_pubkey))
        tx.vout.append(CTxOut(1000, CScript([OP_TRUE])))  # non-witness output
        tx.wit.vtxinwit.append(CTxInWitness())
        tx.wit.vtxinwit[0].scriptWitness.stack = [CScript([])]
        tx.rehash()
        self.update_witness_block_with_transactions(block, [tx])

        # Extra witness data should not be allowed.
        test_witness_block(self.nodes[0], self.test_node, block, accepted=False)

        # Try extra signature data.  Ok if we're not spending a witness output.
        block.vtx[1].wit.vtxinwit = []
        block.vtx[1].vin[0].scriptSig = CScript([OP_0])
        block.vtx[1].rehash()
        add_witness_commitment(block)
        block.solve()

        test_witness_block(self.nodes[0], self.test_node, block, accepted=True)

        # Now try extra witness/signature data on an input that DOES require a
        # witness
        tx2 = CTransaction()
        tx2.vin.append(CTxIn(COutPoint(tx.sha256, 0), b""))  # witness output
        tx2.vin.append(CTxIn(COutPoint(tx.sha256, 1), b""))  # non-witness
        tx2.vout.append(CTxOut(tx.vout[0].nValue, CScript([OP_TRUE])))
        tx2.wit.vtxinwit.extend([CTxInWitness(), CTxInWitness()])
        tx2.wit.vtxinwit[0].scriptWitness.stack = [CScript([CScriptNum(1)]), CScript([CScriptNum(1)]), witness_program]
        tx2.wit.vtxinwit[1].scriptWitness.stack = [CScript([OP_TRUE])]

        block = self.build_next_block()
        self.update_witness_block_with_transactions(block, [tx2])

        # This has extra witness data, so it should fail.
        test_witness_block(self.nodes[0], self.test_node, block, accepted=False)

        # Now get rid of the extra witness, but add extra scriptSig data
        tx2.vin[0].scriptSig = CScript([OP_TRUE])
        tx2.vin[1].scriptSig = CScript([OP_TRUE])
        tx2.wit.vtxinwit[0].scriptWitness.stack.pop(0)
        tx2.wit.vtxinwit[1].scriptWitness.stack = []
        tx2.rehash()
        add_witness_commitment(block)
        block.solve()

        # This has extra signature data for a witness input, so it should fail.
        test_witness_block(self.nodes[0], self.test_node, block, accepted=False)

        # Now get rid of the extra scriptsig on the witness input, and verify
        # success (even with extra scriptsig data in the non-witness input)
        tx2.vin[0].scriptSig = b""
        tx2.rehash()
        add_witness_commitment(block)
        block.solve()

        test_witness_block(self.nodes[0], self.test_node, block, accepted=True)

        # Update utxo for later tests
        self.utxo.pop(0)
        self.utxo.append(UTXO(tx2.sha256, 0, tx2.vout[0].nValue))

    @subtest
    def test_max_witness_push_length(self):
        """Test that witness stack can only allow up to 520 byte pushes."""
        MAX_SCRIPT_ELEMENT_SIZE = 128000

        block = self.build_next_block()

        witness_program = CScript([OP_DROP, OP_TRUE])
        witness_hash = sha256(witness_program)
        script_pubkey = CScript([OP_0, witness_hash])

        tx = CTransaction()
        tx.vin.append(CTxIn(COutPoint(self.utxo[0].sha256, self.utxo[0].n), b""))
        tx.vout.append(CTxOut(self.utxo[0].nValue - 100000, script_pubkey))
        tx.rehash()

        tx2 = CTransaction()
        tx2.vin.append(CTxIn(COutPoint(tx.sha256, 0), b""))
        tx2.vout.append(CTxOut(tx.vout[0].nValue - 100000, CScript([OP_TRUE])))
        tx2.wit.vtxinwit.append(CTxInWitness())
        # First try a 521-byte stack element
        tx2.wit.vtxinwit[0].scriptWitness.stack = [b'a' * (MAX_SCRIPT_ELEMENT_SIZE + 1), witness_program]
        tx2.rehash()

        self.update_witness_block_with_transactions(block, [tx, tx2])
        test_witness_block(self.nodes[0], self.test_node, block, accepted=False)

        # Now reduce the length of the stack element
        tx2.wit.vtxinwit[0].scriptWitness.stack[0] = b'a' * (MAX_SCRIPT_ELEMENT_SIZE)

        add_witness_commitment(block)
        block.solve()
        test_witness_block(self.nodes[0], self.test_node, block, accepted=True)

        # Update the utxo for later tests
        self.utxo.pop()
        self.utxo.append(UTXO(tx2.sha256, 0, tx2.vout[0].nValue))

    @subtest
    def test_max_witness_program_length(self):
        """Test that witness outputs greater than 10kB can't be spent."""

        MAX_SCRIPT_ELEMENT_SIZE = 128000
        MAX_PROGRAM_LENGTH = 129000

        # This program is 19 max pushes (9937 bytes), then 64 more opcode-bytes.
<<<<<<< HEAD
        long_witness_program = CScript([b'a' * (MAX_SCRIPT_ELEMENT_SIZE-50)] + [b'a'*996] + [OP_DROP]*46 + [OP_TRUE])
        assert(len(long_witness_program) == MAX_PROGRAM_LENGTH + 1)
=======
        long_witness_program = CScript([b'a' * 520] * 19 + [OP_DROP] * 63 + [OP_TRUE])
        assert len(long_witness_program) == MAX_PROGRAM_LENGTH + 1
>>>>>>> 451880b9
        long_witness_hash = sha256(long_witness_program)
        long_script_pubkey = CScript([OP_0, long_witness_hash])

        block = self.build_next_block()

        tx = CTransaction()
        tx.vin.append(CTxIn(COutPoint(self.utxo[0].sha256, self.utxo[0].n), b""))
        tx.vout.append(CTxOut(self.utxo[0].nValue - 100000, long_script_pubkey))
        tx.rehash()

        tx2 = CTransaction()
        tx2.vin.append(CTxIn(COutPoint(tx.sha256, 0), b""))
        tx2.vout.append(CTxOut(tx.vout[0].nValue - 100000, CScript([OP_TRUE])))
        tx2.wit.vtxinwit.append(CTxInWitness())
        tx2.wit.vtxinwit[0].scriptWitness.stack = [b'a'] * 44 + [long_witness_program]
        tx2.rehash()

        self.update_witness_block_with_transactions(block, [tx, tx2])

        test_witness_block(self.nodes[0], self.test_node, block, accepted=False)

        # Try again with one less byte in the witness program
<<<<<<< HEAD
        witness_program = CScript([b'a' * (MAX_SCRIPT_ELEMENT_SIZE-50)] + [b'a'*996] + [OP_DROP]*45 + [OP_TRUE])
        assert(len(witness_program) == MAX_PROGRAM_LENGTH)
=======
        witness_program = CScript([b'a' * 520] * 19 + [OP_DROP] * 62 + [OP_TRUE])
        assert len(witness_program) == MAX_PROGRAM_LENGTH
>>>>>>> 451880b9
        witness_hash = sha256(witness_program)
        script_pubkey = CScript([OP_0, witness_hash])

        tx.vout[0] = CTxOut(tx.vout[0].nValue, script_pubkey)
        tx.rehash()
        tx2.vin[0].prevout.hash = tx.sha256
        tx2.wit.vtxinwit[0].scriptWitness.stack = [b'a'] * 43 + [witness_program]
        tx2.rehash()
        block.vtx = [block.vtx[0]]
        self.update_witness_block_with_transactions(block, [tx, tx2])
        test_witness_block(self.nodes[0], self.test_node, block, accepted=True)

        self.utxo.pop()
        self.utxo.append(UTXO(tx2.sha256, 0, tx2.vout[0].nValue))

    @subtest
    def test_witness_input_length(self):
        """Test that vin length must match vtxinwit length."""

        witness_program = CScript([OP_DROP, OP_TRUE])
        witness_hash = sha256(witness_program)
        script_pubkey = CScript([OP_0, witness_hash])

        # Create a transaction that splits our utxo into many outputs
        tx = CTransaction()
        tx.vin.append(CTxIn(COutPoint(self.utxo[0].sha256, self.utxo[0].n), b""))
        value = self.utxo[0].nValue
        for i in range(10):
            tx.vout.append(CTxOut(int(value / 10), script_pubkey))
        tx.vout[0].nValue -= 1000
        assert tx.vout[0].nValue >= 0

        block = self.build_next_block()
        self.update_witness_block_with_transactions(block, [tx])
        test_witness_block(self.nodes[0], self.test_node, block, accepted=True)

        # Try various ways to spend tx that should all break.
        # This "broken" transaction serializer will not normalize
        # the length of vtxinwit.
        class BrokenCTransaction(CTransaction):
            def serialize_with_witness(self):
                flags = 0
                if not self.wit.is_null():
                    flags |= 1
                r = b""
                r += struct.pack("<i", self.nVersion)
                if flags:
                    dummy = []
                    r += ser_vector(dummy)
                    r += struct.pack("<B", flags)
                r += ser_vector(self.vin)
                r += ser_vector(self.vout)
                if flags & 1:
                    r += self.wit.serialize()
                r += struct.pack("<I", self.nLockTime)
                return r

        tx2 = BrokenCTransaction()
        for i in range(10):
            tx2.vin.append(CTxIn(COutPoint(tx.sha256, i), b""))
        tx2.vout.append(CTxOut(value - 3000, CScript([OP_TRUE])))

        # First try using a too long vtxinwit
        for i in range(11):
            tx2.wit.vtxinwit.append(CTxInWitness())
            tx2.wit.vtxinwit[i].scriptWitness.stack = [b'a', witness_program]

        block = self.build_next_block()
        self.update_witness_block_with_transactions(block, [tx2])
        test_witness_block(self.nodes[0], self.test_node, block, accepted=False)

        # Now try using a too short vtxinwit
        tx2.wit.vtxinwit.pop()
        tx2.wit.vtxinwit.pop()

        block.vtx = [block.vtx[0]]
        self.update_witness_block_with_transactions(block, [tx2])
        test_witness_block(self.nodes[0], self.test_node, block, accepted=False)

        # Now make one of the intermediate witnesses be incorrect
        tx2.wit.vtxinwit.append(CTxInWitness())
        tx2.wit.vtxinwit[-1].scriptWitness.stack = [b'a', witness_program]
        tx2.wit.vtxinwit[5].scriptWitness.stack = [witness_program]

        block.vtx = [block.vtx[0]]
        self.update_witness_block_with_transactions(block, [tx2])
        test_witness_block(self.nodes[0], self.test_node, block, accepted=False)

        # Fix the broken witness and the block should be accepted.
        tx2.wit.vtxinwit[5].scriptWitness.stack = [b'a', witness_program]
        block.vtx = [block.vtx[0]]
        self.update_witness_block_with_transactions(block, [tx2])
        test_witness_block(self.nodes[0], self.test_node, block, accepted=True)

        self.utxo.pop()
        self.utxo.append(UTXO(tx2.sha256, 0, tx2.vout[0].nValue))

    @subtest
    def test_tx_relay_after_segwit_activation(self):
        """Test transaction relay after segwit activation.

        After segwit activates, verify that mempool:
        - rejects transactions with unnecessary/extra witnesses
        - accepts transactions with valid witnesses
        and that witness transactions are relayed to non-upgraded peers."""

        # Generate a transaction that doesn't require a witness, but send it
        # with a witness.  Should be rejected because we can't use a witness
        # when spending a non-witness output.
        tx = CTransaction()
        tx.vin.append(CTxIn(COutPoint(self.utxo[0].sha256, self.utxo[0].n), b""))
        tx.vout.append(CTxOut(self.utxo[0].nValue - 100000, CScript([OP_TRUE, OP_DROP] * 15 + [OP_TRUE])))
        tx.wit.vtxinwit.append(CTxInWitness())
        tx.wit.vtxinwit[0].scriptWitness.stack = [b'a']
        tx.rehash()

        tx_hash = tx.sha256

        # Verify that unnecessary witnesses are rejected.
        self.test_node.announce_tx_and_wait_for_getdata(tx)
        assert_equal(len(self.nodes[0].getrawmempool()), 0)
        test_transaction_acceptance(self.nodes[0], self.test_node, tx, with_witness=True, accepted=False)

        # Verify that removing the witness succeeds.
        self.test_node.announce_tx_and_wait_for_getdata(tx)
        test_transaction_acceptance(self.nodes[0], self.test_node, tx, with_witness=False, accepted=True)

        # Now try to add extra witness data to a valid witness tx.
        witness_program = CScript([OP_TRUE])
        witness_hash = sha256(witness_program)
        script_pubkey = CScript([OP_0, witness_hash])
        tx2 = CTransaction()
        tx2.vin.append(CTxIn(COutPoint(tx_hash, 0), b""))
        tx2.vout.append(CTxOut(tx.vout[0].nValue - 100000, script_pubkey))
        tx2.rehash()

        tx3 = CTransaction()
        tx3.vin.append(CTxIn(COutPoint(tx2.sha256, 0), b""))
        tx3.wit.vtxinwit.append(CTxInWitness())

        # Add too-large for IsStandard witness and check that it does not enter reject filter
        p2sh_program = CScript([OP_TRUE])
        p2sh_pubkey = hash160(p2sh_program)
        witness_program2 = CScript([b'a' * 400000])
        tx3.vout.append(CTxOut(tx2.vout[0].nValue - 100000, CScript([OP_HASH160, p2sh_pubkey, OP_EQUAL])))
        tx3.wit.vtxinwit[0].scriptWitness.stack = [witness_program2]
        tx3.rehash()

        # Node will not be blinded to the transaction
        self.std_node.announce_tx_and_wait_for_getdata(tx3)
        test_transaction_acceptance(self.nodes[1], self.std_node, tx3, True, False, 'tx-size')
        self.std_node.announce_tx_and_wait_for_getdata(tx3)
        test_transaction_acceptance(self.nodes[1], self.std_node, tx3, True, False, 'tx-size')

        # Remove witness stuffing, instead add extra witness push on stack
        tx3.vout[0] = CTxOut(tx2.vout[0].nValue - 100000, CScript([OP_TRUE, OP_DROP] * 15 + [OP_TRUE]))
        tx3.wit.vtxinwit[0].scriptWitness.stack = [CScript([CScriptNum(1)]), witness_program]
        tx3.rehash()

        test_transaction_acceptance(self.nodes[0], self.test_node, tx2, with_witness=True, accepted=True)
        test_transaction_acceptance(self.nodes[0], self.test_node, tx3, with_witness=True, accepted=False)

        # Get rid of the extra witness, and verify acceptance.
        tx3.wit.vtxinwit[0].scriptWitness.stack = [witness_program]
        # Also check that old_node gets a tx announcement, even though this is
        # a witness transaction.
        self.old_node.wait_for_inv([CInv(1, tx2.sha256)])  # wait until tx2 was inv'ed
        test_transaction_acceptance(self.nodes[0], self.test_node, tx3, with_witness=True, accepted=True)
        self.old_node.wait_for_inv([CInv(1, tx3.sha256)])

        # Test that getrawtransaction returns correct witness information
        # hash, size, vsize
        raw_tx = self.nodes[0].getrawtransaction(tx3.hash, 1)
        assert_equal(int(raw_tx["hash"], 16), tx3.calc_sha256(True))
        assert_equal(raw_tx["size"], len(tx3.serialize_with_witness()))
        weight = len(tx3.serialize_with_witness()) + 3 * len(tx3.serialize_without_witness())
        vsize = math.ceil(weight / 4)
        assert_equal(raw_tx["vsize"], vsize)
        assert_equal(raw_tx["weight"], weight)
        assert_equal(len(raw_tx["vin"][0]["txinwitness"]), 1)
        assert_equal(raw_tx["vin"][0]["txinwitness"][0], witness_program.hex())
        assert vsize != raw_tx["size"]

        # Cleanup: mine the transactions and update utxo for next test
        self.nodes[0].generate(1)
        assert_equal(len(self.nodes[0].getrawmempool()), 0)

        self.utxo.pop(0)
        self.utxo.append(UTXO(tx3.sha256, 0, tx3.vout[0].nValue))

    @subtest
    def test_segwit_versions(self):
        """Test validity of future segwit version transactions.

        Future segwit versions are non-standard to spend, but valid in blocks.
        Sending to future segwit versions is always allowed.
        Can run this before and after segwit activation."""

        NUM_SEGWIT_VERSIONS = 17  # will test OP_0, OP1, ..., OP_16
        if len(self.utxo) < NUM_SEGWIT_VERSIONS:
            tx = CTransaction()
            tx.vin.append(CTxIn(COutPoint(self.utxo[0].sha256, self.utxo[0].n), b""))
            split_value = (self.utxo[0].nValue - 400000) // NUM_SEGWIT_VERSIONS
            for i in range(NUM_SEGWIT_VERSIONS):
                tx.vout.append(CTxOut(split_value, CScript([OP_TRUE])))
            tx.rehash()
            block = self.build_next_block()
            self.update_witness_block_with_transactions(block, [tx])
            test_witness_block(self.nodes[0], self.test_node, block, accepted=True)
            self.utxo.pop(0)
            for i in range(NUM_SEGWIT_VERSIONS):
                self.utxo.append(UTXO(tx.sha256, i, split_value))

        self.sync_blocks()
        temp_utxo = []
        tx = CTransaction()
        witness_program = CScript([OP_TRUE])
        witness_hash = sha256(witness_program)
        assert_equal(len(self.nodes[1].getrawmempool()), 0)
        for version in list(range(OP_1, OP_16 + 1)) + [OP_0]:
            # First try to spend to a future version segwit script_pubkey.
            script_pubkey = CScript([CScriptOp(version), witness_hash])
            tx.vin = [CTxIn(COutPoint(self.utxo[0].sha256, self.utxo[0].n), b"")]
            tx.vout = [CTxOut(self.utxo[0].nValue - 100000, script_pubkey)]
            tx.rehash()
            test_transaction_acceptance(self.nodes[1], self.std_node, tx, with_witness=True, accepted=False)
            test_transaction_acceptance(self.nodes[0], self.test_node, tx, with_witness=True, accepted=True)
            self.utxo.pop(0)
            temp_utxo.append(UTXO(tx.sha256, 0, tx.vout[0].nValue))

        self.nodes[0].generate(1)  # Mine all the transactions
        self.sync_blocks()
        assert len(self.nodes[0].getrawmempool()) == 0

        # Finally, verify that version 0 -> version 1 transactions
        # are standard
        script_pubkey = CScript([CScriptOp(OP_1), witness_hash])
        tx2 = CTransaction()
        tx2.vin = [CTxIn(COutPoint(tx.sha256, 0), b"")]
        tx2.vout = [CTxOut(tx.vout[0].nValue - 100000, script_pubkey)]
        tx2.wit.vtxinwit.append(CTxInWitness())
        tx2.wit.vtxinwit[0].scriptWitness.stack = [witness_program]
        tx2.rehash()
        # Gets accepted to both policy-enforcing nodes and others.
        test_transaction_acceptance(self.nodes[0], self.test_node, tx2, with_witness=True, accepted=True)
        test_transaction_acceptance(self.nodes[1], self.std_node, tx2, with_witness=True, accepted=True)
        temp_utxo.pop()  # last entry in temp_utxo was the output we just spent
        temp_utxo.append(UTXO(tx2.sha256, 0, tx2.vout[0].nValue))

        # Spend everything in temp_utxo back to an OP_TRUE output.
        tx3 = CTransaction()
        total_value = 0
        for i in temp_utxo:
            tx3.vin.append(CTxIn(COutPoint(i.sha256, i.n), b""))
            tx3.wit.vtxinwit.append(CTxInWitness())
            total_value += i.nValue
        tx3.wit.vtxinwit[-1].scriptWitness.stack = [witness_program]
        tx3.vout.append(CTxOut(total_value - 1000000, CScript([OP_TRUE])))
        tx3.rehash()
        # Spending a higher version witness output is not allowed by policy,
        # even with fRequireStandard=false.
        test_transaction_acceptance(self.nodes[0], self.test_node, tx3, with_witness=True, accepted=False, reason="reserved for soft-fork upgrades")

        # Building a block with the transaction must be valid, however.
        block = self.build_next_block()
        self.update_witness_block_with_transactions(block, [tx2, tx3])
        test_witness_block(self.nodes[0], self.test_node, block, accepted=True)
        self.sync_blocks()

        # Add utxo to our list
        self.utxo.append(UTXO(tx3.sha256, 0, tx3.vout[0].nValue))

    @subtest
    def test_premature_coinbase_witness_spend(self):

        block = self.build_next_block()
        # Change the output of the block to be a witness output.
        witness_program = CScript([OP_TRUE])
        witness_hash = sha256(witness_program)
        script_pubkey = CScript([OP_0, witness_hash])
        block.vtx[0].vout[0].scriptPubKey = script_pubkey
        # This next line will rehash the coinbase and update the merkle
        # root, and solve.
        self.update_witness_block_with_transactions(block, [])
        test_witness_block(self.nodes[0], self.test_node, block, accepted=True)

        spend_tx = CTransaction()
        spend_tx.vin = [CTxIn(COutPoint(block.vtx[0].sha256, 0), b"")]
        spend_tx.vout = [CTxOut(block.vtx[0].vout[0].nValue, witness_program)]
        spend_tx.wit.vtxinwit.append(CTxInWitness())
        spend_tx.wit.vtxinwit[0].scriptWitness.stack = [witness_program]
        spend_tx.rehash()

        # Now test a premature spend.
<<<<<<< HEAD
        self.nodes[0].generate(COINBASE_MATURITY-2)
        sync_blocks(self.nodes)
=======
        self.nodes[0].generate(98)
        self.sync_blocks()
>>>>>>> 451880b9
        block2 = self.build_next_block()
        self.update_witness_block_with_transactions(block2, [spend_tx])
        test_witness_block(self.nodes[0], self.test_node, block2, accepted=False)

        # Advancing one more block should allow the spend.
        self.nodes[0].generate(1)
        block2 = self.build_next_block()
        self.update_witness_block_with_transactions(block2, [spend_tx])
        test_witness_block(self.nodes[0], self.test_node, block2, accepted=True)
        self.sync_blocks()

    @subtest
    def test_uncompressed_pubkey(self):
        """Test uncompressed pubkey validity in segwit transactions.

        Uncompressed pubkeys are no longer supported in default relay policy,
        but (for now) are still valid in blocks."""

        # Segwit transactions using uncompressed pubkeys are not accepted
        # under default policy, but should still pass consensus.
        key = ECKey()
        key.generate(False)
        pubkey = key.get_pubkey().get_bytes()
        assert_equal(len(pubkey), 65)  # This should be an uncompressed pubkey

        utxo = self.utxo.pop(0)

        # Test 1: P2WPKH
        # First create a P2WPKH output that uses an uncompressed pubkey
        pubkeyhash = hash160(pubkey)
        script_pkh = CScript([OP_0, pubkeyhash])
        tx = CTransaction()
        tx.vin.append(CTxIn(COutPoint(utxo.sha256, utxo.n), b""))
        tx.vout.append(CTxOut(utxo.nValue - 100000, script_pkh))
        tx.rehash()

        # Confirm it in a block.
        block = self.build_next_block()
        self.update_witness_block_with_transactions(block, [tx])
        test_witness_block(self.nodes[0], self.test_node, block, accepted=True)

        # Now try to spend it. Send it to a P2WSH output, which we'll
        # use in the next test.
        witness_program = CScript([pubkey, CScriptOp(OP_CHECKSIG)])
        witness_hash = sha256(witness_program)
        script_wsh = CScript([OP_0, witness_hash])

        tx2 = CTransaction()
        tx2.vin.append(CTxIn(COutPoint(tx.sha256, 0), b""))
        tx2.vout.append(CTxOut(tx.vout[0].nValue - 100000, script_wsh))
        script = get_p2pkh_script(pubkeyhash)
        sig_hash = SegwitVersion1SignatureHash(script, tx2, 0, SIGHASH_ALL, tx.vout[0].nValue)
        signature = key.sign_ecdsa(sig_hash) + b'\x01'  # 0x1 is SIGHASH_ALL
        tx2.wit.vtxinwit.append(CTxInWitness())
        tx2.wit.vtxinwit[0].scriptWitness.stack = [signature, pubkey]
        tx2.rehash()

        # Should fail policy test.
        test_transaction_acceptance(self.nodes[0], self.test_node, tx2, True, False, 'non-mandatory-script-verify-flag (Using non-compressed keys in segwit)')
        # But passes consensus.
        block = self.build_next_block()
        self.update_witness_block_with_transactions(block, [tx2])
        test_witness_block(self.nodes[0], self.test_node, block, accepted=True)

        # Test 2: P2WSH
        # Try to spend the P2WSH output created in last test.
        # Send it to a P2SH(P2WSH) output, which we'll use in the next test.
        p2sh_witness_hash = hash160(script_wsh)
        script_p2sh = CScript([OP_HASH160, p2sh_witness_hash, OP_EQUAL])
        script_sig = CScript([script_wsh])

        tx3 = CTransaction()
        tx3.vin.append(CTxIn(COutPoint(tx2.sha256, 0), b""))
        tx3.vout.append(CTxOut(tx2.vout[0].nValue - 100000, script_p2sh))
        tx3.wit.vtxinwit.append(CTxInWitness())
        sign_p2pk_witness_input(witness_program, tx3, 0, SIGHASH_ALL, tx2.vout[0].nValue, key)

        # Should fail policy test.
        test_transaction_acceptance(self.nodes[0], self.test_node, tx3, True, False, 'non-mandatory-script-verify-flag (Using non-compressed keys in segwit)')
        # But passes consensus.
        block = self.build_next_block()
        self.update_witness_block_with_transactions(block, [tx3])
        test_witness_block(self.nodes[0], self.test_node, block, accepted=True)

        # Test 3: P2SH(P2WSH)
        # Try to spend the P2SH output created in the last test.
        # Send it to a P2PKH output, which we'll use in the next test.
        script_pubkey = get_p2pkh_script(pubkeyhash)
        tx4 = CTransaction()
        tx4.vin.append(CTxIn(COutPoint(tx3.sha256, 0), script_sig))
        tx4.vout.append(CTxOut(tx3.vout[0].nValue - 100000, script_pubkey))
        tx4.wit.vtxinwit.append(CTxInWitness())
        sign_p2pk_witness_input(witness_program, tx4, 0, SIGHASH_ALL, tx3.vout[0].nValue, key)

        # Should fail policy test.
        test_transaction_acceptance(self.nodes[0], self.test_node, tx4, True, False, 'non-mandatory-script-verify-flag (Using non-compressed keys in segwit)')
        block = self.build_next_block()
        self.update_witness_block_with_transactions(block, [tx4])
        test_witness_block(self.nodes[0], self.test_node, block, accepted=True)

        # Test 4: Uncompressed pubkeys should still be valid in non-segwit
        # transactions.
        tx5 = CTransaction()
        tx5.vin.append(CTxIn(COutPoint(tx4.sha256, 0), b""))
        tx5.vout.append(CTxOut(tx4.vout[0].nValue - 100000, CScript([OP_TRUE])))
        (sig_hash, err) = SignatureHash(script_pubkey, tx5, 0, SIGHASH_ALL)
        signature = key.sign_ecdsa(sig_hash) + b'\x01'  # 0x1 is SIGHASH_ALL
        tx5.vin[0].scriptSig = CScript([signature, pubkey])
        tx5.rehash()
        # Should pass policy and consensus.
        test_transaction_acceptance(self.nodes[0], self.test_node, tx5, True, True)
        block = self.build_next_block()
        self.update_witness_block_with_transactions(block, [tx5])
        test_witness_block(self.nodes[0], self.test_node, block, accepted=True)
        self.utxo.append(UTXO(tx5.sha256, 0, tx5.vout[0].nValue))

    @subtest
    def test_signature_version_1(self):

        key = ECKey()
        key.generate()
        pubkey = key.get_pubkey().get_bytes()

        witness_program = CScript([pubkey, CScriptOp(OP_CHECKSIG)])
        witness_hash = sha256(witness_program)
        script_pubkey = CScript([OP_0, witness_hash])

        # First create a witness output for use in the tests.
        tx = CTransaction()
        tx.vin.append(CTxIn(COutPoint(self.utxo[0].sha256, self.utxo[0].n), b""))
        tx.vout.append(CTxOut(self.utxo[0].nValue - 100000, script_pubkey))
        tx.rehash()

        test_transaction_acceptance(self.nodes[0], self.test_node, tx, with_witness=True, accepted=True)
        # Mine this transaction in preparation for following tests.
        block = self.build_next_block()
        self.update_witness_block_with_transactions(block, [tx])
        test_witness_block(self.nodes[0], self.test_node, block, accepted=True)
        self.sync_blocks()
        self.utxo.pop(0)

        # Test each hashtype
        prev_utxo = UTXO(tx.sha256, 0, tx.vout[0].nValue)
        for sigflag in [0, SIGHASH_ANYONECANPAY]:
            for hashtype in [SIGHASH_ALL, SIGHASH_NONE, SIGHASH_SINGLE]:
                hashtype |= sigflag
                block = self.build_next_block()
                tx = CTransaction()
                tx.vin.append(CTxIn(COutPoint(prev_utxo.sha256, prev_utxo.n), b""))
                tx.vout.append(CTxOut(prev_utxo.nValue - 100000, script_pubkey))
                tx.wit.vtxinwit.append(CTxInWitness())
                # Too-large input value
                sign_p2pk_witness_input(witness_program, tx, 0, hashtype, prev_utxo.nValue + 1, key)
                self.update_witness_block_with_transactions(block, [tx])
                test_witness_block(self.nodes[0], self.test_node, block, accepted=False)

                # Too-small input value
                sign_p2pk_witness_input(witness_program, tx, 0, hashtype, prev_utxo.nValue - 1, key)
                block.vtx.pop()  # remove last tx
                self.update_witness_block_with_transactions(block, [tx])
                test_witness_block(self.nodes[0], self.test_node, block, accepted=False)

                # Now try correct value
                sign_p2pk_witness_input(witness_program, tx, 0, hashtype, prev_utxo.nValue, key)
                block.vtx.pop()
                self.update_witness_block_with_transactions(block, [tx])
                test_witness_block(self.nodes[0], self.test_node, block, accepted=True)

                prev_utxo = UTXO(tx.sha256, 0, tx.vout[0].nValue)

        # Test combinations of signature hashes.
        # Split the utxo into a lot of outputs.
        # Randomly choose up to 10 to spend, sign with different hashtypes, and
        # output to a random number of outputs.  Repeat NUM_SIGHASH_TESTS times.
        # Ensure that we've tested a situation where we use SIGHASH_SINGLE with
        # an input index > number of outputs.
        NUM_SIGHASH_TESTS = 500
        temp_utxos = []
        tx = CTransaction()
        tx.vin.append(CTxIn(COutPoint(prev_utxo.sha256, prev_utxo.n), b""))
        split_value = prev_utxo.nValue // NUM_SIGHASH_TESTS
        for i in range(NUM_SIGHASH_TESTS):
            tx.vout.append(CTxOut(split_value, script_pubkey))
        tx.wit.vtxinwit.append(CTxInWitness())
        sign_p2pk_witness_input(witness_program, tx, 0, SIGHASH_ALL, prev_utxo.nValue, key)
        for i in range(NUM_SIGHASH_TESTS):
            temp_utxos.append(UTXO(tx.sha256, i, split_value))

        block = self.build_next_block()
        self.update_witness_block_with_transactions(block, [tx])
        test_witness_block(self.nodes[0], self.test_node, block, accepted=True)

        block = self.build_next_block()
        used_sighash_single_out_of_bounds = False
        for i in range(NUM_SIGHASH_TESTS):
            # Ping regularly to keep the connection alive
            if (not i % 100):
                self.test_node.sync_with_ping()
            # Choose random number of inputs to use.
            num_inputs = random.randint(1, 10)
            # Create a slight bias for producing more utxos
            num_outputs = random.randint(1, 11)
            random.shuffle(temp_utxos)
            assert len(temp_utxos) > num_inputs
            tx = CTransaction()
            total_value = 0
            for i in range(num_inputs):
                tx.vin.append(CTxIn(COutPoint(temp_utxos[i].sha256, temp_utxos[i].n), b""))
                tx.wit.vtxinwit.append(CTxInWitness())
                total_value += temp_utxos[i].nValue
            split_value = total_value // num_outputs
            for i in range(num_outputs):
                tx.vout.append(CTxOut(split_value, script_pubkey))
            for i in range(num_inputs):
                # Now try to sign each input, using a random hashtype.
                anyonecanpay = 0
                if random.randint(0, 1):
                    anyonecanpay = SIGHASH_ANYONECANPAY
                hashtype = random.randint(1, 3) | anyonecanpay
                sign_p2pk_witness_input(witness_program, tx, i, hashtype, temp_utxos[i].nValue, key)
                if (hashtype == SIGHASH_SINGLE and i >= num_outputs):
                    used_sighash_single_out_of_bounds = True
            tx.rehash()
            for i in range(num_outputs):
                temp_utxos.append(UTXO(tx.sha256, i, split_value))
            temp_utxos = temp_utxos[num_inputs:]

            block.vtx.append(tx)

            # Test the block periodically, if we're close to maxblocksize
            if (get_virtual_size(block) > MAX_BLOCK_BASE_SIZE - 1000):
                self.update_witness_block_with_transactions(block, [])
                test_witness_block(self.nodes[0], self.test_node, block, accepted=True)
                block = self.build_next_block()

        if (not used_sighash_single_out_of_bounds):
            self.log.info("WARNING: this test run didn't attempt SIGHASH_SINGLE with out-of-bounds index value")
        # Test the transactions we've added to the block
        if (len(block.vtx) > 1):
            self.update_witness_block_with_transactions(block, [])
            test_witness_block(self.nodes[0], self.test_node, block, accepted=True)

        # Now test witness version 0 P2PKH transactions
        pubkeyhash = hash160(pubkey)
        script_pkh = CScript([OP_0, pubkeyhash])
        tx = CTransaction()
        tx.vin.append(CTxIn(COutPoint(temp_utxos[0].sha256, temp_utxos[0].n), b""))
        tx.vout.append(CTxOut(temp_utxos[0].nValue, script_pkh))
        tx.wit.vtxinwit.append(CTxInWitness())
        sign_p2pk_witness_input(witness_program, tx, 0, SIGHASH_ALL, temp_utxos[0].nValue, key)
        tx2 = CTransaction()
        tx2.vin.append(CTxIn(COutPoint(tx.sha256, 0), b""))
        tx2.vout.append(CTxOut(tx.vout[0].nValue, CScript([OP_TRUE])))

        script = get_p2pkh_script(pubkeyhash)
        sig_hash = SegwitVersion1SignatureHash(script, tx2, 0, SIGHASH_ALL, tx.vout[0].nValue)
        signature = key.sign_ecdsa(sig_hash) + b'\x01'  # 0x1 is SIGHASH_ALL

        # Check that we can't have a scriptSig
        tx2.vin[0].scriptSig = CScript([signature, pubkey])
        block = self.build_next_block()
        self.update_witness_block_with_transactions(block, [tx, tx2])
        test_witness_block(self.nodes[0], self.test_node, block, accepted=False)

        # Move the signature to the witness.
        block.vtx.pop()
        tx2.wit.vtxinwit.append(CTxInWitness())
        tx2.wit.vtxinwit[0].scriptWitness.stack = [signature, pubkey]
        tx2.vin[0].scriptSig = b""
        tx2.rehash()

        self.update_witness_block_with_transactions(block, [tx2])
        test_witness_block(self.nodes[0], self.test_node, block, accepted=True)

        temp_utxos.pop(0)

        # Update self.utxos for later tests by creating two outputs
        # that consolidate all the coins in temp_utxos.
        output_value = sum(i.nValue for i in temp_utxos) // 2

        tx = CTransaction()
        index = 0
        # Just spend to our usual anyone-can-spend output
        tx.vout = [CTxOut(output_value, CScript([OP_TRUE]))] * 2
        for i in temp_utxos:
            # Use SIGHASH_ALL|SIGHASH_ANYONECANPAY so we can build up
            # the signatures as we go.
            tx.vin.append(CTxIn(COutPoint(i.sha256, i.n), b""))
            tx.wit.vtxinwit.append(CTxInWitness())
            sign_p2pk_witness_input(witness_program, tx, index, SIGHASH_ALL | SIGHASH_ANYONECANPAY, i.nValue, key)
            index += 1
        block = self.build_next_block()
        self.update_witness_block_with_transactions(block, [tx])
        test_witness_block(self.nodes[0], self.test_node, block, accepted=True)

        for i in range(len(tx.vout)):
            self.utxo.append(UTXO(tx.sha256, i, tx.vout[i].nValue))

    @subtest
    def test_non_standard_witness_blinding(self):
        """Test behavior of unnecessary witnesses in transactions does not blind the node for the transaction"""

        # Create a p2sh output -- this is so we can pass the standardness
        # rules (an anyone-can-spend OP_TRUE would be rejected, if not wrapped
        # in P2SH).
        p2sh_program = CScript([OP_TRUE])
        p2sh_pubkey = hash160(p2sh_program)
        script_pubkey = CScript([OP_HASH160, p2sh_pubkey, OP_EQUAL])

        # Now check that unnecessary witnesses can't be used to blind a node
        # to a transaction, eg by violating standardness checks.
        tx = CTransaction()
        tx.vin.append(CTxIn(COutPoint(self.utxo[0].sha256, self.utxo[0].n), b""))
        tx.vout.append(CTxOut(self.utxo[0].nValue - 100000, script_pubkey))
        tx.rehash()
        test_transaction_acceptance(self.nodes[0], self.test_node, tx, False, True)
        self.nodes[0].generate(1)
        self.sync_blocks()

        # We'll add an unnecessary witness to this transaction that would cause
        # it to be non-standard, to test that violating policy with a witness
        # doesn't blind a node to a transaction.  Transactions
        # rejected for having a witness shouldn't be added
        # to the rejection cache.
        tx2 = CTransaction()
        tx2.vin.append(CTxIn(COutPoint(tx.sha256, 0), CScript([p2sh_program])))
        tx2.vout.append(CTxOut(tx.vout[0].nValue - 100000, script_pubkey))
        tx2.wit.vtxinwit.append(CTxInWitness())
        tx2.wit.vtxinwit[0].scriptWitness.stack = [b'a' * 400]
        tx2.rehash()
        # This will be rejected due to a policy check:
        # No witness is allowed, since it is not a witness program but a p2sh program
        test_transaction_acceptance(self.nodes[1], self.std_node, tx2, True, False, 'bad-witness-nonstandard')

        # If we send without witness, it should be accepted.
        test_transaction_acceptance(self.nodes[1], self.std_node, tx2, False, True)

        # Now create a new anyone-can-spend utxo for the next test.
        tx3 = CTransaction()
        tx3.vin.append(CTxIn(COutPoint(tx2.sha256, 0), CScript([p2sh_program])))
        tx3.vout.append(CTxOut(tx2.vout[0].nValue - 100000, CScript([OP_TRUE, OP_DROP] * 15 + [OP_TRUE])))
        tx3.rehash()
        test_transaction_acceptance(self.nodes[0], self.test_node, tx2, False, True)
        test_transaction_acceptance(self.nodes[0], self.test_node, tx3, False, True)

        self.nodes[0].generate(1)
        self.sync_blocks()

        # Update our utxo list; we spent the first entry.
        self.utxo.pop(0)
        self.utxo.append(UTXO(tx3.sha256, 0, tx3.vout[0].nValue))

    @subtest
    def test_non_standard_witness(self):
        """Test detection of non-standard P2WSH witness"""
        pad = chr(1).encode('latin-1')

        # Create scripts for tests
        scripts = []
        scripts.append(CScript([OP_DROP] * 100))
        scripts.append(CScript([OP_DROP] * 99))
        scripts.append(CScript([pad * 59] * 59 + [OP_DROP] * 60))
        scripts.append(CScript([pad * 59] * 59 + [OP_DROP] * 61))

        p2wsh_scripts = []

        tx = CTransaction()
        tx.vin.append(CTxIn(COutPoint(self.utxo[0].sha256, self.utxo[0].n), b""))

        # For each script, generate a pair of P2WSH and P2SH-P2WSH output.
        outputvalue = (self.utxo[0].nValue - 1000000) // (len(scripts) * 2)
        for i in scripts:
            p2wsh = CScript([OP_0, sha256(i)])
            p2sh = hash160(p2wsh)
            p2wsh_scripts.append(p2wsh)
            tx.vout.append(CTxOut(outputvalue, p2wsh))
            tx.vout.append(CTxOut(outputvalue, CScript([OP_HASH160, p2sh, OP_EQUAL])))
        tx.rehash()
        txid = tx.sha256
        test_transaction_acceptance(self.nodes[0], self.test_node, tx, with_witness=False, accepted=True)

        self.nodes[0].generate(1)
        self.sync_blocks()

        # Creating transactions for tests
        p2wsh_txs = []
        p2sh_txs = []
        for i in range(len(scripts)):
            p2wsh_tx = CTransaction()
            p2wsh_tx.vin.append(CTxIn(COutPoint(txid, i * 2)))
            p2wsh_tx.vout.append(CTxOut(outputvalue - 5000000, CScript([OP_0, hash160(hex_str_to_bytes(""))])))
            p2wsh_tx.wit.vtxinwit.append(CTxInWitness())
            p2wsh_tx.rehash()
            p2wsh_txs.append(p2wsh_tx)
            p2sh_tx = CTransaction()
            p2sh_tx.vin.append(CTxIn(COutPoint(txid, i * 2 + 1), CScript([p2wsh_scripts[i]])))
            p2sh_tx.vout.append(CTxOut(outputvalue - 5000000, CScript([OP_0, hash160(hex_str_to_bytes(""))])))
            p2sh_tx.wit.vtxinwit.append(CTxInWitness())
            p2sh_tx.rehash()
            p2sh_txs.append(p2sh_tx)

        # Testing native P2WSH
        # Witness stack size, excluding witnessScript, over 100 is non-standard
        p2wsh_txs[0].wit.vtxinwit[0].scriptWitness.stack = [pad] * 101 + [scripts[0]]
        test_transaction_acceptance(self.nodes[1], self.std_node, p2wsh_txs[0], True, False, 'bad-witness-nonstandard')
        # Non-standard nodes should accept
        test_transaction_acceptance(self.nodes[0], self.test_node, p2wsh_txs[0], True, True)

        # Stack element size over 80 bytes is non-standard
        p2wsh_txs[1].wit.vtxinwit[0].scriptWitness.stack = [pad * 81] * 100 + [scripts[1]]
        test_transaction_acceptance(self.nodes[1], self.std_node, p2wsh_txs[1], True, False, 'bad-witness-nonstandard')
        # Non-standard nodes should accept
        test_transaction_acceptance(self.nodes[0], self.test_node, p2wsh_txs[1], True, True)
        # Standard nodes should accept if element size is not over 80 bytes
        p2wsh_txs[1].wit.vtxinwit[0].scriptWitness.stack = [pad * 80] * 100 + [scripts[1]]
        test_transaction_acceptance(self.nodes[1], self.std_node, p2wsh_txs[1], True, True)

        # witnessScript size at 3600 bytes is standard
        p2wsh_txs[2].wit.vtxinwit[0].scriptWitness.stack = [pad, pad, scripts[2]]
        test_transaction_acceptance(self.nodes[0], self.test_node, p2wsh_txs[2], True, True)
        test_transaction_acceptance(self.nodes[1], self.std_node, p2wsh_txs[2], True, True)

        # witnessScript size at 3601 bytes is non-standard
        p2wsh_txs[3].wit.vtxinwit[0].scriptWitness.stack = [pad, pad, pad, scripts[3]]
        test_transaction_acceptance(self.nodes[1], self.std_node, p2wsh_txs[3], True, False, 'bad-witness-nonstandard')
        # Non-standard nodes should accept
        test_transaction_acceptance(self.nodes[0], self.test_node, p2wsh_txs[3], True, True)

        # Repeating the same tests with P2SH-P2WSH
        p2sh_txs[0].wit.vtxinwit[0].scriptWitness.stack = [pad] * 101 + [scripts[0]]
        test_transaction_acceptance(self.nodes[1], self.std_node, p2sh_txs[0], True, False, 'bad-witness-nonstandard')
        test_transaction_acceptance(self.nodes[0], self.test_node, p2sh_txs[0], True, True)
        p2sh_txs[1].wit.vtxinwit[0].scriptWitness.stack = [pad * 81] * 100 + [scripts[1]]
        test_transaction_acceptance(self.nodes[1], self.std_node, p2sh_txs[1], True, False, 'bad-witness-nonstandard')
        test_transaction_acceptance(self.nodes[0], self.test_node, p2sh_txs[1], True, True)
        p2sh_txs[1].wit.vtxinwit[0].scriptWitness.stack = [pad * 80] * 100 + [scripts[1]]
        test_transaction_acceptance(self.nodes[1], self.std_node, p2sh_txs[1], True, True)
        p2sh_txs[2].wit.vtxinwit[0].scriptWitness.stack = [pad, pad, scripts[2]]
        test_transaction_acceptance(self.nodes[0], self.test_node, p2sh_txs[2], True, True)
        test_transaction_acceptance(self.nodes[1], self.std_node, p2sh_txs[2], True, True)
        p2sh_txs[3].wit.vtxinwit[0].scriptWitness.stack = [pad, pad, pad, scripts[3]]
        test_transaction_acceptance(self.nodes[1], self.std_node, p2sh_txs[3], True, False, 'bad-witness-nonstandard')
        test_transaction_acceptance(self.nodes[0], self.test_node, p2sh_txs[3], True, True)

        self.nodes[0].generate(1)  # Mine and clean up the mempool of non-standard node
        # Valid but non-standard transactions in a block should be accepted by standard node
        self.sync_blocks()
        assert_equal(len(self.nodes[0].getrawmempool()), 0)
        assert_equal(len(self.nodes[1].getrawmempool()), 0)

        self.utxo.pop(0)

    @subtest
    def test_upgrade_after_activation(self):
        """Test the behavior of starting up a segwit-aware node after the softfork has activated."""

        # Restart with the new binary
        self.stop_node(2)
        self.start_node(2, extra_args=["-segwitheight={}".format(SEGWIT_HEIGHT)])
        connect_nodes(self.nodes[0], 2)

        self.sync_blocks()

        # Make sure that this peer thinks segwit has activated.
        assert softfork_active(self.nodes[2], 'segwit')

        # Make sure this peer's blocks match those of node0.
        height = self.nodes[2].getblockcount()
        start_height = height
        while height > 0:
            block_hash = self.nodes[2].getblockhash(height)
            assert_equal(block_hash, self.nodes[0].getblockhash(height))
            block_0 = self.nodes[0].getblock(block_hash)
            block_2 = self.nodes[2].getblock(block_hash)
            for key in ['hash', 'confirmations', 'strippedsize', 'size', 'weight', 'height', 'version', 'versionHex', 'merkleroot', 'hashStateRoot', 'hashUTXORoot', 'tx', 'time', 'mediantime', 'nonce', 'bits', 'difficulty', 'chainwork', 'nTx', 'previousblockhash', 'nextblockhash', 'flags', 'modifier']:
                if height == start_height and key == 'nextblockhash':
                    continue # the chain tip won't have a nextblockhash
                assert_equal(block_0[key], block_2[key])
            height -= 1

    @subtest
    def test_witness_sigops(self):
        """Test sigop counting is correct inside witnesses."""

        # Keep this under MAX_OPS_PER_SCRIPT (201)
        witness_program = CScript([OP_TRUE, OP_IF, OP_TRUE, OP_ELSE] + [OP_CHECKMULTISIG] * 5 + [OP_CHECKSIG] * 193 + [OP_ENDIF])
        witness_hash = sha256(witness_program)
        script_pubkey = CScript([OP_0, witness_hash])

        sigops_per_script = 20 * 5 + 193 * 1
        # We'll produce 2 extra outputs, one with a program that would take us
        # over max sig ops, and one with a program that would exactly reach max
        # sig ops
        outputs = (MAX_SIGOP_COST // sigops_per_script) + 2
        extra_sigops_available = MAX_SIGOP_COST % sigops_per_script

        # We chose the number of checkmultisigs/checksigs to make this work:
        assert extra_sigops_available < 100  # steer clear of MAX_OPS_PER_SCRIPT

        # This script, when spent with the first
        # N(=MAX_SIGOP_COST//sigops_per_script) outputs of our transaction,
        # would push us just over the block sigop limit.
        witness_program_toomany = CScript([OP_TRUE, OP_IF, OP_TRUE, OP_ELSE] + [OP_CHECKSIG] * (extra_sigops_available + 1) + [OP_ENDIF])
        witness_hash_toomany = sha256(witness_program_toomany)
        script_pubkey_toomany = CScript([OP_0, witness_hash_toomany])

        # If we spend this script instead, we would exactly reach our sigop
        # limit (for witness sigops).
        witness_program_justright = CScript([OP_TRUE, OP_IF, OP_TRUE, OP_ELSE] + [OP_CHECKSIG] * (extra_sigops_available) + [OP_ENDIF])
        witness_hash_justright = sha256(witness_program_justright)
        script_pubkey_justright = CScript([OP_0, witness_hash_justright])

        # First split our available utxo into a bunch of outputs
        split_value = self.utxo[0].nValue // outputs
        tx = CTransaction()
        tx.vin.append(CTxIn(COutPoint(self.utxo[0].sha256, self.utxo[0].n), b""))
        for i in range(outputs):
            tx.vout.append(CTxOut(split_value, script_pubkey))
        tx.vout[-2].scriptPubKey = script_pubkey_toomany
        tx.vout[-1].scriptPubKey = script_pubkey_justright
        tx.rehash()

        block_1 = self.build_next_block()
        self.update_witness_block_with_transactions(block_1, [tx])
        test_witness_block(self.nodes[0], self.test_node, block_1, accepted=True)

        tx2 = CTransaction()
        # If we try to spend the first n-1 outputs from tx, that should be
        # too many sigops.
        total_value = 0
        for i in range(outputs - 1):
            tx2.vin.append(CTxIn(COutPoint(tx.sha256, i), b""))
            tx2.wit.vtxinwit.append(CTxInWitness())
            tx2.wit.vtxinwit[-1].scriptWitness.stack = [witness_program]
            total_value += tx.vout[i].nValue
        tx2.wit.vtxinwit[-1].scriptWitness.stack = [witness_program_toomany]
        tx2.vout.append(CTxOut(total_value, CScript([OP_TRUE])))
        tx2.rehash()

        block_2 = self.build_next_block()
        self.update_witness_block_with_transactions(block_2, [tx2])
        test_witness_block(self.nodes[0], self.test_node, block_2, accepted=False)

        # Try dropping the last input in tx2, and add an output that has
        # too many sigops (contributing to legacy sigop count).
        checksig_count = (extra_sigops_available // 4) + 1
        script_pubkey_checksigs = CScript([OP_CHECKSIG] * checksig_count)
        tx2.vout.append(CTxOut(0, script_pubkey_checksigs))
        tx2.vin.pop()
        tx2.wit.vtxinwit.pop()
        tx2.vout[0].nValue -= tx.vout[-2].nValue
        tx2.rehash()
        block_3 = self.build_next_block()
        self.update_witness_block_with_transactions(block_3, [tx2])
        test_witness_block(self.nodes[0], self.test_node, block_3, accepted=False)

        # If we drop the last checksig in this output, the tx should succeed.
        block_4 = self.build_next_block()
        tx2.vout[-1].scriptPubKey = CScript([OP_CHECKSIG] * (checksig_count - 1))
        tx2.rehash()
        self.update_witness_block_with_transactions(block_4, [tx2])
        test_witness_block(self.nodes[0], self.test_node, block_4, accepted=True)

        # Reset the tip back down for the next test
        self.sync_blocks()
        for x in self.nodes:
            x.invalidateblock(block_4.hash)

        # Try replacing the last input of tx2 to be spending the last
        # output of tx
        block_5 = self.build_next_block()
        tx2.vout.pop()
        tx2.vin.append(CTxIn(COutPoint(tx.sha256, outputs - 1), b""))
        tx2.wit.vtxinwit.append(CTxInWitness())
        tx2.wit.vtxinwit[-1].scriptWitness.stack = [witness_program_justright]
        tx2.rehash()
        self.update_witness_block_with_transactions(block_5, [tx2])
        test_witness_block(self.nodes[0], self.test_node, block_5, accepted=True)

        # TODO: test p2sh sigop counting

    def test_superfluous_witness(self):
        # Serialization of tx that puts witness flag to 3 always
        def serialize_with_bogus_witness(tx):
            flags = 3
            r = b""
            r += struct.pack("<i", tx.nVersion)
            if flags:
                dummy = []
                r += ser_vector(dummy)
                r += struct.pack("<B", flags)
            r += ser_vector(tx.vin)
            r += ser_vector(tx.vout)
            if flags & 1:
                if (len(tx.wit.vtxinwit) != len(tx.vin)):
                    # vtxinwit must have the same length as vin
                    tx.wit.vtxinwit = tx.wit.vtxinwit[:len(tx.vin)]
                    for i in range(len(tx.wit.vtxinwit), len(tx.vin)):
                        tx.wit.vtxinwit.append(CTxInWitness())
                r += tx.wit.serialize()
            r += struct.pack("<I", tx.nLockTime)
            return r

        class msg_bogus_tx(msg_tx):
            def serialize(self):
                return serialize_with_bogus_witness(self.tx)

        self.nodes[0].sendtoaddress(self.nodes[0].getnewaddress(address_type='bech32'), 5)
        self.nodes[0].generate(1)
<<<<<<< HEAD
        unspent = next(u for u in self.nodes[0].listunspent() if u['spendable'] and u['address'].startswith('qcrt'))
=======
        unspent = next(u for u in self.nodes[0].listunspent() if u['spendable'] and u['address'].startswith('bcrt'))
>>>>>>> 451880b9

        raw = self.nodes[0].createrawtransaction([{"txid": unspent['txid'], "vout": unspent['vout']}], {self.nodes[0].getnewaddress(): 1})
        tx = FromHex(CTransaction(), raw)
        assert_raises_rpc_error(-22, "TX decode failed", self.nodes[0].decoderawtransaction, serialize_with_bogus_witness(tx).hex())
        with self.nodes[0].assert_debug_log(['Superfluous witness record']):
            self.nodes[0].p2p.send_message(msg_bogus_tx(tx))
            self.nodes[0].p2p.sync_with_ping()
        raw = self.nodes[0].signrawtransactionwithwallet(raw)
        assert raw['complete']
        raw = raw['hex']
        tx = FromHex(CTransaction(), raw)
        assert_raises_rpc_error(-22, "TX decode failed", self.nodes[0].decoderawtransaction, serialize_with_bogus_witness(tx).hex())
        with self.nodes[0].assert_debug_log(['Unknown transaction optional data']):
            self.nodes[0].p2p.send_message(msg_bogus_tx(tx))
            self.nodes[0].p2p.sync_with_ping()


if __name__ == '__main__':
    SegWitTest().main()<|MERGE_RESOLUTION|>--- conflicted
+++ resolved
@@ -78,12 +78,6 @@
     disconnect_nodes,
     softfork_active,
     hex_str_to_bytes,
-<<<<<<< HEAD
-    sync_blocks,
-    sync_mempools,
-    Decimal,
-=======
->>>>>>> 451880b9
     assert_raises_rpc_error,
 )
 from test_framework.qtumconfig import *
@@ -556,20 +550,6 @@
         self.utxo.append(UTXO(txid, 2, value))
 
     @subtest
-<<<<<<< HEAD
-    def advance_to_segwit_started(self):
-        """Mine enough blocks for segwit's vb state to be 'started'."""
-        #height = self.nodes[0].getblockcount()
-        # Will need to rewrite the tests here if we are past the first period
-        #assert(height < VB_PERIOD - 1)
-        # Advance to end of period, status should now be 'started'
-        self.nodes[0].generate(144 - ((self.nodes[0].getblockcount() % VB_PERIOD) + 1))
-        assert_equal(get_bip9_status(self.nodes[0], 'segwit')['status'], 'started')
-        self.segwit_status = 'started'
-
-    @subtest
-=======
->>>>>>> 451880b9
     def test_getblocktemplate_before_lockin(self):
         txid = int(self.nodes[0].sendtoaddress(self.nodes[0].getnewaddress(), 1), 16)
 
@@ -895,13 +875,8 @@
         add_witness_commitment(block)
         block.solve()
 
-<<<<<<< HEAD
-        block.vtx[0].wit.vtxinwit[0].scriptWitness.stack.append(b'a' * 10000000)
-        assert(get_virtual_size(block) > MAX_BLOCK_BASE_SIZE)
-=======
         block.vtx[0].wit.vtxinwit[0].scriptWitness.stack.append(b'a' * 5000000)
         assert get_virtual_size(block) > MAX_BLOCK_BASE_SIZE
->>>>>>> 451880b9
 
         # We can't send over the p2p network, because this is too big to relay
         # TODO: repeat this test with a block that can be relayed
@@ -1007,11 +982,7 @@
         block.vtx[-1].wit.vtxinwit[update_vtixinwit_index].scriptWitness.stack[update_stack_index] = b'a'*8
         add_witness_commitment(block)
         block.solve()
-<<<<<<< HEAD
-        assert_equal(get_virtual_size(block), MAX_BLOCK_BASE_SIZE)
-=======
         assert get_virtual_size(block) == MAX_BLOCK_BASE_SIZE
->>>>>>> 451880b9
 
         test_witness_block(self.nodes[0], self.test_node, block, accepted=True)
 
@@ -1174,13 +1145,8 @@
         MAX_PROGRAM_LENGTH = 129000
 
         # This program is 19 max pushes (9937 bytes), then 64 more opcode-bytes.
-<<<<<<< HEAD
-        long_witness_program = CScript([b'a' * (MAX_SCRIPT_ELEMENT_SIZE-50)] + [b'a'*996] + [OP_DROP]*46 + [OP_TRUE])
-        assert(len(long_witness_program) == MAX_PROGRAM_LENGTH + 1)
-=======
         long_witness_program = CScript([b'a' * 520] * 19 + [OP_DROP] * 63 + [OP_TRUE])
         assert len(long_witness_program) == MAX_PROGRAM_LENGTH + 1
->>>>>>> 451880b9
         long_witness_hash = sha256(long_witness_program)
         long_script_pubkey = CScript([OP_0, long_witness_hash])
 
@@ -1203,13 +1169,8 @@
         test_witness_block(self.nodes[0], self.test_node, block, accepted=False)
 
         # Try again with one less byte in the witness program
-<<<<<<< HEAD
-        witness_program = CScript([b'a' * (MAX_SCRIPT_ELEMENT_SIZE-50)] + [b'a'*996] + [OP_DROP]*45 + [OP_TRUE])
-        assert(len(witness_program) == MAX_PROGRAM_LENGTH)
-=======
         witness_program = CScript([b'a' * 520] * 19 + [OP_DROP] * 62 + [OP_TRUE])
         assert len(witness_program) == MAX_PROGRAM_LENGTH
->>>>>>> 451880b9
         witness_hash = sha256(witness_program)
         script_pubkey = CScript([OP_0, witness_hash])
 
@@ -1504,13 +1465,8 @@
         spend_tx.rehash()
 
         # Now test a premature spend.
-<<<<<<< HEAD
-        self.nodes[0].generate(COINBASE_MATURITY-2)
-        sync_blocks(self.nodes)
-=======
         self.nodes[0].generate(98)
         self.sync_blocks()
->>>>>>> 451880b9
         block2 = self.build_next_block()
         self.update_witness_block_with_transactions(block2, [spend_tx])
         test_witness_block(self.nodes[0], self.test_node, block2, accepted=False)
@@ -2120,11 +2076,7 @@
 
         self.nodes[0].sendtoaddress(self.nodes[0].getnewaddress(address_type='bech32'), 5)
         self.nodes[0].generate(1)
-<<<<<<< HEAD
-        unspent = next(u for u in self.nodes[0].listunspent() if u['spendable'] and u['address'].startswith('qcrt'))
-=======
         unspent = next(u for u in self.nodes[0].listunspent() if u['spendable'] and u['address'].startswith('bcrt'))
->>>>>>> 451880b9
 
         raw = self.nodes[0].createrawtransaction([{"txid": unspent['txid'], "vout": unspent['vout']}], {self.nodes[0].getnewaddress(): 1})
         tx = FromHex(CTransaction(), raw)
