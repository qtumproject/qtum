--- conflicted
+++ resolved
@@ -91,11 +91,7 @@
         conn.wait_for_invs_to_match(txids)
         conn.clear_invs()
 
-<<<<<<< HEAD
-        # Set a fee filter of 15 sat/byte on test connection
-=======
         # Set a fee filter of 0.15 sat/byte on test connection
->>>>>>> ec86f1e9
         conn.send_and_ping(msg_feefilter(1500000))
 
         self.log.info("Test txs paying 15 sat/byte are received by test connection")
