--- conflicted
+++ resolved
@@ -4,11 +4,6 @@
 # file COPYING or http://www.opensource.org/licenses/mit-license.php.
 """Test UTXO set hash value calculation in gettxoutsetinfo."""
 
-<<<<<<< HEAD
-import struct
-
-=======
->>>>>>> 258457a4
 from decimal import Decimal
 from test_framework.messages import (
     CBlock,
