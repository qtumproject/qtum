#!/usr/bin/env python3
# Copyright (c) 2023 The Bitcoin Core developers
# Distributed under the MIT software license, see the accompanying
# file COPYING or http://www.opensource.org/licenses/mit-license.php.
"""Test validateaddress for main chain"""

from test_framework.test_framework import BitcoinTestFramework
from test_framework.qtum import convert_btc_bech32_address_to_qtum

from test_framework.util import assert_equal

INVALID_DATA = [
    # BIP 173
    (
        "tc1quyzcrlk72erlphx0v2wphsna0tsaat488kyt9h",
        "Invalid or unsupported Segwit (Bech32) or Base58 encoding.",  # Invalid hrp
        [],
    ),
<<<<<<< HEAD
    (   "qc1qyeelyp74mcw5ddm959l5smnzzgf387psv9a2gg", "Invalid Bech32 checksum", [41]),
=======
    ("qc1qyeelyp74mcw5ddm959l5smnzzgf387psv9a2gg", "Invalid Bech32 checksum", [41]),
>>>>>>> 258457a4
    (
        convert_btc_bech32_address_to_qtum("BC13W508D6QEJXTDG4Y5R3ZARVARY0C5XW7KN40WF2", main=True).upper(),
        "Version 1+ witness address must use Bech32m checksum",
        [],
    ),
    (
        convert_btc_bech32_address_to_qtum("bc1rw5uspcuh", main=True),
        "Version 1+ witness address must use Bech32m checksum",  # Invalid program length
        [],
    ),
    (
        convert_btc_bech32_address_to_qtum("bc10w508d6qejxtdg4y5r3zarvary0c5xw7kw508d6qejxtdg4y5r3zarvary0c5xw7kw5rljs90", main=True),
        "Version 1+ witness address must use Bech32m checksum",  # Invalid program length
        [],
    ),
    (
        convert_btc_bech32_address_to_qtum("BC1QR508D6QEJXTDG4Y5R3ZARVARYV98GJ9P", main=True).upper(),
        "Invalid Bech32 v0 address program size (16 bytes), per BIP141",
        [],
    ),
    (
        "tb1qrp33g0q5c5txsp9arysrx4k6zdkfs4nce4xj0gdcccefvpysxf3q0sL5k7",
        "Invalid or unsupported Segwit (Bech32) or Base58 encoding.",  # tb1, Mixed case
        [],
    ),
    (
        "QC1QW508D6QEJXTDG4Y5R3ZARVARY0C5XW7KV8F3t4",
        "Invalid character or mixed case",  # bc1, Mixed case, not in BIP 173 test vectors
        [40],
    ),
    (
        convert_btc_bech32_address_to_qtum("bc1zw508d6qejxtdg4y5r3zarvaryvqyzf3du", main=True),
        "Version 1+ witness address must use Bech32m checksum",  # Wrong padding
        [],
    ),
    (
        "tc1qrp33g0q5c5txsp9arysrx4k6zdkfs4nce4xj0gdcccefvpysxf3pjxtptv",
        "Invalid or unsupported Segwit (Bech32) or Base58 encoding.",  # tb1, Non-zero padding in 8-to-5 conversion
        [],
    ),
<<<<<<< HEAD
    	(convert_btc_bech32_address_to_qtum("bc1gmk9yu", main=True), "Empty Bech32 data section", []),
		# BIP 350
=======
    (convert_btc_bech32_address_to_qtum("bc1gmk9yu", main=True), "Empty Bech32 data section", []),
    # BIP 350
>>>>>>> 258457a4
    (
        "tb1p0xlxvlhemja6c4dqv22uapctqupfhlxm9h8z3k2e72q4k9hcz7vpggkg4j",
        "Invalid or unsupported Segwit (Bech32) or Base58 encoding.",  # Invalid human-readable part
        [],
    ),
    (
        convert_btc_bech32_address_to_qtum("bc1p0xlxvlhemja6c4dqv22uapctqupfhlxm9h8z3k2e72q4k9hcz7vqh2y7hd", main=True),
        "Version 1+ witness address must use Bech32m checksum",  # Invalid checksum (Bech32 instead of Bech32m)
        [],
    ),
    (
        "tb1z0xlxvlhemja6c4dqv22uapctqupfhlxm9h8z3k2e72q4k9hcz7vqglt7rf",
        "Invalid or unsupported Segwit (Bech32) or Base58 encoding.",  # tb1, Invalid checksum (Bech32 instead of Bech32m)
        [],
    ),
    (
        convert_btc_bech32_address_to_qtum("BC1S0XLXVLHEMJA6C4DQV22UAPCTQUPFHLXM9H8Z3K2E72Q4K9HCZ7VQ54WELL", main=True).upper(),
        "Version 1+ witness address must use Bech32m checksum",  # Invalid checksum (Bech32 instead of Bech32m)
        [],
    ),
    (
        convert_btc_bech32_address_to_qtum("bc1qw508d6qejxtdg4y5r3zarvary0c5xw7kemeawh", main=True),
        "Version 0 witness address must use Bech32 checksum",  # Invalid checksum (Bech32m instead of Bech32)
        [],
    ),
    (
        "tb1q0xlxvlhemja6c4dqv22uapctqupfhlxm9h8z3k2e72q4k9hcz7vq24jc47",
        "Invalid or unsupported Segwit (Bech32) or Base58 encoding.",  # tb1, Invalid checksum (Bech32m instead of Bech32)
        [],
    ),
    (
        "qc1p38j9r5y49hruaue7wxjce0updqjuyyx0kh56v8s25huc6995vvpql3jow4",
        "Invalid Base 32 character",  # Invalid character in checksum
        [59],
    ),
    (
        convert_btc_bech32_address_to_qtum("BC130XLXVLHEMJA6C4DQV22UAPCTQUPFHLXM9H8Z3K2E72Q4K9HCZ7VQ7ZWS8R", main=True).upper(),
        "Invalid Bech32 address witness version",
        [],
    ),
    (convert_btc_bech32_address_to_qtum("bc1pw5dgrnzv", main=True), "Invalid Bech32 address program size (1 byte)", []),
    (
        convert_btc_bech32_address_to_qtum("bc1p0xlxvlhemja6c4dqv22uapctqupfhlxm9h8z3k2e72q4k9hcz7v8n0nx0muaewav253zgeav", main=True),
        "Invalid Bech32 address program size (41 bytes)",
        [],
    ),
    (
        convert_btc_bech32_address_to_qtum("BC1QR508D6QEJXTDG4Y5R3ZARVARYV98GJ9P", main=True).upper(),
        "Invalid Bech32 v0 address program size (16 bytes), per BIP141",
        [],
    ),
    (
        "tq1p0xlxvlhemja6c4dqv22uapctqupfhlxm9h8z3k2e72q4k9hcz7vq47Zagq",
        "Invalid or unsupported Segwit (Bech32) or Base58 encoding.",  # tb1, Mixed case
        [],
    ),
    (
        convert_btc_bech32_address_to_qtum("bc1p0xlxvlhemja6c4dqv22uapctqupfhlxm9h8z3k2e72q4k9hcz7v07qwwzcrf", main=True),
        "Invalid padding in Bech32 data section",  # zero padding of more than 4 bits
        [],
    ),
    (
        "tq1p0xlxvlhemja6c4dqv22uapctqupfhlxm9h8z3k2e72q4k9hcz7vpggkg4j",
        "Invalid or unsupported Segwit (Bech32) or Base58 encoding.",  # tb1, Non-zero padding in 8-to-5 conversion
        [],
    ),
    (convert_btc_bech32_address_to_qtum("bc1gmk9yu", main=True), "Empty Bech32 data section", []),
]
VALID_DATA = [
    # BIP 350
    (
        convert_btc_bech32_address_to_qtum("BC1QW508D6QEJXTDG4Y5R3ZARVARY0C5XW7KV8F3T4", main=True),
        "0014751e76e8199196d454941c45d1b3a323f1433bd6",
    ),
    # (
    #   "tb1qrp33g0q5c5txsp9arysrx4k6zdkfs4nce4xj0gdcccefvpysxf3q0sl5k7",
    #   "00201863143c14c5166804bd19203356da136c985678cd4d27a1b8c6329604903262",
    # ),
    (
        convert_btc_bech32_address_to_qtum("bc1qrp33g0q5c5txsp9arysrx4k6zdkfs4nce4xj0gdcccefvpysxf3qccfmv3", main=True),
        "00201863143c14c5166804bd19203356da136c985678cd4d27a1b8c6329604903262",
    ),
    (
        convert_btc_bech32_address_to_qtum("bc1pw508d6qejxtdg4y5r3zarvary0c5xw7kw508d6qejxtdg4y5r3zarvary0c5xw7kt5nd6y", main=True),
        "5128751e76e8199196d454941c45d1b3a323f1433bd6751e76e8199196d454941c45d1b3a323f1433bd6",
    ),
    (convert_btc_bech32_address_to_qtum("BC1SW50QGDZ25J", main=True), "6002751e"),
    (convert_btc_bech32_address_to_qtum("bc1zw508d6qejxtdg4y5r3zarvaryvaxxpcs", main=True), "5210751e76e8199196d454941c45d1b3a323"),
    # (
    #   "tb1qqqqqp399et2xygdj5xreqhjjvcmzhxw4aywxecjdzew6hylgvsesrxh6hy",
    #   "0020000000c4a5cad46221b2a187905e5266362b99d5e91c6ce24d165dab93e86433",
    # ),
    (
        convert_btc_bech32_address_to_qtum("bc1qqqqqp399et2xygdj5xreqhjjvcmzhxw4aywxecjdzew6hylgvses5wp4dt", main=True),
        "0020000000c4a5cad46221b2a187905e5266362b99d5e91c6ce24d165dab93e86433",
    ),
    # (
    #   "tb1pqqqqp399et2xygdj5xreqhjjvcmzhxw4aywxecjdzew6hylgvsesf3hn0c",
    #   "5120000000c4a5cad46221b2a187905e5266362b99d5e91c6ce24d165dab93e86433",
    # ),
    (
        convert_btc_bech32_address_to_qtum("bc1pqqqqp399et2xygdj5xreqhjjvcmzhxw4aywxecjdzew6hylgvses7epu4h", main=True),
        "5120000000c4a5cad46221b2a187905e5266362b99d5e91c6ce24d165dab93e86433",
    ),
    (
        convert_btc_bech32_address_to_qtum("bc1p0xlxvlhemja6c4dqv22uapctqupfhlxm9h8z3k2e72q4k9hcz7vqzk5jj0", main=True),
        "512079be667ef9dcbbac55a06295ce870b07029bfcdb2dce28d959f2815b16f81798",
    ),
    (
        "QcE4AavBwevi38EkYfaweLtSkix6cyuwCy",
        "76a914ab5c3f6a583e6242da2f118a8b8d761e529453cf88ac",
    ),
]


class ValidateAddressMainTest(BitcoinTestFramework):
    def set_test_params(self):
        self.setup_clean_chain = True
        self.chain = ""  # main
        self.num_nodes = 1
        self.extra_args = [["-prune=899"]] * self.num_nodes

    def check_valid(self, addr, spk):
        info = self.nodes[0].validateaddress(addr)
        assert_equal(info["isvalid"], True)
        assert_equal(info["scriptPubKey"], spk)
        assert "error" not in info
        assert "error_locations" not in info

    def check_invalid(self, addr, error_str, error_locations):
        res = self.nodes[0].validateaddress(addr)
        assert_equal(res["isvalid"], False)
        assert_equal(res["error"], error_str)
        assert_equal(res["error_locations"], error_locations)

    def test_validateaddress(self):
        for (addr, error, locs) in INVALID_DATA:
            self.check_invalid(addr, error, locs)
        for (addr, spk) in VALID_DATA:
            self.check_valid(addr, spk)

    def run_test(self):
        self.test_validateaddress()


if __name__ == "__main__":
    ValidateAddressMainTest().main()<|MERGE_RESOLUTION|>--- conflicted
+++ resolved
@@ -16,11 +16,7 @@
         "Invalid or unsupported Segwit (Bech32) or Base58 encoding.",  # Invalid hrp
         [],
     ),
-<<<<<<< HEAD
-    (   "qc1qyeelyp74mcw5ddm959l5smnzzgf387psv9a2gg", "Invalid Bech32 checksum", [41]),
-=======
     ("qc1qyeelyp74mcw5ddm959l5smnzzgf387psv9a2gg", "Invalid Bech32 checksum", [41]),
->>>>>>> 258457a4
     (
         convert_btc_bech32_address_to_qtum("BC13W508D6QEJXTDG4Y5R3ZARVARY0C5XW7KN40WF2", main=True).upper(),
         "Version 1+ witness address must use Bech32m checksum",
@@ -61,13 +57,8 @@
         "Invalid or unsupported Segwit (Bech32) or Base58 encoding.",  # tb1, Non-zero padding in 8-to-5 conversion
         [],
     ),
-<<<<<<< HEAD
-    	(convert_btc_bech32_address_to_qtum("bc1gmk9yu", main=True), "Empty Bech32 data section", []),
-		# BIP 350
-=======
     (convert_btc_bech32_address_to_qtum("bc1gmk9yu", main=True), "Empty Bech32 data section", []),
     # BIP 350
->>>>>>> 258457a4
     (
         "tb1p0xlxvlhemja6c4dqv22uapctqupfhlxm9h8z3k2e72q4k9hcz7vpggkg4j",
         "Invalid or unsupported Segwit (Bech32) or Base58 encoding.",  # Invalid human-readable part
