--- conflicted
+++ resolved
@@ -8,10 +8,7 @@
 import json
 import os
 
-<<<<<<< HEAD
-=======
 from test_framework.address import address_to_scriptpubkey
->>>>>>> 4985b774
 from test_framework.authproxy import JSONRPCException
 from test_framework.descriptors import descsum_create, drop_origins
 from test_framework.key import ECPubKey, ECKey
@@ -35,11 +32,6 @@
         self.setup_clean_chain = True
         self.num_nodes = 3
         self.supports_cli = False
-<<<<<<< HEAD
-        if self.is_bdb_compiled():
-            self.requires_wallet = True
-=======
->>>>>>> 4985b774
         self.extra_args = [['-addresstype=bech32']] * 3
 
     def get_keys(self):
