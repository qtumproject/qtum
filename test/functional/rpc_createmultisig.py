--- conflicted
+++ resolved
@@ -197,11 +197,7 @@
             wmulti.unloadwallet()
 
         spk = address_to_scriptpubkey(madd)
-<<<<<<< HEAD
-        txid, _ = self.wallet.send_to(from_node=self.nodes[0], scriptPubKey=spk, amount=1300000)
-=======
         txid = self.wallet.send_to(from_node=self.nodes[0], scriptPubKey=spk, amount=1300000)["txid"]
->>>>>>> 86d0551a
         tx = node0.getrawtransaction(txid, True)
         vout = [v["n"] for v in tx["vout"] if madd == v["scriptPubKey"]["address"]]
         assert len(vout) == 1
