--- conflicted
+++ resolved
@@ -203,49 +203,6 @@
                     newmem.append(utx)
             self.memutxo = newmem
 
-<<<<<<< HEAD
-    def run_test(self):
-        self.log.info("This test is time consuming, please be patient")
-        self.log.info("Splitting inputs so we can generate tx's")
-
-        # Start node0
-        self.start_node(0, ['-minrelaytxfee=0.000001'])
-        self.txouts = []
-        self.txouts2 = []
-        # Split a coinbase into two transaction puzzle outputs
-        split_inputs(self.nodes[0], self.nodes[0].listunspent(0), self.txouts, True)
-
-        # Mine
-        while len(self.nodes[0].getrawmempool()) > 0:
-            self.nodes[0].generate(1)
-
-        # Repeatedly split those 2 outputs, doubling twice for each rep
-        # Use txouts to monitor the available utxo, since these won't be tracked in wallet
-        reps = 0
-        while reps < 5:
-            # Double txouts to txouts2
-            while len(self.txouts) > 0:
-                split_inputs(self.nodes[0], self.txouts, self.txouts2)
-            while len(self.nodes[0].getrawmempool()) > 0:
-                self.nodes[0].generate(1)
-            # Double txouts2 to txouts
-            while len(self.txouts2) > 0:
-                split_inputs(self.nodes[0], self.txouts2, self.txouts)
-            while len(self.nodes[0].getrawmempool()) > 0:
-                self.nodes[0].generate(1)
-            reps += 1
-        self.log.info("Finished splitting")
-
-        # Now we can connect the other nodes, didn't want to connect them earlier
-        # so the estimates would not be affected by the splitting transactions
-        self.start_node(1)
-        self.start_node(2)
-        self.connect_nodes(1, 0)
-        self.connect_nodes(0, 2)
-        self.connect_nodes(2, 1)
-
-        self.sync_all()
-=======
     def initial_split(self, node):
         """Split two coinbase UTxOs into many small coins"""
         utxo_count = 2048
@@ -268,7 +225,6 @@
         ]
         while len(node.getrawmempool()) > 0:
             self.generate(node, 1, sync_fun=self.no_op)
->>>>>>> ec86f1e9
 
     def sanity_check_estimates_range(self):
         """Populate estimation buckets, assert estimates are in a sane range and
