#!/usr/bin/env python3
# Copyright (c) 2017-2022 The Bitcoin Core developers
# Distributed under the MIT software license, see the accompanying
# file COPYING or http://www.opensource.org/licenses/mit-license.php.
"""Test bitcoin-cli"""

from decimal import Decimal
import re

<<<<<<< HEAD
from test_framework.qtumconfig import INITIAL_BLOCK_REWARD, COINBASE_MATURITY 
=======
from test_framework.qtumconfig import INITIAL_BLOCK_REWARD, COINBASE_MATURITY
>>>>>>> 86d0551a
from test_framework.test_framework import BitcoinTestFramework
from test_framework.util import (
    assert_equal,
    assert_greater_than_or_equal,
    assert_raises_process_error,
    assert_raises_rpc_error,
    get_auth_cookie,
)
import time

# The block reward of coinbaseoutput.nValue (50) BTC/block matures after
# COINBASE_MATURITY (100) blocks. Therefore, after mining 101 blocks we expect
# node 0 to have a balance of (BLOCKS - COINBASE_MATURITY) * 50 BTC/block.
BLOCKS = COINBASE_MATURITY+1
BALANCE = (BLOCKS - COINBASE_MATURITY) * INITIAL_BLOCK_REWARD

JSON_PARSING_ERROR = 'error: Error parsing JSON: foo'
BLOCKS_VALUE_OF_ZERO = 'error: the first argument (number of blocks to generate, default: 1) must be an integer value greater than zero'
TOO_MANY_ARGS = 'error: too many arguments (maximum 2 for nblocks and maxtries)'
WALLET_NOT_LOADED = 'Requested wallet does not exist or is not loaded'
WALLET_NOT_SPECIFIED = 'Wallet file not specified'


def cli_get_info_string_to_dict(cli_get_info_string):
    """Helper method to convert human-readable -getinfo into a dictionary"""
    cli_get_info = {}
    lines = cli_get_info_string.splitlines()
    line_idx = 0
    ansi_escape = re.compile(r'(\x9B|\x1B\[)[0-?]*[ -\/]*[@-~]')
    while line_idx < len(lines):
        # Remove ansi colour code
        line = ansi_escape.sub('', lines[line_idx])
        if "Balances" in line:
            # When "Balances" appears in a line, all of the following lines contain "balance: wallet" until an empty line
            cli_get_info["Balances"] = {}
            while line_idx < len(lines) and not (lines[line_idx + 1] == ''):
                line_idx += 1
                balance, wallet = lines[line_idx].strip().split(" ")
                # Remove right justification padding
                wallet = wallet.strip()
                if wallet == '""':
                    # Set default wallet("") to empty string
                    wallet = ''
                cli_get_info["Balances"][wallet] = balance.strip()
        elif ": " in line:
            key, value = line.split(": ")
            if key == 'Wallet' and value == '""':
                # Set default wallet("") to empty string
                value = ''
            if key == "Proxies" and value == "n/a":
                # Set N/A to empty string to represent no proxy
                value = ''
            cli_get_info[key.strip()] = value.strip()
        line_idx += 1
    return cli_get_info


class TestBitcoinCli(BitcoinTestFramework):
    def add_options(self, parser):
        self.add_wallet_options(parser)

    def set_test_params(self):
        self.setup_clean_chain = True
        self.num_nodes = 1

    def skip_test_if_missing_module(self):
        self.skip_if_no_cli()

    def run_test(self):
        """Main test logic"""
        self.generate(self.nodes[0], BLOCKS)

        self.log.info("Compare responses from getblockchaininfo RPC and `bitcoin-cli getblockchaininfo`")
        cli_response = self.nodes[0].cli.getblockchaininfo()
        rpc_response = self.nodes[0].getblockchaininfo()
        assert_equal(cli_response, rpc_response)

        self.log.info("Test named arguments")
        assert_equal(self.nodes[0].cli.echo(0, 1, arg3=3, arg5=5), ['0', '1', None, '3', None, '5'])
        assert_raises_rpc_error(-8, "Parameter arg1 specified twice both as positional and named argument", self.nodes[0].cli.echo, 0, 1, arg1=1)
        assert_raises_rpc_error(-8, "Parameter arg1 specified twice both as positional and named argument", self.nodes[0].cli.echo, 0, None, 2, arg1=1)

        self.log.info("Test that later cli named arguments values silently overwrite earlier ones")
        assert_equal(self.nodes[0].cli("-named", "echo", "arg0=0", "arg1=1", "arg2=2", "arg1=3").send_cli(), ['0', '3', '2'])
        assert_raises_rpc_error(-8, "Parameter args specified multiple times", self.nodes[0].cli("-named", "echo", "args=[0,1,2,3]", "4", "5", "6", ).send_cli)

        user, password = get_auth_cookie(self.nodes[0].datadir_path, self.chain)

        self.log.info("Test -stdinrpcpass option")
        assert_equal(BLOCKS, self.nodes[0].cli(f'-rpcuser={user}', '-stdinrpcpass', input=password).getblockcount())
        assert_raises_process_error(1, 'Incorrect rpcuser or rpcpassword', self.nodes[0].cli(f'-rpcuser={user}', '-stdinrpcpass', input='foo').echo)

        self.log.info("Test -stdin and -stdinrpcpass")
        assert_equal(['foo', 'bar'], self.nodes[0].cli(f'-rpcuser={user}', '-stdin', '-stdinrpcpass', input=f'{password}\nfoo\nbar').echo())
        assert_raises_process_error(1, 'Incorrect rpcuser or rpcpassword', self.nodes[0].cli(f'-rpcuser={user}', '-stdin', '-stdinrpcpass', input='foo').echo)

        self.log.info("Test connecting to a non-existing server")
        assert_raises_process_error(1, "Could not connect to the server", self.nodes[0].cli('-rpcport=1').echo)

        self.log.info("Test connecting with non-existing RPC cookie file")
        assert_raises_process_error(1, "Could not locate RPC credentials", self.nodes[0].cli('-rpccookiefile=does-not-exist', '-rpcpassword=').echo)

        self.log.info("Test -getinfo with arguments fails")
        assert_raises_process_error(1, "-getinfo takes no arguments", self.nodes[0].cli('-getinfo').help)

        self.log.info("Test -getinfo with -color=never does not return ANSI escape codes")
        assert "\u001b[0m" not in self.nodes[0].cli('-getinfo', '-color=never').send_cli()

        self.log.info("Test -getinfo with -color=always returns ANSI escape codes")
        assert "\u001b[0m" in self.nodes[0].cli('-getinfo', '-color=always').send_cli()

        self.log.info("Test -getinfo with invalid value for -color option")
        assert_raises_process_error(1, "Invalid value for -color option. Valid values: always, auto, never.", self.nodes[0].cli('-getinfo', '-color=foo').send_cli)

        self.log.info("Test -getinfo returns expected network and blockchain info")
        if self.is_specified_wallet_compiled():
            self.import_deterministic_coinbase_privkeys()
            self.nodes[0].encryptwallet(password)
        cli_get_info_string = self.nodes[0].cli('-getinfo').send_cli()
        cli_get_info = cli_get_info_string_to_dict(cli_get_info_string)

        network_info = self.nodes[0].getnetworkinfo()
        blockchain_info = self.nodes[0].getblockchaininfo()
        assert_equal(int(cli_get_info['Version']), network_info['version'])
        assert_equal(cli_get_info['Verification progress'], "%.4f%%" % (blockchain_info['verificationprogress'] * 100))
        assert_equal(int(cli_get_info['Blocks']), blockchain_info['blocks'])
        assert_equal(int(cli_get_info['Headers']), blockchain_info['headers'])
        assert_equal(int(cli_get_info['Time offset (s)']), network_info['timeoffset'])
        expected_network_info = f"in {network_info['connections_in']}, out {network_info['connections_out']}, total {network_info['connections']}"
        assert_equal(cli_get_info["Network"], expected_network_info)
        assert_equal(cli_get_info['Proxies'], network_info['networks'][0]['proxy'])
        # assert_equal(Decimal(cli_get_info['Difficulty']), blockchain_info['difficulty'])
        assert_equal(cli_get_info['Chain'], blockchain_info['chain'])

        self.log.info("Test -getinfo and bitcoin-cli return all proxies")
        self.restart_node(0, extra_args=["-proxy=127.0.0.1:9050", "-i2psam=127.0.0.1:7656"])
        network_info = self.nodes[0].getnetworkinfo()
        cli_get_info_string = self.nodes[0].cli('-getinfo').send_cli()
        cli_get_info = cli_get_info_string_to_dict(cli_get_info_string)
        assert_equal(cli_get_info["Proxies"], "127.0.0.1:9050 (ipv4, ipv6, onion, cjdns), 127.0.0.1:7656 (i2p)")

        if self.is_specified_wallet_compiled():
            self.log.info("Test -getinfo and bitcoin-cli getwalletinfo return expected wallet info")
            # Explicitly set the output type in order to have consistent tx vsize / fees
            # for both legacy and descriptor wallets (disables the change address type detection algorithm)
            self.restart_node(0, extra_args=["-addresstype=bech32", "-changetype=bech32"])
            assert_equal(Decimal(cli_get_info['Balance']), BALANCE)
            assert 'Balances' not in cli_get_info_string
            wallet_info = self.nodes[0].getwalletinfo()
            assert_equal(int(cli_get_info['Keypool size']), wallet_info['keypoolsize'])
            assert_equal(int(cli_get_info['Unlocked until']), wallet_info['unlocked_until'])
            assert_equal(Decimal(cli_get_info['Transaction fee rate (-paytxfee) (QTUM/kvB)']), wallet_info['paytxfee'])
            assert_equal(Decimal(cli_get_info['Min tx relay fee rate (QTUM/kvB)']), network_info['relayfee'])
            assert_equal(self.nodes[0].cli.getwalletinfo(), wallet_info)

            # Setup to test -getinfo, -generate, and -rpcwallet= with multiple wallets.
            wallets = [self.default_wallet_name, 'Encrypted', 'secret']
            amounts = [2*INITIAL_BLOCK_REWARD-50 + Decimal('9.99856000'), Decimal(9), Decimal(31)]
            self.nodes[0].createwallet(wallet_name=wallets[1])
            self.nodes[0].createwallet(wallet_name=wallets[2])
            w1 = self.nodes[0].get_wallet_rpc(wallets[0])
            w2 = self.nodes[0].get_wallet_rpc(wallets[1])
            w3 = self.nodes[0].get_wallet_rpc(wallets[2])
            rpcwallet2 = f'-rpcwallet={wallets[1]}'
            rpcwallet3 = f'-rpcwallet={wallets[2]}'
            w1.walletpassphrase(password, self.rpc_timeout)
            w2.encryptwallet(password)
            w1.sendtoaddress(w2.getnewaddress(), amounts[1])
            w1.sendtoaddress(w3.getnewaddress(), amounts[2])

            # Mine a block to confirm; adds a block reward (50 BTC) to the default wallet.
            self.generate(self.nodes[0], 1)

            self.log.info("Test -getinfo with multiple wallets and -rpcwallet returns specified wallet balance")
            for i in range(len(wallets)):
                cli_get_info_string = self.nodes[0].cli('-getinfo', f'-rpcwallet={wallets[i]}').send_cli()
                cli_get_info = cli_get_info_string_to_dict(cli_get_info_string)
                assert 'Balances' not in cli_get_info_string
                assert_equal(cli_get_info["Wallet"], wallets[i])
                assert_equal(Decimal(cli_get_info['Balance']), amounts[i])

            self.log.info("Test -getinfo with multiple wallets and -rpcwallet=non-existing-wallet returns no balances")
            cli_get_info_string = self.nodes[0].cli('-getinfo', '-rpcwallet=does-not-exist').send_cli()
            assert 'Balance' not in cli_get_info_string
            assert 'Balances' not in cli_get_info_string

            self.log.info("Test -getinfo with multiple wallets returns all loaded wallet names and balances")
            assert_equal(set(self.nodes[0].listwallets()), set(wallets))
            cli_get_info_string = self.nodes[0].cli('-getinfo').send_cli()
            cli_get_info = cli_get_info_string_to_dict(cli_get_info_string)
            assert 'Balance' not in cli_get_info
            for k, v in zip(wallets, amounts):
                assert_equal(Decimal(cli_get_info['Balances'][k]), v)

            # Unload the default wallet and re-verify.
            self.nodes[0].unloadwallet(wallets[0])
            assert wallets[0] not in self.nodes[0].listwallets()
            cli_get_info_string = self.nodes[0].cli('-getinfo').send_cli()
            cli_get_info = cli_get_info_string_to_dict(cli_get_info_string)
            assert 'Balance' not in cli_get_info
            assert 'Balances' in cli_get_info_string
            for k, v in zip(wallets[1:], amounts[1:]):
                assert_equal(Decimal(cli_get_info['Balances'][k]), v)
            assert wallets[0] not in cli_get_info

            self.log.info("Test -getinfo after unloading all wallets except a non-default one returns its balance")
            self.nodes[0].unloadwallet(wallets[2])
            assert_equal(self.nodes[0].listwallets(), [wallets[1]])
            cli_get_info_string = self.nodes[0].cli('-getinfo').send_cli()
            cli_get_info = cli_get_info_string_to_dict(cli_get_info_string)
            assert 'Balances' not in cli_get_info_string
            assert_equal(cli_get_info['Wallet'], wallets[1])
            assert_equal(Decimal(cli_get_info['Balance']), amounts[1])

            self.log.info("Test -getinfo with -rpcwallet=remaining-non-default-wallet returns only its balance")
            cli_get_info_string = self.nodes[0].cli('-getinfo', rpcwallet2).send_cli()
            cli_get_info = cli_get_info_string_to_dict(cli_get_info_string)
            assert 'Balances' not in cli_get_info_string
            assert_equal(cli_get_info['Wallet'], wallets[1])
            assert_equal(Decimal(cli_get_info['Balance']), amounts[1])

            self.log.info("Test -getinfo with -rpcwallet=unloaded wallet returns no balances")
            cli_get_info_string = self.nodes[0].cli('-getinfo', rpcwallet3).send_cli()
            cli_get_info_keys = cli_get_info_string_to_dict(cli_get_info_string)
            assert 'Balance' not in cli_get_info_keys
            assert 'Balances' not in cli_get_info_string

            # Test bitcoin-cli -generate.
            n1 = 3
            n2 = 4
            w2.walletpassphrase(password, self.rpc_timeout)
            blocks = self.nodes[0].getblockcount()

            self.log.info('Test -generate with no args')
            generate = self.nodes[0].cli('-generate').send_cli()
            assert_equal(set(generate.keys()), {'address', 'blocks'})
            assert_equal(len(generate["blocks"]), 1)
            assert_equal(self.nodes[0].getblockcount(), blocks + 1)

            self.log.info('Test -generate with bad args')
            assert_raises_process_error(1, JSON_PARSING_ERROR, self.nodes[0].cli('-generate', 'foo').echo)
            assert_raises_process_error(1, BLOCKS_VALUE_OF_ZERO, self.nodes[0].cli('-generate', 0).echo)
            assert_raises_process_error(1, TOO_MANY_ARGS, self.nodes[0].cli('-generate', 1, 2, 3).echo)

            self.log.info('Test -generate with nblocks')
            generate = self.nodes[0].cli('-generate', n1).send_cli()
            assert_equal(set(generate.keys()), {'address', 'blocks'})
            assert_equal(len(generate["blocks"]), n1)
            assert_equal(self.nodes[0].getblockcount(), blocks + 1 + n1)

            self.log.info('Test -generate with nblocks and maxtries')
            generate = self.nodes[0].cli('-generate', n2, 1000000).send_cli()
            assert_equal(set(generate.keys()), {'address', 'blocks'})
            assert_equal(len(generate["blocks"]), n2)
            assert_equal(self.nodes[0].getblockcount(), blocks + 1 + n1 + n2)

            self.log.info('Test -generate -rpcwallet in single-wallet mode')
            generate = self.nodes[0].cli(rpcwallet2, '-generate').send_cli()
            assert_equal(set(generate.keys()), {'address', 'blocks'})
            assert_equal(len(generate["blocks"]), 1)
            assert_equal(self.nodes[0].getblockcount(), blocks + 2 + n1 + n2)

            self.log.info('Test -generate -rpcwallet=unloaded wallet raises RPC error')
            assert_raises_rpc_error(-18, WALLET_NOT_LOADED, self.nodes[0].cli(rpcwallet3, '-generate').echo)
            assert_raises_rpc_error(-18, WALLET_NOT_LOADED, self.nodes[0].cli(rpcwallet3, '-generate', 'foo').echo)
            assert_raises_rpc_error(-18, WALLET_NOT_LOADED, self.nodes[0].cli(rpcwallet3, '-generate', 0).echo)
            assert_raises_rpc_error(-18, WALLET_NOT_LOADED, self.nodes[0].cli(rpcwallet3, '-generate', 1, 2, 3).echo)

            # Test bitcoin-cli -generate with -rpcwallet in multiwallet mode.
            self.nodes[0].loadwallet(wallets[2])
            n3 = 4
            n4 = 10
            blocks = self.nodes[0].getblockcount()

            self.log.info('Test -generate -rpcwallet with no args')
            generate = self.nodes[0].cli(rpcwallet2, '-generate').send_cli()
            assert_equal(set(generate.keys()), {'address', 'blocks'})
            assert_equal(len(generate["blocks"]), 1)
            assert_equal(self.nodes[0].getblockcount(), blocks + 1)

            self.log.info('Test -generate -rpcwallet with bad args')
            assert_raises_process_error(1, JSON_PARSING_ERROR, self.nodes[0].cli(rpcwallet2, '-generate', 'foo').echo)
            assert_raises_process_error(1, BLOCKS_VALUE_OF_ZERO, self.nodes[0].cli(rpcwallet2, '-generate', 0).echo)
            assert_raises_process_error(1, TOO_MANY_ARGS, self.nodes[0].cli(rpcwallet2, '-generate', 1, 2, 3).echo)

            self.log.info('Test -generate -rpcwallet with nblocks')
            generate = self.nodes[0].cli(rpcwallet2, '-generate', n3).send_cli()
            assert_equal(set(generate.keys()), {'address', 'blocks'})
            assert_equal(len(generate["blocks"]), n3)
            assert_equal(self.nodes[0].getblockcount(), blocks + 1 + n3)

            self.log.info('Test -generate -rpcwallet with nblocks and maxtries')
            generate = self.nodes[0].cli(rpcwallet2, '-generate', n4, 1000000).send_cli()
            assert_equal(set(generate.keys()), {'address', 'blocks'})
            assert_equal(len(generate["blocks"]), n4)
            assert_equal(self.nodes[0].getblockcount(), blocks + 1 + n3 + n4)

            self.log.info('Test -generate without -rpcwallet in multiwallet mode raises RPC error')
            assert_raises_rpc_error(-19, WALLET_NOT_SPECIFIED, self.nodes[0].cli('-generate').echo)
            assert_raises_rpc_error(-19, WALLET_NOT_SPECIFIED, self.nodes[0].cli('-generate', 'foo').echo)
            assert_raises_rpc_error(-19, WALLET_NOT_SPECIFIED, self.nodes[0].cli('-generate', 0).echo)
            assert_raises_rpc_error(-19, WALLET_NOT_SPECIFIED, self.nodes[0].cli('-generate', 1, 2, 3).echo)
        else:
            self.log.info("*** Wallet not compiled; cli getwalletinfo and -getinfo wallet tests skipped")
            self.generate(self.nodes[0], 25)  # maintain block parity with the wallet_compiled conditional branch

        self.log.info("Test -version with node stopped")
        self.stop_node(0)
        cli_response = self.nodes[0].cli('-version').send_cli()
        assert f"{self.config['environment']['PACKAGE_NAME']} RPC client version" in cli_response

        self.log.info("Test -rpcwait option successfully waits for RPC connection")
        self.nodes[0].start()  # start node without RPC connection
        self.nodes[0].wait_for_cookie_credentials()  # ensure cookie file is available to avoid race condition
        blocks = self.nodes[0].cli('-rpcwait').send_cli('getblockcount')
        self.nodes[0].wait_for_rpc_connection()
        assert_equal(blocks, BLOCKS + 25)

        self.log.info("Test -rpcwait option waits at most -rpcwaittimeout seconds for startup")
        self.stop_node(0)  # stop the node so we time out
        start_time = time.time()
        assert_raises_process_error(1, "Could not connect to the server", self.nodes[0].cli('-rpcwait', '-rpcwaittimeout=5').echo)
        assert_greater_than_or_equal(time.time(), start_time + 5)


if __name__ == '__main__':
    TestBitcoinCli().main()<|MERGE_RESOLUTION|>--- conflicted
+++ resolved
@@ -7,11 +7,7 @@
 from decimal import Decimal
 import re
 
-<<<<<<< HEAD
-from test_framework.qtumconfig import INITIAL_BLOCK_REWARD, COINBASE_MATURITY 
-=======
 from test_framework.qtumconfig import INITIAL_BLOCK_REWARD, COINBASE_MATURITY
->>>>>>> 86d0551a
 from test_framework.test_framework import BitcoinTestFramework
 from test_framework.util import (
     assert_equal,
