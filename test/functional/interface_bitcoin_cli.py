--- conflicted
+++ resolved
@@ -5,13 +5,9 @@
 """Test bitcoin-cli"""
 
 from decimal import Decimal
-<<<<<<< HEAD
 import re
 
-from test_framework.blocktools import COINBASE_MATURITY
-=======
 from test_framework.qtumconfig import INITIAL_BLOCK_REWARD, COINBASE_MATURITY
->>>>>>> f45f2e07
 from test_framework.test_framework import BitcoinTestFramework
 from test_framework.util import (
     assert_equal,
