--- conflicted
+++ resolved
@@ -6,11 +6,7 @@
 
 Test the DERSIG soft-fork activation on regtest.
 """
-<<<<<<< HEAD
-from decimal import Decimal 
-=======
 from decimal import Decimal
->>>>>>> 4985b774
 from test_framework.blocktools import (
     create_block,
     create_coinbase,
@@ -45,11 +41,7 @@
     tx.vin[0].scriptSig = CScript(newscript)
 
 
-<<<<<<< HEAD
-DERSIG_HEIGHT = 2002 
-=======
 DERSIG_HEIGHT = 2002
->>>>>>> 4985b774
 
 
 class BIP66Test(BitcoinTestFramework):
@@ -65,11 +57,7 @@
 
     def create_tx(self, input_txid):
         utxo_to_spend = self.miniwallet.get_utxo(txid=input_txid, mark_as_spent=False)
-<<<<<<< HEAD
-        return self.miniwallet.create_self_transfer(fee_rate=Decimal("0.01"), utxo_to_spend=utxo_to_spend)['tx'] 
-=======
         return self.miniwallet.create_self_transfer(fee_rate=Decimal("0.01"), utxo_to_spend=utxo_to_spend)['tx']
->>>>>>> 4985b774
 
     def test_dersig_info(self, *, is_active):
         assert_equal(self.nodes[0].getdeploymentinfo()['deployments']['bip66'],
@@ -84,10 +72,6 @@
         peer = self.nodes[0].add_p2p_connection(P2PInterface())
         self.miniwallet = MiniWallet(self.nodes[0], mode=MiniWalletMode.RAW_P2PK)
 
-<<<<<<< HEAD
-
-=======
->>>>>>> 4985b774
         self.log.info("Mining %d blocks", DERSIG_HEIGHT - 2)
         self.coinbase_txids = [self.nodes[0].getblock(b)['tx'][0] for b in self.generate(self.miniwallet, DERSIG_HEIGHT - 2)]
 
