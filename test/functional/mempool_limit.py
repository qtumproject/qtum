--- conflicted
+++ resolved
@@ -42,17 +42,8 @@
         miniwallet = self.wallet
         relayfee = node.getnetworkinfo()['relayfee']
 
-<<<<<<< HEAD
-        self.log.info('Check that mempoolminfee is minrelaytxfee')
-        assert_equal(self.nodes[0].getmempoolinfo()['minrelaytxfee'], Decimal('0.00400000'))
-        assert_equal(self.nodes[0].getmempoolinfo()['mempoolminfee'], Decimal('0.00400000'))
-
-        tx_batch_size = 25
-        num_of_batches = 3
-=======
         tx_batch_size = 1
         num_of_batches = 75
->>>>>>> 86d0551a
         # Generate UTXOs to flood the mempool
         # 1 to create a tx initially that will be evicted from the mempool later
         # 75 transactions each with a fee rate higher than the previous one
@@ -83,11 +74,6 @@
         # Initial tx created should not be present in the mempool anymore as it had a lower fee rate
         assert tx_to_be_evicted_id not in node.getrawmempool()
 
-<<<<<<< HEAD
-        self.log.info('Check that mempoolminfee is larger than minrelaytxfee')
-        assert_equal(self.nodes[0].getmempoolinfo()['minrelaytxfee'], Decimal('0.00400000'))
-        assert_greater_than(self.nodes[0].getmempoolinfo()['mempoolminfee'], Decimal('0.00400000'))
-=======
         self.log.debug("Check that mempoolminfee is larger than minrelaytxfee")
         assert_equal(node.getmempoolinfo()['minrelaytxfee'], Decimal('0.00400000'))
         assert_greater_than(node.getmempoolinfo()['mempoolminfee'], Decimal('0.00400000'))
@@ -315,7 +301,6 @@
         assert_equal(node.getmempoolinfo()['mempoolminfee'], Decimal('0.00400000'))
 
         self.fill_mempool()
->>>>>>> 86d0551a
 
         # Deliberately try to create a tx with a fee less than the minimum mempool fee to assert that it does not get added to the mempool
         self.log.info('Create a mempool tx that will not pass mempoolminfee')
