--- conflicted
+++ resolved
@@ -17,13 +17,8 @@
     assert_equal,
     p2p_port,
 )
-<<<<<<< HEAD
-from test_framework.qtum import convert_btc_bech32_address_to_qtum, generatesynchronized
-from test_framework.qtumconfig import COINBASE_MATURITY
-=======
 from test_framework.wallet import MiniWallet
 
->>>>>>> 4985b774
 
 class P2PPermissionsTests(BitcoinTestFramework):
     def set_test_params(self):
@@ -95,11 +90,6 @@
         self.nodes[1].assert_start_raises_init_error(["-whitebind=noban@127.0.0.1", "-bind=127.0.0.1", "-listen=0"], "Cannot set -bind or -whitebind together with -listen=0", match=ErrorMatch.PARTIAL_REGEX)
 
     def check_tx_relay(self):
-<<<<<<< HEAD
-        block_op_true = self.nodes[0].getblock(generatesynchronized(self.nodes[0], COINBASE_MATURITY+1, convert_btc_bech32_address_to_qtum(ADDRESS_BCRT1_P2WSH_OP_TRUE), self.nodes)[0])
-
-=======
->>>>>>> 4985b774
         self.log.debug("Create a connection from a forcerelay peer that rebroadcasts raw txs")
         # A test framework p2p connection is needed to send the raw transaction directly. If a full node was used, it could only
         # rebroadcast via the inv-getdata mechanism. However, even for forcerelay connections, a full node would
@@ -108,22 +98,7 @@
         p2p_rebroadcast_wallet = self.nodes[1].add_p2p_connection(P2PDataStore())
 
         self.log.debug("Send a tx from the wallet initially")
-<<<<<<< HEAD
-        tx = tx_from_hex(
-            self.nodes[0].createrawtransaction(
-                inputs=[{
-                    'txid': block_op_true['tx'][0],
-                    'vout': 0,
-                }], outputs=[{
-                    convert_btc_bech32_address_to_qtum(ADDRESS_BCRT1_P2WSH_OP_TRUE): 5,
-                }],
-                replaceable=False),
-        )
-        tx.wit.vtxinwit = [CTxInWitness()]
-        tx.wit.vtxinwit[0].scriptWitness.stack = [CScript([OP_TRUE])]
-=======
         tx = self.wallet.create_self_transfer(sequence=SEQUENCE_FINAL)['tx']
->>>>>>> 4985b774
         txid = tx.rehash()
 
         self.log.debug("Wait until tx is in node[1]'s mempool")
