#!/usr/bin/env python3
# Copyright (c) 2014-2022 The Bitcoin Core developers
# Distributed under the MIT software license, see the accompanying
# file COPYING or http://www.opensource.org/licenses/mit-license.php.
"""Test the rawtransaction RPCs.

Test the following RPCs:
   - getrawtransaction
   - createrawtransaction
   - signrawtransactionwithwallet
   - sendrawtransaction
   - decoderawtransaction
"""

from collections import OrderedDict
from decimal import Decimal
from itertools import product

from test_framework.messages import (
    MAX_BIP125_RBF_SEQUENCE,
    COIN,
    CTransaction,
    CTxOut,
    tx_from_hex,
)
from test_framework.script import (
    CScript,
    OP_FALSE,
    OP_INVALIDOPCODE,
    OP_RETURN,
)
from test_framework.test_framework import BitcoinTestFramework
from test_framework.util import (
    assert_equal,
    assert_greater_than,
    assert_raises_rpc_error,
)
from test_framework.wallet import (
    getnewdestination,
    MiniWallet,
)
from test_framework.qtumconfig import COINBASE_MATURITY, INITIAL_BLOCK_REWARD
from test_framework.qtum import *


TXID = "1d1d4e24ed99057e84c3f80fd8fbec79ed9e1acee37da269356ecea000000000"


class multidict(dict):
    """Dictionary that allows duplicate keys.

    Constructed with a list of (key, value) tuples. When dumped by the json module,
    will output invalid json with repeated keys, eg:
    >>> json.dumps(multidict([(1,2),(1,2)])
    '{"1": 2, "1": 2}'

    Used to test calls to rpc methods with repeated keys in the json object."""

    def __init__(self, x):
        dict.__init__(self, x)
        self.x = x

    def items(self):
        return self.x


class RawTransactionsTest(BitcoinTestFramework):
    def add_options(self, parser):
        self.add_wallet_options(parser, descriptors=False)

    def set_test_params(self):
        self.num_nodes = 3
        self.extra_args = [
            ["-txindex", "-addresstype=legacy", "-minrelaytxfee=0.00000010"],
            ["-txindex", "-addresstype=legacy", "-minrelaytxfee=0.00000010"],
<<<<<<< HEAD
            [],
=======
            ["-fastprune", "-prune=1"],
>>>>>>> 86d0551a
        ]
        # whitelist all peers to speed up tx relay / mempool sync
        for args in self.extra_args:
            args.append("-whitelist=noban@127.0.0.1")
        self.supports_cli = False

    def setup_network(self):
        super().setup_network()
        self.connect_nodes(0, 2)

    def run_test(self):
        self.wallet = MiniWallet(self.nodes[0])

        self.getrawtransaction_tests()
        self.createrawtransaction_tests()
        self.sendrawtransaction_tests()
        # self.sendrawtransaction_testmempoolaccept_tests()
        self.decoderawtransaction_tests()
        self.transaction_version_number_tests()
        if self.is_specified_wallet_compiled() and not self.options.descriptors:
            self.import_deterministic_coinbase_privkeys()
            self.raw_multisig_transaction_legacy_tests()
        self.getrawtransaction_verbosity_tests()


    def getrawtransaction_tests(self):
        tx = self.wallet.send_self_transfer(from_node=self.nodes[0])
        self.generate(self.nodes[0], 1)
        txId = tx['txid']
        err_msg = (
            "No such mempool transaction. Use -txindex or provide a block hash to enable"
            " blockchain transaction queries. Use gettransaction for wallet transactions."
        )

        for n in [0, 2]:
            self.log.info(f"Test getrawtransaction {'with' if n == 0 else 'without'} -txindex")

            if n == 0:
                # With -txindex.
                # 1. valid parameters - only supply txid
                assert_equal(self.nodes[n].getrawtransaction(txId), tx['hex'])

                # 2. valid parameters - supply txid and 0 for non-verbose
                assert_equal(self.nodes[n].getrawtransaction(txId, 0), tx['hex'])

                # 3. valid parameters - supply txid and False for non-verbose
                assert_equal(self.nodes[n].getrawtransaction(txId, False), tx['hex'])

                # 4. valid parameters - supply txid and 1 for verbose.
                # We only check the "hex" field of the output so we don't need to update this test every time the output format changes.
                assert_equal(self.nodes[n].getrawtransaction(txId, 1)["hex"], tx['hex'])
                assert_equal(self.nodes[n].getrawtransaction(txId, 2)["hex"], tx['hex'])

                # 5. valid parameters - supply txid and True for non-verbose
                assert_equal(self.nodes[n].getrawtransaction(txId, True)["hex"], tx['hex'])
            else:
                # Without -txindex, expect to raise.
                for verbose in [None, 0, False, 1, True]:
                    assert_raises_rpc_error(-5, err_msg, self.nodes[n].getrawtransaction, txId, verbose)

            # 6. invalid parameters - supply txid and invalid boolean values (strings) for verbose
            for value in ["True", "False"]:
                assert_raises_rpc_error(-3, "not of expected type number", self.nodes[n].getrawtransaction, txid=txId, verbose=value)
                assert_raises_rpc_error(-3, "not of expected type number", self.nodes[n].getrawtransaction, txid=txId, verbosity=value)

            # 7. invalid parameters - supply txid and empty array
            assert_raises_rpc_error(-3, "not of expected type number", self.nodes[n].getrawtransaction, txId, [])

            # 8. invalid parameters - supply txid and empty dict
            assert_raises_rpc_error(-3, "not of expected type number", self.nodes[n].getrawtransaction, txId, {})

        # Make a tx by sending, then generate 2 blocks; block1 has the tx in it
        tx = self.wallet.send_self_transfer(from_node=self.nodes[2])['txid']
        block1, block2 = self.generate(self.nodes[2], 2)
        for n in [0, 2]:
            self.log.info(f"Test getrawtransaction {'with' if n == 0 else 'without'} -txindex, with blockhash")
            # We should be able to get the raw transaction by providing the correct block
            gottx = self.nodes[n].getrawtransaction(txid=tx, verbose=True, blockhash=block1)
            assert_equal(gottx['txid'], tx)
            assert_equal(gottx['in_active_chain'], True)
            if n == 0:
                self.log.info("Test getrawtransaction with -txindex, without blockhash: 'in_active_chain' should be absent")
                for v in [1,2]:
                    gottx = self.nodes[n].getrawtransaction(txid=tx, verbosity=v)
                    assert_equal(gottx['txid'], tx)
                    assert 'in_active_chain' not in gottx
            else:
                self.log.info("Test getrawtransaction without -txindex, without blockhash: expect the call to raise")
                assert_raises_rpc_error(-5, err_msg, self.nodes[n].getrawtransaction, txid=tx, verbose=True)
            # We should not get the tx if we provide an unrelated block
            assert_raises_rpc_error(-5, "No such transaction found", self.nodes[n].getrawtransaction, txid=tx, blockhash=block2)
            # An invalid block hash should raise the correct errors
            assert_raises_rpc_error(-3, "JSON value of type bool is not of expected type string", self.nodes[n].getrawtransaction, txid=tx, blockhash=True)
            assert_raises_rpc_error(-8, "parameter 3 must be of length 64 (not 6, for 'foobar')", self.nodes[n].getrawtransaction, txid=tx, blockhash="foobar")
            assert_raises_rpc_error(-8, "parameter 3 must be of length 64 (not 8, for 'abcd1234')", self.nodes[n].getrawtransaction, txid=tx, blockhash="abcd1234")
            foo = "ZZZ0000000000000000000000000000000000000000000000000000000000000"
            assert_raises_rpc_error(-8, f"parameter 3 must be hexadecimal string (not '{foo}')", self.nodes[n].getrawtransaction, txid=tx, blockhash=foo)
            bar = "0000000000000000000000000000000000000000000000000000000000000000"
            assert_raises_rpc_error(-5, "Block hash not found", self.nodes[n].getrawtransaction, txid=tx, blockhash=bar)
            # Undo the blocks and verify that "in_active_chain" is false.
            self.nodes[n].invalidateblock(block1)
            gottx = self.nodes[n].getrawtransaction(txid=tx, verbose=True, blockhash=block1)
            assert_equal(gottx['in_active_chain'], False)
            self.nodes[n].reconsiderblock(block1)
            assert_equal(self.nodes[n].getbestblockhash(), block2)

        self.log.info("Test getrawtransaction on genesis block coinbase returns an error")
        block = self.nodes[0].getblock(self.nodes[0].getblockhash(0))
        assert_raises_rpc_error(-5, "The genesis block coinbase is not considered an ordinary transaction", self.nodes[0].getrawtransaction, block['merkleroot'])

    def getrawtransaction_verbosity_tests(self):
        tx = self.wallet.send_self_transfer(from_node=self.nodes[1])['txid']
        [block1] = self.generate(self.nodes[1], 1)
        fields = [
            'blockhash',
            'blocktime',
            'confirmations',
            'hash',
            'hex',
            'in_active_chain',
            'locktime',
            'size',
            'time',
            'txid',
            'vin',
            'vout',
            'vsize',
            'weight',
        ]
        prevout_fields = [
            'generated',
            'height',
            'value',
            'scriptPubKey',
        ]
        script_pub_key_fields = [
            'address',
            'asm',
            'hex',
            'type',
        ]
        # node 0 & 2 with verbosity 1 & 2
        for n, v in product([0, 2], [1, 2]):
            self.log.info(f"Test getrawtransaction_verbosity {v} {'with' if n == 0 else 'without'} -txindex, with blockhash")
            gottx = self.nodes[n].getrawtransaction(txid=tx, verbosity=v, blockhash=block1)
            missing_fields = set(fields).difference(gottx.keys())
            if missing_fields:
                raise AssertionError(f"fields {', '.join(missing_fields)} are not in transaction")

            assert len(gottx['vin']) > 0
            if v == 1:
                assert 'fee' not in gottx
                assert 'prevout' not in gottx['vin'][0]
            if v == 2:
                assert isinstance(gottx['fee'], Decimal)
                assert 'prevout' in gottx['vin'][0]
                prevout = gottx['vin'][0]['prevout']
                script_pub_key = prevout['scriptPubKey']

                missing_fields = set(prevout_fields).difference(prevout.keys())
                if missing_fields:
                    raise AssertionError(f"fields {', '.join(missing_fields)} are not in transaction")

                missing_fields = set(script_pub_key_fields).difference(script_pub_key.keys())
                if missing_fields:
                    raise AssertionError(f"fields {', '.join(missing_fields)} are not in transaction")

        # check verbosity 2 without blockhash but with txindex
        assert 'fee' in self.nodes[0].getrawtransaction(txid=tx, verbosity=2)
        # check that coinbase has no fee or does not throw any errors for verbosity 2
        coin_base = self.nodes[1].getblock(block1)['tx'][0]
        gottx = self.nodes[1].getrawtransaction(txid=coin_base, verbosity=2, blockhash=block1)
        assert 'fee' not in gottx
        # check that verbosity 2 for a mempool tx will fallback to verbosity 1
        # Do this with a pruned chain, as a regression test for https://github.com/bitcoin/bitcoin/pull/29003
        self.generate(self.nodes[2], 400)
        assert_greater_than(self.nodes[2].pruneblockchain(250), 0)
        mempool_tx = self.wallet.send_self_transfer(from_node=self.nodes[2])['txid']
        gottx = self.nodes[2].getrawtransaction(txid=mempool_tx, verbosity=2)
        assert 'fee' not in gottx

    def createrawtransaction_tests(self):
        self.log.info("Test createrawtransaction")
        # Test `createrawtransaction` required parameters
        assert_raises_rpc_error(-1, "createrawtransaction", self.nodes[0].createrawtransaction)
        assert_raises_rpc_error(-1, "createrawtransaction", self.nodes[0].createrawtransaction, [])

        # Test `createrawtransaction` invalid extra parameters
        assert_raises_rpc_error(-1, "createrawtransaction", self.nodes[0].createrawtransaction, [], {}, 0, False, 'foo')

        # Test `createrawtransaction` invalid `inputs`
        assert_raises_rpc_error(-3, "JSON value of type string is not of expected type array", self.nodes[0].createrawtransaction, 'foo', {})
        assert_raises_rpc_error(-3, "JSON value of type string is not of expected type object", self.nodes[0].createrawtransaction, ['foo'], {})
        assert_raises_rpc_error(-3, "JSON value of type null is not of expected type string", self.nodes[0].createrawtransaction, [{}], {})
        assert_raises_rpc_error(-8, "txid must be of length 64 (not 3, for 'foo')", self.nodes[0].createrawtransaction, [{'txid': 'foo'}], {})
        txid = "ZZZ7bb8b1697ea987f3b223ba7819250cae33efacb068d23dc24859824a77844"
        assert_raises_rpc_error(-8, f"txid must be hexadecimal string (not '{txid}')", self.nodes[0].createrawtransaction, [{'txid': txid}], {})
        assert_raises_rpc_error(-8, "Invalid parameter, missing vout key", self.nodes[0].createrawtransaction, [{'txid': TXID}], {})
        assert_raises_rpc_error(-8, "Invalid parameter, missing vout key", self.nodes[0].createrawtransaction, [{'txid': TXID, 'vout': 'foo'}], {})
        assert_raises_rpc_error(-8, "Invalid parameter, vout cannot be negative", self.nodes[0].createrawtransaction, [{'txid': TXID, 'vout': -1}], {})
        # sequence number out of range
        for invalid_seq in [-1, 4294967296]:
            inputs = [{'txid': TXID, 'vout': 1, 'sequence': invalid_seq}]
            address = getnewdestination()[2]
            outputs = {address: 1}
            assert_raises_rpc_error(-8, 'Invalid parameter, sequence number is out of range',
                                    self.nodes[0].createrawtransaction, inputs, outputs)
        # with valid sequence number
        for valid_seq in [1000, 4294967294]:
            inputs = [{'txid': TXID, 'vout': 1, 'sequence': valid_seq}]
            address = getnewdestination()[2]
            outputs = {address: 1}
            rawtx = self.nodes[0].createrawtransaction(inputs, outputs)
            decrawtx = self.nodes[0].decoderawtransaction(rawtx)
            assert_equal(decrawtx['vin'][0]['sequence'], valid_seq)

        # Test `createrawtransaction` invalid `outputs`
        address = getnewdestination()[2]
        assert_raises_rpc_error(-3, "JSON value of type string is not of expected type array", self.nodes[0].createrawtransaction, [], 'foo')
        self.nodes[0].createrawtransaction(inputs=[], outputs={})  # Should not throw for backwards compatibility
        self.nodes[0].createrawtransaction(inputs=[], outputs=[])
        assert_raises_rpc_error(-8, "Data must be hexadecimal string", self.nodes[0].createrawtransaction, [], {'data': 'foo'})
        assert_raises_rpc_error(-5, "Invalid Qtum address", self.nodes[0].createrawtransaction, [], {'foo': 0})
        assert_raises_rpc_error(-3, "Invalid amount", self.nodes[0].createrawtransaction, [], {address: 'foo'})
        assert_raises_rpc_error(-3, "Amount out of range", self.nodes[0].createrawtransaction, [], {address: -1})
        assert_raises_rpc_error(-8, "Invalid parameter, duplicated address: %s" % address, self.nodes[0].createrawtransaction, [], multidict([(address, 1), (address, 1)]))
        assert_raises_rpc_error(-8, "Invalid parameter, duplicated address: %s" % address, self.nodes[0].createrawtransaction, [], [{address: 1}, {address: 1}])
        assert_raises_rpc_error(-8, "Invalid parameter, duplicate key: data", self.nodes[0].createrawtransaction, [], [{"data": 'aa'}, {"data": "bb"}])
        assert_raises_rpc_error(-8, "Invalid parameter, duplicate key: data", self.nodes[0].createrawtransaction, [], multidict([("data", 'aa'), ("data", "bb")]))
        assert_raises_rpc_error(-8, "Invalid parameter, key-value pair must contain exactly one key", self.nodes[0].createrawtransaction, [], [{'a': 1, 'b': 2}])
        assert_raises_rpc_error(-8, "Invalid parameter, key-value pair not an object as expected", self.nodes[0].createrawtransaction, [], [['key-value pair1'], ['2']])

        # Test `createrawtransaction` mismatch between sequence number(s) and `replaceable` option
        assert_raises_rpc_error(-8, "Invalid parameter combination: Sequence number(s) contradict replaceable option",
                                self.nodes[0].createrawtransaction, [{'txid': TXID, 'vout': 0, 'sequence': MAX_BIP125_RBF_SEQUENCE+1}], {}, 0, True)

        # Test `createrawtransaction` invalid `locktime`
        assert_raises_rpc_error(-3, "JSON value of type string is not of expected type number", self.nodes[0].createrawtransaction, [], {}, 'foo')
        assert_raises_rpc_error(-8, "Invalid parameter, locktime out of range", self.nodes[0].createrawtransaction, [], {}, -1)
        assert_raises_rpc_error(-8, "Invalid parameter, locktime out of range", self.nodes[0].createrawtransaction, [], {}, 4294967296)

        # Test `createrawtransaction` invalid `replaceable`
        assert_raises_rpc_error(-3, "JSON value of type string is not of expected type bool", self.nodes[0].createrawtransaction, [], {}, 0, 'foo')

        # Test that createrawtransaction accepts an array and object as outputs
        # One output
        tx = tx_from_hex(self.nodes[2].createrawtransaction(inputs=[{'txid': TXID, 'vout': 9}], outputs={address: 99}))
        assert_equal(len(tx.vout), 1)
        assert_equal(
            tx.serialize().hex(),
            self.nodes[2].createrawtransaction(inputs=[{'txid': TXID, 'vout': 9}], outputs=[{address: 99}]),
        )
        # Two outputs
        address2 = getnewdestination()[2]
        tx = tx_from_hex(self.nodes[2].createrawtransaction(inputs=[{'txid': TXID, 'vout': 9}], outputs=OrderedDict([(address, 99), (address2, 99)])))
        assert_equal(len(tx.vout), 2)
        assert_equal(
            tx.serialize().hex(),
            self.nodes[2].createrawtransaction(inputs=[{'txid': TXID, 'vout': 9}], outputs=[{address: 99}, {address2: 99}]),
        )
        # Multiple mixed outputs
        tx = tx_from_hex(self.nodes[2].createrawtransaction(inputs=[{'txid': TXID, 'vout': 9}], outputs=multidict([(address, 99), (address2, 99), ('data', '99')])))
        assert_equal(len(tx.vout), 3)
        assert_equal(
            tx.serialize().hex(),
            self.nodes[2].createrawtransaction(inputs=[{'txid': TXID, 'vout': 9}], outputs=[{address: 99}, {address2: 99}, {'data': '99'}]),
        )

    def sendrawtransaction_tests(self):
        self.log.info("Test sendrawtransaction with missing input")
        inputs = [{'txid': TXID, 'vout': 1}]  # won't exist
        address = getnewdestination()[2]
        outputs = {address: 4.998}
        rawtx = self.nodes[2].createrawtransaction(inputs, outputs)
        assert_raises_rpc_error(-25, "bad-txns-inputs-missingorspent", self.nodes[2].sendrawtransaction, rawtx)

        self.log.info("Test sendrawtransaction exceeding, falling short of, and equaling maxburnamount")
        max_burn_exceeded = "Unspendable output exceeds maximum configured by user (maxburnamount)"


        # Test that spendable transaction with default maxburnamount (0) gets sent
        tx = self.wallet.create_self_transfer()['tx']
        tx_hex = tx.serialize().hex()
        self.nodes[2].sendrawtransaction(hexstring=tx_hex)

        # Test that datacarrier transaction with default maxburnamount (0) does not get sent
        tx = self.wallet.create_self_transfer()['tx']
        tx_val = 0.001
        tx.vout = [CTxOut(int(Decimal(tx_val) * COIN), CScript([OP_RETURN] + [OP_FALSE] * 30))]
        tx_hex = tx.serialize().hex()
        assert_raises_rpc_error(-25, max_burn_exceeded, self.nodes[2].sendrawtransaction, tx_hex)

        # Test that oversized script gets rejected by sendrawtransaction
        tx = self.wallet.create_self_transfer()['tx']
        tx_val = 0.001
        tx.vout = [CTxOut(int(Decimal(tx_val) * COIN), CScript([OP_FALSE] * 10001))]
        tx_hex = tx.serialize().hex()
        assert_raises_rpc_error(-25, max_burn_exceeded, self.nodes[2].sendrawtransaction, tx_hex)

        # Test that script containing invalid opcode gets rejected by sendrawtransaction
        tx = self.wallet.create_self_transfer()['tx']
        tx_val = 0.01
        tx.vout = [CTxOut(int(Decimal(tx_val) * COIN), CScript([OP_INVALIDOPCODE]))]
        tx_hex = tx.serialize().hex()
        assert_raises_rpc_error(-25, max_burn_exceeded, self.nodes[2].sendrawtransaction, tx_hex)

        # Test a transaction where our burn exceeds maxburnamount
        tx = self.wallet.create_self_transfer()['tx']
        tx_val = 0.001
        tx.vout = [CTxOut(int(Decimal(tx_val) * COIN), CScript([OP_RETURN] + [OP_FALSE] * 30))]
        tx_hex = tx.serialize().hex()
        assert_raises_rpc_error(-25, max_burn_exceeded, self.nodes[2].sendrawtransaction, tx_hex, 0, 0.0009)

        # Test a transaction where our burn falls short of maxburnamount
        tx = self.wallet.create_self_transfer()['tx']
        tx_val = 0.001
        tx.vout = [CTxOut(int(Decimal(tx_val) * COIN), CScript([OP_RETURN] + [OP_FALSE] * 30))]
        tx_hex = tx.serialize().hex()
        self.nodes[2].sendrawtransaction(hexstring=tx_hex, maxfeerate='0', maxburnamount='0.0011')

        # Test a transaction where our burn equals maxburnamount
        tx = self.wallet.create_self_transfer()['tx']
        tx_val = 0.001
        tx.vout = [CTxOut(int(Decimal(tx_val) * COIN), CScript([OP_RETURN] + [OP_FALSE] * 30))]
        tx_hex = tx.serialize().hex()
        self.nodes[2].sendrawtransaction(hexstring=tx_hex, maxfeerate='0', maxburnamount='0.001')

    def sendrawtransaction_testmempoolaccept_tests(self):
        self.log.info("Test sendrawtransaction/testmempoolaccept with maxfeerate")
        fee_exceeds_max = "Fee exceeds maximum configured by user (e.g. -maxtxfee, maxfeerate)"

        # Test a transaction with a small fee.
        # Fee rate is 0.00100000 BTC/kvB
        tx = self.wallet.create_self_transfer(fee_rate=Decimal('0.00100000'))
        # Thus, testmempoolaccept should reject
        testres = self.nodes[2].testmempoolaccept([tx['hex']], 0.00001000)[0]
        assert_equal(testres['allowed'], False)
        assert_equal(testres['reject-reason'], 'max-fee-exceeded')
        # and sendrawtransaction should throw
        assert_raises_rpc_error(-25, fee_exceeds_max, self.nodes[2].sendrawtransaction, tx['hex'], 0.00001000)
        # and the following calls should both succeed
        testres = self.nodes[2].testmempoolaccept(rawtxs=[tx['hex']])[0]
        assert_equal(testres['allowed'], True)
        self.nodes[2].sendrawtransaction(hexstring=tx['hex'])

        # Test a transaction with a large fee.
        # Fee rate is 0.20000000 BTC/kvB
        tx = self.wallet.create_self_transfer(fee_rate=Decimal("0.20000000"))
        # Thus, testmempoolaccept should reject
        testres = self.nodes[2].testmempoolaccept([tx['hex']])[0]
        assert_equal(testres['allowed'], False)
        assert_equal(testres['reject-reason'], 'max-fee-exceeded')
        # and sendrawtransaction should throw
        assert_raises_rpc_error(-25, fee_exceeds_max, self.nodes[2].sendrawtransaction, tx['hex'])
        # and the following calls should both succeed
        testres = self.nodes[2].testmempoolaccept(rawtxs=[tx['hex']], maxfeerate='10')[0]
        assert_equal(testres['allowed'], True)
        self.nodes[2].sendrawtransaction(hexstring=tx['hex'], maxfeerate='10')

        self.log.info("Test sendrawtransaction/testmempoolaccept with tx already in the chain")
        self.generate(self.nodes[2], 1)
        for node in self.nodes:
            testres = node.testmempoolaccept([tx['hex']])[0]
            assert_equal(testres['allowed'], False)
            assert_equal(testres['reject-reason'], 'txn-already-known')
            assert_raises_rpc_error(-27, 'Transaction already in block chain', node.sendrawtransaction, tx['hex'])

    def decoderawtransaction_tests(self):
        self.log.info("Test decoderawtransaction")
        # witness transaction
        encrawtx = "010000000001010000000000000072c1a6a246ae63f74f931e8365e15a089c68d61900000000000000000000ffffffff0100e1f50500000000000102616100000000"
        decrawtx = self.nodes[0].decoderawtransaction(encrawtx, True)  # decode as witness transaction
        assert_equal(decrawtx['vout'][0]['value'], Decimal('1.00000000'))
        assert_raises_rpc_error(-22, 'TX decode failed', self.nodes[0].decoderawtransaction, encrawtx, False) # force decode as non-witness transaction
        # non-witness transaction
        encrawtx = "01000000010000000000000072c1a6a246ae63f74f931e8365e15a089c68d61900000000000000000000ffffffff0100e1f505000000000000000000"
        decrawtx = self.nodes[0].decoderawtransaction(encrawtx, False)  # decode as non-witness transaction
        assert_equal(decrawtx['vout'][0]['value'], Decimal('1.00000000'))
        # known ambiguous transaction in the chain (see https://github.com/bitcoin/bitcoin/issues/20579)
        coinbase = "03c68708046ff8415c622f4254432e434f4d2ffabe6d6de1965d02c68f928e5b244ab1965115a36f56eb997633c7f690124bbf43644e23080000000ca3d3af6d005a65ff0200fd00000000"
        encrawtx = f"020000000001010000000000000000000000000000000000000000000000000000000000000000ffffffff4b{coinbase}" \
                   "ffffffff03f4c1fb4b0000000016001497cfc76442fe717f2a3f0cc9c175f7561b6619970000000000000000266a24aa21a9ed957d1036a80343e0d1b659497e1b48a38ebe876a056d45965fac4a85cda84e1900000000000000002952534b424c4f434b3a8e092581ab01986cbadc84f4b43f4fa4bb9e7a2e2a0caf9b7cf64d939028e22c0120000000000000000000000000000000000000000000000000000000000000000000000000"
        decrawtx = self.nodes[0].decoderawtransaction(encrawtx)
        decrawtx_wit = self.nodes[0].decoderawtransaction(encrawtx, True)
        assert_raises_rpc_error(-22, 'TX decode failed', self.nodes[0].decoderawtransaction, encrawtx, False)  # fails to decode as non-witness transaction
        assert_equal(decrawtx, decrawtx_wit)  # the witness interpretation should be chosen
        assert_equal(decrawtx['vin'][0]['coinbase'], coinbase)

    def transaction_version_number_tests(self):
        self.log.info("Test transaction version numbers")

        # Test the minimum transaction version number that fits in a signed 32-bit integer.
        # As transaction version is unsigned, this should convert to its unsigned equivalent.
        tx = CTransaction()
        tx.nVersion = -0x80000000
        rawtx = tx.serialize().hex()
        decrawtx = self.nodes[0].decoderawtransaction(rawtx)
        assert_equal(decrawtx['version'], 0x80000000)

        # Test the maximum transaction version number that fits in a signed 32-bit integer.
        tx = CTransaction()
        tx.nVersion = 0x7fffffff
        rawtx = tx.serialize().hex()
        decrawtx = self.nodes[0].decoderawtransaction(rawtx)
        assert_equal(decrawtx['version'], 0x7fffffff)

    def raw_multisig_transaction_legacy_tests(self):
        self.log.info("Test raw multisig transactions (legacy)")
        # The traditional multisig workflow does not work with descriptor wallets so these are legacy only.
        # The multisig workflow with descriptor wallets uses PSBTs and is tested elsewhere, no need to do them here.

        # 2of2 test
        addr1 = self.nodes[2].getnewaddress()
        addr2 = self.nodes[2].getnewaddress()

        addr1Obj = self.nodes[2].getaddressinfo(addr1)
        addr2Obj = self.nodes[2].getaddressinfo(addr2)

        # Tests for createmultisig and addmultisigaddress
        assert_raises_rpc_error(-5, "Invalid public key", self.nodes[0].createmultisig, 1, ["01020304"])
        # createmultisig can only take public keys
        self.nodes[0].createmultisig(2, [addr1Obj['pubkey'], addr2Obj['pubkey']])
        # addmultisigaddress can take both pubkeys and addresses so long as they are in the wallet, which is tested here
        assert_raises_rpc_error(-5, "Invalid public key", self.nodes[0].createmultisig, 2, [addr1Obj['pubkey'], addr1])

        mSigObj = self.nodes[2].addmultisigaddress(2, [addr1Obj['pubkey'], addr1])['address']

        # use balance deltas instead of absolute values
        bal = self.nodes[2].getbalance()

        # send 1.2 BTC to msig adr
        txId = self.nodes[0].sendtoaddress(mSigObj, 1.2)
        self.sync_all()
        self.generate(self.nodes[0], 1)
        # node2 has both keys of the 2of2 ms addr, tx should affect the balance
        assert_equal(self.nodes[2].getbalance(), bal + Decimal('1.20000000'))


        # 2of3 test from different nodes
        bal = self.nodes[2].getbalance()
        addr1 = self.nodes[1].getnewaddress()
        addr2 = self.nodes[2].getnewaddress()
        addr3 = self.nodes[2].getnewaddress()

        addr1Obj = self.nodes[1].getaddressinfo(addr1)
        addr2Obj = self.nodes[2].getaddressinfo(addr2)
        addr3Obj = self.nodes[2].getaddressinfo(addr3)

        mSigObj = self.nodes[2].addmultisigaddress(2, [addr1Obj['pubkey'], addr2Obj['pubkey'], addr3Obj['pubkey']])['address']

        txId = self.nodes[0].sendtoaddress(mSigObj, 2.2)
        decTx = self.nodes[0].gettransaction(txId)
        rawTx = self.nodes[0].decoderawtransaction(decTx['hex'])
        self.sync_all()
        self.generate(self.nodes[0], 1)

        # THIS IS AN INCOMPLETE FEATURE
        # NODE2 HAS TWO OF THREE KEYS AND THE FUNDS SHOULD BE SPENDABLE AND COUNT AT BALANCE CALCULATION
        assert_equal(self.nodes[2].getbalance(), bal)  # for now, assume the funds of a 2of3 multisig tx are not marked as spendable

        txDetails = self.nodes[0].gettransaction(txId, True)
        rawTx = self.nodes[0].decoderawtransaction(txDetails['hex'])
        vout = next(o for o in rawTx['vout'] if o['value'] == Decimal('2.20000000'))

        bal = self.nodes[0].getbalance()
        inputs = [{"txid": txId, "vout": vout['n'], "scriptPubKey": vout['scriptPubKey']['hex'], "amount": vout['value']}]
        outputs = {self.nodes[0].getnewaddress(): 2.19}
        rawTx = self.nodes[2].createrawtransaction(inputs, outputs)
        rawTxPartialSigned = self.nodes[1].signrawtransactionwithwallet(rawTx, inputs)
        assert_equal(rawTxPartialSigned['complete'], False)  # node1 only has one key, can't comp. sign the tx

        rawTxSigned = self.nodes[2].signrawtransactionwithwallet(rawTx, inputs)
        assert_equal(rawTxSigned['complete'], True)  # node2 can sign the tx compl., own two of three keys
        self.nodes[2].sendrawtransaction(rawTxSigned['hex'])
        rawTx = self.nodes[0].decoderawtransaction(rawTxSigned['hex'])
        self.sync_all()
        self.generate(self.nodes[0], 1)
        assert_equal(self.nodes[0].getbalance(), bal + INITIAL_BLOCK_REWARD + Decimal('2.19000000'))  # block reward + tx

        # 2of2 test for combining transactions
        bal = self.nodes[2].getbalance()
        addr1 = self.nodes[1].getnewaddress()
        addr2 = self.nodes[2].getnewaddress()

        addr1Obj = self.nodes[1].getaddressinfo(addr1)
        addr2Obj = self.nodes[2].getaddressinfo(addr2)

        self.nodes[1].addmultisigaddress(2, [addr1Obj['pubkey'], addr2Obj['pubkey']])['address']
        mSigObj = self.nodes[2].addmultisigaddress(2, [addr1Obj['pubkey'], addr2Obj['pubkey']])['address']
        mSigObjValid = self.nodes[2].getaddressinfo(mSigObj)

        txId = self.nodes[0].sendtoaddress(mSigObj, 2.2)
        decTx = self.nodes[0].gettransaction(txId)
        rawTx2 = self.nodes[0].decoderawtransaction(decTx['hex'])
        self.sync_all()
        self.generate(self.nodes[0], 1)

        assert_equal(self.nodes[2].getbalance(), bal)  # the funds of a 2of2 multisig tx should not be marked as spendable

        txDetails = self.nodes[0].gettransaction(txId, True)
        rawTx2 = self.nodes[0].decoderawtransaction(txDetails['hex'])
        vout = next(o for o in rawTx2['vout'] if o['value'] == Decimal('2.20000000'))

        bal = self.nodes[0].getbalance()
        inputs = [{"txid": txId, "vout": vout['n'], "scriptPubKey": vout['scriptPubKey']['hex'], "redeemScript": mSigObjValid['hex'], "amount": vout['value']}]
        outputs = {self.nodes[0].getnewaddress(): 2.19}
        rawTx2 = self.nodes[2].createrawtransaction(inputs, outputs)
        rawTxPartialSigned1 = self.nodes[1].signrawtransactionwithwallet(rawTx2, inputs)
        self.log.debug(rawTxPartialSigned1)
        assert_equal(rawTxPartialSigned1['complete'], False)  # node1 only has one key, can't comp. sign the tx

        rawTxPartialSigned2 = self.nodes[2].signrawtransactionwithwallet(rawTx2, inputs)
        self.log.debug(rawTxPartialSigned2)
        assert_equal(rawTxPartialSigned2['complete'], False)  # node2 only has one key, can't comp. sign the tx
        rawTxComb = self.nodes[2].combinerawtransaction([rawTxPartialSigned1['hex'], rawTxPartialSigned2['hex']])
        self.log.debug(rawTxComb)
        self.nodes[2].sendrawtransaction(rawTxComb)
        rawTx2 = self.nodes[0].decoderawtransaction(rawTxComb)
        self.sync_all()
        self.generate(self.nodes[0], 1)
        assert_equal(self.nodes[0].getbalance(), bal + INITIAL_BLOCK_REWARD + Decimal('2.19000000'))  # block reward + tx


if __name__ == '__main__':
    RawTransactionsTest().main()<|MERGE_RESOLUTION|>--- conflicted
+++ resolved
@@ -73,11 +73,7 @@
         self.extra_args = [
             ["-txindex", "-addresstype=legacy", "-minrelaytxfee=0.00000010"],
             ["-txindex", "-addresstype=legacy", "-minrelaytxfee=0.00000010"],
-<<<<<<< HEAD
-            [],
-=======
             ["-fastprune", "-prune=1"],
->>>>>>> 86d0551a
         ]
         # whitelist all peers to speed up tx relay / mempool sync
         for args in self.extra_args:
