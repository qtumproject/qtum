--- conflicted
+++ resolved
@@ -26,12 +26,7 @@
     assert_equal,
     assert_raises_rpc_error,
 )
-<<<<<<< HEAD
-from test_framework.qtumconfig import COINBASE_MATURITY, INITIAL_BLOCK_REWARD
-
-=======
 from test_framework.qtumconfig import COINBASE_MATURITY, INITIAL_BLOCK_REWARD 
->>>>>>> d82fec21
 TXID = "1d1d4e24ed99057e84c3f80fd8fbec79ed9e1acee37da269356ecea000000000"
 
 
@@ -79,13 +74,6 @@
         self.log.info("Prepare some coins for multiple *rawtransaction commands")
         self.generate(self.wallet, 10)
         self.generate(self.nodes[0], COINBASE_MATURITY + 1)
-<<<<<<< HEAD
-        for amount in [1.5, 1.0, 5.0]:
-        self.nodes[0].generate(COINBASE_MATURITY + 1)
-        self.sync_all()
-        self.generate(self.nodes[0], 5)
-=======
->>>>>>> d82fec21
 
         self.getrawtransaction_tests()
         self.createrawtransaction_tests()
@@ -219,7 +207,7 @@
         self.nodes[0].createrawtransaction(inputs=[], outputs={})  # Should not throw for backwards compatibility
         self.nodes[0].createrawtransaction(inputs=[], outputs=[])
         assert_raises_rpc_error(-8, "Data must be hexadecimal string", self.nodes[0].createrawtransaction, [], {'data': 'foo'})
-       assert_raises_rpc_error(-5, "Invalid Qtum address", self.nodes[0].createrawtransaction, [], {'foo': 0})
+        assert_raises_rpc_error(-5, "Invalid Qtum address", self.nodes[0].createrawtransaction, [], {'foo': 0})
         assert_raises_rpc_error(-3, "Invalid amount", self.nodes[0].createrawtransaction, [], {address: 'foo'})
         assert_raises_rpc_error(-3, "Amount out of range", self.nodes[0].createrawtransaction, [], {address: -1})
         assert_raises_rpc_error(-8, "Invalid parameter, duplicated address: %s" % address, self.nodes[0].createrawtransaction, [], multidict([(address, 1), (address, 1)]))
@@ -422,11 +410,7 @@
         rawTx = self.nodes[0].decoderawtransaction(rawTxSigned['hex'])
         self.sync_all()
         self.generate(self.nodes[0], 1)
-<<<<<<< HEAD
-        assert_equal(self.nodes[0].getbalance(), bal+INITIAL_BLOCK_REWARD+Decimal('2.19000000')) #block reward + tx
-=======
         assert_equal(self.nodes[0].getbalance(), bal+INITIAL_BLOCK_REWARD+Decimal('2.19000000')) #block reward + tx 
->>>>>>> d82fec21
 
         # 2of2 test for combining transactions
         bal = self.nodes[2].getbalance()
@@ -469,11 +453,7 @@
         rawTx2 = self.nodes[0].decoderawtransaction(rawTxComb)
         self.sync_all()
         self.generate(self.nodes[0], 1)
-<<<<<<< HEAD
-        assert_equal(self.nodes[0].getbalance(), bal+INITIAL_BLOCK_REWARD+Decimal('2.19000000')) #block reward + tx
-=======
         assert_equal(self.nodes[0].getbalance(), bal+INITIAL_BLOCK_REWARD+Decimal('2.19000000')) #block reward + tx 
->>>>>>> d82fec21
 
 
 if __name__ == '__main__':
