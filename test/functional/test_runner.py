--- conflicted
+++ resolved
@@ -197,11 +197,8 @@
     'qtum_prioritize_create_over_call.py',
     'qtum_callcontract_timestamp.py',
     'qtum_transaction_receipt_origin_contract_address.py',
-<<<<<<< HEAD
     'qtum_op_sender.py',
-=======
     'qtum_block_number_corruption.py',
->>>>>>> ab98fad0
 ]
 
 EXTENDED_SCRIPTS = [
