--- conflicted
+++ resolved
@@ -42,43 +42,23 @@
 
         self.nodes[0].settxfee(.001)
 
-<<<<<<< HEAD
         node0_address1 = self.nodes[0].getnewaddress(address_type=output_type)
-        node0_txid1 = self.nodes[0].sendtoaddress(node0_address1, 1219)
+        node0_txid1 = self.nodes[0].sendtoaddress(node0_address1, 487600)
         node0_tx1 = self.nodes[0].gettransaction(node0_txid1)
 
         node0_address2 = self.nodes[0].getnewaddress(address_type=output_type)
-        node0_txid2 = self.nodes[0].sendtoaddress(node0_address2, 29)
+        node0_txid2 = self.nodes[0].sendtoaddress(node0_address2, 11600)
         node0_tx2 = self.nodes[0].gettransaction(node0_txid2)
 
         assert_equal(self.nodes[0].getbalance(),
                      starting_balance + node0_tx1["fee"] + node0_tx2["fee"])
 
         # Coins are sent to node1_address
-        node1_address = self.nodes[1].getnewaddress()
+        node1_address = self.nodes[1].getnewaddress(output_type)
 
         # Send tx1, and another transaction tx2 that won't be cloned
-        txid1 = self.nodes[0].sendtoaddress(node1_address, 40)
-        txid2 = self.nodes[0].sendtoaddress(node1_address, 20)
-=======
-        node0_address_foo = self.nodes[0].getnewaddress("foo", output_type)
-        fund_foo_txid = self.nodes[0].sendfrom("", node0_address_foo, 487600)
-        fund_foo_tx = self.nodes[0].gettransaction(fund_foo_txid)
-
-        node0_address_bar = self.nodes[0].getnewaddress("bar", output_type)
-        fund_bar_txid = self.nodes[0].sendfrom("", node0_address_bar, 11600)
-        fund_bar_tx = self.nodes[0].gettransaction(fund_bar_txid)
-
-        assert_equal(self.nodes[0].getbalance(""),
-                     starting_balance - 487600 - 11600 + fund_foo_tx["fee"] + fund_bar_tx["fee"])
-
-        # Coins are sent to node1_address
-        node1_address = self.nodes[1].getnewaddress("from0", output_type)
-
-        # Send tx1, and another transaction tx2 that won't be cloned 
-        txid1 = self.nodes[0].sendfrom("foo", node1_address, 16000, 0)
-        txid2 = self.nodes[0].sendfrom("bar", node1_address, 8000, 0)
->>>>>>> 0806c12c
+        txid1 = self.nodes[0].sendtoaddress(node1_address, 16000)
+        txid2 = self.nodes[0].sendtoaddress(node1_address, 8000)
 
         # Construct a clone of tx1, to be malleated
         rawtx1 = self.nodes[0].getrawtransaction(txid1, 1)
@@ -88,20 +68,6 @@
         clone_locktime = rawtx1["locktime"]
         clone_raw = self.nodes[0].createrawtransaction(clone_inputs, clone_outputs, clone_locktime)
 
-<<<<<<< HEAD
-        # createrawtransaction randomizes the order of its outputs, so swap them if necessary.
-        # output 0 is at version+#inputs+input+sigstub+sequence+#outputs
-        # 40 BTC serialized is 00286bee00000000
-        pos0 = 2 * (4 + 1 + 36 + 1 + 4 + 1)
-        hex40 = "00286bee00000000"
-        output_len = 16 + 2 + 2 * int("0x" + clone_raw[pos0 + 16:pos0 + 16 + 2], 0)
-        if (rawtx1["vout"][0]["value"] == 40 and clone_raw[pos0:pos0 + 16] != hex40 or rawtx1["vout"][0]["value"] != 40 and clone_raw[pos0:pos0 + 16] == hex40):
-            output0 = clone_raw[pos0:pos0 + output_len]
-            output1 = clone_raw[pos0 + output_len:pos0 + 2 * output_len]
-            clone_raw = clone_raw[:pos0] + output1 + output0 + clone_raw[pos0 + 2 * output_len:]
-
-=======
->>>>>>> 0806c12c
         # Use a different signature hash type to sign.  This creates an equivalent but malleated clone.
         # Don't send the clone anywhere yet
         tx1_clone = self.nodes[0].signrawtransactionwithwallet(clone_raw, None, "ALL|ANYONECANPAY")
@@ -119,18 +85,11 @@
         # matured block, minus tx1 and tx2 amounts, and minus transaction fees:
         expected = starting_balance + node0_tx1["fee"] + node0_tx2["fee"]
         if self.options.mine_block:
-            expected += 50
+            expected += INITIAL_BLOCK_REWARD
         expected += tx1["amount"] + tx1["fee"]
         expected += tx2["amount"] + tx2["fee"]
         assert_equal(self.nodes[0].getbalance(), expected)
 
-<<<<<<< HEAD
-=======
-        # foo and bar accounts should be debited:
-        assert_equal(self.nodes[0].getbalance("foo", 0), 487600 + tx1["amount"] + tx1["fee"])
-        assert_equal(self.nodes[0].getbalance("bar", 0), 11600 + tx2["amount"] + tx2["fee"])
-
->>>>>>> 0806c12c
         if self.options.mine_block:
             assert_equal(tx1["confirmations"], 1)
             assert_equal(tx2["confirmations"], 1)
@@ -167,30 +126,10 @@
 
         # Check node0's total balance; should be same as before the clone, + 100 BTC for 2 matured,
         # less possible orphaned matured subsidy
-        expected += 100
+        expected += 2*INITIAL_BLOCK_REWARD
         if (self.options.mine_block):
-            expected -= 50
+            expected -= INITIAL_BLOCK_REWARD
         assert_equal(self.nodes[0].getbalance(), expected)
-<<<<<<< HEAD
-=======
-        assert_equal(self.nodes[0].getbalance("*", 0), expected)
-
-        # Check node0's individual account balances.
-        # "foo" should have been debited by the equivalent clone of tx1
-        assert_equal(self.nodes[0].getbalance("foo"), 487600 + tx1["amount"] + tx1["fee"])
-        # "bar" should have been debited by (possibly unconfirmed) tx2
-        assert_equal(self.nodes[0].getbalance("bar", 0), 11600 + tx2["amount"] + tx2["fee"])
-        # "" should have starting balance, less funding txes, plus subsidies
-        assert_equal(self.nodes[0].getbalance("", 0), starting_balance
-                                                                - 487600
-                                                                + fund_foo_tx["fee"]
-                                                                -   11600
-                                                                + fund_bar_tx["fee"]
-                                                                +  2*INITIAL_BLOCK_REWARD)
-
-        # Node1's "from0" account balance
-        assert_equal(self.nodes[1].getbalance("from0", 0), -(tx1["amount"] + tx2["amount"]))
->>>>>>> 0806c12c
 
 if __name__ == '__main__':
     TxnMallTest().main()