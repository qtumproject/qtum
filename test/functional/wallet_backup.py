#!/usr/bin/env python3
# Copyright (c) 2014-2021 The Bitcoin Core developers
# Distributed under the MIT software license, see the accompanying
# file COPYING or http://www.opensource.org/licenses/mit-license.php.
"""Test the wallet backup features.

Test case is:
4 nodes. 1 2 and 3 send transactions between each other,
fourth node is a miner.
1 2 3 each mine a block to start, then
Miner creates 100 blocks so 1 2 3 each have 50 mature
coins to spend.
Then 5 iterations of 1/2/3 sending coins amongst
themselves to get transactions in the wallets,
and the miner mining one block.

Wallets are backed up using dumpwallet/backupwallet.
Then 5 more iterations of transactions and mining a block.

Miner then generates 101 more blocks, so any
transaction fees paid mature.

Sanity check:
  Sum(1,2,3,4 balances) == 114*50

1/2/3 are shutdown, and their wallets erased.
Then restore using wallet.dat backup. And
confirm 1/2/3/4 balances are same as before.

Shutdown again, restore using importwallet,
and confirm again balances are correct.
"""
from decimal import Decimal
import os
from random import randint
import shutil

from test_framework.blocktools import COINBASE_MATURITY
from test_framework.test_framework import BitcoinTestFramework
from test_framework.util import (
    assert_equal,
    assert_raises_rpc_error,
)
<<<<<<< HEAD
=======

>>>>>>> ec86f1e9
from test_framework.qtumconfig import INITIAL_BLOCK_REWARD
from test_framework.qtum import generatesynchronized

class WalletBackupTest(BitcoinTestFramework):
    def set_test_params(self):
        self.num_nodes = 4
        self.setup_clean_chain = True
        # nodes 1, 2,3 are spenders, let's give them a keypool=100
        # whitelist all peers to speed up tx relay / mempool sync
        self.extra_args = [
            ["-whitelist=noban@127.0.0.1", "-keypool=100"],
            ["-whitelist=noban@127.0.0.1", "-keypool=100"],
            ["-whitelist=noban@127.0.0.1", "-keypool=100"],
            ["-whitelist=noban@127.0.0.1"],
        ]
        self.rpc_timeout = 120

    def skip_test_if_missing_module(self):
        self.skip_if_no_wallet()

    def setup_network(self):
        self.setup_nodes()
        self.connect_nodes(0, 3)
        self.connect_nodes(1, 3)
        self.connect_nodes(2, 3)
        self.connect_nodes(2, 0)
        self.sync_all()

    def one_send(self, from_node, to_address):
        if (randint(1,2) == 1):
            amount = Decimal(randint(1,10)) / Decimal(10)
            self.nodes[from_node].sendtoaddress(to_address, amount)

    def do_one_round(self):
        a0 = self.nodes[0].getnewaddress()
        a1 = self.nodes[1].getnewaddress()
        a2 = self.nodes[2].getnewaddress()

        self.one_send(0, a1)
        self.one_send(0, a2)
        self.one_send(1, a0)
        self.one_send(1, a2)
        self.one_send(2, a0)
        self.one_send(2, a1)

        # Have the miner (node3) mine a block.
        # Must sync mempools before mining.
        self.sync_mempools()
        self.generate(self.nodes[3], 1)

    # As above, this mirrors the original bash test.
    def start_three(self, args=()):
        self.start_node(0, self.extra_args[0] + list(args))
        self.start_node(1, self.extra_args[1] + list(args))
        self.start_node(2, self.extra_args[2] + list(args))
        self.connect_nodes(0, 3)
        self.connect_nodes(1, 3)
        self.connect_nodes(2, 3)
        self.connect_nodes(2, 0)

    def stop_three(self):
        self.stop_node(0)
        self.stop_node(1)
        self.stop_node(2)

    def erase_three(self):
        os.remove(os.path.join(self.nodes[0].datadir, self.chain, 'wallets', self.default_wallet_name, self.wallet_data_filename))
        os.remove(os.path.join(self.nodes[1].datadir, self.chain, 'wallets', self.default_wallet_name, self.wallet_data_filename))
        os.remove(os.path.join(self.nodes[2].datadir, self.chain, 'wallets', self.default_wallet_name, self.wallet_data_filename))

    def restore_invalid_wallet(self):
        node = self.nodes[3]
        invalid_wallet_file = os.path.join(self.nodes[0].datadir, 'invalid_wallet_file.bak')
        open(invalid_wallet_file, 'a', encoding="utf8").write('invald wallet')
        wallet_name = "res0"
        not_created_wallet_file = os.path.join(node.datadir, self.chain, 'wallets', wallet_name)
        error_message = "Wallet file verification failed. Failed to load database path '{}'. Data is not in recognized format.".format(not_created_wallet_file)
        assert_raises_rpc_error(-18, error_message, node.restorewallet, wallet_name, invalid_wallet_file)
        assert not os.path.exists(not_created_wallet_file)

    def restore_nonexistent_wallet(self):
        node = self.nodes[3]
        nonexistent_wallet_file = os.path.join(self.nodes[0].datadir, 'nonexistent_wallet.bak')
        wallet_name = "res0"
        assert_raises_rpc_error(-8, "Backup file does not exist", node.restorewallet, wallet_name, nonexistent_wallet_file)
        not_created_wallet_file = os.path.join(node.datadir, self.chain, 'wallets', wallet_name)
        assert not os.path.exists(not_created_wallet_file)

    def restore_wallet_existent_name(self):
        node = self.nodes[3]
        backup_file = os.path.join(self.nodes[0].datadir, 'wallet.bak')
        wallet_name = "res0"
        wallet_file = os.path.join(node.datadir, self.chain, 'wallets', wallet_name)
        error_message = "Failed to create database path '{}'. Database already exists.".format(wallet_file)
        assert_raises_rpc_error(-36, error_message, node.restorewallet, wallet_name, backup_file)
        assert os.path.exists(wallet_file)

    def init_three(self):
        self.init_wallet(node=0)
        self.init_wallet(node=1)
        self.init_wallet(node=2)

    def run_test(self):
        self.log.info("Generating initial blockchain")
<<<<<<< HEAD
        self.nodes[0].generate(1)
        self.sync_blocks()
        self.nodes[1].generate(1)
        self.sync_blocks()
        self.nodes[2].generate(1)
        self.sync_blocks()
        generatesynchronized(self.nodes[3], COINBASE_MATURITY, None, self.nodes)
        self.sync_blocks()
=======
        self.generate(self.nodes[0], 1)
        self.generate(self.nodes[1], 1)
        self.generate(self.nodes[2], 1)
        generatesynchronized(self.nodes[3], COINBASE_MATURITY, None, self.nodes)
>>>>>>> ec86f1e9

        assert_equal(self.nodes[0].getbalance(), INITIAL_BLOCK_REWARD)
        assert_equal(self.nodes[1].getbalance(), INITIAL_BLOCK_REWARD)
        assert_equal(self.nodes[2].getbalance(), INITIAL_BLOCK_REWARD)
        assert_equal(self.nodes[3].getbalance(), 0)

        self.log.info("Creating transactions")
        # Five rounds of sending each other transactions.
        for _ in range(5):
            self.do_one_round()

        self.log.info("Backing up")

        self.nodes[0].backupwallet(os.path.join(self.nodes[0].datadir, 'wallet.bak'))
        self.nodes[1].backupwallet(os.path.join(self.nodes[1].datadir, 'wallet.bak'))
        self.nodes[2].backupwallet(os.path.join(self.nodes[2].datadir, 'wallet.bak'))

        if not self.options.descriptors:
            self.nodes[0].dumpwallet(os.path.join(self.nodes[0].datadir, 'wallet.dump'))
            self.nodes[1].dumpwallet(os.path.join(self.nodes[1].datadir, 'wallet.dump'))
            self.nodes[2].dumpwallet(os.path.join(self.nodes[2].datadir, 'wallet.dump'))

        self.log.info("More transactions")
        for _ in range(5):
            self.do_one_round()

        # Generate 101 more blocks, so any fees paid mature
        generatesynchronized(self.nodes[3], COINBASE_MATURITY + 1, None, self.nodes)
<<<<<<< HEAD
        self.sync_all()
=======
>>>>>>> ec86f1e9

        balance0 = self.nodes[0].getbalance()
        balance1 = self.nodes[1].getbalance()
        balance2 = self.nodes[2].getbalance()
        balance3 = self.nodes[3].getbalance()
        total = balance0 + balance1 + balance2 + balance3

        # At this point, there are 214 blocks (103 for setup, then 10 rounds, then 101.)
        # 114 are mature, so the sum of all wallets should be 114 * 50 = 5700.
        assert_equal(total, (COINBASE_MATURITY+14)*INITIAL_BLOCK_REWARD)

        ##
        # Test restoring spender wallets from backups
        ##
        self.log.info("Restoring wallets on node 3 using backup files")

        self.restore_invalid_wallet()
        self.restore_nonexistent_wallet()

        backup_file_0 = os.path.join(self.nodes[0].datadir, 'wallet.bak')
        backup_file_1 = os.path.join(self.nodes[1].datadir, 'wallet.bak')
        backup_file_2 = os.path.join(self.nodes[2].datadir, 'wallet.bak')

        self.nodes[3].restorewallet("res0", backup_file_0)
        self.nodes[3].restorewallet("res1", backup_file_1)
        self.nodes[3].restorewallet("res2", backup_file_2)

        assert os.path.exists(os.path.join(self.nodes[3].datadir, self.chain, 'wallets', "res0"))
        assert os.path.exists(os.path.join(self.nodes[3].datadir, self.chain, 'wallets', "res1"))
        assert os.path.exists(os.path.join(self.nodes[3].datadir, self.chain, 'wallets', "res2"))

        res0_rpc = self.nodes[3].get_wallet_rpc("res0")
        res1_rpc = self.nodes[3].get_wallet_rpc("res1")
        res2_rpc = self.nodes[3].get_wallet_rpc("res2")

        assert_equal(res0_rpc.getbalance(), balance0)
        assert_equal(res1_rpc.getbalance(), balance1)
        assert_equal(res2_rpc.getbalance(), balance2)

        self.restore_wallet_existent_name()

        if not self.options.descriptors:
            self.log.info("Restoring using dumped wallet")
            self.stop_three()
            self.erase_three()

            #start node2 with no chain
            shutil.rmtree(os.path.join(self.nodes[2].datadir, self.chain, 'blocks'))
            shutil.rmtree(os.path.join(self.nodes[2].datadir, self.chain, 'chainstate'))

            self.start_three(["-nowallet"])
            self.init_three()

            assert_equal(self.nodes[0].getbalance(), 0)
            assert_equal(self.nodes[1].getbalance(), 0)
            assert_equal(self.nodes[2].getbalance(), 0)

            self.nodes[0].importwallet(os.path.join(self.nodes[0].datadir, 'wallet.dump'))
            self.nodes[1].importwallet(os.path.join(self.nodes[1].datadir, 'wallet.dump'))
            self.nodes[2].importwallet(os.path.join(self.nodes[2].datadir, 'wallet.dump'))

            self.sync_blocks()

            assert_equal(self.nodes[0].getbalance(), balance0)
            assert_equal(self.nodes[1].getbalance(), balance1)
            assert_equal(self.nodes[2].getbalance(), balance2)

        # Backup to source wallet file must fail
        sourcePaths = [
            os.path.join(self.nodes[0].datadir, self.chain, 'wallets', self.default_wallet_name, self.wallet_data_filename),
            os.path.join(self.nodes[0].datadir, self.chain, '.', 'wallets', self.default_wallet_name, self.wallet_data_filename),
            os.path.join(self.nodes[0].datadir, self.chain, 'wallets', self.default_wallet_name),
            os.path.join(self.nodes[0].datadir, self.chain, 'wallets')]

        for sourcePath in sourcePaths:
            assert_raises_rpc_error(-4, "backup failed", self.nodes[0].backupwallet, sourcePath)


if __name__ == '__main__':
    WalletBackupTest().main()<|MERGE_RESOLUTION|>--- conflicted
+++ resolved
@@ -41,10 +41,7 @@
     assert_equal,
     assert_raises_rpc_error,
 )
-<<<<<<< HEAD
-=======
-
->>>>>>> ec86f1e9
+
 from test_framework.qtumconfig import INITIAL_BLOCK_REWARD
 from test_framework.qtum import generatesynchronized
 
@@ -149,21 +146,10 @@
 
     def run_test(self):
         self.log.info("Generating initial blockchain")
-<<<<<<< HEAD
-        self.nodes[0].generate(1)
-        self.sync_blocks()
-        self.nodes[1].generate(1)
-        self.sync_blocks()
-        self.nodes[2].generate(1)
-        self.sync_blocks()
-        generatesynchronized(self.nodes[3], COINBASE_MATURITY, None, self.nodes)
-        self.sync_blocks()
-=======
         self.generate(self.nodes[0], 1)
         self.generate(self.nodes[1], 1)
         self.generate(self.nodes[2], 1)
         generatesynchronized(self.nodes[3], COINBASE_MATURITY, None, self.nodes)
->>>>>>> ec86f1e9
 
         assert_equal(self.nodes[0].getbalance(), INITIAL_BLOCK_REWARD)
         assert_equal(self.nodes[1].getbalance(), INITIAL_BLOCK_REWARD)
@@ -192,10 +178,6 @@
 
         # Generate 101 more blocks, so any fees paid mature
         generatesynchronized(self.nodes[3], COINBASE_MATURITY + 1, None, self.nodes)
-<<<<<<< HEAD
-        self.sync_all()
-=======
->>>>>>> ec86f1e9
 
         balance0 = self.nodes[0].getbalance()
         balance1 = self.nodes[1].getbalance()
