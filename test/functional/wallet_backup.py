--- conflicted
+++ resolved
@@ -49,11 +49,7 @@
     def skip_test_if_missing_module(self):
         self.skip_if_no_wallet()
 
-<<<<<<< HEAD
-    def setup_network(self, split=False):
-=======
     def setup_network(self):
->>>>>>> 9e306671
         self.setup_nodes()
         connect_nodes(self.nodes[0], 3)
         connect_nodes(self.nodes[1], 3)
