--- conflicted
+++ resolved
@@ -107,10 +107,6 @@
         #duplicate_tx = b_dup_cb.vtx[0]
         #b_dup_cb = self.update_block('dup_cb', [])
         #self.send_blocks([b_dup_cb])
-<<<<<<< HEAD
-
-=======
->>>>>>> ee8ca219
         b0 = self.next_block(0)
         self.save_spendable_output()
         self.send_blocks([b0])
@@ -645,14 +641,9 @@
 
         self.log.info("Reject a block with a timestamp >2 hours in the future")
         self.move_tip(44)
-<<<<<<< HEAD
-        b48 = self.next_block(48, solve=False)
-        b48.nBits -= 1
-=======
         b48 = self.next_block(48)
         b48.nBits -= 1
         # Header timestamp has changed. Re-solve the block.
->>>>>>> ee8ca219
         b48.solve()
         self.send_blocks([b48], False, force_send=True, reconnect=True)
 
@@ -1314,11 +1305,7 @@
         tx.rehash()
         return tx
 
-<<<<<<< HEAD
-    def next_block(self, number, spend=None, additional_coinbase_value=0, script=CScript([OP_TRUE]), solve=True, *, version=4):
-=======
     def next_block(self, number, spend=None, additional_coinbase_value=0, script=CScript([OP_TRUE]), *, version=4):
->>>>>>> ee8ca219
         if self.tip is None:
             base_block_hash = self.genesis_hash
             block_time = int(time.time()) + 1
