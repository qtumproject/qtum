#!/usr/bin/env python3
# Copyright (c) 2015-2021 The Bitcoin Core developers
# Distributed under the MIT software license, see the accompanying
# file COPYING or http://www.opensource.org/licenses/mit-license.php.
"""Test block processing."""
import copy
import struct
import time

from test_framework.blocktools import (
    create_block,
    create_coinbase,
    create_tx_with_script,
    get_legacy_sigopcount_block,
    MAX_BLOCK_SIGOPS,
)
from test_framework.key import ECKey
from test_framework.messages import (
    CBlock,
    COIN,
    COutPoint,
    CTransaction,
    CTxIn,
    CTxOut,
    MAX_BLOCK_WEIGHT,
    SEQUENCE_FINAL,
    MAX_BLOCK_BASE_SIZE,
    uint256_from_compact,
    uint256_from_str,
)
from test_framework.p2p import P2PDataStore
from test_framework.script import (
    CScript,
    MAX_SCRIPT_ELEMENT_SIZE,
    OP_2DUP,
    OP_CHECKMULTISIG,
    OP_CHECKMULTISIGVERIFY,
    OP_CHECKSIG,
    OP_CHECKSIGVERIFY,
    OP_ELSE,
    OP_ENDIF,
    OP_DROP,
    OP_FALSE,
    OP_IF,
    OP_INVALIDOPCODE,
    OP_RETURN,
    OP_TRUE,
    SIGHASH_ALL,
    LegacySignatureHash,
)
from test_framework.script_util import (
    script_to_p2sh_script,
)
from test_framework.test_framework import BitcoinTestFramework
from test_framework.util import (
    assert_equal,
    assert_greater_than,
)
from data import invalid_txs

from test_framework.qtumconfig import *

#  Use this class for tests that require behavior other than normal p2p behavior.
#  For now, it is used to serialize a bloated varint (b64).
class CBrokenBlock(CBlock):
    def initialize(self, base_block):
        self.vtx = copy.deepcopy(base_block.vtx)
        self.hashMerkleRoot = self.calc_merkle_root()

    def serialize(self, with_witness=False):
        r = b""
        r += super(CBlock, self).serialize()
        r += struct.pack("<BQ", 255, len(self.vtx))
        for tx in self.vtx:
            if with_witness:
                r += tx.serialize_with_witness()
            else:
                r += tx.serialize_without_witness()
        return r

    def normal_serialize(self):
        return super().serialize()


DUPLICATE_COINBASE_SCRIPT_SIG = b'\x01\x78'  # Valid for block at height 120


class FullBlockTest(BitcoinTestFramework):
    def set_test_params(self):
        self.num_nodes = 1
        self.setup_clean_chain = True
        self.extra_args = [[
            '-acceptnonstdtxn=1',  # This is a consensus block test, we don't care about tx policy
            '-testactivationheight=bip34@2',
        ]]

    def run_test(self):
        node = self.nodes[0]  # convenience reference to the node

        self.bootstrap_p2p()  # Add one p2p connection to the node

        self.block_heights = {}
        self.coinbase_key = ECKey()
        self.coinbase_key.generate()
        self.coinbase_pubkey = self.coinbase_key.get_pubkey().get_bytes()
        self.tip = None
        self.blocks = {}
        self.genesis_hash = int(self.nodes[0].getbestblockhash(), 16)
        self.block_heights[self.genesis_hash] = 0
        self.spendable_outputs = []

        # Create a new block -> QTUM: not possible since the coinbase script must strictly conform to bip34 from genesis
        #b_dup_cb = self.next_block('dup_cb')
        #b_dup_cb.vtx[0].vin[0].scriptSig = DUPLICATE_COINBASE_SCRIPT_SIG
        #b_dup_cb.vtx[0].rehash()
        #duplicate_tx = b_dup_cb.vtx[0]
        #b_dup_cb = self.update_block('dup_cb', [])
        #self.send_blocks([b_dup_cb])
<<<<<<< HEAD

=======
>>>>>>> d82fec21
        b0 = self.next_block(0)
        self.save_spendable_output()
        self.send_blocks([b0])

        # These constants chosen specifically to trigger an immature coinbase spend
        # at a certain time below.
        # NUM_BUFFER_BLOCKS_TO_GENERATE = 98-15+COINBASE_MATURITY
        NUM_BUFFER_BLOCKS_TO_GENERATE = COINBASE_MATURITY-1
        NUM_OUTPUTS_TO_COLLECT = 33

        # Allow the block to mature
        blocks = []
        for i in range(NUM_BUFFER_BLOCKS_TO_GENERATE):
            blocks.append(self.next_block(f"maturitybuffer.{i}"))
<<<<<<< HEAD
            self.save_spendable_output()
        
=======
            self.save_spendable_output()      
>>>>>>> d82fec21
        for i in range(0, len(blocks), 100):
            self.send_blocks(blocks[i:i+100])
        self.send_blocks(blocks[i:])

        # collect spendable outputs now to avoid cluttering the code later on
        out = []
        for _ in range(NUM_OUTPUTS_TO_COLLECT):
            out.append(self.get_spendable_output())

        # Start by building a couple of blocks on top (which output is spent is
        # in parentheses):
        #     genesis -> b1 (0) -> b2 (1)
        b1 = self.next_block(1, spend=out[0])
        self.save_spendable_output()

        b2 = self.next_block(2, spend=out[1])
        self.save_spendable_output()

        self.send_blocks([b1, b2], timeout=4)

        # Select a txn with an output eligible for spending. This won't actually be spent,
        # since we're testing submission of a series of blocks with invalid txns.
        attempt_spend_tx = out[2]

        # Submit blocks for rejection, each of which contains a single transaction
        # (aside from coinbase) which should be considered invalid.
        for TxTemplate in invalid_txs.iter_all_templates():
            template = TxTemplate(spend_tx=attempt_spend_tx)

            if template.valid_in_block:
                continue

            self.log.info(f"Reject block with invalid tx: {TxTemplate.__name__}")
            blockname = f"for_invalid.{TxTemplate.__name__}"
            badblock = self.next_block(blockname)
            badtx = template.get_tx()
            if TxTemplate != invalid_txs.InputMissing:
                self.sign_tx(badtx, attempt_spend_tx)
            badtx.rehash()
            badblock = self.update_block(blockname, [badtx])
            self.send_blocks(
                [badblock], success=False,
                reject_reason=(template.block_reject_reason or template.reject_reason),
                reconnect=True, timeout=2)

            self.move_tip(2)

        # Fork like this:
        #
        #     genesis -> b1 (0) -> b2 (1)
        #                      \-> b3 (1)
        #
        # Nothing should happen at this point. We saw b2 first so it takes priority.
        self.log.info("Don't reorg to a chain of the same length")
        self.move_tip(1)
        b3 = self.next_block(3, spend=out[1])
        txout_b3 = b3.vtx[1]
        self.send_blocks([b3], False)

        # Now we add another block to make the alternative chain longer.
        #
        #     genesis -> b1 (0) -> b2 (1)
        #                      \-> b3 (1) -> b4 (2)
        self.log.info("Reorg to a longer chain")
        b4 = self.next_block(4, spend=out[2])
        self.send_blocks([b4])

        # ... and back to the first chain.
        #     genesis -> b1 (0) -> b2 (1) -> b5 (2) -> b6 (3)
        #                      \-> b3 (1) -> b4 (2)
        self.move_tip(2)
        b5 = self.next_block(5, spend=out[2])
        self.save_spendable_output()
        self.send_blocks([b5], False)

        self.log.info("Reorg back to the original chain")
        b6 = self.next_block(6, spend=out[3])
        self.send_blocks([b6], True)

        # Try to create a fork that double-spends
        #     genesis -> b1 (0) -> b2 (1) -> b5 (2) -> b6 (3)
        #                                          \-> b7 (2) -> b8 (4)
        #                      \-> b3 (1) -> b4 (2)
        self.log.info("Reject a chain with a double spend, even if it is longer")
        self.move_tip(5)
        b7 = self.next_block(7, spend=out[2])
        self.send_blocks([b7], False)

        b8 = self.next_block(8, spend=out[4])
        self.send_blocks([b8], False, reconnect=True)

        # Try to create a block that has too much fee
        #     genesis -> b1 (0) -> b2 (1) -> b5 (2) -> b6 (3)
        #                                                    \-> b9 (4)
        #                      \-> b3 (1) -> b4 (2)
        self.log.info("Reject a block where the miner creates too much coinbase reward")
        self.move_tip(6)
        b9 = self.next_block(9, spend=out[4], additional_coinbase_value=1)
        self.send_blocks([b9], success=False, reject_reason='Reward check failed', reconnect=True)

        # Create a fork that ends in a block with too much fee (the one that causes the reorg)
        #     genesis -> b1 (0) -> b2 (1) -> b5 (2) -> b6  (3)
        #                                          \-> b10 (3) -> b11 (4)
        #                      \-> b3 (1) -> b4 (2)
        self.log.info("Reject a chain where the miner creates too much coinbase reward, even if the chain is longer")
        self.move_tip(5)
        b10 = self.next_block(10, spend=out[3])
        self.send_blocks([b10], False)

        b11 = self.next_block(11, spend=out[4], additional_coinbase_value=1)
        self.send_blocks([b11], success=False, reject_reason='Reward check failed', reconnect=True)

        # Try again, but with a valid fork first
        #     genesis -> b1 (0) -> b2 (1) -> b5 (2) -> b6  (3)
        #                                          \-> b12 (3) -> b13 (4) -> b14 (5)
        #                      \-> b3 (1) -> b4 (2)
        self.log.info("Reject a chain where the miner creates too much coinbase reward, even if the chain is longer (on a forked chain)")
        self.move_tip(5)
        b12 = self.next_block(12, spend=out[3])
        self.save_spendable_output()
        b13 = self.next_block(13, spend=out[4])
        self.save_spendable_output()
        b14 = self.next_block(14, spend=out[5], additional_coinbase_value=1)
        self.send_blocks([b12, b13, b14], success=False, reject_reason='Reward check failed', reconnect=True)

        # New tip should be b13.
        assert_equal(node.getbestblockhash(), b13.hash)

        # Add a block with MAX_BLOCK_SIGOPS and one with one more sigop
        #     genesis -> b1 (0) -> b2 (1) -> b5 (2) -> b6  (3)
        #                                          \-> b12 (3) -> b13 (4) -> b15 (5) -> b16 (6)
        #                      \-> b3 (1) -> b4 (2)
        self.log.info("Accept a block with lots of checksigs")
        lots_of_checksigs = CScript([OP_CHECKSIG] * (MAX_BLOCK_SIGOPS - 1))
        self.move_tip(13)
        b15 = self.next_block(15, spend=out[5], script=lots_of_checksigs)
        self.save_spendable_output()
        self.send_blocks([b15], True)

        self.log.info("Reject a block with too many checksigs")
        too_many_checksigs = CScript([OP_CHECKSIG] * (MAX_BLOCK_SIGOPS))
        b16 = self.next_block(16, spend=out[6], script=too_many_checksigs)
        self.send_blocks([b16], success=False, reject_reason='bad-blk-sigops', reconnect=True)

        # Attempt to spend a transaction created on a different fork
        #     genesis -> b1 (0) -> b2 (1) -> b5 (2) -> b6  (3)
        #                                          \-> b12 (3) -> b13 (4) -> b15 (5) -> b17 (b3.vtx[1])
        #                      \-> b3 (1) -> b4 (2)
        self.log.info("Reject a block with a spend from a re-org'ed out tx")
        self.move_tip(15)
        b17 = self.next_block(17, spend=txout_b3)
        self.send_blocks([b17], success=False, reject_reason='bad-txns-inputs-missingorspent', reconnect=True)

        # Attempt to spend a transaction created on a different fork (on a fork this time)
        #     genesis -> b1 (0) -> b2 (1) -> b5 (2) -> b6  (3)
        #                                          \-> b12 (3) -> b13 (4) -> b15 (5)
        #                                                                \-> b18 (b3.vtx[1]) -> b19 (6)
        #                      \-> b3 (1) -> b4 (2)
        self.log.info("Reject a block with a spend from a re-org'ed out tx (on a forked chain)")
        self.move_tip(13)
        b18 = self.next_block(18, spend=txout_b3)
        self.send_blocks([b18], False)

        b19 = self.next_block(19, spend=out[6])
        self.send_blocks([b19], success=False, reject_reason='bad-txns-inputs-missingorspent', reconnect=True)

        # Attempt to spend a coinbase at depth too low
        #     genesis -> b1 (0) -> b2 (1) -> b5 (2) -> b6  (3)
        #                                          \-> b12 (3) -> b13 (4) -> b15 (5) -> b20 (7)
        #                      \-> b3 (1) -> b4 (2)
        self.log.info("Reject a block spending an immature coinbase.")
        self.move_tip(15)
        b20 = self.next_block(20, spend=out[7])
        self.send_blocks([b20], success=False, reject_reason='bad-txns-premature-spend-of-coinbase', reconnect=True)

        # Attempt to spend a coinbase at depth too low (on a fork this time)
        #     genesis -> b1 (0) -> b2 (1) -> b5 (2) -> b6  (3)
        #                                          \-> b12 (3) -> b13 (4) -> b15 (5)
        #                                                                \-> b21 (6) -> b22 (5)
        #                      \-> b3 (1) -> b4 (2)
        self.log.info("Reject a block spending an immature coinbase (on a forked chain)")
        self.move_tip(13)
        b21 = self.next_block(21, spend=out[6])
        self.send_blocks([b21], False)

        b22 = self.next_block(22, spend=out[5])
        self.send_blocks([b22], success=False, reject_reason='bad-txns-premature-spend-of-coinbase', reconnect=True)

        # Create a block on either side of MAX_BLOCK_WEIGHT and make sure its accepted/rejected
        #     genesis -> b1 (0) -> b2 (1) -> b5 (2) -> b6  (3)
        #                                          \-> b12 (3) -> b13 (4) -> b15 (5) -> b23 (6)
        #                                                                           \-> b24 (6) -> b25 (7)
        #                      \-> b3 (1) -> b4 (2)
        self.log.info("Accept a block of weight MAX_BLOCK_WEIGHT")
        self.move_tip(15)
        b23 = self.next_block(23, spend=out[6])
        tx = CTransaction()
        script_length = (MAX_BLOCK_WEIGHT - b23.get_weight() - 276) // 4
        script_output = CScript([b'\x00' * script_length])
        tx.vout.append(CTxOut(0, script_output))
        tx.vin.append(CTxIn(COutPoint(b23.vtx[1].sha256, 0)))
        b23 = self.update_block(23, [tx])
        # Make sure the math above worked out to produce a max-weighted block
        assert_equal(b23.get_weight(), MAX_BLOCK_WEIGHT)
        self.send_blocks([b23], True)
        self.save_spendable_output()

        self.log.info("Reject a block of weight MAX_BLOCK_WEIGHT + 4")
        self.move_tip(23)
        b24 = self.next_block(24, spend=out[6])
        script_length = (MAX_BLOCK_WEIGHT - b24.get_weight() - 276) // 4
        script_output = CScript([b'\x00' * (script_length + 1)])
        tx.vout = [CTxOut(0, script_output)]
        b24 = self.update_block(24, [tx])
        assert_equal(b24.get_weight(), MAX_BLOCK_WEIGHT + 1 * 4)
        self.send_blocks([b24], success=False, reject_reason='bad-blk-length', reconnect=True)
        self.move_tip(15)

        b25 = self.next_block(25, spend=out[7])
        self.send_blocks([b25], False)

        # Create blocks with a coinbase input script size out of range
        #     genesis -> b1 (0) -> b2 (1) -> b5 (2) -> b6  (3)
        #                                          \-> b12 (3) -> b13 (4) -> b15 (5) -> b23 (6) -> b30 (7)
        #                                                                           \-> ... (6) -> ... (7)
        #                      \-> b3 (1) -> b4 (2)
        self.log.info("Reject a block with coinbase input script size out of range")
        self.move_tip(15)
        b26 = self.next_block(26, spend=out[6])
        b26.vtx[0].vin[0].scriptSig = b'\x00'
        b26.vtx[0].rehash()
        # update_block causes the merkle root to get updated, even with no new
        # transactions, and updates the required state.
        b26 = self.update_block(26, [])
        self.send_blocks([b26], success=False, reject_reason='bad-cb-length', reconnect=True)

        # Extend the b26 chain to make sure bitcoind isn't accepting b26
        b27 = self.next_block(27, spend=out[7])
        self.send_blocks([b27], False)

        # Now try a too-large-coinbase script
        self.move_tip(15)
        b28 = self.next_block(28, spend=out[6])
        b28.vtx[0].vin[0].scriptSig = b'\x00' * 101
        b28.vtx[0].rehash()
        b28 = self.update_block(28, [])
        self.send_blocks([b28], success=False, reject_reason='bad-cb-length', reconnect=True)

        # Extend the b28 chain to make sure bitcoind isn't accepting b28
        b29 = self.next_block(29, spend=out[7])
        self.send_blocks([b29], False)
        # b30 has a max-sized coinbase scriptSig.
        self.move_tip(23)
        b30 = self.next_block(30)
        b30.vtx[0].vin[0].scriptSig = bytes(b30.vtx[0].vin[0].scriptSig)  # Convert CScript to raw bytes
        b30.vtx[0].vin[0].scriptSig += b'\x00' * 97
        assert_equal(len(b30.vtx[0].vin[0].scriptSig), 100)
        b30.vtx[0].rehash()
        b30 = self.update_block(30, [])
        self.send_blocks([b30], True)
        self.save_spendable_output()

        # b31 - b35 - check sigops of OP_CHECKMULTISIG / OP_CHECKMULTISIGVERIFY / OP_CHECKSIGVERIFY
        #
        #     genesis -> ... -> b30 (7) -> b31 (8) -> b33 (9) -> b35 (10)
        #                                                                \-> b36 (11)
        #                                                    \-> b34 (10)
        #                                         \-> b32 (9)
        #

        # MULTISIG: each op code counts as 20 sigops.  To create the edge case, pack another 19 sigops at the end.
        self.log.info("Accept a block with the max number of OP_CHECKMULTISIG sigops")
        lots_of_multisigs = CScript([OP_CHECKMULTISIG] * ((MAX_BLOCK_SIGOPS - 1) // 20) + [OP_CHECKSIG] * 19)
        b31 = self.next_block(31, spend=out[8], script=lots_of_multisigs)
        assert_equal(get_legacy_sigopcount_block(b31), MAX_BLOCK_SIGOPS)
        self.send_blocks([b31], True)
        self.save_spendable_output()

        # this goes over the limit because the coinbase has one sigop
        self.log.info("Reject a block with too many OP_CHECKMULTISIG sigops")
        too_many_multisigs = CScript([OP_CHECKMULTISIG] * (MAX_BLOCK_SIGOPS // 20))
        b32 = self.next_block(32, spend=out[9], script=too_many_multisigs)
        assert_equal(get_legacy_sigopcount_block(b32), MAX_BLOCK_SIGOPS + 1)
        self.send_blocks([b32], success=False, reject_reason='bad-blk-sigops', reconnect=True)

        # CHECKMULTISIGVERIFY
        self.log.info("Accept a block with the max number of OP_CHECKMULTISIGVERIFY sigops")
        self.move_tip(31)
        lots_of_multisigs = CScript([OP_CHECKMULTISIGVERIFY] * ((MAX_BLOCK_SIGOPS - 1) // 20) + [OP_CHECKSIG] * 19)
        b33 = self.next_block(33, spend=out[9], script=lots_of_multisigs)
        self.send_blocks([b33], True)
        self.save_spendable_output()

        self.log.info("Reject a block with too many OP_CHECKMULTISIGVERIFY sigops")
        too_many_multisigs = CScript([OP_CHECKMULTISIGVERIFY] * (MAX_BLOCK_SIGOPS // 20))
        b34 = self.next_block(34, spend=out[10], script=too_many_multisigs)
        self.send_blocks([b34], success=False, reject_reason='bad-blk-sigops', reconnect=True)

        # CHECKSIGVERIFY
        self.log.info("Accept a block with the max number of OP_CHECKSIGVERIFY sigops")
        self.move_tip(33)
        lots_of_checksigs = CScript([OP_CHECKSIGVERIFY] * (MAX_BLOCK_SIGOPS - 1))
        b35 = self.next_block(35, spend=out[10], script=lots_of_checksigs)
        self.send_blocks([b35], True)
        self.save_spendable_output()

        self.log.info("Reject a block with too many OP_CHECKSIGVERIFY sigops")
        too_many_checksigs = CScript([OP_CHECKSIGVERIFY] * (MAX_BLOCK_SIGOPS))
        b36 = self.next_block(36, spend=out[11], script=too_many_checksigs)
        self.send_blocks([b36], success=False, reject_reason='bad-blk-sigops', reconnect=True)

        # Check spending of a transaction in a block which failed to connect
        #
        # b6  (3)
        # b12 (3) -> b13 (4) -> b15 (5) -> b23 (6) -> b30 (7) -> b31 (8) -> b33 (9) -> b35 (10)
        #                                                                                     \-> b37 (11)
        #                                                                                     \-> b38 (11/37)
        #

        # save 37's spendable output, but then double-spend out11 to invalidate the block
        self.log.info("Reject a block spending transaction from a block which failed to connect")
        self.move_tip(35)
        b37 = self.next_block(37, spend=out[11])
        txout_b37 = b37.vtx[1]
        tx = self.create_and_sign_transaction(out[11], 0)
        b37 = self.update_block(37, [tx])
        self.send_blocks([b37], success=False, reject_reason='bad-txns-inputs-missingorspent', reconnect=True)

        # attempt to spend b37's first non-coinbase tx, at which point b37 was still considered valid
        self.move_tip(35)
        b38 = self.next_block(38, spend=txout_b37)
        self.send_blocks([b38], success=False, reject_reason='bad-txns-inputs-missingorspent', reconnect=True)

        # Check P2SH SigOp counting
        #
        #
        #   13 (4) -> b15 (5) -> b23 (6) -> b30 (7) -> b31 (8) -> b33 (9) -> b35 (10) -> b39 (11) -> b41 (12)
        #                                                                                        \-> b40 (12)
        #
        # b39 - create some P2SH outputs that will require 6 sigops to spend:
        #
        #           redeem_script = COINBASE_PUBKEY, (OP_2DUP+OP_CHECKSIGVERIFY) * 5, OP_CHECKSIG
        #           p2sh_script = OP_HASH160, ripemd160(sha256(script)), OP_EQUAL
        #
        self.log.info("Check P2SH SIGOPS are correctly counted")
        self.move_tip(35)
        b39 = self.next_block(39)
        b39_outputs = 0
        b39_sigops_per_output = 6

        # Build the redeem script, hash it, use hash to create the p2sh script
        redeem_script = CScript([self.coinbase_pubkey] + [OP_2DUP, OP_CHECKSIGVERIFY] * 5 + [OP_CHECKSIG])
        p2sh_script = script_to_p2sh_script(redeem_script)

        # Create a transaction that spends one satoshi to the p2sh_script, the rest to OP_TRUE
        # This must be signed because it is spending a coinbase
        spend = out[11]
        tx = self.create_tx(spend, 0, 1, p2sh_script)
        tx.vout.append(CTxOut(spend.vout[0].nValue - 1, CScript([OP_TRUE])))
        self.sign_tx(tx, spend)
        tx.rehash()
        b39 = self.update_block(39, [tx])
        b39_outputs += 1

        # Until block is full, add tx's with 1 satoshi to p2sh_script, the rest to OP_TRUE
        tx_new = None
        tx_last = tx
        total_weight = b39.get_weight()
        while total_weight < MAX_BLOCK_WEIGHT:
            tx_new = self.create_tx(tx_last, 1, 1, p2sh_script)
            tx_new.vout.append(CTxOut(tx_last.vout[1].nValue - 1, CScript([OP_TRUE])))
            tx_new.rehash()
            total_weight += tx_new.get_weight()
            if total_weight >= MAX_BLOCK_WEIGHT:
                break
            b39.vtx.append(tx_new)  # add tx to block
            tx_last = tx_new
            b39_outputs += 1

        # The accounting in the loop above can be off, because it misses the
        # compact size encoding of the number of transactions in the block.
        # Make sure we didn't accidentally make too big a block. Note that the
        # size of the block has non-determinism due to the ECDSA signature in
        # the first transaction.
        while b39.get_weight() >= MAX_BLOCK_WEIGHT:
            del b39.vtx[-1]

        b39 = self.update_block(39, [])
        self.send_blocks([b39], True)
        self.save_spendable_output()

        # Test sigops in P2SH redeem scripts
        #
        # b40 creates 3333 tx's spending the 6-sigop P2SH outputs from b39 for a total of 19998 sigops.
        # The first tx has one sigop and then at the end we add 2 more to put us just over the max.
        #
        # b41 does the same, less one, so it has the maximum sigops permitted.
        #
        self.log.info("Reject a block with too many P2SH sigops")
        self.move_tip(39)
        b40 = self.next_block(40, spend=out[12])
        sigops = get_legacy_sigopcount_block(b40)
        numTxes = (MAX_BLOCK_SIGOPS - sigops) // b39_sigops_per_output
        assert_equal(numTxes <= b39_outputs, True)

        lastOutpoint = COutPoint(b40.vtx[1].sha256, 0)
        new_txs = []
        for i in range(1, numTxes + 1):
            tx = CTransaction()
            tx.vout.append(CTxOut(1, CScript([OP_TRUE])))
            tx.vin.append(CTxIn(lastOutpoint, b''))
            # second input is corresponding P2SH output from b39
            tx.vin.append(CTxIn(COutPoint(b39.vtx[i].sha256, 0), b''))
            # Note: must pass the redeem_script (not p2sh_script) to the signature hash function
            (sighash, err) = LegacySignatureHash(redeem_script, tx, 1, SIGHASH_ALL)
            sig = self.coinbase_key.sign_ecdsa(sighash) + bytes(bytearray([SIGHASH_ALL]))
            scriptSig = CScript([sig, redeem_script])

            tx.vin[1].scriptSig = scriptSig
            tx.rehash()
            new_txs.append(tx)
            lastOutpoint = COutPoint(tx.sha256, 0)

        b40_sigops_to_fill = MAX_BLOCK_SIGOPS - (numTxes * b39_sigops_per_output + sigops) + 1
        tx = CTransaction()
        tx.vin.append(CTxIn(lastOutpoint, b''))
        tx.vout.append(CTxOut(1, CScript([OP_CHECKSIG] * b40_sigops_to_fill)))
        tx.rehash()
        new_txs.append(tx)
        self.update_block(40, new_txs)
        self.send_blocks([b40], success=False, reject_reason='bad-blk-sigops', reconnect=True)

        # same as b40, but one less sigop
        self.log.info("Accept a block with the max number of P2SH sigops")
        self.move_tip(39)
        b41 = self.next_block(41, spend=None)
        self.update_block(41, b40.vtx[1:-1])
        b41_sigops_to_fill = b40_sigops_to_fill - 1
        tx = CTransaction()
        tx.vin.append(CTxIn(lastOutpoint, b''))
        tx.vout.append(CTxOut(1, CScript([OP_CHECKSIG] * b41_sigops_to_fill)))
        tx.rehash()
        self.update_block(41, [tx])
        self.send_blocks([b41], True)

        # Fork off of b39 to create a constant base again
        #
        # b23 (6) -> b30 (7) -> b31 (8) -> b33 (9) -> b35 (10) -> b39 (11) -> b42 (12) -> b43 (13)
        #                                                                  \-> b41 (12)
        #
        self.move_tip(39)
        b42 = self.next_block(42, spend=out[12])
        self.save_spendable_output()

        b43 = self.next_block(43, spend=out[13])
        self.save_spendable_output()
        self.send_blocks([b42, b43], True)

        # Test a number of really invalid scenarios
        #
        #  -> b31 (8) -> b33 (9) -> b35 (10) -> b39 (11) -> b42 (12) -> b43 (13) -> b44 (14)
        #                                                                                   \-> ??? (15)

        # The next few blocks are going to be created "by hand" since they'll do funky things, such as having
        # the first transaction be non-coinbase, etc.  The purpose of b44 is to make sure this works.
        self.log.info("Build block 44 manually")
        height = self.block_heights[self.tip.sha256] + 1
        coinbase = create_coinbase(height, self.coinbase_pubkey)
        b44 = CBlock()
        b44.nTime = self.tip.nTime + 1
        b44.hashPrevBlock = self.tip.sha256
        b44.nBits = 0x207fffff
        b44.vtx.append(coinbase)
        tx = self.create_and_sign_transaction(out[14], 1)
        b44.vtx.append(tx)
        b44.hashMerkleRoot = b44.calc_merkle_root()
        b44.solve()
        self.tip = b44
        self.block_heights[b44.sha256] = height
        self.blocks[44] = b44
        self.send_blocks([b44], True)

        self.log.info("Reject a block with a non-coinbase as the first tx")
        non_coinbase = self.create_tx(out[15], 0, 1)
        b45 = CBlock()
        b45.nTime = self.tip.nTime + 1
        b45.hashPrevBlock = self.tip.sha256
        b45.nBits = 0x207fffff
        b45.vtx.append(non_coinbase)
        b45.hashMerkleRoot = b45.calc_merkle_root()
        b45.solve()
        self.block_heights[b45.sha256] = self.block_heights[self.tip.sha256] + 1
        self.tip = b45
        self.blocks[45] = b45
        self.send_blocks([b45], success=False, reject_reason='bad-cb-missing', reconnect=True)

        self.log.info("Reject a block with no transactions")
        self.move_tip(44)
        b46 = CBlock()
        b46.nTime = b44.nTime + 1
        b46.hashPrevBlock = b44.sha256
        b46.nBits = 0x207fffff
        b46.vtx = []
        b46.hashMerkleRoot = 0
        b46.solve()
        self.block_heights[b46.sha256] = self.block_heights[b44.sha256] + 1
        self.tip = b46
        assert 46 not in self.blocks
        self.blocks[46] = b46
        self.send_blocks([b46], success=False, reject_reason='bad-cb-missing', reconnect=True)

        self.log.info("Reject a block with invalid work")
        self.move_tip(44)
        b47 = self.next_block(47)
        target = uint256_from_compact(b47.nBits)
        while b47.sha256 <= target:
            # Rehash nonces until an invalid too-high-hash block is found.
            b47.nNonce += 1
            b47.rehash()
        self.send_blocks([b47], False, force_send=True, reject_reason='high-hash', reconnect=True)

        self.log.info("Reject a block with a timestamp >2 hours in the future")
        self.move_tip(44)
        b48 = self.next_block(48)
        b48.nBits -= 1
        # Header timestamp has changed. Re-solve the block.
        b48.solve()
        self.send_blocks([b48], False, force_send=True, reconnect=True)
<<<<<<< HEAD

=======
>>>>>>> d82fec21
        self.log.info("Reject a block with invalid merkle hash")
        self.move_tip(44)
        b49 = self.next_block(49)
        b49.hashMerkleRoot += 1
        b49.solve()
        self.send_blocks([b49], success=False, reject_reason='bad-txnmrklroot', reconnect=True)

        self.log.info("Reject a block with incorrect POW limit")
        self.move_tip(44)
        b50 = self.next_block(50)
        b50.nBits = b50.nBits - 1
        b50.solve()
        self.send_blocks([b50], False, force_send=True, reject_reason='bad-diffbits', reconnect=True)

        self.log.info("Reject a block with two coinbase transactions")
        self.move_tip(44)
        b51 = self.next_block(51)
        cb2 = create_coinbase(51, self.coinbase_pubkey)
        b51 = self.update_block(51, [cb2])
        self.send_blocks([b51], success=False, reject_reason='bad-cb-multiple', reconnect=True)

        self.log.info("Reject a block with duplicate transactions")
        # Note: txns have to be in the right position in the merkle tree to trigger this error
        self.move_tip(44)
        b52 = self.next_block(52, spend=out[15])
        tx = self.create_tx(b52.vtx[1], 0, 1)
        b52 = self.update_block(52, [tx, tx])
        self.send_blocks([b52], success=False, reject_reason='bad-txns-duplicate', reconnect=True)

        # Test block timestamps
        #  -> b31 (8) -> b33 (9) -> b35 (10) -> b39 (11) -> b42 (12) -> b43 (13) -> b53 (14) -> b55 (15)
        #                                                                                   \-> b54 (15)
        #                                                                        -> b44 (14)\-> b48 ()
        self.move_tip(43)
        b53 = self.next_block(53, spend=out[14])
        self.send_blocks([b53], False)
        self.save_spendable_output()

        self.log.info("Reject a block with timestamp before MedianTimePast")
        b54 = self.next_block(54, spend=out[15])
        b54.nBits -= 1
        b54.solve()
        self.send_blocks([b54], False, force_send=True, reconnect=True)

        # valid timestamp
        self.move_tip(53)
        b55 = self.next_block(55, spend=out[15])
        b55.nTime = b35.nTime
        self.update_block(55, [])
        self.send_blocks([b55], True)
        self.save_spendable_output()

        # The block which was previously rejected because of being "too far(3 hours)" must be accepted 2 hours later.
        # The new block is only 1 hour into future now and we must reorg onto to the new longer chain.
        # The new bestblock b48p is invalidated manually.
        #  -> b31 (8) -> b33 (9) -> b35 (10) -> b39 (11) -> b42 (12) -> b43 (13) -> b53 (14) -> b55 (15)
        #                                                                                   \-> b54 (15)
        #                                                                        -> b44 (14)\-> b48 () -> b48p ()
        # self.log.info("Accept a previously rejected future block at a later time")
        # node.setmocktime(int(time.time()) + 2*60*60)
        # self.move_tip(48)
        # self.block_heights[b48.sha256] = self.block_heights[b44.sha256] + 1 # b48 is a parent of b44
        # b48p = self.next_block("48p")
        # self.send_blocks([b48, b48p], success=True) # Reorg to the longer chain
        # node.invalidateblock(b48p.hash) # mark b48p as invalid
        # node.setmocktime(0)

        # Test Merkle tree malleability
        #
        # -> b42 (12) -> b43 (13) -> b53 (14) -> b55 (15) -> b57p2 (16)
        #                                                \-> b57   (16)
        #                                                \-> b56p2 (16)
        #                                                \-> b56   (16)
        #
        # Merkle tree malleability (CVE-2012-2459): repeating sequences of transactions in a block without
        #                           affecting the merkle root of a block, while still invalidating it.
        #                           See:  src/consensus/merkle.h
        #
        #  b57 has three txns:  coinbase, tx, tx1.  The merkle root computation will duplicate tx.
        #  Result:  OK
        #
        #  b56 copies b57 but duplicates tx1 and does not recalculate the block hash.  So it has a valid merkle
        #  root but duplicate transactions.
        #  Result:  Fails
        #
        #  b57p2 has six transactions in its merkle tree:
        #       - coinbase, tx, tx1, tx2, tx3, tx4
        #  Merkle root calculation will duplicate as necessary.
        #  Result:  OK.
        #
        #  b56p2 copies b57p2 but adds both tx3 and tx4.  The purpose of the test is to make sure the code catches
        #  duplicate txns that are not next to one another with the "bad-txns-duplicate" error (which indicates
        #  that the error was caught early, avoiding a DOS vulnerability.)

        # b57 - a good block with 2 txs, don't submit until end
        self.move_tip(55)
        b57 = self.next_block(57)
        tx = self.create_and_sign_transaction(out[16], 1)
        tx1 = self.create_tx(tx, 0, 1)
        b57 = self.update_block(57, [tx, tx1])

        # b56 - copy b57, add a duplicate tx
        self.log.info("Reject a block with a duplicate transaction in the Merkle Tree (but with a valid Merkle Root)")
        self.move_tip(55)
        b56 = copy.deepcopy(b57)
        self.blocks[56] = b56
        assert_equal(len(b56.vtx), 3)
        b56 = self.update_block(56, [tx1])
        assert_equal(b56.hash, b57.hash)
        self.send_blocks([b56], success=False, reject_reason='bad-txns-duplicate', reconnect=True)

        # b57p2 - a good block with 6 tx'es, don't submit until end
        self.move_tip(55)
        b57p2 = self.next_block("57p2")
        tx = self.create_and_sign_transaction(out[16], 1)
        tx1 = self.create_tx(tx, 0, 1)
        tx2 = self.create_tx(tx1, 0, 1)
        tx3 = self.create_tx(tx2, 0, 1)
        tx4 = self.create_tx(tx3, 0, 1)
        b57p2 = self.update_block("57p2", [tx, tx1, tx2, tx3, tx4])

        # b56p2 - copy b57p2, duplicate two non-consecutive tx's
        self.log.info("Reject a block with two duplicate transactions in the Merkle Tree (but with a valid Merkle Root)")
        self.move_tip(55)
        b56p2 = copy.deepcopy(b57p2)
        self.blocks["b56p2"] = b56p2
        assert_equal(b56p2.hash, b57p2.hash)
        assert_equal(len(b56p2.vtx), 6)
        b56p2 = self.update_block("b56p2", [tx3, tx4])
        self.send_blocks([b56p2], success=False, reject_reason='bad-txns-duplicate', reconnect=True)

        self.move_tip("57p2")
        self.send_blocks([b57p2], True)

        self.move_tip(57)
        self.send_blocks([b57], False)  # The tip is not updated because 57p2 seen first
        self.save_spendable_output()

        # Test a few invalid tx types
        #
        # -> b35 (10) -> b39 (11) -> b42 (12) -> b43 (13) -> b53 (14) -> b55 (15) -> b57 (16) -> b60 ()
        #                                                                                    \-> ??? (17)
        #

        # tx with prevout.n out of range
        self.log.info("Reject a block with a transaction with prevout.n out of range")
        self.move_tip(57)
        b58 = self.next_block(58, spend=out[17])
        tx = CTransaction()
        assert len(out[17].vout) < 42
        tx.vin.append(CTxIn(COutPoint(out[17].sha256, 42), CScript([OP_TRUE]), SEQUENCE_FINAL))
        tx.vout.append(CTxOut(0, CScript([OP_TRUE])))
        tx.calc_sha256()
        b58 = self.update_block(58, [tx])
        self.send_blocks([b58], success=False, reject_reason='bad-txns-inputs-missingorspent', reconnect=True)

        # tx with output value > input value
        self.log.info("Reject a block with a transaction with outputs > inputs")
        self.move_tip("57p2")
        b59 = self.next_block(59)
<<<<<<< HEAD
        tx = self.create_and_sign_transaction(out[17], int(INITIAL_BLOCK_REWARD+1) * COIN)
        b59 = self.update_block(59, [tx])
=======
        tx = self.create_and_sign_transaction(out[17], int(INITIAL_BLOCK_REWARD+1) * COIN)        b59 = self.update_block(59, [tx])
>>>>>>> d82fec21
        self.send_blocks([b59], success=False, reject_reason='bad-txns-in-belowout', reconnect=True)

        # reset to good chain
        self.move_tip(57)
        b60 = self.next_block(60)
        self.send_blocks([b60], True)
        self.save_spendable_output()

        # Test BIP30 (reject duplicate)
        #
        # -> b39 (11) -> b42 (12) -> b43 (13) -> b53 (14) -> b55 (15) -> b57 (16) -> b60 ()
        #                                                                                  \-> b61 ()
        #
        # Blocks are not allowed to contain a transaction whose id matches that of an earlier,
        # not-fully-spent transaction in the same chain. To test, make identical coinbases;
        # the second one should be rejected. See also CVE-2012-1909.
        #
        #self.log.info("Reject a block with a transaction with a duplicate hash of a previous transaction (BIP30)")
        #self.move_tip(60)
        # QTUM: Since we enable BIP34 from block 0, this BIP30 test is no longer relevant. This test has therefore been removed.
        # QTUM: Since we enable BIP34 from block 0, this BIP30 test is no longer relevant. This test has therefore been removed.
        #self.log.info("Reject a block with a transaction with a duplicate hash of a previous transaction (BIP30)")
        #self.move_tip(60)
        #b61 = self.next_block(61, spend=out[18])
        #b61.vtx[0].vin[0].scriptSig = b60.vtx[0].vin[0].scriptSig  # Equalize the coinbases
        #b61.vtx[0].rehash()
        #b61 = self.update_block(61, [])
        #assert_equal(b60.vtx[0].serialize(), b61.vtx[0].serialize())
        #self.send_blocks([b61], success=False, reject_reason='bad-txns-BIP30', reconnect=True)

        # Test BIP30 (allow duplicate if spent)
        #
        # -> b57 (16) -> b60 ()
        #            \-> b_spend_dup_cb (b_dup_cb) -> b_dup_2 ()
        #
        # self.move_tip(57)
        # b_spend_dup_cb = self.next_block('spend_dup_cb')
        # tx = CTransaction()
        # tx.vin.append(CTxIn(COutPoint(duplicate_tx.sha256, 0)))
        # tx.vout.append(CTxOut(0, CScript([OP_TRUE])))
        # self.sign_tx(tx, duplicate_tx)
        # tx.rehash()
        # b_spend_dup_cb = self.update_block('spend_dup_cb', [tx])
        #
        # b_dup_2 = self.next_block('dup_2')
        # b_dup_2.vtx[0].vin[0].scriptSig = DUPLICATE_COINBASE_SCRIPT_SIG
        # b_dup_2.vtx[0].rehash()
        # b_dup_2 = self.update_block('dup_2', [])
        # assert_equal(duplicate_tx.serialize(), b_dup_2.vtx[0].serialize())
        # assert_equal(self.nodes[0].gettxout(txid=duplicate_tx.hash, n=0)['confirmations'], 119)
        # self.send_blocks([b_spend_dup_cb, b_dup_2], success=True)
        # # The duplicate has less confirmations
        # assert_equal(self.nodes[0].gettxout(txid=duplicate_tx.hash, n=0)['confirmations'], 1)

        # Test tx.isFinal is properly rejected (not an exhaustive tx.isFinal test, that should be in data-driven transaction tests)
        #
        # -> b_spend_dup_cb (b_dup_cb) -> b_dup_2 ()
        #                                           \-> b62 (18)
        #
        self.log.info("Reject a block with a transaction with a nonfinal locktime")
        self.move_tip(60)
        b62 = self.next_block(62)
        tx = CTransaction()
        tx.nLockTime = 0xffffffff  # this locktime is non-final
        tx.vin.append(CTxIn(COutPoint(out[18].sha256, 0)))  # don't set nSequence
        tx.vout.append(CTxOut(0, CScript([OP_TRUE])))
        assert tx.vin[0].nSequence < 0xffffffff
        self.sign_tx(tx, duplicate_tx)
        tx.rehash()
        b_spend_dup_cb = self.update_block('spend_dup_cb', [tx])

        b_dup_2 = self.next_block('dup_2')
        b_dup_2.vtx[0].vin[0].scriptSig = DUPLICATE_COINBASE_SCRIPT_SIG
        b_dup_2.vtx[0].rehash()
        b_dup_2 = self.update_block('dup_2', [])
        assert_equal(duplicate_tx.serialize(), b_dup_2.vtx[0].serialize())
        assert_equal(self.nodes[0].gettxout(txid=duplicate_tx.hash, n=0)['confirmations'], 119)
        self.send_blocks([b_spend_dup_cb, b_dup_2], success=True)
        # The duplicate has less confirmations
        assert_equal(self.nodes[0].gettxout(txid=duplicate_tx.hash, n=0)['confirmations'], 1)

        # Test tx.isFinal is properly rejected (not an exhaustive tx.isFinal test, that should be in data-driven transaction tests)
        #
        #   -> b39 (11) -> b42 (12) -> b43 (13) -> b53 (14) -> b55 (15) -> b57 (16) -> b60 (17)
        #                                                                                     \-> b62 (18)
        #
        self.log.info("Reject a block with a transaction with a nonfinal locktime")
        self.move_tip(60)
        b62 = self.next_block(62)
        tx = CTransaction()
        tx.nLockTime = 0xffffffff  # this locktime is non-final
        tx.vin.append(CTxIn(COutPoint(out[18].sha256, 0)))  # don't set nSequence
        tx.vout.append(CTxOut(0, CScript([OP_TRUE])))
        assert_greater_than(SEQUENCE_FINAL, tx.vin[0].nSequence)
        tx.calc_sha256()
        b62 = self.update_block(62, [tx])
        self.send_blocks([b62], success=False, reject_reason='bad-txns-nonfinal', reconnect=True)

        # Test a non-final coinbase is also rejected
        #
        # -> b_spend_dup_cb (b_dup_cb) -> b_dup_2 ()
        #                                           \-> b63 (-)
        #
        self.log.info("Reject a block with a coinbase transaction with a nonfinal locktime")
        self.move_tip(60)
        b63 = self.next_block(63)
        b63.vtx[0].nLockTime = 0xffffffff
        b63.vtx[0].vin[0].nSequence = 0xDEADBEEF
        b63.vtx[0].rehash()
        b63 = self.update_block(63, [])
        self.send_blocks([b63], success=False, reject_reason='bad-txns-nonfinal', reconnect=True)

        #  This checks that a block with a bloated VARINT between the block_header and the array of tx such that
        #  the block is > MAX_BLOCK_BASE_SIZE with the bloated varint, but <= MAX_BLOCK_BASE_SIZE without the bloated varint,
        #  does not cause a subsequent, identical block with canonical encoding to be rejected.  The test does not
        #  care whether the bloated block is accepted or rejected; it only cares that the second block is accepted.
        #
        #  What matters is that the receiving node should not reject the bloated block, and then reject the canonical
        #  block on the basis that it's the same as an already-rejected block (which would be a consensus failure.)
        #
        #  -> b_spend_dup_cb (b_dup_cb) -> b_dup_2 () -> b64 (18)
        #                                              \
        #                                               b64a (18)
        #  b64a is a bloated block (non-canonical varint)
        #  b64 is a good block (same as b64 but w/ canonical varint)
        #
        self.log.info("Accept a valid block even if a bloated version of the block has previously been sent")
        self.move_tip(60)
        regular_block = self.next_block("64a", spend=out[18])

        # make it a "broken_block," with non-canonical serialization
        b64a = CBrokenBlock(regular_block)
        b64a.initialize(regular_block)
        self.blocks["64a"] = b64a
        self.tip = b64a
        tx = CTransaction()

        # use canonical serialization to calculate size
        script_length = (MAX_BLOCK_WEIGHT - 4 * len(b64a.normal_serialize()) - 276) // 4
        script_output = CScript([b'\x00' * script_length])
        tx.vout.append(CTxOut(0, script_output))
        tx.vin.append(CTxIn(COutPoint(b64a.vtx[1].sha256, 0)))
        b64a = self.update_block("64a", [tx])
        assert_equal(len(b64a.serialize()), MAX_BLOCK_BASE_SIZE + 8)
        self.send_blocks([b64a], success=False, reject_reason='non-canonical ReadCompactSize()')

        # bitcoind doesn't disconnect us for sending a bloated block, but if we subsequently
        # resend the header message, it won't send us the getdata message again. Just
        # disconnect and reconnect and then call sync_blocks.
        # TODO: improve this test to be less dependent on P2P DOS behaviour.
        node.disconnect_p2ps()
        self.reconnect_p2p()

        self.move_tip(60)
        b64 = CBlock(b64a)
        b64.vtx = copy.deepcopy(b64a.vtx)
        assert_equal(b64.hash, b64a.hash)
        assert_equal(b64.get_weight(), MAX_BLOCK_WEIGHT)
        self.blocks[64] = b64
        b64 = self.update_block(64, [])
        self.send_blocks([b64], True)
        self.save_spendable_output()

        # Spend an output created in the block itself
        #
        # -> b_dup_2 () -> b64 (18) -> b65 (19)
        #
        self.log.info("Accept a block with a transaction spending an output created in the same block")
        self.move_tip(64)
        b65 = self.next_block(65)
        tx1 = self.create_and_sign_transaction(out[19], out[19].vout[0].nValue)
        tx2 = self.create_and_sign_transaction(tx1, 0)
        b65 = self.update_block(65, [tx1, tx2])
        self.send_blocks([b65], True)
        self.save_spendable_output()

        # Attempt to spend an output created later in the same block
        #
        # -> b64 (18) -> b65 (19)
        #                        \-> b66 (20)
        self.log.info("Reject a block with a transaction spending an output created later in the same block")
        self.move_tip(65)
        b66 = self.next_block(66)
        tx1 = self.create_and_sign_transaction(out[20], out[20].vout[0].nValue)
        tx2 = self.create_and_sign_transaction(tx1, 1)
        b66 = self.update_block(66, [tx2, tx1])
        self.send_blocks([b66], success=False, reject_reason='bad-txns-inputs-missingorspent', reconnect=True)

        # Attempt to double-spend a transaction created in a block
        #
        # -> b64 (18) -> b65 (19)
        #                        \-> b67 (20)
        #
        #
        self.log.info("Reject a block with a transaction double spending a transaction created in the same block")
        self.move_tip(65)
        b67 = self.next_block(67)
        tx1 = self.create_and_sign_transaction(out[20], out[20].vout[0].nValue)
        tx2 = self.create_and_sign_transaction(tx1, 1)
        tx3 = self.create_and_sign_transaction(tx1, 2)
        b67 = self.update_block(67, [tx1, tx2, tx3])
        self.send_blocks([b67], success=False, reject_reason='bad-txns-inputs-missingorspent', reconnect=True)

        # More tests of block subsidy
        #
        # -> b64 (18) -> b65 (19) -> b69 (20)
        #                        \-> b68 (20)
        #
        # b68 - coinbase with an extra 10 satoshis,
        #       creates a tx that has 9 satoshis from out[20] go to fees
        #       this fails because the coinbase is trying to claim 1 satoshi too much in fees
        #
        # b69 - coinbase with extra 10 satoshis, and a tx that gives a 10 satoshi fee
        #       this succeeds
        #
        self.log.info("Reject a block trying to claim too much subsidy in the coinbase transaction")
        self.move_tip(65)
        b68 = self.next_block(68, additional_coinbase_value=10)
        tx = self.create_and_sign_transaction(out[20], out[20].vout[0].nValue - 9)
        b68 = self.update_block(68, [tx])
        self.send_blocks([b68], success=False, reject_reason='block-reward-invalid', reconnect=True)

        self.log.info("Accept a block claiming the correct subsidy in the coinbase transaction")
        self.move_tip(65)
        b69 = self.next_block(69, additional_coinbase_value=10)
        tx = self.create_and_sign_transaction(out[20], out[20].vout[0].nValue - 10)
        self.update_block(69, [tx])
        self.send_blocks([b69], True)
        self.save_spendable_output()

        # Test spending the outpoint of a non-existent transaction
        #
        # -> b65 (19) -> b69 (20)
        #                        \-> b70 (21)
        #
        self.log.info("Reject a block containing a transaction spending from a non-existent input")
        self.move_tip(69)
        b70 = self.next_block(70, spend=out[21])
        bogus_tx = CTransaction()
        bogus_tx.sha256 = uint256_from_str(b"23c70ed7c0506e9178fc1a987f40a33946d4ad4c962b5ae3a52546da53af0c5c")
        tx = CTransaction()
        tx.vin.append(CTxIn(COutPoint(bogus_tx.sha256, 0), b"", SEQUENCE_FINAL))
        tx.vout.append(CTxOut(1, b""))
        b70 = self.update_block(70, [tx])
        self.send_blocks([b70], success=False, reject_reason='bad-txns-inputs-missingorspent', reconnect=True)

        # Test accepting an invalid block which has the same hash as a valid one (via merkle tree tricks)
        #
        #  -> b65 (19) -> b69 (20) -> b72 (21)
        #                          \-> b71 (21)
        #
        # b72 is a good block.
        # b71 is a copy of 72, but re-adds one of its transactions.  However, it has the same hash as b72.
        self.log.info("Reject a block containing a duplicate transaction but with the same Merkle root (Merkle tree malleability")
        self.move_tip(69)
        b72 = self.next_block(72)
        tx1 = self.create_and_sign_transaction(out[21], 2)
        tx2 = self.create_and_sign_transaction(tx1, 1)
        b72 = self.update_block(72, [tx1, tx2])  # now tip is 72
        b71 = copy.deepcopy(b72)
        b71.vtx.append(tx2)   # add duplicate tx2
        self.block_heights[b71.sha256] = self.block_heights[b69.sha256] + 1  # b71 builds off b69
        self.blocks[71] = b71

        assert_equal(len(b71.vtx), 4)
        assert_equal(len(b72.vtx), 3)
        assert_equal(b72.sha256, b71.sha256)

        self.move_tip(71)
        self.send_blocks([b71], success=False, reject_reason='bad-txns-duplicate', reconnect=True)

        self.move_tip(72)
        self.send_blocks([b72], True)
        self.save_spendable_output()

        # Test some invalid scripts and MAX_BLOCK_SIGOPS
        #
        # -> b69 (20) -> b72 (21)
        #                        \-> b** (22)
        #

        # b73 - tx with excessive sigops that are placed after an excessively large script element.
        #       The purpose of the test is to make sure those sigops are counted.
        #
        #       script is a bytearray of size 20,526
        #
        #       bytearray[0-19,998]     : OP_CHECKSIG
        #       bytearray[19,999]       : OP_PUSHDATA4
        #       bytearray[20,000-20,003]: 521  (max_script_element_size+1, in little-endian format)
        #       bytearray[20,004-20,525]: unread data (script_element)
        #       bytearray[20,526]       : OP_CHECKSIG (this puts us over the limit)
        self.log.info("Reject a block containing too many sigops after a large script element")
        self.move_tip(72)
        b73 = self.next_block(73)
        size = MAX_BLOCK_SIGOPS - 1 + MAX_SCRIPT_ELEMENT_SIZE + 1 + 5 + 1
        a = bytearray([OP_CHECKSIG] * size)
        a[MAX_BLOCK_SIGOPS - 1] = int("4e", 16)  # OP_PUSHDATA4

        element_size = MAX_SCRIPT_ELEMENT_SIZE + 1
        a[MAX_BLOCK_SIGOPS] = element_size % 256
        a[MAX_BLOCK_SIGOPS + 1] = element_size // 256
        a[MAX_BLOCK_SIGOPS + 2] = 0
        a[MAX_BLOCK_SIGOPS + 3] = 0

        tx = self.create_and_sign_transaction(out[22], 1, CScript(a))
        b73 = self.update_block(73, [tx])
        assert_equal(get_legacy_sigopcount_block(b73), MAX_BLOCK_SIGOPS + 1)
        self.send_blocks([b73], success=False, reject_reason='bad-blk-sigops', reconnect=True)

        # b74/75 - if we push an invalid script element, all previous sigops are counted,
        #          but sigops after the element are not counted.
        #
        #       The invalid script element is that the push_data indicates that
        #       there will be a large amount of data (0xffffff bytes), but we only
        #       provide a much smaller number.  These bytes are CHECKSIGS so they would
        #       cause b75 to fail for excessive sigops, if those bytes were counted.
        #
        #       b74 fails because we put MAX_BLOCK_SIGOPS+1 before the element
        #       b75 succeeds because we put MAX_BLOCK_SIGOPS before the element
        self.log.info("Check sigops are counted correctly after an invalid script element")
        self.move_tip(72)
        b74 = self.next_block(74)
        size = MAX_BLOCK_SIGOPS - 1 + MAX_SCRIPT_ELEMENT_SIZE + 42  # total = 20,561
        a = bytearray([OP_CHECKSIG] * size)
        a[MAX_BLOCK_SIGOPS] = 0x4e
        a[MAX_BLOCK_SIGOPS + 1] = 0xfe
        a[MAX_BLOCK_SIGOPS + 2] = 0xff
        a[MAX_BLOCK_SIGOPS + 3] = 0xff
        a[MAX_BLOCK_SIGOPS + 4] = 0xff
        tx = self.create_and_sign_transaction(out[22], 1, CScript(a))
        b74 = self.update_block(74, [tx])
        self.send_blocks([b74], success=False, reject_reason='bad-blk-sigops', reconnect=True)

        self.move_tip(72)
        b75 = self.next_block(75)
        size = MAX_BLOCK_SIGOPS - 1 + MAX_SCRIPT_ELEMENT_SIZE + 42
        a = bytearray([OP_CHECKSIG] * size)
        a[MAX_BLOCK_SIGOPS - 1] = 0x4e
        a[MAX_BLOCK_SIGOPS] = 0xff
        a[MAX_BLOCK_SIGOPS + 1] = 0xff
        a[MAX_BLOCK_SIGOPS + 2] = 0xff
        a[MAX_BLOCK_SIGOPS + 3] = 0xff
        tx = self.create_and_sign_transaction(out[22], 1, CScript(a))
        b75 = self.update_block(75, [tx])
        self.send_blocks([b75], True)
        self.save_spendable_output()

        # Check that if we push an element filled with CHECKSIGs, they are not counted
        self.move_tip(75)
        b76 = self.next_block(76)
        size = MAX_BLOCK_SIGOPS - 1 + MAX_SCRIPT_ELEMENT_SIZE + 1 + 5
        a = bytearray([OP_CHECKSIG] * size)
        a[MAX_BLOCK_SIGOPS - 1] = 0x4e  # PUSHDATA4, but leave the following bytes as just checksigs
        tx = self.create_and_sign_transaction(out[23], 1, CScript(a))
        b76 = self.update_block(76, [tx])
        self.send_blocks([b76], True)
        self.save_spendable_output()

        # Test transaction resurrection
        #
        # -> b77 (24) -> b78 (25) -> b79 (26)
        #            \-> b80 (25) -> b81 (26) -> b82 (27)
        #
        #    b78 creates a tx, which is spent in b79. After b82, both should be in mempool
        #
        #    The tx'es must be unsigned and pass the node's mempool policy.  It is unsigned for the
        #    rather obscure reason that the Python signature code does not distinguish between
        #    Low-S and High-S values (whereas the bitcoin code has custom code which does so);
        #    as a result of which, the odds are 50% that the python code will use the right
        #    value and the transaction will be accepted into the mempool. Until we modify the
        #    test framework to support low-S signing, we are out of luck.
        #
        #    To get around this issue, we construct transactions which are not signed and which
        #    spend to OP_TRUE.  If the standard-ness rules change, this test would need to be
        #    updated.  (Perhaps to spend to a P2SH OP_TRUE script)
        self.log.info("Test transaction resurrection during a re-org")
        self.move_tip(76)
        b77 = self.next_block(77)
        tx77 = self.create_and_sign_transaction(out[24], 10 * COIN)
        b77 = self.update_block(77, [tx77])
        self.send_blocks([b77], True)
        self.save_spendable_output()

        b78 = self.next_block(78)
        tx78 = self.create_tx(tx77, 0, 9 * COIN)
        b78 = self.update_block(78, [tx78])
        self.send_blocks([b78], True)

        b79 = self.next_block(79)
        tx79 = self.create_tx(tx78, 0, 8 * COIN)
        b79 = self.update_block(79, [tx79])
        self.send_blocks([b79], True)

        # mempool should be empty
        assert_equal(len(self.nodes[0].getrawmempool()), 0)

        self.move_tip(77)
        b80 = self.next_block(80, spend=out[25])
        self.send_blocks([b80], False, force_send=True)
        self.save_spendable_output()

        b81 = self.next_block(81, spend=out[26])
        self.send_blocks([b81], False, force_send=True)  # other chain is same length
        self.save_spendable_output()

        b82 = self.next_block(82, spend=out[27])
        self.send_blocks([b82], True)  # now this chain is longer, triggers re-org
        self.save_spendable_output()

        # now check that tx78 and tx79 have been put back into the peer's mempool
        mempool = self.nodes[0].getrawmempool()
        assert_equal(len(mempool), 2)
        assert tx78.hash in mempool
        assert tx79.hash in mempool

        # Test invalid opcodes in dead execution paths.
        #
        #  -> b81 (26) -> b82 (27) -> b83 (28)
        #
        self.log.info("Accept a block with invalid opcodes in dead execution paths")
        b83 = self.next_block(83)
        op_codes = [OP_IF, OP_INVALIDOPCODE, OP_ELSE, OP_TRUE, OP_ENDIF]
        script = CScript(op_codes)
        tx1 = self.create_and_sign_transaction(out[28], out[28].vout[0].nValue, script)

        tx2 = self.create_and_sign_transaction(tx1, 0, CScript([OP_TRUE]))
        tx2.vin[0].scriptSig = CScript([OP_FALSE])
        tx2.rehash()

        b83 = self.update_block(83, [tx1, tx2])
        self.send_blocks([b83], True)
        self.save_spendable_output()

        # Reorg on/off blocks that have OP_RETURN in them (and try to spend them)
        #
        #  -> b81 (26) -> b82 (27) -> b83 (28) -> b84 (29) -> b87 (30) -> b88 (31)
        #                                    \-> b85 (29) -> b86 (30)            \-> b89a (32)
        #
        self.log.info("Test re-orging blocks with OP_RETURN in them")
        b84 = self.next_block(84)
        tx1 = self.create_tx(out[29], 0, 0, CScript([OP_RETURN]))
        tx1.vout.append(CTxOut(0, CScript([OP_TRUE])))
        tx1.vout.append(CTxOut(0, CScript([OP_TRUE])))
        tx1.vout.append(CTxOut(0, CScript([OP_TRUE])))
        tx1.vout.append(CTxOut(0, CScript([OP_TRUE])))
        tx1.calc_sha256()
        self.sign_tx(tx1, out[29])
        tx1.rehash()
        tx2 = self.create_tx(tx1, 1, 0, CScript([OP_RETURN]))
        tx2.vout.append(CTxOut(0, CScript([OP_RETURN])))
        tx3 = self.create_tx(tx1, 2, 0, CScript([OP_RETURN]))
        tx3.vout.append(CTxOut(0, CScript([OP_TRUE])))
        tx4 = self.create_tx(tx1, 3, 0, CScript([OP_TRUE]))
        tx4.vout.append(CTxOut(0, CScript([OP_RETURN])))
        tx5 = self.create_tx(tx1, 4, 0, CScript([OP_RETURN]))

        b84 = self.update_block(84, [tx1, tx2, tx3, tx4, tx5])
        self.send_blocks([b84], True)
        self.save_spendable_output()

        self.move_tip(83)
        b85 = self.next_block(85, spend=out[29])
        self.send_blocks([b85], False)  # other chain is same length

        b86 = self.next_block(86, spend=out[30])
        self.send_blocks([b86], True)

        self.move_tip(84)
        b87 = self.next_block(87, spend=out[30])
        self.send_blocks([b87], False)  # other chain is same length
        self.save_spendable_output()

        b88 = self.next_block(88, spend=out[31])
        self.send_blocks([b88], True)
        self.save_spendable_output()

        # trying to spend the OP_RETURN output is rejected
        b89a = self.next_block("89a", spend=out[32])
        tx = self.create_tx(tx1, 0, 0, CScript([OP_TRUE]))
        b89a = self.update_block("89a", [tx])
        self.send_blocks([b89a], success=False, reject_reason='bad-txns-inputs-missingorspent', reconnect=True)

        self.log.info("Test a re-org of one week's worth of blocks (1088 blocks)")
        self.move_tip(88)
<<<<<<< HEAD
        LARGE_REORG_SIZE = 200
=======
        LARGE_REORG_SIZE = 200 
>>>>>>> d82fec21
        blocks = []
        spend = out[32]
        for i in range(89, LARGE_REORG_SIZE + 89):
            b = self.next_block(i, spend)
            tx = CTransaction()
            script_length = (MAX_BLOCK_WEIGHT - b.get_weight() - 276) // 4
            script_output = CScript([b'\x00' * script_length])
            tx.vout.append(CTxOut(0, script_output))
            tx.vin.append(CTxIn(COutPoint(b.vtx[1].sha256, 0)))
            b = self.update_block(i, [tx])
            assert_equal(b.get_weight(), MAX_BLOCK_WEIGHT)
            blocks.append(b)
            self.save_spendable_output()
            spend = self.get_spendable_output()

        self.send_blocks(blocks, True, timeout=480)
        chain1_tip = i

        # now create alt chain of same length
        self.move_tip(88)
        blocks2 = []
        for i in range(89, LARGE_REORG_SIZE + 89):
            blocks2.append(self.next_block("alt" + str(i)))
        self.send_blocks(blocks2, False, force_send=False)

        # extend alt chain to trigger re-org
        block = self.next_block("alt" + str(chain1_tip + 1))
        self.send_blocks([block], True, timeout=480)

        # ... and re-org back to the first chain
        self.move_tip(chain1_tip)
        block = self.next_block(chain1_tip + 1)
        self.send_blocks([block], False, force_send=True)
        block = self.next_block(chain1_tip + 2)
        self.send_blocks([block], True, timeout=480)

        self.log.info("Reject a block with an invalid block header version")
        b_v1 = self.next_block('b_v1', version=1)
        self.send_blocks([b_v1], success=False, force_send=True, reject_reason='bad-version(0x00000001)', reconnect=True)

        self.move_tip(chain1_tip + 2)
        b_cb34 = self.next_block('b_cb34')
        b_cb34.vtx[0].vin[0].scriptSig = b_cb34.vtx[0].vin[0].scriptSig[:-1]
        b_cb34.vtx[0].rehash()
        b_cb34.hashMerkleRoot = b_cb34.calc_merkle_root()
        b_cb34.solve()
        self.send_blocks([b_cb34], success=False, reject_reason='block height mismatch in coinbase', force_send=True, reconnect=True)

    # Helper methods
    ################

    def add_transactions_to_block(self, block, tx_list):
        [tx.rehash() for tx in tx_list]
        block.vtx.extend(tx_list)

    # this is a little handier to use than the version in blocktools.py
    def create_tx(self, spend_tx, n, value, script=CScript([OP_TRUE, OP_DROP] * 15 + [OP_TRUE])):
        return create_tx_with_script(spend_tx, n, amount=value, script_pub_key=script)

    # sign a transaction, using the key we know about
    # this signs input 0 in tx, which is assumed to be spending output 0 in spend_tx
    def sign_tx(self, tx, spend_tx):
        scriptPubKey = bytearray(spend_tx.vout[0].scriptPubKey)
        if (scriptPubKey[0] == OP_TRUE):  # an anyone-can-spend
            tx.vin[0].scriptSig = CScript()
            return
        (sighash, err) = LegacySignatureHash(spend_tx.vout[0].scriptPubKey, tx, 0, SIGHASH_ALL)
        tx.vin[0].scriptSig = CScript([self.coinbase_key.sign_ecdsa(sighash) + bytes(bytearray([SIGHASH_ALL]))])

    def create_and_sign_transaction(self, spend_tx, value, script=CScript([OP_TRUE])):
        tx = self.create_tx(spend_tx, 0, value, script)
        self.sign_tx(tx, spend_tx)
        tx.rehash()
        return tx

    def next_block(self, number, spend=None, additional_coinbase_value=0, script=CScript([OP_TRUE]), *, version=4):
        if self.tip is None:
            base_block_hash = self.genesis_hash
            block_time = int(time.time()) + 1
        else:
            base_block_hash = self.tip.sha256
            block_time = self.tip.nTime + 1
        # First create the coinbase
        height = self.block_heights[base_block_hash] + 1
        coinbase = create_coinbase(height, self.coinbase_pubkey)
        coinbase.vout[0].nValue += additional_coinbase_value
        coinbase.rehash()
        if spend is None:
            block = create_block(base_block_hash, coinbase, block_time, version=version)
        else:
            coinbase.vout[0].nValue += spend.vout[0].nValue - 1  # all but one satoshi to fees
            coinbase.rehash()
            tx = self.create_tx(spend, 0, 1, script)  # spend 1 satoshi
            self.sign_tx(tx, spend)
            tx.rehash()
            block = create_block(base_block_hash, coinbase, block_time, version=version, txlist=[tx])
        # Block is created. Find a valid nonce.
        block.solve()
        self.tip = block
        self.block_heights[block.sha256] = height
        assert number not in self.blocks
        self.blocks[number] = block
        return block

    # save the current tip so it can be spent by a later block
    def save_spendable_output(self):
        self.log.debug(f"saving spendable output {self.tip.vtx[0]}")
        self.spendable_outputs.append(self.tip)

    # get an output that we previously marked as spendable
    def get_spendable_output(self):
        self.log.debug(f"getting spendable output {self.spendable_outputs[0].vtx[0]}")
        return self.spendable_outputs.pop(0).vtx[0]

    # move the tip back to a previous block
    def move_tip(self, number):
        self.tip = self.blocks[number]

    # adds transactions to the block and updates state
    def update_block(self, block_number, new_transactions):
        block = self.blocks[block_number]
        self.add_transactions_to_block(block, new_transactions)
        old_sha256 = block.sha256
        block.hashMerkleRoot = block.calc_merkle_root()
        block.solve()
        # Update the internal state just like in next_block
        self.tip = block
        if block.sha256 != old_sha256:
            self.block_heights[block.sha256] = self.block_heights[old_sha256]
            del self.block_heights[old_sha256]
        self.blocks[block_number] = block
        return block

    def bootstrap_p2p(self, timeout=10):
        """Add a P2P connection to the node.

        Helper to connect and wait for version handshake."""
        self.helper_peer = self.nodes[0].add_p2p_connection(P2PDataStore())
        # We need to wait for the initial getheaders from the peer before we
        # start populating our blockstore. If we don't, then we may run ahead
        # to the next subtest before we receive the getheaders. We'd then send
        # an INV for the next block and receive two getheaders - one for the
        # IBD and one for the INV. We'd respond to both and could get
        # unexpectedly disconnected if the DoS score for that error is 50.
        self.helper_peer.wait_for_getheaders(timeout=timeout)

    def reconnect_p2p(self, timeout=60):
        """Tear down and bootstrap the P2P connection to the node.

        The node gets disconnected several times in this test. This helper
        method reconnects the p2p and restarts the network thread."""
        self.nodes[0].disconnect_p2ps()
        self.bootstrap_p2p(timeout=timeout)

    def send_blocks(self, blocks, success=True, reject_reason=None, force_send=False, reconnect=False, timeout=960):
        """Sends blocks to test node. Syncs and verifies that tip has advanced to most recent block.

        Call with success = False if the tip shouldn't advance to the most recent block."""
        self.helper_peer.send_blocks_and_test(blocks, self.nodes[0], success=success, reject_reason=reject_reason, force_send=force_send, timeout=timeout, expect_disconnect=reconnect)

        if reconnect:
            self.reconnect_p2p(timeout=timeout)


if __name__ == '__main__':
    FullBlockTest().main()<|MERGE_RESOLUTION|>--- conflicted
+++ resolved
@@ -116,10 +116,6 @@
         #duplicate_tx = b_dup_cb.vtx[0]
         #b_dup_cb = self.update_block('dup_cb', [])
         #self.send_blocks([b_dup_cb])
-<<<<<<< HEAD
-
-=======
->>>>>>> d82fec21
         b0 = self.next_block(0)
         self.save_spendable_output()
         self.send_blocks([b0])
@@ -134,12 +130,7 @@
         blocks = []
         for i in range(NUM_BUFFER_BLOCKS_TO_GENERATE):
             blocks.append(self.next_block(f"maturitybuffer.{i}"))
-<<<<<<< HEAD
-            self.save_spendable_output()
-        
-=======
             self.save_spendable_output()      
->>>>>>> d82fec21
         for i in range(0, len(blocks), 100):
             self.send_blocks(blocks[i:i+100])
         self.send_blocks(blocks[i:])
@@ -391,6 +382,7 @@
         # Extend the b28 chain to make sure bitcoind isn't accepting b28
         b29 = self.next_block(29, spend=out[7])
         self.send_blocks([b29], False)
+
         # b30 has a max-sized coinbase scriptSig.
         self.move_tip(23)
         b30 = self.next_block(30)
@@ -668,10 +660,6 @@
         # Header timestamp has changed. Re-solve the block.
         b48.solve()
         self.send_blocks([b48], False, force_send=True, reconnect=True)
-<<<<<<< HEAD
-
-=======
->>>>>>> d82fec21
         self.log.info("Reject a block with invalid merkle hash")
         self.move_tip(44)
         b49 = self.next_block(49)
@@ -832,12 +820,7 @@
         self.log.info("Reject a block with a transaction with outputs > inputs")
         self.move_tip("57p2")
         b59 = self.next_block(59)
-<<<<<<< HEAD
-        tx = self.create_and_sign_transaction(out[17], int(INITIAL_BLOCK_REWARD+1) * COIN)
-        b59 = self.update_block(59, [tx])
-=======
         tx = self.create_and_sign_transaction(out[17], int(INITIAL_BLOCK_REWARD+1) * COIN)        b59 = self.update_block(59, [tx])
->>>>>>> d82fec21
         self.send_blocks([b59], success=False, reject_reason='bad-txns-in-belowout', reconnect=True)
 
         # reset to good chain
@@ -1321,12 +1304,9 @@
         self.send_blocks([b89a], success=False, reject_reason='bad-txns-inputs-missingorspent', reconnect=True)
 
         self.log.info("Test a re-org of one week's worth of blocks (1088 blocks)")
+
         self.move_tip(88)
-<<<<<<< HEAD
-        LARGE_REORG_SIZE = 200
-=======
         LARGE_REORG_SIZE = 200 
->>>>>>> d82fec21
         blocks = []
         spend = out[32]
         for i in range(89, LARGE_REORG_SIZE + 89):
