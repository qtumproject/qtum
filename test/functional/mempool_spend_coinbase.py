--- conflicted
+++ resolved
@@ -27,11 +27,7 @@
         wallet = MiniWallet(self.nodes[0])
 
         # Invalidate two blocks, so that miniwallet has access to a coin that will mature in the next block
-<<<<<<< HEAD
-        chain_height = 2098
-=======
         chain_height = 2098 
->>>>>>> d82fec21
         self.nodes[0].invalidateblock(self.nodes[0].getblockhash(chain_height + 1))
         assert_equal(chain_height, self.nodes[0].getblockcount())
         wallet.rescan_utxos()
