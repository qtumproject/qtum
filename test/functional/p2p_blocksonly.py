#!/usr/bin/env python3
# Copyright (c) 2019-2021 The Bitcoin Core developers
# Distributed under the MIT software license, see the accompanying
# file COPYING or http://www.opensource.org/licenses/mit-license.php.
"""Test p2p blocksonly mode & block-relay-only connections."""

import time
<<<<<<< HEAD
from decimal import Decimal
=======
from decimal import Decimal 
>>>>>>> d82fec21
from test_framework.messages import msg_tx, msg_inv, CInv, MSG_WTX
from test_framework.p2p import P2PInterface, P2PTxInvStore
from test_framework.test_framework import BitcoinTestFramework
from test_framework.util import assert_equal
from test_framework.wallet import MiniWallet


class P2PBlocksOnly(BitcoinTestFramework):
    def set_test_params(self):
        self.num_nodes = 1
        self.extra_args = [["-blocksonly"]]

    def run_test(self):
        self.miniwallet = MiniWallet(self.nodes[0])
        # Add enough mature utxos to the wallet, so that all txs spend confirmed coins
        self.miniwallet.rescan_utxos()

        self.blocksonly_mode_tests()
        self.blocks_relay_conn_tests()

    def blocksonly_mode_tests(self):
        self.log.info("Tests with node running in -blocksonly mode")
        assert_equal(self.nodes[0].getnetworkinfo()['localrelay'], False)

        self.nodes[0].add_p2p_connection(P2PInterface())
        tx, txid, wtxid, tx_hex = self.check_p2p_tx_violation()

        self.log.info('Check that tx invs also violate the protocol')
        self.nodes[0].add_p2p_connection(P2PInterface())
        with self.nodes[0].assert_debug_log(['transaction (0000000000000000000000000000000000000000000000000000000000001234) inv sent in violation of protocol, disconnecting peer']):
            self.nodes[0].p2ps[0].send_message(msg_inv([CInv(t=MSG_WTX, h=0x1234)]))
            self.nodes[0].p2ps[0].wait_for_disconnect()
            del self.nodes[0].p2ps[0]

        self.log.info('Check that txs from rpc are not rejected and relayed to other peers')
        tx_relay_peer = self.nodes[0].add_p2p_connection(P2PInterface())
        assert_equal(self.nodes[0].getpeerinfo()[0]['relaytxes'], True)

        assert_equal(self.nodes[0].testmempoolaccept([tx_hex])[0]['allowed'], True)
        with self.nodes[0].assert_debug_log(['received getdata for: wtx {} peer'.format(wtxid)]):
            self.nodes[0].sendrawtransaction(tx_hex)
            tx_relay_peer.wait_for_tx(txid)
            assert_equal(self.nodes[0].getmempoolinfo()['size'], 1)

        self.log.info("Restarting node 0 with relay permission and blocksonly")
        self.restart_node(0, ["-persistmempool=0", "-whitelist=relay@127.0.0.1", "-blocksonly"])
        assert_equal(self.nodes[0].getrawmempool(), [])
        first_peer = self.nodes[0].add_p2p_connection(P2PInterface())
        second_peer = self.nodes[0].add_p2p_connection(P2PInterface())
        peer_1_info = self.nodes[0].getpeerinfo()[0]
        assert_equal(peer_1_info['permissions'], ['relay'])
        peer_2_info = self.nodes[0].getpeerinfo()[1]
        assert_equal(peer_2_info['permissions'], ['relay'])
        assert_equal(self.nodes[0].testmempoolaccept([tx_hex])[0]['allowed'], True)

        self.log.info('Check that the tx from first_peer with relay-permission is relayed to others (ie.second_peer)')
        with self.nodes[0].assert_debug_log(["received getdata"]):
            # Note that normally, first_peer would never send us transactions since we're a blocksonly node.
            # By activating blocksonly, we explicitly tell our peers that they should not send us transactions,
            # and Bitcoin Core respects that choice and will not send transactions.
            # But if, for some reason, first_peer decides to relay transactions to us anyway, we should relay them to
            # second_peer since we gave relay permission to first_peer.
            # See https://github.com/bitcoin/bitcoin/issues/19943 for details.
            first_peer.send_message(msg_tx(tx))
            self.log.info('Check that the peer with relay-permission is still connected after sending the transaction')
            assert_equal(first_peer.is_connected, True)
            second_peer.wait_for_tx(txid)
            assert_equal(self.nodes[0].getmempoolinfo()['size'], 1)
        self.log.info("Relay-permission peer's transaction is accepted and relayed")

        self.nodes[0].disconnect_p2ps()
        self.generate(self.nodes[0], 1)

    def blocks_relay_conn_tests(self):
        self.log.info('Tests with node in normal mode with block-relay-only connections')
        self.restart_node(0, ["-noblocksonly"])  # disables blocks only mode
        assert_equal(self.nodes[0].getnetworkinfo()['localrelay'], True)

        # Ensure we disconnect if a block-relay-only connection sends us a transaction
        self.nodes[0].add_outbound_p2p_connection(P2PInterface(), p2p_idx=0, connection_type="block-relay-only")
        assert_equal(self.nodes[0].getpeerinfo()[0]['relaytxes'], False)
        _, txid, _, tx_hex = self.check_p2p_tx_violation()

        self.log.info("Tests with node in normal mode with block-relay-only connection, sending an inv")
        conn = self.nodes[0].add_outbound_p2p_connection(P2PInterface(), p2p_idx=0, connection_type="block-relay-only")
        assert_equal(self.nodes[0].getpeerinfo()[0]['relaytxes'], False)
        self.check_p2p_inv_violation(conn)

        self.log.info("Check that txs from RPC are not sent to blockrelay connection")
        conn = self.nodes[0].add_outbound_p2p_connection(P2PTxInvStore(), p2p_idx=1, connection_type="block-relay-only")

        self.nodes[0].sendrawtransaction(tx_hex)

        # Bump time forward to ensure m_next_inv_send_time timer pops
        self.nodes[0].setmocktime(int(time.time()) + 60)

        conn.sync_send_with_ping()
        assert(int(txid, 16) not in conn.get_invs())

    def check_p2p_inv_violation(self, peer):
        self.log.info("Check that tx-invs from P2P are rejected and result in disconnect")
        with self.nodes[0].assert_debug_log(["inv sent in violation of protocol, disconnecting peer"]):
            peer.send_message(msg_inv([CInv(t=MSG_WTX, h=0x12345)]))
            peer.wait_for_disconnect()
        self.nodes[0].disconnect_p2ps()

    def check_p2p_tx_violation(self):
        self.log.info('Check that txs from P2P are rejected and result in disconnect')
<<<<<<< HEAD
        spendtx = self.miniwallet.create_self_transfer(fee_rate=Decimal("0.03"))
=======
        spendtx = self.miniwallet.create_self_transfer(fee_rate=Decimal("0.03")) 
>>>>>>> d82fec21

        with self.nodes[0].assert_debug_log(['transaction sent in violation of protocol peer=0']):
            self.nodes[0].p2ps[0].send_message(msg_tx(spendtx['tx']))
            self.nodes[0].p2ps[0].wait_for_disconnect()
            assert_equal(self.nodes[0].getmempoolinfo()['size'], 0)
        self.nodes[0].disconnect_p2ps()

        return spendtx['tx'], spendtx['txid'], spendtx['wtxid'], spendtx['hex']


if __name__ == '__main__':
    P2PBlocksOnly().main()<|MERGE_RESOLUTION|>--- conflicted
+++ resolved
@@ -5,11 +5,7 @@
 """Test p2p blocksonly mode & block-relay-only connections."""
 
 import time
-<<<<<<< HEAD
-from decimal import Decimal
-=======
 from decimal import Decimal 
->>>>>>> d82fec21
 from test_framework.messages import msg_tx, msg_inv, CInv, MSG_WTX
 from test_framework.p2p import P2PInterface, P2PTxInvStore
 from test_framework.test_framework import BitcoinTestFramework
@@ -118,11 +114,7 @@
 
     def check_p2p_tx_violation(self):
         self.log.info('Check that txs from P2P are rejected and result in disconnect')
-<<<<<<< HEAD
-        spendtx = self.miniwallet.create_self_transfer(fee_rate=Decimal("0.03"))
-=======
         spendtx = self.miniwallet.create_self_transfer(fee_rate=Decimal("0.03")) 
->>>>>>> d82fec21
 
         with self.nodes[0].assert_debug_log(['transaction sent in violation of protocol peer=0']):
             self.nodes[0].p2ps[0].send_message(msg_tx(spendtx['tx']))
