#!/usr/bin/env python3
# Copyright (c) 2019-2020 The Bitcoin Core developers
# Distributed under the MIT software license, see the accompanying
# file COPYING or http://www.opensource.org/licenses/mit-license.php.
"""Test p2p blocksonly mode & block-relay-only connections."""

import time

from test_framework.blocktools import COINBASE_MATURITY
from test_framework.messages import msg_tx
from test_framework.p2p import P2PInterface, P2PTxInvStore
from test_framework.test_framework import BitcoinTestFramework
from test_framework.util import assert_equal
<<<<<<< HEAD
from test_framework.qtumconfig import INITIAL_BLOCK_REWARD
=======
from test_framework.wallet import MiniWallet

>>>>>>> 5ed36332

class P2PBlocksOnly(BitcoinTestFramework):
    def set_test_params(self):
        self.setup_clean_chain = True
        self.num_nodes = 1
        self.extra_args = [["-blocksonly"]]

    def run_test(self):
<<<<<<< HEAD
        block_relay_peer = self.nodes[0].add_p2p_connection(P2PInterface())

        self.log.info('Check that txs from p2p are rejected and result in disconnect')
        prevtx = self.nodes[0].getblock(self.nodes[0].getblockhash(1), 2)['tx'][0]
        rawtx = self.nodes[0].createrawtransaction(
            inputs=[{
                'txid': prevtx['txid'],
                'vout': 0
            }],
            outputs=[{
                self.nodes[0].get_deterministic_priv_key().address: INITIAL_BLOCK_REWARD - 0.00125
            }],
        )
        sigtx = self.nodes[0].signrawtransactionwithkey(
            hexstring=rawtx,
            privkeys=[self.nodes[0].get_deterministic_priv_key().key],
            prevtxs=[{
                'txid': prevtx['txid'],
                'vout': 0,
                'scriptPubKey': prevtx['vout'][0]['scriptPubKey']['hex'],
            }],
        )['hex']
=======
        self.miniwallet = MiniWallet(self.nodes[0])
        # Add enough mature utxos to the wallet, so that all txs spend confirmed coins
        self.miniwallet.generate(2)
        self.nodes[0].generate(COINBASE_MATURITY)

        self.blocksonly_mode_tests()
        self.blocks_relay_conn_tests()

    def blocksonly_mode_tests(self):
        self.log.info("Tests with node running in -blocksonly mode")
>>>>>>> 5ed36332
        assert_equal(self.nodes[0].getnetworkinfo()['localrelay'], False)

        self.nodes[0].add_p2p_connection(P2PInterface())
        tx, txid, wtxid, tx_hex = self.check_p2p_tx_violation()

        self.log.info('Check that txs from rpc are not rejected and relayed to other peers')
        tx_relay_peer = self.nodes[0].add_p2p_connection(P2PInterface())
        assert_equal(self.nodes[0].getpeerinfo()[0]['relaytxes'], True)

        assert_equal(self.nodes[0].testmempoolaccept([tx_hex])[0]['allowed'], True)
        with self.nodes[0].assert_debug_log(['received getdata for: wtx {} peer=1'.format(wtxid)]):
            self.nodes[0].sendrawtransaction(tx_hex)
            tx_relay_peer.wait_for_tx(txid)
            assert_equal(self.nodes[0].getmempoolinfo()['size'], 1)

        self.log.info("Restarting node 0 with relay permission and blocksonly")
        self.restart_node(0, ["-persistmempool=0", "-whitelist=relay@127.0.0.1", "-blocksonly"])
        assert_equal(self.nodes[0].getrawmempool(), [])
        first_peer = self.nodes[0].add_p2p_connection(P2PInterface())
        second_peer = self.nodes[0].add_p2p_connection(P2PInterface())
        peer_1_info = self.nodes[0].getpeerinfo()[0]
        assert_equal(peer_1_info['permissions'], ['relay'])
        peer_2_info = self.nodes[0].getpeerinfo()[1]
        assert_equal(peer_2_info['permissions'], ['relay'])
        assert_equal(self.nodes[0].testmempoolaccept([tx_hex])[0]['allowed'], True)

        self.log.info('Check that the tx from first_peer with relay-permission is relayed to others (ie.second_peer)')
        with self.nodes[0].assert_debug_log(["received getdata"]):
            # Note that normally, first_peer would never send us transactions since we're a blocksonly node.
            # By activating blocksonly, we explicitly tell our peers that they should not send us transactions,
            # and Bitcoin Core respects that choice and will not send transactions.
            # But if, for some reason, first_peer decides to relay transactions to us anyway, we should relay them to
            # second_peer since we gave relay permission to first_peer.
            # See https://github.com/bitcoin/bitcoin/issues/19943 for details.
            first_peer.send_message(msg_tx(tx))
            self.log.info('Check that the peer with relay-permission is still connected after sending the transaction')
            assert_equal(first_peer.is_connected, True)
            second_peer.wait_for_tx(txid)
            assert_equal(self.nodes[0].getmempoolinfo()['size'], 1)
        self.log.info("Relay-permission peer's transaction is accepted and relayed")

        self.nodes[0].disconnect_p2ps()
        self.nodes[0].generate(1)

    def blocks_relay_conn_tests(self):
        self.log.info('Tests with node in normal mode with block-relay-only connections')
        self.restart_node(0, ["-noblocksonly"])  # disables blocks only mode
        assert_equal(self.nodes[0].getnetworkinfo()['localrelay'], True)

        # Ensure we disconnect if a block-relay-only connection sends us a transaction
        self.nodes[0].add_outbound_p2p_connection(P2PInterface(), p2p_idx=0, connection_type="block-relay-only")
        assert_equal(self.nodes[0].getpeerinfo()[0]['relaytxes'], False)
        _, txid, _, tx_hex = self.check_p2p_tx_violation(index=2)

        self.log.info("Check that txs from RPC are not sent to blockrelay connection")
        conn = self.nodes[0].add_outbound_p2p_connection(P2PTxInvStore(), p2p_idx=1, connection_type="block-relay-only")

        self.nodes[0].sendrawtransaction(tx_hex)

        # Bump time forward to ensure nNextInvSend timer pops
        self.nodes[0].setmocktime(int(time.time()) + 60)

        conn.sync_send_with_ping()
        assert(int(txid, 16) not in conn.get_invs())

    def check_p2p_tx_violation(self, index=1):
        self.log.info('Check that txs from P2P are rejected and result in disconnect')
        input_txid = self.nodes[0].getblock(self.nodes[0].getblockhash(index), 2)['tx'][0]['txid']
        utxo_to_spend = self.miniwallet.get_utxo(txid=input_txid)
        spendtx = self.miniwallet.create_self_transfer(from_node=self.nodes[0], utxo_to_spend=utxo_to_spend)

        with self.nodes[0].assert_debug_log(['transaction sent in violation of protocol peer=0']):
            self.nodes[0].p2ps[0].send_message(msg_tx(spendtx['tx']))
            self.nodes[0].p2ps[0].wait_for_disconnect()
            assert_equal(self.nodes[0].getmempoolinfo()['size'], 0)

        # Remove the disconnected peer
        del self.nodes[0].p2ps[0]

        return spendtx['tx'], spendtx['txid'], spendtx['wtxid'], spendtx['hex']


if __name__ == '__main__':
    P2PBlocksOnly().main()<|MERGE_RESOLUTION|>--- conflicted
+++ resolved
@@ -11,12 +11,8 @@
 from test_framework.p2p import P2PInterface, P2PTxInvStore
 from test_framework.test_framework import BitcoinTestFramework
 from test_framework.util import assert_equal
-<<<<<<< HEAD
-from test_framework.qtumconfig import INITIAL_BLOCK_REWARD
-=======
 from test_framework.wallet import MiniWallet
 
->>>>>>> 5ed36332
 
 class P2PBlocksOnly(BitcoinTestFramework):
     def set_test_params(self):
@@ -25,30 +21,6 @@
         self.extra_args = [["-blocksonly"]]
 
     def run_test(self):
-<<<<<<< HEAD
-        block_relay_peer = self.nodes[0].add_p2p_connection(P2PInterface())
-
-        self.log.info('Check that txs from p2p are rejected and result in disconnect')
-        prevtx = self.nodes[0].getblock(self.nodes[0].getblockhash(1), 2)['tx'][0]
-        rawtx = self.nodes[0].createrawtransaction(
-            inputs=[{
-                'txid': prevtx['txid'],
-                'vout': 0
-            }],
-            outputs=[{
-                self.nodes[0].get_deterministic_priv_key().address: INITIAL_BLOCK_REWARD - 0.00125
-            }],
-        )
-        sigtx = self.nodes[0].signrawtransactionwithkey(
-            hexstring=rawtx,
-            privkeys=[self.nodes[0].get_deterministic_priv_key().key],
-            prevtxs=[{
-                'txid': prevtx['txid'],
-                'vout': 0,
-                'scriptPubKey': prevtx['vout'][0]['scriptPubKey']['hex'],
-            }],
-        )['hex']
-=======
         self.miniwallet = MiniWallet(self.nodes[0])
         # Add enough mature utxos to the wallet, so that all txs spend confirmed coins
         self.miniwallet.generate(2)
@@ -59,7 +31,6 @@
 
     def blocksonly_mode_tests(self):
         self.log.info("Tests with node running in -blocksonly mode")
->>>>>>> 5ed36332
         assert_equal(self.nodes[0].getnetworkinfo()['localrelay'], False)
 
         self.nodes[0].add_p2p_connection(P2PInterface())
