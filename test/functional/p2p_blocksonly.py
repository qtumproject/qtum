--- conflicted
+++ resolved
@@ -5,14 +5,8 @@
 """Test p2p blocksonly mode & block-relay-only connections."""
 
 import time
-<<<<<<< HEAD
-
+from decimal import Decimal
 from test_framework.messages import msg_tx, msg_inv, CInv, MSG_WTX
-=======
-from decimal import Decimal
-from test_framework.blocktools import COINBASE_MATURITY
-from test_framework.messages import msg_tx
->>>>>>> f45f2e07
 from test_framework.p2p import P2PInterface, P2PTxInvStore
 from test_framework.test_framework import BitcoinTestFramework
 from test_framework.util import assert_equal
@@ -108,13 +102,7 @@
 
     def check_p2p_tx_violation(self):
         self.log.info('Check that txs from P2P are rejected and result in disconnect')
-<<<<<<< HEAD
-        spendtx = self.miniwallet.create_self_transfer()
-=======
-        input_txid = self.nodes[0].getblock(self.nodes[0].getblockhash(index), 2)['tx'][0]['txid']
-        utxo_to_spend = self.miniwallet.get_utxo(txid=input_txid)
-        spendtx = self.miniwallet.create_self_transfer(from_node=self.nodes[0], fee_rate=Decimal("0.03"), utxo_to_spend=utxo_to_spend)
->>>>>>> f45f2e07
+        spendtx = self.miniwallet.create_self_transfer(fee_rate=Decimal("0.03"))
 
         with self.nodes[0].assert_debug_log(['transaction sent in violation of protocol peer=0']):
             self.nodes[0].p2ps[0].send_message(msg_tx(spendtx['tx']))
