--- conflicted
+++ resolved
@@ -61,19 +61,11 @@
         rpcauth3 = lines[1]
         self.password = lines[3]
 
-<<<<<<< HEAD
-        with open(os.path.join(get_datadir_path(self.options.tmpdir, 0), "qtum.conf"), 'a', encoding='utf8') as f:
-            f.write(rpcauth + "\n")
-            f.write(rpcauth2 + "\n")
-            f.write(rpcauth3 + "\n")
-        with open(os.path.join(get_datadir_path(self.options.tmpdir, 1), "qtum.conf"), 'a', encoding='utf8') as f:
-=======
         with open(self.nodes[0].datadir_path / "qtum.conf", "a", encoding="utf8") as f:
             f.write(rpcauth + "\n")
             f.write(rpcauth2 + "\n")
             f.write(rpcauth3 + "\n")
         with open(self.nodes[1].datadir_path / "qtum.conf", "a", encoding="utf8") as f:
->>>>>>> 86d0551a
             f.write("rpcuser={}\n".format(self.rpcuser))
             f.write("rpcpassword={}\n".format(self.rpcpassword))
         self.restart_node(0)
