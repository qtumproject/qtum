--- conflicted
+++ resolved
@@ -19,10 +19,7 @@
     assert_equal,
     wait_until,
 )
-<<<<<<< HEAD
-=======
 from data import invalid_txs
->>>>>>> 9e306671
 from test_framework.qtumconfig import *
 
 
@@ -30,9 +27,6 @@
     def set_test_params(self):
         self.num_nodes = 1
         self.setup_clean_chain = True
-
-    def skip_test_if_missing_module(self):
-        self.skip_if_no_wallet()
 
     def bootstrap_p2p(self, *, num_connections=1):
         """Add a P2P connection to the node.
@@ -69,16 +63,6 @@
         node.p2p.send_blocks_and_test([block], node, success=True)
 
         self.log.info("Mature the block.")
-<<<<<<< HEAD
-        self.nodes[0].generate(COINBASE_MATURITY)
-
-        # b'\x64' is OP_NOTIF
-        # Transaction will be rejected with code 16 (REJECT_INVALID)
-        # and we get disconnected immediately
-        self.log.info('Test a transaction that is rejected')
-        tx1 = create_tx_with_script(block1.vtx[0], 0, script_sig=b'\x64' * 35, amount=50 * COIN - 12000)
-        node.p2p.send_txs_and_test([tx1], node, success=False, expect_disconnect=True)
-=======
         self.nodes[0].generatetoaddress(COINBASE_MATURITY, self.nodes[0].get_deterministic_priv_key().address)
 
         # Iterate through a list of known invalid transaction types, ensuring each is
@@ -96,7 +80,6 @@
             if template.expect_disconnect:
                 self.log.info("Reconnecting to peer")
                 self.reconnect_p2p()
->>>>>>> 9e306671
 
         # Make two p2p connections to provide the node with orphans
         # * p2ps[0] will send valid orphan txs (one with low fee)
@@ -126,7 +109,7 @@
         # A valid transaction with sufficient fee
         tx_orphan_2_valid = CTransaction()
         tx_orphan_2_valid.vin.append(CTxIn(outpoint=COutPoint(tx_orphan_1.sha256, 1)))
-        tx_orphan_2_valid.vout.append(CTxOut(nValue=10 * COIN - 1200000, scriptPubKey=SCRIPT_PUB_KEY_OP_TRUE))
+        tx_orphan_2_valid.vout.append(CTxOut(nValue=10 * COIN - 12000, scriptPubKey=SCRIPT_PUB_KEY_OP_TRUE))
         tx_orphan_2_valid.calc_sha256()
 
         # An invalid transaction with negative fee
@@ -163,21 +146,6 @@
         wait_until(lambda: 1 == len(node.getpeerinfo()), timeout=12)  # p2ps[1] is no longer connected
         assert_equal(expected_mempool, set(node.getrawmempool()))
 
-<<<<<<< HEAD
-        # restart node with sending BIP61 messages disabled, check that it disconnects without sending the reject message
-        self.log.info('Test a transaction that is rejected, with BIP61 disabled')
-        self.restart_node(0, ['-enablebip61=0', '-persistmempool=0'])
-        self.reconnect_p2p(num_connections=1)
-        with node.assert_debug_log(expected_msgs=[
-                "{} from peer=0 was not accepted: mandatory-script-verify-flag-failed (Invalid OP_IF construction) (code 16)".format(tx1.hash),
-                "disconnecting peer=0",
-        ]):
-            node.p2p.send_txs_and_test([tx1], node, success=False, expect_disconnect=True)
-        # send_txs_and_test will have waited for disconnect, so we can safely check that no reject has been received
-        assert_equal(node.p2p.reject_code_received, None)
-=======
->>>>>>> 9e306671
-
 
 if __name__ == '__main__':
     InvalidTxRequestTest().main()