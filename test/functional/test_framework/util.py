--- conflicted
+++ resolved
@@ -22,10 +22,6 @@
 from typing import Callable, Optional
 
 from .qtumconfig import COINBASE_MATURITY
-<<<<<<< HEAD
-
-=======
->>>>>>> ec86f1e9
 logger = logging.getLogger("TestFramework.utils")
 
 # Assert functions
@@ -221,18 +217,8 @@
     return len(bytearray.fromhex(hex_string))
 
 
-<<<<<<< HEAD
-def hex_str_to_bytes(hex_str):
-    return unhexlify(hex_str.encode('ascii'))
-
 def bytes_to_hex_str(byte_str):
     return hexlify(byte_str).decode('ascii')
-
-
-=======
-def bytes_to_hex_str(byte_str):
-    return hexlify(byte_str).decode('ascii')
->>>>>>> ec86f1e9
 def str_to_b64str(string):
     return b64encode(string.encode('utf-8')).decode('ascii')
 
@@ -375,11 +361,7 @@
     datadir = get_datadir_path(dirname, n)
     if not os.path.isdir(datadir):
         os.makedirs(datadir)
-<<<<<<< HEAD
-    write_config(os.path.join(datadir, "qtum.conf"), n=n, chain=chain)
-=======
     write_config(os.path.join(datadir, "qtum.conf"), n=n, chain=chain, disable_autoconnect=disable_autoconnect)
->>>>>>> ec86f1e9
     os.makedirs(os.path.join(datadir, 'stderr'), exist_ok=True)
     os.makedirs(os.path.join(datadir, 'stdout'), exist_ok=True)
     return datadir
@@ -499,11 +481,7 @@
 
 # Helper to create at least "count" utxos
 # Pass in a fee that is sufficient for relay and mining new transactions.
-<<<<<<< HEAD
-def create_confirmed_utxos(fee, node, count):
-=======
 def create_confirmed_utxos(test_framework, fee, node, count, **kwargs):
->>>>>>> ec86f1e9
     to_generate = int(0.5 * count) + COINBASE_MATURITY+1
     while to_generate > 0:
         test_framework.generate(node, min(25, to_generate), **kwargs)
@@ -601,11 +579,7 @@
 
 def mine_large_block(test_framework, node, utxos=None):
     # generate a 66k transaction,
-<<<<<<< HEAD
-    # and 14 of them is close to the 1MB block limit
-=======
     # and 28 of them is close to the 1MB block limit
->>>>>>> ec86f1e9
     num = 28
     txouts = gen_return_txouts()
     utxos = utxos if utxos is not None else []
