#!/usr/bin/env python3
# Copyright (c) 2014-2020 The Bitcoin Core developers
# Distributed under the MIT software license, see the accompanying
# file COPYING or http://www.opensource.org/licenses/mit-license.php.
"""Helpful routines for regression testing."""

from base64 import b64encode
from binascii import unhexlify, hexlify
from decimal import Decimal, ROUND_DOWN
from subprocess import CalledProcessError
import hashlib
import inspect
import json
import logging
import os
import re
import time
import unittest

from . import coverage
from .authproxy import AuthServiceProxy, JSONRPCException
from io import BytesIO

from .qtumconfig import COINBASE_MATURITY

logger = logging.getLogger("TestFramework.utils")

# Assert functions
##################


def assert_approx(v, vexp, vspan=0.00001):
    """Assert that `v` is within `vspan` of `vexp`"""
    if v < vexp - vspan:
        raise AssertionError("%s < [%s..%s]" % (str(v), str(vexp - vspan), str(vexp + vspan)))
    if v > vexp + vspan:
        raise AssertionError("%s > [%s..%s]" % (str(v), str(vexp - vspan), str(vexp + vspan)))


def assert_fee_amount(fee, tx_size, fee_per_kB):
    """Assert the fee was in range"""
    target_fee = round(tx_size * fee_per_kB / 1000, 8)
    if fee < target_fee:
        raise AssertionError("Fee of %s BTC too low! (Should be %s BTC)" % (str(fee), str(target_fee)))
    # allow the wallet's estimation to be at most 2 bytes off
    if fee > (tx_size + 2) * fee_per_kB / 1000:
        raise AssertionError("Fee of %s BTC too high! (Should be %s BTC)" % (str(fee), str(target_fee)))


def assert_equal(thing1, thing2, *args):
    if thing1 != thing2 or any(thing1 != arg for arg in args):
        raise AssertionError("not(%s)" % " == ".join(str(arg) for arg in (thing1, thing2) + args))


def assert_greater_than(thing1, thing2):
    if thing1 <= thing2:
        raise AssertionError("%s <= %s" % (str(thing1), str(thing2)))


def assert_greater_than_or_equal(thing1, thing2):
    if thing1 < thing2:
        raise AssertionError("%s < %s" % (str(thing1), str(thing2)))


def assert_raises(exc, fun, *args, **kwds):
    assert_raises_message(exc, None, fun, *args, **kwds)


def assert_raises_message(exc, message, fun, *args, **kwds):
    try:
        fun(*args, **kwds)
    except JSONRPCException:
        raise AssertionError("Use assert_raises_rpc_error() to test RPC failures")
    except exc as e:
        if message is not None and message not in e.error['message']:
            raise AssertionError(
                "Expected substring not found in error message:\nsubstring: '{}'\nerror message: '{}'.".format(
                    message, e.error['message']))
    except Exception as e:
        raise AssertionError("Unexpected exception raised: " + type(e).__name__)
    else:
        raise AssertionError("No exception raised")


def assert_raises_process_error(returncode, output, fun, *args, **kwds):
    """Execute a process and asserts the process return code and output.

    Calls function `fun` with arguments `args` and `kwds`. Catches a CalledProcessError
    and verifies that the return code and output are as expected. Throws AssertionError if
    no CalledProcessError was raised or if the return code and output are not as expected.

    Args:
        returncode (int): the process return code.
        output (string): [a substring of] the process output.
        fun (function): the function to call. This should execute a process.
        args*: positional arguments for the function.
        kwds**: named arguments for the function.
    """
    try:
        fun(*args, **kwds)
    except CalledProcessError as e:
        if returncode != e.returncode:
            raise AssertionError("Unexpected returncode %i" % e.returncode)
        if output not in e.output:
            raise AssertionError("Expected substring not found:" + e.output)
    else:
        raise AssertionError("No exception raised")


def assert_raises_rpc_error(code, message, fun, *args, **kwds):
    """Run an RPC and verify that a specific JSONRPC exception code and message is raised.

    Calls function `fun` with arguments `args` and `kwds`. Catches a JSONRPCException
    and verifies that the error code and message are as expected. Throws AssertionError if
    no JSONRPCException was raised or if the error code/message are not as expected.

    Args:
        code (int), optional: the error code returned by the RPC call (defined
            in src/rpc/protocol.h). Set to None if checking the error code is not required.
        message (string), optional: [a substring of] the error string returned by the
            RPC call. Set to None if checking the error string is not required.
        fun (function): the function to call. This should be the name of an RPC.
        args*: positional arguments for the function.
        kwds**: named arguments for the function.
    """
    assert try_rpc(code, message, fun, *args, **kwds), "No exception raised"


def try_rpc(code, message, fun, *args, **kwds):
    """Tries to run an rpc command.

    Test against error code and message if the rpc fails.
    Returns whether a JSONRPCException was raised."""
    try:
        fun(*args, **kwds)
    except JSONRPCException as e:
        # JSONRPCException was thrown as expected. Check the code and message values are correct.
        if (code is not None) and (code != e.error["code"]):
            raise AssertionError("Unexpected JSONRPC error code %i" % e.error["code"])
        if (message is not None) and (message not in e.error['message']):
            raise AssertionError(
                "Expected substring not found in error message:\nsubstring: '{}'\nerror message: '{}'.".format(
                    message, e.error['message']))
        return True
    except Exception as e:
        raise AssertionError("Unexpected exception raised: " + type(e).__name__)
    else:
        return False


def assert_is_hex_string(string):
    try:
        int(string, 16)
    except Exception as e:
        raise AssertionError("Couldn't interpret %r as hexadecimal; raised: %s" % (string, e))


def assert_is_hash_string(string, length=64):
    if not isinstance(string, str):
        raise AssertionError("Expected a string, got type %r" % type(string))
    elif length and len(string) != length:
        raise AssertionError("String of length %d expected; got %d" % (length, len(string)))
    elif not re.match('[abcdef0-9]+$', string):
        raise AssertionError("String %r contains invalid characters for a hash." % string)


def assert_array_result(object_array, to_match, expected, should_not_find=False):
    """
        Pass in array of JSON objects, a dictionary with key/value pairs
        to match against, and another dictionary with expected key/value
        pairs.
        If the should_not_find flag is true, to_match should not be found
        in object_array
        """
    if should_not_find:
        assert_equal(expected, {})
    num_matched = 0
    for item in object_array:
        all_match = True
        for key, value in to_match.items():
            if item[key] != value:
                all_match = False
        if not all_match:
            continue
        elif should_not_find:
            num_matched = num_matched + 1
        for key, value in expected.items():
            if item[key] != value:
                raise AssertionError("%s : expected %s=%s" % (str(item), str(key), str(value)))
            num_matched = num_matched + 1
    if num_matched == 0 and not should_not_find:
        raise AssertionError("No objects matched %s" % (str(to_match)))
    if num_matched > 0 and should_not_find:
        raise AssertionError("Objects were found %s" % (str(to_match)))


# Utility functions
###################


def check_json_precision():
    """Make sure json library being used does not lose precision converting BTC values"""
    n = Decimal("20000000.00000003")
    satoshis = int(json.loads(json.dumps(float(n))) * 1.0e8)
    if satoshis != 2000000000000003:
        raise RuntimeError("JSON encode/decode loses precision")


def EncodeDecimal(o):
    if isinstance(o, Decimal):
        return str(o)
    raise TypeError(repr(o) + " is not JSON serializable")


def count_bytes(hex_string):
    return len(bytearray.fromhex(hex_string))


def hex_str_to_bytes(hex_str):
    return unhexlify(hex_str.encode('ascii'))

def bytes_to_hex_str(byte_str):
    return hexlify(byte_str).decode('ascii')

<<<<<<< HEAD
=======

>>>>>>> da23532c
def str_to_b64str(string):
    return b64encode(string.encode('utf-8')).decode('ascii')


def satoshi_round(amount):
    return Decimal(amount).quantize(Decimal('0.00000001'), rounding=ROUND_DOWN)


def wait_until_helper(predicate, *, attempts=float('inf'), timeout=float('inf'), lock=None, timeout_factor=1.0):
    """Sleep until the predicate resolves to be True.

    Warning: Note that this method is not recommended to be used in tests as it is
    not aware of the context of the test framework. Using the `wait_until()` members
    from `BitcoinTestFramework` or `P2PInterface` class ensures the timeout is
    properly scaled. Furthermore, `wait_until()` from `P2PInterface` class in
    `p2p.py` has a preset lock.
    """
    if attempts == float('inf') and timeout == float('inf'):
        timeout = 60
    timeout = timeout * timeout_factor
    attempt = 0
    time_end = time.time() + timeout

    while attempt < attempts and time.time() < time_end:
        if lock:
            with lock:
                if predicate():
                    return
        else:
            if predicate():
                return
        attempt += 1
        time.sleep(0.05)

    # Print the cause of the timeout
    predicate_source = "''''\n" + inspect.getsource(predicate) + "'''"
    logger.error("wait_until() failed. Predicate: {}".format(predicate_source))
    if attempt >= attempts:
        raise AssertionError("Predicate {} not true after {} attempts".format(predicate_source, attempts))
    elif time.time() >= time_end:
        raise AssertionError("Predicate {} not true after {} seconds".format(predicate_source, timeout))
    raise RuntimeError('Unreachable')

def sha256sum_file(filename):
    h = hashlib.sha256()
    with open(filename, 'rb') as f:
        d = f.read(4096)
        while len(d) > 0:
            h.update(d)
            d = f.read(4096)
    return h.digest()

# RPC/P2P connection constants and functions
############################################

# The maximum number of nodes a single test can spawn
MAX_NODES = 12
# Don't assign rpc or p2p ports lower than this
PORT_MIN = int(os.getenv('TEST_RUNNER_PORT_MIN', default=11000))
# The number of ports to "reserve" for p2p and rpc, each
PORT_RANGE = 5000


class PortSeed:
    # Must be initialized with a unique integer for each process
    n = None


def get_rpc_proxy(url, node_number, *, timeout=None, coveragedir=None):
    """
    Args:
        url (str): URL of the RPC server to call
        node_number (int): the node number (or id) that this calls to

    Kwargs:
        timeout (int): HTTP timeout in seconds
        coveragedir (str): Directory

    Returns:
        AuthServiceProxy. convenience object for making RPC calls.

    """
    proxy_kwargs = {}
    if timeout is not None:
        proxy_kwargs['timeout'] = int(timeout)

    proxy = AuthServiceProxy(url, **proxy_kwargs)
    proxy.url = url  # store URL on proxy for info

    coverage_logfile = coverage.get_filename(coveragedir, node_number) if coveragedir else None

    return coverage.AuthServiceProxyWrapper(proxy, coverage_logfile)


def p2p_port(n):
    assert n <= MAX_NODES
    return PORT_MIN + n + (MAX_NODES * PortSeed.n) % (PORT_RANGE - 1 - MAX_NODES)


def rpc_port(n):
    return PORT_MIN + PORT_RANGE + n + (MAX_NODES * PortSeed.n) % (PORT_RANGE - 1 - MAX_NODES)


def rpc_url(datadir, i, chain, rpchost):
    rpc_u, rpc_p = get_auth_cookie(datadir, chain)
    host = '127.0.0.1'
    port = rpc_port(i)
    if rpchost:
        parts = rpchost.split(':')
        if len(parts) == 2:
            host, port = parts
        else:
            host = rpchost
    return "http://%s:%s@%s:%d" % (rpc_u, rpc_p, host, int(port))


# Node functions
################


def initialize_datadir(dirname, n, chain):
    datadir = get_datadir_path(dirname, n)
    if not os.path.isdir(datadir):
        os.makedirs(datadir)
    # Translate chain name to config name
    if chain == 'testnet3':
        chain_name_conf_arg = 'testnet'
        chain_name_conf_section = 'test'
    else:
        chain_name_conf_arg = chain
        chain_name_conf_section = chain
    with open(os.path.join(datadir, "qtum.conf"), 'w', encoding='utf8') as f:
        f.write("{}=1\n".format(chain_name_conf_arg))
        f.write("[{}]\n".format(chain_name_conf_section))
        f.write("port=" + str(p2p_port(n)) + "\n")
        f.write("rpcport=" + str(rpc_port(n)) + "\n")
        f.write("fallbackfee=0.0002\n")
        f.write("server=1\n")
        f.write("keypool=1\n")
        f.write("discover=0\n")
        f.write("dnsseed=0\n")
        f.write("listenonion=0\n")
        f.write("printtoconsole=0\n")
        f.write("upnp=0\n")
        f.write("shrinkdebugfile=0\n")
        os.makedirs(os.path.join(datadir, 'stderr'), exist_ok=True)
        os.makedirs(os.path.join(datadir, 'stdout'), exist_ok=True)
    return datadir


def get_datadir_path(dirname, n):
    return os.path.join(dirname, "node" + str(n))


def append_config(datadir, options):
    with open(os.path.join(datadir, "qtum.conf"), 'a', encoding='utf8') as f:
        for option in options:
            f.write(option + "\n")


def get_auth_cookie(datadir, chain):
    user = None
    password = None
    if os.path.isfile(os.path.join(datadir, "qtum.conf")):
        with open(os.path.join(datadir, "qtum.conf"), 'r', encoding='utf8') as f:
            for line in f:
                if line.startswith("rpcuser="):
                    assert user is None  # Ensure that there is only one rpcuser line
                    user = line.split("=")[1].strip("\n")
                if line.startswith("rpcpassword="):
                    assert password is None  # Ensure that there is only one rpcpassword line
                    password = line.split("=")[1].strip("\n")
    try:
        with open(os.path.join(datadir, chain, ".cookie"), 'r', encoding="ascii") as f:
            userpass = f.read()
            split_userpass = userpass.split(':')
            user = split_userpass[0]
            password = split_userpass[1]
    except OSError:
        pass
    if user is None or password is None:
        raise ValueError("No RPC credentials")
    return user, password


# If a cookie file exists in the given datadir, delete it.
def delete_cookie_file(datadir, chain):
    if os.path.isfile(os.path.join(datadir, chain, ".cookie")):
        logger.debug("Deleting leftover cookie file")
        os.remove(os.path.join(datadir, chain, ".cookie"))


def softfork_active(node, key):
    """Return whether a softfork is active."""
    return node.getblockchaininfo()['softforks'][key]['active']


def set_node_times(nodes, t):
    for node in nodes:
        node.setmocktime(t)

<<<<<<< HEAD
def disconnect_nodes(from_connection, node_num):
    for peer_id in [peer['id'] for peer in from_connection.getpeerinfo() if "testnode%d" % node_num in peer['subver']]:
        try:
            from_connection.disconnectnode(nodeid=peer_id)
        except JSONRPCException as e:
            # If this node is disconnected between calculating the peer id
            # and issuing the disconnect, don't worry about it.
            # This avoids a race condition if we're mass-disconnecting peers.
            if e.error['code'] != -29: # RPC_CLIENT_NODE_NOT_CONNECTED
                raise

    # wait to disconnect
    wait_until(lambda: [peer['id'] for peer in from_connection.getpeerinfo() if "testnode%d" % node_num in peer['subver']] == [], timeout=5)

def connect_nodes(from_connection, node_num):
    ip_port = "127.0.0.1:" + str(p2p_port(node_num))
    from_connection.addnode(ip_port, "onetry")
    # poll until version handshake complete to avoid race conditions
    # with transaction relaying
    wait_until(lambda:  all(peer['version'] != 0 for peer in from_connection.getpeerinfo()))

def connect_nodes_bi(nodes, a, b):
    connect_nodes(nodes[a], b)
    connect_nodes(nodes[b], a)


def sync_blocks(rpc_connections, *, wait=1, timeout=60):
    """
    Wait until everybody has the same tip.

    sync_blocks needs to be called with an rpc_connections set that has least
    one node already synced to the latest, stable tip, otherwise there's a
    chance it might return before all nodes are stably synced.
    """
    stop_time = time.time() + timeout
    while time.time() <= stop_time:
        best_hash = [x.getbestblockhash() for x in rpc_connections]
        if best_hash.count(best_hash[0]) == len(rpc_connections):
            return
        # Check that each peer has at least one connection
        assert (all([len(x.getpeerinfo()) for x in rpc_connections]))
        time.sleep(wait)
    raise AssertionError("Block sync timed out:{}".format("".join("\n  {!r}".format(b) for b in best_hash)))


def sync_mempools(rpc_connections, *, wait=1, timeout=60, flush_scheduler=True):
    """
    Wait until everybody has the same transactions in their memory
    pools
    """
    stop_time = time.time() + timeout
    while time.time() <= stop_time:
        pool = [set(r.getrawmempool()) for r in rpc_connections]
        if pool.count(pool[0]) == len(rpc_connections):
            if flush_scheduler:
                for r in rpc_connections:
                    r.syncwithvalidationinterfacequeue()
            return
        # Check that each peer has at least one connection
        assert (all([len(x.getpeerinfo()) for x in rpc_connections]))
        time.sleep(wait)
    raise AssertionError("Mempool sync timed out:{}".format("".join("\n  {!r}".format(m) for m in pool)))
=======
>>>>>>> da23532c

# Transaction/Block functions
#############################


def find_output(node, txid, amount, *, blockhash=None):
    """
    Return index to output of txid with value amount
    Raises exception if there is none.
    """
    txdata = node.getrawtransaction(txid, 1, blockhash)
    for i in range(len(txdata["vout"])):
        if txdata["vout"][i]["value"] == amount:
            return i
    raise RuntimeError("find_output txid %s : %s not found" % (txid, str(amount)))


# Helper to create at least "count" utxos
# Pass in a fee that is sufficient for relay and mining new transactions.
def create_confirmed_utxos(fee, node, count):
    to_generate = int(0.5 * count) + COINBASE_MATURITY+1
    while to_generate > 0:
        node.generate(min(25, to_generate))
        to_generate -= 25
    utxos = node.listunspent()
    iterations = count - len(utxos)
    addr1 = node.getnewaddress()
    addr2 = node.getnewaddress()
    if iterations <= 0:
        return utxos
    for _ in range(iterations):
        t = utxos.pop()
        inputs = []
        inputs.append({"txid": t["txid"], "vout": t["vout"]})
        outputs = {}
        send_value = t['amount'] - fee
        outputs[addr1] = satoshi_round(send_value / 2)
        outputs[addr2] = satoshi_round(send_value / 2)
        raw_tx = node.createrawtransaction(inputs, outputs)
        signed_tx = node.signrawtransactionwithwallet(raw_tx)["hex"]
        node.sendrawtransaction(signed_tx)

    while (node.getmempoolinfo()['size'] > 0):
        node.generate(1)

    utxos = node.listunspent()
    assert len(utxos) >= count
    return utxos


# Create large OP_RETURN txouts that can be appended to a transaction
# to make it large (helper for constructing large transactions).
def gen_return_txouts():
    # Some pre-processing to create a bunch of OP_RETURN txouts to insert into transactions we create
    # So we have big transactions (and therefore can't fit very many into each block)
    # create one script_pubkey
    script_pubkey = "6a4d0200"  # OP_RETURN OP_PUSH2 512 bytes
    for _ in range(512):
        script_pubkey = script_pubkey + "01"
    # concatenate 128 txouts of above script_pubkey which we'll insert before the txout for change
    txouts = []
    from .messages import CTxOut
    txout = CTxOut()
    txout.nValue = 0
    txout.scriptPubKey = hex_str_to_bytes(script_pubkey)
    for _ in range(128):
        txouts.append(txout)
    return txouts


# Create a spend of each passed-in utxo, splicing in "txouts" to each raw
# transaction to make it large.  See gen_return_txouts() above.
def create_lots_of_big_transactions(node, txouts, utxos, num, fee):
    addr = node.getnewaddress()
    txids = []
    from .messages import CTransaction
    for _ in range(num):
        t = utxos.pop()
        inputs = [{"txid": t["txid"], "vout": t["vout"]}]
        outputs = {}
        change = t['amount'] - fee
        outputs[addr] = satoshi_round(change)
        rawtx = node.createrawtransaction(inputs, outputs)
        tx = CTransaction()
        tx.deserialize(BytesIO(hex_str_to_bytes(rawtx)))
        for txout in txouts:
            tx.vout.append(txout)
        newtx = tx.serialize().hex()
        signresult = node.signrawtransactionwithwallet(newtx, None, "NONE")
        txid = node.sendrawtransaction(signresult["hex"], 0)
        txids.append(txid)
    return txids


def mine_large_block(node, utxos=None):
    # generate a 66k transaction,
    # and 14 of them is close to the 1MB block limit
    num = 28
    txouts = gen_return_txouts()
    utxos = utxos if utxos is not None else []
    if len(utxos) < num:
        utxos.clear()
        utxos.extend(node.listunspent())
    fee = 100 * node.getnetworkinfo()["relayfee"]
    create_lots_of_big_transactions(node, txouts, utxos, num, fee=fee)
    node.generate(1)


def find_vout_for_address(node, txid, addr):
    """
    Locate the vout index of the given transaction sending to the
    given address. Raises runtime error exception if not found.
    """
    tx = node.getrawtransaction(txid, True)
    for i in range(len(tx["vout"])):
        if any([addr == a for a in tx["vout"][i]["scriptPubKey"]["addresses"]]):
            return i
    raise RuntimeError("Vout not found for address: txid=%s, addr=%s" % (txid, addr))

def modinv(a, n):
    """Compute the modular inverse of a modulo n using the extended Euclidean
    Algorithm. See https://en.wikipedia.org/wiki/Extended_Euclidean_algorithm#Modular_integers.
    """
    # TODO: Change to pow(a, -1, n) available in Python 3.8
    t1, t2 = 0, 1
    r1, r2 = n, a
    while r2 != 0:
        q = r1 // r2
        t1, t2 = t2, t1 - q * t2
        r1, r2 = r2, r1 - q * r2
    if r1 > 1:
        return None
    if t1 < 0:
        t1 += n
    return t1

class TestFrameworkUtil(unittest.TestCase):
    def test_modinv(self):
        test_vectors = [
            [7, 11],
            [11, 29],
            [90, 13],
            [1891, 3797],
            [6003722857, 77695236973],
        ]

        for a, n in test_vectors:
            self.assertEqual(modinv(a, n), pow(a, n-2, n))<|MERGE_RESOLUTION|>--- conflicted
+++ resolved
@@ -222,10 +222,7 @@
 def bytes_to_hex_str(byte_str):
     return hexlify(byte_str).decode('ascii')
 
-<<<<<<< HEAD
-=======
-
->>>>>>> da23532c
+
 def str_to_b64str(string):
     return b64encode(string.encode('utf-8')).decode('ascii')
 
@@ -427,71 +424,6 @@
     for node in nodes:
         node.setmocktime(t)
 
-<<<<<<< HEAD
-def disconnect_nodes(from_connection, node_num):
-    for peer_id in [peer['id'] for peer in from_connection.getpeerinfo() if "testnode%d" % node_num in peer['subver']]:
-        try:
-            from_connection.disconnectnode(nodeid=peer_id)
-        except JSONRPCException as e:
-            # If this node is disconnected between calculating the peer id
-            # and issuing the disconnect, don't worry about it.
-            # This avoids a race condition if we're mass-disconnecting peers.
-            if e.error['code'] != -29: # RPC_CLIENT_NODE_NOT_CONNECTED
-                raise
-
-    # wait to disconnect
-    wait_until(lambda: [peer['id'] for peer in from_connection.getpeerinfo() if "testnode%d" % node_num in peer['subver']] == [], timeout=5)
-
-def connect_nodes(from_connection, node_num):
-    ip_port = "127.0.0.1:" + str(p2p_port(node_num))
-    from_connection.addnode(ip_port, "onetry")
-    # poll until version handshake complete to avoid race conditions
-    # with transaction relaying
-    wait_until(lambda:  all(peer['version'] != 0 for peer in from_connection.getpeerinfo()))
-
-def connect_nodes_bi(nodes, a, b):
-    connect_nodes(nodes[a], b)
-    connect_nodes(nodes[b], a)
-
-
-def sync_blocks(rpc_connections, *, wait=1, timeout=60):
-    """
-    Wait until everybody has the same tip.
-
-    sync_blocks needs to be called with an rpc_connections set that has least
-    one node already synced to the latest, stable tip, otherwise there's a
-    chance it might return before all nodes are stably synced.
-    """
-    stop_time = time.time() + timeout
-    while time.time() <= stop_time:
-        best_hash = [x.getbestblockhash() for x in rpc_connections]
-        if best_hash.count(best_hash[0]) == len(rpc_connections):
-            return
-        # Check that each peer has at least one connection
-        assert (all([len(x.getpeerinfo()) for x in rpc_connections]))
-        time.sleep(wait)
-    raise AssertionError("Block sync timed out:{}".format("".join("\n  {!r}".format(b) for b in best_hash)))
-
-
-def sync_mempools(rpc_connections, *, wait=1, timeout=60, flush_scheduler=True):
-    """
-    Wait until everybody has the same transactions in their memory
-    pools
-    """
-    stop_time = time.time() + timeout
-    while time.time() <= stop_time:
-        pool = [set(r.getrawmempool()) for r in rpc_connections]
-        if pool.count(pool[0]) == len(rpc_connections):
-            if flush_scheduler:
-                for r in rpc_connections:
-                    r.syncwithvalidationinterfacequeue()
-            return
-        # Check that each peer has at least one connection
-        assert (all([len(x.getpeerinfo()) for x in rpc_connections]))
-        time.sleep(wait)
-    raise AssertionError("Mempool sync timed out:{}".format("".join("\n  {!r}".format(m) for m in pool)))
-=======
->>>>>>> da23532c
 
 # Transaction/Block functions
 #############################
