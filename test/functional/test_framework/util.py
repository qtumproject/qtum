--- conflicted
+++ resolved
@@ -481,18 +481,11 @@
 
 # Helper to create at least "count" utxos
 # Pass in a fee that is sufficient for relay and mining new transactions.
-<<<<<<< HEAD
-def create_confirmed_utxos(test_framework, fee, node, count, **kwargs):
+def create_confirmed_utxos(test_framework, fee, node, count, **kwargs, sync_lambda=None):
     to_generate = int(0.5 * count) + COINBASE_MATURITY+1
     while to_generate > 0:
         test_framework.generate(node, min(25, to_generate), **kwargs)
-=======
-def create_confirmed_utxos(fee, node, count, sync_lambda=None):
-    to_generate = int(0.5 * count) + COINBASE_MATURITY+1
-    while to_generate > 0:
-        node.generate(min(25, to_generate))
         if sync_lambda: sync_lambda()
->>>>>>> f45f2e07
         to_generate -= 25
     utxos = node.listunspent()
     iterations = count - len(utxos)
@@ -604,13 +597,8 @@
 
 def mine_large_block(test_framework, node, utxos=None):
     # generate a 66k transaction,
-<<<<<<< HEAD
     # and 28 of them is close to the 1MB block limit
-    num = 28
-=======
-    # and 14 of them is close to the 1MB block limit
     num = 14
->>>>>>> f45f2e07
     txouts = gen_return_txouts()
     utxos = utxos if utxos is not None else []
     if len(utxos) < num:
