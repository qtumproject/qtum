--- conflicted
+++ resolved
@@ -5,11 +5,7 @@
 """Helpful routines for regression testing."""
 
 from base64 import b64encode
-<<<<<<< HEAD
-from binascii import unhexlify, hexlify
-=======
 from binascii import unhexlify, hexlify 
->>>>>>> d82fec21
 from decimal import Decimal, ROUND_DOWN
 from subprocess import CalledProcessError
 import hashlib
@@ -26,11 +22,7 @@
 from .authproxy import AuthServiceProxy, JSONRPCException
 from typing import Callable, Optional
 
-<<<<<<< HEAD
-from .qtumconfig import COINBASE_MATURITY
-=======
 from .qtumconfig import COINBASE_MATURITY 
->>>>>>> d82fec21
 logger = logging.getLogger("TestFramework.utils")
 
 # Assert functions
@@ -268,11 +260,7 @@
     `p2p.py` has a preset lock.
     """
     if attempts == float('inf') and timeout == float('inf'):
-<<<<<<< HEAD
-        timeout = 180
-=======
         timeout = 180 
->>>>>>> d82fec21
     timeout = timeout * timeout_factor
     attempt = 0
     time_end = time.time() + timeout
@@ -540,13 +528,6 @@
     """
     Wait until everybody has the same tip.
 
-<<<<<<< HEAD
-def sync_blocks(rpc_connections, *, wait=1, timeout=60):
-    """
-    Wait until everybody has the same tip.
-
-=======
->>>>>>> d82fec21
     sync_blocks needs to be called with an rpc_connections set that has least
     one node already synced to the latest, stable tip, otherwise there's a
     chance it might return before all nodes are stably synced.
@@ -613,11 +594,7 @@
 
 def mine_large_block(test_framework, mini_wallet, node):
     # generate a 66k transaction,
-<<<<<<< HEAD
-    # and 28 of them is close to the 1MB block limit
-=======
     # and 28 of them is close to the 1MB block limit 
->>>>>>> d82fec21
     num = 14
     txouts = gen_return_txouts()
     fee = 100 * node.getnetworkinfo()["relayfee"]
