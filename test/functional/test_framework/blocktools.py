--- conflicted
+++ resolved
@@ -116,11 +116,7 @@
                 CScript() + height + b"\x00", 0xffffffff)) #Fix for BIP34
     coinbaseoutput = CTxOut()
     coinbaseoutput.nValue = INITIAL_BLOCK_REWARD * COIN
-<<<<<<< HEAD
-    #halvings = int(height/150) # regtest
-=======
     #halvings = int(height / 150)  # regtest
->>>>>>> 9e306671
     #coinbaseoutput.nValue >>= halvings
     if (pubkey is not None):
         coinbaseoutput.scriptPubKey = CScript([pubkey, OP_CHECKSIG])
