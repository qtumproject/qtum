--- conflicted
+++ resolved
@@ -1,9 +1,5 @@
 #!/usr/bin/env python3
-<<<<<<< HEAD
-# Copyright (c) 2015-2017 The Bitcoin Core developers
-=======
 # Copyright (c) 2015-2018 The Bitcoin Core developers
->>>>>>> 228c1378
 # Distributed under the MIT software license, see the accompanying
 # file COPYING or http://www.opensource.org/licenses/mit-license.php.
 """Utilities for manipulating blocks and transactions."""
@@ -14,9 +10,6 @@
     script_to_p2sh_p2wsh,
     script_to_p2wsh,
 )
-<<<<<<< HEAD
-from .mininode import *
-=======
 from .messages import (
     CBlock,
     COIN,
@@ -35,7 +28,6 @@
     sha256,
     uint256_from_str,
 )
->>>>>>> 228c1378
 from .script import (
     CScript,
     OP_0,
@@ -47,10 +39,7 @@
     hash160,
 )
 from .util import assert_equal
-<<<<<<< HEAD
-=======
 from io import BytesIO
->>>>>>> 228c1378
 
 # From BIP141
 WITNESS_COMMITMENT_HEADER = b"\xaa\x21\xa9\xed"
@@ -75,18 +64,11 @@
     output_data = WITNESS_COMMITMENT_HEADER + ser_uint256(witness_commitment)
     return CScript([OP_RETURN, output_data])
 
-<<<<<<< HEAD
-
-# According to BIP141, blocks with witness rules active must commit to the
-# hash of all in-block transactions including witness.
-def add_witness_commitment(block, nonce=0, is_pos=False):
-=======
 def add_witness_commitment(block, nonce=0):
     """Add a witness commitment to the block's coinbase transaction.
 
     According to BIP141, blocks with witness rules active must commit to the
     hash of all in-block transactions including witness."""
->>>>>>> 228c1378
     # First calculate the merkle root of the block's
     # transactions, with witnesses.
     witness_nonce = nonce
@@ -122,15 +104,6 @@
     If pubkey is passed in, the coinbase output will be a P2PK output;
     otherwise an anyone-can-spend output."""
     coinbase = CTransaction()
-<<<<<<< HEAD
-    coinbase.vin.append(CTxIn(COutPoint(0, 0xffffffff), 
-                CScript() + height + b"\x00", 0xffffffff)) #Fix for BIP34
-    coinbaseoutput = CTxOut()
-    coinbaseoutput.nValue = INITIAL_BLOCK_REWARD * COIN
-    #halvings = int(height/150) # regtest
-    #coinbaseoutput.nValue >>= halvings
-    if (pubkey != None):
-=======
     coinbase.vin.append(CTxIn(COutPoint(0, 0xffffffff),
                         ser_string(serialize_script_num(height)), 0xffffffff))
     coinbaseoutput = CTxOut()
@@ -138,7 +111,6 @@
     halvings = int(height / 150)  # regtest
     coinbaseoutput.nValue >>= halvings
     if (pubkey is not None):
->>>>>>> 228c1378
         coinbaseoutput.scriptPubKey = CScript([pubkey, OP_CHECKSIG])
     else:
         coinbaseoutput.scriptPubKey = CScript([OP_TRUE])
@@ -193,16 +165,6 @@
         count += i.scriptPubKey.GetSigOpCount(accurate)
     for j in tx.vin:
         # scriptSig might be of type bytes, so convert to CScript for the moment
-<<<<<<< HEAD
-        count += CScript(j.scriptSig).GetSigOpCount(fAccurate)
-    return count
-
-# Create a scriptPubKey corresponding to either a P2WPKH output for the
-# given pubkey, or a P2WSH output of a 1-of-1 multisig for the given
-# pubkey. Returns the hex encoding of the scriptPubKey.
-def witness_script(use_p2wsh, pubkey):
-    if (use_p2wsh == False):
-=======
         count += CScript(j.scriptSig).GetSigOpCount(accurate)
     return count
 
@@ -213,7 +175,6 @@
     1-of-1 multisig for the given pubkey. Returns the hex encoding of the
     scriptPubKey."""
     if not use_p2wsh:
->>>>>>> 228c1378
         # P2WPKH instead
         pubkeyhash = hash160(hex_str_to_bytes(pubkey))
         pkscript = CScript([OP_0, pubkeyhash])
@@ -224,36 +185,16 @@
         pkscript = CScript([OP_0, scripthash])
     return bytes_to_hex_str(pkscript)
 
-<<<<<<< HEAD
-# Return a transaction (in hex) that spends the given utxo to a segwit output,
-# optionally wrapping the segwit output using P2SH.
-def create_witness_tx(node, use_p2wsh, utxo, pubkey, encode_p2sh, amount):
-=======
 def create_witness_tx(node, use_p2wsh, utxo, pubkey, encode_p2sh, amount):
     """Return a transaction (in hex) that spends the given utxo to a segwit output.
 
     Optionally wrap the segwit output using P2SH."""
->>>>>>> 228c1378
     if use_p2wsh:
         program = CScript([OP_1, hex_str_to_bytes(pubkey), OP_1, OP_CHECKMULTISIG])
         addr = script_to_p2sh_p2wsh(program) if encode_p2sh else script_to_p2wsh(program)
     else:
         addr = key_to_p2sh_p2wpkh(pubkey) if encode_p2sh else key_to_p2wpkh(pubkey)
     if not encode_p2sh:
-<<<<<<< HEAD
-        assert_equal(node.validateaddress(addr)['scriptPubKey'], witness_script(use_p2wsh, pubkey))
-    return node.createrawtransaction([utxo], {addr: amount})
-
-# Create a transaction spending a given utxo to a segwit output corresponding
-# to the given pubkey: use_p2wsh determines whether to use P2WPKH or P2WSH;
-# encode_p2sh determines whether to wrap in P2SH.
-# sign=True will have the given node sign the transaction.
-# insert_redeem_script will be added to the scriptSig, if given.
-def send_to_witness(use_p2wsh, node, utxo, pubkey, encode_p2sh, amount, sign=True, insert_redeem_script=""):
-    tx_to_witness = create_witness_tx(node, use_p2wsh, utxo, pubkey, encode_p2sh, amount)
-    if (sign):
-        signed = node.signrawtransaction(tx_to_witness)
-=======
         assert_equal(node.getaddressinfo(addr)['scriptPubKey'], witness_script(use_p2wsh, pubkey))
     return node.createrawtransaction([utxo], {addr: amount})
 
@@ -267,7 +208,6 @@
     tx_to_witness = create_witness_tx(node, use_p2wsh, utxo, pubkey, encode_p2sh, amount)
     if (sign):
         signed = node.signrawtransactionwithwallet(tx_to_witness)
->>>>>>> 228c1378
         assert("errors" not in signed or len(["errors"]) == 0)
         return node.sendrawtransaction(signed["hex"])
     else:
