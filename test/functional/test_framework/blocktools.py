#!/usr/bin/env python3
# Copyright (c) 2015-2019 The Bitcoin Core developers
# Distributed under the MIT software license, see the accompanying
# file COPYING or http://www.opensource.org/licenses/mit-license.php.
"""Utilities for manipulating blocks and transactions."""

from .address import (
    key_to_p2sh_p2wpkh,
    key_to_p2wpkh,
    script_to_p2sh_p2wsh,
    script_to_p2wsh,
)
from .messages import (
    CBlock,
    COIN,
    COutPoint,
    CTransaction,
    CTxIn,
    CTxInWitness,
    CTxOut,
    FromHex,
    ToHex,
    hash256,
    hex_str_to_bytes,
    ser_uint256,
    sha256,
    uint256_from_str,
)
from .script import (
    CScript,
    CScriptNum,
    CScriptOp,
    OP_0,
    OP_1,
    OP_CHECKMULTISIG,
    OP_CHECKSIG,
    OP_RETURN,
    OP_TRUE,
    hash160,
)
from .util import assert_equal
from .qtumconfig import INITIAL_BLOCK_REWARD
from io import BytesIO

MAX_BLOCK_SIGOPS = 20000

# Genesis block time (regtest)
TIME_GENESIS_BLOCK = 1504695029

# From BIP141
WITNESS_COMMITMENT_HEADER = b"\xaa\x21\xa9\xed"

def create_block(hashprev, coinbase, ntime=None, *, version=4):
    """Create a block (with regtest difficulty)."""
    block = CBlock()
    block.nVersion = version
    if ntime is None:
        import time
        block.nTime = int(time.time() + 600)
    else:
        block.nTime = ntime
    block.hashPrevBlock = hashprev
    block.nBits = 0x207fffff  # difficulty retargeting is disabled in REGTEST chainparams
    block.vtx.append(coinbase)
    block.hashMerkleRoot = block.calc_merkle_root()
    block.calc_sha256()
    return block

def get_witness_script(witness_root, witness_nonce):
    witness_commitment = uint256_from_str(hash256(ser_uint256(witness_root) + ser_uint256(witness_nonce)))
    output_data = WITNESS_COMMITMENT_HEADER + ser_uint256(witness_commitment)
    return CScript([OP_RETURN, output_data])

def add_witness_commitment(block, nonce=0, is_pos=False):
    """Add a witness commitment to the block's coinbase transaction.

    According to BIP141, blocks with witness rules active must commit to the
    hash of all in-block transactions including witness."""
    # First calculate the merkle root of the block's
    # transactions, with witnesses.
    witness_nonce = nonce
    witness_root = block.calc_witness_merkle_root(is_pos)
    # witness_nonce should go to coinbase witness.
    block.vtx[0].wit.vtxinwit = [CTxInWitness()]
    block.vtx[0].wit.vtxinwit[0].scriptWitness.stack = [ser_uint256(witness_nonce)]

    # witness commitment is the last OP_RETURN output in coinbase
    block.vtx[0].vout.append(CTxOut(0, get_witness_script(witness_root, witness_nonce)))
    block.vtx[0].rehash()
    block.hashMerkleRoot = block.calc_merkle_root()
    block.rehash()


def script_BIP34_coinbase_height(height):
    if height <= 16:
        res = CScriptOp.encode_op_n(height)
        # Append dummy to increase scriptSig size above 2 (see bad-cb-length consensus rule)
        return CScript([res, OP_1])
    return CScript([CScriptNum(height)])



def script_BIP34_coinbase_height(height):
    if height <= 16:
        res = CScriptOp.encode_op_n(height)
        # Append dummy to increase scriptSig size above 2 (see bad-cb-length consensus rule)
        return CScript([res, OP_1])
    return CScript([CScriptNum(height)])

def create_coinbase(height, pubkey=None):
    """Create a coinbase transaction, assuming no miner fees.

    If pubkey is passed in, the coinbase output will be a P2PK output;
    otherwise an anyone-can-spend output."""
    coinbase = CTransaction()
<<<<<<< HEAD
    coinbase.vin.append(CTxIn(COutPoint(0, 0xffffffff), script_BIP34_coinbase_height(height), 0xffffffff)) #Fix for BIP34
=======
    coinbase.vin.append(CTxIn(COutPoint(0, 0xffffffff), script_BIP34_coinbase_height(height), 0xffffffff))
>>>>>>> 451880b9
    coinbaseoutput = CTxOut()
    coinbaseoutput.nValue = INITIAL_BLOCK_REWARD * COIN
    #halvings = int(height / 150)  # regtest
    #coinbaseoutput.nValue >>= halvings
    if (pubkey is not None):
        coinbaseoutput.scriptPubKey = CScript([pubkey, OP_CHECKSIG])
    else:
        coinbaseoutput.scriptPubKey = CScript([OP_TRUE])
    coinbase.vout = [coinbaseoutput]
    coinbase.calc_sha256()
    return coinbase

def create_tx_with_script(prevtx, n, script_sig=b"", *, amount, script_pub_key=CScript()):
    """Return one-input, one-output transaction object
       spending the prevtx's n-th output with the given amount.

       Can optionally pass scriptPubKey and scriptSig, default is anyone-can-spend output.
    """
    tx = CTransaction()
    assert n < len(prevtx.vout)
    tx.vin.append(CTxIn(COutPoint(prevtx.sha256, n), script_sig, 0xffffffff))
    tx.vout.append(CTxOut(amount, script_pub_key))
    tx.calc_sha256()
    return tx

def create_transaction(node, txid, to_address, *, amount):
    """ Return signed transaction spending the first output of the
        input txid. Note that the node must be able to sign for the
        output that is being spent, and the node must not be running
        multiple wallets.
    """
    raw_tx = create_raw_transaction(node, txid, to_address, amount=amount)
    tx = CTransaction()
    tx.deserialize(BytesIO(hex_str_to_bytes(raw_tx)))
    return tx

def create_raw_transaction(node, txid, to_address, *, amount):
    """ Return raw signed transaction spending the first output of the
        input txid. Note that the node must be able to sign for the
        output that is being spent, and the node must not be running
        multiple wallets.
    """
    rawtx = node.createrawtransaction(inputs=[{"txid": txid, "vout": 0}], outputs={to_address: amount})
    signresult = node.signrawtransactionwithwallet(rawtx)
    assert_equal(signresult["complete"], True)
    return signresult['hex']

def get_legacy_sigopcount_block(block, accurate=True):
    count = 0
    for tx in block.vtx:
        count += get_legacy_sigopcount_tx(tx, accurate)
    return count

def get_legacy_sigopcount_tx(tx, accurate=True):
    count = 0
    for i in tx.vout:
        count += i.scriptPubKey.GetSigOpCount(accurate)
    for j in tx.vin:
        # scriptSig might be of type bytes, so convert to CScript for the moment
        count += CScript(j.scriptSig).GetSigOpCount(accurate)
    return count

def witness_script(use_p2wsh, pubkey):
    """Create a scriptPubKey for a pay-to-witness TxOut.

    This is either a P2WPKH output for the given pubkey, or a P2WSH output of a
    1-of-1 multisig for the given pubkey. Returns the hex encoding of the
    scriptPubKey."""
    if not use_p2wsh:
        # P2WPKH instead
        pubkeyhash = hash160(hex_str_to_bytes(pubkey))
        pkscript = CScript([OP_0, pubkeyhash])
    else:
        # 1-of-1 multisig
        witness_program = CScript([OP_1, hex_str_to_bytes(pubkey), OP_1, OP_CHECKMULTISIG])
        scripthash = sha256(witness_program)
        pkscript = CScript([OP_0, scripthash])
    return pkscript.hex()

def create_witness_tx(node, use_p2wsh, utxo, pubkey, encode_p2sh, amount):
    """Return a transaction (in hex) that spends the given utxo to a segwit output.

    Optionally wrap the segwit output using P2SH."""
    if use_p2wsh:
        program = CScript([OP_1, hex_str_to_bytes(pubkey), OP_1, OP_CHECKMULTISIG])
        addr = script_to_p2sh_p2wsh(program) if encode_p2sh else script_to_p2wsh(program)
    else:
        addr = key_to_p2sh_p2wpkh(pubkey) if encode_p2sh else key_to_p2wpkh(pubkey)
    if not encode_p2sh:
        assert_equal(node.getaddressinfo(addr)['scriptPubKey'], witness_script(use_p2wsh, pubkey))
    return node.createrawtransaction([utxo], {addr: amount})

def send_to_witness(use_p2wsh, node, utxo, pubkey, encode_p2sh, amount, sign=True, insert_redeem_script=""):
    """Create a transaction spending a given utxo to a segwit output.

    The output corresponds to the given pubkey: use_p2wsh determines whether to
    use P2WPKH or P2WSH; encode_p2sh determines whether to wrap in P2SH.
    sign=True will have the given node sign the transaction.
    insert_redeem_script will be added to the scriptSig, if given."""
    tx_to_witness = create_witness_tx(node, use_p2wsh, utxo, pubkey, encode_p2sh, amount)
    if (sign):
        signed = node.signrawtransactionwithwallet(tx_to_witness)
        assert "errors" not in signed or len(["errors"]) == 0
        return node.sendrawtransaction(signed["hex"])
    else:
        if (insert_redeem_script):
            tx = FromHex(CTransaction(), tx_to_witness)
            tx.vin[0].scriptSig += CScript([hex_str_to_bytes(insert_redeem_script)])
            tx_to_witness = ToHex(tx)

    return node.sendrawtransaction(tx_to_witness)<|MERGE_RESOLUTION|>--- conflicted
+++ resolved
@@ -113,11 +113,7 @@
     If pubkey is passed in, the coinbase output will be a P2PK output;
     otherwise an anyone-can-spend output."""
     coinbase = CTransaction()
-<<<<<<< HEAD
-    coinbase.vin.append(CTxIn(COutPoint(0, 0xffffffff), script_BIP34_coinbase_height(height), 0xffffffff)) #Fix for BIP34
-=======
     coinbase.vin.append(CTxIn(COutPoint(0, 0xffffffff), script_BIP34_coinbase_height(height), 0xffffffff))
->>>>>>> 451880b9
     coinbaseoutput = CTxOut()
     coinbaseoutput.nValue = INITIAL_BLOCK_REWARD * COIN
     #halvings = int(height / 150)  # regtest
