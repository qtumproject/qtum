#!/usr/bin/env python3
# Copyright (c) 2015-2022 The Bitcoin Core developers
# Distributed under the MIT software license, see the accompanying
# file COPYING or http://www.opensource.org/licenses/mit-license.php.
"""Utilities for manipulating blocks and transactions."""

import struct
import time
import unittest

from .address import (
    address_to_scriptpubkey,
    key_to_p2sh_p2wpkh,
    key_to_p2wpkh,
    script_to_p2sh_p2wsh,
    script_to_p2wsh,
)
from .messages import (
    CBlock,
    COIN,
    COutPoint,
    CTransaction,
    CTxIn,
    CTxInWitness,
    CTxOut,
    SEQUENCE_FINAL,
    hash256,
    ser_uint256,
    tx_from_hex,
    uint256_from_str,
)
from .script import (
    CScript,
    CScriptNum,
    CScriptOp,
    OP_1,
    OP_RETURN,
    OP_TRUE,
)
from .script_util import (
    key_to_p2pk_script,
    key_to_p2wpkh_script,
    keys_to_multisig_script,
    script_to_p2wsh_script,
)
from .util import assert_equal
from .qtumconfig import INITIAL_BLOCK_REWARD, INITIAL_BLOCK_REWARD_POS 

WITNESS_SCALE_FACTOR = 4
MAX_BLOCK_SIGOPS = 20000
MAX_BLOCK_SIGOPS_WEIGHT = MAX_BLOCK_SIGOPS * WITNESS_SCALE_FACTOR

# Genesis block time (regtest)
<<<<<<< HEAD
TIME_GENESIS_BLOCK = 1504695029 
MAX_FUTURE_BLOCK_TIME = 2 * 60 * 60

# Coinbase transaction outputs can only be spent after this number of new blocks (network rule)
COINBASE_MATURITY = 2000 
=======
TIME_GENESIS_BLOCK = 1504695029

MAX_FUTURE_BLOCK_TIME = 2 * 60 * 60

# Coinbase transaction outputs can only be spent after this number of new blocks (network rule)
COINBASE_MATURITY = 2000
>>>>>>> 4985b774

# From BIP141
WITNESS_COMMITMENT_HEADER = b"\xaa\x21\xa9\xed"

NORMAL_GBT_REQUEST_PARAMS = {"rules": ["segwit"]}
VERSIONBITS_LAST_OLD_BLOCK_VERSION = 4
MIN_BLOCKS_TO_KEEP = 288


def create_block(hashprev=None, coinbase=None, ntime=None, *, version=4, tmpl=None, txlist=None):
    """Create a block (with regtest difficulty)."""
    block = CBlock()
    if tmpl is None:
        tmpl = {}
    block.nVersion = version or tmpl.get('version') or VERSIONBITS_LAST_OLD_BLOCK_VERSION
    block.nTime = ntime or tmpl.get('curtime') or int(time.time() + 600)
    block.hashPrevBlock = hashprev or int(tmpl['previousblockhash'], 0x10)
    if tmpl and not tmpl.get('bits') is None:
        block.nBits = struct.unpack('>I', bytes.fromhex(tmpl['bits']))[0]
    else:
        block.nBits = 0x207fffff  # difficulty retargeting is disabled in REGTEST chainparams
    if coinbase is None:
        coinbase = create_coinbase(height=tmpl['height'])
    block.vtx.append(coinbase)
    if txlist:
        for tx in txlist:
            if not hasattr(tx, 'calc_sha256'):
                tx = tx_from_hex(tx)
            block.vtx.append(tx)
    block.hashMerkleRoot = block.calc_merkle_root()
    block.calc_sha256()
    return block

def get_witness_script(witness_root, witness_nonce):
    witness_commitment = uint256_from_str(hash256(ser_uint256(witness_root) + ser_uint256(witness_nonce)))
    output_data = WITNESS_COMMITMENT_HEADER + ser_uint256(witness_commitment)
    return CScript([OP_RETURN, output_data])

def add_witness_commitment(block, nonce=0, is_pos=False):
    """Add a witness commitment to the block's coinbase transaction.

    According to BIP141, blocks with witness rules active must commit to the
    hash of all in-block transactions including witness."""
    # First calculate the merkle root of the block's
    # transactions, with witnesses.
    witness_nonce = nonce
    witness_root = block.calc_witness_merkle_root(is_pos)
    # witness_nonce should go to coinbase witness.
    block.vtx[0].wit.vtxinwit = [CTxInWitness()]
    block.vtx[0].wit.vtxinwit[0].scriptWitness.stack = [ser_uint256(witness_nonce)]

    # witness commitment is the last OP_RETURN output in coinbase
    block.vtx[0].vout.append(CTxOut(0, get_witness_script(witness_root, witness_nonce)))
    block.vtx[0].rehash()
    block.hashMerkleRoot = block.calc_merkle_root()
    block.rehash()


def script_BIP34_coinbase_height(height):
    if height <= 16:
        res = CScriptOp.encode_op_n(height)
        # Append dummy to increase scriptSig size above 2 (see bad-cb-length consensus rule)
        return CScript([res, OP_1])
    return CScript([CScriptNum(height)])


<<<<<<< HEAD
def create_coinbase(height, pubkey=None, extra_output_script=None, fees=0, nValue=None):
=======
def create_coinbase(height, pubkey=None, *, script_pubkey=None, extra_output_script=None, fees=0, nValue=None):
>>>>>>> 4985b774
    """Create a coinbase transaction.

    If pubkey is passed in, the coinbase output will be a P2PK output;
    otherwise an anyone-can-spend output.

    If extra_output_script is given, make a 0-value output to that
    script. This is useful to pad block weight/sigops as needed. """
    coinbase = CTransaction()
    coinbase.vin.append(CTxIn(COutPoint(0, 0xffffffff), script_BIP34_coinbase_height(height), SEQUENCE_FINAL))
    coinbaseoutput = CTxOut()
    if nValue:
        coinbaseoutput.nValue = nValue
    elif height > 5000:
        coinbaseoutput.nValue = int(INITIAL_BLOCK_REWARD_POS*COIN)
    else:
        coinbaseoutput.nValue = INITIAL_BLOCK_REWARD * COIN
    #halvings = int(height / 150)  # regtest
    #coinbaseoutput.nValue >>= halvings
        coinbaseoutput.nValue += fees
    if pubkey is not None:
        coinbaseoutput.scriptPubKey = key_to_p2pk_script(pubkey)
    elif script_pubkey is not None:
        coinbaseoutput.scriptPubKey = script_pubkey
    else:
        coinbaseoutput.scriptPubKey = CScript([OP_TRUE])
    coinbase.vout = [coinbaseoutput]
    if extra_output_script is not None:
        coinbaseoutput2 = CTxOut()
        coinbaseoutput2.nValue = 0
        coinbaseoutput2.scriptPubKey = extra_output_script
        coinbase.vout.append(coinbaseoutput2)
    coinbase.calc_sha256()
    return coinbase

def create_tx_with_script(prevtx, n, script_sig=b"", *, amount, script_pub_key=CScript()):
    """Return one-input, one-output transaction object
       spending the prevtx's n-th output with the given amount.

       Can optionally pass scriptPubKey and scriptSig, default is anyone-can-spend output.
    """
    tx = CTransaction()
    assert n < len(prevtx.vout)
    tx.vin.append(CTxIn(COutPoint(prevtx.sha256, n), script_sig, SEQUENCE_FINAL))
    tx.vout.append(CTxOut(amount, script_pub_key))
    tx.calc_sha256()
    return tx

def get_legacy_sigopcount_block(block, accurate=True):
    count = 0
    for tx in block.vtx:
        count += get_legacy_sigopcount_tx(tx, accurate)
    return count

def get_legacy_sigopcount_tx(tx, accurate=True):
    count = 0
    for i in tx.vout:
        count += i.scriptPubKey.GetSigOpCount(accurate)
    for j in tx.vin:
        # scriptSig might be of type bytes, so convert to CScript for the moment
        count += CScript(j.scriptSig).GetSigOpCount(accurate)
    return count

def witness_script(use_p2wsh, pubkey):
    """Create a scriptPubKey for a pay-to-witness TxOut.

    This is either a P2WPKH output for the given pubkey, or a P2WSH output of a
    1-of-1 multisig for the given pubkey. Returns the hex encoding of the
    scriptPubKey."""
    if not use_p2wsh:
        # P2WPKH instead
        pkscript = key_to_p2wpkh_script(pubkey)
    else:
        # 1-of-1 multisig
        witness_script = keys_to_multisig_script([pubkey])
        pkscript = script_to_p2wsh_script(witness_script)
    return pkscript.hex()

def create_witness_tx(node, use_p2wsh, utxo, pubkey, encode_p2sh, amount):
    """Return a transaction (in hex) that spends the given utxo to a segwit output.

    Optionally wrap the segwit output using P2SH."""
    if use_p2wsh:
        program = keys_to_multisig_script([pubkey])
        addr = script_to_p2sh_p2wsh(program) if encode_p2sh else script_to_p2wsh(program)
    else:
        addr = key_to_p2sh_p2wpkh(pubkey) if encode_p2sh else key_to_p2wpkh(pubkey)
    if not encode_p2sh:
        assert_equal(address_to_scriptpubkey(addr).hex(), witness_script(use_p2wsh, pubkey))
    return node.createrawtransaction([utxo], {addr: amount})

def send_to_witness(use_p2wsh, node, utxo, pubkey, encode_p2sh, amount, sign=True, insert_redeem_script=""):
    """Create a transaction spending a given utxo to a segwit output.

    The output corresponds to the given pubkey: use_p2wsh determines whether to
    use P2WPKH or P2WSH; encode_p2sh determines whether to wrap in P2SH.
    sign=True will have the given node sign the transaction.
    insert_redeem_script will be added to the scriptSig, if given."""
    tx_to_witness = create_witness_tx(node, use_p2wsh, utxo, pubkey, encode_p2sh, amount)
    if (sign):
        signed = node.signrawtransactionwithwallet(tx_to_witness)
        assert "errors" not in signed or len(["errors"]) == 0
        return node.sendrawtransaction(signed["hex"])
    else:
        if (insert_redeem_script):
            tx = tx_from_hex(tx_to_witness)
            tx.vin[0].scriptSig += CScript([bytes.fromhex(insert_redeem_script)])
            tx_to_witness = tx.serialize().hex()

    return node.sendrawtransaction(tx_to_witness)

class TestFrameworkBlockTools(unittest.TestCase):
    def test_create_coinbase(self):
        height = 20
        coinbase_tx = create_coinbase(height=height)
        assert_equal(CScriptNum.decode(coinbase_tx.vin[0].scriptSig), height)<|MERGE_RESOLUTION|>--- conflicted
+++ resolved
@@ -51,20 +51,12 @@
 MAX_BLOCK_SIGOPS_WEIGHT = MAX_BLOCK_SIGOPS * WITNESS_SCALE_FACTOR
 
 # Genesis block time (regtest)
-<<<<<<< HEAD
-TIME_GENESIS_BLOCK = 1504695029 
-MAX_FUTURE_BLOCK_TIME = 2 * 60 * 60
-
-# Coinbase transaction outputs can only be spent after this number of new blocks (network rule)
-COINBASE_MATURITY = 2000 
-=======
 TIME_GENESIS_BLOCK = 1504695029
 
 MAX_FUTURE_BLOCK_TIME = 2 * 60 * 60
 
 # Coinbase transaction outputs can only be spent after this number of new blocks (network rule)
 COINBASE_MATURITY = 2000
->>>>>>> 4985b774
 
 # From BIP141
 WITNESS_COMMITMENT_HEADER = b"\xaa\x21\xa9\xed"
@@ -131,11 +123,7 @@
     return CScript([CScriptNum(height)])
 
 
-<<<<<<< HEAD
-def create_coinbase(height, pubkey=None, extra_output_script=None, fees=0, nValue=None):
-=======
 def create_coinbase(height, pubkey=None, *, script_pubkey=None, extra_output_script=None, fees=0, nValue=None):
->>>>>>> 4985b774
     """Create a coinbase transaction.
 
     If pubkey is passed in, the coinbase output will be a P2PK output;
