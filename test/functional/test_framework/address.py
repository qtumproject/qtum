--- conflicted
+++ resolved
@@ -11,10 +11,6 @@
 import enum
 import unittest
 import binascii
-<<<<<<< HEAD
-
-from .script import hash256, hash160, sha256, CScript, OP_0
-=======
 from .script import (
     CScript,
     OP_0,
@@ -24,7 +20,6 @@
     sha256,
     taproot_construct,
 )
->>>>>>> ec86f1e9
 from .segwit_addr import encode_segwit_address
 from .util import assert_equal
 
@@ -102,10 +97,6 @@
   hsh = hexresult[2:-8]
   checksum = hexresult[-8:]
   return (version, hsh, checksum)
-<<<<<<< HEAD
-
-=======
->>>>>>> ec86f1e9
 def base58_to_byte(s):
     """Converts a base58-encoded string to its data and version.
 
