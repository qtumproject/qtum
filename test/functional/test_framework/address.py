#!/usr/bin/env python3
# Copyright (c) 2016-2021 The Bitcoin Core developers
# Distributed under the MIT software license, see the accompanying
# file COPYING or http://www.opensource.org/licenses/mit-license.php.
"""Encode and decode Bitcoin addresses.

- base58 P2PKH and P2SH addresses.
- bech32 segwit v0 P2WPKH and P2WSH addresses.
- bech32m segwit v1 P2TR addresses."""

import enum
import unittest
import binascii
from .script import (
    CScript,
    OP_0,
    OP_TRUE,
    hash160,
    hash256,
    sha256,
    taproot_construct,
)
from .segwit_addr import encode_segwit_address
from .util import assert_equal

ADDRESS_BCRT1_UNSPENDABLE = 'qcrt1qqqqqqqqqqqqqqqqqqqqqqqqqqqqqqqqqqqqqqqqqqqqqqqqqqqqqen882c'
ADDRESS_BCRT1_UNSPENDABLE_DESCRIPTOR = 'addr(qcrt1qqqqqqqqqqqqqqqqqqqqqqqqqqqqqqqqqqqqqqqqqqqqqqqqqqqqqen882c)#uc8x94y3'
# Coins sent to this address can be spent with a witness stack of just OP_TRUE
ADDRESS_BCRT1_P2WSH_OP_TRUE = 'qcrt1qft5p2uhsdcdc3l2ua4ap5qqfg4pjaqlp250x7us7a8qqhrxrxfsqcvxxf7'


class AddressType(enum.Enum):
    bech32 = 'bech32'
    p2sh_segwit = 'p2sh-segwit'
    legacy = 'legacy'  # P2PKH


chars = '123456789ABCDEFGHJKLMNPQRSTUVWXYZabcdefghijkmnopqrstuvwxyz'


def create_deterministic_address_bcrt1_p2tr_op_true():
    """
    Generates a deterministic bech32m address (segwit v1 output) that
    can be spent with a witness stack of OP_TRUE and the control block
    with internal public key (script-path spending).

    Returns a tuple with the generated address and the internal key.
    """
    internal_key = (1).to_bytes(32, 'big')
    scriptPubKey = taproot_construct(internal_key, [(None, CScript([OP_TRUE]))]).scriptPubKey
    address = encode_segwit_address("bcrt", 1, scriptPubKey[2:])
    assert_equal(address, 'bcrt1p9yfmy5h72durp7zrhlw9lf7jpwjgvwdg0jr0lqmmjtgg83266lqsekaqka')
    return (address, internal_key)


def byte_to_base58(b, version):
    result = ''
    b = bytes([version]) + b  # prepend version
    b += hash256(b)[:4]       # append checksum
    value = int.from_bytes(b, 'big')
    while value > 0:
        result = chars[value % 58] + result
        value //= 58
    while b[0] == 0:
        result = chars[0] + result
        b = b[1:]
    return result

def base58_to_byte(v, length):
  """ decode v into a string of len bytes
  """
  __b58chars = '123456789ABCDEFGHJKLMNPQRSTUVWXYZabcdefghijkmnopqrstuvwxyz'
  __b58base = len(__b58chars)
  long_value = 0
  for (i, c) in enumerate(v[::-1]):
    long_value += __b58chars.find(c) * (__b58base**i)

  result = ''
  while long_value >= 256:
    div, mod = divmod(long_value, 256)
    result = chr(mod) + result
    long_value = div
  result = chr(long_value) + result

  nPad = 0
  for c in v:
    if c == __b58chars[0]: nPad += 1
    else: break

  result = chr(0)*nPad + result
  if length is not None and len(result) != length:
    return None

  hexresult = binascii.hexlify(bytes(result.encode('latin-1')))

  version = int(hexresult[0:2], 16)
  hsh = hexresult[2:-8]
  checksum = hexresult[-8:]
  return (version, hsh, checksum)
<<<<<<< HEAD
def base58_to_byte(s):
=======

def base58_to_byte_btc(s):
>>>>>>> f45f2e07
    """Converts a base58-encoded string to its data and version.

    Throws if the base58 checksum is invalid."""
    if not s:
        return b''
    n = 0
    for c in s:
        n *= 58
        assert c in chars
        digit = chars.index(c)
        n += digit
    h = '%x' % n
    if len(h) % 2:
        h = '0' + h
    res = n.to_bytes((n.bit_length() + 7) // 8, 'big')
    pad = 0
    for c in s:
        if c == chars[0]:
            pad += 1
        else:
            break
    res = b'\x00' * pad + res

    # Assert if the checksum is invalid
    assert_equal(hash256(res[:-4])[:4], res[-4:])

    return res[1:-4], int(res[0])


def keyhash_to_p2pkh(hash, main=False):
    assert len(hash) == 20
    version = 58 if main else 120
    return byte_to_base58(hash, version)

def scripthash_to_p2sh(hash, main=False):
    assert len(hash) == 20
    version = 50 if main else 110
    return byte_to_base58(hash, version)

def key_to_p2pkh(key, main=False):
    key = check_key(key)
    return keyhash_to_p2pkh(hash160(key), main)

def script_to_p2sh(script, main=False):
    script = check_script(script)
    return scripthash_to_p2sh(hash160(script), main)

def key_to_p2sh_p2wpkh(key, main=False):
    key = check_key(key)
    p2shscript = CScript([OP_0, hash160(key)])
    return script_to_p2sh(p2shscript, main)

def program_to_witness(version, program, main=False):
    if (type(program) is str):
        program = bytes.fromhex(program)
    assert 0 <= version <= 16
    assert 2 <= len(program) <= 40
    assert version > 0 or len(program) in [20, 32]
    return encode_segwit_address("qc" if main else "qcrt", version, program)

def script_to_p2wsh(script, main=False):
    script = check_script(script)
    return program_to_witness(0, sha256(script), main)

def key_to_p2wpkh(key, main=False):
    key = check_key(key)
    return program_to_witness(0, hash160(key), main)

def script_to_p2sh_p2wsh(script, main=False):
    script = check_script(script)
    p2shscript = CScript([OP_0, sha256(script)])
    return script_to_p2sh(p2shscript, main)

def check_key(key):
    if (type(key) is str):
        key = bytes.fromhex(key)  # Assuming this is hex string
    if (type(key) is bytes and (len(key) == 33 or len(key) == 65)):
        return key
    assert False

def check_script(script):
    if (type(script) is str):
        script = bytes.fromhex(script)  # Assuming this is hex string
    if (type(script) is bytes or type(script) is CScript):
        return script
    assert False


class TestFrameworkScript(unittest.TestCase):
    def test_base58encodedecode(self):
        def check_base58(data, version):
            self.assertEqual(base58_to_byte_btc(byte_to_base58(data, version)), (data, version))

        check_base58(bytes.fromhex('1f8ea1702a7bd4941bca0941b852c4bbfedb2e05'), 111)
        check_base58(bytes.fromhex('3a0b05f4d7f66c3ba7009f453530296c845cc9cf'), 111)
        check_base58(bytes.fromhex('41c1eaf111802559bad61b60d62b1f897c63928a'), 111)
        check_base58(bytes.fromhex('0041c1eaf111802559bad61b60d62b1f897c63928a'), 111)
        check_base58(bytes.fromhex('000041c1eaf111802559bad61b60d62b1f897c63928a'), 111)
        check_base58(bytes.fromhex('00000041c1eaf111802559bad61b60d62b1f897c63928a'), 111)
        check_base58(bytes.fromhex('1f8ea1702a7bd4941bca0941b852c4bbfedb2e05'), 0)
        check_base58(bytes.fromhex('3a0b05f4d7f66c3ba7009f453530296c845cc9cf'), 0)
        check_base58(bytes.fromhex('41c1eaf111802559bad61b60d62b1f897c63928a'), 0)
        check_base58(bytes.fromhex('0041c1eaf111802559bad61b60d62b1f897c63928a'), 0)
        check_base58(bytes.fromhex('000041c1eaf111802559bad61b60d62b1f897c63928a'), 0)
        check_base58(bytes.fromhex('00000041c1eaf111802559bad61b60d62b1f897c63928a'), 0)<|MERGE_RESOLUTION|>--- conflicted
+++ resolved
@@ -97,12 +97,7 @@
   hsh = hexresult[2:-8]
   checksum = hexresult[-8:]
   return (version, hsh, checksum)
-<<<<<<< HEAD
-def base58_to_byte(s):
-=======
-
 def base58_to_byte_btc(s):
->>>>>>> f45f2e07
     """Converts a base58-encoded string to its data and version.
 
     Throws if the base58 checksum is invalid."""
