--- conflicted
+++ resolved
@@ -63,21 +63,8 @@
         self.stdout_dir = os.path.join(self.datadir, "stdout")
         self.stderr_dir = os.path.join(self.datadir, "stderr")
         self.rpchost = rpchost
-<<<<<<< HEAD
         self.rpc_timeout = timewait
         self.binary = bitcoind
-=======
-        if timewait:
-            self.rpc_timeout = timewait
-        else:
-            # Wait for up to 60 seconds for the RPC server to respond
-            self.rpc_timeout = 60
-        if binary is None:
-            self.binary = os.getenv("BITCOIND", "qtumd")
-        else:
-            self.binary = binary
-        self.stderr = stderr
->>>>>>> 0806c12c
         self.coverage_dir = coverage_dir
         if extra_conf != None:
             append_config(datadir, extra_conf)
@@ -85,7 +72,6 @@
         # For those callers that need more flexibility, they can just set the args property directly.
         # Note that common args are set in the config file (see initialize_datadir)
         self.extra_args = extra_args
-<<<<<<< HEAD
         self.args = [
             self.binary,
             "-datadir=" + self.datadir,
@@ -98,11 +84,6 @@
         ]
 
         self.cli = TestNodeCLI(bitcoin_cli, self.datadir)
-=======
-        self.args = [self.binary, "-datadir=" + self.datadir, "-server", "-keypool=1", "-discover=0", "-rest", "-logtimemicros", "-debug", "-debugexclude=libevent", "-debugexclude=leveldb", "-mocktime=" + str(mocktime), "-uacomment=testnode%d" % i]
-
-        self.cli = TestNodeCLI(os.getenv("BITCOINCLI", "qtum-cli"), self.datadir)
->>>>>>> 0806c12c
         self.use_cli = use_cli
 
         self.running = False
@@ -148,7 +129,6 @@
 
         # Add a new stdout and stderr file each time bitcoind is started
         if stderr is None:
-<<<<<<< HEAD
             stderr = tempfile.NamedTemporaryFile(dir=self.stderr_dir, delete=False)
         if stdout is None:
             stdout = tempfile.NamedTemporaryFile(dir=self.stdout_dir, delete=False)
@@ -163,14 +143,10 @@
         # add environment variable LIBC_FATAL_STDERR_=1 so that libc errors are written to stderr and not the terminal
         subp_env = dict(os.environ, LIBC_FATAL_STDERR_="1")
 
-        self.process = subprocess.Popen(self.args + extra_args, env=subp_env, stdout=stdout, stderr=stderr, **kwargs)
-
-=======
-            stderr = self.stderr
         if not any(arg.startswith('-staking=') for arg in extra_args):
             extra_args.append('-staking=0')
-        self.process = subprocess.Popen(self.args + extra_args, stderr=stderr, *args, **kwargs)
->>>>>>> 0806c12c
+        self.process = subprocess.Popen(self.args + extra_args, env=subp_env, stdout=stdout, stderr=stderr, **kwargs)
+
         self.running = True
         self.log.debug("bitcoind started, waiting for RPC to come up")
 
