--- conflicted
+++ resolved
@@ -210,12 +210,7 @@
         delete_cookie_file(self.datadir, self.chain)
 
         # add environment variable LIBC_FATAL_STDERR_=1 so that libc errors are written to stderr and not the terminal
-<<<<<<< HEAD
-        subp_env = dict(os.environ, LIBC_FATAL_STDERR_="1")
-        
-=======
         subp_env = dict(os.environ, LIBC_FATAL_STDERR_="1")    
->>>>>>> d82fec21
         if not any(arg.startswith('-staking=') for arg in extra_args):
             extra_args.append('-staking=0')
             
